#!/usr/bin/env python3

import sys
import numpy as np
import pandas as pd
from numba import njit, typeof, typed, types
from concurrent.futures import ThreadPoolExecutor,as_completed
from subprocess import run
from os.path import splitext
import rasterio
import fiona
import shapely
from shapely.geometry import shape
from fiona.crs import to_string
from rasterio.errors import WindowError
from rasterio.mask import mask
from rasterio.io import DatasetReader,DatasetWriter
from rasterio.features import shapes,geometry_window,dataset_features
from rasterio.windows import transform,Window
from collections import OrderedDict
import argparse
from warnings import warn
from gdal import BuildVRT
import geopandas as gpd
def inundate(
             rem,catchments,catchment_poly,hydro_table,forecast,mask_type,hucs=None,hucs_layerName=None,
             subset_hucs=None,num_workers=1,aggregate=False,inundation_raster=None,inundation_polygon=None,
             depths=None,out_raster_profile=None,out_vector_profile=None,quiet=False
            ):
    """

    Run inundation on FIM >=3.0 outputs at job-level scale or aggregated scale

    Generate depths raster, inundation raster, and inundation polygon from FIM >=3.0 outputs. Can use the FIM 3.0 outputs at native HUC level or the aggregated products. Be sure to pass a HUCs file to process in batch mode if passing aggregated products.

    Parameters
    ----------
    rem : str or rasterio.DatasetReader
        File path to or rasterio dataset reader of Relative Elevation Model raster. Must have the same CRS as catchments raster.
    catchments : str or rasterio.DatasetReader
        File path to or rasterio dataset reader of Catchments raster. Must have the same CRS as REM raster
    hydro_table : str or pandas.DataFrame
        File path to hydro-table csv or Pandas DataFrame object with correct indices and columns.
    forecast : str or pandas.DataFrame
        File path to forecast csv or Pandas DataFrame with correct column names.
    hucs : str or fiona.Collection, optional
        Batch mode only. File path or fiona collection of vector polygons in HUC 4,6,or 8's to inundate on. Must have an attribute named as either "HUC4","HUC6", or "HUC8" with the associated values.
    hucs_layerName : str, optional
        Batch mode only. Layer name in hucs to use if multi-layer file is passed.
    subset_hucs : str or list of str, optional
        Batch mode only. File path to line delimited file, HUC string, or list of HUC strings to further subset hucs file for inundating.
    num_workers : int, optional
        Batch mode only. Number of workers to use in batch mode. Must be 1 or greater.
    aggregate : bool, optional
        Batch mode only. Aggregates output rasters to VRT mosaic files and merges polygons to single GPKG file. Currently not functional. Raises warning and sets to false. On to-do list.
    inundation_raster : str, optional
        Path to optional inundation raster output. Appends HUC number if ran in batch mode.
    inundation_polygon : str, optional
        Path to optional inundation vector output. Only accepts GPKG right now. Appends HUC number if ran in batch mode.
    depths : str, optional
        Path to optional depths raster output. Appends HUC number if ran in batch mode.
    out_raster_profile : str or dictionary, optional
        Override the default raster profile for outputs. See Rasterio profile documentation for more information.
    out_vector_profile : str or dictionary
        Override the default kwargs passed to fiona.Collection including crs, driver, and schema.
    quiet : bool, optional
        Quiet output.

    Returns
    -------
    error_code : int
        Zero for successful completion.

    Raises
    ------
    TypeError
        Wrong input data types
    AssertionError
        Wrong input data types

    Warns
    -----
    warn
        if aggregrate set to true, will revert to false.

    Notes
    -----
    - Specifying a subset of the domain in rem or catchments to inundate on is achieved by the HUCs file or the forecast file.

    Examples
    --------
    >>> import inundation
    >>> inundation.inundate(rem,catchments,hydro_table,forecast,inundation_raster)
    """

    # check for num_workers
    num_workers = int(num_workers)
    assert num_workers >= 1, "Number of workers should be 1 or greater"
    if (num_workers > 1) & (hucs is None):
        raise AssertionError("Pass a HUCs file to batch process inundation mapping")

    # check that aggregate is only done for hucs mode
    aggregate = bool(aggregate)
    if aggregate:
        warn("Aggregate feature currently not working. Setting to false for now.")
        aggregate = False
    if hucs is None:
        assert (not aggregate), "Pass HUCs file if aggregation is desired"

    # bool quiet
    quiet = bool(quiet)

    # input rem
    if isinstance(rem,str):
        rem = rasterio.open(rem)
    elif isinstance(rem,DatasetReader):
        pass
    else:
        raise TypeError("Pass rasterio dataset or filepath for rem")

    # input catchments grid
    if isinstance(catchments,str):
        catchments = rasterio.open(catchments)
    elif isinstance(catchments,DatasetReader):
        pass
    else:
        raise TypeError("Pass rasterio dataset or filepath for catchments")


    # check for matching number of bands and single band only
    assert rem.count == catchments.count == 1, "REM and catchments rasters are required to be single band only"

    # check for matching raster sizes
    assert (rem.width == catchments.width) & (rem.height == catchments.height), "REM and catchments rasters required same shape"

    # check for matching projections
    #assert rem.crs.to_proj4() == catchments.crs.to_proj4(), "REM and Catchment rasters require same CRS definitions"

    # check for matching bounds
    assert ( (rem.transform*(0,0)) == (catchments.transform*(0,0)) ) & ( (rem.transform* (rem.width,rem.height)) == (catchments.transform*(catchments.width,catchments.height)) ), "REM and catchments rasters require same upper left and lower right extents"

    # open hucs
    if hucs is None:
        pass
    elif isinstance(hucs,str):
        hucs = fiona.open(hucs,'r',layer=hucs_layerName)
    elif isinstance(hucs,fiona.Collection):
        pass
    else:
        raise TypeError("Pass fiona collection or filepath for hucs")

    # check for matching projections
    #assert to_string(hucs.crs) == rem.crs.to_proj4() == catchments.crs.to_proj4(), "REM, Catchment, and HUCS CRS definitions must match"

    # catchment stages dictionary
    if hydro_table is not None:
        catchmentStagesDict,hucSet = __subset_hydroTable_to_forecast(hydro_table,forecast,subset_hucs)
    else:
        raise TypeError("Pass hydro table csv")

    # make windows generator
    window_gen = __make_windows_generator(rem,catchments,catchment_poly,mask_type,catchmentStagesDict,inundation_raster,inundation_polygon,
                                          depths,out_raster_profile,out_vector_profile,quiet,hucs=hucs,hucSet=hucSet)

    # start up thread pool
    executor = ThreadPoolExecutor(max_workers=num_workers)

    # submit jobs
    results = {executor.submit(__inundate_in_huc,*wg) : wg[6] for wg in window_gen}

    inundation_rasters = [] ; depth_rasters = [] ; inundation_polys = []
    for future in as_completed(results):
        try:
            future.result()
        except Exception as exc:
            __vprint("Exception {} for {}".format(exc,results[future]),not quiet)
        else:

            if results[future] is not None:
                __vprint("... {} complete".format(results[future]),not quiet)
            else:
                __vprint("... complete",not quiet)

            inundation_rasters += [future.result()[0]]
            depth_rasters += [future.result()[1]]
            inundation_polys += [future.result()[2]]

    # power down pool
    executor.shutdown(wait=True)

    # optional aggregation
    if (aggregate) & (hucs is not None):
        # inun grid vrt
        if inundation_raster is not None:
            inun_vrt = BuildVRT(splitext(inundation_raster)[0]+'.vrt',inundation_rasters)
            inun_vrt = None
            #_ = run('gdalbuildvrt -q -overwrite {} {}'.format(splitext(inundation_raster)[0]+'.vrt'," ".join(inundation_rasters)),shell=True)
        # depths vrt
        if depths is not None:
            depths_vrt = BuildVRT(splitext(depths)[0]+'.vrt',depth_rasters,resampleAlg='bilinear')
            depths_vrt = None
            #_ = run('gdalbuildvrt -q -overwrite -r bilinear {} {}'.format(splitext(depths)[0]+'.vrt'," ".join(depth_rasters)),shell=True)

        # concat inun poly
        if inundation_polygon is not None:
            _ = run('ogrmerge.py -o {} {} -f GPKG -single -overwrite_ds'.format(inundation_polygon," ".join(inundation_polys)),shell=True)

    # close datasets
    rem.close()
    catchments.close()

    return(0)


def __inundate_in_huc(rem_array,catchments_array,crs,window_transform,rem_profile,catchments_profile,hucCode,
                      catchmentStagesDict,depths,inundation_raster,inundation_polygon,
                      out_raster_profile,out_vector_profile,quiet):

    # verbose print
    if hucCode is not None:
        __vprint("Inundating {} ...".format(hucCode),not quiet)

    # save desired profiles for outputs
    depths_profile = rem_profile
    inundation_profile = catchments_profile

    # update output profiles from inputs
    if isinstance(out_raster_profile,dict):
        depths_profile.update(**out_raster_profile)
        inundation_profile.update(**out_raster_profile)
    elif out_raster_profile is None:
        depths_profile.update(driver= 'GTiff', blockxsize=256, blockysize=256, tiled=True, compress='lzw')
        inundation_profile.update(driver= 'GTiff',blockxsize=256, blockysize=256, tiled=True, compress='lzw')
    else:
        raise TypeError("Pass dictionary for output raster profiles")

    # update profiles with width and heights from array sizes
    depths_profile.update(height=rem_array.shape[0],width=rem_array.shape[1])
    inundation_profile.update(height=catchments_array.shape[0],width=catchments_array.shape[1])

    # update transforms of outputs with window transform
    depths_profile.update(transform=window_transform)
    inundation_profile.update(transform=window_transform)
    # open output depths
    if isinstance(depths,str):
        depths = __append_huc_code_to_file_name(depths,hucCode)
        depths = rasterio.open(depths, "w", **depths_profile)
    elif isinstance(depths,DatasetWriter):
        pass
    elif depths is None:
        pass
    else:
        raise TypeError("Pass rasterio dataset, filepath for output depths, or None.")

    # open output inundation raster
    if isinstance(inundation_raster,str):
        inundation_raster = __append_huc_code_to_file_name(inundation_raster,hucCode)
        inundation_raster = rasterio.open(inundation_raster,"w",**inundation_profile)
    elif isinstance(inundation_raster,DatasetWriter):
        pass
    elif inundation_raster is None:
        pass
    else:
        raise TypeError("Pass rasterio dataset, filepath for output inundation raster, or None.")

    # prepare output inundation polygons schema
    if inundation_polygon is not None:
        if out_vector_profile is None:
            out_vector_profile = {'crs' : crs , 'driver' : 'GPKG'}

        out_vector_profile['schema'] = {
                                         'geometry' : 'Polygon',
                                         'properties' : OrderedDict([('HydroID' , 'int')])
                                       }

        # open output inundation polygons
        if isinstance(inundation_polygon,str):
            inundation_polygon = __append_huc_code_to_file_name(inundation_polygon,hucCode)
            inundation_polygon = fiona.open(inundation_polygon,'w',**out_vector_profile)
        elif isinstance(inundation_polygon,fiona.Collection):
            pass
        else:
            raise TypeError("Pass fiona collection or file path as inundation_polygon")

    # save desired array shape
    desired_shape = rem_array.shape

    # flatten
    rem_array = rem_array.ravel()
    catchments_array = catchments_array.ravel()

    # create flat outputs
    depths_array = rem_array.copy()
    inundation_array = catchments_array.copy()

    # reset output values
    depths_array[depths_array != depths_profile['nodata']] = 0
    inundation_array[inundation_array != inundation_profile['nodata']] = inundation_array[inundation_array != inundation_profile['nodata']] * -1

    # make output arrays
    inundation_array,depths_array = __go_fast_mapping(rem_array,catchments_array,catchmentStagesDict,inundation_array,depths_array)

    # reshape output arrays
    inundation_array = inundation_array.reshape(desired_shape)
    depths_array = depths_array.reshape(desired_shape)

    # write out inundation and depth rasters
    if isinstance(inundation_raster,DatasetWriter):
        inundation_raster.write(inundation_array,indexes=1)
    if isinstance(depths,DatasetWriter):
        depths.write(depths_array,indexes=1)

    # polygonize inundation
    if isinstance(inundation_polygon,fiona.Collection):

        # make generator for inundation polygons
        inundation_polygon_generator = shapes(inundation_array,mask=inundation_array>0,connectivity=8,transform=window_transform)

        # generate records
        records = []
        for i,(g,h) in enumerate(inundation_polygon_generator):
            record = dict()
            record['geometry'] = g
            record['properties'] = {'HydroID' : int(h)}
            records += [record]

        # write out
        inundation_polygon.writerecords(records)

    if isinstance(depths,DatasetWriter): depths.close()
    if isinstance(inundation_raster,DatasetWriter): inundation_raster.close()
    if isinstance(inundation_polygon,fiona.Collection): inundation_polygon.close()

    # return file names of outputs for aggregation. Handle Nones
    try:
        ir_name = inundation_raster.name
    except AttributeError:
        ir_name = None

    try:
        d_name = depths.name
    except AttributeError:
        d_name = None

    try:
        ip_name = inundation_polygon.path
    except AttributeError:
        ip_name = None

    return(ir_name,d_name,ip_name)


@njit
def __go_fast_mapping(rem,catchments,catchmentStagesDict,inundation,depths):

    for i,(r,cm) in enumerate(zip(rem,catchments)):
        if cm in catchmentStagesDict:

            depth = catchmentStagesDict[cm] - r
            depths[i] = max(depth,0) # set negative depths to 0

            if depths[i] > 0: # set positive depths to positive
                inundation[i] *= -1
            #else: # set positive depths to value of positive catchment value
                #inundation[i] = cm

    return(inundation,depths)


def __make_windows_generator(rem,catchments,catchment_poly,mask_type,catchmentStagesDict,inundation_raster,inundation_polygon,
                             depths,out_raster_profile,out_vector_profile,quiet,hucs=None,hucSet=None):

    if hucs is not None:

        # get attribute name for HUC column
        for huc in hucs:
            for hucColName in huc['properties'].keys():
                if 'HUC' in hucColName:
                    hucSize = int(hucColName[-1])
                    break
            break

        # make windows
        for huc in hucs:

            # returns hucCode if current huc is in hucSet (at least starts with)
            def __return_huc_in_hucSet(hucCode,hucSet):

                for hs in hucSet:
                    if hs.startswith(hucCode):
                        return(hucCode)

                return(None)

            if  __return_huc_in_hucSet(huc['properties'][hucColName],hucSet) is None:
                continue

            try:
<<<<<<< HEAD
                #window = geometry_window(rem,shape(huc['geometry']))
                rem_array,window_transform = mask(rem,[shape(huc['geometry'])],crop=True,indexes=1)
                catchments_array,_ = mask(catchments,[shape(huc['geometry'])],crop=True,indexes=1)
=======
                if mask_type == "huc":
                    #window = geometry_window(rem,shape(huc['geometry']))
                    rem_array,window_transform = mask(rem,[shape(huc['geometry'])],crop=True,indexes=1)
                    catchments_array,_ = mask(catchments,[shape(huc['geometry'])],crop=True,indexes=1)
                elif mask_type == "filter":

                    # input catchments polygon
                    if isinstance(catchment_poly,str):
                        catchment_poly=gpd.read_file(catchment_poly)
                    elif isinstance(catchment_poly,DatasetReader):
                        pass
                    else:
                        raise TypeError("Pass geopandas dataset or filepath for catchment polygons")

                    fossid = huc['properties']['fossid']
                    if catchment_poly.HydroID.dtype != 'str': catchment_poly.HydroID = catchment_poly.HydroID.astype(str)
                    catchment_poly=catchment_poly[catchment_poly.HydroID.str.startswith(fossid)]

                    rem_array,window_transform = mask(rem,catchment_poly['geometry'],crop=True,indexes=1)
                    catchments_array,_ = mask(catchments,catchment_poly['geometry'],crop=True,indexes=1)
                else:
                    print ("invalid mask type. Options are 'huc' or 'filter'")
>>>>>>> 0412e412
            except ValueError: # shape doesn't overlap raster
                continue # skip to next HUC

            hucCode = huc['properties'][hucColName]

            yield (rem_array,catchments_array,rem.crs.wkt,
                   window_transform,rem.profile,catchments.profile,hucCode,
                   catchmentStagesDict,depths,inundation_raster,
                   inundation_polygon,out_raster_profile,out_vector_profile,quiet)

    else:
        hucCode = None
       #window = Window(col_off=0,row_off=0,width=rem.width,height=rem.height)

        yield (rem.read(1),catchments.read(1),rem.crs.wkt,
               rem.transform,rem.profile,catchments.profile,hucCode,
               catchmentStagesDict,depths,inundation_raster,
               inundation_polygon,out_raster_profile,out_vector_profile,quiet)


def __append_huc_code_to_file_name(fileName,hucCode):

    if hucCode is None:
        return(fileName)

    base_file_path,extension = splitext(fileName)

    return("{}_{}{}".format(base_file_path,hucCode,extension))


def __subset_hydroTable_to_forecast(hydroTable,forecast,subset_hucs=None):

    if isinstance(hydroTable,str):
        hydroTable = pd.read_csv(
                                 hydroTable,
                                 dtype={'HUC':str,'feature_id':str,
                                         'HydroID':str,'stage':float,
                                         'discharge_cms':float,'LakeID' : int}
                                )

        hydroTable.set_index(['HUC','feature_id','HydroID'],inplace=True)

        hydroTable = hydroTable[hydroTable["LakeID"] == -999]  # Subset hydroTable to include only non-lake catchments.

        if hydroTable.empty:
            print ("All stream segments in HUC are within lake boundaries.")
            sys.exit(0)

    elif isinstance(hydroTable,pd.DataFrame):
        pass #consider checking for correct dtypes, indices, and columns
    else:
        raise TypeError("Pass path to hydro-table csv or Pandas DataFrame")

    if isinstance(forecast,str):
        forecast = pd.read_csv(
                               forecast,
                               dtype={'feature_id' : str , 'discharge' : float}
                              )
        forecast.set_index('feature_id',inplace=True)
    elif isinstance(forecast,pd.DataFrame):
        pass # consider checking for dtypes, indices, and columns
    else:
        raise TypeError("Pass path to forecast file csv or Pandas DataFrame")


    # susbset hucs if passed
    if subset_hucs is not None:
        if isinstance(subset_hucs,list):
            if len(subset_hucs) == 1:
                try:
                    subset_hucs = open(subset_hucs[0]).read().split('\n')
                except FileNotFoundError:
                    pass
        elif isinstance(subset_hucs,str):
                try:
                    subset_hucs = open(subset_hucs).read().split('\n')
                except FileNotFoundError:
                    subset_hucs = [subset_hucs]

        # subsets HUCS
        subset_hucs_orig = subset_hucs.copy() ; subset_hucs = []
        for huc in np.unique(hydroTable.index.get_level_values('HUC')):
            for sh in subset_hucs_orig:
                if huc.startswith(sh):
                    subset_hucs += [huc]

        hydroTable = hydroTable[np.in1d(hydroTable.index.get_level_values('HUC'), subset_hucs)]

    # join tables
    hydroTable = hydroTable.join(forecast,on=['feature_id'],how='inner')

    # initialize dictionary
    catchmentStagesDict = typed.Dict.empty(types.int32,types.float64)

    # interpolate stages
    for hid,sub_table in hydroTable.groupby(level='HydroID'):

        interpolated_stage = np.interp(sub_table.loc[:,'discharge'].unique(),sub_table.loc[:,'discharge_cms'],sub_table.loc[:,'stage'])

        # add this interpolated stage to catchment stages dict
        h = round(interpolated_stage[0],4)

        hid = types.int32(hid) ; h = types.float32(h)
        catchmentStagesDict[hid] = h

    # huc set
    hucSet = [str(i) for i in hydroTable.index.get_level_values('HUC').unique().to_list()]

    return(catchmentStagesDict,hucSet)


def __vprint(message,verbose):
    if verbose:
        print(message)


if __name__ == '__main__':

    # parse arguments
    parser = argparse.ArgumentParser(description='Rapid inundation mapping for FOSS FIM. Operates in single-HUC and batch modes.')
    parser.add_argument('-r','--rem', help='REM raster at job level or mosaic vrt. Must match catchments CRS.', required=True)
    parser.add_argument('-c','--catchments',help='Catchments raster at job level or mosaic VRT. Must match rem CRS.',required=True)
    parser.add_argument('-b','--catchment-poly',help='catchment_vector',required=True)
    parser.add_argument('-t','--hydro-table',help='Hydro-table in csv file format',required=True)
    parser.add_argument('-f','--forecast',help='Forecast discharges in CMS as CSV file',required=True)
    parser.add_argument('-u','--hucs',help='Batch mode only: HUCs file to process at. Must match CRS of input rasters',required=False,default=None)
    parser.add_argument('-l','--hucs-layerName',help='Batch mode only. Layer name in HUCs file to use',required=False,default=None)
    parser.add_argument('-j','--num-workers',help='Batch mode only. Number of concurrent processes',required=False,default=1,type=int)
    parser.add_argument('-s','--subset-hucs',help='Batch mode only. HUC code, series of HUC codes (no quotes required), or line delimited of HUCs to run within the hucs file that is passed',required=False,default=None,nargs='+')
    parser.add_argument('-m', '--mask-type', help='Specify huc (FIM < 3) or filter (FIM >= 3) masking method', required=False,default="huc")
    parser.add_argument('-a','--aggregate',help='Batch mode only. Aggregate outputs to VRT files. Currently, raises warning and sets to false if used.',required=False,action='store_true')
    parser.add_argument('-i','--inundation-raster',help='Inundation Raster output. Only writes if designated. Appends HUC code in batch mode.',required=False,default=None)
    parser.add_argument('-p','--inundation-polygon',help='Inundation polygon output. Only writes if designated. Appends HUC code in batch mode.',required=False,default=None)
    parser.add_argument('-d','--depths',help='Depths raster output. Only writes if designated. Appends HUC code in batch mode.',required=False,default=None)
    parser.add_argument('-q','--quiet',help='Quiet terminal output',required=False,default=False,action='store_true')

    # extract to dictionary
    args = vars(parser.parse_args())

    # call function
    inundate(**args)<|MERGE_RESOLUTION|>--- conflicted
+++ resolved
@@ -396,11 +396,6 @@
                 continue
 
             try:
-<<<<<<< HEAD
-                #window = geometry_window(rem,shape(huc['geometry']))
-                rem_array,window_transform = mask(rem,[shape(huc['geometry'])],crop=True,indexes=1)
-                catchments_array,_ = mask(catchments,[shape(huc['geometry'])],crop=True,indexes=1)
-=======
                 if mask_type == "huc":
                     #window = geometry_window(rem,shape(huc['geometry']))
                     rem_array,window_transform = mask(rem,[shape(huc['geometry'])],crop=True,indexes=1)
@@ -423,7 +418,6 @@
                     catchments_array,_ = mask(catchments,catchment_poly['geometry'],crop=True,indexes=1)
                 else:
                     print ("invalid mask type. Options are 'huc' or 'filter'")
->>>>>>> 0412e412
             except ValueError: # shape doesn't overlap raster
                 continue # skip to next HUC
 
