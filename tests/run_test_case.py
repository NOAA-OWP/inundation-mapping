#!/usr/bin/env python3

import os
import sys
import pandas as pd
import rasterio
import json
import csv
import argparse
import shutil

from utils.shared_functions import get_contingency_table_from_binary_rasters, compute_stats_from_contingency_table
from inundation import inundate

TEST_CASES_DIR = r'/data/test_cases/'  # Will update.
INPUTS_DIR = r'/data/inputs'
PRINTWORTHY_STATS = ['CSI', 'TPR', 'TNR', 'FAR', 'MCC', 'TP_area_km2', 'FP_area_km2', 'TN_area_km2', 'FN_area_km2', 'contingency_tot_area_km2', 'TP_perc', 'FP_perc', 'TN_perc', 'FN_perc']
GO_UP_STATS = ['CSI', 'TPR', 'MCC', 'TN_area_km2', 'TP_area_km2', 'TN_perc', 'TP_perc', 'TNR']
GO_DOWN_STATS = ['FAR', 'FN_area_km2', 'FP_area_km2', 'FP_perc', 'FN_perc']
OUTPUTS_DIR = os.environ['outputDataDir']

ENDC = '\033[m'
TGREEN_BOLD = '\033[32;1m'
TGREEN = '\033[32m'
TRED_BOLD = '\033[31;1m'
TWHITE = '\033[37m'
WHITE_BOLD = '\033[37;1m'
CYAN_BOLD = '\033[36;1m'


def profile_test_case_archive(archive_to_check, return_interval, stats_mode):
    """
    This function searches multiple directories and locates previously produced performance statistics.

    Args:
        archive_to_check (str): The directory path to search.
        return_interval (str): Because a benchmark dataset may have multiple return intervals, this argument defines
                               which return interval is to be used when searching for previous statistics.
    Returns:
        archive_dictionary (dict): A dictionary of available statistics for previous versions of the domain and return interval.
                                  {version: {agreement_raster: agreement_raster_path, stats_csv: stats_csv_path, stats_json: stats_json_path}}
                                  *Will only add the paths to files that exist.

    """

    archive_dictionary = {}

    # List through previous version and check for available stats and maps. If available, add to dictionary.
    available_versions_list = os.listdir(archive_to_check)

    if len(available_versions_list) == 0:
        print("Cannot compare with -c flag because there are no data in the previous_versions directory.")
        return

    for version in available_versions_list:
        version_return_interval_dir = os.path.join(archive_to_check, version, return_interval)
        # Initialize dictionary for version and set paths to None by default.
        archive_dictionary.update({version: {'agreement_raster': None,
                                             'stats_csv': None,
                                             'stats_json': None}})
        # Find stats files and raster files and add to dictionary.
        agreement_raster = os.path.join(version_return_interval_dir, stats_mode + '_agreement.tif')
        stats_csv = os.path.join(version_return_interval_dir, stats_mode + '_stats.csv')
        stats_json = os.path.join(version_return_interval_dir, stats_mode + '_stats.json')

        if os.path.exists(agreement_raster):
            archive_dictionary[version]['agreement_raster'] = agreement_raster
        if os.path.exists(stats_csv):
            archive_dictionary[version]['stats_csv'] = stats_csv
        if os.path.exists(stats_json):
            archive_dictionary[version]['stats_json'] = stats_json

    return archive_dictionary


def compute_contingency_stats_from_rasters(predicted_raster_path, benchmark_raster_path, agreement_raster=None, stats_csv=None, stats_json=None, mask_values=None, stats_modes_list=['total_area'], test_id='', exclusion_mask_dict={}):
    """
    This function contains FIM-specific logic to prepare raster datasets for use in the generic get_contingency_table_from_binary_rasters() function.
    This function also calls the generic compute_stats_from_contingency_table() function and writes the results to CSV and/or JSON, depending on user input.

    Args:
        predicted_raster_path (str): The path to the predicted, or modeled, FIM extent raster.
        benchmark_raster_path (str): The path to the benchmark, or truth, FIM extent raster.
        agreement_raster (str): Optional. An agreement raster will be written to this path. 0: True Negatives, 1: False Negative, 2: False Positive, 3: True Positive.
        stats_csv (str): Optional. Performance statistics will be written to this path. CSV allows for readability and other tabular processes.
        stats_json (str): Optional. Performance statistics will be written to this path. JSON allows for quick ingestion into Python dictionary in other processes.

    Returns:
        stats_dictionary (dict): A dictionary of statistics produced by compute_stats_from_contingency_table(). Statistic names are keys and statistic values are the values.
    """

    # Get cell size of benchmark raster.
    raster = rasterio.open(predicted_raster_path)
    t = raster.transform
    cell_x = t[0]
    cell_y = t[4]
    cell_area = abs(cell_x*cell_y)

    additional_layers_dict = {}
    # Create path to additional_layer. Could put conditionals here to create path according to some version. Simply use stats_mode for now. Must be raster.
    if len(stats_modes_list) > 1:
        additional_layers_dict = {}
        for stats_mode in stats_modes_list:
            if stats_mode != 'total_area':
                additional_layer_path = os.path.join(TEST_CASES_DIR, test_id, 'additional_layers', 'inclusion_areas', stats_mode + '.tif')
                if os.path.exists(additional_layer_path):
                    additional_layers_dict.update({stats_mode: additional_layer_path})
                else:
                    print("No " + stats_mode + " inclusion area found for " + test_id + ". Moving on with processing...")

    # Get contingency table from two rasters.
    contingency_table_dictionary = get_contingency_table_from_binary_rasters(benchmark_raster_path, predicted_raster_path, agreement_raster, mask_values=mask_values, additional_layers_dict=additional_layers_dict, exclusion_mask_dict=exclusion_mask_dict)
<<<<<<< HEAD
=======

>>>>>>> 460fb49c
    stats_dictionary = {}

    for stats_mode in contingency_table_dictionary:
        true_negatives = contingency_table_dictionary[stats_mode]['true_negatives']
        false_negatives = contingency_table_dictionary[stats_mode]['false_negatives']
        false_positives = contingency_table_dictionary[stats_mode]['false_positives']
        true_positives = contingency_table_dictionary[stats_mode]['true_positives']
        masked_count = contingency_table_dictionary[stats_mode]['masked_count']

        # Produce statistics from continency table and assign to dictionary. cell_area argument optional (defaults to None).
        mode_stats_dictionary = compute_stats_from_contingency_table(true_negatives, false_negatives, false_positives, true_positives, cell_area, masked_count)

        # Write the mode_stats_dictionary to the stats_csv.
        if stats_csv != None:
            stats_csv = os.path.join(os.path.split(stats_csv)[0], stats_mode + '_stats.csv')
            df = pd.DataFrame.from_dict(mode_stats_dictionary, orient="index", columns=['value'])
            df.to_csv(stats_csv)

        # Write the mode_stats_dictionary to the stats_json.
        if stats_json != None:
            stats_json = os.path.join(os.path.split(stats_csv)[0], stats_mode + '_stats.json')
            with open(stats_json, "w") as outfile:
                json.dump(mode_stats_dictionary, outfile)

        stats_dictionary.update({stats_mode: mode_stats_dictionary})

    return stats_dictionary


def check_for_regression(stats_json_to_test, previous_version, previous_version_stats_json_path, regression_test_csv=None):

    difference_dict = {}

    # Compare stats_csv to previous_version_stats_file
    stats_dict_to_test = json.load(open(stats_json_to_test))
    previous_version_stats_dict = json.load(open(previous_version_stats_json_path))

    for stat, value in stats_dict_to_test.items():
        previous_version_value = previous_version_stats_dict[stat]
        stat_value_diff = value - previous_version_value
        difference_dict.update({stat + '_diff': stat_value_diff})

    return difference_dict

<<<<<<< HEAD
def run_alpha_test(fim_run_dir, branch_name, test_id, mask_type, return_interval, compare_to_previous=False, run_structure_stats=False, run_levee_stats=False, archive_results=False):
=======
def run_alpha_test(fim_run_dir, branch_name, test_id, return_interval, compare_to_previous=False, run_structure_stats=False, run_levee_stats=False, archive_results=False):
>>>>>>> 460fb49c

    # Construct paths to development test results if not existent.
    if archive_results:
        branch_test_case_dir_parent = os.path.join(TEST_CASES_DIR, test_id, 'performance_archive', 'previous_versions', branch_name)
    else:
        branch_test_case_dir_parent = os.path.join(TEST_CASES_DIR, test_id, 'performance_archive', 'development_versions', branch_name)

    # Delete the entire directory if it already exists.
    if os.path.exists(branch_test_case_dir_parent):
        shutil.rmtree(branch_test_case_dir_parent)

    print("Running the alpha test for test_id: " + test_id + ", " + branch_name + "...")
    stats_modes_list = ['total_area']
    if run_structure_stats: stats_modes_list.append('structures')
    if run_levee_stats: stats_modes_list.append('levees')

    fim_run_parent = os.path.join(os.environ['outputDataDir'], fim_run_dir)

    assert os.path.exists(fim_run_parent), "Cannot locate " + fim_run_parent

    # Create paths to fim_run outputs for use in inundate().
    rem = os.path.join(fim_run_parent, 'rem_zeroed_masked.tif')

    catchments = os.path.join(fim_run_parent, 'gw_catchments_reaches_filtered_addedAttributes.tif')
<<<<<<< HEAD
    catchment_poly = os.path.join(fim_run_parent, 'gw_catchments_reaches_filtered_addedAttributes_crosswalked.gpkg')
=======
>>>>>>> 460fb49c
    current_huc = test_id.split('_')[0]
    hucs, hucs_layerName = os.path.join(INPUTS_DIR, 'wbd', 'WBD_National.gpkg'), 'WBDHU8'
    hydro_table = os.path.join(fim_run_parent, 'hydroTable.csv')

    # Create list of shapefile paths to use as exclusion areas.
    zones_dir = os.path.join(TEST_CASES_DIR, 'other', 'zones')
    exclusion_mask_dict = {'levees': {'path': os.path.join(zones_dir, 'leveed_areas_conus.shp'),
                                      'buffer': None
                                      },
                            'waterbodies': {'path': os.path.join(zones_dir, 'nwm_v2_reservoirs.shp'),
                                            'buffer': None,
                                            }
                            }

#    # Crosswalk feature_ids to hydroids.
#    hydro_table_data = pd.read_csv(hydro_table, header=0)
#    ht_feature_id_list = list(hydro_table_data.feature_id)
#    ht_hydro_id_list = list(hydro_table_data.HydroID)
#    lake_id_list = list(hydro_table_data.LakeID)
#
#    # Get list of feature_ids_to_mask.
#    feature_ids_to_mask = []
#    for f in range(0, len(lake_id_list)):
#        if lake_id_list[f] != -999:
#            lake_feature_id = ht_feature_id_list[f]
#            if lake_feature_id not in feature_ids_to_mask:
#                feature_ids_to_mask.append(lake_feature_id)

    # Remove duplicates and create list of hydro_ids to use as waterbody mask.
#    reduced_ht_feature_id_list, reduced_ht_hydro_id_list, hydro_ids_to_mask = [], [], []
#
#    for i in range(0, len(ht_hydro_id_list)):
#        if ht_hydro_id_list[i] not in reduced_ht_hydro_id_list:
#            reduced_ht_hydro_id_list.append(ht_hydro_id_list[i])
#            reduced_ht_feature_id_list.append(ht_feature_id_list[i])
#    for i in range(0, len(reduced_ht_feature_id_list)):
#        ht_feature_id = reduced_ht_feature_id_list[i]
#        ht_hydro_id = reduced_ht_hydro_id_list[i]
#        if ht_feature_id in feature_ids_to_mask:
#            hydro_ids_to_mask.append(ht_hydro_id)

    # Check if return interval is list of return intervals or single value.
    return_interval_list = return_interval
    if type(return_interval_list) != list:
        return_interval_list = [return_interval_list]

    for return_interval in return_interval_list:
        # Construct path to validation raster and forecast file.
        benchmark_category = test_id.split('_')[1]
        benchmark_raster_path = os.path.join(TEST_CASES_DIR, 'validation_data_' + benchmark_category, current_huc, return_interval, benchmark_category + '_huc_' + current_huc + '_depth_' + return_interval + '.tif')
        if not os.path.exists(benchmark_raster_path):  # Skip loop instance if the benchmark raster doesn't exist.
            continue

        branch_test_case_dir = os.path.join(branch_test_case_dir_parent, return_interval)

        os.makedirs(branch_test_case_dir)


        # Define paths to inundation_raster and forecast file.
        inundation_raster = os.path.join(branch_test_case_dir, 'inundation_extent.tif')
        forecast = os.path.join(TEST_CASES_DIR, 'validation_data_' + benchmark_category, current_huc, return_interval, benchmark_category + '_huc_' + current_huc + '_flows_' + return_interval + '.csv')

        # Run inundate.
        print("-----> Running inundate() to produce modeled inundation extent for the " + return_interval + " return period...")
        inundate(
                 rem,catchments,catchment_poly,hydro_table,forecast,mask_type,hucs=hucs,hucs_layerName=hucs_layerName,
                 subset_hucs=current_huc,num_workers=1,aggregate=False,inundation_raster=inundation_raster,inundation_polygon=None,
                 depths=None,out_raster_profile=None,out_vector_profile=None,quiet=True
                )

        print("-----> Inundation mapping complete.")
        predicted_raster_path = os.path.join(os.path.split(inundation_raster)[0], os.path.split(inundation_raster)[1].replace('.tif', '_' + current_huc + '.tif'))  # The inundate adds the huc to the name so I account for that here.

        # Define outputs for agreement_raster, stats_json, and stats_csv.

        agreement_raster, stats_json, stats_csv = os.path.join(branch_test_case_dir, 'total_area_agreement.tif'), os.path.join(branch_test_case_dir, 'stats.json'), os.path.join(branch_test_case_dir, 'stats.csv')

        test_version_dictionary = compute_contingency_stats_from_rasters(predicted_raster_path,
                                                                         benchmark_raster_path,
                                                                         agreement_raster,
                                                                         stats_csv=stats_csv,
                                                                         stats_json=stats_json,
                                                                         mask_values=[],
                                                                         stats_modes_list=stats_modes_list,
                                                                         test_id=test_id,
                                                                         exclusion_mask_dict=exclusion_mask_dict
                                                                         )
        print(" ")
        print("Evaluation complete. All metrics for " + test_id + ", " + branch_name + ", " + return_interval + " are available at " + CYAN_BOLD + branch_test_case_dir + ENDC)
        print(" ")

        if compare_to_previous:
            text_block = []
            # Compare to previous stats files that are available.
            archive_to_check = os.path.join(TEST_CASES_DIR, test_id, 'performance_archive', 'previous_versions')
            for stats_mode in stats_modes_list:
                archive_dictionary = profile_test_case_archive(archive_to_check, return_interval, stats_mode)

                if archive_dictionary == {}:
                    break

                # Create header for section.
                header = [stats_mode]
                for previous_version, paths in archive_dictionary.items():
                    header.append(previous_version)
                header.append(branch_name)
                text_block.append(header)

                # Loop through stats in PRINTWORTHY_STATS for left.
                for stat in PRINTWORTHY_STATS:
                    stat_line = [stat]
                    for previous_version, paths in archive_dictionary.items():
                        # Load stats for previous version.
                        previous_version_stats_json_path = paths['stats_json']
                        previous_version_stats_dict = json.load(open(previous_version_stats_json_path))

                        # Append stat for the version to state_line.
                        stat_line.append(previous_version_stats_dict[stat])

                    # Append stat for the current version to stat_line.
                    stat_line.append(test_version_dictionary[stats_mode][stat])

                    text_block.append(stat_line)

                text_block.append([" "])

            regression_report_csv = os.path.join(branch_test_case_dir, 'stats_summary.csv')
            with open(regression_report_csv, 'w', newline='') as csvfile:
                csv_writer = csv.writer(csvfile)
                csv_writer.writerows(text_block)

            print()
            print("--------------------------------------------------------------------------------------------------")

            stats_mode = stats_modes_list[0]

            try:
                last_version_index = text_block[0].index('dev_latest')
            except ValueError:
                try:
                    last_version_index = text_block[0].index('fim_2_3_3')
                except ValueError:
                    try:
                        last_version_index = text_block[0].index('fim_1_0_0')
                    except ValueError:
                        print(TRED_BOLD + "Warning: " + ENDC + "Cannot compare " + branch_name + " to a previous version because no authoritative versions were found in previous_versions directory. Future version of run_test_case may allow for comparisons between dev branches.")
                        print()
                        continue

            current_version_index = text_block[0].index(branch_name)

            for line in text_block:
                first_item = line[0]
                if first_item in stats_modes_list:
                    if first_item != stats_mode:  # Update the stats_mode and print a separator.
                        print()
                        print()
                        print("--------------------------------------------------------------------------------------------------")
                    print()
                    stats_mode = first_item
                    print(CYAN_BOLD + current_huc + ": " + return_interval.upper(), ENDC)
                    print(CYAN_BOLD + stats_mode.upper().replace('_', ' ') + " METRICS" + ENDC)
                    print()

                    color = WHITE_BOLD
                    metric_name = '      '.center(len(max(PRINTWORTHY_STATS, key=len)))
                    percent_change_header = '% CHG'
                    difference_header = 'DIFF'
                    current_version_header = line[current_version_index].upper()
                    last_version_header = line[last_version_index].upper()
                    # Print Header.
                    print(color + metric_name + "      " + percent_change_header.center((7)) + "       " + difference_header.center((15))  + "    " + current_version_header.center(18) + " " + last_version_header.center(18), ENDC)
                # Format and print stat row.
                elif first_item in PRINTWORTHY_STATS:
                    stat_name = first_item.upper().center(len(max(PRINTWORTHY_STATS, key=len))).replace('_', ' ')
                    current_version = round((line[current_version_index]), 3)
                    last_version = round((line[last_version_index]) + 0.000, 3)
                    difference = round(current_version - last_version, 3)
                    if difference > 0:
                        symbol = '+'
                        if first_item in GO_UP_STATS:
                            color = TGREEN_BOLD
                        elif first_item in GO_DOWN_STATS:
                            color = TRED_BOLD
                        else:
                            color = TWHITE
                    if difference < 0:
                        symbol = '-'
                        if first_item in GO_UP_STATS:
                            color = TRED_BOLD
                        elif first_item in GO_DOWN_STATS:
                            color = TGREEN_BOLD
                        else:
                            color = TWHITE

                    if difference == 0 :
                        symbol, color = '+', TGREEN
                    percent_change = round((difference / last_version)*100,2)

                    print(WHITE_BOLD + stat_name + ENDC + "     " + color + (symbol + " {:5.2f}".format(abs(percent_change)) + " %").rjust(len(percent_change_header)), ENDC + "    " + color + ("{:12.3f}".format((difference))).rjust(len(difference_header)), ENDC + "    " + "{:15.3f}".format(current_version).rjust(len(current_version_header)) + "   " + "{:15.3f}".format(last_version).rjust(len(last_version_header)) + "  ")

            print()

            print()
            print()
            print("--------------------------------------------------------------------------------------------------")
            print()


if __name__ == '__main__':

    # Parse arguments.
    parser = argparse.ArgumentParser(description='Inundation mapping and regression analysis for FOSS FIM. Regression analysis results are stored in the test directory.')
    parser.add_argument('-r','--fim-run-dir',help='Name of directory containing outputs of fim_run.sh',required=True)
    parser.add_argument('-b', '--branch-name',help='The name of the working branch in which features are being tested',required=True,default="")
    parser.add_argument('-t','--test-id',help='The test_id to use. Format as: HUC_BENCHMARKTYPE, e.g. 12345678_ble.',required=True,default="")
    parser.add_argument('-m', '--mask-type', help='Specify \'huc\' (FIM < 3) or \'filter\' (FIM >= 3) masking method', required=False,default="huc")
    parser.add_argument('-y', '--return-interval',help='The return interval to check. Options include: 100yr, 500yr',required=False,default=['10yr', '100yr', '500yr'])
    parser.add_argument('-c', '--compare-to-previous', help='Compare to previous versions of HAND.', required=False,action='store_true')
    parser.add_argument('-s', '--run-structure-stats', help='Create contingency stats at structures.', required=False,action='store_true')
    parser.add_argument('-a', '--archive-results', help='Automatically copy results to the "previous_version" archive for test_id. For admin use only.', required=False,action='store_true')

    # Extract to dictionary and assign to variables.
    args = vars(parser.parse_args())

    valid_test_id_list = os.listdir(TEST_CASES_DIR)

    exit_flag = False  # Default to False.
    print()

    if args['run_structure_stats']:
        print("Run structure stats (-c) not yet supported.")
        run_structure_stats = False

    # Ensure test_id is valid.
    if args['test_id'] not in valid_test_id_list:
        print(TRED_BOLD + "Warning: " + WHITE_BOLD + "The provided test_id (-t) " + CYAN_BOLD + args['test_id'] + WHITE_BOLD + " is not available." + ENDC)
        print(WHITE_BOLD + "Available test_ids include: " + ENDC)
        for test_id in valid_test_id_list:
          if 'validation' not in test_id.split('_') and 'ble' in test_id.split('_'):
              print(CYAN_BOLD + test_id + ENDC)
        print()
        exit_flag = True

    # Ensure fim_run_dir exists.
    if not os.path.exists(os.path.join(os.environ['outputDataDir'], args['fim_run_dir'])):
        print(TRED_BOLD + "Warning: " + WHITE_BOLD + "The provided fim_run_dir (-r) " + CYAN_BOLD + args['fim_run_dir'] + WHITE_BOLD + " could not be located in the 'outputs' directory." + ENDC)
        print(WHITE_BOLD + "Please provide the parent directory name for fim_run.sh outputs. These outputs are usually written in a subdirectory, e.g. outputs/123456/123456." + ENDC)
        print()
        exit_flag = True

    # Ensure return_interval available.
    if args['return_interval'] == '10yr':
        print(TRED_BOLD + "Warning: " + WHITE_BOLD + "The provided return interval (-y) " + CYAN_BOLD + args['return_interval'] + WHITE_BOLD + " is not available." + ENDC)
        print()

        exit_flag = True

    if exit_flag:
        print()
        sys.exit()
    else:
        run_alpha_test(**args)<|MERGE_RESOLUTION|>--- conflicted
+++ resolved
@@ -110,10 +110,7 @@
 
     # Get contingency table from two rasters.
     contingency_table_dictionary = get_contingency_table_from_binary_rasters(benchmark_raster_path, predicted_raster_path, agreement_raster, mask_values=mask_values, additional_layers_dict=additional_layers_dict, exclusion_mask_dict=exclusion_mask_dict)
-<<<<<<< HEAD
-=======
-
->>>>>>> 460fb49c
+
     stats_dictionary = {}
 
     for stats_mode in contingency_table_dictionary:
@@ -158,11 +155,7 @@
 
     return difference_dict
 
-<<<<<<< HEAD
 def run_alpha_test(fim_run_dir, branch_name, test_id, mask_type, return_interval, compare_to_previous=False, run_structure_stats=False, run_levee_stats=False, archive_results=False):
-=======
-def run_alpha_test(fim_run_dir, branch_name, test_id, return_interval, compare_to_previous=False, run_structure_stats=False, run_levee_stats=False, archive_results=False):
->>>>>>> 460fb49c
 
     # Construct paths to development test results if not existent.
     if archive_results:
@@ -187,10 +180,7 @@
     rem = os.path.join(fim_run_parent, 'rem_zeroed_masked.tif')
 
     catchments = os.path.join(fim_run_parent, 'gw_catchments_reaches_filtered_addedAttributes.tif')
-<<<<<<< HEAD
     catchment_poly = os.path.join(fim_run_parent, 'gw_catchments_reaches_filtered_addedAttributes_crosswalked.gpkg')
-=======
->>>>>>> 460fb49c
     current_huc = test_id.split('_')[0]
     hucs, hucs_layerName = os.path.join(INPUTS_DIR, 'wbd', 'WBD_National.gpkg'), 'WBDHU8'
     hydro_table = os.path.join(fim_run_parent, 'hydroTable.csv')
