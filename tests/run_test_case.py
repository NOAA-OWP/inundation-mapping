#!/usr/bin/env python3

import os
import sys
import pandas as pd
import rasterio
import json
import csv
import argparse
import shutil

from utils.shared_functions import get_contingency_table_from_binary_rasters, compute_stats_from_contingency_table
from inundation import inundate

TEST_CASES_DIR = r'/data/test_cases/'  # Will update.
INPUTS_DIR = r'/data/inputs'
PRINTWORTHY_STATS = ['CSI', 'TPR', 'TNR', 'FAR', 'MCC', 'TP_area_km2', 'FP_area_km2', 'TN_area_km2', 'FN_area_km2', 'contingency_tot_area_km2', 'TP_perc', 'FP_perc', 'TN_perc', 'FN_perc']
GO_UP_STATS = ['CSI', 'TPR', 'MCC', 'TN_area_km2', 'TP_area_km2', 'TN_perc', 'TP_perc', 'TNR']
GO_DOWN_STATS = ['FAR', 'FN_area_km2', 'FP_area_km2', 'FP_perc', 'FN_perc']
OUTPUTS_DIR = os.environ['outputDataDir']

ENDC = '\033[m'
TGREEN_BOLD = '\033[32;1m'
TGREEN = '\033[32m'
TRED_BOLD = '\033[31;1m'
TWHITE = '\033[37m'
WHITE_BOLD = '\033[37;1m'
CYAN_BOLD = '\033[36;1m'


def profile_test_case_archive(archive_to_check, return_interval, stats_mode):
    """
    This function searches multiple directories and locates previously produced performance statistics.

    Args:
        archive_to_check (str): The directory path to search.
        return_interval (str): Because a benchmark dataset may have multiple return intervals, this argument defines
                               which return interval is to be used when searching for previous statistics.
    Returns:
        archive_dictionary (dict): A dictionary of available statistics for previous versions of the domain and return interval.
                                  {version: {agreement_raster: agreement_raster_path, stats_csv: stats_csv_path, stats_json: stats_json_path}}
                                  *Will only add the paths to files that exist.

    """

    archive_dictionary = {}

    # List through previous version and check for available stats and maps. If available, add to dictionary.
    available_versions_list = os.listdir(archive_to_check)

    if len(available_versions_list) == 0:
        print("Cannot compare with -c flag because there are no data in the previous_versions directory.")
        return

    for version in available_versions_list:
        version_return_interval_dir = os.path.join(archive_to_check, version, return_interval)
        # Initialize dictionary for version and set paths to None by default.
        archive_dictionary.update({version: {'agreement_raster': None,
                                             'stats_csv': None,
                                             'stats_json': None}})
        # Find stats files and raster files and add to dictionary.
        agreement_raster = os.path.join(version_return_interval_dir, stats_mode + '_agreement.tif')
        stats_csv = os.path.join(version_return_interval_dir, stats_mode + '_stats.csv')
        stats_json = os.path.join(version_return_interval_dir, stats_mode + '_stats.json')

        if os.path.exists(agreement_raster):
            archive_dictionary[version]['agreement_raster'] = agreement_raster
        if os.path.exists(stats_csv):
            archive_dictionary[version]['stats_csv'] = stats_csv
        if os.path.exists(stats_json):
            archive_dictionary[version]['stats_json'] = stats_json

    return archive_dictionary


def compute_contingency_stats_from_rasters(predicted_raster_path, benchmark_raster_path, agreement_raster=None, stats_csv=None, stats_json=None, mask_values=None, stats_modes_list=['total_area'], test_id='', exclusion_mask_dict={}):
    """
    This function contains FIM-specific logic to prepare raster datasets for use in the generic get_contingency_table_from_binary_rasters() function.
    This function also calls the generic compute_stats_from_contingency_table() function and writes the results to CSV and/or JSON, depending on user input.

    Args:
        predicted_raster_path (str): The path to the predicted, or modeled, FIM extent raster.
        benchmark_raster_path (str): The path to the benchmark, or truth, FIM extent raster.
        agreement_raster (str): Optional. An agreement raster will be written to this path. 0: True Negatives, 1: False Negative, 2: False Positive, 3: True Positive.
        stats_csv (str): Optional. Performance statistics will be written to this path. CSV allows for readability and other tabular processes.
        stats_json (str): Optional. Performance statistics will be written to this path. JSON allows for quick ingestion into Python dictionary in other processes.

    Returns:
        stats_dictionary (dict): A dictionary of statistics produced by compute_stats_from_contingency_table(). Statistic names are keys and statistic values are the values.
    """

    # Get cell size of benchmark raster.
    raster = rasterio.open(predicted_raster_path)
    t = raster.transform
    cell_x = t[0]
    cell_y = t[4]
    cell_area = abs(cell_x*cell_y)

    additional_layers_dict = {}
    # Create path to additional_layer. Could put conditionals here to create path according to some version. Simply use stats_mode for now. Must be raster.
    if len(stats_modes_list) > 1:
        additional_layers_dict = {}
        for stats_mode in stats_modes_list:
            if stats_mode != 'total_area':
                additional_layer_path = os.path.join(TEST_CASES_DIR, test_id, 'additional_layers', 'inclusion_areas', stats_mode + '.tif')
                if os.path.exists(additional_layer_path):
                    additional_layers_dict.update({stats_mode: additional_layer_path})
                else:
                    print("No " + stats_mode + " inclusion area found for " + test_id + ". Moving on with processing...")

    # Get contingency table from two rasters.
    contingency_table_dictionary = get_contingency_table_from_binary_rasters(benchmark_raster_path, predicted_raster_path, agreement_raster, mask_values=mask_values, additional_layers_dict=additional_layers_dict, exclusion_mask_dict=exclusion_mask_dict)

    stats_dictionary = {}

    for stats_mode in contingency_table_dictionary:
        true_negatives = contingency_table_dictionary[stats_mode]['true_negatives']
        false_negatives = contingency_table_dictionary[stats_mode]['false_negatives']
        false_positives = contingency_table_dictionary[stats_mode]['false_positives']
        true_positives = contingency_table_dictionary[stats_mode]['true_positives']
        masked_count = contingency_table_dictionary[stats_mode]['masked_count']

        # Produce statistics from continency table and assign to dictionary. cell_area argument optional (defaults to None).
        mode_stats_dictionary = compute_stats_from_contingency_table(true_negatives, false_negatives, false_positives, true_positives, cell_area, masked_count)

        # Write the mode_stats_dictionary to the stats_csv.
        if stats_csv != None:
            stats_csv = os.path.join(os.path.split(stats_csv)[0], stats_mode + '_stats.csv')
            df = pd.DataFrame.from_dict(mode_stats_dictionary, orient="index", columns=['value'])
            df.to_csv(stats_csv)

        # Write the mode_stats_dictionary to the stats_json.
        if stats_json != None:
            stats_json = os.path.join(os.path.split(stats_csv)[0], stats_mode + '_stats.json')
            with open(stats_json, "w") as outfile:
                json.dump(mode_stats_dictionary, outfile)

        stats_dictionary.update({stats_mode: mode_stats_dictionary})

    return stats_dictionary


def check_for_regression(stats_json_to_test, previous_version, previous_version_stats_json_path, regression_test_csv=None):

    difference_dict = {}

    # Compare stats_csv to previous_version_stats_file
    stats_dict_to_test = json.load(open(stats_json_to_test))
    previous_version_stats_dict = json.load(open(previous_version_stats_json_path))

    for stat, value in stats_dict_to_test.items():
        previous_version_value = previous_version_stats_dict[stat]
        stat_value_diff = value - previous_version_value
        difference_dict.update({stat + '_diff': stat_value_diff})

    return difference_dict

<<<<<<< HEAD

def run_alpha_test(fim_run_dir, branch_name, test_id, mask_type, return_interval, compare_to_previous=False, run_structure_stats=False, run_levee_stats=False, archive_results=False, legacy_fim_run_dir=False, waterbody_mask_technique=''):

=======
def run_alpha_test(fim_run_dir, branch_name, test_id, return_interval, compare_to_previous=False, run_structure_stats=False, run_levee_stats=False, archive_results=False):
>>>>>>> f99e4448

    # Construct paths to development test results if not existent.
    if archive_results:
        branch_test_case_dir_parent = os.path.join(TEST_CASES_DIR, test_id, 'performance_archive', 'previous_versions', branch_name)
    else:
        branch_test_case_dir_parent = os.path.join(TEST_CASES_DIR, test_id, 'performance_archive', 'development_versions', branch_name)

    # Delete the entire directory if it already exists.
    if os.path.exists(branch_test_case_dir_parent):
        shutil.rmtree(branch_test_case_dir_parent)

    print("Running the alpha test for test_id: " + test_id + ", " + branch_name + "...")
    stats_modes_list = ['total_area']
    if run_structure_stats: stats_modes_list.append('structures')
    if run_levee_stats: stats_modes_list.append('levees')

    fim_run_parent = os.path.join(os.environ['outputDataDir'], fim_run_dir)

    assert os.path.exists(fim_run_parent), "Cannot locate " + fim_run_parent

    # Create paths to fim_run outputs for use in inundate().
    rem = os.path.join(fim_run_parent, 'rem_zeroed_masked.tif')

    catchments = os.path.join(fim_run_parent, 'gw_catchments_reaches_filtered_addedAttributes.tif')
    catchment_poly = os.path.join(fim_run_parent, 'gw_catchments_reaches_filtered_addedAttributes_crosswalked.gpkg')
    current_huc = test_id.split('_')[0]
    hucs, hucs_layerName = os.path.join(INPUTS_DIR, 'wbd', 'WBD_National.gpkg'), 'WBDHU8'
    hydro_table = os.path.join(fim_run_parent, 'hydroTable.csv')

    # Create list of shapefile paths to use as exclusion areas.
    zones_dir = os.path.join(TEST_CASES_DIR, 'other', 'zones')
    exclusion_mask_dict = {'levees': {'path': os.path.join(zones_dir, 'leveed_areas_conus.shp'),
                                      'buffer': None
                                      },
                            'waterbodies': {'path': os.path.join(zones_dir, 'nwm_v2_reservoirs.shp'),
                                            'buffer': None,
                                            }
                            }

#    # Crosswalk feature_ids to hydroids.
#    hydro_table_data = pd.read_csv(hydro_table, header=0)
#    ht_feature_id_list = list(hydro_table_data.feature_id)
#    ht_hydro_id_list = list(hydro_table_data.HydroID)
#    lake_id_list = list(hydro_table_data.LakeID)
#
#    # Get list of feature_ids_to_mask.
#    feature_ids_to_mask = []
#    for f in range(0, len(lake_id_list)):
#        if lake_id_list[f] != -999:
#            lake_feature_id = ht_feature_id_list[f]
#            if lake_feature_id not in feature_ids_to_mask:
#                feature_ids_to_mask.append(lake_feature_id)

    # Remove duplicates and create list of hydro_ids to use as waterbody mask.
#    reduced_ht_feature_id_list, reduced_ht_hydro_id_list, hydro_ids_to_mask = [], [], []
#
#    for i in range(0, len(ht_hydro_id_list)):
#        if ht_hydro_id_list[i] not in reduced_ht_hydro_id_list:
#            reduced_ht_hydro_id_list.append(ht_hydro_id_list[i])
#            reduced_ht_feature_id_list.append(ht_feature_id_list[i])
#    for i in range(0, len(reduced_ht_feature_id_list)):
#        ht_feature_id = reduced_ht_feature_id_list[i]
#        ht_hydro_id = reduced_ht_hydro_id_list[i]
#        if ht_feature_id in feature_ids_to_mask:
#            hydro_ids_to_mask.append(ht_hydro_id)

    # Check if return interval is list of return intervals or single value.
    return_interval_list = return_interval
    if type(return_interval_list) != list:
        return_interval_list = [return_interval_list]

    for return_interval in return_interval_list:
        # Construct path to validation raster and forecast file.
        benchmark_category = test_id.split('_')[1]
        benchmark_raster_path = os.path.join(TEST_CASES_DIR, 'validation_data_' + benchmark_category, current_huc, return_interval, benchmark_category + '_huc_' + current_huc + '_depth_' + return_interval + '.tif')
        if not os.path.exists(benchmark_raster_path):  # Skip loop instance if the benchmark raster doesn't exist.
            continue

        branch_test_case_dir = os.path.join(branch_test_case_dir_parent, return_interval)

        os.makedirs(branch_test_case_dir)


        # Define paths to inundation_raster and forecast file.
        inundation_raster = os.path.join(branch_test_case_dir, 'inundation_extent.tif')
        forecast = os.path.join(TEST_CASES_DIR, 'validation_data_' + benchmark_category, current_huc, return_interval, benchmark_category + '_huc_' + current_huc + '_flows_' + return_interval + '.csv')

        # Run inundate.
        print("-----> Running inundate() to produce modeled inundation extent for the " + return_interval + " return period...")
        inundate(
                 rem,catchments,catchment_poly,hydro_table,forecast,mask_type,hucs=hucs,hucs_layerName=hucs_layerName,
                 subset_hucs=current_huc,num_workers=1,aggregate=False,inundation_raster=inundation_raster,inundation_polygon=None,
                 depths=None,out_raster_profile=None,out_vector_profile=None,quiet=True
                )

        print("-----> Inundation mapping complete.")
        predicted_raster_path = os.path.join(os.path.split(inundation_raster)[0], os.path.split(inundation_raster)[1].replace('.tif', '_' + current_huc + '.tif'))  # The inundate adds the huc to the name so I account for that here.

        # Define outputs for agreement_raster, stats_json, and stats_csv.

        agreement_raster, stats_json, stats_csv = os.path.join(branch_test_case_dir, 'total_area_agreement.tif'), os.path.join(branch_test_case_dir, 'stats.json'), os.path.join(branch_test_case_dir, 'stats.csv')

        test_version_dictionary = compute_contingency_stats_from_rasters(predicted_raster_path,
                                                                         benchmark_raster_path,
                                                                         agreement_raster,
                                                                         stats_csv=stats_csv,
                                                                         stats_json=stats_json,
                                                                         mask_values=[],
                                                                         stats_modes_list=stats_modes_list,
                                                                         test_id=test_id,
                                                                         exclusion_mask_dict=exclusion_mask_dict
                                                                         )
        print(" ")
        print("Evaluation complete. All metrics for " + test_id + ", " + branch_name + ", " + return_interval + " are available at " + CYAN_BOLD + branch_test_case_dir + ENDC)
        print(" ")

        if compare_to_previous:
            text_block = []
            # Compare to previous stats files that are available.
            archive_to_check = os.path.join(TEST_CASES_DIR, test_id, 'performance_archive', 'previous_versions')
            for stats_mode in stats_modes_list:
                archive_dictionary = profile_test_case_archive(archive_to_check, return_interval, stats_mode)

                if archive_dictionary == {}:
                    break

                # Create header for section.
                header = [stats_mode]
                for previous_version, paths in archive_dictionary.items():
                    header.append(previous_version)
                header.append(branch_name)
                text_block.append(header)

                # Loop through stats in PRINTWORTHY_STATS for left.
                for stat in PRINTWORTHY_STATS:
                    stat_line = [stat]
                    for previous_version, paths in archive_dictionary.items():
                        # Load stats for previous version.
                        previous_version_stats_json_path = paths['stats_json']
                        previous_version_stats_dict = json.load(open(previous_version_stats_json_path))

                        # Append stat for the version to state_line.
                        stat_line.append(previous_version_stats_dict[stat])

                    # Append stat for the current version to stat_line.
                    stat_line.append(test_version_dictionary[stats_mode][stat])

                    text_block.append(stat_line)

                text_block.append([" "])

            regression_report_csv = os.path.join(branch_test_case_dir, 'stats_summary.csv')
            with open(regression_report_csv, 'w', newline='') as csvfile:
                csv_writer = csv.writer(csvfile)
                csv_writer.writerows(text_block)

            print()
            print("--------------------------------------------------------------------------------------------------")

            stats_mode = stats_modes_list[0]

            try:
                last_version_index = text_block[0].index('dev_latest')
            except ValueError:
                try:
                    last_version_index = text_block[0].index('fim_2_3_3')
                except ValueError:
                    try:
                        last_version_index = text_block[0].index('fim_1_0_0')
                    except ValueError:
                        print(TRED_BOLD + "Warning: " + ENDC + "Cannot compare " + branch_name + " to a previous version because no authoritative versions were found in previous_versions directory. Future version of run_test_case may allow for comparisons between dev branches.")
                        print()
                        continue

            current_version_index = text_block[0].index(branch_name)

            for line in text_block:
                first_item = line[0]
                if first_item in stats_modes_list:
                    if first_item != stats_mode:  # Update the stats_mode and print a separator.
                        print()
                        print()
                        print("--------------------------------------------------------------------------------------------------")
                    print()
                    stats_mode = first_item
                    print(CYAN_BOLD + current_huc + ": " + return_interval.upper(), ENDC)
                    print(CYAN_BOLD + stats_mode.upper().replace('_', ' ') + " METRICS" + ENDC)
                    print()

                    color = WHITE_BOLD
                    metric_name = '      '.center(len(max(PRINTWORTHY_STATS, key=len)))
                    percent_change_header = '% CHG'
                    difference_header = 'DIFF'
                    current_version_header = line[current_version_index].upper()
                    last_version_header = line[last_version_index].upper()
                    # Print Header.
                    print(color + metric_name + "      " + percent_change_header.center((7)) + "       " + difference_header.center((15))  + "    " + current_version_header.center(18) + " " + last_version_header.center(18), ENDC)
                # Format and print stat row.
                elif first_item in PRINTWORTHY_STATS:
                    stat_name = first_item.upper().center(len(max(PRINTWORTHY_STATS, key=len))).replace('_', ' ')
                    current_version = round((line[current_version_index]), 3)
                    last_version = round((line[last_version_index]) + 0.000, 3)
                    difference = round(current_version - last_version, 3)
                    if difference > 0:
                        symbol = '+'
                        if first_item in GO_UP_STATS:
                            color = TGREEN_BOLD
                        elif first_item in GO_DOWN_STATS:
                            color = TRED_BOLD
                        else:
                            color = TWHITE
                    if difference < 0:
                        symbol = '-'
                        if first_item in GO_UP_STATS:
                            color = TRED_BOLD
                        elif first_item in GO_DOWN_STATS:
                            color = TGREEN_BOLD
                        else:
                            color = TWHITE

                    if difference == 0 :
                        symbol, color = '+', TGREEN
                    percent_change = round((difference / last_version)*100,2)

                    print(WHITE_BOLD + stat_name + ENDC + "     " + color + (symbol + " {:5.2f}".format(abs(percent_change)) + " %").rjust(len(percent_change_header)), ENDC + "    " + color + ("{:12.3f}".format((difference))).rjust(len(difference_header)), ENDC + "    " + "{:15.3f}".format(current_version).rjust(len(current_version_header)) + "   " + "{:15.3f}".format(last_version).rjust(len(last_version_header)) + "  ")

            print()

            print()
            print()
            print("--------------------------------------------------------------------------------------------------")
            print()


if __name__ == '__main__':

    # Parse arguments.
    parser = argparse.ArgumentParser(description='Inundation mapping and regression analysis for FOSS FIM. Regression analysis results are stored in the test directory.')
    parser.add_argument('-r','--fim-run-dir',help='Name of directory containing outputs of fim_run.sh',required=True)
    parser.add_argument('-b', '--branch-name',help='The name of the working branch in which features are being tested',required=True,default="")
    parser.add_argument('-t','--test-id',help='The test_id to use. Format as: HUC_BENCHMARKTYPE, e.g. 12345678_ble.',required=True,default="")
    parser.add_argument('-m', '--mask-type', help='Specify \'huc\' (FIM < 3) or \'filter\' (FIM >= 3) masking method', required=False,default="huc")
    parser.add_argument('-y', '--return-interval',help='The return interval to check. Options include: 100yr, 500yr',required=False,default=['10yr', '100yr', '500yr'])
    parser.add_argument('-c', '--compare-to-previous', help='Compare to previous versions of HAND.', required=False,action='store_true')
    parser.add_argument('-s', '--run-structure-stats', help='Create contingency stats at structures.', required=False,action='store_true')
    parser.add_argument('-a', '--archive-results', help='Automatically copy results to the "previous_version" archive for test_id. For admin use only.', required=False,action='store_true')
<<<<<<< HEAD
    parser.add_argument('-w', '--waterbody-mask-technique', help='Define the waterbody masking technique you would like to use. Options include: nhd_0, nhd_100, nhd_250, nhd_500, nwm_0, nwm_100, nwm_250, nwm_500. Format is: dataset_buffer. Buffer distance in meters.', required=False, default='nwm_0')
=======
>>>>>>> f99e4448

    # Extract to dictionary and assign to variables.
    args = vars(parser.parse_args())

    valid_test_id_list = os.listdir(TEST_CASES_DIR)

    exit_flag = False  # Default to False.
    print()

    if args['run_structure_stats']:
        print("Run structure stats (-c) not yet supported.")
        run_structure_stats = False

    # Ensure test_id is valid.
    if args['test_id'] not in valid_test_id_list:
        print(TRED_BOLD + "Warning: " + WHITE_BOLD + "The provided test_id (-t) " + CYAN_BOLD + args['test_id'] + WHITE_BOLD + " is not available." + ENDC)
        print(WHITE_BOLD + "Available test_ids include: " + ENDC)
        for test_id in valid_test_id_list:
          if 'validation' not in test_id.split('_') and 'ble' in test_id.split('_'):
              print(CYAN_BOLD + test_id + ENDC)
        print()
        exit_flag = True

    # Ensure fim_run_dir exists.
    if not os.path.exists(os.path.join(os.environ['outputDataDir'], args['fim_run_dir'])):
        print(TRED_BOLD + "Warning: " + WHITE_BOLD + "The provided fim_run_dir (-r) " + CYAN_BOLD + args['fim_run_dir'] + WHITE_BOLD + " could not be located in the 'outputs' directory." + ENDC)
        print(WHITE_BOLD + "Please provide the parent directory name for fim_run.sh outputs. These outputs are usually written in a subdirectory, e.g. outputs/123456/123456." + ENDC)
        print()
        exit_flag = True

    # Ensure return_interval available.
    if args['return_interval'] == '10yr':
        print(TRED_BOLD + "Warning: " + WHITE_BOLD + "The provided return interval (-y) " + CYAN_BOLD + args['return_interval'] + WHITE_BOLD + " is not available." + ENDC)
        print()

        exit_flag = True

    if exit_flag:
        print()
        sys.exit()
    else:
        run_alpha_test(**args)<|MERGE_RESOLUTION|>--- conflicted
+++ resolved
@@ -155,13 +155,7 @@
 
     return difference_dict
 
-<<<<<<< HEAD
-
-def run_alpha_test(fim_run_dir, branch_name, test_id, mask_type, return_interval, compare_to_previous=False, run_structure_stats=False, run_levee_stats=False, archive_results=False, legacy_fim_run_dir=False, waterbody_mask_technique=''):
-
-=======
-def run_alpha_test(fim_run_dir, branch_name, test_id, return_interval, compare_to_previous=False, run_structure_stats=False, run_levee_stats=False, archive_results=False):
->>>>>>> f99e4448
+def run_alpha_test(fim_run_dir, branch_name, test_id, mask_type, return_interval, compare_to_previous=False, run_structure_stats=False, run_levee_stats=False, archive_results=False):
 
     # Construct paths to development test results if not existent.
     if archive_results:
@@ -408,10 +402,6 @@
     parser.add_argument('-c', '--compare-to-previous', help='Compare to previous versions of HAND.', required=False,action='store_true')
     parser.add_argument('-s', '--run-structure-stats', help='Create contingency stats at structures.', required=False,action='store_true')
     parser.add_argument('-a', '--archive-results', help='Automatically copy results to the "previous_version" archive for test_id. For admin use only.', required=False,action='store_true')
-<<<<<<< HEAD
-    parser.add_argument('-w', '--waterbody-mask-technique', help='Define the waterbody masking technique you would like to use. Options include: nhd_0, nhd_100, nhd_250, nhd_500, nwm_0, nwm_100, nwm_250, nwm_500. Format is: dataset_buffer. Buffer distance in meters.', required=False, default='nwm_0')
-=======
->>>>>>> f99e4448
 
     # Extract to dictionary and assign to variables.
     args = vars(parser.parse_args())
