#!/usr/bin/env python3

import os
import sys
import pandas as pd
import rasterio
import json
import csv
import argparse
import shutil

from utils.shared_functions import get_contingency_table_from_binary_rasters, compute_stats_from_contingency_table
from inundation import inundate

TEST_CASES_DIR = r'/data/test_cases/'  # Will update.
INPUTS_DIR = r'/data/inputs'
PRINTWORTHY_STATS = ['CSI', 'TPR', 'TNR', 'FAR', 'MCC', 'TP_area_km2', 'FP_area_km2', 'TN_area_km2', 'FN_area_km2', 'contingency_tot_area_km2', 'TP_perc', 'FP_perc', 'TN_perc', 'FN_perc']
GO_UP_STATS = ['CSI', 'TPR', 'MCC', 'TN_area_km2', 'TP_area_km2', 'TN_perc', 'TP_perc', 'TNR']
GO_DOWN_STATS = ['FAR', 'FN_area_km2', 'FP_area_km2', 'FP_perc', 'FN_perc']
OUTPUTS_DIR = os.environ['outputDataDir']

ENDC = '\033[m'
TGREEN_BOLD = '\033[32;1m'
TGREEN = '\033[32m'
TRED_BOLD = '\033[31;1m'
TWHITE = '\033[37m'
WHITE_BOLD = '\033[37;1m'
CYAN_BOLD = '\033[36;1m'


def profile_test_case_archive(archive_to_check, return_interval, stats_mode):
    """
    This function searches multiple directories and locates previously produced performance statistics.

    Args:
        archive_to_check (str): The directory path to search.
        return_interval (str): Because a benchmark dataset may have multiple return intervals, this argument defines
                               which return interval is to be used when searching for previous statistics.
    Returns:
        archive_dictionary (dict): A dictionary of available statistics for previous versions of the domain and return interval.
                                  {version: {agreement_raster: agreement_raster_path, stats_csv: stats_csv_path, stats_json: stats_json_path}}
                                  *Will only add the paths to files that exist.

    """

    archive_dictionary = {}

    # List through previous version and check for available stats and maps. If available, add to dictionary.
    available_versions_list = os.listdir(archive_to_check)

    if len(available_versions_list) == 0:
        print("Cannot compare with -c flag because there are no data in the previous_versions directory.")
        return

    for version in available_versions_list:
        version_return_interval_dir = os.path.join(archive_to_check, version, return_interval)
        # Initialize dictionary for version and set paths to None by default.
        archive_dictionary.update({version: {'agreement_raster': None,
                                             'stats_csv': None,
                                             'stats_json': None}})
        # Find stats files and raster files and add to dictionary.
        agreement_raster = os.path.join(version_return_interval_dir, stats_mode + '_agreement.tif')
        stats_csv = os.path.join(version_return_interval_dir, stats_mode + '_stats.csv')
        stats_json = os.path.join(version_return_interval_dir, stats_mode + '_stats.json')

        if os.path.exists(agreement_raster):
            archive_dictionary[version]['agreement_raster'] = agreement_raster
        if os.path.exists(stats_csv):
            archive_dictionary[version]['stats_csv'] = stats_csv
        if os.path.exists(stats_json):
            archive_dictionary[version]['stats_json'] = stats_json

    return archive_dictionary


def compute_contingency_stats_from_rasters(predicted_raster_path, benchmark_raster_path, agreement_raster=None, stats_csv=None, stats_json=None, mask_values=None, stats_modes_list=['total_area'], test_id='', exclusion_mask_dict={}):
    """
    This function contains FIM-specific logic to prepare raster datasets for use in the generic get_contingency_table_from_binary_rasters() function.
    This function also calls the generic compute_stats_from_contingency_table() function and writes the results to CSV and/or JSON, depending on user input.

    Args:
        predicted_raster_path (str): The path to the predicted, or modeled, FIM extent raster.
        benchmark_raster_path (str): The path to the benchmark, or truth, FIM extent raster.
        agreement_raster (str): Optional. An agreement raster will be written to this path. 0: True Negatives, 1: False Negative, 2: False Positive, 3: True Positive.
        stats_csv (str): Optional. Performance statistics will be written to this path. CSV allows for readability and other tabular processes.
        stats_json (str): Optional. Performance statistics will be written to this path. JSON allows for quick ingestion into Python dictionary in other processes.

    Returns:
        stats_dictionary (dict): A dictionary of statistics produced by compute_stats_from_contingency_table(). Statistic names are keys and statistic values are the values.
    """

    # Get cell size of benchmark raster.
    raster = rasterio.open(predicted_raster_path)
    t = raster.transform
    cell_x = t[0]
    cell_y = t[4]
    cell_area = abs(cell_x*cell_y)

    additional_layers_dict = {}
    # Create path to additional_layer. Could put conditionals here to create path according to some version. Simply use stats_mode for now. Must be raster.
    if len(stats_modes_list) > 1:
        additional_layers_dict = {}
        for stats_mode in stats_modes_list:
            if stats_mode != 'total_area':
                additional_layer_path = os.path.join(TEST_CASES_DIR, test_id, 'additional_layers', 'inclusion_areas', stats_mode + '.tif')
                if os.path.exists(additional_layer_path):
                    additional_layers_dict.update({stats_mode: additional_layer_path})
                else:
                    print("No " + stats_mode + " inclusion area found for " + test_id + ". Moving on with processing...")

    # Get contingency table from two rasters.
<<<<<<< HEAD
    contingency_table_dictionary = get_contingency_table_from_binary_rasters(benchmark_raster_path, predicted_raster_path, agreement_raster, mask_values=mask_values, additional_layers_dict=additional_layers_dict, exclusion_mask=exclusion_mask)

=======
    contingency_table_dictionary = get_contingency_table_from_binary_rasters(benchmark_raster_path, predicted_raster_path, agreement_raster, mask_values=mask_values, additional_layers_dict=additional_layers_dict, exclusion_mask_dict=exclusion_mask_dict)
    
>>>>>>> a984c7cb
    stats_dictionary = {}

    for stats_mode in contingency_table_dictionary:
        true_negatives = contingency_table_dictionary[stats_mode]['true_negatives']
        false_negatives = contingency_table_dictionary[stats_mode]['false_negatives']
        false_positives = contingency_table_dictionary[stats_mode]['false_positives']
        true_positives = contingency_table_dictionary[stats_mode]['true_positives']
        masked_count = contingency_table_dictionary[stats_mode]['masked_count']

        # Produce statistics from continency table and assign to dictionary. cell_area argument optional (defaults to None).
        mode_stats_dictionary = compute_stats_from_contingency_table(true_negatives, false_negatives, false_positives, true_positives, cell_area, masked_count)

        # Write the mode_stats_dictionary to the stats_csv.
        if stats_csv != None:
            stats_csv = os.path.join(os.path.split(stats_csv)[0], stats_mode + '_stats.csv')
            df = pd.DataFrame.from_dict(mode_stats_dictionary, orient="index", columns=['value'])
            df.to_csv(stats_csv)

        # Write the mode_stats_dictionary to the stats_json.
        if stats_json != None:
            stats_json = os.path.join(os.path.split(stats_csv)[0], stats_mode + '_stats.json')
            with open(stats_json, "w") as outfile:
                json.dump(mode_stats_dictionary, outfile)

        stats_dictionary.update({stats_mode: mode_stats_dictionary})

    return stats_dictionary


def check_for_regression(stats_json_to_test, previous_version, previous_version_stats_json_path, regression_test_csv=None):

    difference_dict = {}

    # Compare stats_csv to previous_version_stats_file
    stats_dict_to_test = json.load(open(stats_json_to_test))
    previous_version_stats_dict = json.load(open(previous_version_stats_json_path))

    for stat, value in stats_dict_to_test.items():
        previous_version_value = previous_version_stats_dict[stat]
        stat_value_diff = value - previous_version_value
        difference_dict.update({stat + '_diff': stat_value_diff})

    return difference_dict


<<<<<<< HEAD
def run_alpha_test(fim_run_dir, branch_name, test_id, return_interval, compare_to_previous=False, run_structure_stats=False, run_levee_stats=False, archive_results=False, legacy_fim_run_dir=False, waterbody_mask_technique=''):


=======
def run_alpha_test(fim_run_dir, branch_name, test_id, return_interval, compare_to_previous=False, run_structure_stats=False, run_levee_stats=False, archive_results=False):
        
    
>>>>>>> a984c7cb
    # Construct paths to development test results if not existent.
    if archive_results:
        branch_test_case_dir_parent = os.path.join(TEST_CASES_DIR, test_id, 'performance_archive', 'previous_versions', branch_name)
    else:
        branch_test_case_dir_parent = os.path.join(TEST_CASES_DIR, test_id, 'performance_archive', 'development_versions', branch_name)

    # Delete the entire directory if it already exists.
    if os.path.exists(branch_test_case_dir_parent):
        shutil.rmtree(branch_test_case_dir_parent)

    print("Running the alpha test for test_id: " + test_id + ", " + branch_name + "...")
    stats_modes_list = ['total_area']
    if run_structure_stats: stats_modes_list.append('structures')
    if run_levee_stats: stats_modes_list.append('levees')
<<<<<<< HEAD

    if legacy_fim_run_dir:
        fim_run_parent = os.path.join(os.environ['HISTORICAL_FIM_RUN'], fim_run_dir)
    else:
        fim_run_parent = os.path.join(os.environ['outputDataDir'], fim_run_dir)

=======
    
    fim_run_parent = os.path.join(os.environ['outputDataDir'], fim_run_dir)
        
>>>>>>> a984c7cb
    assert os.path.exists(fim_run_parent), "Cannot locate " + fim_run_parent

    # Create paths to fim_run outputs for use in inundate().
    rem = os.path.join(fim_run_parent, 'rem_zeroed_masked.tif')

    catchments = os.path.join(fim_run_parent, 'gw_catchments_reaches_filtered_addedAttributes.tif')
    current_huc = test_id.split('_')[0]
    hucs, hucs_layerName = os.path.join(INPUTS_DIR, 'wbd', 'WBD_National.gpkg'), 'WBDHU8'
    hydro_table = os.path.join(fim_run_parent, 'hydroTable.csv')
<<<<<<< HEAD

=======
    
    # Create list of shapefile paths to use as exclusion areas.
    zones_dir = os.path.join(TEST_CASES_DIR, 'other', 'zones')
    exclusion_mask_dict = {'levees': {'path': os.path.join(zones_dir, 'leveed_areas_conus.shp'),
                                      'buffer': None
                                      },
                            'waterbodies': {'path': os.path.join(zones_dir, 'nwm_v2_reservoirs.shp'),
                                            'buffer': None,
                                            }
                            }
    
    
>>>>>>> a984c7cb
#    # Crosswalk feature_ids to hydroids.
#    hydro_table_data = pd.read_csv(hydro_table, header=0)
#    ht_feature_id_list = list(hydro_table_data.feature_id)
#    ht_hydro_id_list = list(hydro_table_data.HydroID)
#    lake_id_list = list(hydro_table_data.LakeID)
#
#    # Get list of feature_ids_to_mask.
#    feature_ids_to_mask = []
#    for f in range(0, len(lake_id_list)):
#        if lake_id_list[f] != -999:
#            lake_feature_id = ht_feature_id_list[f]
#            if lake_feature_id not in feature_ids_to_mask:
#                feature_ids_to_mask.append(lake_feature_id)

    # Remove duplicates and create list of hydro_ids to use as waterbody mask.
#    reduced_ht_feature_id_list, reduced_ht_hydro_id_list, hydro_ids_to_mask = [], [], []
#
#    for i in range(0, len(ht_hydro_id_list)):
#        if ht_hydro_id_list[i] not in reduced_ht_hydro_id_list:
#            reduced_ht_hydro_id_list.append(ht_hydro_id_list[i])
#            reduced_ht_feature_id_list.append(ht_feature_id_list[i])
#    for i in range(0, len(reduced_ht_feature_id_list)):
#        ht_feature_id = reduced_ht_feature_id_list[i]
#        ht_hydro_id = reduced_ht_hydro_id_list[i]
#        if ht_feature_id in feature_ids_to_mask:
#            hydro_ids_to_mask.append(ht_hydro_id)
<<<<<<< HEAD

    waterbody_mask_technique = 'nwm_0'  # TEMPORARY. FORCE 'nwm_0'.

    if waterbody_mask_technique != '':
        waterbody_category, waterbody_buffer = waterbody_mask_technique.split('_')[0], waterbody_mask_technique.split('_')[1]
        if waterbody_category == 'nwm':
            if waterbody_buffer == '0':
                waterbody_exclusion_area = os.path.join(TEST_CASES_DIR, test_id, 'additional_layers', 'exclusion_areas', 'nwm_21_lakes_' + current_huc + '.tif')
            elif waterbody_buffer in ['100', '250', '500']:
                waterbody_exclusion_area = os.path.join(TEST_CASES_DIR, test_id, 'additional_layers', 'exclusion_areas', 'nwm_21_lakes_buffer_' + waterbody_buffer + 'm_' + current_huc + '.tif')
        elif waterbody_category == 'nhd':
            if waterbody_buffer == '0':
                waterbody_exclusion_area = os.path.join(TEST_CASES_DIR, test_id, 'additional_layers', 'exclusion_areas', 'nhd_lakes_' + current_huc + '.tif')
            elif waterbody_buffer in ['100', '250', '500']:
                waterbody_exclusion_area = os.path.join(TEST_CASES_DIR, test_id, 'additional_layers', 'exclusion_areas', 'nhd_lakes_buffer_' + waterbody_buffer + 'm_' + current_huc + '.tif')

    else:
        print("No waterbody buffer argument provided. Will not mask waterbody areas from the analysis.")
        waterbody_exclusion_area = ''
=======
                        
>>>>>>> a984c7cb

    # Check if return interval is list of return intervals or single value.
    return_interval_list = return_interval
    if type(return_interval_list) != list:
        return_interval_list = [return_interval_list]

    for return_interval in return_interval_list:
        # Construct path to validation raster and forecast file.
        benchmark_category = test_id.split('_')[1]
        benchmark_raster_path = os.path.join(TEST_CASES_DIR, 'validation_data_' + benchmark_category, current_huc, return_interval, benchmark_category + '_huc_' + current_huc + '_depth_' + return_interval + '.tif')
        if not os.path.exists(benchmark_raster_path):  # Skip loop instance if the benchmark raster doesn't exist.
            continue

        branch_test_case_dir = os.path.join(branch_test_case_dir_parent, return_interval)

        os.makedirs(branch_test_case_dir)


        # Define paths to inundation_raster and forecast file.
        inundation_raster = os.path.join(branch_test_case_dir, 'inundation_extent.tif')
        forecast = os.path.join(TEST_CASES_DIR, 'validation_data_' + benchmark_category, current_huc, return_interval, benchmark_category + '_huc_' + current_huc + '_flows_' + return_interval + '.csv')

        # Run inundate.
        print("-----> Running inundate() to produce modeled inundation extent for the " + return_interval + " return period...")
        inundate(
                 rem,catchments,hydro_table,forecast,hucs=hucs,hucs_layerName=hucs_layerName,subset_hucs=current_huc,
                 num_workers=1,aggregate=False,inundation_raster=inundation_raster,inundation_polygon=None,
                 depths=None,out_raster_profile=None,out_vector_profile=None,quiet=True
                )

        print("-----> Inundation mapping complete.")
        predicted_raster_path = os.path.join(os.path.split(inundation_raster)[0], os.path.split(inundation_raster)[1].replace('.tif', '_' + current_huc + '.tif'))  # The inundate adds the huc to the name so I account for that here.

        # Define outputs for agreement_raster, stats_json, and stats_csv.

        agreement_raster, stats_json, stats_csv = os.path.join(branch_test_case_dir, 'total_area_agreement.tif'), os.path.join(branch_test_case_dir, 'stats.json'), os.path.join(branch_test_case_dir, 'stats.csv')

        test_version_dictionary = compute_contingency_stats_from_rasters(predicted_raster_path,
                                                                         benchmark_raster_path,
                                                                         agreement_raster,
                                                                         stats_csv=stats_csv,
                                                                         stats_json=stats_json,
                                                                         mask_values=[],
                                                                         stats_modes_list=stats_modes_list,
                                                                         test_id=test_id,
                                                                         exclusion_mask_dict=exclusion_mask_dict
                                                                         )
        print(" ")
        print("Evaluation complete. All metrics for " + test_id + ", " + branch_name + ", " + return_interval + " are available at " + CYAN_BOLD + branch_test_case_dir + ENDC)
        print(" ")

        if compare_to_previous:
            text_block = []
            # Compare to previous stats files that are available.
            archive_to_check = os.path.join(TEST_CASES_DIR, test_id, 'performance_archive', 'previous_versions')
            for stats_mode in stats_modes_list:
                archive_dictionary = profile_test_case_archive(archive_to_check, return_interval, stats_mode)

                if archive_dictionary == {}:
                    break

                # Create header for section.
                header = [stats_mode]
                for previous_version, paths in archive_dictionary.items():
                    header.append(previous_version)
                header.append(branch_name)
                text_block.append(header)

                # Loop through stats in PRINTWORTHY_STATS for left.
                for stat in PRINTWORTHY_STATS:
                    stat_line = [stat]
                    for previous_version, paths in archive_dictionary.items():
                        # Load stats for previous version.
                        previous_version_stats_json_path = paths['stats_json']
                        previous_version_stats_dict = json.load(open(previous_version_stats_json_path))

                        # Append stat for the version to state_line.
                        stat_line.append(previous_version_stats_dict[stat])

                    # Append stat for the current version to stat_line.
                    stat_line.append(test_version_dictionary[stats_mode][stat])

                    text_block.append(stat_line)

                text_block.append([" "])

            regression_report_csv = os.path.join(branch_test_case_dir, 'stats_summary.csv')
            with open(regression_report_csv, 'w', newline='') as csvfile:
                csv_writer = csv.writer(csvfile)
                csv_writer.writerows(text_block)

            print()
            print("--------------------------------------------------------------------------------------------------")

            stats_mode = stats_modes_list[0]

            try:
                last_version_index = text_block[0].index('dev_latest')
            except ValueError:
                try:
                    last_version_index = text_block[0].index('fim_2_3_3')
                except ValueError:
                    try:
                        last_version_index = text_block[0].index('fim_1_0_0')
                    except ValueError:
                        print(TRED_BOLD + "Warning: " + ENDC + "Cannot compare " + branch_name + " to a previous version because no authoritative versions were found in previous_versions directory. Future version of run_test_case may allow for comparisons between dev branches.")
                        print()
                        continue

            current_version_index = text_block[0].index(branch_name)

            for line in text_block:
                first_item = line[0]
                if first_item in stats_modes_list:
                    if first_item != stats_mode:  # Update the stats_mode and print a separator.
                        print()
                        print()
                        print("--------------------------------------------------------------------------------------------------")
                    print()
                    stats_mode = first_item
                    print(CYAN_BOLD + current_huc + ": " + return_interval.upper(), ENDC)
                    print(CYAN_BOLD + stats_mode.upper().replace('_', ' ') + " METRICS" + ENDC)
                    print()

                    color = WHITE_BOLD
                    metric_name = '      '.center(len(max(PRINTWORTHY_STATS, key=len)))
                    percent_change_header = '% CHG'
                    difference_header = 'DIFF'
                    current_version_header = line[current_version_index].upper()
                    last_version_header = line[last_version_index].upper()
                    # Print Header.
                    print(color + metric_name + "      " + percent_change_header.center((7)) + "       " + difference_header.center((15))  + "    " + current_version_header.center(18) + " " + last_version_header.center(18), ENDC)
                # Format and print stat row.
                elif first_item in PRINTWORTHY_STATS:
                    stat_name = first_item.upper().center(len(max(PRINTWORTHY_STATS, key=len))).replace('_', ' ')
                    current_version = round((line[current_version_index]), 3)
                    last_version = round((line[last_version_index]) + 0.000, 3)
                    difference = round(current_version - last_version, 3)
                    if difference > 0:
                        symbol = '+'
                        if first_item in GO_UP_STATS:
                            color = TGREEN_BOLD
                        elif first_item in GO_DOWN_STATS:
                            color = TRED_BOLD
                        else:
                            color = TWHITE
                    if difference < 0:
                        symbol = '-'
                        if first_item in GO_UP_STATS:
                            color = TRED_BOLD
                        elif first_item in GO_DOWN_STATS:
                            color = TGREEN_BOLD
                        else:
                            color = TWHITE

                    if difference == 0 :
                        symbol, color = '+', TGREEN
                    percent_change = round((difference / last_version)*100,2)

                    print(WHITE_BOLD + stat_name + ENDC + "     " + color + (symbol + " {:5.2f}".format(abs(percent_change)) + " %").rjust(len(percent_change_header)), ENDC + "    " + color + ("{:12.3f}".format((difference))).rjust(len(difference_header)), ENDC + "    " + "{:15.3f}".format(current_version).rjust(len(current_version_header)) + "   " + "{:15.3f}".format(last_version).rjust(len(last_version_header)) + "  ")

            print()

            print()
            print()
            print("--------------------------------------------------------------------------------------------------")
            print()


if __name__ == '__main__':

    # Parse arguments.
    parser = argparse.ArgumentParser(description='Inundation mapping and regression analysis for FOSS FIM. Regression analysis results are stored in the test directory.')
    parser.add_argument('-r','--fim-run-dir',help='Name of directory containing outputs of fim_run.sh',required=True)
    parser.add_argument('-b', '--branch-name',help='The name of the working branch in which features are being tested',required=True,default="")
    parser.add_argument('-t','--test-id',help='The test_id to use. Format as: HUC_BENCHMARKTYPE, e.g. 12345678_ble.',required=True,default="")
    parser.add_argument('-y', '--return-interval',help='The return interval to check. Options include: 100yr, 500yr',required=False,default=['10yr', '100yr', '500yr'])
    parser.add_argument('-c', '--compare-to-previous', help='Compare to previous versions of HAND.', required=False,action='store_true')
    parser.add_argument('-s', '--run-structure-stats', help='Create contingency stats at structures.', required=False,action='store_true')
    parser.add_argument('-a', '--archive-results', help='Automatically copy results to the "previous_version" archive for test_id. For admin use only.', required=False,action='store_true')
<<<<<<< HEAD
    parser.add_argument('-w', '--waterbody-mask-technique', help='Define the waterbody masking technique you would like to use. Options include: nhd_0, nhd_100, nhd_250, nhd_500, nwm_0, nwm_100, nwm_250, nwm_500. Format is: dataset_buffer. Buffer distance in meters.', required=False, default='nwm_0')


=======
    
>>>>>>> a984c7cb
    # Extract to dictionary and assign to variables.
    args = vars(parser.parse_args())

    valid_test_id_list = os.listdir(TEST_CASES_DIR)

    exit_flag = False  # Default to False.
    print()

    if args['run_structure_stats']:
        print("Run structure stats (-c) not yet supported.")
        run_structure_stats = False

<<<<<<< HEAD
    # NO YOU MUST USE NWM
    if args['waterbody_mask_technique'] != 'nwm_0':
        print(WHITE_BOLD + "For the time being, only the nwm_0 waterbody masking option is available. Waterbody mask will be reset to 'nwm_0' " + ENDC)

#    if args['waterbody_mask_technique'] != '':
#        if args['waterbody_mask_technique'] not in ['nhd_0', 'nhd_100', 'nhd_250', 'nhd_500', 'nwm_0', 'nwm_100', 'nwm_250', 'nwm_500']:
#            print(TRED_BOLD + "Warning: " + WHITE_BOLD + "The provided waterbody_mask_technique (-w) " + CYAN_BOLD + args['waterbody_mask_technique'] + WHITE_BOLD + " is not available." + ENDC)
#            print(WHITE_BOLD + "Available techniues include: " + ENDC)
#            for technique in ['nhd_0', 'nhd_100', 'nhd_250', 'nhd_500', 'nwm_0', 'nwm_100', 'nwm_250', 'nwm_500']:
#                print(CYAN_BOLD + technique + ENDC)
#            print()
#            exit_flag = True
#
=======
>>>>>>> a984c7cb
    # Ensure test_id is valid.
    if args['test_id'] not in valid_test_id_list:
        print(TRED_BOLD + "Warning: " + WHITE_BOLD + "The provided test_id (-t) " + CYAN_BOLD + args['test_id'] + WHITE_BOLD + " is not available." + ENDC)
        print(WHITE_BOLD + "Available test_ids include: " + ENDC)
        for test_id in valid_test_id_list:
          if 'validation' not in test_id.split('_') and 'ble' in test_id.split('_'):
              print(CYAN_BOLD + test_id + ENDC)
        print()
        exit_flag = True

    # Ensure fim_run_dir exists.
    if not os.path.exists(os.path.join(os.environ['outputDataDir'], args['fim_run_dir'])):
        print(TRED_BOLD + "Warning: " + WHITE_BOLD + "The provided fim_run_dir (-r) " + CYAN_BOLD + args['fim_run_dir'] + WHITE_BOLD + " could not be located in the 'outputs' directory." + ENDC)
        print(WHITE_BOLD + "Please provide the parent directory name for fim_run.sh outputs. These outputs are usually written in a subdirectory, e.g. outputs/123456/123456." + ENDC)
        print()
        exit_flag = True

    # Ensure return_interval available.
    if args['return_interval'] == '10yr':
        print(TRED_BOLD + "Warning: " + WHITE_BOLD + "The provided return interval (-y) " + CYAN_BOLD + args['return_interval'] + WHITE_BOLD + " is not available." + ENDC)
        print()

        exit_flag = True

    if exit_flag:
        print()
        sys.exit()
    else:
        run_alpha_test(**args)<|MERGE_RESOLUTION|>--- conflicted
+++ resolved
@@ -109,13 +109,8 @@
                     print("No " + stats_mode + " inclusion area found for " + test_id + ". Moving on with processing...")
 
     # Get contingency table from two rasters.
-<<<<<<< HEAD
-    contingency_table_dictionary = get_contingency_table_from_binary_rasters(benchmark_raster_path, predicted_raster_path, agreement_raster, mask_values=mask_values, additional_layers_dict=additional_layers_dict, exclusion_mask=exclusion_mask)
-
-=======
     contingency_table_dictionary = get_contingency_table_from_binary_rasters(benchmark_raster_path, predicted_raster_path, agreement_raster, mask_values=mask_values, additional_layers_dict=additional_layers_dict, exclusion_mask_dict=exclusion_mask_dict)
-    
->>>>>>> a984c7cb
+
     stats_dictionary = {}
 
     for stats_mode in contingency_table_dictionary:
@@ -160,16 +155,8 @@
 
     return difference_dict
 
-
-<<<<<<< HEAD
-def run_alpha_test(fim_run_dir, branch_name, test_id, return_interval, compare_to_previous=False, run_structure_stats=False, run_levee_stats=False, archive_results=False, legacy_fim_run_dir=False, waterbody_mask_technique=''):
-
-
-=======
 def run_alpha_test(fim_run_dir, branch_name, test_id, return_interval, compare_to_previous=False, run_structure_stats=False, run_levee_stats=False, archive_results=False):
-        
-    
->>>>>>> a984c7cb
+
     # Construct paths to development test results if not existent.
     if archive_results:
         branch_test_case_dir_parent = os.path.join(TEST_CASES_DIR, test_id, 'performance_archive', 'previous_versions', branch_name)
@@ -184,18 +171,9 @@
     stats_modes_list = ['total_area']
     if run_structure_stats: stats_modes_list.append('structures')
     if run_levee_stats: stats_modes_list.append('levees')
-<<<<<<< HEAD
-
-    if legacy_fim_run_dir:
-        fim_run_parent = os.path.join(os.environ['HISTORICAL_FIM_RUN'], fim_run_dir)
-    else:
-        fim_run_parent = os.path.join(os.environ['outputDataDir'], fim_run_dir)
-
-=======
-    
+
     fim_run_parent = os.path.join(os.environ['outputDataDir'], fim_run_dir)
-        
->>>>>>> a984c7cb
+
     assert os.path.exists(fim_run_parent), "Cannot locate " + fim_run_parent
 
     # Create paths to fim_run outputs for use in inundate().
@@ -205,10 +183,7 @@
     current_huc = test_id.split('_')[0]
     hucs, hucs_layerName = os.path.join(INPUTS_DIR, 'wbd', 'WBD_National.gpkg'), 'WBDHU8'
     hydro_table = os.path.join(fim_run_parent, 'hydroTable.csv')
-<<<<<<< HEAD
-
-=======
-    
+
     # Create list of shapefile paths to use as exclusion areas.
     zones_dir = os.path.join(TEST_CASES_DIR, 'other', 'zones')
     exclusion_mask_dict = {'levees': {'path': os.path.join(zones_dir, 'leveed_areas_conus.shp'),
@@ -218,9 +193,7 @@
                                             'buffer': None,
                                             }
                             }
-    
-    
->>>>>>> a984c7cb
+
 #    # Crosswalk feature_ids to hydroids.
 #    hydro_table_data = pd.read_csv(hydro_table, header=0)
 #    ht_feature_id_list = list(hydro_table_data.feature_id)
@@ -247,29 +220,6 @@
 #        ht_hydro_id = reduced_ht_hydro_id_list[i]
 #        if ht_feature_id in feature_ids_to_mask:
 #            hydro_ids_to_mask.append(ht_hydro_id)
-<<<<<<< HEAD
-
-    waterbody_mask_technique = 'nwm_0'  # TEMPORARY. FORCE 'nwm_0'.
-
-    if waterbody_mask_technique != '':
-        waterbody_category, waterbody_buffer = waterbody_mask_technique.split('_')[0], waterbody_mask_technique.split('_')[1]
-        if waterbody_category == 'nwm':
-            if waterbody_buffer == '0':
-                waterbody_exclusion_area = os.path.join(TEST_CASES_DIR, test_id, 'additional_layers', 'exclusion_areas', 'nwm_21_lakes_' + current_huc + '.tif')
-            elif waterbody_buffer in ['100', '250', '500']:
-                waterbody_exclusion_area = os.path.join(TEST_CASES_DIR, test_id, 'additional_layers', 'exclusion_areas', 'nwm_21_lakes_buffer_' + waterbody_buffer + 'm_' + current_huc + '.tif')
-        elif waterbody_category == 'nhd':
-            if waterbody_buffer == '0':
-                waterbody_exclusion_area = os.path.join(TEST_CASES_DIR, test_id, 'additional_layers', 'exclusion_areas', 'nhd_lakes_' + current_huc + '.tif')
-            elif waterbody_buffer in ['100', '250', '500']:
-                waterbody_exclusion_area = os.path.join(TEST_CASES_DIR, test_id, 'additional_layers', 'exclusion_areas', 'nhd_lakes_buffer_' + waterbody_buffer + 'm_' + current_huc + '.tif')
-
-    else:
-        print("No waterbody buffer argument provided. Will not mask waterbody areas from the analysis.")
-        waterbody_exclusion_area = ''
-=======
-                        
->>>>>>> a984c7cb
 
     # Check if return interval is list of return intervals or single value.
     return_interval_list = return_interval
@@ -450,13 +400,7 @@
     parser.add_argument('-c', '--compare-to-previous', help='Compare to previous versions of HAND.', required=False,action='store_true')
     parser.add_argument('-s', '--run-structure-stats', help='Create contingency stats at structures.', required=False,action='store_true')
     parser.add_argument('-a', '--archive-results', help='Automatically copy results to the "previous_version" archive for test_id. For admin use only.', required=False,action='store_true')
-<<<<<<< HEAD
-    parser.add_argument('-w', '--waterbody-mask-technique', help='Define the waterbody masking technique you would like to use. Options include: nhd_0, nhd_100, nhd_250, nhd_500, nwm_0, nwm_100, nwm_250, nwm_500. Format is: dataset_buffer. Buffer distance in meters.', required=False, default='nwm_0')
-
-
-=======
-    
->>>>>>> a984c7cb
+
     # Extract to dictionary and assign to variables.
     args = vars(parser.parse_args())
 
@@ -469,22 +413,6 @@
         print("Run structure stats (-c) not yet supported.")
         run_structure_stats = False
 
-<<<<<<< HEAD
-    # NO YOU MUST USE NWM
-    if args['waterbody_mask_technique'] != 'nwm_0':
-        print(WHITE_BOLD + "For the time being, only the nwm_0 waterbody masking option is available. Waterbody mask will be reset to 'nwm_0' " + ENDC)
-
-#    if args['waterbody_mask_technique'] != '':
-#        if args['waterbody_mask_technique'] not in ['nhd_0', 'nhd_100', 'nhd_250', 'nhd_500', 'nwm_0', 'nwm_100', 'nwm_250', 'nwm_500']:
-#            print(TRED_BOLD + "Warning: " + WHITE_BOLD + "The provided waterbody_mask_technique (-w) " + CYAN_BOLD + args['waterbody_mask_technique'] + WHITE_BOLD + " is not available." + ENDC)
-#            print(WHITE_BOLD + "Available techniues include: " + ENDC)
-#            for technique in ['nhd_0', 'nhd_100', 'nhd_250', 'nhd_500', 'nwm_0', 'nwm_100', 'nwm_250', 'nwm_500']:
-#                print(CYAN_BOLD + technique + ENDC)
-#            print()
-#            exit_flag = True
-#
-=======
->>>>>>> a984c7cb
     # Ensure test_id is valid.
     if args['test_id'] not in valid_test_id_list:
         print(TRED_BOLD + "Warning: " + WHITE_BOLD + "The provided test_id (-t) " + CYAN_BOLD + args['test_id'] + WHITE_BOLD + " is not available." + ENDC)
