--- conflicted
+++ resolved
@@ -14,64 +14,6 @@
 RAS2FIM_MAGNITUDE_LIST = ["2yr", "5yr", "10yr", "25yr", "50yr", "100yr"]
 
 MAGNITUDE_DICT = {
-<<<<<<< HEAD
-    'ble': BLE_MAGNITUDE_LIST,
-    'ifc': IFC_MAGNITUDE_LIST,
-    'usgs': AHPS_MAGNITUDE_LIST,
-    'nws': AHPS_MAGNITUDE_LIST,
-    'ras2fim': RAS2FIM_MAGNITUDE_LIST,
-}
-PRINTWORTHY_STATS = [
-    'CSI',
-    'TPR',
-    'TNR',
-    'FAR',
-    'MCC',
-    'TP_area_km2',
-    'FP_area_km2',
-    'TN_area_km2',
-    'FN_area_km2',
-    'contingency_tot_area_km2',
-    'TP_perc',
-    'FP_perc',
-    'TN_perc',
-    'FN_perc',
-]
-GO_UP_STATS = ['CSI', 'TPR', 'MCC', 'TN_area_km2', 'TP_area_km2', 'TN_perc', 'TP_perc', 'TNR']
-GO_DOWN_STATS = ['FAR', 'FN_area_km2', 'FP_area_km2', 'FP_perc', 'FN_perc', 'PND']
-
-# Variables for eval_plots.py
-BAD_SITES = [
-    'baki3',  # USGS: ratio of evaluated vs domain is very low
-    'cpei3',  # USGS: mainstems does not extend sufficiently upstream (~35%), significant masking upstream
-    'eagi1',  # NWS:  ratio of evaluated vs domain is very low
-    'efdn7',  # NWS:  mainstems does not extend sufficiently upstream (~30%)
-    'erwn6',  # NWS:  ratio of evaluated vs domain is very low
-    'grfi2',  # USGS: incorrect location
-    'hohn4',  # Both: no mainstems in vicinity
-    'kcdm7',  # USGS: incorrect location
-    'kilo1',  # Both: mainstems does not extend sufficiently upstream (~20%)
-    'ksdm7',  # USGS: masked
-    'levk1',  # NWS:  Incorrect feature_id assigned from WRDS, this has been corrected
-    'lkcm7',  # NWS:  masked
-    'loun7',  # NWS:  benchmark is not consistent between thresholds
-    'lrlm7',  # NWS:  masked
-    'mcri2',  # USGS: incorrect location
-    'monv1',  # NWS:  mainstems does not extend sufficiently upstream (~30%)
-    'mtao1',  # USGS: ratio of evaluated vs domain is very low
-    'nhso1',  # USGS: mainstems does not extend sufficiently upstream (45%)
-    'nmso1',  # Both: mainstems does not extend sufficiently upstream
-    'pori3',  # USGS: mainstems does not extend sufficiently upstream
-    'ptvn6',  # Both: mainstems does not extend sufficiently upstream (50%)
-    'roun6',  # USGS: ratio of evaluated vs domain is very low
-    'rwdn4',  # Both: no mainstems in vicinity
-    'selt2',  # NWS:  mainstems does not extend sufficiently upstream (~30%)
-    'sweg1',  # Both: mainstems does not extend sufficiently upstream (~30%)
-    'vcni3',  # USGS: ratio of evaluated vs domain is very low
-    'watw3',  # NWS:  mainstems does not extend sufficiently upstream (~30%)
-    'weat2',  # NWS:  mainstems does not extend sufficiently upstream (~50%)
-    'wkew3',  # NWS:  mainstems does not extend sufficiently upstream (~45%)
-=======
     "ble": BLE_MAGNITUDE_LIST,
     "ifc": IFC_MAGNITUDE_LIST,
     "usgs": AHPS_MAGNITUDE_LIST,
@@ -94,16 +36,7 @@
     "TN_perc",
     "FN_perc",
 ]
-GO_UP_STATS = [
-    "CSI",
-    "TPR",
-    "MCC",
-    "TN_area_km2",
-    "TP_area_km2",
-    "TN_perc",
-    "TP_perc",
-    "TNR",
-]
+GO_UP_STATS = ["CSI", "TPR", "MCC", "TN_area_km2", "TP_area_km2", "TN_perc", "TP_perc", "TNR"]
 GO_DOWN_STATS = ["FAR", "FN_area_km2", "FP_area_km2", "FP_perc", "FN_perc", "PND"]
 
 # Variables for eval_plots.py
@@ -137,7 +70,6 @@
     "watw3",  # NWS:  mainstems does not extend sufficiently upstream (~30%)
     "weat2",  # NWS:  mainstems does not extend sufficiently upstream (~50%)
     "wkew3",  # NWS:  mainstems does not extend sufficiently upstream (~45%)
->>>>>>> 24f763ea
 ]
 DISCARD_AHPS_QUERY = "not flow.isnull() & masked_perc<97 & not nws_lid in @BAD_SITES"
 
@@ -155,49 +87,12 @@
 # USGS gages acceptance criteria. Likely not constants, so not using all caps.
 # ANY CHANGE TO THESE VALUES SHOULD WARRANT A CODE VERSION CHANGE
 # https://help.waterdata.usgs.gov/code/coord_acy_cd_query?fmt=html
-<<<<<<< HEAD
-acceptable_coord_acc_code_list = ['H', '1', '5', 'S', 'R', 'B', 'C', 'D', 'E', 5, 1]
+acceptable_coord_acc_code_list = ["H", "1", "5", "S", "R", "B", "C", "D", "E", 5, 1]
 # https://help.waterdata.usgs.gov/code/coord_meth_cd_query?fmt=html
-acceptable_coord_method_code_list = ['C', 'D', 'W', 'X', 'Y', 'Z', 'N', 'M', 'L', 'G', 'R', 'F', 'S']
+acceptable_coord_method_code_list = ["C", "D", "W", "X", "Y", "Z", "N", "M", "L", "G", "R", "F", "S"]
 # https://help.waterdata.usgs.gov/codes-and-parameters/codes#SI
 acceptable_alt_acc_thresh = 1.0
 # https://help.waterdata.usgs.gov/code/alt_meth_cd_query?fmt=html
-acceptable_alt_meth_code_list = ['A', 'D', 'F', 'I', 'J', 'L', 'N', 'R', 'W', 'X', 'Y', 'Z']
-=======
-acceptable_coord_acc_code_list = ["H", "1", "5", "S", "R", "B", "C", "D", "E", 5, 1]
-# https://help.waterdata.usgs.gov/code/coord_meth_cd_query?fmt=html
-acceptable_coord_method_code_list = [
-    "C",
-    "D",
-    "W",
-    "X",
-    "Y",
-    "Z",
-    "N",
-    "M",
-    "L",
-    "G",
-    "R",
-    "F",
-    "S",
-]
-# https://help.waterdata.usgs.gov/codes-and-parameters/codes#SI
-acceptable_alt_acc_thresh = 1.0
-# https://help.waterdata.usgs.gov/code/alt_meth_cd_query?fmt=html
-acceptable_alt_meth_code_list = [
-    "A",
-    "D",
-    "F",
-    "I",
-    "J",
-    "L",
-    "N",
-    "R",
-    "W",
-    "X",
-    "Y",
-    "Z",
-]
->>>>>>> 24f763ea
+acceptable_alt_meth_code_list = ["A", "D", "F", "I", "J", "L", "N", "R", "W", "X", "Y", "Z"]
 # https://help.waterdata.usgs.gov/code/site_tp_query?fmt=html
 acceptable_site_type_list = ["ST"]