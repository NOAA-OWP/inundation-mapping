#!/usr/bin/env python3

import argparse
import csv
import glob

# import logging
import os
import shutil
import sys
import time
import traceback
from concurrent.futures import ProcessPoolExecutor, as_completed, wait

# from logging.handlers import QueueHandler, QueueListener
from datetime import datetime, timezone
from itertools import repeat
from pathlib import Path

import geopandas as gpd
import numpy as np
import pandas as pd
import rasterio
from dotenv import load_dotenv
from generate_categorical_fim_flows import generate_flows
from generate_categorical_fim_mapping import (
    manage_catfim_mapping,
    post_process_cat_fim_for_viz,
    produce_stage_based_catfim_tifs,
)
from tools_shared_functions import (
    filter_nwm_segments_by_stream_order,
    get_datum,
    get_nwm_segs,
    get_thresholds,
    ngvd_to_navd_ft,
)
from tools_shared_variables import (
    acceptable_alt_acc_thresh,
    acceptable_alt_meth_code_list,
    acceptable_coord_acc_code_list,
    acceptable_coord_method_code_list,
    acceptable_site_type_list,
)

import utils.fim_logger as fl
from utils.shared_variables import VIZ_PROJECTION


# global RLOG
FLOG = fl.FIM_logger()  # the non mp version
MP_LOG = fl.FIM_logger()  # the Multi Proc version

gpd.options.io_engine = "pyogrio"


"""
Jun 17, 2024
This system is continuing to mature over time. It has a number of optimizations that can still
be applied in areas such as logic, performance and error handling.

In the interium there is still a consider amount of debug lines and tools embedded in that can
be commented on/off as required.


NOTE: For now.. all logs roll up to the parent log file. ie) catfim_2024_07_09-22-20-12.log
This creates a VERY large final log file, but the warnings and errors file should be manageable.
Later: Let's split this to seperate log files per huc. Easy to do that for Stage Based it has
"iterate_through_stage_based" function. Flow based? we have to think that one out a bit

"""


def process_generate_categorical_fim(
    fim_run_dir,
    env_file,
    job_number_huc,
    job_number_inundate,
    is_stage_based,
    output_folder,
    overwrite,
    search,
    lid_to_run,
    job_number_intervals,
    past_major_interval_cap,
    nwm_metafile,
):

    # ================================
    # Validation and setup

    # Append option configuration (flow_based or stage_based) to output folder name.
    if is_stage_based:
        catfim_method = "stage_based"
    else:
        catfim_method = "flow_based"

    # Define output directories
    output_catfim_dir = output_folder + "_" + catfim_method

    output_flows_dir = os.path.join(output_catfim_dir, 'flows')
    output_mapping_dir = os.path.join(output_catfim_dir, 'mapping')
    attributes_dir = os.path.join(output_catfim_dir, 'attributes')

    # The override is not for the parent folder as we want to keep logs around with or without override
    if os.path.exists(output_catfim_dir) is False:
        os.mkdir(output_catfim_dir)

    # Create output directories (check against maping only as a proxy for all three)
    if os.path.exists(output_mapping_dir) is True:
        if overwrite is False:
            raise Exception(
                f"The output mapping folder of {output_catfim_dir} already exists."
                " If you want to overwrite it, please add the -o flag. Note: When overwritten, "
                " the three folders of mapping, flows and attributes wil be deleted and rebuilt"
            )

        gpkg_dir = os.path.join(output_mapping_dir, 'gpkg')
        shutil.rmtree(gpkg_dir, ignore_errors=True)

        shutil.rmtree(output_mapping_dir, ignore_errors=True)
        shutil.rmtree(output_flows_dir, ignore_errors=True)
        shutil.rmtree(attributes_dir, ignore_errors=True)

        # Keeps the logs folder

    if nwm_metafile != "":
        if os.path.exists(nwm_metafile) is False:
            raise Exception("The nwm_metadata (-me) file can not be found. Please remove or fix pathing.")
        file_ext = os.path.splitext(nwm_metafile)
        if file_ext.count == 0:
            raise Exception("The nwm_metadata (-me) file appears to be invalid. It is missing an extension.")
        if file_ext[1].lower() != ".pkl":
            raise Exception("The nwm_metadata (-me) file appears to be invalid. The extention is not pkl.")

    # Define default arguments. Modify these if necessary
    fim_version = os.path.split(fim_run_dir)[1]

    # TODO: Aug 2024: Job values are not well used. There are some times where not
    # all three job values are not being used. This needs to be cleaned up.
    # Check job numbers and raise error if necessary
    total_cpus_requested = job_number_huc * job_number_inundate * job_number_intervals
    total_cpus_available = os.cpu_count() - 2
    if total_cpus_requested > total_cpus_available:
        raise ValueError(
            f"The HUC job number (jh) [{job_number_huc}]"
            f" multiplied by the inundate job number (jn) [{job_number_inundate}]"
            f" multiplied by the job number intervals (ji) [{job_number_intervals}]"
            " exceeds your machine\'s available CPU count minus one."
            " Please lower one or more of those values accordingly."
        )

    # we are getting too many folders and files. We want just huc folders.
    # output_flow_dir_list = os.listdir(fim_run_dir)
    # looking for folders only starting with 0, 1, or 2

<<<<<<< HEAD
    # Code variation for dropping all Alaska HUCS:
=======
    # for now, we are dropping all Alaska HUCS
>>>>>>> ddff568f
    valid_ahps_hucs = [
        x
        for x in os.listdir(fim_run_dir)
        if os.path.isdir(os.path.join(fim_run_dir, x)) and x[0] in ['0', '1', '2'] and x[:2] != "19"
    ]

    # # Code variation for KEEPING Alaska HUCS:
    # valid_ahps_hucs = [
    #     x
    #     for x in os.listdir(fim_run_dir)
    #     if os.path.isdir(os.path.join(fim_run_dir, x)) and x[0] in ['0', '1', '2'] 
    # ]

    valid_ahps_hucs.sort()

    num_hucs = len(valid_ahps_hucs)
    if num_hucs == 0:
        raise ValueError(
            f'Output directory {fim_run_dir} is empty. Verify that you have the correct input folder.'
        )
    # End of Validation and setup
    # ================================

    log_dir = os.path.join(output_catfim_dir, "logs")
    log_output_file = FLOG.calc_log_name_and_path(log_dir, "catfim")
    FLOG.setup(log_output_file)

    overall_start_time = datetime.now(timezone.utc)
    dt_string = overall_start_time.strftime("%m/%d/%Y %H:%M:%S")

    os.makedirs(output_flows_dir, exist_ok=True)
    os.makedirs(output_mapping_dir, exist_ok=True)
    os.makedirs(attributes_dir, exist_ok=True)

    FLOG.lprint("================================")
    FLOG.lprint(f"Start generate categorical fim for {catfim_method} - (UTC): {dt_string}")
    FLOG.lprint("")

    FLOG.lprint(f"Processing {num_hucs} huc(s) with Alaska temporarily removed") # Code variation for DROPPING Alaska HUCs
    # FLOG.lprint(f"Processing {num_hucs} huc(s)") # Code variation for KEEPING Alaska HUCs



    load_dotenv(env_file)
    API_BASE_URL = os.getenv('API_BASE_URL')
    if API_BASE_URL is None:
        raise ValueError(
            'API base url not found. '
            'Ensure inundation_mapping/tools/ has an .env file with the following info: '
            'API_BASE_URL, EVALUATED_SITES_CSV, WBD_LAYER, NWM_FLOWS_MS, '
            'USGS_METADATA_URL, USGS_DOWNLOAD_URL'
        )

    # TODO: Add check for if lid_to_run and lst_hucs parameters conflict

    # Check that fim_inputs.csv exists and raise error if necessary
    fim_inputs_csv_path = os.path.join(fim_run_dir, 'fim_inputs.csv')
    if not os.path.exists(fim_inputs_csv_path):
        raise ValueError(f'{fim_inputs_csv_path} not found. Verify that you have the correct input files.')

    # print()

    # FLOG.lprint("Filtering out HUCs that do not have related ahps site in them.")
    # valid_ahps_hucs = __filter_hucs_to_ahps(lst_hucs)

    # num_valid_hucs = len(valid_ahps_hucs)
    # if num_valid_hucs == 0:
    #     raise Exception("None of the HUCs supplied have ahps sites in them. Check your fim output folder")
    # else:
    #     FLOG.lprint(f"Processing {num_valid_hucs} huc(s) with AHPS sites")

    # Define upstream and downstream search in miles
    nwm_us_search, nwm_ds_search = search, search

    # STAGE-BASED
    if is_stage_based:
        # Generate Stage-Based CatFIM mapping
        nws_sites_layer = generate_stage_based_categorical_fim(
            output_catfim_dir,
            fim_run_dir,
            nwm_us_search,
            nwm_ds_search,
            lid_to_run,
            env_file,
            job_number_inundate,
            job_number_huc,
            valid_ahps_hucs,
            job_number_intervals,
            past_major_interval_cap,
            nwm_metafile,
        )

        # job_number_tif = job_number_inundate * job_number_intervals
        post_process_cat_fim_for_viz(
            output_catfim_dir, job_number_huc, job_number_inundate, fim_version, log_output_file
        )

        # Updating mapping status
        FLOG.lprint('Updating mapping status...')
        update_mapping_status(output_mapping_dir, nws_sites_layer)

    # FLOW-BASED
    else:
        FLOG.lprint('Creating flow files using the ' + catfim_method + ' technique...')
        start = time.time()
        
        # generate flows is only using one of the incoming job number params
        # so let's multiply -jh (huc) and -jn (inundate)
        job_flows = job_number_huc * job_number_inundate
        nws_sites_layer = generate_flows(
            output_catfim_dir,
            nwm_us_search,
            nwm_ds_search,
            lid_to_run,
            env_file,
            job_flows,
            is_stage_based,
            valid_ahps_hucs,
            nwm_metafile,
            log_output_file,
        )
        end = time.time()
        elapsed_time = (end - start) / 60
        FLOG.lprint(f"Finished creating flow files in {str(elapsed_time).split('.')[0]} minutes")

        # Generate CatFIM mapping
        manage_catfim_mapping(
            fim_run_dir,
            output_flows_dir,
            output_catfim_dir,
            job_number_huc,
            job_number_inundate,
            False,
            log_output_file,
        )

        # Updating mapping status
        FLOG.lprint('Updating mapping status')
        update_mapping_status(output_mapping_dir, nws_sites_layer)

    # Create CSV versions of the final geopackages.
    FLOG.lprint('Creating CSVs. This may take several minutes.')
    create_csvs(output_mapping_dir, is_stage_based)

    FLOG.lprint("================================")
    FLOG.lprint("End generate categorical fim")

    overall_end_time = datetime.now(timezone.utc)
    dt_string = overall_end_time.strftime("%m/%d/%Y %H:%M:%S")
    FLOG.lprint(f"Ended (UTC): {dt_string}")

    # calculate duration
    time_duration = overall_end_time - overall_start_time
    FLOG.lprint(f"Duration: {str(time_duration).split('.')[0]}")

    return


def create_csvs(output_mapping_dir, is_stage_based):
    '''
    Produces CSV versions of desired geopackage in the output_mapping_dir.

    Parameters
    ----------
    output_mapping_dir : STR
        Path to the output directory of all inundation maps.
    reformatted_catfim_method : STR
        Text to append to CSV to communicate the type of CatFIM.

    Returns
    -------
    None.

    '''

    if is_stage_based is True:
        catfim_method = "stage_based"
    else:
        catfim_method = "flow_based"

    # Convert any geopackage in the root level of output_mapping_dir to CSV and rename.
    gpkg_list = glob.glob(os.path.join(output_mapping_dir, '*.gpkg'))

    # catfim_library.gpkg is saved as (flow_based or stage_based)_catfim.csv
    # nws_lid_sites.gpkg is saved as (flow_based or stage_based)_catfim_sites.csv

    for gpkg in gpkg_list:
        FLOG.lprint(f"Creating CSV for {gpkg}")
        gdf = gpd.read_file(gpkg, engine='fiona')
        parent_directory = os.path.split(gpkg)[0]
        if 'catfim_library' in gpkg:
            file_name = f"{catfim_method}_catfim.csv"
        if 'nws_lid_sites' in gpkg:
            file_name = f"{catfim_method}_catfim_sites.csv"

        csv_output_path = os.path.join(parent_directory, file_name)
        gdf.to_csv(csv_output_path)
    return


def update_mapping_status(output_mapping_dir, nws_sites_layer):
    '''
    Updates the status for nws_lids from the flows subdirectory. Status
    is updated for sites where the inundation.py routine was not able to
    produce inundation for the supplied flow files. It is assumed that if
    an error occured in inundation.py that all flow files for a given site
    experienced the error as they all would have the same nwm segments.

    Parameters
    ----------
    output_mapping_dir : STR
        Path to the output directory of all inundation maps.
    nws_sites_layer : STR


    Returns
    -------
    None.

    '''
    # Find all LIDs with empty mapping output folders
    subdirs = [str(i) for i in Path(output_mapping_dir).rglob('**/*') if i.is_dir()]

    print("")

    empty_nws_lids = [Path(directory).name for directory in subdirs if not list(Path(directory).iterdir())]
    if len(empty_nws_lids) > 0:
        FLOG.warning(f"Empty_nws_lids are.. {empty_nws_lids}")

    # Write list of empty nws_lids to DataFrame, these are sites that failed in inundation.py
    mapping_df = pd.DataFrame({'nws_lid': empty_nws_lids})

    mapping_df['did_it_map'] = 'no'
    mapping_df['map_status'] = ' and all categories failed to map'

    # Import geopackage output from flows creation
    flows_df = gpd.read_file(nws_sites_layer, engine='fiona')

    if len(flows_df) == 0:
        FLOG.critical(f"flows_df is empty. Path is {nws_sites_layer}. Program aborted.")
        sys.exit(1)

    try:
        # Join failed sites to flows df
        flows_df = flows_df.merge(mapping_df, how='left', on='nws_lid')

        # Switch mapped column to no for failed sites and update status
        flows_df.loc[flows_df['did_it_map'] == 'no', 'mapped'] = 'no'
        flows_df.loc[flows_df['did_it_map'] == 'no', 'status'] = flows_df['status'] + flows_df['map_status']

        #    # Perform pass for HUCs where mapping was skipped due to missing data  #TODO check with Brian
        #    if stage_based:
        #        missing_mapping_hucs =
        #    else:
        #        flows_hucs = [i.stem for i in Path(output_flows_dir).iterdir() if i.is_dir()]
        #        mapping_hucs = [i.stem for i in Path(output_mapping_dir).iterdir() if i.is_dir()]
        #        missing_mapping_hucs = list(set(flows_hucs) - set(mapping_hucs))
        #
        #    # Update status for nws_lid in missing hucs and change mapped attribute to 'no'
        #    flows_df.loc[flows_df.eval('HUC8 in @missing_mapping_hucs & mapped == "yes"'), 'status'] =
        #           flows_df['status'] + ' and all categories failed to map because missing HUC information'
        #    flows_df.loc[flows_df.eval('HUC8 in @missing_mapping_hucs & mapped == "yes"'), 'mapped'] = 'no'

        # Clean up GeoDataFrame and rename columns for consistency
        flows_df = flows_df.drop(columns=['did_it_map', 'map_status'])
        flows_df = flows_df.rename(columns={'nws_lid': 'ahps_lid'})

        # Write out to file
        flows_df.to_file(nws_sites_layer)
    except Exception as e:
        FLOG.critical(f"{output_mapping_dir} : No LIDs, \n Exception: \n {repr(e)} \n")
        FLOG.critical(traceback.format_exc())
    return


def mark_complete(site_directory):
    marker_file = Path(site_directory) / 'complete.txt'
    marker_file.touch()
    return


# This is always called as part of Multi-processing so uses MP_LOG variable and
# creates it's own logging object.
# This does flow files and mapping in the same function by HUC
def iterate_through_huc_stage_based(
    output_catfim_dir,
    huc,
    fim_dir,
    huc_dictionary,
    threshold_url,
    magnitudes,
    all_lists,
    past_major_interval_cap,
    job_number_inundate,
    number_of_interval_jobs,
    nwm_flows_region_df,
    parent_log_output_file,
    child_log_file_prefix,
    progress_stmt,
):
    """_summary_
    This and its children will create stage based tifs and catfim data based on a huc
    """

    try:
        # This is setting up logging for this function to go up to the parent
        # child_log_file_prefix is likely MP_iter_hucs
        MP_LOG.MP_Log_setup(parent_log_output_file, child_log_file_prefix)
        MP_LOG.lprint("\n**********************")
        MP_LOG.lprint(f'Processing {huc} ...')
        MP_LOG.lprint(f'... {progress_stmt} ...')
        MP_LOG.lprint("")

        missing_huc_files = []
        all_messages = []
        stage_based_att_dict = {}

        mapping_dir = os.path.join(output_catfim_dir, "mapping")
        attributes_dir = os.path.join(output_catfim_dir, 'attributes')
        output_flows_dir = os.path.join(output_catfim_dir, "flows")
        huc_messages_dir = os.path.join(output_flows_dir, 'huc_messages')

        # Make output directory for the particular huc in the mapping folder
        mapping_huc_directory = os.path.join(mapping_dir, huc)
        if not os.path.exists(mapping_huc_directory):
            os.mkdir(mapping_huc_directory)

        # Define paths to necessary HAND and HAND-related files.
        usgs_elev_table = os.path.join(fim_dir, huc, 'usgs_elev_table.csv')
        branch_dir = os.path.join(fim_dir, huc, 'branches')

        # Loop through each lid in nws_lids list
        nws_lids = huc_dictionary[huc]

        for lid in nws_lids:
            MP_LOG.lprint("-----------------------------------")
            huc_lid_id = f"{huc} : {lid}"
            MP_LOG.lprint(huc_lid_id)

            lid = lid.lower()  # Convert lid to lower case
            # -- If necessary files exist, continue -- #
            # Yes, each lid gets a record no matter what, so we need some of these messages duplicated
            # per lid record
            if not os.path.exists(usgs_elev_table):
                msg = ": usgs_elev_table missing, likely unacceptable gage datum error -- more details to come in future release"
                all_messages.append(lid + msg)
                MP_LOG.error(huc_lid_id + msg)
                continue
            if not os.path.exists(branch_dir):
                msg = ": branch directory missing"
                all_messages.append(lid + msg)
                MP_LOG.error(huc_lid_id + msg)
                continue
            usgs_elev_df = pd.read_csv(usgs_elev_table)

            # Make mapping lid_directory.
            mapping_lid_directory = os.path.join(mapping_huc_directory, lid)
            if not os.path.exists(mapping_lid_directory):
                os.mkdir(mapping_lid_directory)
            else:
                complete_marker = os.path.join(mapping_lid_directory, 'complete.txt')
                if os.path.exists(complete_marker):
                    msg = ": already completed in previous run."
                    all_messages.append(lid + msg)
                    MP_LOG.error(huc_lid_id + msg)
                    continue
            # Get stages and flows for each threshold from the WRDS API. Priority given to USGS calculated flows.
            stages, flows = get_thresholds(
                threshold_url=threshold_url, select_by='nws_lid', selector=lid, threshold='all'
            )

            if stages is None:
                msg = ': error getting thresholds from WRDS API'
                all_messages.append(lid + msg)
                MP_LOG.error(huc_lid_id + msg)
                continue

            # Check if stages are supplied, if not write message and exit.
            if all(stages.get(category, None) is None for category in magnitudes):
                msg = ': missing threshold stages'
                all_messages.append(lid + msg)
                MP_LOG.error(huc_lid_id + msg)
                continue

            acceptable_usgs_elev_df = __create_acceptable_usgs_elev_df(usgs_elev_df, huc_lid_id)
            if acceptable_usgs_elev_df is None:
                # This should only happen in a catastrophic code error.
                # Exceptions inside the function, normally return usgs_elev_df or a variant of it
                raise Exception("acceptable_usgs_elev_df failed to be created")

            # Get the dem_adj_elevation value from usgs_elev_table.csv.
            # Prioritize the value that is not from branch 0.
            lid_usgs_elev, dem_eval_messages = __adj_dem_evalation_val(
                acceptable_usgs_elev_df, lid, huc_lid_id
            )
            all_messages += dem_eval_messages
            if lid_usgs_elev is None:
                continue

            # Initialize nested dict for lid attributes
            stage_based_att_dict.update({lid: {}})

            # Find lid metadata from master list of metadata dictionaries.
            metadata = next(
                (item for item in all_lists if item['identifiers']['nws_lid'] == lid.upper()), False
            )
            lid_altitude = metadata['usgs_data']['altitude']

            # Filter out sites that don't have "good" data
            try:
                ## TEMP DEBUG Removing this part to relax coordinate accuracy requirements?
                # if not metadata['usgs_data']['coord_accuracy_code'] in acceptable_coord_acc_code_list: 
                #     MP_LOG.warning(
                #         f"\t{huc_lid_id}: {metadata['usgs_data']['coord_accuracy_code']} "
                #         "Not in acceptable coord acc codes"
                #     )
                #     continue 
                # if not metadata['usgs_data']['coord_method_code'] in acceptable_coord_method_code_list:
                #     MP_LOG.warning(f"\t{huc_lid_id}: Not in acceptable coord method codes")
                #     continue
                if not metadata['usgs_data']['alt_method_code'] in acceptable_alt_meth_code_list:
                    MP_LOG.warning(f"\t{huc_lid_id}: Not in acceptable alt method codes")
                    continue
                if not metadata['usgs_data']['site_type'] in acceptable_site_type_list:
                    MP_LOG.warning(f"\t{huc_lid_id}: Not in acceptable site type codes")
                    continue
                if not float(metadata['usgs_data']['alt_accuracy_code']) <= acceptable_alt_acc_thresh:
                    MP_LOG.warning(f"\t{huc_lid_id}: Not in acceptable threshold range")
                    continue
            except Exception:
                MP_LOG.error(f"{huc_lid_id}:  filtering out 'bad' data in the usgs_data")
                MP_LOG.error(traceback.format_exc())
                continue

            datum_adj_ft, datum_messages = __adjust_datum_ft(flows, metadata, lid, huc_lid_id)

            all_messages = all_messages + datum_messages
            if datum_adj_ft is None:
                continue

            ### -- Concluded Datum Offset --- ###
            # Get mainstem segments of LID by intersecting LID segments with known mainstem segments.
            unfiltered_segments = list(set(get_nwm_segs(metadata)))

            # Filter segments to be of like stream order.
            desired_order = metadata['nwm_feature_data']['stream_order']
            segments = filter_nwm_segments_by_stream_order(unfiltered_segments, desired_order, nwm_flows_region_df)
            action_stage = stages['action']
            minor_stage = stages['minor']
            moderate_stage = stages['moderate']
            major_stage = stages['major']
            stage_list = [
                i for i in [action_stage, minor_stage, moderate_stage, major_stage] if i is not None
            ]
            # Create a list of stages, incrementing by 1 ft.
            if stage_list == []:
                msg = ': WARNING: no stage values available'
                all_messages.append(lid + msg)
                MP_LOG.error(huc_lid_id + msg)
                continue

            interval_list = np.arange(
                min(stage_list), max(stage_list) + past_major_interval_cap, 1.0
            )  # Go an extra 10 ft beyond the max stage, arbitrary

            # Check for large discrepancies between the elevation values from WRDS and HAND.
            #   Otherwise this causes bad mapping.
            elevation_diff = lid_usgs_elev - (lid_altitude * 0.3048)
            if abs(elevation_diff) > 10:
                msg = ': large discrepancy in elevation estimates from gage and HAND'
                all_messages.append(lid + msg)
                MP_LOG.error(huc_lid_id + msg)
                continue

            # For each flood category / magnitude
            MP_LOG.lprint(f"{huc_lid_id}: About to process flood categories")

            # This function sometimes is called within a MP but sometimes not.
            # So, we might have an MP inside an MP
            # and we will need a new prefix for it.

            # Becuase we already are in an MP, lets merge up what we have at this point
            # Before creating child MP files
            MP_LOG.merge_log_files(parent_log_output_file, child_log_file_prefix)
            child_log_file_prefix = MP_LOG.MP_calc_prefix_name(
                parent_log_output_file, "MP_produce_catfim_tifs"
            )
            for category in magnitudes:
                MP_LOG.lprint(f"{huc_lid_id}: Magnitude is {category}")
                # Pull stage value and confirm it's valid, then process
                stage = stages[category]

                if stage is not None and datum_adj_ft is not None and lid_altitude is not None:
                    # Call function to execute mapping of the TIFs.
                    (messages, hand_stage, datum_adj_wse, datum_adj_wse_m) = produce_stage_based_catfim_tifs(
                        stage,
                        datum_adj_ft,
                        branch_dir,
                        lid_usgs_elev,
                        lid_altitude,
                        fim_dir,
                        segments,
                        lid,
                        huc,
                        mapping_lid_directory,
                        category,
                        job_number_inundate,
                        parent_log_output_file,
                        child_log_file_prefix,
                    )
                    all_messages += messages

                    # Extra metadata for alternative CatFIM technique.
                    # TODO Revisit because branches complicate things
                    stage_based_att_dict[lid].update(
                        {
                            category: {
                                'datum_adj_wse_ft': datum_adj_wse,
                                'datum_adj_wse_m': datum_adj_wse_m,
                                'hand_stage': hand_stage,
                                'datum_adj_ft': datum_adj_ft,
                                'lid_alt_ft': lid_altitude,
                                'lid_alt_m': lid_altitude * 0.3048,
                            }
                        }
                    )

                # If missing HUC file data, write message
                if huc in missing_huc_files:
                    msg = ': missing some HUC data'
                    all_messages.append(lid + msg)
                    MP_LOG.error(huc_lid_id + msg)

            # So, we might have an MP inside an MP
            # let's merge what we have at this point, before we go into another MP
            MP_LOG.merge_log_files(parent_log_output_file, child_log_file_prefix, True)

            # and we will need a new prefix for it.
            tif_child_log_file_prefix = MP_LOG.MP_calc_prefix_name(
                parent_log_output_file, "MP_prod_sb_tifs", huc
            )
            with ProcessPoolExecutor(max_workers=number_of_interval_jobs) as executor:
                try:
                    for interval_stage in interval_list:
                        # Determine category the stage value belongs with.
                        if action_stage <= interval_stage < minor_stage:
                            category = 'action_' + str(interval_stage).replace('.', 'p') + 'ft'
                        if minor_stage <= interval_stage < moderate_stage:
                            category = 'minor_' + str(interval_stage).replace('.', 'p') + 'ft'
                        if moderate_stage <= interval_stage < major_stage:
                            category = 'moderate_' + str(interval_stage).replace('.', 'p') + 'ft'
                        if interval_stage >= major_stage:
                            category = 'major_' + str(interval_stage).replace('.', 'p') + 'ft'
                        executor.submit(
                            produce_stage_based_catfim_tifs,
                            interval_stage,
                            datum_adj_ft,
                            branch_dir,
                            lid_usgs_elev,
                            lid_altitude,
                            fim_dir,
                            segments,
                            lid,
                            huc,
                            mapping_lid_directory,
                            category,
                            job_number_inundate,
                            parent_log_output_file,
                            tif_child_log_file_prefix,
                        )
                except TypeError:  # sometimes the thresholds are Nonetypes
                    MP_LOG.error("ERROR: type error in ProcessPool somewhere")
                    MP_LOG.error(traceback.format_exc())
                    pass
                except Exception:
                    MP_LOG.critical("ERROR: ProcessPool has an error")
                    MP_LOG.critical(traceback.format_exc())
                    # merge MP Logs (Yes)
                    MP_LOG.merge_log_files(parent_log_output_file, tif_child_log_file_prefix)
                    sys.exit(1)

            # merge MP Logs (merging MP into an MP (proc_pool in a proc_pool))
            MP_LOG.merge_log_files(parent_log_output_file, tif_child_log_file_prefix, True)

            # Create a csv with same information as geopackage but with each threshold as new record.
            # Probably a less verbose way.
            csv_df = pd.DataFrame()
            for threshold in magnitudes:
                try:
                    line_df = pd.DataFrame(
                        {
                            'nws_lid': [lid],
                            'name': metadata['nws_data']['name'],
                            'WFO': metadata['nws_data']['wfo'],
                            'rfc': metadata['nws_data']['rfc'],
                            'huc': [huc],
                            'state': metadata['nws_data']['state'],
                            'county': metadata['nws_data']['county'],
                            'magnitude': threshold,
                            'q': flows[threshold],
                            'q_uni': flows['units'],
                            'q_src': flows['source'],
                            'stage': stages[threshold],
                            'stage_uni': stages['units'],
                            's_src': stages['source'],
                            'wrds_time': stages['wrds_timestamp'],
                            'nrldb_time': metadata['nrldb_timestamp'],
                            'nwis_time': metadata['nwis_timestamp'],
                            'lat': [float(metadata['nws_preferred']['latitude'])],
                            'lon': [float(metadata['nws_preferred']['longitude'])],
                            'dtm_adj_ft': stage_based_att_dict[lid][threshold]['datum_adj_ft'],
                            'dadj_w_ft': stage_based_att_dict[lid][threshold]['datum_adj_wse_ft'],
                            'dadj_w_m': stage_based_att_dict[lid][threshold]['datum_adj_wse_m'],
                            'lid_alt_ft': stage_based_att_dict[lid][threshold]['lid_alt_ft'],
                            'lid_alt_m': stage_based_att_dict[lid][threshold]['lid_alt_m'],
                        }
                    )
                    csv_df = pd.concat([csv_df, line_df])

                except Exception:
                    MP_LOG.error("ERROR: threshold has an error")
                    MP_LOG.error(traceback.format_exc())
                    return
                    # sys.exit(1)

            # Round flow and stage columns to 2 decimal places.
            csv_df = csv_df.round({'q': 2, 'stage': 2})
            
            # If a site folder exists (ie a flow file was written) save files containing site attributes.
            if os.path.exists(mapping_lid_directory):
                # Export DataFrame to csv containing attributes
                attributes_filepath = os.path.join(attributes_dir, f'{lid}_attributes.csv')

                csv_df.to_csv(attributes_filepath, index=False)
            else:
                msg = ': missing all calculated flows'
                all_messages.append(lid + msg)
                MP_LOG.error(huc_lid_id + msg)

            # If it made it to this point (i.e. no continues), there were no major preventers of mapping
            all_messages.append(lid + ': OK')
            MP_LOG.success(f'{huc_lid_id}: procesing the huc via iterate_through... ??')
            mark_complete(mapping_lid_directory)

        # Write all_messages by HUC to be scraped later.
        if len(all_messages) > 0:
            huc_messages_csv = os.path.join(huc_messages_dir, huc + '_messages.csv')
            with open(huc_messages_csv, 'w') as output_csv:
                writer = csv.writer(output_csv)
                for msg in all_messages:
                    writer.writerow([msg])  # added [] to make it run properly
    except Exception:
        MP_LOG.error(f"{huc} : {lid} Error iterating through huc stage based")
        MP_LOG.error(traceback.format_exc())

    return


def __adjust_datum_ft(flows, metadata, lid, huc_lid_id):

    # Jul 2024: For now, we will duplicate messages via all_messsages and via the logging system.

    all_messages = []

    datum_adj_ft = None
    ### --- Do Datum Offset --- ###
    # determine source of interpolated threshold flows, this will be the rating curve that will be used.
    rating_curve_source = flows.get('source')
    if rating_curve_source is None:
        msg = f'{huc_lid_id}: No source for rating curve'
        all_messages.append(msg)
        MP_LOG.warning(msg)
        return None, all_messages

    # Get the datum and adjust to NAVD if necessary.
    nws_datum_info, usgs_datum_info = get_datum(metadata)
    if rating_curve_source == 'USGS Rating Depot':
        datum_data = usgs_datum_info
    elif rating_curve_source == 'NRLDB':
        datum_data = nws_datum_info

    # If datum not supplied, skip to new site
    datum = datum_data.get('datum', None)
    if datum is None:
        msg = f'{huc_lid_id}: datum info unavailable'
        all_messages.append(msg)
        MP_LOG.warning(msg)
        return None, all_messages

    # ___________________________________________________________________________________________________#
    # SPECIAL CASE: Workaround for "bmbp1" where the only valid datum is from NRLDB (USGS datum is null).
    # Modifying rating curve source will influence the rating curve and
    #   datum retrieved for benchmark determinations.
    if lid == 'bmbp1':
        rating_curve_source = 'NRLDB'
    # ___________________________________________________________________________________________________#

    # SPECIAL CASE: Custom workaround these sites have faulty crs from WRDS. CRS needed for NGVD29
    #   conversion to NAVD88
    # USGS info indicates NAD83 for site: bgwn7, fatw3, mnvn4, nhpp1, pinn4, rgln4, rssk1, sign4, smfn7,
    #   stkn4, wlln7
    # Assumed to be NAD83 (no info from USGS or NWS data): dlrt2, eagi1, eppt2, jffw3, ldot2, rgdt2
    if lid in [
        'bgwn7',
        'dlrt2',
        'eagi1',
        'eppt2',
        'fatw3',
        'jffw3',
        'ldot2',
        'mnvn4',
        'nhpp1',
        'pinn4',
        'rgdt2',
        'rgln4',
        'rssk1',
        'sign4',
        'smfn7',
        'stkn4',
        'wlln7',
    ]:
        datum_data.update(crs='NAD83')
    # ___________________________________________________________________________________________________#

    # SPECIAL CASE: Workaround for bmbp1; CRS supplied by NRLDB is mis-assigned (NAD29) and
    #   is actually NAD27.
    # This was verified by converting USGS coordinates (in NAD83) for bmbp1 to NAD27 and
    #   it matches NRLDB coordinates.
    if lid == 'bmbp1':
        datum_data.update(crs='NAD27')
    # ___________________________________________________________________________________________________#

    # SPECIAL CASE: Custom workaround these sites have poorly defined vcs from WRDS. VCS needed to ensure
    #   datum reported in NAVD88.
    # If NGVD29 it is converted to NAVD88.
    # bgwn7, eagi1 vertical datum unknown, assume navd88
    # fatw3 USGS data indicates vcs is NAVD88 (USGS and NWS info agree on datum value).
    # wlln7 USGS data indicates vcs is NGVD29 (USGS and NWS info agree on datum value).
    if lid in ['bgwn7', 'eagi1', 'fatw3']:
        datum_data.update(vcs='NAVD88')
    elif lid == 'wlln7':
        datum_data.update(vcs='NGVD29')
    # ___________________________________________________________________________________________________#

    # Adjust datum to NAVD88 if needed
    # Default datum_adj_ft to 0.0
    datum_adj_ft = 0.0
    crs = datum_data.get('crs')
    if datum_data.get('vcs') in ['NGVD29', 'NGVD 1929', 'NGVD,1929', 'NGVD OF 1929', 'NGVD']:
        # Get the datum adjustment to convert NGVD to NAVD. Sites not in contiguous US are previously
        #   removed otherwise the region needs changed.
        try:
            datum_adj_ft = ngvd_to_navd_ft(datum_info=datum_data, region='contiguous')
        except Exception as ex:
            MP_LOG.error(f"ERROR: {huc_lid_id}: ngvd_to_navd_ft")
            MP_LOG.error(traceback.format_exc())
            ex = str(ex)
            if crs is None:
                msg = f'{huc_lid_id}: NOAA VDatum adjustment error, CRS is missing'
                all_messages.append(msg)
                MP_LOG.error(msg)
            if 'HTTPSConnectionPool' in ex:
                time.sleep(10)  # Maybe the API needs a break, so wait 10 seconds
                try:
                    datum_adj_ft = ngvd_to_navd_ft(datum_info=datum_data, region='contiguous')
                except Exception:
                    msg = f'{huc_lid_id}: NOAA VDatum adjustment error, possible API issue'
                    all_messages.append(msg)
                    MP_LOG.error(msg)
            if 'Invalid projection' in ex:
                msg = f'{huc_lid_id}: :NOAA VDatum adjustment error, invalid projection: crs={crs}'
                all_messages.append(msg)
                MP_LOG.error(msg)
            return None, all_messages

    return datum_adj_ft, all_messages


def __create_acceptable_usgs_elev_df(usgs_elev_df, huc_lid_id):
    acceptable_usgs_elev_df = None
    try:
        # Drop columns that offend acceptance criteria
        usgs_elev_df['acceptable_codes'] = (
            # usgs_elev_df['usgs_data_coord_accuracy_code'].isin(acceptable_coord_acc_code_list) 
            # & usgs_elev_df['usgs_data_coord_method_code'].isin(acceptable_coord_method_code_list) 
            usgs_elev_df['usgs_data_alt_method_code'].isin(acceptable_alt_meth_code_list)
            & usgs_elev_df['usgs_data_site_type'].isin(acceptable_site_type_list)
        )

        usgs_elev_df = usgs_elev_df.astype({'usgs_data_alt_accuracy_code': float})
        usgs_elev_df['acceptable_alt_error'] = np.where(
            usgs_elev_df['usgs_data_alt_accuracy_code'] <= acceptable_alt_acc_thresh, True, False
        )

        acceptable_usgs_elev_df = usgs_elev_df[
            (usgs_elev_df['acceptable_codes'] == True) & (usgs_elev_df['acceptable_alt_error'] == True)
        ]

        # # TEMP DEBUG Record row difference and write it to a CSV or something
        # label = 'Old code' ## TEMP DEBUG
        # num_potential_rows = usgs_elev_df.shape[0] ## TEMP DEBUG ## TEMP DEBUG
        # num_acceptable_rows = acceptable_usgs_elev_df.shape[0] ## TEMP DEBUG ## TEMP DEBUG
        # out_message = f'{label}: kept {num_acceptable_rows} rows out of {num_potential_rows} available rows.' ## TEMP DEBUG

    except Exception:
        # Not sure any of the sites actually have those USGS-related
        # columns in this particular file, so just assume it's fine to use

        # print("(Various columns related to USGS probably not in this csv)")
        # print(f"Exception: \n {repr(e)} \n")
        MP_LOG.error(f"{huc_lid_id}: An error has occurred while working with the usgs_elev table")
        MP_LOG.error(traceback.format_exc())
        acceptable_usgs_elev_df = usgs_elev_df

    return acceptable_usgs_elev_df


def __adj_dem_evalation_val(acceptable_usgs_elev_df, lid, huc_lid_id):

    lid_usgs_elev = None
    all_messages = []
    try:
        matching_rows = acceptable_usgs_elev_df.loc[
            acceptable_usgs_elev_df['nws_lid'] == lid.upper(), 'dem_adj_elevation'
        ]

        if len(matching_rows) == 2:  # It means there are two level paths, use the one that is not 0
            lid_usgs_elev = acceptable_usgs_elev_df.loc[
                (acceptable_usgs_elev_df['nws_lid'] == lid.upper())
                & (acceptable_usgs_elev_df['levpa_id'] != 0),
                'dem_adj_elevation',
            ].values[0]
        else:
            lid_usgs_elev = acceptable_usgs_elev_df.loc[
                acceptable_usgs_elev_df['nws_lid'] == lid.upper(), 'dem_adj_elevation'
            ].values[0]

    except IndexError:  # Occurs when LID is missing from table (yes. warning)
        MP_LOG.warning(f"{huc_lid_id}:  adjusting dem_adj_elevation")
        MP_LOG.warning(traceback.format_exc())
        msg = ': likely unacceptable gage datum error or accuracy code(s); please see acceptance criteria'
        all_messages.append(lid + msg)
        MP_LOG.warning(huc_lid_id + msg)

    return lid_usgs_elev, all_messages


# This creates a HUC iterator with each HUC creating its flow files and tifs
def generate_stage_based_categorical_fim(
    output_catfim_dir,
    fim_run_dir,
    nwm_us_search,
    nwm_ds_search,
    lid_to_run,
    env_file,
    job_number_inundate,
    job_number_huc,
    lst_hucs,
    number_of_interval_jobs,
    past_major_interval_cap,
    nwm_metafile,
):
    magnitudes = ['action', 'minor', 'moderate', 'major', 'record']

    output_flows_dir = os.path.join(output_catfim_dir, 'flows')
    output_mapping_dir = os.path.join(output_catfim_dir, 'mapping')
    attributes_dir = os.path.join(output_catfim_dir, 'attributes')

    # Create HUC message directory to store messages that will be read and joined after multiprocessing
    huc_messages_dir = os.path.join(output_flows_dir, 'huc_messages')
    os.makedirs(huc_messages_dir, exist_ok=True)

    FLOG.lprint("Starting generate_flows (Stage Based)")

    # If it is stage based, generate flows returns all of these objects.
    # If flow based, generate flows returns only
<<<<<<< HEAD
    # (huc_dictionary, out_gdf, ___, threshold_url, all_lists, nwm_flows_df, nwm_flows_alaska_df) = generate_flows( # With Alaska
    (huc_dictionary, out_gdf, ___, threshold_url, all_lists, nwm_flows_df) = generate_flows( # No Alaska
=======
    
    # Generate flows is only using one of the incoming job number params
    # so let's multiply -jh (huc) and -jn (inundate)
    job_flows = job_number_huc * job_number_inundate
    (huc_dictionary, out_gdf, ___, threshold_url, all_lists, all_nwm_flows_df) = generate_flows(
>>>>>>> ddff568f
        output_catfim_dir,
        nwm_us_search,
        nwm_ds_search,
        lid_to_run,
        env_file,
        job_flows,
        True,
        lst_hucs,
        nwm_metafile,
        str(FLOG.LOG_FILE_PATH),
    )
    FLOG.lprint("End generate_flows (Stage Based)")

    child_log_file_prefix = FLOG.MP_calc_prefix_name(FLOG.LOG_FILE_PATH, "MP_iter_hucs")

    FLOG.lprint("\n>>>>>>>>>>>>>>>>>>>>>>>>>>>>")
    FLOG.lprint("Start processing HUCs for Stage-Based CatFIM")
    num_hucs = len(lst_hucs)
    huc_index = 0
    FLOG.lprint(f"Number of hucs to process is {num_hucs}")

    with ProcessPoolExecutor(max_workers=job_number_huc) as executor:
        for huc in huc_dictionary:
            if huc in lst_hucs:
                # FLOG.lprint(f'Generating stage based catfim for : {huc}')

<<<<<<< HEAD
                # Code variation for DROPPING Alaska HUCs 
                nwm_flows_region_df = nwm_flows_df

                # # Code variation for keeping alaska HUCs 
                # nwm_flows_region_df = nwm_flows_alaska_df if str(huc[:2]) == '19' else nwm_flows_df

=======
>>>>>>> ddff568f
                progress_stmt = f"index {huc_index + 1} of {num_hucs}"
                executor.submit(
                    iterate_through_huc_stage_based,
                    output_catfim_dir,
                    huc,
                    fim_run_dir,
                    huc_dictionary,
                    threshold_url,
                    magnitudes,
                    all_lists,
                    past_major_interval_cap,
                    job_number_inundate,
                    number_of_interval_jobs,
<<<<<<< HEAD
                    nwm_flows_region_df,
=======
                    all_nwm_flows_df,
>>>>>>> ddff568f
                    str(FLOG.LOG_FILE_PATH),
                    child_log_file_prefix,
                    progress_stmt,
                )
                huc_index += 1
    # Need to merge MP logs here, merged into the "master log file"
    FLOG.merge_log_files(FLOG.LOG_FILE_PATH, child_log_file_prefix, True)

    FLOG.lprint('\nWrapping up processing HUCs for Stage-Based CatFIM...')
    FLOG.lprint(">>>>>>>>>>>>>>>>>>>>>>>>>>>>\n")
    # csv_files = os.listdir(attributes_dir)

    csv_files = [x for x in os.listdir(attributes_dir) if x.endswith('.csv')]

    all_csv_df = pd.DataFrame()
    refined_csv_files_list = []
    for csv_file in csv_files:
        full_csv_path = os.path.join(attributes_dir, csv_file)
        # HUC has to be read in as string to preserve leading zeros.
        try:
            temp_df = pd.read_csv(full_csv_path, dtype={'huc': str})
            all_csv_df = pd.concat([all_csv_df, temp_df], ignore_index=True)
            refined_csv_files_list.append(csv_file)
        except Exception:  # Happens if a file is empty (i.e. no mapping)
            FLOG.error("ERROR: loading csv {full_csv_path}")
            FLOG.error(traceback.format_exc())
            pass

    # Write to file
    all_csv_df.to_csv(os.path.join(output_flows_dir, 'nws_lid_attributes.csv'), index=False)

    # This section populates a geopackage of all potential sites and details
    # whether it was mapped or not (mapped field) and if not, why (status field).

    # Preprocess the out_gdf GeoDataFrame. Reproject and reformat fields.
    viz_out_gdf = out_gdf.to_crs(VIZ_PROJECTION)  # TODO: Accomodate AK projection? 
    viz_out_gdf.rename(
        columns={
            'identifiers_nwm_feature_id': 'nwm_seg',
            'identifiers_nws_lid': 'nws_lid',
            'identifiers_usgs_site_code': 'usgs_gage',
        },
        inplace=True,
    )
    viz_out_gdf['nws_lid'] = viz_out_gdf['nws_lid'].str.lower()

    # Using list of csv_files, populate DataFrame of all nws_lids that had
    # a flow file produced and denote with "mapped" column.
    nws_lids = []
    for csv_file in csv_files:
        nws_lids.append(csv_file.split('_attributes')[0])
    lids_df = pd.DataFrame(nws_lids, columns=['nws_lid'])
    lids_df['mapped'] = 'yes'

    # Identify what lids were mapped by merging with lids_df. Populate
    # 'mapped' column with 'No' if sites did not map.
    viz_out_gdf = viz_out_gdf.merge(lids_df, how='left', on='nws_lid')
    viz_out_gdf['mapped'] = viz_out_gdf['mapped'].fillna('no')

    # Create list from all messages in messages dir.
    # messages_dir = os.path.join(output_flows_dir, 'messages')
    all_messages = []
    all_message_csvs = os.listdir(huc_messages_dir)
    for message_csv in all_message_csvs:
        full_message_csv_path = os.path.join(huc_messages_dir, message_csv)
        with open(full_message_csv_path, newline='') as message_file:
            reader = csv.reader(message_file)
            for row in reader:
                # all_messages.append(row.strip())
                all_messages.append(row)

    # Filter out columns and write out to file 
    nws_sites_layer = os.path.join(output_mapping_dir, 'nws_lid_sites.gpkg')

    # Only write to sites geopackage if it didn't exist yet
    # (and this line shouldn't have been reached if we had an interrupted
    # run previously and are picking back up with a restart)
    if os.path.exists(nws_sites_layer):
        FLOG.warning("nws_sites_layer already exists and will not be updated")

    else:
        # Write messages to DataFrame, split into columns, aggregate messages.
        if len(all_messages) > 0:

            FLOG.lprint(f"nws_sites_layer ({nws_sites_layer}) : adding messages")
            messages_df = pd.DataFrame(all_messages, columns=['message'])

            messages_df = (
                messages_df['message']
                .str.split(':', n=1, expand=True) 
                .rename(columns={0: 'nws_lid', 1: 'status'})
            )
            status_df = messages_df.groupby(['nws_lid'])['status'].apply(', '.join).reset_index() 

            # Join messages to populate status field to candidate sites. Assign
            # status for null fields.
            viz_out_gdf = viz_out_gdf.merge(status_df, how='left', on='nws_lid')

            #    viz_out_gdf['status'] = viz_out_gdf['status'].fillna('OK')

            # Add acceptance criteria to viz_out_gdf before writing
            viz_out_gdf['acceptable_coord_acc_code_list'] = str(acceptable_coord_acc_code_list)
            viz_out_gdf['acceptable_coord_method_code_list'] = str(acceptable_coord_method_code_list)
            viz_out_gdf['acceptable_alt_acc_thresh'] = float(acceptable_alt_acc_thresh)
            viz_out_gdf['acceptable_alt_meth_code_list'] = str(acceptable_alt_meth_code_list)
            viz_out_gdf['acceptable_site_type_list'] = str(acceptable_site_type_list)

            viz_out_gdf.to_file(nws_sites_layer, driver='GPKG')
        else:
            FLOG.lprint(f"nws_sites_layer ({nws_sites_layer}) : has no messages")

    return nws_sites_layer


if __name__ == '__main__':
    # Parse arguments
    parser = argparse.ArgumentParser(description='Run Categorical FIM')
    parser.add_argument(
        '-f',
        '--fim_run_dir',
        help='Path to directory containing HAND outputs, e.g. /data/previous_fim/fim_4_0_9_2',
        required=True,
    )
    parser.add_argument(
        '-e',
        '--env_file',
        help='Docker mount path to the catfim environment file. ie) data/config/catfim.env',
        required=True,
    )
    parser.add_argument(
        '-jh',
        '--job_number_huc',
        help='OPTIONAL: Number of processes to use for HUC scale operations.'
        ' HUC and inundation job numbers should multiply to no more than one less than the CPU count of the'
        ' machine. CatFIM sites generally only have 2-3 branches overlapping a site, so this number can be '
        'kept low (2-4). Defaults to 1.',
        required=False,
        default=1,
        type=int,
    )
    parser.add_argument(
        '-jn',
        '--job_number_inundate',
        help='OPTIONAL: Number of processes to use for inundating'
        ' HUC and inundation job numbers should multiply to no more than one less than the CPU count'
        ' of the machine. Defaults to 1.',
        required=False,
        default=1,
        type=int,
    )

    parser.add_argument(
        '-ji',
        '--job_number_intervals',
        help='OPTIONAL: Number of processes to use for inundating multiple intervals in stage-based'
        ' inundation and interval job numbers should multiply to no more than one less than the CPU count '
        'of the machine. Defaults to 1.',
        required=False,
        default=1,
        type=int,
    )

    parser.add_argument(
        '-a',
        '--is_stage_based',
        help='Run stage-based CatFIM instead of flow-based? Add this -a param to make it stage based,'
        ' leave it off for flow based',
        required=False,
        default=False,
        action='store_true',
    )
    parser.add_argument(
        '-t',
        '--output_folder',
        help='OPTIONAL: Target location, Where the output folder will be. Defaults to /data/catfim/',
        required=False,
        default='/data/catfim/',
    )
    parser.add_argument(
        '-o', '--overwrite', help='OPTIONAL: Overwrite files', required=False, action="store_true"
    )
    parser.add_argument(
        '-s',
        '--search',
        help='OPTIONAL: Upstream and downstream search in miles. How far up and downstream do you want to go? Defaults to 5.',
        required=False,
        default='5',
    )

    parser.add_argument(
        '-l',
        '--lid_to_run',
        help='OPTIONAL: NWS LID, lowercase, to produce CatFIM for. Currently only accepts one. Defaults to all sites',
        required=False,
        default='all',
    )

    # lst_hucs temp disabled. All hucs in fim outputs in a directory will used
    # parser.add_argument(
    #     '-lh',
    #     '--lst_hucs',
    #     help='OPTIONAL: Space-delimited list of HUCs to produce CatFIM for. Defaults to all HUCs',
    #     required=False,
    #     default='all',
    # )

    parser.add_argument(
        '-mc',
        '--past_major_interval_cap',
        help='OPTIONAL: Stage-Based Only. How many feet past major do you want to go for the interval FIMs?'
        ' of the machine. Defaults to 5.',
        required=False,
        default=5.0,
        type=float,
    )

    # NOTE: This params is for quick debugging only and should not be used in a production mode
    parser.add_argument(
        '-me',
        '--nwm_metafile',
        help='OPTIONAL: If you have a pre-existing nwm metadata pickle file, you can path to it here.'
        ' e.g.: /data/catfim/nwm_metafile.pkl',
        required=False,
        default="",
    )

    args = vars(parser.parse_args())

    try:

        # call main program
        process_generate_categorical_fim(**args)

    except Exception:
        FLOG.critical(traceback.format_exc())<|MERGE_RESOLUTION|>--- conflicted
+++ resolved
@@ -154,11 +154,7 @@
     # output_flow_dir_list = os.listdir(fim_run_dir)
     # looking for folders only starting with 0, 1, or 2
 
-<<<<<<< HEAD
     # Code variation for dropping all Alaska HUCS:
-=======
-    # for now, we are dropping all Alaska HUCS
->>>>>>> ddff568f
     valid_ahps_hucs = [
         x
         for x in os.listdir(fim_run_dir)
@@ -1035,16 +1031,12 @@
 
     # If it is stage based, generate flows returns all of these objects.
     # If flow based, generate flows returns only
-<<<<<<< HEAD
     # (huc_dictionary, out_gdf, ___, threshold_url, all_lists, nwm_flows_df, nwm_flows_alaska_df) = generate_flows( # With Alaska
-    (huc_dictionary, out_gdf, ___, threshold_url, all_lists, nwm_flows_df) = generate_flows( # No Alaska
-=======
     
     # Generate flows is only using one of the incoming job number params
     # so let's multiply -jh (huc) and -jn (inundate)
     job_flows = job_number_huc * job_number_inundate
-    (huc_dictionary, out_gdf, ___, threshold_url, all_lists, all_nwm_flows_df) = generate_flows(
->>>>>>> ddff568f
+    (huc_dictionary, out_gdf, ___, threshold_url, all_lists, all_nwm_flows_df) = generate_flows( # No Alaska
         output_catfim_dir,
         nwm_us_search,
         nwm_ds_search,
@@ -1071,15 +1063,12 @@
             if huc in lst_hucs:
                 # FLOG.lprint(f'Generating stage based catfim for : {huc}')
 
-<<<<<<< HEAD
                 # Code variation for DROPPING Alaska HUCs 
                 nwm_flows_region_df = nwm_flows_df
 
                 # # Code variation for keeping alaska HUCs 
                 # nwm_flows_region_df = nwm_flows_alaska_df if str(huc[:2]) == '19' else nwm_flows_df
 
-=======
->>>>>>> ddff568f
                 progress_stmt = f"index {huc_index + 1} of {num_hucs}"
                 executor.submit(
                     iterate_through_huc_stage_based,
@@ -1093,11 +1082,7 @@
                     past_major_interval_cap,
                     job_number_inundate,
                     number_of_interval_jobs,
-<<<<<<< HEAD
                     nwm_flows_region_df,
-=======
-                    all_nwm_flows_df,
->>>>>>> ddff568f
                     str(FLOG.LOG_FILE_PATH),
                     child_log_file_prefix,
                     progress_stmt,
