--- conflicted
+++ resolved
@@ -19,17 +19,10 @@
 
 INPUTS_DIR = r'/data/inputs'
 magnitude_list = ['action', 'minor', 'moderate','major']
-<<<<<<< HEAD
-
-# Map path to points with attributes
-all_mapped_ahps_conus_hipr = os.path.join(INPUTS_DIR, 'ahp_sites', 'all_mapped_ahps.csv')
-
-=======
 
 # Map path to points with attributes
 all_mapped_ahps_conus_hipr = os.path.join(INPUTS_DIR, 'ahp_sites', 'all_mapped_ahps_reformatted.csv')
 
->>>>>>> 30f401a8
 # Define necessary variables for inundation()
 hucs, hucs_layerName = os.path.join(INPUTS_DIR, 'wbd', 'WBD_National.gpkg'), 'WBDHU8'
 mask_type, catchment_poly = 'huc', ''
@@ -145,11 +138,7 @@
     except Exception:
         # Log errors and their tracebacks
         f = open(log_file, 'a+')
-<<<<<<< HEAD
-        f.write(f"{output_extent_gpkg} - inundation error: {traceback.format_exc()}\n")
-=======
         f.write(f"{output_extent_grid} - inundation error: {traceback.format_exc()}\n")
->>>>>>> 30f401a8
         f.close()
 
 
@@ -219,7 +208,6 @@
 
             del diss_extent
 
-<<<<<<< HEAD
         # Join attributes
         all_mapped_ahps_conus_hipr_fl = pd.read_table(all_mapped_ahps_conus_hipr, sep=",")
         merged_layer_gpd = gpd.read_file(merged_layer)
@@ -228,8 +216,6 @@
         # Save final output
         merged_layer_gpd.to_file(merged_layer,driver=getDriver(merged_layer),index=False)
 
-=======
->>>>>>> 30f401a8
         shutil.rmtree(gpkg_dir)
 
     else:
@@ -270,8 +256,7 @@
         # Project to Web Mercator
         extent_poly = extent_poly.to_crs(VIZ_PROJECTION)
 
-<<<<<<< HEAD
-=======
+
         # Join attributes
         all_mapped_ahps_conus_hipr_fl = pd.read_table(all_mapped_ahps_conus_hipr, sep=",")
         all_mapped_ahps_conus_hipr_fl = all_mapped_ahps_conus_hipr_fl.loc[(all_mapped_ahps_conus_hipr_fl.magnitude==magnitude) & (all_mapped_ahps_conus_hipr_fl.nws_lid==lid)]
@@ -280,7 +265,6 @@
 
         extent_poly_diss = extent_poly_diss.drop(columns='nws_lid')
 
->>>>>>> 30f401a8
         # Save dissolved multipolygon
         handle = os.path.split(grid_path)[1].replace('.tif', '')
 
@@ -288,23 +272,16 @@
 
         extent_poly_diss["geometry"] = [MultiPolygon([feature]) if type(feature) == Polygon else feature for feature in extent_poly_diss["geometry"]]
 
-<<<<<<< HEAD
-        extent_poly_diss.to_file(diss_extent_filename,driver=getDriver(diss_extent_filename),index=False)
-=======
+
         if not extent_poly_diss.empty:
 
             extent_poly_diss.to_file(diss_extent_filename,driver=getDriver(diss_extent_filename),index=False)
->>>>>>> 30f401a8
 
     except Exception as e:
         # Log and clean out the gdb so it's not merged in later
         try:
             f = open(log_file, 'a+')
-<<<<<<< HEAD
-            f.write("f{diss_extent_filename} - dissolve error: {e}\n")
-=======
             f.write(str(diss_extent_filename) + " - dissolve error: " + str(e))
->>>>>>> 30f401a8
             f.close()
         except:
             pass
