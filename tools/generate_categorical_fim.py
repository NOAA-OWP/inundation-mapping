--- conflicted
+++ resolved
@@ -7,11 +7,7 @@
 from pathlib import Path
 import geopandas as gpd
 import pandas as pd
-<<<<<<< HEAD
-from datetime import date
-=======
 
->>>>>>> dbefb75d
 
 def update_mapping_status(output_mapping_dir, output_flows_dir):
     '''
@@ -53,18 +49,11 @@
     flows_df.loc[flows_df['did_it_map'] == 'no', 'mapped'] = 'no'
     flows_df.loc[flows_df['did_it_map']=='no','status'] = flows_df['status'] + flows_df['map_status']
 
-<<<<<<< HEAD
-    # Perform pass for HUCs where mapping was skipped due to missing data
-    flows_hucs = [i.stem for i in Path(output_flows_dir).iterdir() if i.is_dir()]
-    mapping_hucs = [i.stem for i in Path(output_mapping_dir).iterdir() if i.is_dir()]
-    missing_mapping_hucs = list(set(flows_hucs) - set(mapping_hucs))
-=======
     # Perform pass for HUCs where mapping was skipped due to missing data  #TODO check with Brian
     flows_hucs = [i.stem for i in Path(output_flows_dir).iterdir() if i.is_dir()]
     mapping_hucs = [i.stem for i in Path(output_mapping_dir).iterdir() if i.is_dir()]
     missing_mapping_hucs = list(set(flows_hucs) - set(mapping_hucs))
     
->>>>>>> dbefb75d
     # Update status for nws_lid in missing hucs and change mapped attribute to 'no'
     flows_df.loc[flows_df.eval('HUC8 in @missing_mapping_hucs & mapped == "yes"'), 'status'] = flows_df['status'] + ' and all categories failed to map because missing HUC information'
     flows_df.loc[flows_df.eval('HUC8 in @missing_mapping_hucs & mapped == "yes"'), 'mapped'] = 'no'
@@ -76,10 +65,7 @@
     # Write out to file
     nws_lid_path = Path(output_mapping_dir) / 'nws_lid_sites.shp'
     flows_df.to_file(nws_lid_path)
-<<<<<<< HEAD
-=======
 
->>>>>>> dbefb75d
 
 if __name__ == '__main__':
 
@@ -98,13 +84,8 @@
     fim_version_folder = os.path.basename(fim_version)
     output_flows_dir = Path(f'/data/catfim/{fim_version_folder}/flows')
     output_mapping_dir = Path(f'/data/catfim/{fim_version_folder}/mapping')
-<<<<<<< HEAD
-    nwm_us_search = '10'
-    nwm_ds_search = '10'
-=======
     nwm_us_search = '5'
     nwm_ds_search = '5'
->>>>>>> dbefb75d
     write_depth_tiff = False
 
     ## Run CatFIM scripts in sequence
