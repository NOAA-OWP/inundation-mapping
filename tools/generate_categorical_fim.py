#!/usr/bin/env python3

import argparse
import copy
import csv
import glob
import os
import shutil
import sys
import time
import traceback
from concurrent.futures import ProcessPoolExecutor, as_completed, wait

# from logging.handlers import QueueHandler, QueueListener
from datetime import datetime, timezone
from itertools import repeat
from pathlib import Path

import geopandas as gpd
import numpy as np
import pandas as pd
import rasterio
from dotenv import load_dotenv
from generate_categorical_fim_flows import generate_flows
from generate_categorical_fim_mapping import (
    manage_catfim_mapping,
    post_process_cat_fim_for_viz,
    produce_stage_based_catfim_tifs,
)
from tools_shared_functions import (
    filter_nwm_segments_by_stream_order,
    get_datum,
    get_nwm_segs,
    get_thresholds,
    ngvd_to_navd_ft,
)
from tools_shared_variables import (
    acceptable_alt_acc_thresh,
    acceptable_alt_meth_code_list,
    acceptable_coord_acc_code_list,
    acceptable_coord_method_code_list,
    acceptable_site_type_list,
)

import utils.fim_logger as fl
from utils.shared_variables import VIZ_PROJECTION


# global RLOG
FLOG = fl.FIM_logger()  # the non mp version
MP_LOG = fl.FIM_logger()  # the Multi Proc version

gpd.options.io_engine = "pyogrio"


# TODO: Aug 2024: This script was upgraded significantly with lots of misc TODO's embedded.
# Lots of inline documenation needs updating as well


"""
Jun 17, 2024
This system is continuing to mature over time. It has a number of optimizations that can still
be applied in areas such as logic, performance and error handling.

In the interium there is still a consider amount of debug lines and tools embedded in that can
be commented on/off as required.


NOTE: For now.. all logs roll up to the parent log file. ie) catfim_2024_07_09-22-20-12.log
This creates a VERY large final log file, but the warnings and errors file should be manageable.
Later: Let's split this to seperate log files per huc. Easy to do that for Stage Based it has
"iterate_through_stage_based" function. Flow based? we have to think that one out a bit

"""


def process_generate_categorical_fim(
    fim_run_dir,
    env_file,
    job_number_huc,
    job_number_inundate,
    is_stage_based,
    output_folder,
    overwrite,
    search,
    lid_to_run,
    job_number_intervals,
    past_major_interval_cap,
    nwm_metafile,
):

    # ================================
    # Validation and setup

    # Append option configuration (flow_based or stage_based) to output folder name.
    if is_stage_based:
        catfim_method = "stage_based"
    else:
        catfim_method = "flow_based"

    # Define output directories
    if output_folder.endswith("/"):
        output_folder = output_folder[:-1]
    output_catfim_dir = output_folder + "_" + catfim_method

    output_flows_dir = os.path.join(output_catfim_dir, 'flows')
    output_mapping_dir = os.path.join(output_catfim_dir, 'mapping')
    attributes_dir = os.path.join(output_catfim_dir, 'attributes')

    # The override is not for the parent folder as we want to keep logs around with or without override
    if os.path.exists(output_catfim_dir) is False:
        os.mkdir(output_catfim_dir)

    # Create output directories (check against maping only as a proxy for all three)
    if os.path.exists(output_mapping_dir) is True:
        if overwrite is False:
            raise Exception(
                f"The output mapping folder of {output_catfim_dir} already exists."
                " If you want to overwrite it, please add the -o flag. Note: When overwritten, "
                " the three folders of mapping, flows and attributes wil be deleted and rebuilt"
            )

        gpkg_dir = os.path.join(output_mapping_dir, 'gpkg')
        shutil.rmtree(gpkg_dir, ignore_errors=True)

        shutil.rmtree(output_mapping_dir, ignore_errors=True)
        shutil.rmtree(output_flows_dir, ignore_errors=True)
        shutil.rmtree(attributes_dir, ignore_errors=True)

        # Keeps the logs folder

    if nwm_metafile != "":
        if os.path.exists(nwm_metafile) is False:
            raise Exception("The nwm_metadata (-me) file can not be found. Please remove or fix pathing.")
        file_ext = os.path.splitext(nwm_metafile)
        if file_ext.count == 0:
            raise Exception("The nwm_metadata (-me) file appears to be invalid. It is missing an extension.")
        if file_ext[1].lower() != ".pkl":
            raise Exception("The nwm_metadata (-me) file appears to be invalid. The extention is not pkl.")

    # Define default arguments. Modify these if necessary
    fim_version = os.path.split(fim_run_dir)[1]

    # TODO: Aug 2024: Job values are not well used. There are some times where not
    # all three job values are not being used. This needs to be cleaned up.
    # Check job numbers and raise error if necessary
    # Considering how we are using each CPU very well at all, we could experiment
    # with either overclocking or chagnign to threading. Of course, if we change
    # to threading we ahve to be super careful about file and thread collisions (locking)

    # commented out for now for some small overclocking tests (carefully of course)
    # total_cpus_requested = job_number_huc * job_number_inundate * job_number_intervals
    # total_cpus_available = os.cpu_count() - 2
    # if total_cpus_requested > total_cpus_available:
    #     raise ValueError(
    #         f"The HUC job number (jh) [{job_number_huc}]"
    #         f" multiplied by the inundate job number (jn) [{job_number_inundate}]"
    #         f" multiplied by the job number intervals (ji) [{job_number_intervals}]"
    #         " exceeds your machine\'s available CPU count minus one."
    #         " Please lower one or more of those values accordingly."
    #     )

    # we are getting too many folders and files. We want just huc folders.
    # output_flow_dir_list = os.listdir(fim_run_dir)
    # looking for folders only starting with 0, 1, or 2
    # Code variation for dropping all Alaska HUCS:
<<<<<<< HEAD

    valid_ahps_hucs = [
        x
        for x in os.listdir(fim_run_dir)
        if os.path.isdir(os.path.join(fim_run_dir, x)) and x[0] in ['0', '1', '2'] and x[:2] != "19"
    ]

    # Temp debug to drop it to one HUC or more only, not the full output dir
    valid_ahps_hucs = ["10200203"] # has dropped records
    # valid_ahps_hucs = ["05060001"]
    # valid_ahps_hucs = ["10260008"]

    # Code variation for KEEPING Alaska HUCS:
=======
>>>>>>> 64b3b335
    # valid_ahps_hucs = [
    #     x
    #     for x in os.listdir(fim_run_dir)
    #     if os.path.isdir(os.path.join(fim_run_dir, x)) and x[0] in ['0', '1', '2'] and x[:2] != "19"
    # ]

    # Code variation for KEEPING Alaska HUCS:
    valid_ahps_hucs = [
        x
        for x in os.listdir(fim_run_dir)
        if os.path.isdir(os.path.join(fim_run_dir, x)) and x[0] in ['0', '1', '2']
    ]

    valid_ahps_hucs.sort()

    num_hucs = len(valid_ahps_hucs)
    if num_hucs == 0:
        raise ValueError(
            f'Output directory {fim_run_dir} is empty. Verify that you have the correct input folder.'
        )
    # End of Validation and setup
    # ================================

    log_dir = os.path.join(output_catfim_dir, "logs")
    log_output_file = FLOG.calc_log_name_and_path(log_dir, "catfim")
    FLOG.setup(log_output_file)

    overall_start_time = datetime.now(timezone.utc)
    dt_string = overall_start_time.strftime("%m/%d/%Y %H:%M:%S")

    # os.makedirs(output_flows_dir, exist_ok=True) # Stage doesn't use it
    os.makedirs(output_mapping_dir, exist_ok=True)
    os.makedirs(attributes_dir, exist_ok=True)

    FLOG.lprint("================================")
    FLOG.lprint(f"Start generate categorical fim for {catfim_method} - (UTC): {dt_string}")
    FLOG.lprint("")

    # FLOG.lprint(
    #     f"Processing {num_hucs} huc(s) with Alaska temporarily removed"
    # ) # Code variation for DROPPING Alaska HUCs
    FLOG.lprint(
        f"Processing {num_hucs} huc(s)"
    ) # Code variation for KEEPING Alaska HUCs

    load_dotenv(env_file)
    API_BASE_URL = os.getenv('API_BASE_URL')
    if API_BASE_URL is None:
        raise ValueError(
            'API base url not found. '
            'Ensure inundation_mapping/tools/ has an .env file with the following info: '
            'API_BASE_URL, EVALUATED_SITES_CSV, WBD_LAYER, NWM_FLOWS_MS, '
            'USGS_METADATA_URL, USGS_DOWNLOAD_URL'
        )

    # TODO: Add check for if lid_to_run and lst_hucs parameters conflict

    # Check that fim_inputs.csv exists and raise error if necessary
    fim_inputs_csv_path = os.path.join(fim_run_dir, 'fim_inputs.csv')
    if not os.path.exists(fim_inputs_csv_path):
        raise ValueError(f'{fim_inputs_csv_path} not found. Verify that you have the correct input files.')

    # print()

    # FLOG.lprint("Filtering out HUCs that do not have related ahps site in them.")
    # valid_ahps_hucs = __filter_hucs_to_ahps(lst_hucs)

    # num_valid_hucs = len(valid_ahps_hucs)
    # if num_valid_hucs == 0:
    #     raise Exception("None of the HUCs supplied have ahps sites in them. Check your fim output folder")
    # else:
    #     FLOG.lprint(f"Processing {num_valid_hucs} huc(s) with AHPS sites")

    # Define upstream and downstream search in miles
    nwm_us_search, nwm_ds_search = search, search
    catfim_sites_gpkg_file_path = ""

    """
    Sept 2024: There is a very large amount of duplication to stage versus flow based but
    we can continue to optimize it over time
    """

    # STAGE-BASED
    if is_stage_based:
        # Generate Stage-Based CatFIM mapping
        # does flows and inundation  (mapping)
        catfim_sites_gpkg_file_path = generate_stage_based_categorical_fim(
            output_catfim_dir,
            fim_run_dir,
            nwm_us_search,
            nwm_ds_search,
            lid_to_run,
            env_file,
            job_number_inundate,
            job_number_huc,
            valid_ahps_hucs,
            job_number_intervals,
            past_major_interval_cap,
            nwm_metafile,
        )

        # creates the gkpgs (tif's created above)
        # TODO: Aug 2024, so we need to clean it up
        # This step does not need a job_number_inundate as it can't really use use it.
        # It processes primarily hucs and ahps in multiproc
        # for now, we will manuall multiple the huc * 5 (max number of ahps types)
        ahps_jobs = job_number_huc * 5
        post_process_cat_fim_for_viz(
            catfim_method, output_catfim_dir, ahps_jobs, fim_version, log_output_file
        )

    # FLOW-BASED
    else:
        FLOG.lprint("")
        FLOG.lprint('Start creating flow files using the ' + catfim_method + ' technique...')
        FLOG.lprint("")
        start = time.time()

        # generate flows is only using one of the incoming job number params
        # so let's multiply -jh (huc) and -jn (inundate)
        job_flows = job_number_huc * job_number_inundate
        catfim_sites_gpkg_file_path = generate_flows(
            output_catfim_dir,
            nwm_us_search,
            nwm_ds_search,
            lid_to_run,
            env_file,
            job_flows,
            is_stage_based,
            valid_ahps_hucs,
            nwm_metafile,
            log_output_file,
        )
        end = time.time()
        elapsed_time = (end - start) / 60
        FLOG.lprint("")
        FLOG.lprint(f"Finished creating flow files in {str(elapsed_time).split('.')[0]} minutes \n")

        # Generate CatFIM mapping (not used by stage)
        manage_catfim_mapping(
            fim_run_dir,
            output_flows_dir,
            output_catfim_dir,
            catfim_method,
            job_number_huc,
            job_number_inundate,
            log_output_file,
        )

    # end if else

    # Updating mapping status
    FLOG.lprint("")
    FLOG.lprint('Updating mapping status...')
    update_flow_mapping_status(output_mapping_dir, catfim_sites_gpkg_file_path)

    # Create CSV versions of the final geopackages.
    # FLOG.lprint('Creating CSVs. This may take several minutes.')
    # create_csvs(output_mapping_dir, is_stage_based)

    FLOG.lprint("================================")
    FLOG.lprint("End generate categorical fim")

    overall_end_time = datetime.now(timezone.utc)
    dt_string = overall_end_time.strftime("%m/%d/%Y %H:%M:%S")
    FLOG.lprint(f"Ended (UTC): {dt_string}")

    # calculate duration
    time_duration = overall_end_time - overall_start_time
    FLOG.lprint(f"Duration: {str(time_duration).split('.')[0]}")

    return


def update_flow_mapping_status(output_mapping_dir, catfim_sites_gpkg_file_path):
  
    # Find all LIDs with empty mapping output folders
    subdirs = [str(i) for i in Path(output_mapping_dir).rglob('**/*') if i.is_dir()]

    print("")

    empty_nws_lids = [Path(directory).name for directory in subdirs if not list(Path(directory).iterdir())]
    # if len(empty_nws_lids) > 0:
    #     FLOG.warning(f"Empty_nws_lids are.. {empty_nws_lids}")

    # Write list of empty nws_lids to DataFrame, these are sites that failed in inundation.py
    missing_lids_df = pd.DataFrame({'ahps_lid': empty_nws_lids})

    missing_lids_df['did_it_map'] = 'no'

    # Import geopackage output from flows creation
    if not os.path.exists(catfim_sites_gpkg_file_path):
        FLOG.critical(f"Primary library gpkg of {catfim_sites_gpkg_file_path} does not exist."
                      " Check logs for possible errors. Program aborted.")
        sys.exit(1)
    
    flows_gdf = gpd.read_file(catfim_sites_gpkg_file_path, engine='fiona')

    if len(flows_gdf) == 0:
        FLOG.critical(f"flows_gdf is empty. Path is {catfim_sites_gpkg_file_path}. Program aborted.")
        sys.exit(1)

    try:
        # Join failed sites to flows df
        flows_gdf = flows_gdf.merge(missing_lids_df, how='left', on='ahps_lid')

        # Switch mapped column to no for failed sites and update status
        flows_gdf.loc[flows_gdf['did_it_map'] == 'no', 'mapped'] = 'no'
        
        # in theory this should not happen as if it failed a status message should exist
        flows_gdf.loc[(flows_gdf['mapped'] == 'no') & 
                      (flows_gdf['status'] == ''), 'status'] = 'ahps record in error'

        flows_gdf.loc[flows_gdf['status'] == 'OK', 'mapped'] = 'yes'

        # but if there is a status value starting with ---, it means it has some, but
        # not all missing stages/thresholds and there for should be mapped.
        flows_gdf.loc[flows_gdf['status'].str.startswith('---') == True, 'mapped'] = 'yes'
        
        flows_gdf = flows_gdf.drop(columns=['did_it_map'])

        # Write out to file
        # TODO: Aug 29, 204: Not 100% sure why, but the gpkg errors out... likely missing a projection
        #   Sep 25/24, we need to set which is the gdf geometry column
        
        flows_gdf.to_file(catfim_sites_gpkg_file_path, index=False, driver='GPKG', engine="fiona")

        # csv flow file name
        nws_lid_csv_file_path = catfim_sites_gpkg_file_path.replace(".gkpg", ".csv")

        # and we write a csv version at this time as well.
        # and this csv is good
        flows_gdf.to_csv(nws_lid_csv_file_path)

    except Exception as e:
        FLOG.critical(f"{output_mapping_dir} : No LIDs, \n Exception: \n {repr(e)} \n")
        FLOG.critical(traceback.format_exc())
    return


# This is always called as part of Multi-processing so uses MP_LOG variable and
# creates it's own logging object.
# This does flow files and mapping in the same function by HUC
def iterate_through_huc_stage_based(
    output_catfim_dir,
    huc,
    fim_dir,
    huc_dictionary,
    threshold_url,
    all_lists,
    past_major_interval_cap,
    job_number_inundate,
    job_number_intervals,
    nwm_flows_region_df,
    parent_log_output_file,
    child_log_file_prefix,
    progress_stmt,
):
    """_summary_
    This and its children will create stage based tifs and catfim data based on a huc
    """

    try:
        # This is setting up logging for this function to go up to the parent
        # child_log_file_prefix is likely MP_iter_hucs
        MP_LOG.MP_Log_setup(parent_log_output_file, child_log_file_prefix)
        MP_LOG.lprint("\n**********************")
        MP_LOG.lprint(f'Processing {huc} ...')
        MP_LOG.lprint(f'... {progress_stmt} ...')
        MP_LOG.lprint("")

        all_messages = []
        stage_based_att_dict = {}

        mapping_dir = os.path.join(output_catfim_dir, "mapping")
        attributes_dir = os.path.join(output_catfim_dir, 'attributes')
        # output_flows_dir = os.path.join(output_catfim_dir, "flows")
        huc_messages_dir = os.path.join(mapping_dir, 'huc_messages')

        # Make output directory for the particular huc in the mapping folder
        mapping_huc_directory = os.path.join(mapping_dir, huc)
        if not os.path.exists(mapping_huc_directory):
            os.mkdir(mapping_huc_directory)

        # Define paths to necessary HAND and HAND-related files.
        usgs_elev_table = os.path.join(fim_dir, huc, 'usgs_elev_table.csv')
        branch_dir = os.path.join(fim_dir, huc, 'branches')

        # Loop through each lid in nws_lids list
        nws_lids = huc_dictionary[huc]

        MP_LOG.lprint(f"Lids to process for {huc} are {nws_lids}")

        skip_lid_process = False
        # -- If necessary files exist, continue -- #
        # Yes, each lid gets a record no matter what, so we need some of these messages duplicated
        # per lid record
        if not os.path.exists(usgs_elev_table):
            msg = ":Internal Error: Missing key data from HUC record (usgs_elev_table missing)"
            all_messages.append(huc_lid_id + msg)
            MP_LOG.warning(huc_lid_id + msg)
            skip_lid_process = True

        if not os.path.exists(branch_dir):
            msg = ":branch directory missing"
            all_messages.append(huc_lid_id + msg)
            MP_LOG.warning(huc_lid_id + msg)
            skip_lid_process = True            

        categories = ['action', 'minor', 'moderate', 'major', 'record']

        if skip_lid_process ==  False: # else skip to message processing
            usgs_elev_df = pd.read_csv(usgs_elev_table)

            df_cols = {"nws_lid": pd.Series(dtype='str'),
                    "name": pd.Series(dtype='str'),
                    "WFO": pd.Series(dtype='str'),
                    "rfc": pd.Series(dtype='str'),
                    "huc": pd.Series(dtype='str'),
                    "state": pd.Series(dtype='str'),
                    "county": pd.Series(dtype='str'),
                    "magnitude": pd.Series(dtype='str'),
                    "q": pd.Series(dtype='str'),
                    "q_uni": pd.Series(dtype='str'),
                    "q_src": pd.Series(dtype='str'),
                    "stage": pd.Series(dtype='float'),
                    "stage_uni": pd.Series(dtype='str'),
                    "s_src": pd.Series(dtype='str'),
                    "wrds_time": pd.Series(dtype='str'),
                    "nrldb_time": pd.Series(dtype='str'),
                    "nwis_time": pd.Series(dtype='str'),
                    "lat": pd.Series(dtype='float'),
                    "lon": pd.Series(dtype='float'),
                    "dtm_adj_ft": pd.Series(dtype='str'),
                    "dadj_w_ft": pd.Series(dtype='float'),
                    "dadj_w_m": pd.Series(dtype='float'),
                    "lid_alt_ft": pd.Series(dtype='float'), 
                    "lid_alt_m": pd.Series(dtype='float'),
                    "mapped": pd.Series(dtype='str'),
                    "status": pd.Series(dtype='str'),
                    }

            for lid in nws_lids:
                MP_LOG.lprint("-----------------------------------")
                huc_lid_id = f"{huc} : {lid}"
                MP_LOG.lprint(f"processing {huc_lid_id}")

                lid = lid.lower()  # Convert lid to lower case

                # Make mapping lid_directory.
                mapping_lid_directory = os.path.join(mapping_huc_directory, lid)
                if not os.path.exists(mapping_lid_directory):
                    os.mkdir(mapping_lid_directory)

                # Get stages and flows for each threshold from the WRDS API. Priority given to USGS calculated flows.
                thresholds, flows = get_thresholds(
                    threshold_url=threshold_url, select_by='nws_lid', selector=lid, threshold='all'
                )
                
                # MP_LOG.lprint(f"thresholds are {thresholds}")
                #MP_LOG.lprint(f"flows are {flows}")
                
                if thresholds is None or len(thresholds) == 0:
                    msg = ':error getting thresholds from WRDS API'
                    all_messages.append(lid + msg)
                    MP_LOG.warning(huc_lid_id + msg)
                    continue

                # Check if stages are supplied, if not write message and exit.
                if all(thresholds.get(category, None) is None for category in categories):
                    msg = ':missing all threshold stage data'
                    all_messages.append(lid + msg)
                    MP_LOG.warning(huc_lid_id + msg)
                    continue

                # Read stage values and calculate thresholds

                # TODO: Aug 2024, Is it really ok that record is missing? hummm
                # Earlier code lower was doing comparisons to see if the interval
                # value was been each of these 4 but sometimes one or more was None
                # Sep 24, 2024: We will add record to the list even though not there in 4.4.0.0 (sort of)

                # Yes.. this is goofy but we can fix it later
                action_stage = -1
                minor_stage = -1
                moderate_stage = -1
                major_stage = -1
                record_stage = -1

                 # An un-order list of just the stage value, stage not needed
                 # It is used to calculate intervals
                valid_stage_value_list = []
                valid_stages = []
                invalid_stages = []

                for stage in categories: # yes.. same as a stage list
                    if stage in thresholds:
                        stage_val = thresholds[stage]
                        if stage_val is None or stage_val == "":
                            stage_val = -1
                        else: 
                            valid_stage_value_list.append(stage_val)
                    else:
                        stage_val = -1  # temp value to help it fall out as being invalid

                    is_valid_stage = (stage_val != -1)

                    if is_valid_stage == True:
                        valid_stages.append(stage)
                    else:
                        invalid_stages.append(stage)

                    # Yes.. this is goofy but we can fix it later
                    if stage == "action" and is_valid_stage:
                        action_stage = stage_val
                    elif stage == "minor" and is_valid_stage:
                        minor_stage = stage_val
                    elif stage == "moderate" and is_valid_stage:
                        moderate_stage = stage_val
                    elif stage == "major" and is_valid_stage:
                        major_stage = stage_val
                    elif stage == "record" and is_valid_stage:
                        record_stage = stage_val
                        
                    # TODO: Sept 2024: What if WRDS gave us stage values that was inconsistantly ordered?
                    # ie) action higher than major.
                    # Look into it later
                
                MP_LOG.trace(f"stage values in order are {action_stage}, {minor_stage}, {moderate_stage}, {major_stage}, {record_stage} ")

                if len(invalid_stages) == 5:
                    msg = ':no valid threshold values are available'
                    all_messages.append(lid + msg)
                    MP_LOG.warning(huc_lid_id + msg)
                    continue

                missing_stages_msg = ""
                # Yes.. a bit weird, we are going to put three dashs in front of the message
                # to help show it is valid even with a missing stage msg
                for ind, stage in enumerate(invalid_stages):
                    if ind == 0:
                        missing_stages_msg = f":---Missing stage data for {stage}"
                    else:
                        missing_stages_msg += f"; {stage}"

                if missing_stages_msg != "":
                    all_messages.append(lid + missing_stages_msg)
                    MP_LOG.warning(huc_lid_id + missing_stages_msg)

                interval_list = np.arange(
                    min(valid_stage_value_list), max(valid_stage_value_list) + past_major_interval_cap, 1.0
                )  # Go an extra 5 ft beyond the max stage, arbitrary

                MP_LOG.trace(f"interval list is {interval_list}")

                # Look for acceptable elevs
                acceptable_usgs_elev_df = __create_acceptable_usgs_elev_df(usgs_elev_df, huc_lid_id)
                if acceptable_usgs_elev_df is None or len(acceptable_usgs_elev_df) == 0:
                    msg = ":unable to find gage data"
                    all_messages.append(lid + msg)
                    MP_LOG.warning(huc_lid_id + msg)
                    continue

                # Get the dem_adj_elevation value from usgs_elev_table.csv.
                # Prioritize the value that is not from branch 0.
                lid_usgs_elev, dem_eval_messages = __adj_dem_evalation_val(
                    acceptable_usgs_elev_df, lid, huc_lid_id
                )
                all_messages = all_messages + dem_eval_messages
                if len(dem_eval_messages) > 0:
                    continue

                # Initialize nested dict for lid attributes
                stage_based_att_dict.update({lid: {}})

                # Find lid metadata from master list of metadata dictionaries.
                metadata = next(
                    (item for item in all_lists if item['identifiers']['nws_lid'] == lid.upper()), False
                )
                lid_altitude = metadata['usgs_data']['altitude']
                if lid_altitude is None or lid_altitude == 0:
                    msg = ':ahps altitude value is invalid'
                    all_messages.append(lid + msg)
                    MP_LOG.warning(huc_lid_id + msg)
                    continue
                
                # Filter out sites that don't have "good" data
                try:
                    ## Removed this part to relax coordinate accuracy requirements
                    # if not metadata['usgs_data']['coord_accuracy_code'] in acceptable_coord_acc_code_list:
                    #     MP_LOG.warning(
                    #         f"\t{huc_lid_id}: {metadata['usgs_data']['coord_accuracy_code']} "
                    #         "Not in acceptable coord acc codes"
                    #     )
                    #     continue
                    # if not metadata['usgs_data']['coord_method_code'] in acceptable_coord_method_code_list:
                    #     MP_LOG.warning(f"\t{huc_lid_id}: Not in acceptable coord method codes")
                    #     continue
                    if not metadata['usgs_data']['alt_method_code'] in acceptable_alt_meth_code_list:
                        MP_LOG.warning(f"{huc_lid_id}: Not in acceptable alt method codes")
                        continue
                    if not metadata['usgs_data']['site_type'] in acceptable_site_type_list:
                        MP_LOG.warning(f"{huc_lid_id}: Not in acceptable site type codes")
                        continue
                    if not float(metadata['usgs_data']['alt_accuracy_code']) <= acceptable_alt_acc_thresh:
                        MP_LOG.warning(f"{huc_lid_id}: Not in acceptable threshold range")
                        continue
                except Exception:
                    MP_LOG.error(f"{huc_lid_id}: filtering out 'bad' data in the usgs data")
                    MP_LOG.error(traceback.format_exc())
                    continue

                datum_adj_ft, datum_messages = __adjust_datum_ft(flows, metadata, lid, huc_lid_id)
                all_messages = all_messages + datum_messages
                if datum_adj_ft is None:
                    continue
                
                # Get mainstem segments of LID by intersecting LID segments with known mainstem segments.
                unfiltered_segments = list(set(get_nwm_segs(metadata)))

                # Filter segments to be of like stream order.
                desired_order = metadata['nwm_feature_data']['stream_order']
                segments = filter_nwm_segments_by_stream_order(
                    unfiltered_segments, desired_order, nwm_flows_region_df
                )

                # Check for large discrepancies between the elevation values from WRDS and HAND.
                #   Otherwise this causes bad mapping.
                elevation_diff = lid_usgs_elev - (lid_altitude * 0.3048)
                if abs(elevation_diff) > 10:
                    msg = ':large discrepancy in elevation estimates from gage and HAND'
                    all_messages.append(lid + msg)
                    MP_LOG.warning(huc_lid_id + msg)
                    continue

                # This function sometimes is called within a MP but sometimes not.
                # So, we might have an MP inside an MP
                # and we will need a new prefix for it.

                # Becuase we already are in an MP, lets merge up what we have at this point
                # Before creating child MP files
                MP_LOG.merge_log_files(parent_log_output_file, child_log_file_prefix)

                # For each flood category / magnitude
                MP_LOG.lprint(f"{huc_lid_id}: About to process flood categories")
                child_log_file_prefix = MP_LOG.MP_calc_prefix_name(
                    parent_log_output_file, "MP_produce_catfim_tifs"
                )

                # print(f"valid_stages are {valid_stages}")
                
                # At this point we have at least one valid stage/category
                # cyle through on the stages that are valid
                for category in valid_stages:  # a category is the same thing as a stage at this point.
                    # MP_LOG.lprint(f"{huc_lid_id}: Magnitude is {category}")
                    # Pull stage value and confirm it's valid, then process
                    stage = thresholds[category]

                    # datum_adj_ft should not be None at this point
                    # Call function to execute mapping of the TIFs.

                    # These are the up to 5 magnitudes being inundated at their stage value
                    (messages, hand_stage, datum_adj_wse, datum_adj_wse_m) = produce_stage_based_catfim_tifs(
                        stage,
                        datum_adj_ft,
                        branch_dir,
                        lid_usgs_elev,
                        lid_altitude,
                        fim_dir,
                        segments,
                        lid,
                        huc,
                        mapping_lid_directory,
                        category,
                        job_number_inundate,
                        parent_log_output_file,
                        child_log_file_prefix,
                    )
                    all_messages += messages

                    # Extra metadata for alternative CatFIM technique.
                    # TODO Revisit because branches complicate things
                    stage_based_att_dict[lid].update(
                        {
                            category: {
                                'datum_adj_wse_ft': datum_adj_wse,
                                'datum_adj_wse_m': datum_adj_wse_m,
                                'hand_stage': hand_stage,
                                'datum_adj_ft': datum_adj_ft,
                                'lid_alt_ft': lid_altitude,
                                'lid_alt_m': lid_altitude * 0.3048,
                            }
                        })

                # So, we might have an MP inside an MP
                # let's merge what we have at this point, before we go into another MP
                MP_LOG.merge_log_files(parent_log_output_file, child_log_file_prefix, True)

                MP_LOG.lprint(f"all interval stages are {interval_list}")

                # In order not to create duplicate features with the same stage value, 
                # we keep track of the stage values that have been inundated and skip them
                # if a dup is found. Start with a copy of the list that was created above
                # which will always have at least one record
                inudated_stages = copy.copy(valid_stage_value_list)

                # Now we will do another set of inundations, but this one is based on
                # not the stage flow but flow based on each interval
                tif_child_log_file_prefix = MP_LOG.MP_calc_prefix_name(parent_log_output_file, "MP_prod_sb_tifs")
                with ProcessPoolExecutor(max_workers=job_number_intervals) as executor:
                    try:
                        # There will always be at least one
                        # we need to skip the stages where their value is -1 as they 
                        # did not have a stage value from nwps and need to be discluded.
                        for interval_stage in interval_list:
                            
                            # That value has already been inundated, likely but the original stage record
                            if interval_stage in inudated_stages:
                                continue
                            else:
                                inudated_stages.append(interval_stage)
                            
                            # Determine category the stage value belongs with.
                            if action_stage != -1 and action_stage <= interval_stage < minor_stage:
                                category = 'action_' + str(interval_stage).replace('.', 'p') + 'ft'
                            elif minor_stage != -1 and minor_stage <= interval_stage < moderate_stage:
                                category = 'minor_' + str(interval_stage).replace('.', 'p') + 'ft'
                            elif moderate_stage != -1 and moderate_stage <= interval_stage < major_stage:
                                category = 'moderate_' + str(interval_stage).replace('.', 'p') + 'ft'
                            elif major_stage != -1 and interval_stage <= interval_stage < record_stage:
                                category = 'major_' + str(interval_stage).replace('.', 'p') + 'ft'
                            elif record_stage != -1:  # interval_stage >= record_stage
                                category = 'record_' + str(interval_stage).replace('.', 'p') + 'ft'
                            else:
                                continue

                            executor.submit(
                                produce_stage_based_catfim_tifs,
                                interval_stage,
                                datum_adj_ft,
                                branch_dir,
                                lid_usgs_elev,
                                lid_altitude,
                                fim_dir,
                                segments,
                                lid,
                                huc,
                                mapping_lid_directory,
                                category,
                                job_number_inundate,
                                parent_log_output_file,
                                tif_child_log_file_prefix,
                            )
                    except TypeError:  # sometimes the thresholds are Nonetypes
                        MP_LOG.error("ERROR: type error in ProcessPool, likely in the interval tests")
                        MP_LOG.error(traceback.format_exc())
                        continue

                    except Exception:
                        MP_LOG.critical("ERROR: ProcessPool has an error")
                        MP_LOG.critical(traceback.format_exc())
                        # merge MP Logs (Yes)
                        MP_LOG.merge_log_files(parent_log_output_file, tif_child_log_file_prefix, True)
                        sys.exit(1)

                # merge MP Logs (merging MP into an MP (proc_pool in a proc_pool))
                MP_LOG.merge_log_files(parent_log_output_file, tif_child_log_file_prefix, True)

                # Create a csv with same information as geopackage but with each threshold as new record.
                # Probably a less verbose way.
                csv_df = pd.DataFrame(df_cols)  # for first appending
                #for threshold in magnitudes:
                # TODO: Sept 2024: Should this be categories or valid_stage_list. Likely categories
                # as we want all five stages.
                # stage = category = threshold (renaming will be looked at later)
                # Missing_stages_msg might be empty but we still want the record to continue
                # even if there are one or more missing_stages

                for threshold in valid_stages: 
                #  for threshold in categories:
                    try:
                        line_df = pd.DataFrame(
                            {
                                'nws_lid': [lid],
                                'name': metadata['nws_data']['name'],
                                'WFO': metadata['nws_data']['wfo'],
                                'rfc': metadata['nws_data']['rfc'],
                                'huc': [huc],
                                'state': metadata['nws_data']['state'],
                                'county': metadata['nws_data']['county'],
                                'magnitude': threshold,
                                'q': flows[threshold],
                                'q_uni': flows['units'],
                                'q_src': flows['source'],
                                'stage': thresholds[threshold],
                                'stage_uni': thresholds['units'],
                                's_src': thresholds['source'],
                                'wrds_time': thresholds['wrds_timestamp'],
                                'nrldb_time': metadata['nrldb_timestamp'],
                                'nwis_time': metadata['nwis_timestamp'],
                                'lat': [float(metadata['nws_preferred']['latitude'])],
                                'lon': [float(metadata['nws_preferred']['longitude'])],
                                'dtm_adj_ft': stage_based_att_dict[lid][threshold]['datum_adj_ft'],
                                'dadj_w_ft': stage_based_att_dict[lid][threshold]['datum_adj_wse_ft'],
                                'dadj_w_m': stage_based_att_dict[lid][threshold]['datum_adj_wse_m'],
                                'lid_alt_ft': stage_based_att_dict[lid][threshold]['lid_alt_ft'],
                                'lid_alt_m': stage_based_att_dict[lid][threshold]['lid_alt_m'],
                                'mapped': 'yes',
                                'status': '',
                            }  # yes.. status is empty at this time, we update it later
                        )
                        csv_df = pd.concat([csv_df, line_df], ignore_index=True)

                    except Exception:
                        # is this the text we want users to see
                        msg = f':Error with threshold {threshold}'
                        all_messages.append(lid + msg)
                        MP_LOG.error(huc_lid_id + msg)                        
                        MP_LOG.error(traceback.format_exc())
                        continue
                        # sys.exit(1)

                # might be that none of the lids for this HUC passed
                # If a site folder exists (ie a flow file was written) save files containing site attributes.
                # if os.path.exists(mapping_lid_directory):
                if len(csv_df) > 0:
                    # Round flow and stage columns to 2 decimal places.
                    csv_df = csv_df.round({'q': 2, 'stage': 2})

                    # Export DataFrame to csv containing attributes
                    attributes_filepath = os.path.join(attributes_dir, f'{lid}_attributes.csv')
                    csv_df.to_csv(attributes_filepath, index=False)
                    
                    # If it made it to this point (i.e. no continues), there were no major preventers of mapping
                    if (missing_stages_msg == ""):
                        all_messages.append(lid + ':OK')
                else:
                    msg = ':missing all calculated flows'
                    all_messages.append(lid + msg)
                    MP_LOG.error(huc_lid_id + msg)

                MP_LOG.success(f'{huc_lid_id}: Complete')
                # mark_complete(mapping_lid_directory)
            # end of for loop
        # end of if

        # Write all_messages by HUC to be scraped later.
        if len(all_messages) > 0:

            # TODO: Aug 2024: This is now identical to the way flow handles messages
            # but the system should probably be changed to somethign more elegant but good enough
            # for now. At least is is MP safe.
            huc_messages_txt_file = os.path.join(huc_messages_dir, str(huc) + '_messages.txt')
            with open(huc_messages_txt_file, 'w') as f:
                for item in all_messages:
                    item = item.strip()
                    # f.write("%s\n" % item)
                    f.write(f"{item}\n")

    except Exception:
        MP_LOG.error(f"{huc} : {lid} Error iterating through huc stage based")
        MP_LOG.error(traceback.format_exc())

    return


def __adjust_datum_ft(flows, metadata, lid, huc_lid_id):

    # TODO: Aug 2024: This whole parts needs revisiting. Lots of lid data has changed and this
    # is all likely very old.

    # Jul 2024: For now, we will duplicate messages via all_messsages and via the logging system.
    all_messages = []

    datum_adj_ft = None
    ### --- Do Datum Offset --- ###
    # determine source of interpolated threshold flows, this will be the rating curve that will be used.
    rating_curve_source = flows.get('source')
    if rating_curve_source is None:
        msg = f'{huc_lid_id}:No source for rating curve'
        all_messages.append(msg)
        MP_LOG.warning(msg)
        return None, all_messages

    # Get the datum and adjust to NAVD if necessary.
    nws_datum_info, usgs_datum_info = get_datum(metadata)
    if rating_curve_source == 'USGS Rating Depot':
        datum_data = usgs_datum_info
    elif rating_curve_source == 'NRLDB':
        datum_data = nws_datum_info

    # If datum not supplied, skip to new site
    datum = datum_data.get('datum', None)
    if datum is None:
        msg = f'{huc_lid_id}:datum info unavailable'
        all_messages.append(msg)
        MP_LOG.warning(msg)
        return None, all_messages

    # ___________________________________________________________________________________________________#
    # SPECIAL CASE: Workaround for "bmbp1" where the only valid datum is from NRLDB (USGS datum is null).
    # Modifying rating curve source will influence the rating curve and
    #   datum retrieved for benchmark determinations.
    if lid == 'bmbp1':
        rating_curve_source = 'NRLDB'
    # ___________________________________________________________________________________________________#

    # SPECIAL CASE: Custom workaround these sites have faulty crs from WRDS. CRS needed for NGVD29
    #   conversion to NAVD88
    # USGS info indicates NAD83 for site: bgwn7, fatw3, mnvn4, nhpp1, pinn4, rgln4, rssk1, sign4, smfn7,
    #   stkn4, wlln7
    # Assumed to be NAD83 (no info from USGS or NWS data): dlrt2, eagi1, eppt2, jffw3, ldot2, rgdt2
    if lid in [
        'bgwn7',
        'dlrt2',
        'eagi1',
        'eppt2',
        'fatw3',
        'jffw3',
        'ldot2',
        'mnvn4',
        'nhpp1',
        'pinn4',
        'rgdt2',
        'rgln4',
        'rssk1',
        'sign4',
        'smfn7',
        'stkn4',
        'wlln7',
    ]:
        datum_data.update(crs='NAD83')
    # ___________________________________________________________________________________________________#

    # SPECIAL CASE: Workaround for bmbp1; CRS supplied by NRLDB is mis-assigned (NAD29) and
    #   is actually NAD27.
    # This was verified by converting USGS coordinates (in NAD83) for bmbp1 to NAD27 and
    #   it matches NRLDB coordinates.
    if lid == 'bmbp1':
        datum_data.update(crs='NAD27')
    # ___________________________________________________________________________________________________#

    # SPECIAL CASE: Custom workaround these sites have poorly defined vcs from WRDS. VCS needed to ensure
    #   datum reported in NAVD88.
    # If NGVD29 it is converted to NAVD88.
    # bgwn7, eagi1 vertical datum unknown, assume navd88
    # fatw3 USGS data indicates vcs is NAVD88 (USGS and NWS info agree on datum value).
    # wlln7 USGS data indicates vcs is NGVD29 (USGS and NWS info agree on datum value).
    if lid in ['bgwn7', 'eagi1', 'fatw3']:
        datum_data.update(vcs='NAVD88')
    elif lid == 'wlln7':
        datum_data.update(vcs='NGVD29')
    # ___________________________________________________________________________________________________#

    # Adjust datum to NAVD88 if needed
    # Default datum_adj_ft to 0.0
    datum_adj_ft = 0.0
    crs = datum_data.get('crs')
    if datum_data.get('vcs') in ['NGVD29', 'NGVD 1929', 'NGVD,1929', 'NGVD OF 1929', 'NGVD']:
        # Get the datum adjustment to convert NGVD to NAVD. Sites not in contiguous US are previously
        #   removed otherwise the region needs changed.
        try:
            datum_adj_ft = ngvd_to_navd_ft(datum_info=datum_data, region='contiguous')
        except Exception as ex:
            MP_LOG.error(f"ERROR: {huc_lid_id}: ngvd_to_navd_ft")
            MP_LOG.error(traceback.format_exc())
            ex = str(ex)
            if crs is None:
                msg = f'{huc_lid_id}:NOAA VDatum adjustment error, CRS is missing'
                all_messages.append(msg)
                MP_LOG.error(msg)
            if 'HTTPSConnectionPool' in ex:
                time.sleep(10)  # Maybe the API needs a break, so wait 10 seconds
                try:
                    datum_adj_ft = ngvd_to_navd_ft(datum_info=datum_data, region='contiguous')
                except Exception:
                    msg = f'{huc_lid_id}:NOAA VDatum adjustment error, possible API issue'
                    all_messages.append(msg)
                    MP_LOG.error(msg)
            if 'Invalid projection' in ex:
                msg = f'{huc_lid_id}:NOAA VDatum adjustment error, invalid projection: crs={crs}'
                all_messages.append(msg)
                MP_LOG.error(msg)
            return None, all_messages

    return datum_adj_ft, all_messages


def __create_acceptable_usgs_elev_df(usgs_elev_df, huc_lid_id):
    acceptable_usgs_elev_df = None
    try:
        # Drop columns that offend acceptance criteria
        usgs_elev_df['acceptable_codes'] = (
            # usgs_elev_df['usgs_data_coord_accuracy_code'].isin(acceptable_coord_acc_code_list)
            # & usgs_elev_df['usgs_data_coord_method_code'].isin(acceptable_coord_method_code_list)
            usgs_elev_df['usgs_data_alt_method_code'].isin(acceptable_alt_meth_code_list)
            & usgs_elev_df['usgs_data_site_type'].isin(acceptable_site_type_list)
        )

        usgs_elev_df = usgs_elev_df.astype({'usgs_data_alt_accuracy_code': float})
        usgs_elev_df['acceptable_alt_error'] = np.where(
            usgs_elev_df['usgs_data_alt_accuracy_code'] <= acceptable_alt_acc_thresh, True, False
        )

        acceptable_usgs_elev_df = usgs_elev_df[
            (usgs_elev_df['acceptable_codes'] == True) & (usgs_elev_df['acceptable_alt_error'] == True)
        ]

        # # TEMP DEBUG Record row difference and write it to a CSV or something
        # label = 'Old code' ## TEMP DEBUG
        # num_potential_rows = usgs_elev_df.shape[0]
        # num_acceptable_rows = acceptable_usgs_elev_df.shape[0]
        # out_message = f'{label}: kept {num_acceptable_rows} rows out of {num_potential_rows} available rows.'

    except Exception:
        # Not sure any of the sites actually have those USGS-related
        # columns in this particular file, so just assume it's fine to use

        # print("(Various columns related to USGS probably not in this csv)")
        # print(f"Exception: \n {repr(e)} \n")
        MP_LOG.error(f"{huc_lid_id}: An error has occurred while working with the usgs_elev table")
        MP_LOG.error(traceback.format_exc())
        acceptable_usgs_elev_df = usgs_elev_df

    return acceptable_usgs_elev_df


def __adj_dem_evalation_val(acceptable_usgs_elev_df, lid, huc_lid_id):

    # MP_LOG.trace(locals())

    lid_usgs_elev = 0
    all_messages = []
    try:
        matching_rows = acceptable_usgs_elev_df.loc[
            acceptable_usgs_elev_df['nws_lid'] == lid.upper(), 'dem_adj_elevation'
        ]

        if len(matching_rows) == 0:
            msg = ':gage not in HAND usgs gage records'
            all_messages.append(lid + msg)
            MP_LOG.warning(huc_lid_id + msg)            
            return lid_usgs_elev, all_messages

        # It means there are two level paths, use the one that is not 0
        # There will never be more than two
        if len(matching_rows) == 2:
            lid_usgs_elev = acceptable_usgs_elev_df.loc[
                (acceptable_usgs_elev_df['nws_lid'] == lid.upper())
                & (acceptable_usgs_elev_df['levpa_id'] != 0),
                'dem_adj_elevation',
            ].values[0]
        else:
            lid_usgs_elev = acceptable_usgs_elev_df.loc[
                acceptable_usgs_elev_df['nws_lid'] == lid.upper(), 'dem_adj_elevation'
            ].values[0]

        if lid_usgs_elev == 0:
            msg = ':dem adjusted elevation is 0 or not set'
            all_messages.append(lid + msg)
            MP_LOG.warning(huc_lid_id + msg)            
            return lid_usgs_elev, all_messages

    except IndexError:  # Occurs when LID is missing from table (yes. warning)
        msg = ':error when extracting dem adjusted elevation value'
        all_messages.append(lid + msg)
        MP_LOG.warning(f"{huc_lid_id}: adjusting dem_adj_elevation")        
        MP_LOG.warning(huc_lid_id + msg)
        MP_LOG.warning(traceback.format_exc())

    MP_LOG.trace(f"{huc_lid_id} : lid_usgs_elev is {lid_usgs_elev}")

    return lid_usgs_elev, all_messages


# This creates a HUC iterator with each HUC creating its flow files and tifs
def generate_stage_based_categorical_fim(
    output_catfim_dir,
    fim_run_dir,
    nwm_us_search,
    nwm_ds_search,
    lid_to_run,
    env_file,
    job_number_inundate,
    job_number_huc,
    lst_hucs,
    job_number_intervals,
    past_major_interval_cap,
    nwm_metafile,
):

    '''
    Sep 2024,
    I believe this can be radically simplied, but just startign with a dataframe for each ahps and populate what we
    can as we go. By the end of this, it will know it's mapped status and reasons why. It can save one per huc and
    merged later.  This would drop the whole huc_messages system and the need to updates status later. It would
    also make it much easier to read. If we write a bit carefully with functions where reasonable, flow based
    can likely use most of them too.
    '''

    output_mapping_dir = os.path.join(output_catfim_dir, 'mapping')
    attributes_dir = os.path.join(output_catfim_dir, 'attributes')

    # Create HUC message directory to store messages that will be read and joined after multiprocessing
    huc_messages_dir = os.path.join(output_mapping_dir, 'huc_messages')
    os.makedirs(huc_messages_dir, exist_ok=True)

    FLOG.lprint("Starting generate_flows (Stage Based)")

    # If it is stage based, generate flows returns all of these objects.
    # If flow based, generate flows returns only

    # Generate flows is only using one of the incoming job number params
    # so let's multiply -jh (huc) and -jn (inundate)
    job_flows = job_number_huc * job_number_inundate
<<<<<<< HEAD
    if job_flows > 90:
        job_flows == 90
    (huc_dictionary, out_gdf, ___, threshold_url, all_lists, all_nwm_flows_df) = generate_flows(  # No Alaska
=======
    # (huc_dictionary, out_gdf, ___, threshold_url, all_lists, all_nwm_flows_df) = generate_flows(  # No Alaska
    (huc_dictionary, out_gdf, ___, threshold_url, all_lists, nwm_flows_df, nwm_flows_alaska_df) = generate_flows( # With Alaska

>>>>>>> 64b3b335
        output_catfim_dir,
        nwm_us_search,
        nwm_ds_search,
        lid_to_run,
        env_file,
        job_flows,
        True,
        lst_hucs,
        nwm_metafile,
        str(FLOG.LOG_FILE_PATH),
    )

    child_log_file_prefix = FLOG.MP_calc_prefix_name(FLOG.LOG_FILE_PATH, "MP_iter_hucs")

    FLOG.lprint(">>>>>>>>>>>>>>>>>>>>>>>>>>>>")
    FLOG.lprint("Start processing HUCs for Stage-Based CatFIM")
    num_hucs = len(lst_hucs)
    huc_index = 0
    FLOG.lprint(f"Number of hucs to process is {num_hucs}")
   
    with ProcessPoolExecutor(max_workers=job_number_huc) as executor:
        for huc in huc_dictionary:
            if huc in lst_hucs:
                # FLOG.lprint(f'Generating stage based catfim for : {huc}')

                # # Code variation for DROPPING Alaska HUCs
                # nwm_flows_region_df = all_nwm_flows_df

                # Code variation for keeping alaska HUCs
                nwm_flows_region_df = nwm_flows_alaska_df if str(huc[:2]) == '19' else nwm_flows_df

                progress_stmt = f"index {huc_index + 1} of {num_hucs}"
                executor.submit(
                    iterate_through_huc_stage_based,
                    output_catfim_dir,
                    huc,
                    fim_run_dir,
                    huc_dictionary,
                    threshold_url,
                    all_lists,
                    past_major_interval_cap,
                    job_number_inundate,
                    job_number_intervals,
                    nwm_flows_region_df,
                    str(FLOG.LOG_FILE_PATH),
                    child_log_file_prefix,
                    progress_stmt,
                )
                huc_index += 1
    # Need to merge MP logs here, merged into the "master log file"

    FLOG.merge_log_files(FLOG.LOG_FILE_PATH, child_log_file_prefix, True)

    FLOG.lprint(">>>>>>>>>>>>>>>>>>>>>>>>>>>>")
    FLOG.lprint('Wrapping up processing HUCs for Stage-Based CatFIM...')

    attrib_csv_files = [x for x in os.listdir(attributes_dir) if x.endswith('_attributes.csv')]
    
    # print(f"attrib_csv_files are {attrib_csv_files}")

    all_csv_df = pd.DataFrame()
    refined_csv_files_list = []
    for csv_file in attrib_csv_files:

        full_csv_path = os.path.join(attributes_dir, csv_file)
        # HUC has to be read in as string to preserve leading zeros.
        try:
            temp_df = pd.read_csv(full_csv_path, dtype={'huc': str})
            if len(temp_df) > 0:
                all_csv_df = pd.concat([all_csv_df, temp_df], ignore_index=True)
                refined_csv_files_list.append(csv_file)
        except Exception:  # Happens if a file is empty (i.e. no mapping)
            FLOG.error(f"ERROR: loading csv {full_csv_path}")
            FLOG.error(traceback.format_exc())
            pass

    # Write to file
    if len(all_csv_df) == 0:
        raise Exception("no csv files found")
    
    all_csv_df.to_csv(os.path.join(attributes_dir, 'nws_lid_attributes.csv'), index=False)

    # This section populates a geopackage of all potential sites and details
    # whether it was mapped or not (mapped field) and if not, why (status field).

    # Preprocess the out_gdf GeoDataFrame. Reproject and reformat fields.

    # TODO: Accomodate AK projection?   Yes.. and Alaska and CONUS should all end up as the same projection output
    # epsg:5070, we really want 3857 out for all outputs
    viz_out_gdf = out_gdf.to_crs(VIZ_PROJECTION)  
    viz_out_gdf.rename(
        columns={
            'identifiers_nwm_feature_id': 'nwm_seg',
            'identifiers_nws_lid': 'nws_lid',
            'identifiers_usgs_site_code': 'usgs_gage',
        },
        inplace=True,
    )
    viz_out_gdf['nws_lid'] = viz_out_gdf['nws_lid'].str.lower()

    # Using list of csv_files, populate DataFrame of all nws_lids that had
    # a flow file produced and denote with "mapped" column.
    nws_lids = []
    for csv_file in attrib_csv_files:
        nws_lids.append(csv_file.split('_attributes')[0])
    lids_df = pd.DataFrame(nws_lids, columns=['nws_lid'])
    lids_df['mapped'] = 'yes'

    # Identify what lids were mapped by merging with lids_df. Populate
    # 'mapped' column with 'No' if sites did not map.
    viz_out_gdf = viz_out_gdf.merge(lids_df, how='left', on='nws_lid')
    viz_out_gdf['mapped'] = viz_out_gdf['mapped'].fillna('no')

    # Read all messages for all HUCs
    # This is basically identical to a chunk in flow based. At a min, consolidate
    # or better yet, find a more elegant, yet still MP safe, system than .txt files
    # but it works.. so maybe someday.
    huc_message_list = []
    huc_messages_dir_list = os.listdir(huc_messages_dir)
    for huc_message_file in huc_messages_dir_list:
        full_path_file = os.path.join(huc_messages_dir, huc_message_file)
        with open(full_path_file, 'r') as f:
            if full_path_file.endswith('.txt'):
                lines = f.readlines()
                for line in lines:
                    line = line.strip()
                    huc_message_list.append(line)

    # Filter out columns and write out to file
    # flow based doesn't make it here only stage
    nws_lid_gpkg_file_path = os.path.join(output_mapping_dir, 'stage_based_catfim_sites.gpkg')

    # Write messages to DataFrame, split into columns, aggregate messages.
    if len(huc_message_list) > 0:

        FLOG.lprint(f"nws_sites_layer ({nws_lid_gpkg_file_path}) : adding messages")
        messages_df = pd.DataFrame(huc_message_list, columns=['message'])

        messages_df = (
            messages_df['message']
            .str.split(':', n=1, expand=True)
            .rename(columns={0: 'nws_lid', 1: 'status'})
        )

        # We want one viz_out_gdf record per ahps and if there are more than one, contact the messages
        # status_df = messages_df.groupby(['nws_lid'])['status'].apply(', '.join).reset_index()
        status_df = messages_df.groupby(['nws_lid'])['status'].agg(lambda x: ',\n'.join(x)).reset_index()

        # Join messages to populate status field to candidate sites. Assign
        # status for null fields.
        viz_out_gdf = viz_out_gdf.merge(status_df, how='left', on='nws_lid')

        # viz_out_gdf.reset_index(inplace=True)

        #  (msg in flows)
        viz_out_gdf['status'] = viz_out_gdf['status'].fillna('All calculated threshold values present')

        # Add acceptance criteria to viz_out_gdf before writing
        viz_out_gdf['acceptable_coord_acc_code_list'] = str(acceptable_coord_acc_code_list)
        viz_out_gdf['acceptable_coord_method_code_list'] = str(acceptable_coord_method_code_list)
        viz_out_gdf['acceptable_alt_acc_thresh'] = float(acceptable_alt_acc_thresh)
        viz_out_gdf['acceptable_alt_meth_code_list'] = str(acceptable_alt_meth_code_list)
        viz_out_gdf['acceptable_site_type_list'] = str(acceptable_site_type_list)

        # Rename the stage_based_catfim db column from nws_lid to ahps_lid to be
        # consistant with all other CatFIM outputs
        viz_out_gdf.rename(columns = {"nws_lid": "ahps_lid"}, inplace = True)

        viz_out_gdf.to_file(nws_lid_gpkg_file_path, driver='GPKG', index=True, engine='fiona')

        csv_file_path = nws_lid_gpkg_file_path.replace(".gpkg", ".csv")
        viz_out_gdf.to_csv(csv_file_path)
    else:
        FLOG.lprint(f"nws_sites_layer ({nws_lid_gpkg_file_path}) : has no messages")

    return nws_lid_gpkg_file_path


if __name__ == '__main__':
    
    '''
    Sample
    python /foss_fim/tools/generate_categorical_fim.py -f /outputs/Rob_catfim_test_1 -jh 1 -jn 10 -ji 8 
    -e /data/config/catfim.env -t /data/catfim/rob_test/docker_test_1
    -me '/data/catfim/rob_test/nwm_metafile.pkl' -sb
    '''
    
    # Parse arguments
    parser = argparse.ArgumentParser(description='Run Categorical FIM')
    parser.add_argument(
        '-f',
        '--fim_run_dir',
        help='Path to directory containing HAND outputs, e.g. /data/previous_fim/fim_4_5_2_11',
        required=True,
    )
    parser.add_argument(
        '-e',
        '--env_file',
        help='Docker mount path to the catfim environment file. ie) data/config/catfim.env',
        required=True,
    )
    parser.add_argument(
        '-jh',
        '--job_number_huc',
        help='OPTIONAL: Number of processes to use for HUC scale operations.'
        ' HUC and inundation job numbers should multiply to no more than one less than the CPU count of the'
        ' machine. CatFIM sites generally only have 2-3 branches overlapping a site, so this number can be '
        'kept low (2-4). Defaults to 1.',
        required=False,
        default=1,
        type=int,
    )
    parser.add_argument(
        '-jn',
        '--job_number_inundate',
        help='OPTIONAL: Number of processes to use for inundating'
        ' HUC and inundation job numbers should multiply to no more than one less than the CPU count'
        ' of the machine. Defaults to 1.',
        required=False,
        default=1,
        type=int,
    )

    parser.add_argument(
        '-ji',
        '--job_number_intervals',
        help='OPTIONAL: Number of processes to use for inundating multiple intervals in stage-based'
        ' inundation and interval job numbers should multiply to no more than one less than the CPU count '
        'of the machine. Defaults to 1.',
        required=False,
        default=1,
        type=int,
    )

    parser.add_argument(
        '-sb',
        '--is_stage_based',
        help='Run stage-based CatFIM instead of flow-based? Add this -sb param to make it stage based,'
        ' leave it off for flow based',
        required=False,
        default=False,
        action='store_true',
    )
    parser.add_argument(
        '-t',
        '--output_folder',
        help='OPTIONAL: Target location, Where the output folder will be. Defaults to /data/catfim/',
        required=False,
        default='/data/catfim/',
    )
    parser.add_argument(
        '-o', '--overwrite', help='OPTIONAL: Overwrite files', required=False, action="store_true"
    )
    parser.add_argument(
        '-s',
        '--search',
        help='OPTIONAL: Upstream and downstream search in miles. How far up and downstream do you want to go? Defaults to 5.',
        required=False,
        default='5',
    )

    parser.add_argument(
        '-l',
        '--lid_to_run',
        help='OPTIONAL: NWS LID, lowercase, to produce CatFIM for. Currently only accepts one. Defaults to all sites',
        required=False,
        default='all',
    )

    # lst_hucs temp disabled. All hucs in fim outputs in a directory will used
    # NOTE: The HUCs you put in this, MUST be a HUC that is valid in your -f/ --fim_run_dir (HAND output folder)
    # parser.add_argument(
    #     '-lh',
    #     '--lst_hucs',
    #     help='OPTIONAL: Space-delimited list of HUCs to produce CatFIM for. Defaults to all HUCs',
    #     required=False,
    #     default='all',
    # )

    parser.add_argument(
        '-mc',
        '--past_major_interval_cap',
        help='OPTIONAL: Stage-Based Only. How many feet past major do you want to go for the interval FIMs?'
        ' of the machine. Defaults to 5.',
        required=False,
        default=5.0,
        type=float,
    )

    # NOTE: This params is for quick debugging only and should not be used in a production mode
    parser.add_argument(
        '-me',
        '--nwm_metafile',
        help='OPTIONAL: If you have a pre-existing nwm metadata pickle file, you can path to it here.'
        ' e.g.: /data/catfim/nwm_metafile.pkl',
        required=False,
        default="",
    )

    args = vars(parser.parse_args())

    try:

        # call main program
        process_generate_categorical_fim(**args)

    except Exception:
        FLOG.critical(traceback.format_exc())<|MERGE_RESOLUTION|>--- conflicted
+++ resolved
@@ -164,34 +164,19 @@
     # output_flow_dir_list = os.listdir(fim_run_dir)
     # looking for folders only starting with 0, 1, or 2
     # Code variation for dropping all Alaska HUCS:
-<<<<<<< HEAD
-
+
+    # Code variation for KEEPING Alaska HUCS:
     valid_ahps_hucs = [
         x
         for x in os.listdir(fim_run_dir)
         if os.path.isdir(os.path.join(fim_run_dir, x)) and x[0] in ['0', '1', '2'] and x[:2] != "19"
     ]
-
+    
     # Temp debug to drop it to one HUC or more only, not the full output dir
-    valid_ahps_hucs = ["10200203"] # has dropped records
+    # valid_ahps_hucs = ["10200203"] # has dropped records
     # valid_ahps_hucs = ["05060001"]
     # valid_ahps_hucs = ["10260008"]
 
-    # Code variation for KEEPING Alaska HUCS:
-=======
->>>>>>> 64b3b335
-    # valid_ahps_hucs = [
-    #     x
-    #     for x in os.listdir(fim_run_dir)
-    #     if os.path.isdir(os.path.join(fim_run_dir, x)) and x[0] in ['0', '1', '2'] and x[:2] != "19"
-    # ]
-
-    # Code variation for KEEPING Alaska HUCS:
-    valid_ahps_hucs = [
-        x
-        for x in os.listdir(fim_run_dir)
-        if os.path.isdir(os.path.join(fim_run_dir, x)) and x[0] in ['0', '1', '2']
-    ]
 
     valid_ahps_hucs.sort()
 
@@ -1195,15 +1180,11 @@
     # Generate flows is only using one of the incoming job number params
     # so let's multiply -jh (huc) and -jn (inundate)
     job_flows = job_number_huc * job_number_inundate
-<<<<<<< HEAD
     if job_flows > 90:
         job_flows == 90
-    (huc_dictionary, out_gdf, ___, threshold_url, all_lists, all_nwm_flows_df) = generate_flows(  # No Alaska
-=======
-    # (huc_dictionary, out_gdf, ___, threshold_url, all_lists, all_nwm_flows_df) = generate_flows(  # No Alaska
+
     (huc_dictionary, out_gdf, ___, threshold_url, all_lists, nwm_flows_df, nwm_flows_alaska_df) = generate_flows( # With Alaska
 
->>>>>>> 64b3b335
         output_catfim_dir,
         nwm_us_search,
         nwm_ds_search,
