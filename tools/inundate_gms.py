#!/usr/bin/env python3

import argparse
<<<<<<< HEAD
import os
from concurrent.futures import ProcessPoolExecutor, as_completed
=======

# import logging
>>>>>>> 24f763ea

import pandas as pd
from inundation import NoForecastFound, hydroTableHasOnlyLakes, inundate
from tqdm import tqdm

from utils.shared_functions import FIM_Helpers as fh


<<<<<<< HEAD
# import logging


=======
>>>>>>> 24f763ea
def Inundate_gms(
    hydrofabric_dir,
    forecast,
    num_workers=1,
    hucs=None,
    inundation_raster=None,
    inundation_polygon=None,
    depths_raster=None,
    verbose=False,
    log_file=None,
    output_fileNames=None,
):
    # input handling
    if hucs is not None:
        try:
            _ = (i for i in hucs)
        except TypeError:
            raise ValueError("hucs argument must be an iterable")

    if isinstance(hucs, str):
        hucs = [hucs]

    num_workers = int(num_workers)

    # log file
    if log_file is not None:
        if os.path.exists(log_file):
            os.remove(log_file)

        if verbose:
<<<<<<< HEAD
            print('HUC8,BranchID,Exception', file=open(log_file, 'w'))
=======
            print("HUC8,BranchID,Exception", file=open(log_file, "w"))
>>>>>>> 24f763ea
    # if log_file:
    # logging.basicConfig(filename=log_file, level=logging.INFO)
    # logging.info('HUC8,BranchID,Exception')

    # load fim inputs
    hucs_branches = pd.read_csv(
<<<<<<< HEAD
        os.path.join(hydrofabric_dir, 'fim_inputs.csv'), header=None, dtype={0: str, 1: str}
=======
        os.path.join(hydrofabric_dir, "fim_inputs.csv"),
        header=None,
        dtype={0: str, 1: str},
>>>>>>> 24f763ea
    )

    if hucs is not None:
        hucs = set(hucs)
        huc_indices = hucs_branches.loc[:, 0].isin(hucs)
        hucs_branches = hucs_branches.loc[huc_indices, :]

    # get number of branches
    number_of_branches = len(hucs_branches)

    # make inundate generator
    inundate_input_generator = __inundate_gms_generator(
        hucs_branches,
        hydrofabric_dir,
        inundation_raster,
        inundation_polygon,
        depths_raster,
        forecast,
        verbose=False,
    )

    # start up process pool
    # better results with Process pool
    executor = ProcessPoolExecutor(max_workers=num_workers)

    # collect output filenames
    inundation_raster_fileNames = [None] * number_of_branches
    inundation_polygon_fileNames = [None] * number_of_branches
    depths_raster_fileNames = [None] * number_of_branches
    hucCodes = [None] * number_of_branches
    branch_ids = [None] * number_of_branches

    executor_generator = {executor.submit(inundate, **inp): ids for inp, ids in inundate_input_generator}
    idx = 0
    for future in tqdm(
        as_completed(executor_generator),
        total=len(executor_generator),
        desc=f"Inundating branches with {num_workers} workers",
        disable=(not verbose),
    ):
        hucCode, branch_id = executor_generator[future]

        try:
            future.result()

        except NoForecastFound as exc:
            if log_file is not None:
<<<<<<< HEAD
                print(f'{hucCode},{branch_id},{exc.__class__.__name__}, {exc}', file=open(log_file, 'a'))
=======
                print(
                    f"{hucCode},{branch_id},{exc.__class__.__name__}, {exc}",
                    file=open(log_file, "a"),
                )
>>>>>>> 24f763ea
            elif verbose:
                print(f"{hucCode},{branch_id},{exc.__class__.__name__}, {exc}")

        except hydroTableHasOnlyLakes as exc:
            if log_file is not None:
<<<<<<< HEAD
                print(f'{hucCode},{branch_id},{exc.__class__.__name__}, {exc}', file=open(log_file, 'a'))
            elif verbose:
                print(f'{hucCode},{branch_id},{exc.__class__.__name__}, {exc}')

        except Exception as exc:
            if log_file is not None:
                print(f'{hucCode},{branch_id},{exc.__class__.__name__}, {exc}', file=open(log_file, 'a'))
=======
                print(
                    f"{hucCode},{branch_id},{exc.__class__.__name__}, {exc}",
                    file=open(log_file, "a"),
                )
            elif verbose:
                print(f"{hucCode},{branch_id},{exc.__class__.__name__}, {exc}")

        except Exception as exc:
            if log_file is not None:
                print(
                    f"{hucCode},{branch_id},{exc.__class__.__name__}, {exc}",
                    file=open(log_file, "a"),
                )
>>>>>>> 24f763ea
            else:
                print(f"{hucCode},{branch_id},{exc.__class__.__name__}, {exc}")
        else:
            hucCodes[idx] = hucCode
            branch_ids[idx] = branch_id

            try:
                # print(hucCode,branch_id,future.result()[0][0])
                inundation_raster_fileNames[idx] = future.result()[0][0]
            except TypeError:
                pass

            try:
                depths_raster_fileNames[idx] = future.result()[1][0]
            except TypeError:
                pass

            try:
                inundation_polygon_fileNames[idx] = future.result()[2][0]
            except TypeError:
                pass

            idx += 1

    # power down pool
    executor.shutdown(wait=True)

    # make filename dataframe
    output_fileNames_df = pd.DataFrame(
        {
<<<<<<< HEAD
            'huc8': hucCodes,
            'branchID': branch_ids,
            'inundation_rasters': inundation_raster_fileNames,
            'depths_rasters': depths_raster_fileNames,
            'inundation_polygons': inundation_polygon_fileNames,
=======
            "huc8": hucCodes,
            "branchID": branch_ids,
            "inundation_rasters": inundation_raster_fileNames,
            "depths_rasters": depths_raster_fileNames,
            "inundation_polygons": inundation_polygon_fileNames,
>>>>>>> 24f763ea
        }
    )

    if output_fileNames is not None:
        output_fileNames_df.to_csv(output_fileNames, index=False)

    return output_fileNames_df
<<<<<<< HEAD


=======


>>>>>>> 24f763ea
def __inundate_gms_generator(
    hucs_branches,
    hydrofabric_dir,
    inundation_raster,
    inundation_polygon,
    depths_raster,
    forecast,
    verbose=False,
):
    # Iterate over branches
    for idx, row in hucs_branches.iterrows():
        huc = str(row[0])
        branch_id = str(row[1])

        huc_dir = os.path.join(hydrofabric_dir, huc)
        branch_dir = os.path.join(huc_dir, "branches", branch_id)

        rem_file_name = f"rem_zeroed_masked_{branch_id}.tif"
        rem_branch = os.path.join(branch_dir, rem_file_name)

<<<<<<< HEAD
        rem_file_name = f'rem_zeroed_masked_{branch_id}.tif'
        rem_branch = os.path.join(branch_dir, rem_file_name)

        catchments_file_name = f'gw_catchments_reaches_filtered_addedAttributes_{branch_id}.tif'
        catchments_branch = os.path.join(branch_dir, catchments_file_name)

=======
        catchments_file_name = f"gw_catchments_reaches_filtered_addedAttributes_{branch_id}.tif"
        catchments_branch = os.path.join(branch_dir, catchments_file_name)

>>>>>>> 24f763ea
        # FIM versions > 4.3.5 use an aggregated hydrotable file rather than individual branch hydrotables
        hydroTable_huc = os.path.join(huc_dir, "hydrotable.csv")
        if os.path.isfile(hydroTable_huc):
            htable_req_cols = [
<<<<<<< HEAD
                'HUC',
                'branch_id',
                'feature_id',
                'HydroID',
                'stage',
                'discharge_cms',
                'LakeID',
=======
                "HUC",
                "branch_id",
                "feature_id",
                "HydroID",
                "stage",
                "discharge_cms",
                "LakeID",
>>>>>>> 24f763ea
            ]
            hydroTable_all = pd.read_csv(
                hydroTable_huc,
                dtype={
<<<<<<< HEAD
                    'HUC': str,
                    'branch_id': int,
                    'feature_id': str,
                    'HydroID': str,
                    'stage': float,
                    'discharge_cms': float,
                    'LakeID': int,
                },
                usecols=htable_req_cols,
            )
            hydroTable_all.set_index(['HUC', 'feature_id', 'HydroID'], inplace=True)
            hydroTable_branch = hydroTable_all.loc[hydroTable_all['branch_id'] == int(branch_id)]
        else:
            # Earlier FIM4 versions only have branch level hydrotables
            hydroTable_branch = os.path.join(branch_dir, f'hydroTable_{branch_id}.csv')

        xwalked_file_name = f'gw_catchments_reaches_filtered_addedAttributes_crosswalked_{branch_id}.gpkg'
        catchment_poly = os.path.join(branch_dir, xwalked_file_name)

=======
                    "HUC": str,
                    "branch_id": int,
                    "feature_id": str,
                    "HydroID": str,
                    "stage": float,
                    "discharge_cms": float,
                    "LakeID": int,
                },
                usecols=htable_req_cols,
            )
            hydroTable_all.set_index(["HUC", "feature_id", "HydroID"], inplace=True)
            hydroTable_branch = hydroTable_all.loc[hydroTable_all["branch_id"] == int(branch_id)]
        else:
            # Earlier FIM4 versions only have branch level hydrotables
            hydroTable_branch = os.path.join(branch_dir, f"hydroTable_{branch_id}.csv")

        xwalked_file_name = f"gw_catchments_reaches_filtered_addedAttributes_crosswalked_{branch_id}.gpkg"
        catchment_poly = os.path.join(branch_dir, xwalked_file_name)

>>>>>>> 24f763ea
        # branch output
        # Some other functions that call in here already added a huc, so only add it if not yet there
        if (inundation_raster is not None) and (huc not in inundation_raster):
            inundation_branch_raster = fh.append_id_to_file_name(inundation_raster, [huc, branch_id])
        else:
            inundation_branch_raster = fh.append_id_to_file_name(inundation_raster, branch_id)

        if (inundation_polygon is not None) and (huc not in inundation_polygon):
            inundation_branch_polygon = fh.append_id_to_file_name(inundation_polygon, [huc, branch_id])
        else:
            inundation_branch_polygon = fh.append_id_to_file_name(inundation_polygon, branch_id)

        if (depths_raster is not None) and (huc not in depths_raster):
            depths_branch_raster = fh.append_id_to_file_name(depths_raster, [huc, branch_id])
        else:
            depths_branch_raster = fh.append_id_to_file_name(depths_raster, branch_id)

        # identifiers
        identifiers = (huc, branch_id)

        # print(f"inundation_branch_raster is {inundation_branch_raster}")

        # inundate input
        inundate_input = {
<<<<<<< HEAD
            'rem': rem_branch,
            'catchments': catchments_branch,
            'catchment_poly': catchment_poly,
            'hydro_table': hydroTable_branch,
            'forecast': forecast,
            'mask_type': 'filter',
            'hucs': None,
            'hucs_layerName': None,
            'subset_hucs': None,
            'num_workers': 1,
            'aggregate': False,
            'inundation_raster': inundation_branch_raster,
            'inundation_polygon': inundation_branch_polygon,
            'depths': depths_branch_raster,
            'out_raster_profile': None,
            'out_vector_profile': None,
            'quiet': not verbose,
        }

        yield (inundate_input, identifiers)
=======
            "rem": rem_branch,
            "catchments": catchments_branch,
            "catchment_poly": catchment_poly,
            "hydro_table": hydroTable_branch,
            "forecast": forecast,
            "mask_type": "filter",
            "hucs": None,
            "hucs_layerName": None,
            "subset_hucs": None,
            "num_workers": 1,
            "aggregate": False,
            "inundation_raster": inundation_branch_raster,
            "inundation_polygon": inundation_branch_polygon,
            "depths": depths_branch_raster,
            "out_raster_profile": None,
            "out_vector_profile": None,
            "quiet": not verbose,
        }
>>>>>>> 24f763ea

        yield (inundate_input, identifiers)

<<<<<<< HEAD
if __name__ == '__main__':
    # parse arguments
    parser = argparse.ArgumentParser(description='Inundate FIM')
    parser.add_argument(
        '-y', '--hydrofabric_dir', help='Directory path to FIM hydrofabric by processing unit', required=True
    )
    parser.add_argument(
        '-u', '--hucs', help='List of HUCS to run', required=False, default=None, type=str, nargs='+'
    )
    parser.add_argument('-f', '--forecast', help='Forecast discharges in CMS as CSV file', required=True)
    parser.add_argument(
        '-i',
        '--inundation-raster',
        help='Inundation Raster output. Only writes if designated.',
=======

if __name__ == "__main__":
    # parse arguments
    parser = argparse.ArgumentParser(description="Inundate FIM")
    parser.add_argument(
        "-y",
        "--hydrofabric_dir",
        help="Directory path to FIM hydrofabric by processing unit",
        required=True,
    )
    parser.add_argument(
        "-u",
        "--hucs",
        help="List of HUCS to run",
        required=False,
        default=None,
        type=str,
        nargs="+",
    )
    parser.add_argument("-f", "--forecast", help="Forecast discharges in CMS as CSV file", required=True)
    parser.add_argument(
        "-i",
        "--inundation-raster",
        help="Inundation Raster output. Only writes if designated.",
>>>>>>> 24f763ea
        required=False,
        default=None,
    )
    parser.add_argument(
<<<<<<< HEAD
        '-p',
        '--inundation-polygon',
        help='Inundation polygon output. Only writes if designated.',
=======
        "-p",
        "--inundation-polygon",
        help="Inundation polygon output. Only writes if designated.",
>>>>>>> 24f763ea
        required=False,
        default=None,
    )
    parser.add_argument(
<<<<<<< HEAD
        '-d',
        '--depths-raster',
        help='Depths raster output. Only writes if designated. Appends HUC code in batch mode.',
=======
        "-d",
        "--depths-raster",
        help="Depths raster output. Only writes if designated. Appends HUC code in batch mode.",
>>>>>>> 24f763ea
        required=False,
        default=None,
    )
    parser.add_argument(
<<<<<<< HEAD
        '-l', '--log-file', help='Log-file to store level-path exceptions', required=False, default=None
    )
    parser.add_argument(
        '-o',
        '--output-fileNames',
        help='Output CSV file with filenames for inundation rasters, inundation polygons, and depth rasters',
        required=False,
        default=None,
    )
    parser.add_argument('-w', '--num-workers', help='Number of Workers', required=False, default=1)
    parser.add_argument(
        '-v', '--verbose', help='Verbose printing', required=False, default=None, action='store_true'
    )
=======
        "-l",
        "--log-file",
        help="Log-file to store level-path exceptions",
        required=False,
        default=None,
    )
    parser.add_argument(
        "-o",
        "--output-fileNames",
        help="Output CSV file with filenames for inundation rasters, inundation polygons, and depth rasters",
        required=False,
        default=None,
    )
    parser.add_argument("-w", "--num-workers", help="Number of Workers", required=False, default=1)
    parser.add_argument(
        "-v",
        "--verbose",
        help="Verbose printing",
        required=False,
        default=None,
        action="store_true",
    )

    Inundate_gms(**vars(parser.parse_args()))
>>>>>>> 24f763ea
<|MERGE_RESOLUTION|>--- conflicted
+++ resolved
@@ -1,13 +1,8 @@
 #!/usr/bin/env python3
 
 import argparse
-<<<<<<< HEAD
 import os
 from concurrent.futures import ProcessPoolExecutor, as_completed
-=======
-
-# import logging
->>>>>>> 24f763ea
 
 import pandas as pd
 from inundation import NoForecastFound, hydroTableHasOnlyLakes, inundate
@@ -16,12 +11,6 @@
 from utils.shared_functions import FIM_Helpers as fh
 
 
-<<<<<<< HEAD
-# import logging
-
-
-=======
->>>>>>> 24f763ea
 def Inundate_gms(
     hydrofabric_dir,
     forecast,
@@ -52,24 +41,14 @@
             os.remove(log_file)
 
         if verbose:
-<<<<<<< HEAD
-            print('HUC8,BranchID,Exception', file=open(log_file, 'w'))
-=======
             print("HUC8,BranchID,Exception", file=open(log_file, "w"))
->>>>>>> 24f763ea
     # if log_file:
-    # logging.basicConfig(filename=log_file, level=logging.INFO)
-    # logging.info('HUC8,BranchID,Exception')
+    #     logging.basicConfig(filename=log_file, level=logging.INFO)
+    #     logging.info('HUC8,BranchID,Exception')
 
     # load fim inputs
     hucs_branches = pd.read_csv(
-<<<<<<< HEAD
-        os.path.join(hydrofabric_dir, 'fim_inputs.csv'), header=None, dtype={0: str, 1: str}
-=======
-        os.path.join(hydrofabric_dir, "fim_inputs.csv"),
-        header=None,
-        dtype={0: str, 1: str},
->>>>>>> 24f763ea
+        os.path.join(hydrofabric_dir, "fim_inputs.csv"), header=None, dtype={0: str, 1: str}
     )
 
     if hucs is not None:
@@ -117,42 +96,19 @@
 
         except NoForecastFound as exc:
             if log_file is not None:
-<<<<<<< HEAD
-                print(f'{hucCode},{branch_id},{exc.__class__.__name__}, {exc}', file=open(log_file, 'a'))
-=======
-                print(
-                    f"{hucCode},{branch_id},{exc.__class__.__name__}, {exc}",
-                    file=open(log_file, "a"),
-                )
->>>>>>> 24f763ea
+                print(f"{hucCode},{branch_id},{exc.__class__.__name__}, {exc}", file=open(log_file, "a"))
             elif verbose:
                 print(f"{hucCode},{branch_id},{exc.__class__.__name__}, {exc}")
 
         except hydroTableHasOnlyLakes as exc:
             if log_file is not None:
-<<<<<<< HEAD
-                print(f'{hucCode},{branch_id},{exc.__class__.__name__}, {exc}', file=open(log_file, 'a'))
+                print(f"{hucCode},{branch_id},{exc.__class__.__name__}, {exc}", file=open(log_file, "a"))
             elif verbose:
-                print(f'{hucCode},{branch_id},{exc.__class__.__name__}, {exc}')
+                print(f"{hucCode},{branch_id},{exc.__class__.__name__}, {exc}")
 
         except Exception as exc:
             if log_file is not None:
-                print(f'{hucCode},{branch_id},{exc.__class__.__name__}, {exc}', file=open(log_file, 'a'))
-=======
-                print(
-                    f"{hucCode},{branch_id},{exc.__class__.__name__}, {exc}",
-                    file=open(log_file, "a"),
-                )
-            elif verbose:
-                print(f"{hucCode},{branch_id},{exc.__class__.__name__}, {exc}")
-
-        except Exception as exc:
-            if log_file is not None:
-                print(
-                    f"{hucCode},{branch_id},{exc.__class__.__name__}, {exc}",
-                    file=open(log_file, "a"),
-                )
->>>>>>> 24f763ea
+                print(f"{hucCode},{branch_id},{exc.__class__.__name__}, {exc}", file=open(log_file, "a"))
             else:
                 print(f"{hucCode},{branch_id},{exc.__class__.__name__}, {exc}")
         else:
@@ -183,19 +139,11 @@
     # make filename dataframe
     output_fileNames_df = pd.DataFrame(
         {
-<<<<<<< HEAD
-            'huc8': hucCodes,
-            'branchID': branch_ids,
-            'inundation_rasters': inundation_raster_fileNames,
-            'depths_rasters': depths_raster_fileNames,
-            'inundation_polygons': inundation_polygon_fileNames,
-=======
             "huc8": hucCodes,
             "branchID": branch_ids,
             "inundation_rasters": inundation_raster_fileNames,
             "depths_rasters": depths_raster_fileNames,
             "inundation_polygons": inundation_polygon_fileNames,
->>>>>>> 24f763ea
         }
     )
 
@@ -203,13 +151,8 @@
         output_fileNames_df.to_csv(output_fileNames, index=False)
 
     return output_fileNames_df
-<<<<<<< HEAD
-
-
-=======
-
-
->>>>>>> 24f763ea
+
+
 def __inundate_gms_generator(
     hucs_branches,
     hydrofabric_dir,
@@ -230,31 +173,13 @@
         rem_file_name = f"rem_zeroed_masked_{branch_id}.tif"
         rem_branch = os.path.join(branch_dir, rem_file_name)
 
-<<<<<<< HEAD
-        rem_file_name = f'rem_zeroed_masked_{branch_id}.tif'
-        rem_branch = os.path.join(branch_dir, rem_file_name)
-
-        catchments_file_name = f'gw_catchments_reaches_filtered_addedAttributes_{branch_id}.tif'
-        catchments_branch = os.path.join(branch_dir, catchments_file_name)
-
-=======
         catchments_file_name = f"gw_catchments_reaches_filtered_addedAttributes_{branch_id}.tif"
         catchments_branch = os.path.join(branch_dir, catchments_file_name)
 
->>>>>>> 24f763ea
         # FIM versions > 4.3.5 use an aggregated hydrotable file rather than individual branch hydrotables
         hydroTable_huc = os.path.join(huc_dir, "hydrotable.csv")
         if os.path.isfile(hydroTable_huc):
             htable_req_cols = [
-<<<<<<< HEAD
-                'HUC',
-                'branch_id',
-                'feature_id',
-                'HydroID',
-                'stage',
-                'discharge_cms',
-                'LakeID',
-=======
                 "HUC",
                 "branch_id",
                 "feature_id",
@@ -262,32 +187,10 @@
                 "stage",
                 "discharge_cms",
                 "LakeID",
->>>>>>> 24f763ea
             ]
             hydroTable_all = pd.read_csv(
                 hydroTable_huc,
                 dtype={
-<<<<<<< HEAD
-                    'HUC': str,
-                    'branch_id': int,
-                    'feature_id': str,
-                    'HydroID': str,
-                    'stage': float,
-                    'discharge_cms': float,
-                    'LakeID': int,
-                },
-                usecols=htable_req_cols,
-            )
-            hydroTable_all.set_index(['HUC', 'feature_id', 'HydroID'], inplace=True)
-            hydroTable_branch = hydroTable_all.loc[hydroTable_all['branch_id'] == int(branch_id)]
-        else:
-            # Earlier FIM4 versions only have branch level hydrotables
-            hydroTable_branch = os.path.join(branch_dir, f'hydroTable_{branch_id}.csv')
-
-        xwalked_file_name = f'gw_catchments_reaches_filtered_addedAttributes_crosswalked_{branch_id}.gpkg'
-        catchment_poly = os.path.join(branch_dir, xwalked_file_name)
-
-=======
                     "HUC": str,
                     "branch_id": int,
                     "feature_id": str,
@@ -307,7 +210,6 @@
         xwalked_file_name = f"gw_catchments_reaches_filtered_addedAttributes_crosswalked_{branch_id}.gpkg"
         catchment_poly = os.path.join(branch_dir, xwalked_file_name)
 
->>>>>>> 24f763ea
         # branch output
         # Some other functions that call in here already added a huc, so only add it if not yet there
         if (inundation_raster is not None) and (huc not in inundation_raster):
@@ -332,28 +234,6 @@
 
         # inundate input
         inundate_input = {
-<<<<<<< HEAD
-            'rem': rem_branch,
-            'catchments': catchments_branch,
-            'catchment_poly': catchment_poly,
-            'hydro_table': hydroTable_branch,
-            'forecast': forecast,
-            'mask_type': 'filter',
-            'hucs': None,
-            'hucs_layerName': None,
-            'subset_hucs': None,
-            'num_workers': 1,
-            'aggregate': False,
-            'inundation_raster': inundation_branch_raster,
-            'inundation_polygon': inundation_branch_polygon,
-            'depths': depths_branch_raster,
-            'out_raster_profile': None,
-            'out_vector_profile': None,
-            'quiet': not verbose,
-        }
-
-        yield (inundate_input, identifiers)
-=======
             "rem": rem_branch,
             "catchments": catchments_branch,
             "catchment_poly": catchment_poly,
@@ -372,101 +252,43 @@
             "out_vector_profile": None,
             "quiet": not verbose,
         }
->>>>>>> 24f763ea
 
         yield (inundate_input, identifiers)
 
-<<<<<<< HEAD
-if __name__ == '__main__':
-    # parse arguments
-    parser = argparse.ArgumentParser(description='Inundate FIM')
-    parser.add_argument(
-        '-y', '--hydrofabric_dir', help='Directory path to FIM hydrofabric by processing unit', required=True
-    )
-    parser.add_argument(
-        '-u', '--hucs', help='List of HUCS to run', required=False, default=None, type=str, nargs='+'
-    )
-    parser.add_argument('-f', '--forecast', help='Forecast discharges in CMS as CSV file', required=True)
-    parser.add_argument(
-        '-i',
-        '--inundation-raster',
-        help='Inundation Raster output. Only writes if designated.',
-=======
 
 if __name__ == "__main__":
     # parse arguments
     parser = argparse.ArgumentParser(description="Inundate FIM")
     parser.add_argument(
-        "-y",
-        "--hydrofabric_dir",
-        help="Directory path to FIM hydrofabric by processing unit",
-        required=True,
-    )
-    parser.add_argument(
-        "-u",
-        "--hucs",
-        help="List of HUCS to run",
-        required=False,
-        default=None,
-        type=str,
-        nargs="+",
+        "-y", "--hydrofabric_dir", help="Directory path to FIM hydrofabric by processing unit", required=True
+    )
+    parser.add_argument(
+        "-u", "--hucs", help="List of HUCS to run", required=False, default=None, type=str, nargs="+"
     )
     parser.add_argument("-f", "--forecast", help="Forecast discharges in CMS as CSV file", required=True)
     parser.add_argument(
         "-i",
         "--inundation-raster",
         help="Inundation Raster output. Only writes if designated.",
->>>>>>> 24f763ea
         required=False,
         default=None,
     )
     parser.add_argument(
-<<<<<<< HEAD
-        '-p',
-        '--inundation-polygon',
-        help='Inundation polygon output. Only writes if designated.',
-=======
         "-p",
         "--inundation-polygon",
         help="Inundation polygon output. Only writes if designated.",
->>>>>>> 24f763ea
         required=False,
         default=None,
     )
     parser.add_argument(
-<<<<<<< HEAD
-        '-d',
-        '--depths-raster',
-        help='Depths raster output. Only writes if designated. Appends HUC code in batch mode.',
-=======
         "-d",
         "--depths-raster",
         help="Depths raster output. Only writes if designated. Appends HUC code in batch mode.",
->>>>>>> 24f763ea
         required=False,
         default=None,
     )
     parser.add_argument(
-<<<<<<< HEAD
-        '-l', '--log-file', help='Log-file to store level-path exceptions', required=False, default=None
-    )
-    parser.add_argument(
-        '-o',
-        '--output-fileNames',
-        help='Output CSV file with filenames for inundation rasters, inundation polygons, and depth rasters',
-        required=False,
-        default=None,
-    )
-    parser.add_argument('-w', '--num-workers', help='Number of Workers', required=False, default=1)
-    parser.add_argument(
-        '-v', '--verbose', help='Verbose printing', required=False, default=None, action='store_true'
-    )
-=======
-        "-l",
-        "--log-file",
-        help="Log-file to store level-path exceptions",
-        required=False,
-        default=None,
+        "-l", "--log-file", help="Log-file to store level-path exceptions", required=False, default=None
     )
     parser.add_argument(
         "-o",
@@ -477,13 +299,7 @@
     )
     parser.add_argument("-w", "--num-workers", help="Number of Workers", required=False, default=1)
     parser.add_argument(
-        "-v",
-        "--verbose",
-        help="Verbose printing",
-        required=False,
-        default=None,
-        action="store_true",
-    )
-
-    Inundate_gms(**vars(parser.parse_args()))
->>>>>>> 24f763ea
+        "-v", "--verbose", help="Verbose printing", required=False, default=None, action="store_true"
+    )
+
+    Inundate_gms(**vars(parser.parse_args()))