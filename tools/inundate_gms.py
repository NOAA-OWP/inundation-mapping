--- conflicted
+++ resolved
@@ -22,7 +22,6 @@
     depths_raster=None,
     verbose=False,
     log_file=None,
-    hydro_table_df=None,
     output_fileNames=None,
 ):
     # input handling
@@ -165,7 +164,6 @@
     forecast,
     hydro_table_df=None,
     verbose=False,
-    hydro_table_df=None,
 ):
     """
     Generator for use in parallelizing inundation
@@ -188,25 +186,15 @@
         catchments_file_name = f"gw_catchments_reaches_filtered_addedAttributes_{branch_id}.tif"
         catchments_branch = os.path.join(branch_dir, catchments_file_name)
 
-<<<<<<< HEAD
+        # FIM versions > 4.3.5 use an aggregated hydrotable file rather than individual branch hydrotables
+
         if hydro_table_df is not None:
-            if 'HUC' not in hydro_table_df.index.names:
-                hydro_table_df.set_index(["HUC", "feature_id", "HydroID"], inplace=True)
-            hydro_table_branch = hydro_table_df.loc[hydro_table_df["branch_id"] == int(branch_id)]
-        else:
-            # FIM versions > 4.3.5 use an aggregated hydrotable file rather than individual branch hydrotables
+            hydro_table_all = hydro_table_df.set_index(["HUC", "feature_id", "HydroID"], inplace=False)
+            hydro_table_branch = hydro_table_all.loc[hydro_table_all["branch_id"] == int(branch_id)]
+        else:
             hydro_table_huc = os.path.join(huc_dir, "hydrotable.csv")
             if os.path.isfile(hydro_table_huc):
-=======
-        # FIM versions > 4.3.5 use an aggregated hydrotable file rather than individual branch hydrotables
-
-        if hydro_table_df is not None:
-            hydroTable_all = hydro_table_df.set_index(["HUC", "feature_id", "HydroID"], inplace=False)
-            hydroTable_branch = hydroTable_all.loc[hydroTable_all["branch_id"] == int(branch_id)]
-        else:
-            hydroTable_huc = os.path.join(huc_dir, "hydrotable.csv")
-            if os.path.isfile(hydroTable_huc):
->>>>>>> 3aabdc5b
+
                 htable_req_cols = [
                     "HUC",
                     "branch_id",
@@ -216,13 +204,9 @@
                     "discharge_cms",
                     "LakeID",
                 ]
-<<<<<<< HEAD
+
                 hydro_table_all = pd.read_csv(
                     hydro_table_huc,
-=======
-                hydroTable_all = pd.read_csv(
-                    hydroTable_huc,
->>>>>>> 3aabdc5b
                     dtype={
                         "HUC": str,
                         "branch_id": int,
@@ -234,19 +218,12 @@
                     },
                     usecols=htable_req_cols,
                 )
-<<<<<<< HEAD
+
                 hydro_table_all.set_index(["HUC", "feature_id", "HydroID"], inplace=True)
                 hydro_table_branch = hydro_table_all.loc[hydro_table_all["branch_id"] == int(branch_id)]
             else:
                 # Earlier FIM4 versions only have branch level hydrotables
                 hydro_table_branch = os.path.join(branch_dir, f"hydroTable_{branch_id}.csv")
-=======
-                hydroTable_all.set_index(["HUC", "feature_id", "HydroID"], inplace=True)
-                hydroTable_branch = hydroTable_all.loc[hydroTable_all["branch_id"] == int(branch_id)]
-            else:
-                # Earlier FIM4 versions only have branch level hydrotables
-                hydroTable_branch = os.path.join(branch_dir, f"hydroTable_{branch_id}.csv")
->>>>>>> 3aabdc5b
 
         xwalked_file_name = f"gw_catchments_reaches_filtered_addedAttributes_crosswalked_{branch_id}.gpkg"
         catchment_poly = os.path.join(branch_dir, xwalked_file_name)
@@ -294,7 +271,7 @@
             "quiet": not verbose,
         }
 
-        yield (inundate_input, identifiers)
+        yield inundate_input, identifiers
 
 
 if __name__ == "__main__":
