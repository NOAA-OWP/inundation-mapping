--- conflicted
+++ resolved
@@ -141,17 +141,10 @@
         # Get window sizes (both normal and edge windows)
         window_bounds1 = np.flip(
             np.array(np.meshgrid(window_width1, window_height1)).T.reshape(-1, 2), axis=1
-<<<<<<< HEAD
         ).astype(int)
         window_bounds2 = np.flip(
             np.array(np.meshgrid(window_width2, window_height2)).T.reshape(-1, 2), axis=1
         ).astype(int)
-=======
-        ).astype(np.int64)
-        window_bounds2 = np.flip(
-            np.array(np.meshgrid(window_width2, window_height2)).T.reshape(-1, 2), axis=1
-        ).astype(np.int64)
->>>>>>> 3aabdc5b
 
         window_idx = np.array(np.unravel_index(np.arange(y_res * x_res), (y_res, x_res), order="F"))
 
@@ -231,11 +224,7 @@
         window = path_points[win_idx]
         window_height, window_width = np.array(
             [np.abs(bbox[win_idx][2] - bbox[win_idx][0]), np.abs(bbox[win_idx][3] - bbox[win_idx][1])]
-<<<<<<< HEAD
         ).astype(int)
-=======
-        ).astype(np.int64)
->>>>>>> 3aabdc5b
 
         bnds = []
         data = []
