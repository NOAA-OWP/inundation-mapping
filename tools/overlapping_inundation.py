--- conflicted
+++ resolved
@@ -2,7 +2,6 @@
 # coding: utf-8
 
 import concurrent.futures
-import sys
 import warnings
 from functools import partial
 from threading import Lock
@@ -13,12 +12,8 @@
 from affine import Affine
 from numba import njit
 from rasterio.mask import mask
-<<<<<<< HEAD
 from rasterio.windows import from_bounds
 from scipy.optimize import newton
-=======
-import warnings
->>>>>>> 24f763ea
 
 
 class OverlapWindowMerge:
@@ -32,22 +27,14 @@
         """
 
         # sort for largest spanning dataset (todo: handle mismatched resolutions)
-<<<<<<< HEAD
-        # size_func = lambda x: np.abs(x.bounds.left - x.bounds.right) * np.abs(
-        #     x.bounds.top - x.bounds.bottom
-        # )
-
+        # size_func = lambda x: np.abs(x.bounds.left - x.bounds.right) * np.abs(x.bounds.top - x.bounds.bottom)
         def size_func(x):
             return np.abs(x.bounds.left - x.bounds.right) * np.abs(x.bounds.top - x.bounds.bottom)
 
-        # key_sort_func = lambda x: x['size']
+        # key_sort_func = lambda x: x["size"]
         def key_sort_func(x):
             return x['size']
 
-=======
-        size_func = lambda x: np.abs(x.bounds.left - x.bounds.right) * np.abs(x.bounds.top - x.bounds.bottom)
-        key_sort_func = lambda x: x["size"]
->>>>>>> 24f763ea
         datasets = [rasterio.open(ds) for ds in inundation_rsts]
         ds_dict = [{"dataset": ds, "size": size_func(ds)} for ds in datasets]
         ds_dict.sort(key=key_sort_func, reverse=True)
@@ -58,11 +45,7 @@
 
         self.rst_dims = [[x.height, x.width] for x in self.depth_rsts]
 
-<<<<<<< HEAD
-        self.res = self.depth_rsts[0].meta['transform'][0]
-=======
         self.res = self.depth_rsts[0].meta["transform"][0]
->>>>>>> 24f763ea
         self.depth_bounds = (
             np.array(
                 [[[x.bounds.top, x.bounds.left], [x.bounds.bottom, x.bounds.right]] for x in self.depth_rsts]
@@ -79,11 +62,7 @@
         ) = self.get_final_dims()
 
         self.proc_unit_bounds = np.array(
-<<<<<<< HEAD
-            [[final_bounds['top'], final_bounds['left']], [final_bounds['bottom'], final_bounds['right']]]
-=======
             [[final_bounds["top"], final_bounds["left"]], [final_bounds["bottom"], final_bounds["right"]]]
->>>>>>> 24f763ea
         )
 
         self.proc_unit_bounds = self.proc_unit_bounds / self.res
@@ -130,11 +109,7 @@
         height = int(np.abs(top - bottom) / self.res)
         new_transform = Affine(transform[0], transform[1], left, transform[3], transform[4], top)
 
-<<<<<<< HEAD
-        return (new_transform, width, height, {'left': left, 'top': top, 'right': right, 'bottom': bottom})
-=======
         return new_transform, width, height, {"left": left, "top": top, "right": right, "bottom": bottom}
->>>>>>> 24f763ea
 
     def get_window_coords(self):
         """
@@ -151,11 +126,7 @@
         elif self.window_sizes is not None:
             x_res, y_res = self.window_sizes
         else:
-<<<<<<< HEAD
-            raise ('in bran crunch')
-=======
             raise ("in bran crunch")
->>>>>>> 24f763ea
 
         # Get window widths (both normal and edge windows)
         window_width1 = np.repeat(int(self.proc_unit_width / x_res), x_res) * self.lat_lon_sign[1]
@@ -185,7 +156,8 @@
 
         :param window_bounds: tuple or list of partition sizes for x and y
         :param window_idx: int representing index of window
-        :return: list of float latitudes, list of float longitudes, list of window bbox, list of ul/br coords for window
+        :return: list of float latitudes, list of float longitudes, list of window bbox,
+                    list of ul/br coords for window
         """
 
         upper_left = window_idx.T * window_bounds[0]
@@ -233,11 +205,7 @@
         # Create mesh grid for each possible set of coords and ravel to get window idx
         grid = np.array(np.meshgrid(lat_range, lon_range)).T.reshape(-1, 2)
         del lon_range, lat_range, lat_dif, lon_dif
-<<<<<<< HEAD
-        return np.ravel_multi_index([grid[:, 0], grid[:, 1]], partitions, order='F')
-=======
         return np.ravel_multi_index([grid[:, 0], grid[:, 1]], partitions, order="F")
->>>>>>> 24f763ea
 
     def read_rst_data(self, win_idx, datasets, path_points, bbox, meta):
         """
@@ -281,11 +249,7 @@
             del bnd
 
         final_bnds = from_bounds(
-<<<<<<< HEAD
-            window[0][1], window[-1][0], window[-1][1], window[0][0], transform=meta['transform']
-=======
             window[0][1], window[-1][0], window[-1][1], window[0][0], transform=meta["transform"]
->>>>>>> 24f763ea
         )
 
         return [final_bnds, bnds, data]
@@ -327,11 +291,7 @@
             blockxsize=256,
             blockysize=256,
             tiled=True,
-<<<<<<< HEAD
-            compress='lzw',
-=======
             compress="lzw",
->>>>>>> 24f763ea
         )
 
         final_windows, data_windows, data = [], [], []
@@ -350,24 +310,14 @@
 
         lock = Lock()
 
-<<<<<<< HEAD
-        with rasterio.open(out_fname, 'w', **meta) as rst:
-=======
         with rasterio.open(out_fname, "w", **meta) as rst:
->>>>>>> 24f763ea
             merge_partial = partial(
                 merge_data,
                 rst=rst,
                 lock=lock,
-<<<<<<< HEAD
-                dtype=meta['dtype'],
-                agg_function=agg_function,
-                nodata=meta['nodata'],
-=======
                 dtype=meta["dtype"],
                 agg_function=agg_function,
                 nodata=meta["nodata"],
->>>>>>> 24f763ea
                 rst_dims=self.rst_dims,
             )
 
@@ -403,11 +353,7 @@
         # fossid = huc['properties']['fossid']
         # if polys.HydroID.dtype != 'str': polys.HydroID = polys.HydroID.astype(str)
         # polys=polys[polys.HydroID.str.startswith(fossid)]
-<<<<<<< HEAD
-        mosaic_array, window_transform = mask(mosaic, polys['geometry'], crop=True, indexes=1)
-=======
         mosaic_array, window_transform = mask(mosaic, polys["geometry"], crop=True, indexes=1)
->>>>>>> 24f763ea
 
         if outfile:
             out_profile = mosaic.profile
@@ -415,16 +361,6 @@
                 height=mosaic_array.shape[0],
                 width=mosaic_array.shape[1],
                 transform=window_transform,
-<<<<<<< HEAD
-                driver='GTiff',
-                blockxsize=256,
-                blockysize=256,
-                tiled=True,
-                compress='lzw',
-            )
-
-            with rasterio.open(outfile, 'w', **out_profile) as otfi:
-=======
                 driver="GTiff",
                 blockxsize=256,
                 blockysize=256,
@@ -433,7 +369,6 @@
             )
 
             with rasterio.open(outfile, "w", **out_profile) as otfi:
->>>>>>> 24f763ea
                 otfi.write(mosaic_array, indexes=1)
 
         return (mosaic_array, out_profile)
@@ -503,13 +438,7 @@
     del window_data
 
 
-<<<<<<< HEAD
-if __name__ == '__main__':
-=======
 if __name__ == "__main__":
-    import time
-
->>>>>>> 24f763ea
     # import tracemalloc
     import glob
     import time
@@ -545,18 +474,10 @@
     # print(f"Current memory usage is {current / 10 ** 6}MB; Peak was {peak / 10 ** 6}MB")
     # tracemalloc.stop()
 
-<<<<<<< HEAD
-    project_path = '*'
-    overlap = OverlapWindowMerge(
-        [project_path + '/nwm_resampled.tif', project_path + '/rnr_inundation_031403_2020092000.tif'], (1, 1)
-    )
-    overlap.merge_rasters(project_path + '/merged_final5.tif', threaded=False, workers=4)
-=======
     project_path = "*"
     overlap = OverlapWindowMerge(
         [project_path + "/nwm_resampled.tif", project_path + "/rnr_inundation_031403_2020092000.tif"], (1, 1)
     )
     overlap.merge_rasters(project_path + "/merged_final5.tif", threaded=False, workers=4)
->>>>>>> 24f763ea
 
     print("end", time.localtime())