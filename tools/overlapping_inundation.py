--- conflicted
+++ resolved
@@ -224,11 +224,7 @@
         window = path_points[win_idx]
         window_height, window_width = np.array(
             [np.abs(bbox[win_idx][2] - bbox[win_idx][0]), np.abs(bbox[win_idx][3] - bbox[win_idx][1])]
-<<<<<<< HEAD
-        ).astype(np.int32)
-=======
         ).astype(np.int64)
->>>>>>> b6624948
 
         bnds = []
         data = []
