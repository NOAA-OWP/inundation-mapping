#!/usr/bin/env python3

import argparse
import glob
import os

# import shutil
import sys
import time
import traceback
from concurrent.futures import ProcessPoolExecutor

import geopandas as gpd
import numpy as np
import pandas as pd
import rasterio
from inundate_gms import Inundate_gms
from mosaic_inundation import Mosaic_inundation
from rasterio.features import shapes
from rasterio.warp import Resampling, calculate_default_transform, reproject
from shapely.geometry.multipolygon import MultiPolygon
from shapely.geometry.polygon import Polygon
from tqdm import tqdm

import utils.fim_logger as fl
from utils.shared_functions import getDriver
from utils.shared_variables import ALASKA_CRS, PREP_PROJECTION, VIZ_PROJECTION


# TODO: Aug 2024: This script was upgraded significantly with lots of misc TODO's embedded.
# Lots of inline documenation needs updating as well


# will become global once initiallized
FLOG = fl.FIM_logger()
MP_LOG = fl.FIM_logger()

gpd.options.io_engine = "pyogrio"


# Technically, this is once called as a non MP, but also called in an MP pool
# we will use an MP object either way
def produce_stage_based_catfim_tifs(
    stage_val,
    datum_adj_ft,
    branch_dir,
    lid_usgs_elev,
    lid_altitude,
    fim_dir,
    segments,
    lid,
    huc,
    lid_directory,
    category,
    number_of_jobs,
    parent_log_output_file,
    child_log_file_prefix,
):

    MP_LOG.MP_Log_setup(parent_log_output_file, child_log_file_prefix)

    messages = []

    huc_lid_cat_id = f"{huc} : {lid} : {category}"
    MP_LOG.trace(f"{huc_lid_cat_id}: Starting to create tifs")

    # Determine datum-offset water surface elevation (from above).
    datum_adj_wse = stage_val + datum_adj_ft + lid_altitude
    datum_adj_wse_m = datum_adj_wse * 0.3048  # Convert ft to m

    # Subtract HAND gage elevation from HAND WSE to get HAND stage.
    hand_stage = datum_adj_wse_m - lid_usgs_elev

    # TODO: see what happens if this is returned with tj

    # If no segments, write message and exit out
    if not segments or len(segments) == 0:
        msg = ':missing nwm segments'
        messages.append(lid + msg)
        MP_LOG.warning(huc_lid_cat_id + msg)
        return messages, hand_stage, datum_adj_wse, datum_adj_wse_m

    # Produce extent tif hand_stage. Multiprocess across branches.
    # branches = os.listdir(branch_dir)
    # MP_LOG.lprint(f"{huc_lid_cat_id} branch_dir is {branch_dir}")

    branches = [x for x in os.listdir(branch_dir) if os.path.isdir(os.path.join(branch_dir, x))]
    branches.sort()

    # We need to merge what we have up to this point.
    # MP_LOG.merge_log_files(parent_log_output_file, child_log_file_prefix)
    # child_log_file_prefix = MP_LOG.MP_calc_prefix_name(parent_log_output_file, "MP_prod_huc_mag_stage", huc)
    child_log_file_prefix = MP_LOG.MP_calc_prefix_name(parent_log_output_file, "MP_prod_huc_mag_stage")
    with ProcessPoolExecutor(max_workers=number_of_jobs) as executor:
        for branch in branches:
            msg_id_w_branch = f"{huc} - {branch} - {lid} - {category}"
            # MP_LOG.trace(f"{msg_id_w_branch} : inundating branches")
            # Define paths to necessary files to produce inundation grids.
            full_branch_path = os.path.join(branch_dir, branch)
            rem_path = os.path.join(fim_dir, huc, full_branch_path, 'rem_zeroed_masked_' + branch + '.tif')
            catchments_path = os.path.join(
                fim_dir,
                huc,
                full_branch_path,
                'gw_catchments_reaches_filtered_addedAttributes_' + branch + '.tif',
            )
            hydrotable_path = os.path.join(fim_dir, huc, full_branch_path, 'hydroTable_' + branch + '.csv')

            if not os.path.exists(rem_path):
                msg = ":rem doesn't exist"
                messages.append(lid + msg)
                MP_LOG.warning(msg_id_w_branch + msg)
                continue
            if not os.path.exists(catchments_path):
                msg = ":catchments files don't exist"
                messages.append(lid + msg)
                MP_LOG.warning(msg_id_w_branch + msg)
                continue
            if not os.path.exists(hydrotable_path):
                msg = ":hydrotable doesn't exist"
                messages.append(lid + msg)
                MP_LOG.warning(msg_id_w_branch + msg)
                continue

            # Use hydroTable to determine hydroid_list from site_ms_segments.
            hydrotable_df = pd.read_csv(
                hydrotable_path, low_memory=False, dtype={'HUC': str, 'LakeID': float, 'subdiv_applied': int}
            )
            hydroid_list = []

            # Determine hydroids at which to perform inundation
            for feature_id in segments:
                # print(f"... feature id is {feature_id}")
                try:
                    subset_hydrotable_df = hydrotable_df[hydrotable_df['feature_id'] == int(feature_id)]
                    hydroid_list += list(subset_hydrotable_df.HydroID.unique())
                except IndexError:
                    MP_LOG.trace(
                        f"Index Error for {huc} -- {branch} -- {category}. FeatureId is {feature_id} : Continuing on."
                    )
                    pass

            # Create inundation maps with branch and stage data
            try:
                # print("Generating stage-based FIM for " + huc + " and branch " + branch)
                #
                MP_LOG.lprint(f"{huc_lid_cat_id} : branch = {branch} :  Generating stage-based FIM")

                executor.submit(
                    produce_tif_per_huc_per_mag_for_stage,
                    rem_path,
                    catchments_path,
                    hydroid_list,
                    hand_stage,
                    lid_directory,
                    category,
                    huc,
                    lid,
                    branch,
                    parent_log_output_file,
                    child_log_file_prefix,
                )

            except Exception:
                msg = f': inundation failed at {category}'
                messages.append(lid + msg)
                MP_LOG.warning(msg_id_w_branch + msg)
                MP_LOG.error(traceback.format_exc())

    MP_LOG.merge_log_files(parent_log_output_file, child_log_file_prefix, True)

    # -- MOSAIC -- #
    # Merge all rasters in lid_directory that have the same magnitude/category.
    path_list = []

    MP_LOG.trace(f"Merging files from {lid_directory}")
    lid_dir_list = os.listdir(lid_directory)

    MP_LOG.lprint(f"{huc}: Merging {category}")
    # MP_LOG.trace("lid_dir_list is ")
    # MP_LOG.trace(lid_dir_list)
    # MP_LOG.lprint("")

    for f in lid_dir_list:
        if category in f:
            path_list.append(os.path.join(lid_directory, f))

    path_list.sort()  # To force branch 0 first in list, sort

    # MP_LOG.trace(f"len of path_list is {len(path_list)}")

    if len(path_list) > 0:
        zero_branch_grid = path_list[0]
        zero_branch_src = rasterio.open(zero_branch_grid)
        zero_branch_array = zero_branch_src.read(1)
        # zero_branch_array.nodata = 0
        summed_array = zero_branch_array  # Initialize it as the branch zero array

        output_tif = os.path.join(lid_directory, lid + '_' + category + '_extent.tif')
        MP_LOG.trace(f"Output file to be saved is {output_tif}")

        # Loop through remaining items in list and sum them with summed_array
        for remaining_raster in path_list[1:]:

            remaining_raster_src = rasterio.open(remaining_raster)
            remaining_raster_array_original = remaining_raster_src.read(1)

            # Reproject non-branch-zero grids so I can sum them with the branch zero grid
            remaining_raster_array = np.empty(zero_branch_array.shape, dtype=np.int8)
            reproject(
                remaining_raster_array_original,
                destination=remaining_raster_array,
                src_transform=remaining_raster_src.transform,
                src_crs=remaining_raster_src.crs,
                src_nodata=remaining_raster_src.nodata,
                dst_transform=zero_branch_src.transform,
<<<<<<< HEAD
                dst_crs=zero_branch_src.crs,  # TODO: Accomodate AK projection?
                # dst_nodata=-1,
                dst_nodata=0,
=======
                dst_crs=zero_branch_src.crs,
                dst_nodata=-1,
>>>>>>> 53ae54d2
                dst_resolution=zero_branch_src.res,
                resampling=Resampling.nearest,
            )
            # Sum rasters
            summed_array = summed_array + remaining_raster_array

        del zero_branch_array  # Clean up

        # Define path to merged file, in same format as expected by post_process_cat_fim_for_viz function

        profile = zero_branch_src.profile
        summed_array = summed_array.astype('uint8')
        with rasterio.open(output_tif, 'w', **profile) as dst:
            dst.write(summed_array, 1)
            MP_LOG.lprint(f"{output_tif} - saved")
        del summed_array

    return messages, hand_stage, datum_adj_wse, datum_adj_wse_m


# This is part of an MP call and needs MP_LOG


# This is a form of inundation which we are doing ourselves
# as we only have one flow value and our normal inundation tools
# are looking for files not single values
def produce_tif_per_huc_per_mag_for_stage(
    rem_path,
    catchments_path,
    hydroid_list,
    hand_stage,
    lid_directory,
    category,
    huc,
    lid,
    branch,
    parent_log_output_file,
    child_log_file_prefix,
):
    """
    # Open rem_path and catchment_path using rasterio.

    Note: category is not always just things like "action", "moderate", etc
       When using this intervals, it can look like action_24ft, moderate_26ft
    """

    try:
        # This is setting up logging for this function to go up to the parent
        MP_LOG.MP_Log_setup(parent_log_output_file, child_log_file_prefix)

        # MP_LOG.lprint("+++++++++++++++++++++++")
        # MP_LOG.lprint(f"At the start of producing a tif for {huc}")
        # MP_LOG.trace(locals())
        # MP_LOG.trace("+++++++++++++++++++++++")

        output_tif = os.path.join(
            lid_directory, lid + '_' + category + '_extent_' + huc + '_' + branch + '.tif'
        )

        # both of these have a nodata value of 0 (well.. not by the image but by cell values)
        rem_src = rasterio.open(rem_path)
        catchments_src = rasterio.open(catchments_path)
        rem_array = rem_src.read(1)
        catchments_array = catchments_src.read(1)

        # TEMP: look at a catchment and rem from the same branch.
        # Then look at a stage based 4.4.0.0 for this huc and see if we can figure out the
        # intended results. Are we trying for a image that makes all values below the hand stage
        # value to be a value (kinda like a 1 and 0 ?)

        # Use numpy.where operation to reclassify rem_path on the condition that the pixel values
        #   are <= to hand_stage and the catchments value is in the hydroid_list.

        reclass_rem_array = np.where((rem_array <= hand_stage) & (rem_array != rem_src.nodata), 1, 0).astype(
            'uint8'
        )

        # with rasterio.Env():
        #     profile = rem_src.profile
        #     profile.update(dtype=rasterio.uint8)
        #     profile.update(nodata=10)

        #     with rasterio.open(output_tif.replace(".tif", "rra.tif"), 'w', **profile) as dst:
        #         dst.write(reclass_rem_array, 1)

        # reclass_rem_array = np.where((rem_array <= hand_stage) & (rem_array != 0), 1, 0).astype(
        #     'uint8'
        # )

        # print(f"Hydroid_list is {hydroid_list} for {hand_stage}")

        hydroid_mask = np.isin(catchments_array, hydroid_list)

        target_catchments_array = np.where(
            ((hydroid_mask == True) & (catchments_array != catchments_src.nodata)), 1, 0
        ).astype('uint8')

        # target_catchments_array = np.where(
        #     ((hydroid_mask == True) & (catchments_array != 0)), 1, 0
        # ).astype('uint8')

        # with rasterio.Env():
        #     profile = rem_src.profile
        #     profile.update(dtype=rasterio.uint8)
        #     profile.update(nodata=10)

        #     with rasterio.open(output_tif.replace(".tif", "tc.tif"), 'w', **profile) as dst:
        #         dst.write(target_catchments_array, 1)

        masked_reclass_rem_array = np.where(
            ((reclass_rem_array >= 1) & (target_catchments_array >= 1)), 1, 0
        ).astype('uint8')

        # change it all to either 1 or 0 (one being inundated)
        # masked_reclass_rem_array[np.where(masked_reclass_rem_array <= 0)] = 0
        # masked_reclass_rem_array[np.where(masked_reclass_rem_array > 0)] = 1

        # Save resulting array to new tif with appropriate name. ie) brdc1_record_extent_18060005.tif
        # to our mapping/huc/lid site
        is_all_zero = np.all(masked_reclass_rem_array == 0)

        # MP_LOG.lprint(f"{huc}: masked_reclass_rem_array, is_all_zero is {is_all_zero} for {rem_path}")

        # if not is_all_zero:
        # if is_all_zero is False: # this logic didn't let ANY files get saved
        #    'is False' means that the object does not exist and not that it really equals the value of False
        if is_all_zero == False:  # corrected logic
            output_tif = os.path.join(
                lid_directory, lid + '_' + category + '_extent_' + huc + '_' + branch + '.tif'
            )
            # MP_LOG.lprint(f" +++ Output_Tif is {output_tif}")
            with rasterio.Env():
                profile = rem_src.profile
                profile.update(dtype=rasterio.uint8)
                profile.update(nodata=0)

                # Replace any existing nodata values with the new one
                # masked_reclass_rem_array[masked_reclass_rem_array == profile["nodata"]] = 0

                with rasterio.open(output_tif, 'w', **profile) as dst:
                    # dst.nodata = 0
                    dst.write(masked_reclass_rem_array, 1)

    except Exception:
        MP_LOG.error(f"{huc} : {lid} Error producing inundation maps with stage")
        MP_LOG.error(traceback.format_exc())

    return


# This is not part of an MP process, but needs to have FLOG carried over so this file can see it
def run_catfim_inundation(
    fim_run_dir, output_flows_dir, output_mapping_dir, job_number_huc, job_number_inundate, log_output_file
):
    # Adding a pointer in this file coming from generate_categorial_fim so they can share the same log file
    FLOG.setup(log_output_file)

    print()
    FLOG.lprint(">>> Start Inundating and Mosaicking")

    # The output_flows_dir will only have HUCs that were valid which means
    # it will not include necessarily all hucs from the output run.
    source_flow_huc_dir_list = [
        x
        for x in os.listdir(output_flows_dir)
        if os.path.isdir(os.path.join(output_flows_dir, x)) and x[0] in ['0', '1', '2']
    ]
    fim_source_huc_dir_list = [
        x
        for x in os.listdir(fim_run_dir)
        if os.path.isdir(os.path.join(fim_run_dir, x)) and x[0] in ['0', '1', '2']
    ]
    # Log missing hucs
    # Depending on filtering, errors, and the valid_ahps_huc list at the start of the program
    # this list could have only a few matches
    missing_hucs = list(set(source_flow_huc_dir_list) - set(fim_source_huc_dir_list))

    missing_hucs = [huc for huc in missing_hucs if "." not in huc]
    # Loop through matching huc directories in the source_flow directory
    matching_hucs = list(set(fim_source_huc_dir_list) & set(source_flow_huc_dir_list))
    matching_hucs.sort()

    FLOG.trace(f"matching_hucs now are {matching_hucs}")

    child_log_file_prefix = FLOG.MP_calc_prefix_name(log_output_file, "MP_run_ind")
    with ProcessPoolExecutor(max_workers=job_number_huc) as executor:
        try:
            for huc in matching_hucs:

                # Get list of AHPS site directories
                huc_flows_dir = os.path.join(output_flows_dir, huc)

                # Map path to huc directory inside the mapping directory
                huc_mapping_dir = os.path.join(output_mapping_dir, huc)
                if not os.path.exists(huc_mapping_dir):
                    os.makedirs(huc_mapping_dir, exist_ok=True)

                # ahps_site_dir_list = os.listdir(ahps_site_dir)
                ahps_site_dir_list = [
                    x for x in os.listdir(huc_flows_dir) if os.path.isdir(os.path.join(huc_flows_dir, x))
                ]  # ahps folder names under the huc folder

                FLOG.trace(f"{huc} : ahps_site_dir_list is {ahps_site_dir_list}")

                # Loop through AHPS sites
                for ahps_id in ahps_site_dir_list:
                    # map parent directory for AHPS source data dir and list AHPS thresholds (act, min, mod, maj)
                    ahps_site_parent = os.path.join(huc_flows_dir, ahps_id)

                    # thresholds_dir_list = os.listdir(ahps_site_parent)
                    thresholds_dir_list = [
                        x
                        for x in os.listdir(ahps_site_parent)
                        if os.path.isdir(os.path.join(ahps_site_parent, x))
                    ]

                    # but we can just extract it from the csv files names which are
                    # patterned as: 04130003/chrn6/moderate/chrn6_huc_04130003_flows_moderate.csv

                    # Map parent directory for all inundation output files output files.
                    huc_site_mapping_dir = os.path.join(huc_mapping_dir, ahps_id)
                    if not os.path.exists(huc_site_mapping_dir):
                        os.makedirs(huc_site_mapping_dir, exist_ok=True)

                    # Loop through thresholds/magnitudes and define inundation output files paths

                    FLOG.trace(f"{huc}: {ahps_id} threshold dir list is {thresholds_dir_list}")

                    for magnitude in thresholds_dir_list:
                        if "." in magnitude:
                            continue

                        magnitude_flows_csv = os.path.join(
                            ahps_site_parent,
                            magnitude,
                            ahps_id + '_huc_' + huc + '_flows_' + magnitude + '.csv',
                        )
                        # print(f"magnitude_flows_csv is {magnitude_flows_csv}")
                        tif_name = ahps_id + '_' + magnitude + '_extent.tif'
                        output_extent_tif = os.path.join(huc_site_mapping_dir, tif_name)

                        FLOG.trace(f"Begin inundation for {tif_name}")
                        try:
                            executor.submit(
                                run_inundation,
                                magnitude_flows_csv,
                                huc,
                                huc_site_mapping_dir,
                                output_extent_tif,
                                ahps_id,
                                magnitude,
                                fim_run_dir,
                                job_number_inundate,
                                log_output_file,
                                child_log_file_prefix,
                            )

                        except Exception:
                            FLOG.critical(
                                "A critical error occured while attempting inundation"
                                f" for {huc} - {ahps_id}-- {magnitude}"
                            )
                            FLOG.critical(traceback.format_exc())
                            FLOG.merge_log_files(log_output_file, child_log_file_prefix)
                            sys.exit(1)

        except Exception:
            FLOG.critical("A critical error occured while attempting all hucs inundation")
            FLOG.critical(traceback.format_exc())
            FLOG.merge_log_files(log_output_file, child_log_file_prefix)
            sys.exit(1)

    # end of ProcessPoolExecutor

    # rolls up logs from child MP processes into this parent_log_output_file

    # hold on merging it up for now, to keep the overall log size down a little
    FLOG.merge_log_files(log_output_file, child_log_file_prefix, True)

    print()
    FLOG.lprint(">>> End Inundating and Mosaicking")

    return


# This is part of an MP Pool
# It use used for flow-based
# It inundate each set based on the ahps/mangnitude list and for each segment in the
# the branch hydrotable
# Then each is inundated per branch and mosiaked for the ahps
def run_inundation(
    magnitude_flows_csv,
    huc,
    output_huc_site_mapping_dir,
    output_extent_tif,
    ahps_site,
    magnitude,
    fim_run_dir,
    job_number_inundate,
    parent_log_output_file,
    child_log_file_prefix,
):
    # Note: child_log_file_prefix is "MP_run_ind", meaning all logs created by this function start
    #  with the phrase "MP_run_ind"
    #  They will be rolled up into the parent_log_output_file
    # This is setting up logging for this function to go up to the parent\
    MP_LOG.MP_Log_setup(parent_log_output_file, child_log_file_prefix)
    # MP_LOG.trace(locals())

    huc_dir = os.path.join(fim_run_dir, huc)
    # Why all high number for job_number_inundate? Inundate_gms has to create inundation for each
    # branch and merge them.
    try:
        MP_LOG.lprint(f"... Running Inundate_gms and mosiacking for {huc} : {ahps_site} : {magnitude}")
        map_file = Inundate_gms(
            hydrofabric_dir=fim_run_dir,
            forecast=magnitude_flows_csv,
            num_workers=job_number_inundate,
            hucs=huc,
            inundation_raster=output_extent_tif,
            inundation_polygon=None,
            depths_raster=None,
            verbose=False,
            log_file=None,
            output_fileNames=None,
        )

        MP_LOG.trace(f"Mosaicking for {huc} : {ahps_site} : {magnitude}")
        Mosaic_inundation(
            map_file,
            mosaic_attribute='inundation_rasters',
            mosaic_output=output_extent_tif,
            mask=os.path.join(huc_dir, 'wbd.gpkg'),
            unit_attribute_name='huc8',
            nodata=-9999,
            workers=1,
            remove_inputs=False,
            subset=None,
            verbose=False,
        )
        MP_LOG.trace(f"Mosaicking complete for {huc} : {ahps_site} : {magnitude}")
    except Exception:
        # Log errors and their tracebacks
        MP_LOG.error(f"Exception: running inundation for {huc}")
        MP_LOG.error(traceback.format_exc())
        return

    # Inundation.py appends the huc code to the supplied output_extent_grid for stage-based.
    # Modify output_extent_grid to match inundation.py saved filename.
    # Search for this file, if it didn't create, send message to log file.

    # base_file_path, extension = os.path.splitext(output_extent_tif)
    # saved_extent_grid_filename = "{}_{}{}".format(base_file_path, huc, extension)

    # MP_LOG.trace(f"saved_extent_grid_filename is {saved_extent_grid_filename}")

    if not os.path.exists(output_extent_tif):
        MP_LOG.error(f"FAILURE_huc_{huc} - {ahps_site} - {magnitude} map failed to create")
        return

    # For space reasons, we need to delete all of the intermediary files such as:
    #    Stage: grmn3_action_extent_0.tif, grmn3_action_extent_1933000003.tif. The give aways are a number before
    #        the .tif
    #    Flows: allm1_action_12p0ft_extent_01010002_0.tif, allm1_action_12p0ft_extent_01010002_7170000001.tif
    #       your give away is to just delete any file that has the HUC number in teh file name
    # The intermediatary are all inundated branch tifs.

    # The ones we want to keep end at _extent.tif
    # branch_tifs = glob.glob(f"{output_huc_site_mapping_dir}/*_extent_*.tif")
    # for tif_file in branch_tifs:
    #     os.remove(tif_file)

    return


# This is part of an MP Pool
# TODO: Aug 2024: job_number_inundate is not used well at all and is partially
# with more cleanup to do later. Partially removed now.
def post_process_huc(
    output_catfim_dir,
    ahps_dir_list,
    huc_dir,
    gpkg_dir,
    fim_version,
    huc,
    parent_log_output_file,
    child_log_file_prefix,
    progress_stmt,
):

    # Note: child_log_file_prefix is "MP_post_process_{huc}", meaning all logs created by this function start
    #  with the phrase "MP_post_process_{huc}". This one rollups up to the master catfim log
    # This is setting up logging for this function to go up to the parent
    try:
        MP_LOG.MP_Log_setup(parent_log_output_file, child_log_file_prefix)
        MP_LOG.lprint(f'Post Processing {huc} ...')
        MP_LOG.lprint(f'... {progress_stmt} ...')

        # Loop through ahps sites
        attributes_dir = os.path.join(output_catfim_dir, 'attributes')

        for ahps_lid in ahps_dir_list:
            tifs_to_reformat_list = []
            mapping_huc_lid_dir = os.path.join(huc_dir, ahps_lid)
            MP_LOG.trace(f"mapping_huc_lid_dir is {mapping_huc_lid_dir}")

            # Append desired filenames to list. (notice.. no value after the word extent)
            # tif_list = [x for x in os.listdir(mapping_huc_lid_dir) if x.endswith("extent.tif")]  # doesn't match the old filenames

            # new logic actually finds the extent tifs
            # It will find only the mag rollups and not its branches

            # if stage based, the file names looks like this: masm1_major_20p0ft_extent.tif
            #    but there also is masm1_major_extent.tif, so we want both
            # if flow based, the file name looks like this: masm1_action_extent.tif

            tif_list = [x for x in os.listdir(mapping_huc_lid_dir) if ('extent.tif') in x]

            if len(tif_list) == 0:
                # This is perfectly fine for there to be none
                # MP_LOG.warning(f">> no tifs found for {huc} {ahps_lid} at {mapping_huc_lid_dir}")
                continue

            for tif in tif_list:
                if 'extent.tif' in tif:
                    # as we processing tifs for just one ahps at a time, we can further files that have that
                    # ahps_lid in it.
                    if ahps_lid in tif:
                        tifs_to_reformat_list.append(os.path.join(mapping_huc_lid_dir, tif))

            if len(tifs_to_reformat_list) == 0:
                # MP_LOG.warning(f">> no tifs found for {huc} {ahps_lid} at {mapping_huc_lid_dir}")
                continue

            # Stage-Based CatFIM uses attributes from individual CSVs instead of the master CSV.
            nws_lid_attributes_filename = os.path.join(attributes_dir, ahps_lid + '_attributes.csv')

            # There may not necessarily be an attributes.csv for this lid, depending on how flow processing went
            # lots of lids fall out in the attributes or flow steps.
            if os.path.exists(nws_lid_attributes_filename) is False:
                MP_LOG.warning(f"{ahps_lid} has no attributes file which may perfectly fine.")
                continue

            # We are going to do an MP in MP.
            # child_log_file_prefix = MP_LOG.MP_calc_prefix_name(
            #    parent_log_output_file, "MP_reformat_tifs", huc
            # )
            # Weird case, we ahve to delete any of these files that might already exist (MP in MP)
            # Get parent log dir
            # log_dir = os.path.dirname(parent_log_output_file)
            # old_refomat_log_files = glob.glob(os.path.join(log_dir, 'MP_reformat_tifs_*'))
            # for log_file in old_refomat_log_files:
            #     os.remove(log_file)

            # with ProcessPoolExecutor(max_workers=job_number_inundate) as executor:
            # TODO:
            # Aug 2024, Using MP (job number inundate has very little value, drop it)
            # Clean up that ji MP
            #            with ProcessPoolExecutor(max_workers=job_number_inundate) as executor:
            for tif_to_process in tifs_to_reformat_list:
                # If not os.path.exists(tif_to_process):
                #    continue

                # If stage based, the file names looks like this: masm1_major_20p0ft_extent.tif
                #    but there also is masm1_major_extent.tif, so we want both
                # If flow based, the file name looks like this: masm1_action_extent.tif
                MP_LOG.trace(f".. Tif to Process = {tif_to_process}")
                try:

                    tif_file_name = os.path.basename(tif_to_process)
                    file_name_parts = tif_file_name.split("_")
                    magnitude = file_name_parts[1]

                    if "ft" in tif_file_name:  # stage based, ie grnm1_action_11p0ft_extent.tif
                        try:
                            interval_stage = float(file_name_parts[2].replace('p', '.').replace("ft", ""))
                        except ValueError:
                            interval_stage = None
                            MP_LOG.error(
                                f"Value Error for {huc} - {ahps_lid} - magnitude {magnitude}"
                                f" at {mapping_huc_lid_dir}"
                            )
                            MP_LOG.error(traceback.format_exc())
                    else:  # flow based. ie) cfkt2_action_extent.tif
                        interval_stage = None

                    reformat_inundation_maps(
                        ahps_lid,
                        tif_to_process,
                        gpkg_dir,
                        fim_version,
                        huc,
                        magnitude,
                        nws_lid_attributes_filename,
                        interval_stage,
                        parent_log_output_file,
                        child_log_file_prefix,
                    )
                except Exception:
                    MP_LOG.error(
                        f"An ind reformat map error occured for {huc} - {ahps_lid} - magnitude {magnitude}"
                    )
                    MP_LOG.error(traceback.format_exc())

            # rolls up logs from child MP processes into this parent_log_output_file
            # MP_LOG.merge_log_files(parent_log_output_file, child_log_file_prefix, True)

        # TODO:  Roll up the independent related ahps gpkgs into a huc level gkpg, still in the gpkg dir
        # all of the gkpgs we want will have the huc number in front of it

    except Exception:
        MP_LOG.error(f"An error has occurred in post processing for {huc}")
        MP_LOG.error(traceback.format_exc())

    return


# This is not part of an MP process, but does need FLOG carried into it so it can use FLOG directly
def post_process_cat_fim_for_viz(
    catfim_method, output_catfim_dir, job_huc_ahps, fim_version, log_output_file
):

    # Adding a pointer in this file coming from generate_categorial_fim so they can share the same log file
    FLOG.setup(log_output_file)

    FLOG.lprint("\n>>>>>>>>>>>>>>>>>>>>>>>>>>>>")
    FLOG.lprint("Start post processing TIFs (TIF extents into poly into gpkg)...")
    output_mapping_dir = os.path.join(output_catfim_dir, 'mapping')
    gpkg_dir = os.path.join(output_mapping_dir, 'gpkg')
    os.makedirs(gpkg_dir, exist_ok=True)

    huc_ahps_dir_list = [
        x
        for x in os.listdir(output_mapping_dir)
        if os.path.isdir(os.path.join(output_mapping_dir, x)) and x[0] in ['0', '1', '2', '9']
    ]

    # if we don't have a huc_ahps_dir_list, something went catestrophically bad
    if len(huc_ahps_dir_list) == 0:
        raise Exception("Critical Error: Not possible to be here with no huc/ahps list")

    num_hucs = len(huc_ahps_dir_list)
    huc_index = 0
    FLOG.lprint(f"Number of hucs to post process is {num_hucs}")

    # TODO: Sep 2024: we need to remove the process pool here and put it post_process_huc (for tif inundation)

    child_log_file_prefix = MP_LOG.MP_calc_prefix_name(log_output_file, "MP_post_process")
    with ProcessPoolExecutor(max_workers=job_huc_ahps) as huc_exector:
        for huc in huc_ahps_dir_list:
            FLOG.lprint(f"TIF post processing for {huc}")

            huc_dir = os.path.join(output_mapping_dir, huc)
            progress_stmt = f"index {huc_index + 1} of {num_hucs}"
            huc_index += 1

            try:
                ahps_dir_list = [x for x in os.listdir(huc_dir) if os.path.isdir(os.path.join(huc_dir, x))]
                # ahps_dir_list = os.listdir(huc_dir)
            except NotADirectoryError:
                FLOG.warning(f"{huc_dir} directory missing. Continuing on")
                continue

            # If there's no mapping for a HUC, delete the HUC directory.
            if len(ahps_dir_list) == 0:
                os.rmdir(huc_dir)
                FLOG.warning(f"no mapping for {huc}")
                continue

            huc_exector.submit(
                post_process_huc,
                output_catfim_dir,
                ahps_dir_list,
                huc_dir,
                gpkg_dir,
                fim_version,
                huc,
                log_output_file,
                child_log_file_prefix,
                progress_stmt,
            )

    # end of ProcessPoolExecutor

    # rolls up logs from child MP processes into this parent_log_output_file
    FLOG.merge_log_files(FLOG.LOG_FILE_PATH, child_log_file_prefix, True)

    # Merge all layers
    gpkg_files = [x for x in os.listdir(gpkg_dir) if x.endswith('.gpkg')]
    FLOG.lprint(f"Merging {len(gpkg_files)} from layers in {gpkg_dir}")

    gpkg_files.sort()

    merged_layers_gdf = None
    ctr = 0
    num_gpkg_files = len(gpkg_files)
    for gpkg_file in gpkg_files:

        # for ctr, layer in enumerate(gpkg_files):
        # FLOG.lprint(f"Merging gpkg ({ctr+1} of {len(gpkg_files)} - {}")
        FLOG.trace(f"Merging gpkg ({ctr+1} of {num_gpkg_files} : {gpkg_file}")

        # Concatenate each /gpkg/{aphs}_{magnitude}_extent_{huc}_dissolved.gpkg
        diss_extent_filename = os.path.join(gpkg_dir, gpkg_file)
        diss_extent_gdf = gpd.read_file(diss_extent_filename, engine='fiona')
        diss_extent_gdf['viz'] = 'yes'

        if 'interval_stage' in diss_extent_gdf.columns:
            # Update the stage column value to be the interval value if an interval values exists

            diss_extent_gdf.loc[diss_extent_gdf["interval_stage"] > 0, "stage"] = diss_extent_gdf[
                "interval_stage"
            ]

        if ctr == 0:
            merged_layers_gdf = diss_extent_gdf
        else:
            merged_layers_gdf = pd.concat([merged_layers_gdf, diss_extent_gdf])

        del diss_extent_gdf
        ctr += 1

    if merged_layers_gdf is None or len(merged_layers_gdf) == 0:
        raise Exception(f"No gpkgs found in {gpkg_dir}")

    # TODO: July 9, 2024: Consider deleting all of the interium .gpkg files in the gpkg folder.
    # It will get very big quick. But not yet.
    # shutil.rmtree(gpkg_dir)

    # Now dissolve based on ahps and magnitude (we no longer saved non dissolved versrons)
    # Aug 2024: We guessed on what might need to be dissolved from 4.4.0.0. In 4.4.0.0 there
    # are "_dissolved" versions of catfim files but no notes on why or how, but this script
    # did not do it. We are going to guess on what the dissolving rules are.
    if catfim_method == "flow_based":
        FLOG.lprint("Dissolving flow based catfim_libary by ahps and magnitudes")
        merged_layers_gdf = merged_layers_gdf.dissolve(by=['ahps_lid', 'magnitude'], as_index=False)
    # else:
    #     FLOG.lprint("Dissolving stage based catfim_libary by ahps and magnitudes and interval value")
    #     merged_layers_gdf = merged_layers_gdf.dissolve(by=['ahps_lid',
    #                                                        'magnitude',
    #                                                        'interval_stage'], as_index=False)

    if 'level_0' in merged_layers_gdf:
        merged_layers_gdf = merged_layers_gdf.drop(['level_0'], axis=1)

    output_file_name = f"{catfim_method}_catfim_library"

<<<<<<< HEAD
    # TODO: Aug 2024: gpkg are not opening in qgis now? project, wkt, non defined geometry columns?
    gpkg_file_path = os.path.join(output_mapping_dir, f'{output_file_name}.gpkg')
    FLOG.lprint(f"Saving catfim library gpkg version to {gpkg_file_path}")
    # merged_layers_gdf.to_file(gpkg_file_path, driver='GPKG', index=True, engine="fiona", crs=PREP_PROJECTION)
    # CRS is wrong here, itputs this in the middle of the ocean
    merged_layers_gdf.to_file(gpkg_file_path, driver='GPKG', engine="fiona")  # crs=PREP_PROJECTION)
=======
    gkpg_file_path = os.path.join(output_mapping_dir, f'{output_file_name}.gpkg')
    FLOG.lprint(f"Saving catfim library gpkg version to {gkpg_file_path}")
    merged_layers_gdf.to_file(
        gkpg_file_path, driver='GPKG', index=True, engine="fiona"
    )
>>>>>>> 53ae54d2

    csv_file_path = os.path.join(output_mapping_dir, f'{output_file_name}.csv')
    FLOG.lprint(f"Saving catfim library csv version to {csv_file_path}")
    merged_layers_gdf.to_csv(csv_file_path)

    FLOG.lprint("End post processing TIFs...")

    return


# This is part of an MP pool
def reformat_inundation_maps(
    ahps_lid,
    tif_to_process,
    gpkg_dir,
    fim_version,
    huc,
    magnitude,
    nws_lid_attributes_filename,
    interval_stage,
    parent_log_output_file,
    child_log_file_prefix,
):
    """_summary_
    Turns inundated tifs into dissolved polys gpkg with more attributes

    """
    # interval stage might come in as null and that is ok

    # Note: child_log_file_prefix is "MP_reformat_tifs_{huc}", meaning all logs created by this
    # function start with the phrase "MP_reformat_tifs_{huc}". This will rollup to the master
    # catfim logs

    # This is setting up logging for this function to go up to the parent
    MP_LOG.MP_Log_setup(parent_log_output_file, child_log_file_prefix)

    try:
        MP_LOG.trace(
            f"{huc} : {ahps_lid} : {magnitude} -- Start reformat_inundation_maps" " (tif extent to gpkg poly)"
        )
        MP_LOG.trace(F"Tif to process is {tif_to_process}")

        # Convert raster to shapes
        # with rasterio.open(tif_to_process) as src:
        #     image = src.read(1)
        #     mask = image > 0

        # # Aggregate shapes
        # results = (
        #     {'properties': {'extent': 1}, 'geometry': s}
        #     for i, (s, v) in enumerate(shapes(image, mask=mask, transform=src.transform))
        # )

        # trying a similar process from 'identify_catchment_boundary.py
        with rasterio.open(tif_to_process) as src:
            affine = src.transform
            band = src.read(1)
            band[np.where(band <= 0)] = 0
            band[np.where(band > 0)] = 1
            inundated = band > 0
            results = (
                {'properties': {'extent': v}, 'geometry': s}
                for i, (s, v) in enumerate(shapes(band, mask=inundated, transform=affine))
            )

        # Convert list of shapes to polygon
        # lots of polys
        # extent_poly = gpd.GeoDataFrame.from_features(list(results), crs=PREP_PROJECTION)  # Previous code
        extent_poly = gpd.GeoDataFrame.from_features(
            list(results), crs=src.crs
        )  # Updating to fix AK proj issue, worked for CONUS and for AK!

        # extent_poly = gpd.GeoDataFrame.from_features(list(results))  # Updated to accomodate AK projection
        # extent_poly = extent_poly.set_crs(src.crs)  # Update to accomodate AK projection

        # Dissolve polygons
        extent_poly_diss = extent_poly.dissolve(by='extent')

        # Update attributes
        extent_poly_diss = extent_poly_diss.reset_index(drop=True)
        extent_poly_diss['ahps_lid'] = ahps_lid
        extent_poly_diss['magnitude'] = magnitude
        extent_poly_diss['version'] = fim_version
        extent_poly_diss['huc'] = huc
        extent_poly_diss['interval_stage'] = interval_stage

        # Project to Web Mercator
        extent_poly_diss = extent_poly_diss.to_crs(VIZ_PROJECTION)

        # Join attributes
        nws_lid_attributes_table = pd.read_csv(nws_lid_attributes_filename, dtype={'huc': str})
        nws_lid_attributes_table = nws_lid_attributes_table.loc[
            (nws_lid_attributes_table.magnitude == magnitude) & (nws_lid_attributes_table.nws_lid == ahps_lid)
        ]
        extent_poly_diss = extent_poly_diss.merge(
            nws_lid_attributes_table,
            left_on=['ahps_lid', 'magnitude', 'huc'],
            right_on=['nws_lid', 'magnitude', 'huc'],
        )
        # already has an ahps_lid column which we want and not the nws_lid column
        extent_poly_diss = extent_poly_diss.drop(columns='nws_lid')

        # Save dissolved multipolygon
        handle = os.path.split(tif_to_process)[1].replace('.tif', '')
        diss_extent_filename = os.path.join(gpkg_dir, f"{huc}_{handle}_dissolved.gpkg")
        extent_poly_diss["geometry"] = [
            MultiPolygon([feature]) if type(feature) is Polygon else feature
            for feature in extent_poly_diss["geometry"]
        ]

        if not extent_poly_diss.empty:
            extent_poly_diss.to_file(
                diss_extent_filename, driver=getDriver(diss_extent_filename), index=False, engine='fiona'
            )
            # MP_LOG.trace(
            #    f"{huc} : {ahps_lid} : {magnitude} - Reformatted inundation map saved"
            #    f" as {diss_extent_filename}"
            # )
        else:
            MP_LOG.error(f"{huc} : {ahps_lid} : {magnitude} tif to gpkg, geodataframe is empty")

    except ValueError as ve:
        msg = f"{huc} : {ahps_lid} : {magnitude} - Reformatted inundation map"
        if "Assigning CRS to a GeoDataFrame without a geometry column is not supported" in ve:
            MP_LOG.warning(f"{msg} - Warning: details: {ve}")
        else:
            MP_LOG.error(f"{msg} - Exception")
            MP_LOG.error(traceback.format_exc())

    except Exception:
        MP_LOG.error(f"{huc} : {ahps_lid} : {magnitude} - Reformatted inundation map - Exception")
        MP_LOG.error(traceback.format_exc())

    return


# This is not part of an MP progress and simply needs the
# pointer of FLOG carried over here so it can use it directly.


# TODO: Aug, 2024. We need re-evaluate job numbers, see usage of job numbers below
# Used for Flow only
def manage_catfim_mapping(
    fim_run_dir,
    output_flows_dir,
    output_catfim_dir,
    catfim_method,
    job_number_huc,
    job_number_inundate,
    log_output_file,
    step_number=1,
):

    # Adding a pointer in this file coming from generate_categorial_fim so they can share the same log file
    FLOG.setup(log_output_file)

    FLOG.lprint('Begin mapping')
    start = time.time()

    output_mapping_dir = os.path.join(output_catfim_dir, 'mapping')
    if not os.path.exists(output_mapping_dir):
        os.mkdir(output_mapping_dir)

    if step_number <= 1:
        run_catfim_inundation(
            fim_run_dir,
            output_flows_dir,
            output_mapping_dir,
            job_number_huc,
            job_number_inundate,
            FLOG.LOG_FILE_PATH,
        )
    else:
        FLOG.lprint("Skip running Inundation as Step > 1")

    # FLOG.lprint("Aggregating Categorical FIM")
    # Get fim_version.

    # run_dir_prefix = ""
    # if fim_run_dir.startswith("fim_"):
    #     run_dir_prefix = "fim_"
    # else:
    #     run_dir_prefix = "hand_"

    fim_version = os.path.basename(os.path.normpath(fim_run_dir))

    # Step 2
    # TODO: Aug 2024, so we need to clean it up
    # This step does not need a job_number_inundate as it can't really use it.
    # It processes primarily hucs and ahps in multiproc
    # for now, we will manually multiple the huc * 5 (max number of ahps types)
    ahps_jobs = job_number_huc * 5
    post_process_cat_fim_for_viz(
        catfim_method, output_catfim_dir, ahps_jobs, fim_version, str(FLOG.LOG_FILE_PATH)
    )

    end = time.time()
    elapsed_time = (end - start) / 60
    FLOG.lprint(f"Finished mapping in {str(elapsed_time).split('.')[0]} minutes")

    return


if __name__ == '__main__':

    """
    Sample Usage:
    python3 /foss_fim/tools/generate_categorical_fim_mapping.py -r "/outputs/rob_test_catfim_huc"
     -s "/data/catfim/rob_test/test_5_flow_based/flows" -o "/data/catfim/rob_test/test_5_flow_based"
     -jh 1 -jn 40

    """

    # Parse arguments
    parser = argparse.ArgumentParser(description='Categorical inundation mapping for FOSS FIM.')
    parser.add_argument(
        '-r', '--fim-run-dir', help='Name of directory containing outputs of fim_run.sh', required=True
    )
    parser.add_argument(
        '-s',
        '--source-flow-dir',
        help='Path to directory containing flow CSVs to use to generate categorical FIM.',
        required=True,
        default="",
    )
    parser.add_argument(
        '-o',
        '--output-catfim-dir',
        help='Path to directory where categorical FIM outputs will be written.',
        required=True,
        default="",
    )
    parser.add_argument(
        '-jh',
        '--job-number-huc',
        help='Number of processes to use for huc processing. Default is 1.',
        required=False,
        default="1",
        type=int,
    )
    parser.add_argument(
        '-jn',
        '--job-number-inundate',
        help='OPTIONAL: Number of processes to use for inundating'
        ' HUC and inundation job numbers should multiply to no more than one less than the CPU count'
        ' of the machine. Defaults to 1.',
        required=False,
        default=1,
        type=int,
    )
    # parser.add_argument(
    #     '-depthtif',
    #     '--write-depth-tiff',
    #     help='Using this option will write depth TIFFs.',
    #     required=False,
    #     action='store_true',
    # )

    parser.add_argument(
        '-step',
        '--step_number',
        help='Using this option will write depth TIFFs.',
        required=False,
        default=1,
        type=int,
    )

    args = vars(parser.parse_args())

    fim_run_dir = args['fim_run_dir']
    source_flow_dir = args['source_flow_dir']
    output_catfim_dir = args['output_catfim_dir']
    job_number_huc = int(args['job_number_huc'])
    job_number_inundate = int(args['job_number_inundate'])
    # depthtif = args['write_depth_tiff']
    step_num = args['step_number']

    log_dir = os.path.join(output_catfim_dir, "logs")
    log_output_file = FLOG.calc_log_name_and_path(log_dir, "gen_cat_mapping")

    manage_catfim_mapping(
        source_flow_dir, output_catfim_dir, job_number_huc, job_number_inundate, log_output_file, step_num
    )<|MERGE_RESOLUTION|>--- conflicted
+++ resolved
@@ -214,14 +214,9 @@
                 src_crs=remaining_raster_src.crs,
                 src_nodata=remaining_raster_src.nodata,
                 dst_transform=zero_branch_src.transform,
-<<<<<<< HEAD
                 dst_crs=zero_branch_src.crs,  # TODO: Accomodate AK projection?
                 # dst_nodata=-1,
                 dst_nodata=0,
-=======
-                dst_crs=zero_branch_src.crs,
-                dst_nodata=-1,
->>>>>>> 53ae54d2
                 dst_resolution=zero_branch_src.res,
                 resampling=Resampling.nearest,
             )
@@ -869,20 +864,10 @@
 
     output_file_name = f"{catfim_method}_catfim_library"
 
-<<<<<<< HEAD
     # TODO: Aug 2024: gpkg are not opening in qgis now? project, wkt, non defined geometry columns?
     gpkg_file_path = os.path.join(output_mapping_dir, f'{output_file_name}.gpkg')
     FLOG.lprint(f"Saving catfim library gpkg version to {gpkg_file_path}")
-    # merged_layers_gdf.to_file(gpkg_file_path, driver='GPKG', index=True, engine="fiona", crs=PREP_PROJECTION)
-    # CRS is wrong here, itputs this in the middle of the ocean
-    merged_layers_gdf.to_file(gpkg_file_path, driver='GPKG', engine="fiona")  # crs=PREP_PROJECTION)
-=======
-    gkpg_file_path = os.path.join(output_mapping_dir, f'{output_file_name}.gpkg')
-    FLOG.lprint(f"Saving catfim library gpkg version to {gkpg_file_path}")
-    merged_layers_gdf.to_file(
-        gkpg_file_path, driver='GPKG', index=True, engine="fiona"
-    )
->>>>>>> 53ae54d2
+    merged_layers_gdf.to_file(gpkg_file_path, driver='GPKG', engine="fiona")
 
     csv_file_path = os.path.join(output_mapping_dir, f'{output_file_name}.csv')
     FLOG.lprint(f"Saving catfim library csv version to {csv_file_path}")
