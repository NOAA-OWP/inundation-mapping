--- conflicted
+++ resolved
@@ -153,16 +153,8 @@
     if not os.path.exists(gpkg_dir):
         os.mkdir(gpkg_dir)
 
-
-<<<<<<< HEAD
-    #Find the FIM version
-    norm_path = os.path.normpath(output_cat_fim_dir)
-    cat_fim_dir_parts = norm_path.split(os.sep)
-    [fim_version] = [part for part in cat_fim_dir_parts if part.startswith('fim_3')]
-=======
     # Find the FIM version
     fim_version  = os.path.basename(output_cat_fim_dir)
->>>>>>> a304cf38
     merged_layer = os.path.join(output_cat_fim_dir, 'catfim_library.shp')
 
     if not os.path.exists(merged_layer): # prevents appending to existing output
@@ -247,11 +239,7 @@
         # Aggregate shapes
         results = ({'properties': {'extent': 1}, 'geometry': s} for i, (s, v) in enumerate(shapes(image, mask=mask,transform=src.transform)))
 
-<<<<<<< HEAD
-        # convert list of shapes to polygon
-=======
         # Convert list of shapes to polygon
->>>>>>> a304cf38
         extent_poly  = gpd.GeoDataFrame.from_features(list(results), crs=PREP_PROJECTION)
 
         # Dissolve polygons
