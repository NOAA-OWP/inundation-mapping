--- conflicted
+++ resolved
@@ -10,22 +10,11 @@
 from datetime import datetime
 from multiprocessing import Pool
 
-<<<<<<< HEAD
 import rasterio
-from inundate_gms import Inundate_gms
-from inundation import inundate
-from mosaic_inundation import Mosaic_inundation
+from inundate_mosaic_wrapper import produce_mosaicked_inundation
 from osgeo import gdal, ogr
 from rasterio.merge import merge
 
-=======
-from datetime import datetime
-from inundate_mosaic_wrapper import produce_mosaicked_inundation
-
-# setting path
-sys.path.append("/foss_fim/src")
-from utils.shared_variables import elev_raster_ndv, PREP_PROJECTION
->>>>>>> 24f763ea
 from utils.shared_functions import FIM_Helpers as fh
 from utils.shared_variables import PREP_PROJECTION, elev_raster_ndv
 
@@ -35,22 +24,10 @@
 # INPUTS_DIR = r'/data/inputs'
 # OUTPUT_BOOL_PARENT_DIR = '/data/inundation_review/inundate_nation/bool_temp/
 # DEFAULT_OUTPUT_DIR = '/data/inundation_review/inundate_nation/mosaic_output/'
-<<<<<<< HEAD
-
-
-def inundate_nation(fim_run_dir, output_dir, magnitude_key, flow_file, inc_mosaic, job_number):
-    assert os.path.isdir(fim_run_dir), f'ERROR: could not find the input fim_dir location: {fim_run_dir}'
-
-    assert os.path.exists(flow_file), f'ERROR: could not find the flow file: {flow_file}'
-=======
-
-
-def inundate_nation(fim_run_dir, output_dir, magnitude_key, 
-                    flow_file, huc_list, inc_mosaic, job_number):
-
-
+
+
+def inundate_nation(fim_run_dir, output_dir, magnitude_key, flow_file, huc_list, inc_mosaic, job_number):
     assert os.path.exists(flow_file), f"ERROR: could not find the flow file: {flow_file}"
->>>>>>> 24f763ea
 
     if job_number > available_cores:
         job_number = available_cores - 1
@@ -88,46 +65,26 @@
         shutil.rmtree(magnitude_output_dir, ignore_errors=True)
         os.mkdir(magnitude_output_dir)
 
-<<<<<<< HEAD
-    huc_list = []
-    for huc in os.listdir(fim_run_dir):
-        # if (
-        #     huc != 'logs'
-        #     and huc != 'branch_errors'
-        #     and huc != 'unit_errors'
-        #     and os.path.isdir(os.path.join(fim_run_dir, huc))
-        # ):
-        if re.match(r'\d{8}', huc):
-            huc_list.append(huc)
-
-    print('Inundation raw mosaic outputs here: ' + magnitude_output_dir)
-
-    run_inundation([fim_run_dir, huc_list, magnitude_key, magnitude_output_dir, flow_file, job_number])
-=======
-    if huc_list == None:    
+    if huc_list is None:
         huc_list = []
         for huc in os.listdir(fim_run_dir):
-            
-            #if huc != 'logs' and huc != 'branch_errors'and huc != 'unit_errors' and os.path.isdir(os.path.join(fim_run_dir, huc)):
-            if re.match('\d{8}', huc):    
+            # if (
+            #     huc != 'logs'
+            #     and huc != 'branch_errors'
+            #     and huc != 'unit_errors'
+            #     and os.path.isdir(os.path.join(fim_run_dir, huc))
+            # ):
+            if re.match(r'\d{8}', huc):
                 huc_list.append(huc)
     else:
         for huc in huc_list:
-            assert os.path.isdir(fim_run_dir + os.sep + huc), f'ERROR: could not find the input fim_dir location: {fim_run_dir + os.sep + huc}'
+            assert os.path.isdir(
+                fim_run_dir + os.sep + huc
+            ), f'ERROR: could not find the input fim_dir location: {fim_run_dir + os.sep + huc}'
 
     print("Inundation raw mosaic outputs here: " + magnitude_output_dir)
 
-    run_inundation(
-        [
-            fim_run_dir,
-            huc_list,
-            magnitude_key,
-            magnitude_output_dir,
-            flow_file,
-            job_number,
-        ]
-    )
->>>>>>> 24f763ea
+    run_inundation([fim_run_dir, huc_list, magnitude_key, magnitude_output_dir, flow_file, job_number])
 
     # Perform mosaic operation
     if inc_mosaic:
@@ -146,11 +103,7 @@
 
         procs_list = []
         for rasfile in os.listdir(magnitude_output_dir):
-<<<<<<< HEAD
-            if rasfile.endswith('.tif') and "extent" in rasfile:
-=======
             if rasfile.endswith(".tif") and "extent" in rasfile:
->>>>>>> 24f763ea
                 # p = magnitude_output_dir + rasfile
                 procs_list.append([magnitude_output_dir, rasfile, output_bool_dir])
 
@@ -163,12 +116,6 @@
             print(msg)
             logging.info(msg)
 
-<<<<<<< HEAD
-        # Perform VRT creation and final mosaic using boolean rasters
-        vrt_raster_mosaic(output_bool_dir, output_dir, output_base_file_name)
-
-=======
->>>>>>> 24f763ea
         # now cleanup the raw mosiac directories
         shutil.rmtree(output_bool_dir, ignore_errors=True)
 
@@ -186,12 +133,8 @@
     This script is a wrapper for the inundate function and is designed for multiprocessing.
 
     Args:
-<<<<<<< HEAD
         args (list): [fim_run_dir (str), huc_list (list), magnitude (str),
-                        magnitude_output_dir (str), forecast (str), job_number (int)]
-=======
-        args (list): [fim_run_dir (str), huc_list (list), magnitude (str), magnitude_output_dir (str), forecast (str), job_number (int)]
->>>>>>> 24f763ea
+            magnitude_output_dir (str), forecast (str), job_number (int)]
 
     """
 
@@ -204,36 +147,6 @@
 
     # Define file paths for use in inundate().
 
-<<<<<<< HEAD
-    inundation_raster = os.path.join(magnitude_output_dir, magnitude + '_inund_extent.tif')
-
-    print("Running the NWM recurrence intervals for HUC inundation (extent) for magnitude: " + str(magnitude))
-
-    map_file = Inundate_gms(
-        hydrofabric_dir=fim_run_dir,
-        forecast=forecast,
-        num_workers=job_number,
-        hucs=huc_list,
-        inundation_raster=inundation_raster,
-        inundation_polygon=None,
-        depths_raster=None,
-        verbose=True,
-        log_file=None,
-        output_fileNames=None,
-    )
-
-    Mosaic_inundation(
-        map_file,
-        mosaic_attribute='inundation_rasters',
-        mosaic_output=inundation_raster,
-        # mask = os.path.join(fim_run_dir,huc8,'wbd.gpkg'),
-        mask=None,
-        unit_attribute_name='huc8',
-        nodata=elev_raster_ndv,
-        workers=1,
-        remove_inputs=True,
-        subset=None,
-=======
     inundation_raster = os.path.join(magnitude_output_dir, magnitude + "_inund_extent.tif")
 
     print("Running the NWM recurrence intervals for HUC inundation (extent) for magnitude: " + str(magnitude))
@@ -245,7 +158,6 @@
         inundation_raster=inundation_raster,
         num_workers=job_number,
         remove_intermediate=True,
->>>>>>> 24f763ea
         verbose=True,
         is_mosaic_for_branches=True,
     )
@@ -274,49 +186,6 @@
         nodata=0,
         blockxsize=512,
         blockysize=512,
-<<<<<<< HEAD
-        dtype='int8',
-        compress='lzw',
-    )
-    with rasterio.open(output_bool_dir + os.sep + "bool_" + rasfile, 'w', **profile) as dst:
-        dst.write(array.astype(rasterio.int8))
-
-
-def vrt_raster_mosaic(output_bool_dir, output_dir, fim_version_tag):
-    # NOTE: Oct 2022.. we no longer need the VRT, only the large mosaic'd raster.
-    # this code is about to be deprecated, so we will leave it as is.
-
-    rasters_to_mosaic = []
-    for rasfile in os.listdir(output_bool_dir):
-        if rasfile.endswith('.tif') and "extent" in rasfile:
-            p = output_bool_dir + os.sep + rasfile
-            print("Processing: " + p)
-            rasters_to_mosaic.append(p)
-
-    logging.info(fh.print_current_date_time())
-    output_mosiac_vrt = os.path.join(output_bool_dir, fim_version_tag + "_merged.vrt")
-    print("Creating virtual raster: " + output_mosiac_vrt)
-    logging.info("Creating virtual raster: " + output_mosiac_vrt)
-    vrt = gdal.BuildVRT(output_mosiac_vrt, rasters_to_mosaic)
-
-    output_mosiac_raster = os.path.join(output_dir, fim_version_tag + "_mosaic.tif")
-    print("Building raster mosaic: " + output_mosiac_raster)
-    logging.info("Building raster mosaic: " + output_mosiac_raster)
-    print(
-        "This can take a number of hours, watch 'docker stats' cpu value to ensure the process"
-        "to ensure the process is still working"
-    )
-    gdal.Translate(
-        output_mosiac_raster,
-        vrt,
-        xRes=10,
-        yRes=-10,
-        creationOptions=['COMPRESS=LZW', 'TILED=YES', 'PREDICTOR=2'],
-    )
-    vrt = None
-
-
-=======
         dtype="int8",
         compress="lzw",
     )
@@ -324,7 +193,6 @@
         dst.write(array.astype(rasterio.int8))
 
 
->>>>>>> 24f763ea
 def __setup_logger(output_folder_path, log_file_name_key):
     start_time = datetime.now()
     file_dt_string = start_time.strftime("%Y_%m_%d-%H_%M_%S")
@@ -332,11 +200,7 @@
 
     log_file_path = os.path.join(output_folder_path, log_file_name)
 
-<<<<<<< HEAD
-    logging.basicConfig(filename=log_file_path, level=logging.DEBUG, format='%(message)s')
-=======
     logging.basicConfig(filename=log_file_path, level=logging.DEBUG, format="%(message)s")
->>>>>>> 24f763ea
 
     # yes.. this can do console logs as well, but it can be a bit unstable and ugly
 
@@ -344,18 +208,27 @@
     logging.info("----------------")
 
 
-<<<<<<< HEAD
-if __name__ == '__main__':
-=======
 if __name__ == "__main__":
->>>>>>> 24f763ea
-    # Sample usage: python3 /foss_fim/tools/inundate_nation.py -r /outputs/fim_4_0_9_2 -m 100_0 -f /data/inundation_review/inundation_nwm_recurr/nwm_recurr_flow_data/nwm21_17C_recurr_100_0_cms.csv -s -j 10
-    # outputs become /data/inundation_review/inundate_nation/100_0_fim_4_0_9_2_mosiac.tif (.log, etc)
-
-    # Sample usage: python3 /foss_fim/tools/inundate_nation.py -r /outputs/fim_4_0_9_2 -m hw -f /data/inundation_review/inundation_nwm_recurr/nwm_recurr_flow_data/nwm_high_water_threshold_cms.csv -s -j 10
-    # outputs become /data/inundation_review/inundate_nation/hw_fim_4_0_9_2_mosiac.tif (.log, etc)
-
-    # if run on UCS2, you can map docker as -v /dev_fim_share... etc/:/data -v /local....outputs:/outputs -v foss_fim as normal.
+    """
+    Sample usage:
+    python3 /foss_fim/tools/inundate_nation.py
+        -r /outputs/fim_4_0_9_2 -m 100_0
+        -f /data/inundation_review/inundation_nwm_recurr/nwm_recurr_flow_data/nwm21_17C_recurr_100_0_cms.csv
+        -s
+        -j 10
+    outputs become /data/inundation_review/inundate_nation/100_0_fim_4_0_9_2_mosiac.tif (.log, etc)
+
+    python3 /foss_fim/tools/inundate_nation.py
+        -r /outputs/fim_4_0_9_2
+        -m hw
+        -f /data/inundation_review/inundation_nwm_recurr/nwm_recurr_flow_data/nwm_high_water_threshold_cms.csv
+        -s
+        -j 10
+    outputs become /data/inundation_review/inundate_nation/hw_fim_4_0_9_2_mosiac.tif (.log, etc)
+
+    If run on UCS2, you can map docker as -v /dev_fim_share../:/data -v /local...outputs:/outputs
+    -v .../inundation-mapping/:/foss_fim as normal.
+    """
 
     available_cores = multiprocessing.cpu_count()
 
@@ -380,7 +253,6 @@
         help='Optional: The path to a directory to write the '
         'outputs. If not used, the inundation_nation directory is used by default '
         'ie) /data/inundation_review/inundate_nation/',
-<<<<<<< HEAD
         default='/data/inundation_review/inundate_nation/',
         required=False,
     )
@@ -403,6 +275,16 @@
     )
 
     parser.add_argument(
+        '-l',
+        '--huc-list',
+        help='OPTIONAL: HUC list to run specified HUC(s).Specifiy multiple hucs single space delimited'
+        '--> 12090301 12090302. Default (no huc list provided) will use hucs found in -r directory',
+        required=False,
+        default='all',
+        nargs='+',
+    )
+
+    parser.add_argument(
         '-s',
         '--inc_mosaic',
         help='Optional flag to produce mosaic of FIM extent rasters',
@@ -410,24 +292,6 @@
     )
 
     parser.add_argument('-j', '--job-number', help='The number of jobs', required=False, default=1, type=int)
-=======
-        default='/data/inundation_review/inundate_nation/', required=False)
-       
-    parser.add_argument('-m', '--magnitude_key', help = 'used in output folders names and temp files, '\
-        'added to output_file_name_key ie 100_0, 2_0, hw, etc)', required = True)
-        
-    parser.add_argument('-f', '--flow_file', help = 'the path and flow file to be used. '\
-        'ie /data/inundation_review/inundation_nwm_recurr/nwm_recurr_flow_data/nwm_high_water_threshold_cms.csv', required = True)
-    
-    parser.add_argument('-l', '--huc-list', help = 'OPTIONAL: HUC list to run specified HUC(s). Specifiy multiple hucs single space delimited'\
-        '--> 12090301 12090302. Default (no huc list provided) will use hucs found in -r directory', required = False, default='all',nargs='+')
-        
-    parser.add_argument('-s', '--inc_mosaic',help='Optional flag to produce mosaic of FIM extent rasters',
-                        action='store_true')
-                        
-    parser.add_argument('-j', '--job-number', help='The number of jobs', required=False, default=1, type=int)
-        
->>>>>>> 24f763ea
 
     args = vars(parser.parse_args())
 
