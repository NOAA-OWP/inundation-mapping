#!/usr/bin/env python3

import argparse
import logging
import multiprocessing
import os
import re
import shutil
import sys
from datetime import datetime
from multiprocessing import Pool

import rasterio
from inundate_mosaic_wrapper import produce_mosaicked_inundation
from osgeo import gdal

from utils.shared_functions import FIM_Helpers as fh
from utils.shared_variables import PREP_PROJECTION, elev_raster_ndv


# INUN_REVIEW_DIR = r'/data/inundation_review/inundation_nwm_recurr/'
# INUN_OUTPUT_DIR = r'/data/inundation_review/inundate_nation/'
# INPUTS_DIR = r'/data/inputs'
# OUTPUT_BOOL_PARENT_DIR = '/data/inundation_review/inundate_nation/bool_temp/
# DEFAULT_OUTPUT_DIR = '/data/inundation_review/inundate_nation/mosaic_output/'


# TODO: Nov 2023, Logging system appears to be not working correctly.


def inundate_nation(fim_run_dir, output_dir, magnitude_key, flow_file, huc_list, inc_mosaic, job_number):
    assert os.path.exists(flow_file), f"ERROR: could not find the flow file: {flow_file}"

    if job_number > available_cores:
        job_number = available_cores - 1
        print(
            "Provided job number exceeds the number of available cores. "
            + str(job_number)
            + " max jobs will be used instead."
        )

    print()
    print("Inundation Nation script starting...")

    fim_version = os.path.basename(os.path.normpath(fim_run_dir))
    output_base_file_name = magnitude_key + "_" + fim_version

    __setup_logger(output_dir, output_base_file_name)
    logging.info(f"Using fim version: {fim_version}")

    start_dt = datetime.now()

    logging.info(f"Input FIM Directory: {fim_run_dir}")
    logging.info(f"output_dir: {output_dir}")
    logging.info(f"magnitude_key: {magnitude_key}")
    logging.info(f"flow_file: {flow_file}")
    logging.info(f"inc_mosaic: {str(inc_mosaic)}")

    magnitude_output_dir = os.path.join(output_dir, output_base_file_name)

    if not os.path.exists(magnitude_output_dir):
        logging.info(
            "Removing previous output dir and creating new output dir for inunation wrapper files: "
            + magnitude_output_dir
        )
        os.mkdir(magnitude_output_dir)
    else:
        # we need to empty it. we will kill it and remake it (using rmtree to force it)
        shutil.rmtree(magnitude_output_dir, ignore_errors=True)
        os.mkdir(magnitude_output_dir)

    if huc_list == 'all' or len(huc_list) == 0:
        huc_list = []
        for huc in os.listdir(fim_run_dir):
            if re.match(r'\d{8}', huc):
                huc_list.append(huc)
    else:
        for huc in huc_list:
            huc_path = os.path.join(fim_run_dir, huc)
            assert os.path.isdir(huc_path), f'ERROR: could not find the input fim_dir location: {huc_path}'

    huc_list.sort()

    logging.info(f"Inundation mosaic wrapper outputs will saved here: {magnitude_output_dir}")
    run_inundation([fim_run_dir, huc_list, magnitude_key, magnitude_output_dir, flow_file, job_number])

    # Perform mosaic operation
    if inc_mosaic:
        fh.print_current_date_time()
        logging.info(datetime.now().strftime("%Y_%m_%d-%H_%M_%S"))
        logging.info("Performing bool mosaic process...")
        output_bool_dir = os.path.join(output_dir, "bool_temp")
        logging.info(f"output_bool_dir is {output_bool_dir}")

        if not os.path.exists(output_bool_dir):
            os.mkdir(output_bool_dir)
        else:
            # we need to empty it. we will kill it and remake it (using rmtree to force it)
            shutil.rmtree(output_bool_dir, ignore_errors=True)
            os.mkdir(output_bool_dir)

        procs_list = []
        for rasfile in os.listdir(magnitude_output_dir):
            if rasfile.endswith(".tif") and "extent" in rasfile:
                # p = magnitude_output_dir + rasfile
                procs_list.append([magnitude_output_dir, rasfile, output_bool_dir, fim_version])

        # Multiprocess --> create boolean inundation rasters for all hucs
        if len(procs_list) > 0:
            with Pool(processes=job_number) as pool:
                pool.map(create_bool_rasters, procs_list)
        else:
            msg = f"Did not find any valid FIM extent rasters: {magnitude_output_dir}"
            print(msg)
            logging.info(msg)

        # Perform VRT creation and mosaic all of the huc rasters using boolean rasters
        vrt_raster_mosaic(output_bool_dir, output_dir, output_base_file_name,job_number)

        # now cleanup the temp bool directory
        shutil.rmtree(output_bool_dir, ignore_errors=True)

    else:
        print("Skipping mosiaking")

    # now cleanup the raw mosiac directories
    # comment this out if you want to see the individual huc rasters
    shutil.rmtree(magnitude_output_dir, ignore_errors=True)

    fh.print_current_date_time()
    logging.info(logging.info(datetime.now().strftime("%Y_%m_%d-%H_%M_%S")))
    end_time = datetime.now()
    logging.info(fh.print_date_time_duration(start_dt, end_time))


def run_inundation(args):
    """
    This script is a wrapper for the inundate function and is designed for multiprocessing.

    Args:
        args (list): [fim_run_dir (str), huc_list (list), magnitude (str),
            magnitude_output_dir (str), forecast (str), job_number (int)]

    """

    fim_run_dir = args[0]
    huc_list = args[1]
    magnitude = args[2]
    magnitude_output_dir = args[3]
    forecast = args[4]
    job_number = args[5]

    # Define file paths for use in inundate().

    inundation_raster = os.path.join(magnitude_output_dir, magnitude + "_inund_extent.tif")

    logging.info(
        "Running inundation wrapper for the NWM recurrence intervals for each huc using magnitude: "
        + str(magnitude)
    )
    print(
        "This will take a long time depending on the number of HUCs. Progress bar may not appear."
        " Once it gets to boolean/mosiacing (if applicable), screen output will exist. To see if the script has frozen,"
        " you should be able to watch the file system for some changes."
    )
    print()

    produce_mosaicked_inundation(
        fim_run_dir,
        huc_list,
        forecast,
        inundation_raster=inundation_raster,
        num_workers=job_number,
        remove_intermediate=True,
        verbose=True,
        is_mosaic_for_branches=True,
    )


def create_bool_rasters(args):
    in_raster_dir = args[0]
    rasfile = args[1]
    output_bool_dir = args[2]
    fim_version = args[3]

    print("Calculating boolean inundate raster: " + rasfile)
    p = in_raster_dir + os.sep + rasfile
    raster = rasterio.open(p)
    profile = raster.profile
    array = raster.read()
    del raster
    array[array > 0] = 1
    array[array <= 0] = 0
    # And then change the band count to 1, set the
    # dtype to uint8, and specify LZW compression.
    profile.update(
        driver="GTiff",
        height=array.shape[1],
        width=array.shape[2],
        tiled=True,
        nodata=0,
        blockxsize=512,
        blockysize=512,
        dtype="int8",
        compress="lzw",
    )
    with rasterio.open(
        output_bool_dir + os.sep + rasfile[:-4] + '_' + fim_version + '.tif', "w", **profile
    ) as dst:
        dst.write(array.astype(rasterio.int8))

<<<<<<< HEAD
def vrt_raster_mosaic(output_bool_dir, output_dir, fim_version_tag, threads):
=======
>>>>>>> 4452be67

def vrt_raster_mosaic(output_bool_dir, output_dir, fim_version_tag):
    rasters_to_mosaic = []
    for rasfile in os.listdir(output_bool_dir):
        if rasfile.endswith('.tif') and "extent" in rasfile:
            p = output_bool_dir + os.sep + rasfile
            rasters_to_mosaic.append(p)

    output_mosiac_vrt = os.path.join(output_bool_dir, fim_version_tag + "_merged.vrt")
    logging.info("Creating virtual raster: " + output_mosiac_vrt)
    vrt = gdal.BuildVRT(output_mosiac_vrt, rasters_to_mosaic)

    output_mosiac_raster = os.path.join(output_dir, fim_version_tag + "_mosaic.tif")
    logging.info("Building raster mosaic: " + output_mosiac_raster)
    logging.info("Using " + str(threads) + " threads for parallizing")
    print("Note: This step can take a number of hours if processing 100s of hucs")
<<<<<<< HEAD
    gdal.Translate(output_mosiac_raster, vrt, xRes = 10, yRes = -10, 
                   creationOptions = ['COMPRESS=LZW','TILED=YES','PREDICTOR=2','NUM_THREADS='+str(threads)])
=======
    gdal.Translate(
        output_mosiac_raster,
        vrt,
        xRes=10,
        yRes=-10,
        creationOptions=['COMPRESS=LZW', 'TILED=YES', 'PREDICTOR=2'],
    )
>>>>>>> 4452be67
    vrt = None


def __setup_logger(output_folder_path, log_file_name_key, log_level=logging.INFO):
    start_time = datetime.now()
    file_dt_string = start_time.strftime("%Y_%m_%d-%H_%M_%S")
    log_file_name = f"{log_file_name_key}-{file_dt_string}.log"

    log_file_path = os.path.join(output_folder_path, log_file_name)
    print('Log file created here:' + str(log_file_path))

    # Clear previous logging configuration
    logging.getLogger().handlers = []

    # Create a StreamHandler and set the level
    console_handler = logging.StreamHandler()
    console_handler.setLevel(log_level)

    # Create a FileHandler and set the level
    file_handler = logging.FileHandler(log_file_path)
    file_handler.setLevel(log_level)

    # Create a formatter and set the formatter for the handlers
    formatter = logging.Formatter("%(asctime)s - %(levelname)s - %(message)s")
    console_handler.setFormatter(formatter)
    file_handler.setFormatter(formatter)

    # Add the handlers to the logger
    logger = logging.getLogger()
    logger.setLevel(log_level)
    logger.addHandler(console_handler)
    logger.addHandler(file_handler)

    # Log the start time
    logger.info(f'Started: {start_time.strftime("%m/%d/%Y %H:%M:%S")}')
    logger.info("----------------")


if __name__ == "__main__":
    """
    Sample usage:
    python3 /foss_fim/tools/inundate_nation.py
        -r /outputs/fim_4_0_9_2 -m 100_0
        -f /data/inundation_review/inundation_nwm_recurr/nwm_recurr_flow_data/nwm21_17C_recurr_100_0_cms.csv
        -s
        -j 10
    outputs become /data/inundation_review/inundate_nation/100_0_fim_4_0_9_2_mosiac.tif (.log, etc)

    python3 /foss_fim/tools/inundate_nation.py
        -r /outputs/fim_4_0_9_2
        -m hw
        -f /data/inundation_review/inundation_nwm_recurr/nwm_recurr_flow_data/nwm_high_water_threshold_cms.csv
        -s
        -j 10
    outputs become /data/inundation_review/inundate_nation/hw_fim_4_0_9_2_mosiac.tif (.log, etc)

    If run on UCS2, you can map docker as -v /dev_fim_share../:/data -v /local...outputs:/outputs
    -v .../inundation-mapping/:/foss_fim as normal.
    """

    available_cores = multiprocessing.cpu_count()

    # Parse arguments.
    parser = argparse.ArgumentParser(
        description='Inundation mapping for FOSS FIM using streamflow '
        'recurrence interflow data. Inundation outputs are stored in the '
        '/inundation_review/inundation_nwm_recurr/ directory.'
    )

    parser.add_argument(
        '-r',
        '--fim-run-dir',
        help='Name of directory containing outputs '
        'of fim_run.sh (e.g. data/ouputs/dev_abc/12345678_dev_test)',
        required=True,
    )

    parser.add_argument(
        '-o',
        '--output-dir',
        help='Optional: The path to a directory to write the '
        'outputs. If not used, the inundation_nation directory is used by default '
        'ie) /data/inundation_review/inundate_nation/',
        default='/data/inundation_review/inundate_nation/',
        required=False,
    )

    parser.add_argument(
        '-m',
        '--magnitude_key',
        help='used in output folders names and temp files, '
        'added to output_file_name_key ie 100_0, 2_0, hw, etc)',
        required=True,
    )

    parser.add_argument(
        '-f',
        '--flow_file',
        help='the path and flow file to be used. '
        'ie /data/inundation_review/inundation_nwm_recurr/nwm_recurr_flow_data/'
        'nwm_high_water_threshold_cms.csv',
        required=True,
    )

    parser.add_argument(
        '-l',
        '--huc-list',
        help='OPTIONAL: HUC list to run specified HUC(s).Specifiy multiple hucs single space delimited'
        '--> 12090301 12090302. Default (no huc list provided) will use hucs found in -r directory',
        required=False,
        default='all',
        nargs='+',
    )

    parser.add_argument(
        '-s',
        '--inc_mosaic',
        help='Optional flag to produce mosaic of FIM extent rasters',
        action='store_true',
    )

    parser.add_argument('-j', '--job-number', help='The number of jobs', required=False, default=1, type=int)

    args = vars(parser.parse_args())

    inundate_nation(**args)<|MERGE_RESOLUTION|>--- conflicted
+++ resolved
@@ -209,12 +209,8 @@
     ) as dst:
         dst.write(array.astype(rasterio.int8))
 
-<<<<<<< HEAD
+
 def vrt_raster_mosaic(output_bool_dir, output_dir, fim_version_tag, threads):
-=======
->>>>>>> 4452be67
-
-def vrt_raster_mosaic(output_bool_dir, output_dir, fim_version_tag):
     rasters_to_mosaic = []
     for rasfile in os.listdir(output_bool_dir):
         if rasfile.endswith('.tif') and "extent" in rasfile:
@@ -229,18 +225,13 @@
     logging.info("Building raster mosaic: " + output_mosiac_raster)
     logging.info("Using " + str(threads) + " threads for parallizing")
     print("Note: This step can take a number of hours if processing 100s of hucs")
-<<<<<<< HEAD
-    gdal.Translate(output_mosiac_raster, vrt, xRes = 10, yRes = -10, 
-                   creationOptions = ['COMPRESS=LZW','TILED=YES','PREDICTOR=2','NUM_THREADS='+str(threads)])
-=======
     gdal.Translate(
         output_mosiac_raster,
         vrt,
         xRes=10,
         yRes=-10,
-        creationOptions=['COMPRESS=LZW', 'TILED=YES', 'PREDICTOR=2'],
-    )
->>>>>>> 4452be67
+        creationOptions=['COMPRESS=LZW', 'TILED=YES', 'PREDICTOR=2','NUM_THREADS='+str(threads)],
+    )
     vrt = None
 
 
