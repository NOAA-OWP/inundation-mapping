--- conflicted
+++ resolved
@@ -33,13 +33,8 @@
     HydroID for wet), polygons depicting extent, and depth rasters. The function requires a flow file
     organized by NWM feature_id and discharge in cms. "feature_id" and "discharge" columns MUST be present
     in the flow file. This function also calls the catchment_boundary_errors function from
-<<<<<<< HEAD
-    identify_catchment_boundary.py to output a geopackage linefile of the areas of the produced final 
-    inundation that are impacted by catchment boundary errors.
-=======
     identify_catchment_boundary.py to identify where in the produced final inundation map is impacted by
     catchment boundary issues and to output a geopackage of linefiles identifying these locations.
->>>>>>> 1d703c46
 
     Args:
         hydrofabric_dir (str):    Path to hydrofabric directory where FIM outputs were written by
