#!/usr/bin/env python3

import json
import os
import re
import shutil
import sys

import pandas as pd
from inundate_gms import Inundate_gms
from inundation import inundate
from mosaic_inundation import Mosaic_inundation
from tools_shared_functions import compute_contingency_stats_from_rasters
from tools_shared_variables import (
    AHPS_BENCHMARK_CATEGORIES,
    INPUTS_DIR,
    MAGNITUDE_DICT,
    OUTPUTS_DIR,
    PREVIOUS_FIM_DIR,
    TEST_CASES_DIR,
    elev_raster_ndv,
)

from utils.shared_functions import FIM_Helpers as fh

<<<<<<< HEAD
=======

class benchmark(object):
>>>>>>> 090a44ab

class benchmark(object):
    AHPS_BENCHMARK_CATEGORIES = AHPS_BENCHMARK_CATEGORIES
    MAGNITUDE_DICT = MAGNITUDE_DICT

    def __init__(self, category):
        """Class that handles benchmark data.

        Parameters
        ----------
        category : str
            Category of the benchmark site. Should be one of ['ble', 'ifc', 'nws', 'usgs', 'ras2fim'].
        """

        self.category = category.lower()
        assert category in list(
            self.MAGNITUDE_DICT.keys()
        ), f"Category must be one of {list(self.MAGNITUDE_DICT.keys())}"
        self.validation_data = os.path.join(
            TEST_CASES_DIR, f'{self.category}_test_cases', f'validation_data_{self.category}'
        )
        self.is_ahps = True if self.category in self.AHPS_BENCHMARK_CATEGORIES else False

    def magnitudes(self):
        '''Returns the magnitudes associated with the benchmark category.'''
        return self.MAGNITUDE_DICT[self.category]

    def huc_data(self):
        '''Returns a dict of HUC8, magnitudes, and sites.'''
        huc_mags = {}
        for huc in os.listdir(self.validation_data):
            if not re.match('\d{8}', huc):
                continue
            huc_mags[huc] = self.data(huc)
        return huc_mags

    def data(self, huc):
        '''Returns a dict of magnitudes and sites for a given huc. Sites will be AHPS lids for
        AHPS sites and empty strings for non-AHPS sites.
        '''
        huc_dir = os.path.join(self.validation_data, huc)
        if not os.path.isdir(huc_dir):
            return {}
        if self.is_ahps:
            lids = os.listdir(huc_dir)

            mag_dict = {}
            for lid in lids:
                lid_dir = os.path.join(huc_dir, lid)
                for mag in [file for file in os.listdir(lid_dir) if file in self.magnitudes()]:
                    if mag in mag_dict:
                        mag_dict[mag].append(lid)
                    else:
                        mag_dict[mag] = [lid]
            return mag_dict
        else:
            mags = list(os.listdir(huc_dir))
            return {mag: [''] for mag in mags}


class test_case(benchmark):
    def __init__(self, test_id, version, archive=True):
        """Class that handles test cases, specifically running the alpha test.

        Parameters
        ----------
        test_id : str
            ID of the test case in huc8_category format, e.g. `12090201_ble`.
        version : str
            Version of FIM to which this test_case belongs. This should correspond to the fim directory
            name in either `/data/previous_fim/` or `/outputs/`.
        archive : bool
            If true, this test case outputs will be placed into the `official_versions` folder
            and the FIM model will be read from the `/data/previous_fim` folder.
            If false, it will be saved to the `testing_versions/` folder and the FIM model
            will be read from the `/outputs/` folder.

        """
        self.test_id = test_id
        self.huc, self.benchmark_cat = test_id.split('_')
        super().__init__(self.benchmark_cat)
        self.version = version
        self.archive = archive
        # FIM run directory path - uses HUC 6 for FIM 1 & 2
        self.fim_dir = os.path.join(
            PREVIOUS_FIM_DIR if archive else OUTPUTS_DIR,
            self.version,
            self.huc if not re.search('^fim_[1,2]', version, re.IGNORECASE) else self.huc[:6],
        )
        # Test case directory path
        self.dir = os.path.join(
            TEST_CASES_DIR,
            f'{self.benchmark_cat}_test_cases',
            test_id,
            'official_versions' if archive else 'testing_versions',
            version,
        )
        if not os.path.exists(self.dir):
            os.makedirs(self.dir)
        # Benchmark data path
        self.benchmark_dir = os.path.join(self.validation_data, self.huc)

        # Create list of shapefile paths to use as exclusion areas.
        self.mask_dict = {
            'levees': {
                'path': '/data/inputs/nld_vectors/Levee_protected_areas.gpkg',
                'buffer': None,
                'operation': 'exclude',
            },
            'waterbodies': {
                'path': '/data/inputs/nwm_hydrofabric/nwm_lakes.gpkg',
                'buffer': None,
                'operation': 'exclude',
            },
        }

    @classmethod
    def list_all_test_cases(cls, version, archive, benchmark_categories=[]):
        """Returns a complete list of all benchmark category test cases as classes.

        Parameters
        ----------
        version : str
            Version of FIM to which this test_case belongs. This should correspond to the fim directory
            name in either `/data/previous_fim/` or `/outputs/`.
        archive : bool
            If true, this test case outputs will be placed into the `official_versions` folder
            and the FIM model will be read from the `/data/previous_fim` folder.
            If false, it will be saved to the `testing_versions/` folder and the FIM model
            will be read from the `/outputs/` folder.
        """
        if not benchmark_categories:
            benchmark_categories = list(cls.MAGNITUDE_DICT.keys())

        test_case_list = []
        for bench_cat in benchmark_categories:
            benchmark_class = benchmark(bench_cat)
            benchmark_data = benchmark_class.huc_data()

            for huc in benchmark_data.keys():
                test_case_list.append(cls(f'{huc}_{bench_cat}', version, archive))

        return test_case_list

    def alpha_test(
        self,
        calibrated=False,
        model='',
        mask_type='huc',
        inclusion_area='',
        inclusion_area_buffer=0,
        overwrite=True,
        verbose=False,
        gms_workers=1,
    ):
        '''Compares a FIM directory with benchmark data from a variety of sources.

        Parameters
        ----------
        calibrated : bool
            Whether or not this FIM version is calibrated.
        model : str
            MS or FR extent of the model. This value will be written to the eval_metadata.json.
        mask_type : str
            Mask type to feed into inundation.py.
        inclusion_area : int
            Area to include in agreement analysis.
        inclusion_area_buffer : int
            Buffer distance in meters to include outside of the model's domain.
        overwrite : bool
            If True, overwites pre-existing test cases within the test_cases directory.
        verbose : bool
            If True, prints out all pertinent data.
        gms_workers : int
            Number of worker processes assigned to GMS processing.
        '''

        try:
            if not overwrite and os.path.isdir(self.dir):
                print(
                    f"Metrics for {self.dir} already exist. Use overwrite flag (-o) to overwrite metrics."
                )
                return

            fh.vprint(f"Starting alpha test for {self.dir}", verbose)

            self.stats_modes_list = ['total_area']

            # Create paths to fim_run outputs for use in inundate()
            if model != 'GMS':
                self.rem = os.path.join(self.fim_dir, 'rem_zeroed_masked.tif')
                if not os.path.exists(self.rem):
                    self.rem = os.path.join(self.fim_dir, 'rem_clipped_zeroed_masked.tif')
                self.catchments = os.path.join(
                    self.fim_dir, 'gw_catchments_reaches_filtered_addedAttributes.tif'
                )
                if not os.path.exists(self.catchments):
                    self.catchments = os.path.join(
                        self.fim_dir, 'gw_catchments_reaches_clipped_addedAttributes.tif'
                    )
                self.mask_type = mask_type
                if mask_type == 'huc':
                    self.catchment_poly = ''
                else:
                    self.catchment_poly = os.path.join(
                        self.fim_dir,
                        'gw_catchments_reaches_filtered_addedAttributes_crosswalked.gpkg',
                    )
                self.hydro_table = os.path.join(self.fim_dir, 'hydroTable.csv')

            # Map necessary inputs for inundate().
            self.hucs, self.hucs_layerName = (
                os.path.join(INPUTS_DIR, 'wbd', 'WBD_National.gpkg'),
                'WBDHU8',
            )

            if inclusion_area != '':
                inclusion_area_name = os.path.split(inclusion_area)[1].split('.')[
                    0
                ]  # Get layer name
                self.mask_dict.update(
                    {
                        inclusion_area_name: {
                            'path': inclusion_area,
                            'buffer': int(inclusion_area_buffer),
                            'operation': 'include',
                        }
                    }
                )
                # Append the concatenated inclusion_area_name and buffer.
                if inclusion_area_buffer == None:
                    inclusion_area_buffer = 0
                self.stats_modes_list.append(
                    inclusion_area_name + '_b' + str(inclusion_area_buffer) + 'm'
                )

            # Delete the directory if it exists
            if os.path.exists(self.dir):
                shutil.rmtree(self.dir)
            os.mkdir(self.dir)

            # Get the magnitudes and lids for the current huc and loop through them
            validation_data = self.data(self.huc)
            for magnitude in validation_data:
                for instance in validation_data[
                    magnitude
                ]:  # instance will be the lid for AHPS sites and '' for other sites
                    # For each site, inundate the REM and compute aggreement raster with stats
                    self._inundate_and_compute(
                        magnitude, instance, model=model, verbose=verbose, gms_workers=gms_workers
                    )

                # Clean up 'total_area' outputs from AHPS sites
                if self.is_ahps:
                    self.clean_ahps_outputs(os.path.join(self.dir, magnitude))

            # Write out evaluation meta-data
            self.write_metadata(calibrated, model)

        except KeyboardInterrupt:
            print("Program aborted via keyboard interrupt")
            sys.exit(1)
        except Exception as ex:
            print(ex)
            sys.exit(1)

    def _inundate_and_compute(
        self, magnitude, lid, compute_only=False, model='', verbose=False, gms_workers=1
    ):
        '''Method for inundating and computing contingency rasters as part of the alpha_test.
        Used by both the alpha_test() and composite() methods.

         Parameters
         ----------
         magnitude : str
             Magnitude of the current benchmark site.
         lid : str
             lid of the current benchmark site. For non-AHPS sites, this should be an empty string ('').
         compute_only : bool
             If true, skips inundation and only computes contingency stats.
        '''
        # Output files
        fh.vprint("Creating output files", verbose)

        test_case_out_dir = os.path.join(self.dir, magnitude)
        inundation_prefix = lid + '_' if lid else ''
        inundation_path = os.path.join(
            test_case_out_dir, f'{inundation_prefix}inundation_extent.tif'
        )
        predicted_raster_path = inundation_path.replace('.tif', f'_{self.huc}.tif')
        agreement_raster = os.path.join(
            test_case_out_dir, (f'ahps_{lid}' if lid else '') + 'total_area_agreement.tif'
        )
        stats_json = os.path.join(test_case_out_dir, 'stats.json')
        stats_csv = os.path.join(test_case_out_dir, 'stats.csv')

        # Create directory
        if not os.path.isdir(test_case_out_dir):
            os.mkdir(test_case_out_dir)

        # Benchmark raster and flow files
        benchmark_rast = (
            f'ahps_{lid}' if lid else self.benchmark_cat
        ) + f'_huc_{self.huc}_extent_{magnitude}.tif'
        benchmark_rast = os.path.join(self.benchmark_dir, lid, magnitude, benchmark_rast)
        benchmark_flows = benchmark_rast.replace(
            f'_extent_{magnitude}.tif', f'_flows_{magnitude}.csv'
        )
        mask_dict_indiv = self.mask_dict.copy()
        if self.is_ahps:  # add domain shapefile to mask for AHPS sites
            domain = os.path.join(self.benchmark_dir, lid, f'{lid}_domain.shp')
            mask_dict_indiv.update({lid: {'path': domain, 'buffer': None, 'operation': 'include'}})
        # Check to make sure all relevant files exist
        if (
            not os.path.isfile(benchmark_rast)
            or not os.path.isfile(benchmark_flows)
            or (self.is_ahps and not os.path.isfile(domain))
        ):
            return -1

        # Inundate REM
        if not compute_only:  # composite alpha tests don't need to be inundated
            if model == 'GMS':
                fh.vprint("Begin FIM4 Inundation", verbose)
                map_file = Inundate_gms(
                    hydrofabric_dir=os.path.dirname(self.fim_dir),
                    forecast=benchmark_flows,
                    num_workers=gms_workers,
                    hucs=self.huc,
                    inundation_raster=predicted_raster_path,
                    inundation_polygon=None,
                    depths_raster=None,
                    verbose=verbose,
                    log_file=None,
                    output_fileNames=None,
                )
                # if (len(map_file) > 0):
                fh.vprint("Begin FIM4 Mosaic", verbose)
                Mosaic_inundation(
                    map_file,
                    mosaic_attribute='inundation_rasters',
                    mosaic_output=predicted_raster_path,
                    mask=os.path.join(self.fim_dir, 'wbd.gpkg'),
                    unit_attribute_name='huc8',
                    nodata=elev_raster_ndv,
                    workers=1,
                    remove_inputs=True,
                    subset=None,
                    verbose=verbose,
                )
            # FIM v3 and before
            else:
                fh.vprint("Begin FIM v3 (or earlier) Inundation", verbose)
<<<<<<< HEAD
                inundate_result = inundate(
                    self.rem,
                    self.catchments,
                    self.catchment_poly,
                    self.hydro_table,
                    benchmark_flows,
                    self.mask_type,
                    hucs=self.hucs,
                    hucs_layerName=self.hucs_layerName,
                    subset_hucs=self.huc,
                    num_workers=1,
                    aggregate=False,
                    inundation_raster=inundation_path,
                    inundation_polygon=None,
                    depths=None,
                    out_raster_profile=None,
                    out_vector_profile=None,
                    quiet=True,
                )
=======
                inundate_result = inundate(self.rem,
                                           self.catchments,
                                           self.catchment_poly,
                                           self.hydro_table,
                                           benchmark_flows,
                                           self.mask_type,
                                           hucs=self.hucs,
                                           hucs_layerName=self.hucs_layerName,
                                           subset_hucs=self.huc,
                                           num_workers=1,
                                           aggregate=False,
                                           inundation_raster=inundation_path,
                                           inundation_polygon=None,
                                           depths=None,out_raster_profile=None,
                                           out_vector_profile=None,
                                           quiet=True)
>>>>>>> 090a44ab
                if inundate_result != 0:
                    return inundate_result

        # Create contingency rasters and stats
        fh.vprint("Begin creating contingency rasters and stats", verbose)
        if os.path.isfile(predicted_raster_path):
<<<<<<< HEAD
            compute_contingency_stats_from_rasters(
                predicted_raster_path,
                benchmark_rast,
                agreement_raster,
                stats_csv=stats_csv,
                stats_json=stats_json,
                mask_values=[],
                stats_modes_list=self.stats_modes_list,
                test_id=self.test_id,
                mask_dict=mask_dict_indiv,
            )
=======
            compute_contingency_stats_from_rasters(predicted_raster_path,
                                                   benchmark_rast,
                                                   agreement_raster,
                                                   stats_csv=stats_csv,
                                                   stats_json=stats_json,
                                                   mask_dict=mask_dict_indiv)
>>>>>>> 090a44ab
        return

    @classmethod
    def run_alpha_test(
        cls,
        version,
        test_id,
        magnitude,
        calibrated,
        model,
        archive_results=False,
        mask_type='huc',
        inclusion_area='',
        inclusion_area_buffer=0,
        light_run=False,
        overwrite=True,
        verbose=False,
        gms_workers=1,
    ):
        '''Class method for instantiating the test_case class and running alpha_test directly'''

        alpha_class = cls(test_id, version, archive_results)
        alpha_class.alpha_test(
            calibrated,
            model,
            mask_type,
            inclusion_area,
            inclusion_area_buffer,
            overwrite,
            verbose,
            gms_workers,
        )

    def composite(self, version_2, calibrated=False, overwrite=True, verbose=False):
        '''Class method for compositing MS and FR inundation and creating an agreement raster with stats

        Parameters
        ----------
        version_2 : str
            Version with which to composite.
        calibrated : bool
            Whether or not this FIM version is calibrated.
        overwrite : bool
            If True, overwites pre-existing test cases within the test_cases directory.
        '''

        if re.match(r'(.*)(_ms|_fr)', self.version):
            composite_version_name = re.sub(r'(.*)(_ms|_fr)', r'\1_comp', self.version, count=1)
        else:
            composite_version_name = re.sub(r'(.*)(_ms|_fr)', r'\1_comp', version_2, count=1)

        fh.vprint(f"Begin composite for version : {composite_version_name}", verbose)

        composite_test_case = test_case(self.test_id, composite_version_name, self.archive)
        input_test_case_2 = test_case(self.test_id, version_2, self.archive)
        composite_test_case.stats_modes_list = ['total_area']

        if not overwrite and os.path.isdir(composite_test_case.dir):
            return

        # Delete the directory if it exists
        if os.path.exists(composite_test_case.dir):
            shutil.rmtree(composite_test_case.dir)

        validation_data = composite_test_case.data(composite_test_case.huc)
        for magnitude in validation_data:
            for instance in validation_data[
                magnitude
            ]:  # instance will be the lid for AHPS sites and '' for other sites (ble/ifc/ras2fim)
                inundation_prefix = instance + '_' if instance else ''

                input_inundation = os.path.join(
                    self.dir, magnitude, f'{inundation_prefix}inundation_extent_{self.huc}.tif'
                )
                input_inundation_2 = os.path.join(
                    input_test_case_2.dir,
                    magnitude,
                    f'{inundation_prefix}inundation_extent_{input_test_case_2.huc}.tif',
                )
                output_inundation = os.path.join(
                    composite_test_case.dir, magnitude, f'{inundation_prefix}inundation_extent.tif'
                )

                if os.path.isfile(input_inundation) and os.path.isfile(input_inundation_2):
                    inundation_map_file = pd.DataFrame(
                        {
                            'huc8': [composite_test_case.huc] * 2,
                            'branchID': [None] * 2,
                            'inundation_rasters': [input_inundation, input_inundation_2],
                            'depths_rasters': [None] * 2,
                            'inundation_polygons': [None] * 2,
                        }
                    )
                    os.makedirs(os.path.dirname(output_inundation), exist_ok=True)

                    fh.vprint(
                        f"Begin mosaic inundation for version : {composite_version_name}", verbose
                    )
                    Mosaic_inundation(
                        inundation_map_file,
                        mosaic_attribute='inundation_rasters',
                        mosaic_output=output_inundation,
                        mask=None,
                        unit_attribute_name='huc8',
                        nodata=elev_raster_ndv,
                        workers=1,
                        remove_inputs=False,
                        subset=None,
                        verbose=False,
                    )
                    composite_test_case._inundate_and_compute(
                        magnitude, instance, compute_only=True
                    )

                elif os.path.isfile(input_inundation) or os.path.isfile(input_inundation_2):
                    # If only one model (MS or FR) has inundation, simply copy over all files as the composite
                    single_test_case = (
                        self if os.path.isfile(input_inundation) else input_test_case_2
                    )
                    shutil.copytree(
                        single_test_case.dir,
                        re.sub(r'(.*)(_ms|_fr)', r'\1_comp', single_test_case.dir, count=1),
                    )
                    composite_test_case.write_metadata(calibrated, 'COMP')
                    return

            # Clean up 'total_area' outputs from AHPS sites
            if composite_test_case.is_ahps:
                composite_test_case.clean_ahps_outputs(
                    os.path.join(composite_test_case.dir, magnitude)
                )

        composite_test_case.write_metadata(calibrated, 'COMP')

    def write_metadata(self, calibrated, model):
        '''Writes metadata files for a test_case directory.'''
        with open(os.path.join(self.dir, 'eval_metadata.json'), 'w') as meta:
            eval_meta = {'calibrated': calibrated, 'model': model}
            meta.write(json.dumps(eval_meta, indent=2))

    def clean_ahps_outputs(self, magnitude_directory):
        '''Cleans up `total_area` files from an input AHPS magnitude directory.'''
        output_file_list = [
            os.path.join(magnitude_directory, of) for of in os.listdir(magnitude_directory)
        ]
        for output_file in output_file_list:
            if "total_area" in output_file:
                os.remove(output_file)

    def get_current_agreements(self):
        '''Returns a list of all agreement rasters currently existing for the test_case.'''
        agreement_list = []
        for mag in os.listdir(self.dir):
            mag_dir = os.path.join(self.dir, mag)
            if not os.path.isdir(mag_dir):
                continue

            for f in os.listdir(mag_dir):
                if 'agreement.tif' in f:
                    agreement_list.append(os.path.join(mag_dir, f))
        return agreement_list<|MERGE_RESOLUTION|>--- conflicted
+++ resolved
@@ -23,11 +23,6 @@
 
 from utils.shared_functions import FIM_Helpers as fh
 
-<<<<<<< HEAD
-=======
-
-class benchmark(object):
->>>>>>> 090a44ab
 
 class benchmark(object):
     AHPS_BENCHMARK_CATEGORIES = AHPS_BENCHMARK_CATEGORIES
@@ -381,7 +376,6 @@
             # FIM v3 and before
             else:
                 fh.vprint("Begin FIM v3 (or earlier) Inundation", verbose)
-<<<<<<< HEAD
                 inundate_result = inundate(
                     self.rem,
                     self.catchments,
@@ -401,50 +395,20 @@
                     out_vector_profile=None,
                     quiet=True,
                 )
-=======
-                inundate_result = inundate(self.rem,
-                                           self.catchments,
-                                           self.catchment_poly,
-                                           self.hydro_table,
-                                           benchmark_flows,
-                                           self.mask_type,
-                                           hucs=self.hucs,
-                                           hucs_layerName=self.hucs_layerName,
-                                           subset_hucs=self.huc,
-                                           num_workers=1,
-                                           aggregate=False,
-                                           inundation_raster=inundation_path,
-                                           inundation_polygon=None,
-                                           depths=None,out_raster_profile=None,
-                                           out_vector_profile=None,
-                                           quiet=True)
->>>>>>> 090a44ab
                 if inundate_result != 0:
                     return inundate_result
 
         # Create contingency rasters and stats
         fh.vprint("Begin creating contingency rasters and stats", verbose)
         if os.path.isfile(predicted_raster_path):
-<<<<<<< HEAD
             compute_contingency_stats_from_rasters(
                 predicted_raster_path,
                 benchmark_rast,
                 agreement_raster,
                 stats_csv=stats_csv,
                 stats_json=stats_json,
-                mask_values=[],
-                stats_modes_list=self.stats_modes_list,
-                test_id=self.test_id,
                 mask_dict=mask_dict_indiv,
             )
-=======
-            compute_contingency_stats_from_rasters(predicted_raster_path,
-                                                   benchmark_rast,
-                                                   agreement_raster,
-                                                   stats_csv=stats_csv,
-                                                   stats_json=stats_json,
-                                                   mask_dict=mask_dict_indiv)
->>>>>>> 090a44ab
         return
 
     @classmethod
