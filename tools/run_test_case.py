--- conflicted
+++ resolved
@@ -6,24 +6,10 @@
 import shutil
 import sys
 
-<<<<<<< HEAD
 import pandas as pd
-from inundate_gms import Inundate_gms
+from inundate_mosaic_wrapper import produce_mosaicked_inundation
 from inundation import inundate
 from mosaic_inundation import Mosaic_inundation
-=======
-from tools_shared_variables import (
-    TEST_CASES_DIR,
-    INPUTS_DIR,
-    PREVIOUS_FIM_DIR,
-    OUTPUTS_DIR,
-    AHPS_BENCHMARK_CATEGORIES,
-    MAGNITUDE_DICT,
-    elev_raster_ndv,
-)
-from inundation import inundate
-from inundate_mosaic_wrapper import produce_mosaicked_inundation
->>>>>>> 24f763ea
 from tools_shared_functions import compute_contingency_stats_from_rasters
 from tools_shared_variables import (
     AHPS_BENCHMARK_CATEGORIES,
@@ -56,19 +42,9 @@
             self.MAGNITUDE_DICT.keys()
         ), f"Category must be one of {list(self.MAGNITUDE_DICT.keys())}"
         self.validation_data = os.path.join(
-<<<<<<< HEAD
-            TEST_CASES_DIR, f'{self.category}_test_cases', f'validation_data_{self.category}'
+            TEST_CASES_DIR, f"{self.category}_test_cases", f"validation_data_{self.category}"
         )
         self.is_ahps = True if self.category in self.AHPS_BENCHMARK_CATEGORIES else False
-=======
-            TEST_CASES_DIR,
-            f"{self.category}_test_cases",
-            f"validation_data_{self.category}",
-        )
-        self.is_ahps = (
-            True if self.category in self.AHPS_BENCHMARK_CATEGORIES else False
-        )
->>>>>>> 24f763ea
 
     def magnitudes(self):
         """Returns the magnitudes associated with the benchmark category."""
@@ -78,25 +54,15 @@
         """Returns a dict of HUC8, magnitudes, and sites."""
         huc_mags = {}
         for huc in os.listdir(self.validation_data):
-<<<<<<< HEAD
-            if not re.match(r'\d{8}', huc):
-=======
-            if not re.match("\d{8}", huc):
->>>>>>> 24f763ea
+            if not re.match(r"\d{8}", huc):
                 continue
             huc_mags[huc] = self.data(huc)
         return huc_mags
 
     def data(self, huc):
-<<<<<<< HEAD
-        '''Returns a dict of magnitudes and sites for a given huc. Sites will be AHPS lids for
-        AHPS sites and empty strings for non-AHPS sites.
-        '''
-=======
         """Returns a dict of magnitudes and sites for a given huc. Sites will be AHPS lids for
         AHPS sites and empty strings for non-AHPS sites.
         """
->>>>>>> 24f763ea
         huc_dir = os.path.join(self.validation_data, huc)
         if not os.path.isdir(huc_dir):
             return {}
@@ -106,9 +72,7 @@
             mag_dict = {}
             for lid in lids:
                 lid_dir = os.path.join(huc_dir, lid)
-                for mag in [
-                    file for file in os.listdir(lid_dir) if file in self.magnitudes()
-                ]:
+                for mag in [file for file in os.listdir(lid_dir) if file in self.magnitudes()]:
                     if mag in mag_dict:
                         mag_dict[mag].append(lid)
                     else:
@@ -116,17 +80,10 @@
             return mag_dict
         else:
             mags = list(os.listdir(huc_dir))
-<<<<<<< HEAD
-            return {mag: [''] for mag in mags}
+            return {mag: [""] for mag in mags}
 
 
 class Test_Case(benchmark):
-=======
-            return {mag: [""] for mag in mags}
-
-
-class test_case(benchmark):
->>>>>>> 24f763ea
     def __init__(self, test_id, version, archive=True):
         """Class that handles test cases, specifically running the alpha test.
 
@@ -135,7 +92,7 @@
         test_id : str
             ID of the test case in huc8_category format, e.g. `12090201_ble`.
         version : str
-            Version of FIM to which this test_case belongs. This should correspond to the fim directory
+            Version of FIM to which this Test_Case belongs. This should correspond to the fim directory
             name in either `/data/previous_fim/` or `/outputs/`.
         archive : bool
             If true, this test case outputs will be placed into the `official_versions` folder
@@ -153,26 +110,14 @@
         self.fim_dir = os.path.join(
             PREVIOUS_FIM_DIR if archive else OUTPUTS_DIR,
             self.version,
-<<<<<<< HEAD
-            self.huc if not re.search('^fim_[1,2]', version, re.IGNORECASE) else self.huc[:6],
-=======
-            self.huc
-            if not re.search("^fim_[1,2]", version, re.IGNORECASE)
-            else self.huc[:6],
->>>>>>> 24f763ea
+            self.huc if not re.search("^fim_[1,2]", version, re.IGNORECASE) else self.huc[:6],
         )
         # Test case directory path
         self.dir = os.path.join(
             TEST_CASES_DIR,
-<<<<<<< HEAD
-            f'{self.benchmark_cat}_test_cases',
-            test_id,
-            'official_versions' if archive else 'testing_versions',
-=======
             f"{self.benchmark_cat}_test_cases",
             test_id,
             "official_versions" if archive else "testing_versions",
->>>>>>> 24f763ea
             version,
         )
         if not os.path.exists(self.dir):
@@ -182,17 +127,6 @@
 
         # Create list of shapefile paths to use as exclusion areas.
         self.mask_dict = {
-<<<<<<< HEAD
-            'levees': {
-                'path': '/data/inputs/nld_vectors/Levee_protected_areas.gpkg',
-                'buffer': None,
-                'operation': 'exclude',
-            },
-            'waterbodies': {
-                'path': '/data/inputs/nwm_hydrofabric/nwm_lakes.gpkg',
-                'buffer': None,
-                'operation': 'exclude',
-=======
             "levees": {
                 "path": "/data/inputs/nld_vectors/Levee_protected_areas.gpkg",
                 "buffer": None,
@@ -202,7 +136,6 @@
                 "path": "/data/inputs/nwm_hydrofabric/nwm_lakes.gpkg",
                 "buffer": None,
                 "operation": "exclude",
->>>>>>> 24f763ea
             },
         }
 
@@ -237,25 +170,15 @@
     def alpha_test(
         self,
         calibrated=False,
-<<<<<<< HEAD
-        model='',
-        mask_type='huc',
-        inclusion_area='',
-=======
         model="",
         mask_type="huc",
         inclusion_area="",
->>>>>>> 24f763ea
         inclusion_area_buffer=0,
         overwrite=True,
         verbose=False,
         gms_workers=1,
     ):
-<<<<<<< HEAD
-        '''Compares a FIM directory with benchmark data from a variety of sources.
-=======
         """Compares a FIM directory with benchmark data from a variety of sources.
->>>>>>> 24f763ea
 
         Parameters
         ----------
@@ -275,105 +198,56 @@
             If True, prints out all pertinent data.
         gms_workers : int
             Number of worker processes assigned to GMS processing.
-<<<<<<< HEAD
-        '''
-=======
-        """
->>>>>>> 24f763ea
+        """
 
         try:
             if not overwrite and os.path.isdir(self.dir):
-                print(
-                    f"Metrics for {self.dir} already exist. Use overwrite flag (-o) to overwrite metrics."
-                )
+                print(f"Metrics for {self.dir} already exist. Use overwrite flag (-o) to overwrite metrics.")
                 return
 
             fh.vprint(f"Starting alpha test for {self.dir}", verbose)
 
-<<<<<<< HEAD
-            self.stats_modes_list = ['total_area']
-=======
             self.stats_modes_list = ["total_area"]
->>>>>>> 24f763ea
 
             # Create paths to fim_run outputs for use in inundate()
             if model != "GMS":
                 self.rem = os.path.join(self.fim_dir, "rem_zeroed_masked.tif")
                 if not os.path.exists(self.rem):
-<<<<<<< HEAD
-                    self.rem = os.path.join(self.fim_dir, 'rem_clipped_zeroed_masked.tif')
+                    self.rem = os.path.join(self.fim_dir, "rem_clipped_zeroed_masked.tif")
                 self.catchments = os.path.join(
-                    self.fim_dir, 'gw_catchments_reaches_filtered_addedAttributes.tif'
+                    self.fim_dir, "gw_catchments_reaches_filtered_addedAttributes.tif"
                 )
                 if not os.path.exists(self.catchments):
                     self.catchments = os.path.join(
-                        self.fim_dir, 'gw_catchments_reaches_clipped_addedAttributes.tif'
-=======
-                    self.rem = os.path.join(
-                        self.fim_dir, "rem_clipped_zeroed_masked.tif"
-                    )
-                self.catchments = os.path.join(
-                    self.fim_dir, "gw_catchments_reaches_filtered_addedAttributes.tif"
-                )
-                if not os.path.exists(self.catchments):
-                    self.catchments = os.path.join(
-                        self.fim_dir,
-                        "gw_catchments_reaches_clipped_addedAttributes.tif",
->>>>>>> 24f763ea
+                        self.fim_dir, "gw_catchments_reaches_clipped_addedAttributes.tif"
                     )
                 self.mask_type = mask_type
                 if mask_type == "huc":
                     self.catchment_poly = ""
                 else:
                     self.catchment_poly = os.path.join(
-<<<<<<< HEAD
-                        self.fim_dir, 'gw_catchments_reaches_filtered_addedAttributes_crosswalked.gpkg'
-                    )
-                self.hydro_table = os.path.join(self.fim_dir, 'hydroTable.csv')
-
-            # Map necessary inputs for inundate().
-            self.hucs, self.hucs_layerName = (os.path.join(INPUTS_DIR, 'wbd', 'WBD_National.gpkg'), 'WBDHU8')
-
-            if inclusion_area != '':
-                inclusion_area_name = os.path.split(inclusion_area)[1].split('.')[0]  # Get layer name
-                self.mask_dict.update(
-                    {
-                        inclusion_area_name: {
-                            'path': inclusion_area,
-                            'buffer': int(inclusion_area_buffer),
-                            'operation': 'include',
-=======
-                        self.fim_dir,
-                        "gw_catchments_reaches_filtered_addedAttributes_crosswalked.gpkg",
+                        self.fim_dir, "gw_catchments_reaches_filtered_addedAttributes_crosswalked.gpkg"
                     )
                 self.hydro_table = os.path.join(self.fim_dir, "hydroTable.csv")
 
             # Map necessary inputs for inundate().
-            self.hucs, self.hucs_layerName = (
-                os.path.join(INPUTS_DIR, "wbd", "WBD_National.gpkg"),
-                "WBDHU8",
-            )
+            self.hucs, self.hucs_layerName = (os.path.join(INPUTS_DIR, "wbd", "WBD_National.gpkg"), "WBDHU8")
 
             if inclusion_area != "":
-                inclusion_area_name = os.path.split(inclusion_area)[1].split(".")[
-                    0
-                ]  # Get layer name
+                inclusion_area_name = os.path.split(inclusion_area)[1].split(".")[0]  # Get layer name
                 self.mask_dict.update(
                     {
                         inclusion_area_name: {
                             "path": inclusion_area,
                             "buffer": int(inclusion_area_buffer),
                             "operation": "include",
->>>>>>> 24f763ea
                         }
                     }
                 )
                 # Append the concatenated inclusion_area_name and buffer.
                 if inclusion_area_buffer is None:
                     inclusion_area_buffer = 0
-                self.stats_modes_list.append(
-                    inclusion_area_name + "_b" + str(inclusion_area_buffer) + "m"
-                )
+                self.stats_modes_list.append(inclusion_area_name + "_b" + str(inclusion_area_buffer) + "m")
 
             # Delete the directory if it exists
             if os.path.exists(self.dir):
@@ -388,15 +262,7 @@
                 ]:  # instance will be the lid for AHPS sites and '' for other sites
                     # For each site, inundate the REM and compute aggreement raster with stats
                     self._inundate_and_compute(
-<<<<<<< HEAD
                         magnitude, instance, model=model, verbose=verbose, gms_workers=gms_workers
-=======
-                        magnitude,
-                        instance,
-                        model=model,
-                        verbose=verbose,
-                        gms_workers=gms_workers,
->>>>>>> 24f763ea
                     )
 
                 # Clean up 'total_area' outputs from AHPS sites
@@ -414,15 +280,9 @@
             sys.exit(1)
 
     def _inundate_and_compute(
-<<<<<<< HEAD
-        self, magnitude, lid, compute_only=False, model='', verbose=False, gms_workers=1
-    ):
-        '''Method for inundating and computing contingency rasters as part of the alpha_test.
-=======
         self, magnitude, lid, compute_only=False, model="", verbose=False, gms_workers=1
     ):
         """Method for inundating and computing contingency rasters as part of the alpha_test.
->>>>>>> 24f763ea
         Used by both the alpha_test() and composite() methods.
 
          Parameters
@@ -433,37 +293,19 @@
              lid of the current benchmark site. For non-AHPS sites, this should be an empty string ('').
          compute_only : bool
              If true, skips inundation and only computes contingency stats.
-<<<<<<< HEAD
-        '''
-=======
-        """
->>>>>>> 24f763ea
+        """
         # Output files
         fh.vprint("Creating output files", verbose)
 
         test_case_out_dir = os.path.join(self.dir, magnitude)
-<<<<<<< HEAD
-        inundation_prefix = lid + '_' if lid else ''
-        inundation_path = os.path.join(test_case_out_dir, f'{inundation_prefix}inundation_extent.tif')
-        predicted_raster_path = inundation_path.replace('.tif', f'_{self.huc}.tif')
-        agreement_raster = os.path.join(
-            test_case_out_dir, (f'ahps_{lid}' if lid else '') + 'total_area_agreement.tif'
-        )
-        stats_json = os.path.join(test_case_out_dir, 'stats.json')
-        stats_csv = os.path.join(test_case_out_dir, 'stats.csv')
-=======
         inundation_prefix = lid + "_" if lid else ""
-        inundation_path = os.path.join(
-            test_case_out_dir, f"{inundation_prefix}inundation_extent.tif"
-        )
+        inundation_path = os.path.join(test_case_out_dir, f"{inundation_prefix}inundation_extent.tif")
         predicted_raster_path = inundation_path.replace(".tif", f"_{self.huc}.tif")
         agreement_raster = os.path.join(
-            test_case_out_dir,
-            (f"ahps_{lid}" if lid else "") + "total_area_agreement.tif",
+            test_case_out_dir, (f"ahps_{lid}" if lid else "") + "total_area_agreement.tif"
         )
         stats_json = os.path.join(test_case_out_dir, "stats.json")
         stats_csv = os.path.join(test_case_out_dir, "stats.csv")
->>>>>>> 24f763ea
 
         # Create directory
         if not os.path.isdir(test_case_out_dir):
@@ -471,31 +313,14 @@
 
         # Benchmark raster and flow files
         benchmark_rast = (
-<<<<<<< HEAD
-            f'ahps_{lid}' if lid else self.benchmark_cat
-        ) + f'_huc_{self.huc}_extent_{magnitude}.tif'
-        benchmark_rast = os.path.join(self.benchmark_dir, lid, magnitude, benchmark_rast)
-        benchmark_flows = benchmark_rast.replace(f'_extent_{magnitude}.tif', f'_flows_{magnitude}.csv')
-        mask_dict_indiv = self.mask_dict.copy()
-        if self.is_ahps:  # add domain shapefile to mask for AHPS sites
-            domain = os.path.join(self.benchmark_dir, lid, f'{lid}_domain.shp')
-            mask_dict_indiv.update({lid: {'path': domain, 'buffer': None, 'operation': 'include'}})
-=======
             f"ahps_{lid}" if lid else self.benchmark_cat
         ) + f"_huc_{self.huc}_extent_{magnitude}.tif"
-        benchmark_rast = os.path.join(
-            self.benchmark_dir, lid, magnitude, benchmark_rast
-        )
-        benchmark_flows = benchmark_rast.replace(
-            f"_extent_{magnitude}.tif", f"_flows_{magnitude}.csv"
-        )
+        benchmark_rast = os.path.join(self.benchmark_dir, lid, magnitude, benchmark_rast)
+        benchmark_flows = benchmark_rast.replace(f"_extent_{magnitude}.tif", f"_flows_{magnitude}.csv")
         mask_dict_indiv = self.mask_dict.copy()
         if self.is_ahps:  # add domain shapefile to mask for AHPS sites
             domain = os.path.join(self.benchmark_dir, lid, f"{lid}_domain.shp")
-            mask_dict_indiv.update(
-                {lid: {"path": domain, "buffer": None, "operation": "include"}}
-            )
->>>>>>> 24f763ea
+            mask_dict_indiv.update({lid: {"path": domain, "buffer": None, "operation": "include"}})
         # Check to make sure all relevant files exist
         if (
             not os.path.isfile(benchmark_rast)
@@ -506,36 +331,6 @@
 
         # Inundate REM
         if not compute_only:  # composite alpha tests don't need to be inundated
-<<<<<<< HEAD
-            if model == 'GMS':
-                fh.vprint("Begin FIM4 Inundation", verbose)
-                map_file = Inundate_gms(
-                    hydrofabric_dir=os.path.dirname(self.fim_dir),
-                    forecast=benchmark_flows,
-                    num_workers=gms_workers,
-                    hucs=self.huc,
-                    inundation_raster=predicted_raster_path,
-                    inundation_polygon=None,
-                    depths_raster=None,
-                    verbose=verbose,
-                    log_file=None,
-                    output_fileNames=None,
-                )
-                # if (len(map_file) > 0):
-                fh.vprint("Begin FIM4 Mosaic", verbose)
-                Mosaic_inundation(
-                    map_file,
-                    mosaic_attribute='inundation_rasters',
-                    mosaic_output=predicted_raster_path,
-                    mask=os.path.join(self.fim_dir, 'wbd.gpkg'),
-                    unit_attribute_name='huc8',
-                    nodata=elev_raster_ndv,
-                    workers=1,
-                    remove_inputs=True,
-                    subset=None,
-                    verbose=verbose,
-                )
-=======
             if model == "GMS":
                 produce_mosaicked_inundation(
                     os.path.dirname(self.fim_dir),
@@ -546,7 +341,6 @@
                     verbose=verbose,
                 )
 
->>>>>>> 24f763ea
             # FIM v3 and before
             else:
                 fh.vprint("Begin FIM v3 (or earlier) Inundation", verbose)
@@ -594,24 +388,15 @@
         calibrated,
         model,
         archive_results=False,
-<<<<<<< HEAD
-        mask_type='huc',
-        inclusion_area='',
-=======
         mask_type="huc",
         inclusion_area="",
->>>>>>> 24f763ea
         inclusion_area_buffer=0,
         light_run=False,
         overwrite=True,
         verbose=False,
         gms_workers=1,
     ):
-<<<<<<< HEAD
-        '''Class method for instantiating the test_case class and running alpha_test directly'''
-=======
-        """Class method for instantiating the test_case class and running alpha_test directly"""
->>>>>>> 24f763ea
+        """Class method for instantiating the Test_Case class and running alpha_test directly"""
 
         alpha_class = cls(test_id, version, archive_results)
         alpha_class.alpha_test(
@@ -626,11 +411,7 @@
         )
 
     def composite(self, version_2, calibrated=False, overwrite=True, verbose=False):
-<<<<<<< HEAD
-        '''Class method for compositing MS and FR inundation and creating an agreement raster with stats
-=======
         """Class method for compositing MS and FR inundation and creating an agreement raster with stats
->>>>>>> 24f763ea
 
         Parameters
         ----------
@@ -640,37 +421,18 @@
             Whether or not this FIM version is calibrated.
         overwrite : bool
             If True, overwites pre-existing test cases within the test_cases directory.
-<<<<<<< HEAD
-        '''
-
-        if re.match(r'(.*)(_ms|_fr)', self.version):
-            composite_version_name = re.sub(r'(.*)(_ms|_fr)', r'\1_comp', self.version, count=1)
-=======
         """
 
         if re.match(r"(.*)(_ms|_fr)", self.version):
-            composite_version_name = re.sub(
-                r"(.*)(_ms|_fr)", r"\1_comp", self.version, count=1
-            )
->>>>>>> 24f763ea
+            composite_version_name = re.sub(r"(.*)(_ms|_fr)", r"\1_comp", self.version, count=1)
         else:
-            composite_version_name = re.sub(
-                r"(.*)(_ms|_fr)", r"\1_comp", version_2, count=1
-            )
+            composite_version_name = re.sub(r"(.*)(_ms|_fr)", r"\1_comp", version_2, count=1)
 
         fh.vprint(f"Begin composite for version : {composite_version_name}", verbose)
 
-<<<<<<< HEAD
         composite_test_case = Test_Case(self.test_id, composite_version_name, self.archive)
         input_test_case_2 = Test_Case(self.test_id, version_2, self.archive)
         composite_test_case.stats_modes_list = ['total_area']
-=======
-        composite_test_case = test_case(
-            self.test_id, composite_version_name, self.archive
-        )
-        input_test_case_2 = test_case(self.test_id, version_2, self.archive)
-        composite_test_case.stats_modes_list = ["total_area"]
->>>>>>> 24f763ea
 
         if not overwrite and os.path.isdir(composite_test_case.dir):
             return
@@ -684,92 +446,45 @@
             for instance in validation_data[
                 magnitude
             ]:  # instance will be the lid for AHPS sites and '' for other sites (ble/ifc/ras2fim)
-<<<<<<< HEAD
-                inundation_prefix = instance + '_' if instance else ''
+                inundation_prefix = instance + "_" if instance else ""
 
                 input_inundation = os.path.join(
-                    self.dir, magnitude, f'{inundation_prefix}inundation_extent_{self.huc}.tif'
-=======
-                inundation_prefix = instance + "_" if instance else ""
-
-                input_inundation = os.path.join(
-                    self.dir,
-                    magnitude,
-                    f"{inundation_prefix}inundation_extent_{self.huc}.tif",
->>>>>>> 24f763ea
+                    self.dir, magnitude, f"{inundation_prefix}inundation_extent_{self.huc}.tif"
                 )
                 input_inundation_2 = os.path.join(
                     input_test_case_2.dir,
                     magnitude,
-<<<<<<< HEAD
-                    f'{inundation_prefix}inundation_extent_{input_test_case_2.huc}.tif',
+                    f"{inundation_prefix}inundation_extent_{input_test_case_2.huc}.tif",
                 )
                 output_inundation = os.path.join(
-                    composite_test_case.dir, magnitude, f'{inundation_prefix}inundation_extent.tif'
+                    composite_test_case.dir, magnitude, f"{inundation_prefix}inundation_extent.tif"
                 )
 
                 if os.path.isfile(input_inundation) and os.path.isfile(input_inundation_2):
-                    inundation_map_file = pd.DataFrame(
-                        {
-                            'huc8': [composite_test_case.huc] * 2,
-                            'branchID': [None] * 2,
-                            'inundation_rasters': [input_inundation, input_inundation_2],
-                            'depths_rasters': [None] * 2,
-                            'inundation_polygons': [None] * 2,
-=======
-                    f"{inundation_prefix}inundation_extent_{input_test_case_2.huc}.tif",
-                )
-                output_inundation = os.path.join(
-                    composite_test_case.dir,
-                    magnitude,
-                    f"{inundation_prefix}inundation_extent.tif",
-                )
-
-                if os.path.isfile(input_inundation) and os.path.isfile(
-                    input_inundation_2
-                ):
                     inundation_map_file = pd.DataFrame(
                         {
                             "huc8": [composite_test_case.huc] * 2,
                             "branchID": [None] * 2,
-                            "inundation_rasters": [
-                                input_inundation,
-                                input_inundation_2,
-                            ],
+                            "inundation_rasters": [input_inundation, input_inundation_2],
                             "depths_rasters": [None] * 2,
                             "inundation_polygons": [None] * 2,
->>>>>>> 24f763ea
                         }
                     )
                     os.makedirs(os.path.dirname(output_inundation), exist_ok=True)
 
-<<<<<<< HEAD
                     fh.vprint(f"Begin mosaic inundation for version : {composite_version_name}", verbose)
-                    Mosaic_inundation(
-                        inundation_map_file,
-                        mosaic_attribute='inundation_rasters',
-                        mosaic_output=output_inundation,
-                        mask=None,
-                        unit_attribute_name='huc8',
-=======
-                    fh.vprint(
-                        f"Begin mosaic inundation for version : {composite_version_name}",
-                        verbose,
-                    )
                     Mosaic_inundation(
                         inundation_map_file,
                         mosaic_attribute="inundation_rasters",
                         mosaic_output=output_inundation,
                         mask=None,
                         unit_attribute_name="huc8",
->>>>>>> 24f763ea
                         nodata=elev_raster_ndv,
                         workers=1,
                         remove_inputs=False,
                         subset=None,
                         verbose=False,
                     )
-<<<<<<< HEAD
                     composite_test_case._inundate_and_compute(magnitude, instance, compute_only=True)
 
                 elif os.path.isfile(input_inundation) or os.path.isfile(input_inundation_2):
@@ -777,57 +492,26 @@
                     single_test_case = self if os.path.isfile(input_inundation) else input_test_case_2
                     shutil.copytree(
                         single_test_case.dir,
-                        re.sub(r'(.*)(_ms|_fr)', r'\1_comp', single_test_case.dir, count=1),
-                    )
-                    composite_test_case.write_metadata(calibrated, 'COMP')
-=======
-                    composite_test_case._inundate_and_compute(
-                        magnitude, instance, compute_only=True
-                    )
-
-                elif os.path.isfile(input_inundation) or os.path.isfile(
-                    input_inundation_2
-                ):
-                    # If only one model (MS or FR) has inundation, simply copy over all files as the composite
-                    single_test_case = (
-                        self if os.path.isfile(input_inundation) else input_test_case_2
-                    )
-                    shutil.copytree(
-                        single_test_case.dir,
-                        re.sub(
-                            r"(.*)(_ms|_fr)", r"\1_comp", single_test_case.dir, count=1
-                        ),
+                        re.sub(r"(.*)(_ms|_fr)", r"\1_comp", single_test_case.dir, count=1),
                     )
                     composite_test_case.write_metadata(calibrated, "COMP")
->>>>>>> 24f763ea
                     return
 
             # Clean up 'total_area' outputs from AHPS sites
             if composite_test_case.is_ahps:
-                composite_test_case.clean_ahps_outputs(
-                    os.path.join(composite_test_case.dir, magnitude)
-                )
+                composite_test_case.clean_ahps_outputs(os.path.join(composite_test_case.dir, magnitude))
 
         composite_test_case.write_metadata(calibrated, "COMP")
 
     def write_metadata(self, calibrated, model):
-<<<<<<< HEAD
-        '''Writes metadata files for a test_case directory.'''
-        with open(os.path.join(self.dir, 'eval_metadata.json'), 'w') as meta:
-            eval_meta = {'calibrated': calibrated, 'model': model}
-=======
         """Writes metadata files for a test_case directory."""
         with open(os.path.join(self.dir, "eval_metadata.json"), "w") as meta:
             eval_meta = {"calibrated": calibrated, "model": model}
->>>>>>> 24f763ea
             meta.write(json.dumps(eval_meta, indent=2))
 
     def clean_ahps_outputs(self, magnitude_directory):
         """Cleans up `total_area` files from an input AHPS magnitude directory."""
-        output_file_list = [
-            os.path.join(magnitude_directory, of)
-            for of in os.listdir(magnitude_directory)
-        ]
+        output_file_list = [os.path.join(magnitude_directory, of) for of in os.listdir(magnitude_directory)]
         for output_file in output_file_list:
             if "total_area" in output_file:
                 os.remove(output_file)
