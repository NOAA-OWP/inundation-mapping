import argparse
import pandas as pd
import os
import re
import geopandas as gpd
from time import sleep


#########################################################################
#Collect Hydrotables     
#Loops through huc dircectories and appends hydrotable.csv from each one.
#Drops duplicates on hydroID so that this code ignores stage changes, and only assembles one row per hydroID.
#########################################################################
def aggregate_hydro_tables(root_dir):

    aggregate_df = pd.DataFrame()
    aggregate_df["huc"] = ""
    dtype_dict_py ={'HydroID': int,'feature_id':int, 'SLOPE':float, 'AREASQKM':float, 'order_':int,'LENGTHKM':float,'LakeID':int, 'orig_ManningN':float}
    for huc_dir in os.listdir(root_dir):    
        if not re.search("^\d{6,8}$",huc_dir):        
            continue 
    
        hydroTable = pd.read_csv(os.path.join(root_dir, huc_dir, "hydroTable.csv"),dtype = dtype_dict_py)
        hydroTable = hydroTable.filter(['HydroID',"feature_id", 'SLOPE', 'AREASQKM','LENGTHKM','LakeID', 'order_', 'orig_ManningN', 'sinuosity'])
        aggregate_df = aggregate_df.append(hydroTable)
        aggregate_df["huc"] = huc_dir
        aggregate_df = aggregate_df.drop_duplicates(subset=['HydroID'], keep='first')
    aggregate_df = aggregate_df.drop_duplicates(subset=['HydroID'], keep='first')
    return aggregate_df


#########################################################################
#Read Sierra Test
#Uses geopandas to injest sierra test geopackage into a geodataframe
#########################################################################
def assemble_sierra_test(geo_package_path):
    
    sierra_test_results = gpd.read_file(geo_package_path)
    return sierra_test_results
    

#########################################################################
#Read Link table
#link table necesary for maintaining uniqueness of hydroID. Used to link hydrotable to sierra test metrics.
#########################################################################
def import_link_table(link_table_path):

    link_df = pd.read_csv(link_table_path,dtype = {'location_id':str,'HydroID':int})
    link_df = link_df.dropna(subset=['location_id'])
    link_df = link_df.filter(['HydroID','location_id'])
    return link_df
    

#########################################################################
#Perform merge
#Function to merge the hydrotables to the sierra test via the link table.
# Also defines the columns/fields desired in final csv result.
#########################################################################
def perform_merge(sierra_test_results,link_df,aggregate_df):

    filter_list = ['HydroID','SLOPE','AREASQKM','LENGTHKM','LakeID','order_','sinuosity','nws_lid','location_id','HUC8','name','states','curve','mainstem','nrmse','mean_abs_y_diff_ft','mean_y_diff_ft','percent_bias','2','5','10','25','50','100','action','minor','moderate','major','geometry']
    sierra_test_merged = sierra_test_results.merge(link_df, on='location_id')
    aggregate_df_merged = aggregate_df.merge(sierra_test_merged, on='HydroID')
    aggregate_df_merged = aggregate_df_merged.filter(filter_list)    
    return aggregate_df_merged


#########################################################################
#Perform merge
#Given correct collection location of NLCD data, collects and merges into Hydroid data
#########################################################################
<<<<<<< HEAD
def aggregate_nlcd(pixel_dir,infile,run_type):
    ms_or_fr = str(run_type)
    new_df = pd.DataFrame()
    
    
    aggregate_df = pd.read_csv(infile)
=======
def aggregate_nlcd(pixel_dir,aggregate_df,run_type):
    ms_or_fr = str(run_type)
    new_df = pd.DataFrame()
>>>>>>> 9b67cec1
    csv_data = aggregate_df
        
    for each_dir in os.listdir(pixel_dir):
        if re.search(ms_or_fr,each_dir) and re.search("pixel_counts.csv",each_dir):
            #cast name of each dir to string  
            csv_str = each_dir  
            nlcd_table = pd.read_csv(os.path.join(pixel_dir, csv_str),dtype ={'HydroID': int})
            innerj = csv_data.merge(nlcd_table, on='HydroID', how= 'inner')
            if innerj.empty:
                #steps to next loop pass if df is empty
                continue  
            if not new_df.empty:
                new_df = new_df.append(innerj)                
            else:
                new_df = innerj
     
    return new_df


#########################################################################
#Writes output
#Defines the destination of csv output
#########################################################################
def out_file_dest(aggregate_df,outfile):
    
    aggregate_df.to_csv(outfile, encoding='utf-8', index=False)


if __name__ == '__main__':
    """
    collate catchment attributes. loops through huc directories in defined fim directory. assembles needed attibutes into csv.
    
    recommended current sierra test: "/data/tools/sierra_test/official_versions/fim_3_0_24_14_ms/usgs_gages_stats.gpkg" 
    recommended current elev link table: "/data/tools/sierra_test/official_versions/fim_3_0_24_14_ms/agg_usgs_elev_table.csv"
    recommended current fim directory: "/data/previous_fim/fim_3_0_24_14_ms/"
    recommended current nlcd data set: "/data/temp/nlcd_pixel_counts_fim_3_0_26_0/"
    
    TODO
    """

    parser = argparse.ArgumentParser(description='collates catchment attributes from determined source')
    
    parser.add_argument('-d','--fim-directory',help='Parent directory of FIM-required datasets.',required=True)
    parser.add_argument('-s', '--sierra-test-input', help='layer containing sierra test by hydroId',required=True)
    parser.add_argument('-o','--output-csv-destination',help='location and name for output csv',required=True)
    parser.add_argument('-on','--output-with-nlcd',help='location and name for output csv containing nlcd data',required=True)
    parser.add_argument('-l','--link-elev-table',help='elev table for linking sierra tests to hydrotable on locationid and hydroid',required=True)
    parser.add_argument('-lc','--nlcd', help='data set with lulc pixel counts', required=True)
    parser.add_argument('-rt','--run-type', help='tells whether the run is ms or fr', required=True)

    args = vars(parser.parse_args())

    args = vars(parser.parse_args())

    fim_directory = args['fim_directory']
    sierra_test_input = args['sierra_test_input']
    output_csv_destination = args['output_csv_destination']
    output_with_nlcd = args['output_with_nlcd']
    link_elev_table = args['link_elev_table']
    nlcd_pixel_count_dir = args['nlcd']
    run_type = args['run_type']
<<<<<<< HEAD
      
=======
    
>>>>>>> 9b67cec1

#reads in single geopackage contianing sierra test.
sierra_test_results = assemble_sierra_test(sierra_test_input)

#the link table is required to prevent duplicate values when joining sierra test to hydrotables.  
link_df = import_link_table(link_elev_table)  

#loops through the hydrotables and collects static metrics into a df.
aggregate_df = aggregate_hydro_tables(fim_directory)

#merges the hydrotable df with the sierra test df via the link table.
aggregate_df_merged = perform_merge(sierra_test_results,link_df,aggregate_df)  

<<<<<<< HEAD
#determines the output sans nlcd location and writes to csv.
out_file_dest(aggregate_df_merged, output_csv_destination)

#sleeps the script to make sure the file above gets written correctly
sleep(60)

#merges in the nlcd data. This requires looping through many entries. 
aggregate_df_merged_with_nlcd = aggregate_nlcd(nlcd_pixel_count_dir,output_csv_destination,run_type) 

=======
#merges in the nlcd data. This requires looping through many entries. 
aggregate_df_merged_with_nlcd = aggregate_nlcd(nlcd_pixel_count_dir,aggregate_df_merged,run_type) 

#determines the output sans nlcd location and writes to csv.
out_file_dest(aggregate_df_merged, output_csv_destination)

>>>>>>> 9b67cec1
#determines the output with nlcd location and writes to csv
out_file_dest(aggregate_df_merged_with_nlcd, output_with_nlcd)<|MERGE_RESOLUTION|>--- conflicted
+++ resolved
@@ -69,18 +69,14 @@
 #Perform merge
 #Given correct collection location of NLCD data, collects and merges into Hydroid data
 #########################################################################
-<<<<<<< HEAD
+
 def aggregate_nlcd(pixel_dir,infile,run_type):
     ms_or_fr = str(run_type)
     new_df = pd.DataFrame()
     
     
     aggregate_df = pd.read_csv(infile)
-=======
-def aggregate_nlcd(pixel_dir,aggregate_df,run_type):
-    ms_or_fr = str(run_type)
-    new_df = pd.DataFrame()
->>>>>>> 9b67cec1
+
     csv_data = aggregate_df
         
     for each_dir in os.listdir(pixel_dir):
@@ -142,11 +138,8 @@
     link_elev_table = args['link_elev_table']
     nlcd_pixel_count_dir = args['nlcd']
     run_type = args['run_type']
-<<<<<<< HEAD
-      
-=======
-    
->>>>>>> 9b67cec1
+ 
+
 
 #reads in single geopackage contianing sierra test.
 sierra_test_results = assemble_sierra_test(sierra_test_input)
@@ -160,7 +153,6 @@
 #merges the hydrotable df with the sierra test df via the link table.
 aggregate_df_merged = perform_merge(sierra_test_results,link_df,aggregate_df)  
 
-<<<<<<< HEAD
 #determines the output sans nlcd location and writes to csv.
 out_file_dest(aggregate_df_merged, output_csv_destination)
 
@@ -170,13 +162,5 @@
 #merges in the nlcd data. This requires looping through many entries. 
 aggregate_df_merged_with_nlcd = aggregate_nlcd(nlcd_pixel_count_dir,output_csv_destination,run_type) 
 
-=======
-#merges in the nlcd data. This requires looping through many entries. 
-aggregate_df_merged_with_nlcd = aggregate_nlcd(nlcd_pixel_count_dir,aggregate_df_merged,run_type) 
-
-#determines the output sans nlcd location and writes to csv.
-out_file_dest(aggregate_df_merged, output_csv_destination)
-
->>>>>>> 9b67cec1
 #determines the output with nlcd location and writes to csv
 out_file_dest(aggregate_df_merged_with_nlcd, output_with_nlcd)