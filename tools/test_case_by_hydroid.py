--- conflicted
+++ resolved
@@ -27,11 +27,7 @@
 # Bench is the benchmark source.
 #####################################################
 def assemble_hydro_alpha_for_single_huc(stats,huc8,mag,bench):
-<<<<<<< HEAD
-    print(huc8)
-    print('huc8')
-    print(type(huc8))
-    print('typehuc8')
+
     in_mem_df = pd.DataFrame(columns=['HydroID', 'huc8', 'true_negatives_count', 'false_negatives_count', 'true_positives_count',
         'false_positives_count', 'contingency_tot_count', 'cell_area_m2', 'TP_area_km2', 'FP_area_km2', 'TN_area_km2',
         'FN_area_km2', 'contingency_tot_area_km2', 'predPositive_area_km2', 'predNegative_area_km2', 'obsPositive_area_km2',
@@ -40,9 +36,6 @@
         'predPositive_perc', 'predNegative_perc', 'obsPositive_perc', 'obsNegative_perc', 'positiveDiff_perc',
         'masked_count', 'masked_perc', 'masked_area_km2', 'MAG','BENCH'])
     
-=======
-
->>>>>>> 1b4993e1
     for dicts in stats:
         stats_dictionary = compute_stats_from_contingency_table(dicts['tn'], dicts['fn'], dicts['fp'], dicts['tp'], cell_area=100, masked_count= dicts['mp'])
         # Calls compute_stats_from_contingency_table from run_test_case.py
@@ -95,8 +88,6 @@
         masked_area_km2 = stats_dictionary['masked_area_km2']
         HydroID = stats_dictionary['HydroID']
 
-        #print(true_negatives_count)
-        #print('trueNegcount')
 
         dict_with_list_values = {'HydroID': [HydroID],'huc8':[huc8], 'true_negatives_count': [true_negatives_count], 'false_negatives_count': [false_negatives_count],
         'true_positives_count': [true_positives_count], 'false_positives_count': [false_positives_count],
@@ -113,7 +104,6 @@
         'masked_count': [masked_count], 'masked_perc': [masked_perc], 'masked_area_km2': [masked_area_km2],'MAG':[mag],'BENCH':[bench]}
         
         
-<<<<<<< HEAD
         dict_to_df = pd.DataFrame(dict_with_list_values,columns=['HydroID','huc8', 'true_negatives_count', 'false_negatives_count', 'true_positives_count',
         'false_positives_count', 'contingency_tot_count', 'cell_area_m2', 'TP_area_km2', 'FP_area_km2', 'TN_area_km2',
         'FN_area_km2', 'contingency_tot_area_km2', 'predPositive_area_km2', 'predNegative_area_km2', 'obsPositive_area_km2',
@@ -122,15 +112,14 @@
         'predPositive_perc', 'predNegative_perc', 'obsPositive_perc', 'obsNegative_perc', 'positiveDiff_perc',
         'masked_count', 'masked_perc', 'masked_area_km2', 'MAG','BENCH'])
         
-        concat_list = [in_mem_df, dict_to_df]
-=======
-        dict_to_df = pd.DataFrame(dict_with_list_values,columns=['HydroID','CSI','FAR','TPR','TNR','PND','HUC8','MAG','BENCH'])
->>>>>>> 1b4993e1
-
         # Filter out hydroids that have no performance scores
         dict_to_df = dict_to_df.loc[dict_to_df[['CSI','FAR','TPR','TNR','PND']].any(axis=1)]
-                
-    return dict_to_df
+
+        concat_list = [in_mem_df, dict_to_df]
+
+        in_mem_df = pd.concat(concat_list, sort=False)
+        
+    return in_mem_df
 
 if __name__ == "__main__":
     
