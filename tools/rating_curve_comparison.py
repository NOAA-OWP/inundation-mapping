--- conflicted
+++ resolved
@@ -302,13 +302,8 @@
     agg_recurr_stats_table.to_csv(agg_nwm_recurr_flow_elev_stats,index=False)
 
     return agg_recurr_stats_table
-<<<<<<< HEAD
-
-
-=======
-
-
->>>>>>> b11f9815
+
+
 def generate_facet_plot(rc, plot_filename, recurr_data_table):
 
     # Filter FIM elevation based on USGS data
@@ -319,17 +314,10 @@
         min_q = rc.loc[(rc.location_id==gage) & (rc.source=='USGS')].discharge_cfs.min()
         max_q = rc.loc[(rc.location_id==gage) & (rc.source=='USGS')].discharge_cfs.max()
         ri100 = recurr_data_table[(recurr_data_table.location_id == gage) & (recurr_data_table.source == 'FIM')].discharge_cfs.max()
-<<<<<<< HEAD
 
         rc = rc.drop(rc[(rc.location_id==gage) & (rc.source=='FIM') & (((rc.elevation_ft > (max_elev + 2)) | (rc.discharge_cfs > ri100)) & (rc.discharge_cfs > max_q))].index)
         rc = rc.drop(rc[(rc.location_id==gage) & (rc.source=='FIM') & (rc.elevation_ft < min_elev - 2) & (rc.discharge_cfs < min_q)].index)
 
-=======
-
-        rc = rc.drop(rc[(rc.location_id==gage) & (rc.source=='FIM') & (((rc.elevation_ft > (max_elev + 2)) | (rc.discharge_cfs > ri100)) & (rc.discharge_cfs > max_q))].index)
-        rc = rc.drop(rc[(rc.location_id==gage) & (rc.source=='FIM') & (rc.elevation_ft < min_elev - 2) & (rc.discharge_cfs < min_q)].index)
-
->>>>>>> b11f9815
         if 'default_discharge_cfs' in rc.columns: # Plot both "FIM" and "FIM_default" rating curves
             rc = rc.drop(rc[(rc.location_id==gage) & (rc.source=='FIM_default') & (((rc.elevation_ft > (max_elev + 2)) | (rc.discharge_cfs > ri100)) & (rc.discharge_cfs > max_q))].index)
             rc = rc.drop(rc[(rc.location_id==gage) & (rc.source=='FIM_default') & (rc.elevation_ft < min_elev - 2)].index)
@@ -642,9 +630,6 @@
     
 def evaluate_results(sierra_results=[], labels=[], save_location=''):
     '''
-<<<<<<< HEAD
-    Compares multiple Sierra Test
-=======
     Compares multiple Sierra Test results using a boxplot.
 
     Parameters
@@ -665,7 +650,6 @@
     sierra_new = gpd.read_file("/data/path/to/fim_experiment.gpkg")
 
     evaluate_results([sierra_1, sierra_new], ["fim_3_X_ms", "fim_calibrate_SRC"], "/path/to/output.png")
->>>>>>> b11f9815
     '''
 
     assert len(sierra_results) == len(labels), "Each Sierra Test results must also have a label"
@@ -729,16 +713,11 @@
     else:
         stat_gages = None
 
-<<<<<<< HEAD
-    assert (not stat_gages or (stat_gages and (not stat_groups or stat_groups == ['location_id']))), \
-        "location_id is the only acceptable stat_groups argument when producting an output GPKG"
-=======
     # Make sure that location_id is the only -group when using -pnts
     assert (not stat_gages or (stat_gages and (not stat_groups or stat_groups == ['location_id']))), \
         "location_id is the only acceptable stat_groups argument when producting an output GPKG"
     # Make sure that the -pnts flag is used with the -eval flag
     assert not eval or (eval and stat_gages), "You must use the -pnts flag with the -eval flag"
->>>>>>> b11f9815
     procs_list = []
 
     plots_dir = join(output_dir,'plots')
