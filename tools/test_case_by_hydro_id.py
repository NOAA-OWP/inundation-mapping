#!/usr/bin/env python3

import argparse
import os
import traceback
from datetime import datetime

import geopandas as gpd
import pandas as pd
from pixel_counter import zonal_stats
from run_test_case import Test_Case
from shapely.validation import make_valid
from tools_shared_functions import compute_stats_from_contingency_table
from tqdm import tqdm


gpd.options.io_engine = "pyogrio"

"""
This module uses zonal stats to subdivide alpha metrics by each HAND catchment.
The output is a vector geopackage and is also known as the "FIM Performance" layer
when loaded into HydroVIS. At the time of this commit, it takes approximately
32 hours to complete.

Example usage:
python /foss_fim/tools/test_case_by_hydro_id.py \
    -b all \
    -v fim_4_5_2_11 \
    -g /outputs/fim_performance_v4_5_2_11.gpkg \
    -l
"""


#####################################################
# Perform zonal stats is a funtion stored in pixel_counter.py.
# The input huc_gpkg is a single huc8 geopackage, the second input argument must be input as a dict.
# For the purposes of assembling the alpha metrics by hydroid, always use agreement_raster total
#   area agreement tiff.
# This function is called automatically. Returns stats dict of pixel counts.
#####################################################
def perform_zonal_stats(huc_gpkg, agree_rast):
    stats = zonal_stats(huc_gpkg, {"agreement_raster": agree_rast}, nodata_value=10)
    return stats


#####################################################
# Creates a pandas df containing Alpha stats by hydroid.
# Stats input is the output of zonal_stats function.
# Huc8 is the huc8 string and is passed via the directory loop during execution.
# Mag is the magnitude (100y, action, minor etc.) is passed via the directory loop.
# Bench is the benchmark source.
#####################################################
def assemble_hydro_alpha_for_single_huc(stats, huc8, mag, bench):
    in_mem_df = pd.DataFrame(
        columns=[
            'HydroID',
            'huc8',
            'contingency_tot_area_km2',
            'CSI',
            'FAR',
            'TPR',
            'TNR',
            'PPV',
            'NPV',
            'Bal_ACC',
            'MCC',
            'EQUITABLE_THREAT_SCORE',
            'PREVALENCE',
            'BIAS',
            'F1_SCORE',
            'masked_perc',
            'MAG',
            'BENCH',
        ]
    )

    for dicts in stats:
        tot_pop = dicts['tn'] + dicts['fn'] + dicts['fp'] + dicts['tp']
        if tot_pop == 0:
            continue

        stats_dictionary = compute_stats_from_contingency_table(
            dicts['tn'], dicts['fn'], dicts['fp'], dicts['tp'], cell_area=100, masked_count=dicts['mp']
        )
        # Calls compute_stats_from_contingency_table from run_test_case.py

        hydroid = dicts['HydroID']
        stats_dictionary['HydroID'] = hydroid

        contingency_tot_area_km2 = float(stats_dictionary['contingency_tot_area_km2'])
        if contingency_tot_area_km2 != 'NA':
            contingency_tot_area_km2 = round(contingency_tot_area_km2, 2)

        CSI = stats_dictionary['CSI']
        if CSI != 'NA':
            CSI = round(CSI, 2)

        FAR = stats_dictionary['FAR']
        if FAR != 'NA':
            FAR = round(FAR, 2)

        TPR = stats_dictionary['TPR']
        if TPR != 'NA':
            TPR = round(TPR, 2)

        TNR = stats_dictionary['TNR']
        if TNR != 'NA':
            TNR = round(TNR, 2)

        PPV = stats_dictionary['PPV']
        if PPV != 'NA':
            PPV = round(PPV, 2)

        NPV = stats_dictionary['NPV']
        if NPV != 'NA':
            NPV = round(NPV, 2)

        Bal_ACC = stats_dictionary['Bal_ACC']
        if Bal_ACC != 'NA':
            Bal_ACC = round(Bal_ACC, 2)

        MCC = float(stats_dictionary['MCC'])
        if MCC != 'NA':
            MCC = round(MCC, 2)

        EQUITABLE_THREAT_SCORE = stats_dictionary['EQUITABLE_THREAT_SCORE']
        if EQUITABLE_THREAT_SCORE != 'NA':
            EQUITABLE_THREAT_SCORE = round(EQUITABLE_THREAT_SCORE, 2)

        PREVALENCE = stats_dictionary['PREVALENCE']
        if PREVALENCE != 'NA':
            PREVALENCE = round(PREVALENCE, 2)

        BIAS = stats_dictionary['BIAS']
        if BIAS != 'NA':
            BIAS = round(BIAS, 2)

        F1_SCORE = stats_dictionary['F1_SCORE']
        if F1_SCORE != 'NA':
            F1_SCORE = round(F1_SCORE, 2)

        masked_perc = stats_dictionary['masked_perc']
        if masked_perc != 'NA':
            masked_perc = round(masked_perc, 2)

        HydroID = stats_dictionary['HydroID']

        dict_with_list_values = {
            'HydroID': [HydroID],
            'huc8': [huc8],
            'contingency_tot_area_km2': [contingency_tot_area_km2],
            'CSI': [CSI],
            'FAR': [FAR],
            'TPR': [TPR],
            'TNR': [TNR],
            'PPV': [PPV],
            'NPV': [NPV],
            'Bal_ACC': [Bal_ACC],
            'MCC': [MCC],
            'EQUITABLE_THREAT_SCORE': [EQUITABLE_THREAT_SCORE],
            'PREVALENCE': [PREVALENCE],
            'BIAS': [BIAS],
            'F1_SCORE': [F1_SCORE],
            'masked_perc': [masked_perc],
            'MAG': [mag],
            'BENCH': [bench],
        }

        dict_to_df = pd.DataFrame(
            dict_with_list_values,
            columns=[
                'HydroID',
                'huc8',
                'contingency_tot_area_km2',
                'CSI',
                'FAR',
                'TPR',
                'TNR',
                'PPV',
                'NPV',
                'Bal_ACC',
                'MCC',
                'EQUITABLE_THREAT_SCORE',
                'PREVALENCE',
                'BIAS',
                'F1_SCORE',
                'masked_perc',
                'MAG',
                'BENCH',
            ],
        )

        concat_list = [in_mem_df, dict_to_df]
        in_mem_df = pd.concat(concat_list, sort=False)

    return in_mem_df


def catchment_zonal_stats(benchmark_category, version, csv, log):
    # Execution code
    csv_output = gpd.GeoDataFrame(
        columns=[
            'HydroID',
            'huc8',
            'contingency_tot_area_km2',
            'CSI',
            'FAR',
            'TPR',
            'TNR',
            'PPV',
            'NPV',
            'Bal_ACC',
            'MCC',
            'EQUITABLE_THREAT_SCORE',
            'PREVALENCE',
            'BIAS',
            'F1_SCORE',
            'masked_perc',
            'MAG',
            'BENCH',
            'geometry',
        ],
        geometry='geometry',
    ).set_crs('EPSG:3857')

    # This funtion, relies on the Test_Case class defined in run_test_case.py to list all available test cases
    all_test_cases = Test_Case.list_all_test_cases(
        version=version,
        archive=True,
        benchmark_categories=[] if benchmark_category == "all" else [benchmark_category],
    )
    print(f'Found {len(all_test_cases)} test cases')
    if log:
        log.write(f'Found {len(all_test_cases)} test cases...\n')
    missing_hucs = []

    for test_case_class in tqdm(all_test_cases, desc=f'Running {len(all_test_cases)} test cases'):
        if not os.path.exists(test_case_class.fim_dir):
            print(f'{test_case_class.fim_dir} does not exist')
            missing_hucs.append(test_case_class)
            if log:
                log.write(f'{test_case_class.fim_dir} does not exist\n')
            continue

        if log:
            log.write(test_case_class.test_id + '\n')

        agreement_dict = test_case_class.get_current_agreements()

        for agree_rast in agreement_dict:

            # We are only using branch 0 catchments to define boundaries for zonal stats
            catchment_gpkg = os.path.join(
                test_case_class.fim_dir,
                'branches',
                "gw_catchments_reaches_filtered_addedAttributes_crosswalked_0.gpkg",
            )

            define_mag = agree_rast.split(version)
            define_mag_1 = define_mag[1].split('/')
            mag = define_mag_1[1]

            if log:
                log.write(f'  {define_mag[1]}\n')

            stats = perform_zonal_stats(catchment_gpkg, agree_rast)
            if stats == []:
                continue

            get_geom = gpd.read_file(catchment_gpkg)

            get_geom['geometry'] = get_geom.apply(lambda row: make_valid(row.geometry), axis=1)

            in_mem_df = assemble_hydro_alpha_for_single_huc(
                stats, test_case_class.huc, mag, test_case_class.benchmark_cat
            )

            hydro_geom_df = get_geom[["HydroID", "geometry"]]

            geom_output = hydro_geom_df.merge(in_mem_df, on='HydroID', how='inner').to_crs('EPSG:3857')

            concat_df_list = [geom_output, csv_output]

            csv_output = pd.concat(concat_df_list, sort=False)

    if missing_hucs:
        log.write(
            f"There were {len(missing_hucs)} HUCs missing from the input FIM version:\n"
            + "\n".join([h.fim_dir for h in missing_hucs])
        )

    print()
    print(csv_output.groupby('BENCH').size())
    print(f'total     {len(csv_output)}')
    log.write("\n------------------------------------\n")
    csv_output.groupby('BENCH').size().to_string(log)
    log.write(f'\ntotal     {len(csv_output)}\n')

    print('Writing to GPKG')
    log.write(f'Writing geopackage {csv}\n')
    csv_output.to_file(csv, driver="GPKG")

    # Add version information to csv_output dataframe
    csv_output['version'] = version

    print('Writing to CSV')
    csv_path = csv.replace(".gpkg", ".csv")
    log.write(f'Writing CSV {csv_path}\n')
    csv_output.to_csv(csv_path)  # Save to CSV


<<<<<<< HEAD
    print('writing_to_gpkg')
    csv_output.to_file(csv, driver="GPKG", engine='fiona')
=======
if __name__ == "__main__":
    parser = argparse.ArgumentParser(description='Produces alpha metrics by hyrdoid.')
>>>>>>> 48414594

    parser.add_argument(
        '-b',
        '--benchmark_category',
        help='Choice of truth data. Options are: all, ble, ifc, nws, usgs, ras2fim',
        required=True,
    )
    parser.add_argument(
        '-v', '--version', help='The fim version to use. Should be similar to fim_3_0_24_14_ms', required=True
    )
    parser.add_argument(
        '-g',
        '--gpkg',
        help='Filepath and filename to hold exported gpkg file. '
        'Similar to /data/path/fim_performance_catchments.gpkg. A CSV with the same name will also be written.',
        required=True,
    )
    parser.add_argument(
        '-l',
        '--log',
        help='Optional flag to write a log file with the same name as the --GPKG.',
        required=False,
        default=None,
        action='store_true',
    )

    # Assign variables from arguments.
    args = vars(parser.parse_args())
    benchmark_category = args['benchmark_category']
    version = args['version']
    csv = args['gpkg']
    log = args['log']

    print("================================")
    print("Start test_case_by_hydroid.py")
    start_time = datetime.now()
    dt_string = datetime.now().strftime("%m/%d/%Y %H:%M:%S")
    print(f"started: {dt_string}")
    print()

    ## Initiate log file
    if log:
        log = open(csv.replace('.gpkg', '.log'), "w")
        log.write('START TIME: ' + str(start_time) + '\n')
        log.write('#########################################################\n\n')
        log.write('')
        log.write(f'Runtime args:\n {args}\n\n')

    # This is the main execution -- try block is to catch and log errors
    try:
        catchment_zonal_stats(benchmark_category, version, csv, log)
    except Exception as ex:
        print(f"ERROR: Execution failed. Please check the log file for details. \n {log.name if log else ''}")
        if log:
            log.write(f"ERROR -->\n{ex}")
        traceback.print_exc(file=log)
        if log:
            log.write(f'Errored at: {str(datetime.now().strftime("%m/%d/%Y %H:%M:%S"))} \n')

    end_time = datetime.now()
    dt_string = end_time.strftime("%m/%d/%Y %H:%M:%S")
    tot_run_time = end_time - start_time
    if log:
        log.write(f'END TIME: {str(end_time)} \n')
        log.write(f'TOTAL RUN TIME: {str(tot_run_time)} \n')
        log.close()

    print("================================")
    print("End test_case_by_hydroid.py")

    print(f"ended: {dt_string}")

    print(f"Duration: {str(tot_run_time).split('.')[0]}")
    print()<|MERGE_RESOLUTION|>--- conflicted
+++ resolved
@@ -298,7 +298,7 @@
 
     print('Writing to GPKG')
     log.write(f'Writing geopackage {csv}\n')
-    csv_output.to_file(csv, driver="GPKG")
+    csv_output.to_file(csv, driver="GPKG", engine='fiona')
 
     # Add version information to csv_output dataframe
     csv_output['version'] = version
@@ -309,13 +309,8 @@
     csv_output.to_csv(csv_path)  # Save to CSV
 
 
-<<<<<<< HEAD
-    print('writing_to_gpkg')
-    csv_output.to_file(csv, driver="GPKG", engine='fiona')
-=======
 if __name__ == "__main__":
     parser = argparse.ArgumentParser(description='Produces alpha metrics by hyrdoid.')
->>>>>>> 48414594
 
     parser.add_argument(
         '-b',
