--- conflicted
+++ resolved
@@ -1,41 +1,22 @@
 #!/usr/bin/env python3
 
 import json
-<<<<<<< HEAD
-import os
-=======
->>>>>>> 090a44ab
 import pathlib
 from pathlib import Path
 
-<<<<<<< HEAD
 import geopandas as gpd
 import numpy as np
 import pandas as pd
 import rasterio
-=======
-import requests
-import numpy as np
-import pandas as pd
-import geopandas as gpd
-import rasterio
-import rasterio.shutil
-from rasterio.warp import calculate_default_transform, reproject, Resampling
->>>>>>> 090a44ab
 import rasterio.crs
 import rasterio.shutil
 import requests
-from dotenv import load_dotenv
-<<<<<<< HEAD
-from rasterio import features
-from rasterio.warp import Resampling, calculate_default_transform, reproject
-from shapely.geometry import MultiPolygon, Polygon, shape
-=======
 import rioxarray as rxr
 import xarray as xr
+from dotenv import load_dotenv
 from geocube.api.core import make_geocube
 from gval import CatStats
->>>>>>> 090a44ab
+from rasterio.warp import Resampling, calculate_default_transform, reproject
 
 
 def get_env_paths():
@@ -97,23 +78,14 @@
     return difference_dict
 
 
-<<<<<<< HEAD
 def compute_contingency_stats_from_rasters(
-    predicted_raster_path,
-    benchmark_raster_path,
-    agreement_raster=None,
-    stats_csv=None,
-    stats_json=None,
-    mask_values=None,
-    stats_modes_list=['total_area'],
-    test_id='',
-    mask_dict={},
+    predicted_raster_path: str,
+    benchmark_raster_path: str,
+    agreement_raster: str = None,
+    stats_csv: str = None,
+    stats_json: str = None,
+    mask_dict: dict = {},
 ):
-=======
-def compute_contingency_stats_from_rasters(predicted_raster_path: str, benchmark_raster_path: str,
-                                           agreement_raster: str = None, stats_csv: str = None,
-                                           stats_json: str = None, mask_dict: dict = {}):
->>>>>>> 090a44ab
     """
     This function contains FIM-specific logic to prepare raster datasets for use in the generic
     get_stats_table_from_binary_rasters() function. This function also calls the generic
@@ -143,56 +115,18 @@
         statistic values are the values.
     """
 
-<<<<<<< HEAD
-    # Get cell size of benchmark raster.
-    raster = rasterio.open(predicted_raster_path)
-    t = raster.transform
-    cell_x = t[0]
-    cell_y = t[4]
-    cell_area = abs(cell_x * cell_y)
-
-    # Get contingency table from two rasters.
-    contingency_table_dictionary = get_contingency_table_from_binary_rasters(
-        benchmark_raster_path,
-        predicted_raster_path,
-        agreement_raster,
-        mask_values=mask_values,
-        mask_dict=mask_dict,
-    )
-
-    stats_dictionary = {}
-
-    for stats_mode in contingency_table_dictionary:
-        true_negatives = contingency_table_dictionary[stats_mode]['true_negatives']
-        false_negatives = contingency_table_dictionary[stats_mode]['false_negatives']
-        false_positives = contingency_table_dictionary[stats_mode]['false_positives']
-        true_positives = contingency_table_dictionary[stats_mode]['true_positives']
-        masked_count = contingency_table_dictionary[stats_mode]['masked_count']
-        file_handle = contingency_table_dictionary[stats_mode]['file_handle']
-
-        # Produce statistics from continency table and assign to dictionary. cell_area argument optional (defaults to None).
-        mode_stats_dictionary = compute_stats_from_contingency_table(
-            true_negatives,
-            false_negatives,
-            false_positives,
-            true_positives,
-            cell_area,
-            masked_count,
-        )
-=======
     # Get statistics table from two rasters.
-    stats_dictionary = get_stats_table_from_binary_rasters(benchmark_raster_path,
-                                                                 predicted_raster_path,
-                                                                 agreement_raster,
-                                                                 mask_dict=mask_dict)
+    stats_dictionary = get_stats_table_from_binary_rasters(
+        benchmark_raster_path, predicted_raster_path, agreement_raster, mask_dict=mask_dict
+    )
 
     for stats_mode in stats_dictionary:
->>>>>>> 090a44ab
-
         # Write the mode_stats_dictionary to the stats_csv.
         if stats_csv != None:
             stats_csv = os.path.join(os.path.split(stats_csv)[0], stats_mode + '_stats.csv')
-            df = pd.DataFrame.from_dict(stats_dictionary[stats_mode], orient="index", columns=['value'])
+            df = pd.DataFrame.from_dict(
+                stats_dictionary[stats_mode], orient="index", columns=['value']
+            )
             df.to_csv(stats_csv)
 
         # Write the mode_stats_dictionary to the stats_json.
@@ -200,7 +134,6 @@
             stats_json = os.path.join(os.path.split(stats_csv)[0], stats_mode + '_stats.json')
             with open(stats_json, "w") as outfile:
                 json.dump(stats_dictionary[stats_mode], outfile)
-
 
     return stats_dictionary
 
@@ -241,7 +174,6 @@
     return archive_dictionary
 
 
-<<<<<<< HEAD
 def compute_stats_from_contingency_table(
     true_negatives,
     false_negatives,
@@ -250,10 +182,6 @@
     cell_area=None,
     masked_count=None,
 ):
-=======
-def compute_stats_from_contingency_table(true_negatives, false_negatives, false_positives, true_positives,
-                                         cell_area=None, masked_count=None):
->>>>>>> 090a44ab
     """
     This generic function takes contingency table metrics as arguments and returns a dictionary of contingency table statistics.
     Much of the calculations below were taken from older Python files. This is evident in the inconsistent use of case.
@@ -272,75 +200,31 @@
 
     """
 
-    vals, keys = CatStats.process_statistics(func_names="all", tp=true_positives, tn=true_negatives, fp=false_positives,
-                                             fn=false_negatives)
+    vals, keys = CatStats.process_statistics(
+        func_names="all",
+        tp=true_positives,
+        tn=true_negatives,
+        fp=false_positives,
+        fn=false_negatives,
+    )
     alt_keys = ['band', 'tn', 'fn', 'fp', 'tp']
     alt_vals = [1, true_negatives, false_negatives, false_positives, true_positives]
 
-<<<<<<< HEAD
-    # Basic stats.
-    #    Percent_correct = ((true_positives + true_negatives) / total_population) * 100
-    #    pod             = true_positives / (true_positives + false_negatives)
-=======
     for k, v in zip(alt_keys[::-1], alt_vals[::-1]):
         keys.insert(0, k)
         vals.insert(0, v)
->>>>>>> 090a44ab
 
     metrics_table = pd.DataFrame({x: [y] for x, y in zip(keys, vals)})
 
-    return cross_walk_gval_fim(metric_df=metrics_table,
-                               cell_area=cell_area,
-                               masked_count=masked_count)
-
-
-<<<<<<< HEAD
-    # Compute equitable threat score (ETS) / Gilbert Score.
-    try:
-        a_ref = (
-            (true_positives + false_positives) * (true_positives + false_negatives)
-        ) / total_population
-        EQUITABLE_THREAT_SCORE = (true_positives - a_ref) / (
-            true_positives - a_ref + false_positives + false_negatives
-        )
-    except ZeroDivisionError:
-        EQUITABLE_THREAT_SCORE = "NA"
-
-    if total_population == 0:
-        TP_perc, FP_perc, TN_perc, FN_perc = "NA", "NA", "NA", "NA"
-    else:
-        TP_perc = (true_positives / total_population) * 100
-        FP_perc = (false_positives / total_population) * 100
-        TN_perc = (true_negatives / total_population) * 100
-        FN_perc = (false_negatives / total_population) * 100
-
-    predPositive = true_positives + false_positives
-    predNegative = true_negatives + false_negatives
-    obsPositive = true_positives + false_negatives
-    obsNegative = true_negatives + false_positives
-
-    TP = float(true_positives)
-    TN = float(true_negatives)
-    FN = float(false_negatives)
-    FP = float(false_positives)
-    try:
-        MCC = (TP * TN - FP * FN) / np.sqrt((TP + FP) * (TP + FN) * (TN + FP) * (TN + FN))
-    except ZeroDivisionError:
-        MCC = "NA"
-
-    if masked_count != None:
-        total_pop_and_mask_pop = total_population + masked_count
-        if total_pop_and_mask_pop == 0:
-            masked_perc = "NA"
-        else:
-            masked_perc = (masked_count / total_pop_and_mask_pop) * 100
-    else:
-        masked_perc = None
-=======
+    return cross_walk_gval_fim(
+        metric_df=metrics_table, cell_area=cell_area, masked_count=masked_count
+    )
+
+
 def cross_walk_gval_fim(metric_df: pd.DataFrame, cell_area: int, masked_count: int) -> dict:
     """
     Crosswalks metrics made from GVAL to standard FIM names and conventions
-    
+
     Parameters
     ----------
     metric_df: pd.DataFrame
@@ -355,43 +239,47 @@
     dict
         Dictionary of statistical metrics
     """
->>>>>>> 090a44ab
 
     # Remove band entry
     metric_df = metric_df.iloc[:, 1:]
 
     # Dictionary to crosswalk column names
-    crosswalk = {'tn': 'true_negatives_count',
-                 'fn': 'false_negatives_count',
-                 'fp': 'false_positives_count',
-                 'tp': 'true_positives_count',
-                 'accuracy': 'ACC',
-                 'balanced_accuracy': 'Bal_ACC',
-                 'critical_success_index': 'CSI',
-                 'equitable_threat_score': 'EQUITABLE_THREAT_SCORE',
-                 'f_score': 'F1_SCORE',
-                 'false_discovery_rate': 'FAR',
-                 'false_negative_rate': 'PND',
-                 'false_omission_rate': 'FALSE_OMISSION_RATE',
-                 'false_positive_rate': 'FALSE_POSITIVE_RATE',
-                 'fowlkes_mallows_index': 'FOWLKES_MALLOW_INDEX',
-                 'matthews_correlation_coefficient': 'MCC',
-                 'negative_likelihood_ratio': 'NEGATIVE_LIKELIHOOD_RATIO',
-                 'negative_predictive_value': 'NPV',
-                 'overall_bias': 'BIAS',
-                 'positive_likelihood_ratio': 'POSITIVE_LIKELIHOOD_RATIO',
-                 'positive_predictive_value': 'PPV',
-                 'prevalence': 'PREVALENCE',
-                 'prevalence_threshold': 'PREVALENCE_THRESHOLD',
-                 'true_negative_rate': 'TNR',
-                 'true_positive_rate': 'TPR'
-                 }
+    crosswalk = {
+        'tn': 'true_negatives_count',
+        'fn': 'false_negatives_count',
+        'fp': 'false_positives_count',
+        'tp': 'true_positives_count',
+        'accuracy': 'ACC',
+        'balanced_accuracy': 'Bal_ACC',
+        'critical_success_index': 'CSI',
+        'equitable_threat_score': 'EQUITABLE_THREAT_SCORE',
+        'f_score': 'F1_SCORE',
+        'false_discovery_rate': 'FAR',
+        'false_negative_rate': 'PND',
+        'false_omission_rate': 'FALSE_OMISSION_RATE',
+        'false_positive_rate': 'FALSE_POSITIVE_RATE',
+        'fowlkes_mallows_index': 'FOWLKES_MALLOW_INDEX',
+        'matthews_correlation_coefficient': 'MCC',
+        'negative_likelihood_ratio': 'NEGATIVE_LIKELIHOOD_RATIO',
+        'negative_predictive_value': 'NPV',
+        'overall_bias': 'BIAS',
+        'positive_likelihood_ratio': 'POSITIVE_LIKELIHOOD_RATIO',
+        'positive_predictive_value': 'PPV',
+        'prevalence': 'PREVALENCE',
+        'prevalence_threshold': 'PREVALENCE_THRESHOLD',
+        'true_negative_rate': 'TNR',
+        'true_positive_rate': 'TPR',
+    }
 
     metric_df.columns = [crosswalk[x] for x in metric_df.columns]
 
     # Build
-    tn, fn, tp, fp = (metric_df['true_negatives_count'].values[0], metric_df['false_negatives_count'].values[0],
-                      metric_df['true_positives_count'].values[0], metric_df['false_positives_count'].values[0])
+    tn, fn, tp, fp = (
+        metric_df['true_negatives_count'].values[0],
+        metric_df['false_negatives_count'].values[0],
+        metric_df['true_positives_count'].values[0],
+        metric_df['false_positives_count'].values[0],
+    )
     total_population = tn + fn + tp + fp
     metric_df['contingency_tot_count'] = total_population
 
@@ -408,192 +296,68 @@
     metric_df['cell_area_m2'] = cell_area
     sq_km_converter = 1000000
 
-<<<<<<< HEAD
-    if cell_area != None:
-        TP_area = (true_positives * cell_area) / sq_km_converter
-        FP_area = (false_positives * cell_area) / sq_km_converter
-        TN_area = (true_negatives * cell_area) / sq_km_converter
-        FN_area = (false_negatives * cell_area) / sq_km_converter
-        area = (total_population * cell_area) / sq_km_converter
-
-        predPositive_area = (predPositive * cell_area) / sq_km_converter
-        predNegative_area = (predNegative * cell_area) / sq_km_converter
-        obsPositive_area = (obsPositive * cell_area) / sq_km_converter
-        obsNegative_area = (obsNegative * cell_area) / sq_km_converter
-        positiveDiff_area = predPositive_area - obsPositive_area
-
-        if masked_count != None:
-            masked_area = (masked_count * cell_area) / sq_km_converter
-        else:
-            masked_area = None
-
-    # If no cell_area is provided, then the contingeny tables are likely not derived from areal analysis.
-    else:
-        TP_area = None
-        FP_area = None
-        TN_area = None
-        FN_area = None
-        area = None
-
-        predPositive_area = None
-        predNegative_area = None
-        obsPositive_area = None
-        obsNegative_area = None
-        positiveDiff_area = None
-        MCC = None
-
-    if total_population == 0:
-        (
-            predPositive_perc,
-            predNegative_perc,
-            obsPositive_perc,
-            obsNegative_perc,
-            positiveDiff_perc,
-        ) = ("NA", "NA", "NA", "NA", "NA")
-    else:
-        predPositive_perc = (predPositive / total_population) * 100
-        predNegative_perc = (predNegative / total_population) * 100
-        obsPositive_perc = (obsPositive / total_population) * 100
-        obsNegative_perc = (obsNegative / total_population) * 100
-
-        positiveDiff_perc = predPositive_perc - obsPositive_perc
-
-    if total_population == 0:
-        prevalence = "NA"
-    else:
-        prevalence = (true_positives + false_negatives) / total_population
-
-    try:
-        PPV = true_positives / predPositive
-    except ZeroDivisionError:
-        PPV = "NA"
-
-    try:
-        NPV = true_negatives / predNegative
-    except ZeroDivisionError:
-        NPV = "NA"
-
-    try:
-        TNR = true_negatives / obsNegative
-    except ZeroDivisionError:
-        TNR = "NA"
-
-    try:
-        TPR = true_positives / obsPositive
-
-    except ZeroDivisionError:
-        TPR = "NA"
-
-    try:
-        Bal_ACC = np.mean([TPR, TNR])
-    except TypeError:
-        Bal_ACC = "NA"
-
-    if total_population == 0:
-        ACC = "NA"
-    else:
-        ACC = (true_positives + true_negatives) / total_population
-
-    try:
-        F1_score = (2 * true_positives) / (2 * true_positives + false_positives + false_negatives)
-    except ZeroDivisionError:
-        F1_score = "NA"
-
-    if TPR == 'NA':
-        PND = 'NA'
-    else:
-        PND = 1.0 - TPR  # Probability Not Detected (PND)
-
-    stats_dictionary = {
-        'true_negatives_count': int(true_negatives),
-        'false_negatives_count': int(false_negatives),
-        'true_positives_count': int(true_positives),
-        'false_positives_count': int(false_positives),
-        'contingency_tot_count': int(total_population),
-        'cell_area_m2': cell_area,
-        'TP_area_km2': TP_area,
-        'FP_area_km2': FP_area,
-        'TN_area_km2': TN_area,
-        'FN_area_km2': FN_area,
-        'contingency_tot_area_km2': area,
-        'predPositive_area_km2': predPositive_area,
-        'predNegative_area_km2': predNegative_area,
-        'obsPositive_area_km2': obsPositive_area,
-        'obsNegative_area_km2': obsNegative_area,
-        'positiveDiff_area_km2': positiveDiff_area,
-        'CSI': CSI,
-        'FAR': FAR,
-        'TPR': TPR,
-        'TNR': TNR,
-        'PND': PND,
-        'PPV': PPV,
-        'NPV': NPV,
-        'ACC': ACC,
-        'Bal_ACC': Bal_ACC,
-        'MCC': MCC,
-        'EQUITABLE_THREAT_SCORE': EQUITABLE_THREAT_SCORE,
-        'PREVALENCE': prevalence,
-        'BIAS': BIAS,
-        'F1_SCORE': F1_score,
-        'TP_perc': TP_perc,
-        'FP_perc': FP_perc,
-        'TN_perc': TN_perc,
-        'FN_perc': FN_perc,
-        'predPositive_perc': predPositive_perc,
-        'predNegative_perc': predNegative_perc,
-        'obsPositive_perc': obsPositive_perc,
-        'obsNegative_perc': obsNegative_perc,
-        'positiveDiff_perc': positiveDiff_perc,
-        'masked_count': int(masked_count),
-        'masked_perc': masked_perc,
-        'masked_area_km2': masked_area,
-    }
-
-    return stats_dictionary
-
-
-def get_contingency_table_from_binary_rasters(
-    benchmark_raster_path,
-    predicted_raster_path,
-    agreement_raster=None,
-    mask_values=None,
-    mask_dict={},
-):
-=======
     # This checks if a cell_area has been provided, thus making areal calculations possible.
     metric_df['TP_area_km2'] = (tp * cell_area) / sq_km_converter if cell_area is not None else None
     metric_df['FP_area_km2'] = (fp * cell_area) / sq_km_converter if cell_area is not None else None
     metric_df['TN_area_km2'] = (tn * cell_area) / sq_km_converter if cell_area is not None else None
     metric_df['FN_area_km2'] = (fn * cell_area) / sq_km_converter if cell_area is not None else None
-    metric_df['contingency_tot_area_km2'] = (total_population * cell_area) \
-                                            / sq_km_converter if cell_area is not None else None
-
-    metric_df['predPositive_area_km2'] = (predPositive * cell_area) / sq_km_converter if cell_area is not None else None
-    metric_df['predNegative_area_km2'] = (predNegative * cell_area) / sq_km_converter if cell_area is not None else None
-    metric_df['obsPositive_area_km2'] = (obsPositive * cell_area) / sq_km_converter if cell_area is not None else None
-    metric_df['obsNegative_area_km2'] = (obsNegative * cell_area) / sq_km_converter if cell_area is not None else None
-    metric_df['positiveDiff_area_km2'] = (metric_df['predPositive_area_km2'] - metric_df['obsPositive_area_km2'])[
-        0] if cell_area is not None else None
+    metric_df['contingency_tot_area_km2'] = (
+        (total_population * cell_area) / sq_km_converter if cell_area is not None else None
+    )
+
+    metric_df['predPositive_area_km2'] = (
+        (predPositive * cell_area) / sq_km_converter if cell_area is not None else None
+    )
+    metric_df['predNegative_area_km2'] = (
+        (predNegative * cell_area) / sq_km_converter if cell_area is not None else None
+    )
+    metric_df['obsPositive_area_km2'] = (
+        (obsPositive * cell_area) / sq_km_converter if cell_area is not None else None
+    )
+    metric_df['obsNegative_area_km2'] = (
+        (obsNegative * cell_area) / sq_km_converter if cell_area is not None else None
+    )
+    metric_df['positiveDiff_area_km2'] = (
+        (metric_df['predPositive_area_km2'] - metric_df['obsPositive_area_km2'])[0]
+        if cell_area is not None
+        else None
+    )
 
     total_pop_and_mask_pop = total_population + masked_count if masked_count > 0 else None
     metric_df['masked_count'] = masked_count if masked_count > 0 else 0
-    metric_df['masked_perc'] = (masked_count / total_pop_and_mask_pop) * 100 if masked_count > 0 else 0
-    metric_df['masked_area_km2'] = (masked_count * cell_area) / sq_km_converter if masked_count > 0 else 0
-    metric_df['predPositive_perc'] = (predPositive / total_population) * 100 if total_population > 0 else "NA"
-    metric_df['predNegative_perc'] = (predNegative / total_population) * 100 if total_population > 0 else "NA"
-    metric_df['obsPositive_perc'] = (obsPositive / total_population) * 100 if total_population > 0 else "NA"
-    metric_df['obsNegative_perc'] = (obsNegative / total_population) * 100 if total_population > 0 else "NA"
-    metric_df['positiveDiff_perc'] = metric_df['predPositive_perc'].values[0] - metric_df['obsPositive_perc'].values[
-        0] if total_population > 0 else "NA"
+    metric_df['masked_perc'] = (
+        (masked_count / total_pop_and_mask_pop) * 100 if masked_count > 0 else 0
+    )
+    metric_df['masked_area_km2'] = (
+        (masked_count * cell_area) / sq_km_converter if masked_count > 0 else 0
+    )
+    metric_df['predPositive_perc'] = (
+        (predPositive / total_population) * 100 if total_population > 0 else "NA"
+    )
+    metric_df['predNegative_perc'] = (
+        (predNegative / total_population) * 100 if total_population > 0 else "NA"
+    )
+    metric_df['obsPositive_perc'] = (
+        (obsPositive / total_population) * 100 if total_population > 0 else "NA"
+    )
+    metric_df['obsNegative_perc'] = (
+        (obsNegative / total_population) * 100 if total_population > 0 else "NA"
+    )
+    metric_df['positiveDiff_perc'] = (
+        metric_df['predPositive_perc'].values[0] - metric_df['obsPositive_perc'].values[0]
+        if total_population > 0
+        else "NA"
+    )
 
     return {x: y for x, y in zip(metric_df.columns, metric_df.values[0])}
 
 
-def get_stats_table_from_binary_rasters(benchmark_raster_path: str,
-                                        candidate_raster_path: str,
-                                        agreement_raster: str = None,
-                                        mask_dict: dict = {}):
->>>>>>> 090a44ab
+def get_stats_table_from_binary_rasters(
+    benchmark_raster_path: str,
+    candidate_raster_path: str,
+    agreement_raster: str = None,
+    mask_dict: dict = {},
+):
     """
     Produces categorical statistics table from 2 rasters and returns it. Also exports an agreement raster classified as:
         0: True Negatives
@@ -621,59 +385,6 @@
         {true_negatives: int, false_negatives: int, false_positives: int, true_positives: int}
 
     """
-<<<<<<< HEAD
-    import os
-
-    import geopandas as gpd
-    import numpy as np
-    import rasterio
-    import rasterio.mask
-    from rasterio.warp import Resampling, reproject
-    from shapely.geometry import box
-
-    #    print("-----> Evaluating performance across the total area...")
-    # Load rasters.
-    benchmark_src = rasterio.open(benchmark_raster_path)
-    predicted_src = rasterio.open(predicted_raster_path)
-    predicted_array = predicted_src.read(1)
-
-    benchmark_array_original = benchmark_src.read(1)
-
-    if benchmark_array_original.shape != predicted_array.shape:
-        benchmark_array = np.empty(predicted_array.shape, dtype=np.int8)
-
-        reproject(
-            benchmark_array_original,
-            destination=benchmark_array,
-            src_transform=benchmark_src.transform,
-            src_crs=benchmark_src.crs,
-            src_nodata=benchmark_src.nodata,
-            dst_transform=predicted_src.transform,
-            dst_crs=predicted_src.crs,
-            dst_nodata=benchmark_src.nodata,
-            dst_resolution=predicted_src.res,
-            resampling=Resampling.nearest,
-        )
-
-    predicted_array_raw = predicted_src.read(1)
-
-    # Align the benchmark domain to the modeled domain.
-    benchmark_array = np.where(predicted_array == predicted_src.nodata, 10, benchmark_array)
-
-    # Ensure zeros and ones for binary comparison. Assume that positive values mean flooding and 0 or negative values mean dry.
-    predicted_array = np.where(
-        predicted_array == predicted_src.nodata, 10, predicted_array
-    )  # Reclassify NoData to 10
-    predicted_array = np.where(predicted_array < 0, 0, predicted_array)
-    predicted_array = np.where(predicted_array > 0, 1, predicted_array)
-
-    benchmark_array = np.where(
-        benchmark_array == benchmark_src.nodata, 10, benchmark_array
-    )  # Reclassify NoData to 10
-
-    agreement_array = np.add(benchmark_array, 2 * predicted_array)
-    agreement_array = np.where(agreement_array > 4, 10, agreement_array)
-=======
 
     # Load benchmark and candidate data
     benchmark_raster = rxr.open_rasterio(benchmark_raster_path, mask_and_scale=True)
@@ -694,10 +405,8 @@
         (4, np.nan): np.nan,
         (np.nan, 0): np.nan,
         (np.nan, 1): np.nan,
-        (np.nan, np.nan): np.nan
+        (np.nan, np.nan): np.nan,
     }
->>>>>>> 090a44ab
-
 
     # Loop through exclusion masks and mask the agreement_array.
     rasterized_mask_list = []
@@ -712,46 +421,12 @@
                 # Read mask bounds with candidate boundary box
                 poly_all = gpd.read_file(poly_path, bbox=candidate_raster.rio.bounds())
 
-<<<<<<< HEAD
-                bounding_box = gpd.GeoDataFrame(
-                    {'geometry': box(*reference.bounds)}, index=[0], crs=reference.crs
-                )
-                # Read layer using the bbox option. CRS mismatches are handled if bbox is passed a geodataframe (which it is).
-                poly_all = gpd.read_file(poly_path, bbox=bounding_box)
-
-                # Make sure features are present in bounding box area before projecting. Continue to next layer if features are absent.
-=======
                 # Make sure features are present in bounding box area before projecting.
                 # Continue to next layer if features are absent.
->>>>>>> 090a44ab
                 if poly_all.empty:
                     del poly_all
                     continue
 
-<<<<<<< HEAD
-                #                print("-----> Masking at " + poly_layer + "...")
-                # Project layer to reference crs.
-                poly_all_proj = poly_all.to_crs(reference.crs)
-                # check if there are any lakes within our reference raster extent.
-                if poly_all_proj.empty:
-                    # If no features within reference raster extent, create a zero array of same shape as reference raster.
-                    poly_mask = np.zeros(reference.shape)
-                else:
-                    # Check if a buffer value is passed to function.
-                    if buffer_val is None:
-                        # If features are present and no buffer is passed, assign geometry to variable.
-                        geometry = poly_all_proj.geometry
-                    else:
-                        # If  features are present and a buffer is passed, assign buffered geometry to variable.
-                        geometry = poly_all_proj.buffer(buffer_val)
-
-                    # Perform mask operation on the reference raster and using the previously declared geometry geoseries. Invert set to true as we want areas outside of poly areas to be False and areas inside poly areas to be True.
-                    in_poly, transform, c = rasterio.mask.raster_geometry_mask(
-                        reference, geometry, invert=True
-                    )
-                    # Write mask array, areas inside polys are set to 1 and areas outside poly are set to 0.
-                    poly_mask = np.where(in_poly == True, 1, 0)
-=======
                 # Project layer to reference crs.
                 poly_all_proj = poly_all.to_crs(candidate_raster.rio.crs)
 
@@ -760,28 +435,31 @@
 
                 poly_all_proj['mask'] = 4
 
-                rasterized_mask_list.append(make_geocube(poly_all_proj, ['mask'], like=candidate_raster))
+                rasterized_mask_list.append(
+                    make_geocube(poly_all_proj, ['mask'], like=candidate_raster)
+                )
 
                 del poly_all, poly_all_proj
->>>>>>> 090a44ab
 
     og_data = candidate_raster.data
     if len(rasterized_mask_list) > 0:
         all_masks = xr.merge(rasterized_mask_list).to_array()
         # Hold on to original data
 
-        candidate_raster.data = xr.where((all_masks.data == 4) & (candidate_raster.isnull() == 0), 4, candidate_raster)
+        candidate_raster.data = xr.where(
+            (all_masks.data == 4) & (candidate_raster.isnull() == 0), 4, candidate_raster
+        )
 
     stats_table_dictionary = {}  # Initialize empty dictionary.
 
-    (agreement_map,
-     crosstab_table,
-     metrics_table) = candidate_raster.gval.categorical_compare(benchmark_map=benchmark_raster,
-                                                                positive_categories=[1],
-                                                                target_map="candidate",
-                                                                negative_categories=[0],
-                                                                comparison_function='pairing_dict',
-                                                                pairing_dict=pairing_dictionary)
+    (agreement_map, crosstab_table, metrics_table) = candidate_raster.gval.categorical_compare(
+        benchmark_map=benchmark_raster,
+        positive_categories=[1],
+        target_map="candidate",
+        negative_categories=[0],
+        comparison_function='pairing_dict',
+        pairing_dict=pairing_dictionary,
+    )
 
     # Only write the agreement raster if user-specified.
     if agreement_raster != None:
@@ -801,42 +479,26 @@
             f.write("%s\n" % '1: False Negative')
             f.write("%s\n" % '2: False Positive')
             f.write("%s\n" % '3: True Positive')
-<<<<<<< HEAD
             f.write(
-                "%s\n"
-                % '4: Masked area (excluded from contingency table analysis). Mask layers: {mask_dict}'.format(
-                    mask_dict=mask_dict
-                )
+                "%s\n" % '4: Masked area (excluded from contingency table analysis). '
+                'Mask layers: {mask_dict}'.format(mask_dict=mask_dict)
             )
             f.write(
                 "%s\n" % 'Results produced at: {current_time}'.format(current_time=current_time)
             )
 
     # Store summed pixel counts in dictionary.
-    contingency_table_dictionary.update(
+    stats_table_dictionary.update(
         {
-            'total_area': {
-                'true_negatives': int((agreement_array == 0).sum()),
-                'false_negatives': int((agreement_array == 1).sum()),
-                'false_positives': int((agreement_array == 2).sum()),
-                'true_positives': int((agreement_array == 3).sum()),
-                'masked_count': int((agreement_array == 4).sum()),
-                'file_handle': 'total_area',
-            }
+            'total_area': cross_walk_gval_fim(
+                metric_df=metrics_table,
+                cell_area=cell_area,
+                masked_count=np.sum(agreement_map.data == 4),
+            )
         }
     )
-=======
-            f.write("%s\n" % '4: Masked area (excluded from contingency table analysis). '
-                             'Mask layers: {mask_dict}'.format(mask_dict=mask_dict))
-            f.write("%s\n" % 'Results produced at: {current_time}'.format(current_time=current_time))
-
-    # Store summed pixel counts in dictionary.
-    stats_table_dictionary.update({'total_area': cross_walk_gval_fim(metric_df=metrics_table,
-                                                                     cell_area=cell_area,
-                                                                     masked_count=np.sum(agreement_map.data == 4))})
 
     del agreement_map, crosstab_table, metrics_table, all_masks, rasterized_mask_list
->>>>>>> 090a44ab
 
     # After agreement_array is masked with default mask layers, check for inclusion masks in mask_dict.
     if mask_dict != {}:
@@ -847,18 +509,8 @@
                 poly_path = mask_dict[poly_layer]['path']
                 buffer_val = mask_dict[poly_layer]['buffer']
 
-<<<<<<< HEAD
-                reference = predicted_src
-
-                bounding_box = gpd.GeoDataFrame(
-                    {'geometry': box(*reference.bounds)}, index=[0], crs=reference.crs
-                )
-                # Read layer using the bbox option. CRS mismatches are handled if bbox is passed a geodataframe (which it is).
-                poly_all = gpd.read_file(poly_path, bbox=bounding_box)
-=======
                 # Read mask bounds with candidate boundary box
                 poly_all = gpd.read_file(poly_path, bbox=candidate_raster.rio.bounds())
->>>>>>> 090a44ab
 
                 # Make sure features are present in bounding box area before projecting.
                 # Continue to next layer if features are absent.
@@ -866,45 +518,6 @@
                     del poly_all
                     continue
 
-<<<<<<< HEAD
-                #                print("-----> Evaluating performance at " + poly_layer + "...")
-                # Project layer to reference crs.
-                poly_all_proj = poly_all.to_crs(reference.crs)
-                # check if there are any lakes within our reference raster extent.
-                if poly_all_proj.empty:
-                    # If no features within reference raster extent, create a zero array of same shape as reference raster.
-                    poly_mask = np.zeros(reference.shape)
-                else:
-                    # Check if a buffer value is passed to function.
-                    if buffer_val is None:
-                        # If features are present and no buffer is passed, assign geometry to variable.
-                        geometry = poly_all_proj.geometry
-                    else:
-                        # If  features are present and a buffer is passed, assign buffered geometry to variable.
-                        geometry = poly_all_proj.buffer(buffer_val)
-
-                    # Perform mask operation on the reference raster and using the previously declared geometry geoseries. Invert set to true as we want areas outside of poly areas to be False and areas inside poly areas to be True.
-                    in_poly, transform, c = rasterio.mask.raster_geometry_mask(
-                        reference, geometry, invert=True
-                    )
-                    # Write mask array, areas inside polys are set to 1 and areas outside poly are set to 0.
-                    poly_mask = np.where(in_poly == True, 1, 0)
-
-                    # Perform mask.
-                    masked_agreement_array = np.where(
-                        poly_mask == 0, 4, agreement_array
-                    )  # Changed to poly_mask == 0
-
-                    # Get rid of masked values outside of the modeled domain.
-                    temp_agreement_array = np.where(
-                        agreement_array == 10, 10, masked_agreement_array
-                    )
-
-                    if (
-                        buffer_val == None
-                    ):  # The buffer used is added to filename, and 0 is easier to read than None.
-                        buffer_val = 0
-=======
                 poly_all_proj = poly_all.to_crs(candidate_raster.rio.crs)
 
                 # Buffer if buffer val exists
@@ -914,67 +527,52 @@
 
                 mask = make_geocube(poly_all_proj, ['mask'], like=candidate_raster).to_array()
                 candidate_raster.data = og_data
-                candidate_raster.data = xr.where((mask.data != 4) & (candidate_raster.isnull() == 0), 4, candidate_raster)
->>>>>>> 090a44ab
+                candidate_raster.data = xr.where(
+                    (mask.data != 4) & (candidate_raster.isnull() == 0), 4, candidate_raster
+                )
 
                 poly_handle = poly_layer + '_b' + str(buffer_val) + 'm'
 
                 # Do analysis on inclusion masked area
-                (agreement_map,
-                 crosstab_table,
-                 metrics_table) = candidate_raster.gval.categorical_compare(benchmark_map=benchmark_raster,
-                                                                            positive_categories=[1],
-                                                                            target_map="candidate",
-                                                                            negative_categories=[0],
-                                                                            comparison_function='pairing_dict',
-                                                                            pairing_dict=pairing_dictionary)
+                (
+                    agreement_map,
+                    crosstab_table,
+                    metrics_table,
+                ) = candidate_raster.gval.categorical_compare(
+                    benchmark_map=benchmark_raster,
+                    positive_categories=[1],
+                    target_map="candidate",
+                    negative_categories=[0],
+                    comparison_function='pairing_dict',
+                    pairing_dict=pairing_dictionary,
+                )
                 if agreement_raster:
                     # Write the layer_agreement_raster.
-<<<<<<< HEAD
                     layer_agreement_raster = os.path.join(
                         os.path.split(agreement_raster)[0], poly_handle + '_agreement.tif'
                     )
-                    with rasterio.Env():
-                        profile = predicted_src.profile
-                        profile.update(nodata=10)
-                        with rasterio.open(layer_agreement_raster, 'w', **profile) as dst:
-                            dst.write(temp_agreement_array, 1)
-
-                    # Store summed pixel counts in dictionary.
-                    contingency_table_dictionary.update(
-                        {
-                            poly_handle: {
-                                'true_negatives': int((temp_agreement_array == 0).sum()),
-                                'false_negatives': int((temp_agreement_array == 1).sum()),
-                                'false_positives': int((temp_agreement_array == 2).sum()),
-                                'true_positives': int((temp_agreement_array == 3).sum()),
-                                'masked_count': int((temp_agreement_array == 4).sum()),
-                                'file_handle': poly_handle,
-                            }
-                        }
+                    agreement_map = agreement_map.rio.write_nodata(10, encoded=True)
+                    agreement_map.rio.to_raster(
+                        layer_agreement_raster, dtype=np.int32, driver="COG"
                     )
 
-    return contingency_table_dictionary
-
-=======
-                    layer_agreement_raster = os.path.join(os.path.split(agreement_raster)[0],
-                                                          poly_handle + '_agreement.tif')
-                    agreement_map = agreement_map.rio.write_nodata(10, encoded=True)
-                    agreement_map.rio.to_raster(layer_agreement_raster, dtype=np.int32, driver="COG")
-
                 # Update stats table dictionary
-                stats_table_dictionary.update({poly_handle: cross_walk_gval_fim(metric_df=metrics_table,
-                                                                                cell_area=cell_area,
-                                                                                masked_count=np.sum(
-                                                                                    agreement_map.data == 4
-                                                                                ))})
+                stats_table_dictionary.update(
+                    {
+                        poly_handle: cross_walk_gval_fim(
+                            metric_df=metrics_table,
+                            cell_area=cell_area,
+                            masked_count=np.sum(agreement_map.data == 4),
+                        )
+                    }
+                )
 
                 del poly_all, poly_all_proj, agreement_map, metrics_table, crosstab_table
 
     del candidate_raster, benchmark_raster, og_data
 
     return stats_table_dictionary
->>>>>>> 090a44ab
+
 
 ########################################################################
 ########################################################################
