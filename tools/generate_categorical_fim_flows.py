--- conflicted
+++ resolved
@@ -380,16 +380,13 @@
     with ProcessPoolExecutor(max_workers=job_number_huc) as executor:
         for huc in huc_dictionary:
 
-<<<<<<< HEAD
             nwm_flows_region_df = nwm_flows_df # To exclude Alaska 
             # nwm_flows_region_df = nwm_flows_alaska_df if huc[:2] == '19' else nwm_flows_df # To include Alaska
 
-=======
             # Deep copy that speed up Multi-Proc a little as all_meta_lists
             # is a huge object. Need to figure out how to filter that down somehow
             # later. Can not just filter by huc per loop, tried it and there are other factors
             copy_all_meta_lists = copy.copy(all_meta_lists)
->>>>>>> ddff568f
             executor.submit(
                 generate_flows_for_huc,
                 huc,
