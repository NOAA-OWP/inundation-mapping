All notable changes to this project will be documented in this file.
We follow the [Semantic Versioning 2.0.0](http://semver.org/) format.

<<<<<<< HEAD
## v4.0.6.2 - 2022-08-16 - [PR #639](https://github.com/NOAA-OWP/inundation-mapping/pull/639)

This file converts USFIMR remote sensed inundation shapefiles into a raster that can be used to compare to the FIM data. It has to be run separately for each shapefile. This addresses [#629].

## Additions

- `/tools/fimr_to_benchmark.py`: This file converts USFIMR remote sensed inundation shapefiles into a raster that can be used to compare to the FIM data. It has to be run separately for each shapefile.

<br/><br/>
=======
## v4.0.6.1 - 2022-08-12 - [PR #655](https://github.com/NOAA-OWP/inundation-mapping/pull/655)

Prunes branches that fail with NO_FLOWLINES_EXIST (Exit code: 61) in `gms_run_branch.sh` after running `split_flows.py`

## Additions
- Adds `remove_error_branches.py` (called from `gms_run_branch.sh`)
- Adds `gms_inputs_removed.csv` to log branches that have been removed across all HUCs

## Removals
- Deletes branch folders that fail
- Deletes branch from `gms_inputs.csv`

<br/><br/>

## v4.0.6.0 - 2022-08-10 - [PR #614](https://github.com/NOAA-OWP/inundation-mapping/pull/614)

Addressing #560, this fix in run_by_branch trims the DEM derived streamline if it extends past the end of the branch streamline. It does this by finding the terminal point of the branch stream, snapping to the nearest point on the DEM derived stream, and cutting off the remaining downstream portion of the DEM derived stream.

## Changes

- `/src/split_flows.py`: Trims the DEM derived streamline if it flows past the terminus of the branch (or level path) streamline.
- `/src/gms/delineate_hydros_and_produce_HAND.sh`: Added branch streamlines as an input to `split_flows.py`.

<br/><br/>

## v4.0.5.4 - 2022-08-01 - [PR #642](https://github.com/NOAA-OWP/inundation-mapping/pull/642)

Fixes bug that causes [Errno2] No such file or directory error when running synthesize_test_cases.py if testing_versions folder doesn't exist (for example, after downloading test_cases from ESIP S3).

## Additions

- `run_test_case.py`: Checks for testing_versions folder in test_cases and adds it if it doesn't exist.

<br/><br/>

## v4.0.5.3 - 2022-07-27 - [PR #630](https://github.com/NOAA-OWP/inundation-mapping/issues/630)

A file called gms_pipeline.sh already existed but was unusable. This has been updated and now can be used as a "one-command" execution of the fim4/gms run. While you still can run gms_run_unit.sh and gms_run_branch.sh as you did before, you no longer need to. Input arguments were simplified to allow for more default and this simplification was added to `gms_run_unit.sh` and `gms_run_branch.sh` as well. 

A new feature was added that is being used for `gms_pipeline.sh` which tests the percent and number of errors after hucs are processed before continuing onto branch processing.

New FIM4/gms usability is now just (at a minumum): `gms_pipeline.sh -n <output name> -u <HUC(s) or HUC list path>`
	
`gms_run_branch.sh` and `gms_run_branch.sh` have also been changed to add the new -a flag and default to dropping stream orders 1 and 2.

## Additions

- `src`
    - `check_unit_errors.py`: as described above.
- `unit_tests`
    - `check_unit_errors_unittests.py` and `check_unit_errors_params.json`: to match new file.    

## Changes

- `README.md`:  Updated text for FIM4, gms_pipeline, S3 input updates, information about updating dependencies, misc link updates and misc text verbage.
- `gms_pipeline.sh`: as described above.
- `gms_run_unit.sh`: as described above. Also small updates to clean up folders and files in case of an overwrite.
- `gms_run_branch.sh`: as described above.
- `src`
     - `utils`
         - `fim_enums.py`:  FIM_system_exit_codes renamed to FIM_exit_codes.
         - `shared_variables.py`: added configurable values for minimum number and percentage of unit errors.
    - `bash_functions.env`:   Update to make the cumulative time screen outputs in mins/secs instead of just seconds.
    - `check_huc_inputs.py`:  Now returns the number of HUCs being processed, needed by `gms_pipeline.sh` (Note: to get the value back to a bash file, it has to send it back via a "print" line and not a "return" value.  Improved input validation, 
- `unit_tests`
   - `README.md`: Misc text and link updates.

## Removals

- `config\params_template_calibrated.env`: No longer needed. Has been removed already from dev-fim3 and confirmed that it is not needed.
<br><br>

## v4.0.5.2 - 2022-07-25 - [PR #622](https://github.com/NOAA-OWP/inundation-mapping/pull/622)

Updates to unit tests including a minor update for outputs and loading in .json parameter files.
<br><br>
>>>>>>> 0d11759c

## v4.0.5.1 - 2022-06-27 - [PR #612](https://github.com/NOAA-OWP/inundation-mapping/pull/612)

`Alpha Test Refactor` An upgrade was made a few weeks back to the dev-fim3 branch that improved performance, usability and readability of running alpha tests. Some cleanup in other files for readability, debugging verbosity and styling were done as well. A newer, cleaner system for printing lines when the verbose flag is enabled was added.

## Changes

- `gms_run_branch.sh`:  Updated help instructions to about using multiple HUCs as command arguments.
- `gms_run_unit.sh`:  Updated help instructions to about using multiple HUCs as command arguments.
- `src/utils`
    - `shared_functions.py`: 
       - Added a new function called `vprint` which creates a simpler way (and better readability) for other python files when wanting to include a print line when the verbose flag is on.
       - Added a new class named `FIM_Helpers` as a wrapper for the new `vprint` method. 
       - With the new `FIM_Helpers` class, a previously existing method named `append_id_to_file_name` was moved into this class making it easier and quicker for usage in other classes.
       
- `tools`
    - `composite_inundation.py`: Updated its usage of the `append_id_to_file_name` function to now call the`FIM_Helpers` method version of it.
    - `gms_tools`
       - `inundate_gms.py`: Updated for its adjusted usage of the `append_id_to_file_name` method, also removed its own `def __vprint` function in favour of the `FIM_Helpers.vprint` method. 
       - `mosaic_inundation.py`: 
          - Added adjustments for use of `append_id_to_file_name` and adjustments for `fh.vprint`.
          - Fixed a bug for the variable `ag_mosaic_output` which was not pre-declared and would fail as using an undefined variable in certain conditions.
    - `run_test_case.py`: Ported `test_case` class from FIM 3 and tweaked slightly to allow for GMS FIM. Also added more prints against the new fh.vprint method. Also added a default print line for progress / traceability for all alpha test regardless if the verbose flag is set.
    - `synthesize_test_cases.py`: Ported `test_case` class from FIM 3.
- `unit_tests`
   - `shared_functions_unittests.py`: Update to match moving the `append_id_to_file_name` into the `FIM_Helpers` class. Also removed all "header print lines" for each unit test method (for output readability).

<br/><br/>

## v4.0.5.0 - 2022-06-16 - [PR #611](https://github.com/NOAA-OWP/inundation-mapping/pull/611)

'Branch zero' is a new branch that runs the HUCs full stream network to make up for stream orders 1 & 2 being skipped by the GMS solution and is similar to the FR extent in FIM v3. This new branch is created during `run_by_unit.sh` and the processed DEM is used by the other GMS branches during `run_by_branch.sh` to improve efficiency.

## Additions

- `src/gms/delineate_hydros_and_produce_HAND.sh`: Runs all of the modules associated with delineating stream lines and catchments and building the HAND relative elevation model. This file is called once during `gms_run_unit` to produce the branch zero files and is also run for every GMS branch in `gms_run_branch`.
- `config/deny_gms_branch_zero.lst`: A list specifically for branch zero that helps with cleanup (removing unneeded files after processing).

## Changes

- `src/`
    - `output_cleanup.py`: Fixed bug for viz flag.
    - `gms/`
        - `run_by_unit.sh`: Added creation of "branch zero", DEM pre-processing, and now calls.
        -  `delineate_hydros_and_produce_HAND.sh` to produce HAND outputs for the entire stream network.
        - `run_by_branch.sh`: Removed DEM processing steps (now done in `run_by_unit.sh`), moved stream network delineation and HAND generation to `delineate_hydros_and_produce_HAND.sh`.
        - `generate_branch_list.py`: Added argument and parameter to sure that the branch zero entry was added to the branch list.
- `config/`
     - `params_template.env`: Added `zero_branch_id` variable.
- `tools`
     - `run_test_case.py`: Some styling / readability upgrades plus some enhanced outputs.  Also changed the _verbose_ flag to _gms_verbose_ being passed into Mosaic_inundation function.
     - `synthesize_test_cases.py`: arguments being passed into the _alpha_test_args_ from being hardcoded from flags to verbose (effectively turning on verbose outputs when applicable. Note: Progress bar was not affected.
     - `tools_shared_functions.py`: Some styling / readability upgrades.
- `gms_run_unit.sh`: Added export of extent variable, dropped the -s flag and added the -a flag so it now defaults to dropping stream orders 1 and 2.
- `gms_run_branch.sh`: Fixed bug when using overwrite flag saying branch errors folder already exists, dropped the -s flag and added the -a flag so it now defaults to dropping stream orders 1 and 2.

## Removals

- `tests/`: Redundant
- `tools/shared_variables`: Redundant

<br/><br/>

## v4.0.4.3 - 2022-05-26 - [PR #605](https://github.com/NOAA-OWP/inundation-mapping/pull/605)

We needed a tool that could composite / mosaic inundation maps for FIM3 FR and FIM4 / GMS with stream orders 3 and higher. A tool previously existed named composite_fr_ms_inundation.py and it was renamed to composite_inundation.py and upgraded to handle any combination of 2 of 3 items (FIM3 FR, FIM3 MS and/or FIM4 GMS).

## Additions

- `tools/composite_inundation.py`: Technically it is a renamed from composite_ms_fr_inundation.py, and is based on that functionality, but has been heavily modified. It has a number of options, but primarily is designed to take two sets of output directories, inundate the files, then composite them into a single mosiac'd raster per huc. The primary usage is expected to be compositing FIM3 FR with FIM4 / GMS with stream orders 3 and higher. 

- `unit_tests/gms/inundate_gms_unittests.py and inundate_gms_params.json`: for running unit tests against `tools/gms_tools/inunundate_gms.py`.
- `unit_tests/shared_functions_unittests.py and shared_functions_params.json`: A new function named `append_id_to_file_name_single_identifier` was added to `src/utils/shared_functions.py` and some unit tests for that function was created.

## Removed

- `tools/composite_ms_fr_inundation.py`: replaced with upgraded version named `composite_inundation.py`.

## Changes

- `tools/gms_tools/inundate_gms.py`: some style, readabilty cleanup plus move a function up to `shared_functions.py`.
- `tools/gms_tools/mosaic_inundation.py`: some style, readabilty cleanup plus move a function up to `shared_functions.py`.
- `tools/inundation.py`: some style, readabilty cleanup.
- `tools/synthesize_test_cases.py`: was updated primarily for sample usage notes. 
<br/><br/>

## v4.0.4.2 - 2022-05-03 - [PR #594](https://github.com/NOAA-OWP/inundation-mapping/pull/594)

This hotfix includes several revisions needed to fix/update the FIM4 area inundation evaluation scripts. These changes largely migrate revisions from the FIM3 evaluation code to the FIM4 evaluation code.

## Changes

- `tools/eval_plots.py`: Copied FIM3 code revisions to enable RAS2FIM evals and PND plots. Replaced deprecated parameter name for matplotlib grid()
- `tools/synthesize_test_cases.py`: Copied FIM3 code revisions to assign FR, MS, COMP resolution variable and addressed magnitude list variable for IFC eval
- `tools/tools_shared_functions.py`: Copied FIM3 code revisions to enable probability not detected (PND) metric calculation
- `tools/tools_shared_variables.py`: Updated magnitude dictionary variables for RAS2FIM evals and PND plots

<br/><br/>

## v4.0.4.1 - 2022-05-02 - [PR #587](https://github.com/NOAA-OWP/inundation-mapping/pull/587)

While testing GMS against evaluation and inundation data, we discovered some challenges for running alpha testing at full scale. Part of it was related to the very large output volume for GMS which resulted in outputs being created on multiple servers and folders. Considering the GMS volume and processing, a tool was required to extract out the ~215 HUC's that we have evaluation data for. Next, we needed isolate valid HUC output folders from original 2,188 HUC's and its 100's of thousands of branches. The first new tool allows us to point to the `test_case` data folder and create a list of all HUC's that we have validation for.

Now that we have a list of relavent HUC's, we need to consolidate output folders from the previously processed full CONUS+ output data. The new `copy_test_case_folders.py` tool extracts relavent HUC (gms unit) folders, based on the list created above, into a consolidated folder. The two tools combine result in significantly reduced overall processing time for running alpha tests at scale.

`gms_run_unit.sh` and `aggregated_branch_lists.py` were adjusted to make a previously hardcoded file path and file name to be run-time parameters. By adding the two new arguments, the file could be used against the new `copy_test_case_folders.py`. `copy_test_case_folders.py` and `gms_run_unit.sh` can now call `aggregated_branch_lists.py` to create a key input file called `gms_inputs.csv` which is a key file required for alpha testing.

A few other small adjustments were made for readability and traceability as well as a few small fixes discovered when running at scale.

## Additions

- `tools/find_test_case_folders.py`: A new tool for creating a list of HUC's that we have test/evaluation data for.
- `tools/copy_test_case_folders.py`: A new tool for using the list created above, to scan through other fully processed output folders and extract only the HUC's (gms units) and it's branches into a consolidated folder, ready for alpha test processing (or other needs).

## Changes

- `src/gms/aggregate_branch_lists.py`: Adjusted to allow two previously hardcoded values to now be incoming arguments. Now this file can be used by both `gms_run_unit.sh` and `copy_test_case_folders.py`.
- `tools/synthesize_test_cases.py`: Adjustments for readability and progress status. The embedded progress bars are not working and will be addressed later.
- `tools/run_test_case.py`: A print statement was added to help with processing progess was added.
- `gms_run_unit.sh`: This was adjusted to match the new input parameters for `aggregate_branch_lists.py` as well as additions for progress status. It now will show the entire progress period start datetime, end datetime and duration. 
- `gms_run_branch.sh`: Also was upgraded to show the entire progress period start datetime, end datetime and duration.

<br/><br/>

## v4.0.4.0 - 2022-04-12 - [PR #557](https://github.com/NOAA-OWP/inundation-mapping/pull/557)

During large scale testing of the new **filtering out stream orders 1 and 2** feature [PR #548](https://github.com/NOAA-OWP/inundation-mapping/pull/548), a bug was discovered with 14 HUCS that had no remaining streams after removing stream orders 1 and 2. This resulted in a number of unmanaged and unclear exceptions. An exception may be still raised will still be raised in this fix for logging purposes, but it is now very clear what happened. Other types of events are logged with clear codes to identify what happened.

Fixes were put in place for a couple of new logging behaviors.

1. Recognize that for system exit codes, there are times when an event is neither a success (code 0) nor a failure (code 1). During processing where stream orders are dropped, some HUCs had no remaining reaches, others had mismatched reaches and others as had missing flowlines (reaches) relating to dissolved level paths (merging individual reaches as part of GMS). When these occur, we want to abort the HUC (unit) or branch processing, identify that they were aborted for specific reasons and continue. A new custom system exit code system was adding using python enums. Logging was enhanced to recognize that some exit codes were not a 0 or a 1 and process them differently.

2. Pathing and log management became an issue. It us not uncommon for tens or hundreds of thousands of branches to be processed. A new feature was to recognize what is happening with each branch or unit and have them easily found and recognizable. Futher, processing for failure (sys exit code of 1) are now copied into a unique folder as the occur to help with visualization of run time errors. Previously errors were not extracted until the end of the entire run which may be multiple days.

3. A minor correction was made when dissolved level paths were created with the new merged level path not always having a valid stream order value.

## File Additions

- `src/`
   - `utils/`
      - `fim_enums.py`:
         - A new class called `FIM_system_exit_codes` was added. This allows tracking and blocking of duplicate system exit codes when a custom system code is required.
        

## Changes

- `fim_run.sh`: Added the gms `non-zero-exit-code` system to `fim_run` to help uncover and isolate errors during processing. Errors recorded in log files within in the logs/unit folder are now copied into a new folder called `unit_errors`.  
    
- `gms_run_branch.sh`:
    -  Minor adjustments to how the `non-zero-exit code` logs were created. Testing uncovered that previous versions were not always reliable. This is now stablized and enhanced.
    - In previous versions, only the `gms_unit.sh` was aware that **stream order filtering** was being done. Now all branch processing is also aware that filtering is in place. Processing in child files and classes can now make adjustments as/if required for stream order filtering.
    - Small output adjustments were made to help with overall screen and log readability.  

- `gms_run_unit.sh`:
    - Minor adjustments to how the `non-zero-exit-code` logs were created similar to `gms_run_branch.sh.`
    - Small text corrections, formatting and output corrections were added.
    - A feature removing all log files at the start of the entire process run were added if the `overwrite` command line argument was added.

- `src/`
   - `filter_catchments_and_add_attributes.py`:
      - Some minor formatting and readability adjustments were added.
      - Additions were made to help this code be aware and responding accordingly if that stream order filtering has occurred. Previously recorded as bugs coming from this class, are now may recorded with the new custom exit code if applicable.

   - `run_by_unit.sh` (supporting fim_run.sh):
         - As a change was made to sub-process call to `filter_catchments_and_add_attributes.py` file, which is shared by gms, related to reach errors / events.

   - `split_flows.py`:
      - Some minor formatting and readability adjustments were added.
      - Additions were made to recognize the same type of errors as being described in other files related to stream order filtering issues.
      - A correction was made to be more precise and more explicit when a gms branch error existed. This was done to ensure that we were not letting other exceptions be trapped that were NOT related to stream flow filtering.
      
   - `time_and_tee_run_by_unit.sh`:
      - The new custom system exit codes was added. Note that the values of 61 (responding system code) are hardcoded instead of using the python based `Fim_system_exit_code` system. This is related to limited communication between python and bash.

   - `gms/`
      - `derive_level_paths.py`:  
          - Was upgraded to use the new fim_enums.Fim_system_exit_codes system. This occurs when no streams / flows remain after filtering.  Without this upgrade, standard exceptions were being issued with minimal details for the error.
          - Minor adjustments to formatting for readability were made.

      - `generate_branch_list.py` :  Minor adjustments to formatting for readability were made.

      - `run_by_branch.sh`:
         - Some minor formatting and readability adjustments were added.
         - Additions to the subprocess call to `split_flows.py` were added so it was aware that branch filtering was being used. `split_flows.py` was one of the files that was throwing errors related to stream order filtering. A subprocess call to `filter_catchments_and_add_attributes.py` adjustment was also required for the same reason.

      - `run_by_unit.sh`:
         - Some minor formatting and readability adjustments were added.
         - An addition was made to help trap errors that might be triggered by `derive_level_paths.py` for `stream order filtering`.

      - `time_and_tee_run_by_branch.sh`:
         - A system was added recognize if an non successful system exit code was sent back from `run_by_branch`. This includes true errors of code 1 and other new custom system exit codes. Upon detection of non-zero-exit codes, log files are immediately copied into special folders for quicker and easier visibility. Previously errors were not brought forth until the entire process was completed which ranged fro hours up to 18 days. Note: System exit codes of 60 and 61 were hardcoded instead of using the values from the new  `FIM_system_exit_codes` due to limitation of communication between python and bash.

      - `time_and_tee_run_by_unit.sh`:
         - The same upgrade as described above in `time_and_tee_run_by_branch.sh` was applied here.
         - Minor readability and output formatting changes were made.

      - `todo.md`
         - An entry was removed from this list which talked about errors due to small level paths exactly as was fixed in this pull request set.

- `unit_tests/`
   - `gms/`
      - `derive_level_paths_unittests.py` :  Added a new unit test specifically testing this type of condition with a known HUC that triggered the branch errors previously described..
      - `derive_level_paths_params.json`:
           - Added a new node with a HUC number known to fail.
           - Changed pathing for unit test data pathing from `/data/outputs/gms_example_unit_tests` to `/data/outputs/fim_unit_test_data_do_not_remove`. The new folder is intended to be a more permanent folder for unit test data.
           - Some additional tests were added validating the argument for dropping stream orders.


## Unit Test File Additions:

- `unit_tests/`
   - `filter_catchments_and_add_attributes_unittests.py` and `filter_catchments_and_add_attributes_params.json`:

   - `split_flows_unittests.py' and `split_flows_params.json`


<br/><br/>

## v4.0.3.1 - 2022-03-10 - [PR #561](https://github.com/NOAA-OWP/inundation-mapping/pull/561)

Bug fixes to get the Alpha Test working in FIM 4.

## Changes

- `tools/sythesize_test_cases.py`: Fixed bugs that prevented multiple benchmark types in the same huc from running `run_test_case.py`.
- `tools/run_test_case.py`: Fixed mall bug for IFC benchmark.
- `tools/eval_plots.py`: Fixed Pandas query bugs.

<br/><br/>

## v4.0.3.0 - 2022-03-03 - [PR #550](https://github.com/NOAA-OWP/inundation-mapping/pull/550)

This PR ports the functionality of `usgs_gage_crosswalk.py` and `rating_curve_comparison.py` to FIM 4.

## Additions

- `src/`:
    - `usgs_gage_aggregate.py`: Aggregates all instances of `usgs_elev_table.csv` to the HUC level. This makes it easier to view the gages in each HUC without having to hunt through branch folders and easier for the Sierra Test to run at the HUC level.
    - `usgs_gage_unit_setup.py`: Assigns a branch to each USGS gage within a unit. The output of this module is `usgs_subset_gages.gpkg` at the HUC level containing the `levpa_id` attribute.

## Changes

- `gms_run_branch.sh`: Added a line to aggregate all `usgs_elev_table.csv` into the HUC directory level using `src/usgs_gage_aggregate.py`.
- `src/`:
    -  `gms/`
        - `run_by_branch.sh`: Added a block to run `src/usgs_gage_crosswalk.py`. 
        - `run_by_unit.sh`: Added a block to run `src/usgs_gage_unit_setup.py`.
    - `usgs_gage_crosswalk.py`: Similar to it's functionality in FIM 3, this module snaps USGS gages to the stream network, samples the underlying DEMs, and writes the attributes to `usgs_elev_table.csv`. This CSV is later aggregated to the HUC level and eventually used in `tools/rating_curve_comparison.py`. Addresses #539 
- `tools/rating_curve_comparison.py`: Updated Sierra Test to work with FIM 4 data structure.
- `unit_tests/`:
    - `rating_curve_comparison_unittests.py` & `rating_curve_comparison_params.json`: Unit test code and parameters for the Sierra Test.
    - `usgs_gage_crosswalk_unittests.py` & `usgs_gage_crosswalk_params.json`: Unit test code and parameters for `usgs_gage_crosswalk.py`
- `config/`:
    - `deny_gms_branches_default.lst` & `config/deny_gms_branches_min.lst`: Add `usgs_elev_table.csv` to the lists as a comment so it doesn't get deleted during cleanup.
    - `deny_gms_unit_default.lst`: Add `usgs_subset_gages.gpkg` to the lists as a comment so it doesn't get deleted during cleanup.

<br/><br/>

## v4.0.2.0 - 2022-03-02 - [PR #548](https://github.com/NOAA-OWP/inundation-mapping/pull/548)

Added a new optional system which allows an argument to be added to the `gms_run_unit.sh` command line to filter out stream orders 1 and 2 when calculating branches. 

## Changes

- `gms_run_unit.sh`: Add the new optional `-s` command line argument. Inclusion of this argument means "drop stream orders 1 and 2".

- `src/gms`
   - `run_by_unit.sh`: Capture and forward the drop stream orders flag to `derive_level_paths.py`
	
   - `derive_level_paths.py`: Capture the drop stream order flag and working with `stream_branches.py` to include/not include loading nwm stream with stream orders 1 and 2.
	
   - `stream_branchs.py`: A correction was put in place to allow for the filter of branch attributes and values to be excluded. The `from_file` method has the functionality but was incomplete. This was corrected and how could accept the values from `derive_level_paths.py` to use the branch attribute of "order_" (gkpg field) and values excluded of [1,2] when optionally desired.

- `unit_tests/gms`
    - `derive_level_paths_unittests.py` and `derive_level_paths_params.py`: Updated for testing for the new "drop stream orders 1 and 2" feature. Upgrades were also made to earlier existing incomplete test methods to test more output conditions.
	
<br/><br/>

## v4.0.1.0 - 2022-02-02 - [PR #525](https://github.com/NOAA-OWP/cahaba/pull/525)

The addition of a very simple and evolving unit test system which has two unit tests against two py files.  This will set a precendence and will grow over time and may be automated, possibly during git check-in triggered. The embedded README.md has more details of what we currently have, how to use it, how to add new unit tests, and expected future enhancements.

## Additions

- `/unit_tests/` folder which has the following:

   - `clip_vectors_to_wbd_params.json`: A set of default "happy path" values that are expected to pass validation for the clip_vectors_to_wbd.py -> clip_vectors_to_wbd (function).

   - `clip_vectors_to_wbd_unittests.py`: A unit test file for src/clip_vectors_to_wbd.py. Incomplete but evolving.

   - `README.md`: Some information about how to create unit tests and how to use them.

   - `unit_tests_utils.py`: A python file where methods that are common to all unit tests can be placed.

   - `gms/derive_level_paths_params.json`: A set of default "happy path" values that are expected to pass validation for the derive_level_paths_params.py -> Derive_level_paths (function). 

   - `gms/derive_level_paths_unittests.py`: A unit test file for `src/derive_level_paths.py`. Incomplete but evolving.

<br/><br/>


## v4.0.0.0 - 2022-02-01 - [PR #524](https://github.com/NOAA-OWP/cahaba/pull/524)

FIM4 builds upon FIM3 and allows for better representation of inundation through the reduction of artificial restriction of inundation at catchment boundaries.

More details will be made available through a publication by Aristizabal et. al. and will be included in the "Credits and References" section of the README.md, titled "Reducing Horton-Strahler Stream Order Can Enhance Flood Inundation Mapping Skill with Applications for the U.S. National Water Model."

## Additions

- `/src/gms`: A new directory containing scripts necessary to produce the FIM4 Height Above Nearest Drainage grids and synthetic rating curves needed for inundation mapping.
- `/tools/gms_tools`: A new directory containing scripts necessary to generate and evaluate inundation maps produced from FIM4 Height Above Nearest Drainage grids and synthetic rating curves.


<br/><br/>


## v3.0.24.3 - 2021-11-29 - [PR #488](https://github.com/NOAA-OWP/cahaba/pull/488)

Fixed projection issue in `synthesize_test_cases.py`.

## Changes

- `Pipfile`: Added `Pyproj` to `Pipfile` to specify a version that did not have the current projection issues.

<br/><br/>

## v3.0.24.2 - 2021-11-18 - [PR #486](https://github.com/NOAA-OWP/cahaba/pull/486)

Adding a new check to keep `usgs_elev_table.csv`, `src_base.csv`, `small_segments.csv` for runs not using the `-viz` flag. We unintentionally deleted some .csv files in `vary_mannings_n_composite.py` but need to maintain some of these for non `-viz` runs (e.g. `usgs_elev_table.csv` is used for sierra test input).

## Changes

- `fim_run.sh`: passing `-v` flag to `vary_mannings_n_composite.py` to determine which csv files to delete. Setting `$viz` = 0 for non `-v` runs.
- `src/vary_mannings_n_composite.py`: added `-v` input arg and if statement to check which .csv files to delete.
- `src/add_crosswalk.py`: removed deprecated barc variables from input args.
- `src/run_by_unit.sh`: removed deprecated barc variables from input args to `add_crosswalk.py`.

<br/><br/>

## v3.0.24.1 - 2021-11-17 - [PR #484](https://github.com/NOAA-OWP/cahaba/pull/484)

Patch to clean up unnecessary files and create better names for intermediate raster files.

## Removals

- `tools/run_test_case_gms.py`: Unnecessary file.

## Changes

- `tools/composite_ms_fr_inundation.py`: Clean up documentation and intermediate file names.
- `tools/run_test_case.py`: Remove unnecessary imports.

<br/><br/>

## v3.0.24.0 - 2021-11-08 - [PR #482](https://github.com/NOAA-OWP/cahaba/pull/482)

Adds `composite_ms_fr_inundation.py` to allow for the generation of an inundation map given a "flow file" CSV and full-resolution (FR) and mainstem (MS) relative elevation models, synthetic rating curves, and catchments rasters created by the `fim_run.sh` script.

## Additions
- `composite_ms_fr_inundation.py`: New module that is used to inundate both MS and FR FIM and composite the two inundation rasters.
- `/tools/gms_tools/`: Three modules (`inundate_gms.py`, `mosaic_inundation.py`, `overlapping_inundation.py`) ported from the GMS branch used to composite inundation rasters.

## Changes
- `inundation.py`: Added 2 exception classes ported from the GMS branch.

<br/><br/>

## v3.0.23.3 - 2021-11-04 - [PR #481](https://github.com/NOAA-OWP/cahaba/pull/481)
Includes additional hydraulic properties to the `hydroTable.csv`: `Number of Cells`, `SurfaceArea (m2)`, `BedArea (m2)`, `Volume (m3)`, `SLOPE`, `LENGTHKM`, `AREASQKM`, `Roughness`, `TopWidth (m)`, `WettedPerimeter (m)`. Also adds `demDerived_reaches_split_points.gpkg`, `flowdir_d8_burned_filled.tif`, and `dem_thalwegCond.tif` to `-v` whitelist.

## Changes
- `run_by_unit.sh`: Added `EXIT FLAG` tag and previous non-zero exit code tag to the print statement to allow log lookup.
- `add_crosswalk.py`: Added extra attributes to the hydroTable.csv. Includes a default `barc_on` and `vmann_on` (=False) attribute that is overwritten (=True) if SRC post-processing modules are run.
- `bathy_src_adjust_topwidth.py`: Overwrites the `barc_on` attribute where applicable and includes the BARC-modified Volume property.
- `vary_mannings_n_composite.py`: Overwrites the `vmann_on` attribute where applicable.
- `output_cleanup.py`: Adds new files to the `-v` whitelist.

<br/><br/>

## v3.0.23.2 - 2021-11-04 - [PR #480](https://github.com/NOAA-OWP/cahaba/pull/480)
Hotfix for `vary_manning_n_composite.py` to address null discharge values for non-CONUS hucs.

## Changes
- `vary_manning_n_composite.py`: Add numpy where clause to set final discharge value to the original value if `vmann=False`

<br/><br/>

## v3.0.23.1 - 2021-11-03 - [PR #479](https://github.com/NOAA-OWP/cahaba/pull/479)
Patches the API updater. The `params_calibrated.env` is replaced with `params_template.env` because the BARC and Multi-N modules supplant the calibrated values.

## Changes
- `api/node/updater/updater.py`: Changed `params_calibrated.env` to `params_template.env`

<br/><br/>

## v3.0.23.0 - 2021-10-31 - [PR #475](https://github.com/NOAA-OWP/cahaba/pull/475)

Moved the synthetic rating curve (SRC) processes from the `\tools` directory to `\src` directory to support post-processing in `fim_run.sh`. These SRC post-processing modules will now run as part of the default `fim_run.sh` workflow. Reconfigured bathymetry adjusted rating curve (BARC) module to use the 1.5yr flow from NWM v2 recurrence flow data in combination with the Bieger et al. (2015) regression equations with bankfull discharge predictor variable input.

## Additions
- `src/bathy_src_adjust_topwidth.py` --> New version of bathymetry adjusted rating curve (BARC) module that is configured to use the Bieger et al. (2015) regression equation with input bankfull discharge as the predictor variable (previous version used the drainage area version of the regression equations). Also added log output capability, added reconfigured output content in `src_full_crosswalked_BARC.csv` and `hydroTable.csv`, and included modifications to allow BARC to run as a post-processing step in `fim_run.sh`. Reminder: BARC is only configured for MS extent.

## Removals
- `config/params_calibrated.env` --> deprecated the calibrated roughness values by stream order with the new introduction of variable/composite roughness module
- `src/bathy_rc_adjust.py` --> deprecated the previous BARC version

## Changes
- `src/identify_src_bankfull.py` --> Moved this script from /tools to /src, added more doc strings, cleaned up output log, and reconfigured to allow execution from fim_run.sh post-processing.
- `src/vary_mannings_n_composite.py` --> Moved this script from /tools to /src, added more doc strings, cleaned up output log, added/reconfigured output content in src_full_crosswalked_vmann.csv and hydroTable.csv, and reconfigured to allow execution from fim_run.sh post-processing.
- `config/params_template.env` --> Added additional parameter/variables for input to `identify_src_bankfull.py`, `vary_mannings_n_composite.py`, and `bathy_src_adjust_topwidth.py`.
      - default BARC input: bankfull channel geometry derived from the Bieger et al. (2015) bankfull discharge regression equations
      - default bankfull flow input: NWM v2 1.5-year recurrence flows
      - default variable roughness input: global (all NWM feature_ids) roughness values of 0.06 for in-channel and 0.11 for max overbank
- `fim_run.sh` --> Added SRC post-processing calls after the `run_by_unit.sh` workflow
- `src/add_crosswalk.py` --> Removed BARC module call (moved to post-processing)
- `src/run_by_unit.sh` --> Removed old/unnecessary print statement.
      - **Note: reset exit codes to 0 for unnecessary processing flags.** Non-zero error codes in `run_by_unit.sh` prevent the `fim_run.sh` post-processing steps from running. This error handling issue will be more appropriately handled in a soon to be release enhancement.
- `tools/run_test_case.py` --> Reverted changes used during development process

<br/><br/>

## v3.0.22.8 - 2021-10-26 - [PR #471](https://github.com/NOAA-OWP/cahaba/pull/471)

Manually filtering segments from stream input layer to fix flow reversal of the MS River (HUC 08030100).

## Changes
- `clip_vectors_to_wbd.py`: Fixes bug where flow direction is reversed for HUC 08030100. The issue is resolved by filtering incoming stream segments that intersect with the elevation grid boundary.

<br/><br/>

## v3.0.22.7 - 2021-10-08 - [PR #467](https://github.com/NOAA-OWP/cahaba/pull/467)

These "tool" enhancements 1) delineate in-channel vs. out-of-channel geometry to allow more targeted development of key physical drivers influencing the SRC calculations (e.g. bathymetry & Manning’s n) #418 and 2) applies a variable/composite Manning’s roughness (n) using user provided csv with in-channel vs. overbank roughness values #419 & #410.

## Additions
- `identify_src_bankfull.p`: new post-processing tool that ingests a flow csv (e.g. NWM 1.5yr recurr flow) to approximate the bankfull STG and then calculate the channel vs. overbank proportions using the volume and hydraulic radius variables
- `vary_mannings_n_composite.py`: new post-processing tool that ingests a csv containing feature_id, channel roughness, and overbank roughness and then generates composite n values via the channel ratio variable

## Changes
- `eval_plots.py`: modified the plot legend text to display full label for development tests
- `inundation.py`: added new optional argument (-n) and corresponding function to produce a csv containing the stage value (and SRC variables) calculated from the flow to stage interpolation.

<br/><br/>

## v3.0.22.6 - 2021-09-13 - [PR #462](https://github.com/NOAA-OWP/cahaba/pull/462)

This new workflow ingests FIM point observations from users and “corrects” the synthetic rating curves to produce the desired FIM extent at locations where feedback is available (locally calibrate FIM).

## Changes
- `add_crosswalk.py`: added `NextDownID` and `order_` attributes to the exported `hydroTable.csv`. This will potentially be used in future enhancements to extend SRC changes to upstream/downstream catchments.
- `adjust_rc_with_feedback.py`: added a new workflow to perform the SRC modifications (revised discharge) using the existing HAND geometry variables combined with the user provided point location flow and stage data.
- `inundation_wrapper_custom_flow.py`: updated code to allow for huc6 processing to generate custom inundation outputs.

<br/><br/>

## v3.0.22.5 - 2021-09-08 - [PR #460](https://github.com/NOAA-OWP/cahaba/pull/460)

Patches an issue where only certain benchmark categories were being used in evaluation.

## Changes
- In `tools/tools_shared_variables.py`, created a variable `MAGNITUDE_DICT` to store benchmark category magnitudes.
- `synthesize_test_cases.py` imports `MAGNITUDE_DICT` and uses it to assign magnitudes.

<br/><br/>

## v3.0.22.4 - 2021-08-30 - [PR #456](https://github.com/NOAA-OWP/cahaba/pull/456)

Renames the BARC modified variables that are exported to `src_full_crosswalked.csv` to replace the original variables. The default/original variables are renamed with `orig_` prefix. This change is needed to ensure downstream uses of the `src_full_crosswalked.csv` are able to reference the authoritative version of the channel geometry variables (i.e. BARC-adjust where available).

## Changes
- In `src_full_crosswalked.csv`, default/original variables are renamed with `orig_` prefix and `SA_div` is renamed to `SA_div_flag`.

<br/><br/>

## v3.0.22.3 - 2021-08-27 - [PR #457](https://github.com/NOAA-OWP/cahaba/pull/457)

This fixes a bug in the `get_metadata()` function in `/tools/tools_shared_functions.py` that arose because of a WRDS update. Previously the `metadata_source` response was returned as independent variables, but now it is returned a list of strings. Another issue was observed where the `EVALUATED_SITES_CSV` variable was being misdefined (at least on the development VM) through the OS environmental variable setting.

## Changes
- In `tools_shared_functions.py`, changed parsing of WRDS `metadata_sources` to account for new list type.
- In `generate_categorical_fim_flows.py`, changed the way the `EVALUATED_SITES_CSV` path is defined from OS environmental setting to a relative path that will work within Docker container.

<br/><br/>

## v3.0.22.2 - 2021-08-26 - [PR #455](https://github.com/NOAA-OWP/cahaba/pull/455)

This merge addresses an issues with the bathymetry adjusted rating curve (BARC) calculations exacerbating single-pixel inundation issues for the lower Mississippi River. This fix allows the user to specify a stream order value that will be ignored in BARC calculations (reverts to using the original/default rating curve). If/when the "thalweg notch" issue is addressed, this change may be unmade.

## Changes
- Added new env variable `ignore_streamorders` set to 10.
- Added new BARC code to set the bathymetry adjusted cross-section area to 0 (reverts to using the default SRC values) based on the streamorder env variable.

<br/><br/>

## v3.0.22.1 - 2021-08-20 - [PR #447](https://github.com/NOAA-OWP/cahaba/pull/447)

Patches the minimum stream length in the template parameters file.

## Changes
- Changes `max_split_distance_meters` in `params_template.env` to 1500.

<br/><br/>

## v3.0.22.0 - 2021-08-19 - [PR #444](https://github.com/NOAA-OWP/cahaba/pull/444)

This adds a script, `adjust_rc_with_feedback.py`, that will be expanded  in future issues. The primary function that performs the HAND value and hydroid extraction is ingest_points_layer() but this may change as the overall synthetic rating curve automatic update machanism evolves.

## Additions
- Added `adjust_rc_with_feedback.py` with `ingest_points_layer()`, a function to extract HAND and hydroid values for use in an automatic synthetic rating curve updating mechanism.

<br/><br/>

## v3.0.21.0 - 2021-08-18 - [PR #433](https://github.com/NOAA-OWP/cahaba/pull/433)

General repository cleanup, made memory-profiling an optional flag, API's release feature now saves outputs.

## Changes
- Remove `Dockerfile.prod`, rename `Dockerfile.dev` to just `Dockerfile`, and remove `.dockerignore`.
- Clean up `Dockerfile` and remove any unused* packages or variables.
- Remove any unused* Python packages from the `Pipfile`.
- Move the `CHANGELOG.md`, `SECURITY.md`, and `TERMS.md` files to the `/docs` folder.
- Remove any unused* scripts in the `/tools` and `/src` folders.
- Move `tools/preprocess` scripts into `tools/`.
- Ensure all scripts in the `/src` folder have their code in functions and are being called via a `__main__` function (This will help with implementing memory profiling fully).
- Changed memory-profiling to be an option flag `-m` for `fim_run.sh`.
- Updated FIM API to save all outputs during a "release" job.

<br/><br/>

## v3.0.20.2 - 2021-08-13 - [PR #443](https://github.com/NOAA-OWP/cahaba/pull/443)

This merge modifies `clip_vectors_to_wbd.py` to check for relevant input data.

## Changes
- `clip_vectors_to_wbd.py` now checks that there are NWM stream segments within the buffered HUC boundary.
- `included_huc8_ms.lst` has several additional HUC8s.

<br/><br/>

## v3.0.20.1 - 2021-08-12 - [PR #442](https://github.com/NOAA-OWP/cahaba/pull/442)

This merge improves documentation in various scripts.

## Changes
This PR better documents the following:

- `inundate_nation.py`
- `synthesize_test_cases.py`
- `adjust_thalweg_lateral.py`
- `rem.py`

<br/><br/>

## v3.0.20.0 - 2021-08-11 - [PR #440](https://github.com/NOAA-OWP/cahaba/pull/440)

This merge adds two new scripts into `/tools/` for use in QAQC.

## Additions
- `inundate_nation.py` to produce inundation maps for the entire country for use in QAQC.
- `check_deep_flooding.py` to check for depths of inundation greater than a user-supplied threshold at specific areas defined by a user-supplied shapefile.

<br/><br/>

## v3.0.19.5 - 2021-07-19

Updating `README.md`.

<br/><br/>

## v3.0.19.4 - 2021-07-13 - [PR #431](https://github.com/NOAA-OWP/cahaba/pull/431)

Updating logging and fixing bug in vector preprocessing.

## Additions
- `fim_completion_check.py` adds message to docker log to log any HUCs that were requested but did not finish `run_by_unit.sh`.
- Adds `input_data_edits_changelog.txt` to the inputs folder to track any manual or version/location specific changes that were made to data used in FIM 3.

## Changes
- Provides unique exit codes to relevant domain checkpoints within `run_by_unit.sh`.
- Bug fixes in `reduce_nhd_stream_density.py`, `mprof plot` call.
- Improved error handling in `add_crosswalk.py`.

<br/><br/>

## v3.0.19.3 - 2021-07-09

Hot fix to `synthesize_test_cases`.

## Changes
- Fixed if/elif/else statement in `synthesize_test_cases.py` that resulted in only IFC data being evaluated.

<br/><br/>

## v3.0.19.2 - 2021-07-01 - [PR #429](https://github.com/NOAA-OWP/cahaba/pull/429)

Updates to evaluation scripts to allow for Alpha testing at Iowa Flood Center (IFC) sites. Also, `BAD_SITES` variable updates to omit sites not suitable for evaluation from metric calculations.

## Changes
- The `BAD_SITES` list in `tools_shared_variables.py` was updated and reasons for site omission are documented.
- Refactored `run_test_case.py`, `synthesize_test_cases.py`, `tools_shared_variables.py`, and `eval_plots.py` to allow for IFC comparisons.

<br/><br/>

## v3.0.19.1 - 2021-06-17 - [PR #417](https://github.com/NOAA-OWP/cahaba/pull/417)

Adding a thalweg profile tool to identify significant drops in thalweg elevation. Also setting lateral thalweg adjustment threshold in hydroconditioning.

## Additions
- `thalweg_drop_check.py` checks the elevation along the thalweg for each stream path downstream of MS headwaters within a HUC.

## Removals
- Removing `dissolveLinks` arg from `clip_vectors_to_wbd.py`.

## Changes
- Cleaned up code in `split_flows.py` to make it more readable.
- Refactored `reduce_nhd_stream_density.py` and `adjust_headwater_streams.py` to limit MS headwater points in `agg_nhd_headwaters_adj.gpkg`.
- Fixed a bug in `adjust_thalweg_lateral.py` lateral elevation replacement threshold; changed threshold to 3 meters.
- Updated `aggregate_vector_inputs.py` to log intermediate processes.

<br/><br/>

## v3.0.19.0 - 2021-06-10 - [PR #415](https://github.com/NOAA-OWP/cahaba/pull/415)

Feature to evaluate performance of alternative CatFIM techniques.

## Additions
- Added `eval_catfim_alt.py` to evaluate performance of alternative CatFIM techniques.

<br/><br/>
## v3.0.18.0 - 2021-06-09 - [PR #404](https://github.com/NOAA-OWP/cahaba/pull/404)

To help analyze the memory consumption of the Fim Run process, the python module `memory-profiler` has been added to give insights into where peak memory usage is with in the codebase.

In addition, the Dockerfile was previously broken due to the Taudem dependency removing the version that was previously being used by FIM. To fix this, and allow new docker images to be built, the Taudem version has been updated to the newest version on the Github repo and thus needs to be thoroughly tested to determine if this new version has affected the overall FIM outputs.

## Additions
- Added `memory-profiler` to `Pipfile` and `Pipfile.lock`.
- Added `mprof` (memory-profiler cli utility) call to the `time_and_tee_run_by_unit.sh` to create overall memory usage graph location in the `/logs/{HUC}_memory.png` of the outputs directory.
- Added `@profile` decorator to all functions within scripts used in the `run_by_unit.sh` script to allow for memory usage tracking, which is then recorded in the `/logs/{HUC}.log` file of the outputs directory.

## Changes
- Changed the Taudem version in `Dockerfile.dev` to `98137bb6541a0d0077a9c95becfed4e56d0aa0ac`.
- Changed all calls of python scripts in `run_by_unit.s` to be called with the `-m memory-profiler` argument to allow scripts to also track memory usage.

<br/><br/>
## v3.0.17.1 - 2021-06-04 - [PR #395](https://github.com/NOAA-OWP/cahaba/pull/395)

Bug fix to the `generate_nws_lid.py` script

## Changes
- Fixes incorrectly assigned attribute field "is_headwater" for some sites in the `nws_lid.gpkg` layer.
- Updated `agg_nhd_headwaters_adj.gpkg`, `agg_nhd_streams_adj.gpkg`, `nwm_flows.gpkg`, and `nwm_catchments.gpkg` input layers using latest NWS LIDs.

<br/><br/>
## v3.0.17.0 - 2021-06-04 - [PR #393](https://github.com/NOAA-OWP/cahaba/pull/393)
BARC updates to cap the bathy calculated xsec area in `bathy_rc_adjust.py` and allow user to choose input bankfull geometry.

## Changes

- Added new env variable to control which input file is used for the bankfull geometry input to bathy estimation workflow.
- Modified the bathymetry cross section area calculation to cap the additional area value so that it cannot exceed the bankfull cross section area value for each stream segment (bankfull value obtained from regression equation dataset).
- Modified the `rating_curve_comparison.py` plot output to always put the FIM rating curve on top of the USGS rating curve (avoids USGS points covering FIM).
- Created a new aggregate csv file (aggregates for all hucs) for all of the `usgs_elev_table.csv` files (one per huc).
- Evaluate the FIM Bathymetry Adjusted Rating Curve (BARC) tool performance using the estimated bankfull geometry dataset derived for the NWM route link dataset.

<br/><br/>
## v3.0.16.3 - 2021-05-21 - [PR #388](https://github.com/NOAA-OWP/cahaba/pull/388)

Enhancement and bug fixes to `synthesize_test_cases.py`.

## Changes
- Addresses a bug where AHPS sites without benchmark data were receiving a CSI of 0 in the master metrics CSV produced by `synthesize_test_cases.py`.
- Includes a feature enhancement to `synthesize_test_cases.py` that allows for the inclusion of user-specified testing versions in the master metrics CSV.
- Removes some of the print statements used by `synthesize_test_cases.py`.

<br/><br/>
## v3.0.16.2 - 2021-05-18 - [PR #384](https://github.com/NOAA-OWP/cahaba/pull/384)

Modifications and fixes to `run_test_case.py`, `eval_plots.py`, and AHPS preprocessing scripts.

## Changes
- Comment out return statement causing `run_test_case.py` to skip over sites/hucs when calculating contingency rasters.
- Move bad sites list and query statement used to filter out bad sites to the `tools_shared_variables.py`.
- Add print statements in `eval_plots.py` detailing the bad sites used and the query used to filter out bad sites.
- Update AHPS preprocessing scripts to produce a domain shapefile.
- Change output filenames produced in ahps preprocessing scripts.
- Update workarounds for some sites in ahps preprocessing scripts.

<br/><br/>
## v3.0.16.1 - 2021-05-11 - [PR #380](https://github.com/NOAA-OWP/cahaba/pull/380)

The current version of Eventlet used in the Connector module of the FIM API is outdated and vulnerable. This update bumps the version to the patched version.

## Changes
- Updated `api/node/connector/requirements.txt` to have the Eventlet version as 0.31.0

<br/><br/>
## v3.0.16.0 - 2021-05-07 - [PR #378](https://github.com/NOAA-OWP/cahaba/pull/378)

New "Release" feature added to the FIM API. This feature will allow for automated FIM, CatFIM, and relevant metrics to be generated when a new FIM Version is released. See [#373](https://github.com/NOAA-OWP/cahaba/issues/373) for more detailed steps that take place in this feature.

## Additions
- Added new window to the UI in `api/frontend/gui/templates/index.html`.
- Added new job type to `api/node/connector/connector.py` to allow these release jobs to run.
- Added additional logic in `api/node/updater/updater.py` to run the new eval and CatFIM scripts used in the release feature.

## Changes
- Updated `api/frontend/output_handler/output_handler.py` to allow for copying more broad ranges of file paths instead of only the `/data/outputs` directory.

<br/><br/>
## v3.0.15.10 - 2021-05-06 - [PR #375](https://github.com/NOAA-OWP/cahaba/pull/375)

Remove Great Lakes coastlines from WBD buffer.

## Changes
- `gl_water_polygons.gpkg` layer is used to mask out Great Lakes boundaries and remove NHDPlus HR coastline segments.

<br/><br/>
## v3.0.15.9 - 2021-05-03 - [PR #372](https://github.com/NOAA-OWP/cahaba/pull/372)

Generate `nws_lid.gpkg`.

## Additions
- Generate `nws_lid.gpkg` with attributes indicating if site is a headwater `nws_lid` as well as if it is co-located with another `nws_lid` which is referenced to the same `nwm_feature_id` segment.

<br/><br/>
## v3.0.15.8 - 2021-04-29 - [PR #371](https://github.com/NOAA-OWP/cahaba/pull/371)

Refactor NHDPlus HR preprocessing workflow. Resolves issue #238

## Changes
- Consolidate NHD streams, NWM catchments, and headwaters MS and FR layers with `mainstem` column.
- HUC8 intersections are included in the input headwaters layer.
- `clip_vectors_to_wbd.py` removes incoming stream segment from the selected layers.

<br/><br/>
## v3.0.15.7 - 2021-04-28 - [PR #367](https://github.com/NOAA-OWP/cahaba/pull/367)

Refactor synthesize_test_case.py to handle exceptions during multiprocessing. Resolves issue #351

## Changes
- refactored `inundation.py` and `run_test_case.py` to handle exceptions without using `sys.exit()`.

<br/><br/>
## v3.0.15.6 - 2021-04-23 - [PR #365](https://github.com/NOAA-OWP/cahaba/pull/365)

Implement CatFIM threshold flows to Sierra test and add AHPS benchmark preprocessing scripts.

## Additions
- Produce CatFIM flows file when running `rating_curve_get_usgs_gages.py`.
- Several scripts to preprocess AHPS benchmark data. Requires numerous file dependencies not available through Cahaba.

## Changes
- Modify `rating_curve_comparison.py` to ingest CatFIM threshold flows in calculations.
- Modify `eval_plots.py` to save all site specific bar plots in same parent directory instead of in subdirectories.
- Add variables to `env.template` for AHPS benchmark preprocessing.

<br/><br/>
## v3.0.15.5 - 2021-04-20 - [PR #363](https://github.com/NOAA-OWP/cahaba/pull/363)

Prevent eval_plots.py from erroring out when spatial argument enabled if certain datasets not analyzed.

## Changes
- Add check to make sure analyzed dataset is available prior to creating spatial dataset.

<br/><br/>
## v3.0.15.4 - 2021-04-20 - [PR #356](https://github.com/NOAA-OWP/cahaba/pull/356)

Closing all multiprocessing Pool objects in repo.

<br/><br/>
## v3.0.15.3 - 2021-04-19 - [PR #358](https://github.com/NOAA-OWP/cahaba/pull/358)

Preprocess NHDPlus HR rasters for consistent projections, nodata values, and convert from cm to meters.

## Additions
- `preprocess_rasters.py` reprojects raster, converts to meters, and updates nodata value to -9999.
- Cleaned up log messages from `bathy_rc_adjust.py` and `usgs_gage_crosswalk.py`.
- Outputs paths updated in `generate_categorical_fim_mapping.py` and `generate_categorical_fim.py`.
- `update_raster_profile` cleans up raster crs, blocksize, nodata values, and converts elevation grids from cm to meters.
- `reproject_dem.py` imports gdal to reproject elevation rasters because an error was occurring when using rasterio.

## Changes
- `burn_in_levees.py` replaces the `gdal_calc.py` command to resolve inconsistent outputs with burned in levee values.

<br/><br/>
## v3.0.15.2 - 2021-04-16 - [PR #359](https://github.com/NOAA-OWP/cahaba/pull/359)

Hotfix to preserve desired files when production flag used in `fim_run.sh`.

## Changes

- Fixed production whitelisted files.

<br/><br/>
## v3.0.15.1 - 2021-04-13 - [PR #355](https://github.com/NOAA-OWP/cahaba/pull/355)

Sierra test considered all USGS gage locations to be mainstems even though many actually occurred with tributaries. This resulted in unrealistic comparisons as incorrect gages were assigned to mainstems segments. This feature branch identifies gages that are on mainstems via attribute field.

## Changes

- Modifies `usgs_gage_crosswalk.py` to filter out gages from the `usgs_gages.gpkg` layer such that for a "MS" run, only consider gages that contain rating curve information (via `curve` attribute) and are also mainstems gages (via `mainstems` attribute).
- Modifies `usgs_gage_crosswalk.py` to filter out gages from the `usgs_gages.gpkg` layer such that for a "FR" run, only consider gages that contain rating curve information (via `curve` attribute) and are not mainstems gages (via `mainstems` attribute).
- Modifies how mainstems segments are determined by using the `nwm_flows_ms.gpkg` as a lookup to determine if the NWM segment specified by WRDS for a gage site is a mainstems gage.

## Additions

- Adds a `mainstem` attribute field to `usgs_gages.gpkg` that indicates whether a gage is located on a mainstems river.
- Adds `NWM_FLOWS_MS` variable to the `.env` and `.env.template` files.
- Adds the `extent` argument specified by user when running `fim_run.sh` to `usgs_gage_crosswalk.py`.

<br/><br/>
## v3.0.15.0 - 2021-04-08 - [PR #340](https://github.com/NOAA-OWP/cahaba/pull/340)

Implementing a prototype technique to estimate the missing bathymetric component in the HAND-derived synthetic rating curves. The new Bathymetric Adjusted Rating Curve (BARC) function is built within the `fim_run.sh` workflow and will ingest bankfull geometry estimates provided by the user to modify the cross section area used in the synthetic rating curve generation.

### Changes
 - `add_crosswalk.py` outputs the stream order variables to `src_full_crosswalked.csv` and calls the new `bathy_rc_adjust.py` if bathy env variable set to True and `extent=MS`.
 - `run_by_unit.sh` includes a new csv outputs for reviewing BARC calculations.
 - `params_template.env` & `params_calibrated.env` contain new BARC function input variables and on/off toggle variable.
 - `eval_plots.py` now includes additional AHPS eval sites in the list of "bad_sites" (flagged issues with MS flowlines).

### Additions
 - `bathy_rc_adjust.py`:
    - Imports the existing synthetic rating curve table and the bankfull geometry input data (topwidth and cross section area per COMID).
    - Performs new synthetic rating curve calculations with bathymetry estimation modifications.
    - Flags issues with the thalweg-notch artifact.

<br/><br/>
## v3.0.14.0 - 2021-04-05 - [PR #338](https://github.com/NOAA-OWP/cahaba/pull/338)

Create tool to retrieve rating curves from USGS sites and convert to elevation (NAVD88). Intended to be used as part of the Sierra Test.

### Changes
 - Modify `usgs_gage_crosswalk.py` to:
    1) Look for `location_id` instead of `site_no` attribute field in `usgs_gages.gpkg` file.
    2) Filter out gages that do not have rating curves included in the `usgs_rating_curves.csv`.
 - Modify `rating_curve_comparison.py` to perform a check on the age of the user specified `usgs_rating_curves.csv` and alert user to the age of the file and recommend updating if file is older the 30 days.

### Additions
 - Add `rating_curve_get_usgs_curves.py`. This script will generate the following files:
     1) `usgs_rating_curves.csv`: A csv file that contains rating curves (including converted to NAVD88 elevation) for USGS gages in a format that is compatible with  `rating_curve_comparisons.py`. As it is is currently configured, only gages within CONUS will have rating curve data.
     2) `log.csv`: A log file that records status for each gage and includes error messages.
     3) `usgs_gages.gpkg`: A geospatial layer (in FIM projection) of all active USGS gages that meet a predefined criteria. Additionally, the `curve` attribute indicates whether a rating curve is found in the `usgs_rating_curves.csv`. This spatial file is only generated if the `all` option is passed with the `-l` argument.

<br/><br/>
## v3.0.13.0 - 2021-04-01 - [PR #332](https://github.com/NOAA-OWP/cahaba/pull/332)

Created tool to compare synthetic rating curve with benchmark rating curve (Sierra Test).

### Changes
 - Update `aggregate_fim_outputs.py` call argument in `fim_run.sh` from 4 jobs to 6 jobs, to optimize API performance.
 - Reroutes median elevation data from `add_crosswalk.py` and `rem.py` to new file (depreciating `hand_ref_elev_table.csv`).
 - Adds new files to `viz_whitelist` in `output_cleanup.py`.

### Additions
 - `usgs_gage_crosswalk.py`: generates `usgs_elev_table.csv` in `run_by_unit.py` with elevation and additional attributes at USGS gages.
 - `rating_curve_comparison.py`: post-processing script to plot and calculate metrics between synthetic rating curves and USGS rating curve data.

<br/><br/>
## v3.0.12.1 - 2021-03-31 - [PR #336](https://github.com/NOAA-OWP/cahaba/pull/336)

Fix spatial option in `eval_plots.py` when creating plots and spatial outputs.

### Changes
 - Removes file dependencies from spatial option. Does require the WBD layer which should be specified in `.env` file.
 - Produces outputs in a format consistent with requirements needed for publishing.
 - Preserves leading zeros in huc information for all outputs from `eval_plots.py`.

### Additions
 - Creates `fim_performance_points.shp`: this layer consists of all evaluated ahps points (with metrics). Spatial data retrieved from WRDS on the fly.
 - Creates `fim_performance_polys.shp`: this layer consists of all evaluated huc8s (with metrics). Spatial data retrieved from WBD layer.

<br/><br/>
## v3.0.12.0 - 2021-03-26 - [PR #327](https://github.com/NOAA-OWP/cahaba/pull/237)

Add more detail/information to plotting capabilities.

### Changes
 - Merge `plot_functions.py` into `eval_plots.py` and move `eval_plots.py` into the tools directory.
 - Remove `plots` subdirectory.

### Additions
 - Optional argument to create barplots of CSI for each individual site.
 - Create a csv containing the data used to create the scatterplots.

<br/><br/>
## v3.0.11.0 - 2021-03-22 - [PR #319](https://github.com/NOAA-OWP/cahaba/pull/298)

Improvements to CatFIM service source data generation.

### Changes
 - Renamed `generate_categorical_fim.py` to `generate_categorical_fim_mapping.py`.
 - Updated the status outputs of the `nws_lid_sites layer` and saved it in the same directory as the `merged catfim_library layer`.
 - Additional stability fixes (such as improved compatability with WRDS updates).

### Additions
 - Added `generate_categorical_fim.py` to wrap `generate_categorical_fim_flows.py` and `generate_categorical_fim_mapping.py`.
 - Create new `nws_lid_sites` shapefile located in same directory as the `catfim_library` shapefile.

<br/><br/>
## v3.0.10.1 - 2021-03-24 - [PR #320](https://github.com/NOAA-OWP/cahaba/pull/320)

Patch to synthesize_test_cases.py.

### Changes
 - Bug fix to `synthesize_test_cases.py` to allow comparison between `testing` version and `official` versions.

<br/><br/>
## v3.0.10.0 - 2021-03-12 - [PR #298](https://github.com/NOAA-OWP/cahaba/pull/298)

Preprocessing of flow files for Categorical FIM.

### Additions
 - Generate Categorical FIM flow files for each category (action, minor, moderate, major).
 - Generate point shapefile of Categorical FIM sites.
 - Generate csv of attribute data in shapefile.
 - Aggregate all shapefiles and csv files into one file in parent directory.
 - Add flood of record category.

 ### Changes
 - Stability fixes to `generate_categorical_fim.py`.

<br/><br/>
## v3.0.9.0 - 2021-03-12 - [PR #297](https://github.com/NOAA-OWP/cahaba/pull/297)

Enhancements to FIM API.

### Changes
 - `fim_run.sh` can now be run with jobs in parallel.
 - Viz post-processing can now be selected in API interface.
 - Jobs table shows jobs that end with errors.
 - HUC preset lists can now be selected in interface.
 - Better `output_handler` file writing.
 - Overall better restart and retry handlers for networking problems.
 - Jobs can now be canceled in API interface.
 - Both FR and MS configs can be selected for a single job.

<br/><br/>
## v3.0.8.2 - 2021-03-11 - [PR #296](https://github.com/NOAA-OWP/cahaba/pull/296)

Enhancements to post-processing for Viz-related use-cases.

### Changes
 - Aggregate grids are projected to Web Mercator during `-v` runs in `fim_run.sh`.
 - HUC6 aggregation is parallelized.
 - Aggregate grid blocksize is changed from 256 to 1024 for faster postprocessing.

<br/><br/>
## v3.0.8.1 - 2021-03-10 - [PR #302](https://github.com/NOAA-OWP/cahaba/pull/302)

Patched import issue in `tools_shared_functions.py`.

### Changes
 - Changed `utils.` to `tools_` in `tools_shared_functions.py` after recent structural change to `tools` directory.

<br/><br/>
## v3.0.8.0 - 2021-03-09 - [PR #279](https://github.com/NOAA-OWP/cahaba/pull/279)

Refactored NWS Flood Categorical HAND FIM (CatFIM) pipeline to open source.

### Changes
 - Added `VIZ_PROJECTION` to `shared_variables.py`.
 - Added missing library referenced in `inundation.py`.
 - Cleaned up and converted evaluation scripts in `generate_categorical_fim.py` to open source.
 - Removed `util` folders under `tools` directory.

<br/><br/>
## v3.0.7.1 - 2021-03-02 - [PR #290](https://github.com/NOAA-OWP/cahaba/pull/290)

Renamed benchmark layers in `test_cases` and updated variable names in evaluation scripts.

### Changes
 - Updated `run_test_case.py` with new benchmark layer names.
 - Updated `run_test_case_calibration.py` with new benchmark layer names.

<br/><br/>
## v3.0.7.0 - 2021-03-01 - [PR #288](https://github.com/NOAA-OWP/cahaba/pull/288)

Restructured the repository. This has no impact on hydrological work done in the codebase and is simply moving files and renaming directories.

### Changes
 - Moved the contents of the `lib` folder to a new folder called `src`.
 - Moved the contents of the `tests` folder to the `tools` folder.
 - Changed any instance of `lib` or `libDir` to `src` or `srcDir`.

<br/><br/>
## v3.0.6.0 - 2021-02-25 - [PR #276](https://github.com/NOAA-OWP/cahaba/pull/276)

Enhancement that creates metric plots and summary statistics using metrics compiled by `synthesize_test_cases.py`.

### Additions
 - Added `eval_plots.py`, which produces:
    - Boxplots of CSI, FAR, and POD/TPR
    - Barplot of aggregated CSI scores
    - Scatterplot of CSI comparing two FIM versions
    - CSV of aggregated statistics (CSI, FAR, POD/TPR)
    - CSV of analyzed data and analyzed sites

<br/><br/>
## v3.0.5.3 - 2021-02-23 - [PR #275](https://github.com/NOAA-OWP/cahaba/pull/275)

Bug fixes to new evaluation code.

### Changes

 - Fixed a bug in `synthesize_test_cases.py` where the extent (MS/FR) was not being written to merged metrics file properly.
 - Fixed a bug in `synthesize_test_cases.py` where only BLE test cases were being written to merged metrics file.
 - Removed unused imports from `inundation.py`.
 - Updated README.md

<br/><br/>
## v3.0.5.2 - 2021-02-23 - [PR #272](https://github.com/NOAA-OWP/cahaba/pull/272)

Adds HAND synthetic rating curve (SRC) datum elevation values to `hydroTable.csv` output.

### Changes

 - Updated `add_crosswalk.py` to included "Median_Thal_Elev_m" variable outputs in `hydroTable.csv`.
 - Renamed hydroid attribute in `rem.py` to "Median" in case we want to include other statistics in the future (e.g. min, max, range etc.).

<br/><br/>
## v3.0.5.1 - 2021-02-22

Fixed `TEST_CASES_DIR` path in `tests/utils/shared_variables.py`.

### Changes

 - Removed `"_new"` from `TEST_CASES_DIR` variable.

<br/><br/>
## v3.0.5.0 - 2021-02-22 - [PR #267](https://github.com/NOAA-OWP/cahaba/pull/267)

Enhancements to allow for evaluation at AHPS sites, the generation of a query-optimized metrics CSV, and the generation of categorical FIM. This merge requires that the `/test_cases` directory be updated for all machines performing evaluation.

### Additions

 - `generate_categorical_fim.py` was added to allow production of NWS Flood Categorical HAND FIM (CatFIM) source data. More changes on this script are to follow in subsequent branches.

### Removals

 - `ble_autoeval.sh` and `all_ble_stats_comparison.py` were deleted because `synthesize_test_cases.py` now handles the merging of metrics.
 - The code block in `run_test_case.py` that was responsible for printing the colored metrics to screen has been commented out because of the new scale of evaluations (formerly in `run_test_case.py`, now in `shared_functions.py`)
 - Remove unused imports from inundation wrappers in `/tools`.

### Changes

 - Updated `synthesize_test_cases.py` to allow for AHPS site evaluations.
 - Reorganized `run_test_case.py` by moving more functions into `shared_functions.py`.
 - Created more shared variables in `shared_variables.py` and updated import statements in relevant scripts.

<br/><br/>

## v3.0.4.4 - 2021-02-19 - [PR #266](https://github.com/NOAA-OWP/cahaba/pull/266)

Rating curves for short stream segments are replaced with rating curves from upstream/downstream segments.

### Changes

 - Short stream segments are identified and are reassigned the channel geometry from upstream/downstream segment.
 - `fossid` renamed to `fimid` and the attribute's starting value is now 1000 to avoid HydroIDs with leading zeroes.
 - Addresses issue where HydroIDs were not included in final hydrotable.
 - Added `import sys` to `inundation.py` (missing from previous feature branch).
 - Variable names and general workflow are cleaned up.

<br/><br/>
## v3.0.4.3 - 2021-02-12 - [PR #254](https://github.com/NOAA-OWP/cahaba/pull/254)

Modified `rem.py` with a new function to output HAND reference elev.

### Changes

 - Function `make_catchment_hydroid_dict` creates a df of pixel catchment ids and overlapping hydroids.
 - Merge hydroid df and thalweg minimum elevation df.
 - Produces new output containing all catchment ids and min thalweg elevation value named `hand_ref_elev_table.csv`.
 - Overwrites the `demDerived_reaches_split.gpk` layer by adding additional attribute `Min_Thal_Elev_meters` to view the elevation value for each hydroid.

<br/><br/>
## v3.0.4.2 - 2021-02-12 - [PR #255](https://github.com/NOAA-OWP/cahaba/pull/255)

Addresses issue when running on HUC6 scale.

### Changes

 - `src.json` should be fixed and slightly smaller by removing whitespace.
 - Rasters are about the same size as running fim as huc6 (compressed and tiled; aggregated are slightly larger).
 - Naming convention and feature id attribute are only added to the aggregated hucs.
 - HydroIDs are different for huc6 vs aggregated huc8s mostly due to forced split at huc boundaries (so long we use consistent workflow it shouldn't matter).
 - Fixed known issue where sometimes an incoming stream is not included in the final selection will affect aggregate outputs.

<br/><br/>
## v3.0.4.1 - 2021-02-12 - [PR #261](https://github.com/NOAA-OWP/cahaba/pull/261)

Updated MS Crosswalk method to address gaps in FIM.

### Changes

 - Fixed typo in stream midpoint calculation in `split_flows.py` and `add_crosswalk.py`.
 - `add_crosswalk.py` now restricts the MS crosswalk to NWM MS catchments.
 - `add_crosswalk.py` now performs a secondary MS crosswalk selection by nearest NWM MS catchment.

<br/><br/>
## v3.0.4.0 - 2021-02-10 - [PR #256](https://github.com/NOAA-OWP/cahaba/pull/256)

New python script "wrappers" for using `inundation.py`.

### Additions

 - Created `inundation_wrapper_nwm_flows.py` to produce inundation outputs using NWM recurrence flows: 1.5 year, 5 year, 10 year.
 - Created `inundation_wrapper_custom_flow.py` to produce inundation outputs with user-created flow file.
 - Created new `tools` parent directory to store `inundation_wrapper_nwm_flows.py` and  `inundation_wrapper_custom_flow.py`.

<br/><br/>
## v3.0.3.1 - 2021-02-04 - [PR #253](https://github.com/NOAA-OWP/cahaba/pull/253)

Bug fixes to correct mismatched variable name and file path.

### Changes

 - Corrected variable name in `fim_run.sh`.
 - `acquire_and_preprocess_inputs.py` now creates `huc_lists` folder and updates file path.

<br/><br/>
## v3.0.3.0 - 2021-02-04 - [PR #227](https://github.com/NOAA-OWP/cahaba/pull/227)

Post-process to aggregate FIM outputs to HUC6 scale.

### Additions

 - Viz outputs aggregated to HUC6 scale; saves outputs to `aggregate_fim_outputs` folder.

### Changes

 - `split_flows.py` now splits streams at HUC8 boundaries to ensure consistent catchment boundaries along edges.
 - `aggregate_fim_outputs.sh` has been depreciated but remains in the repo for potential FIM 4 development.
 - Replaced geopandas driver arg with getDriver throughout repo.
 - Organized parameters in environment files by group.
 - Cleaned up variable names in `split_flows.py` and `build_stream_traversal.py`.
 - `build_stream_traversal.py` is now assigning HydroID by midpoint instead centroid.
 - Cleanup of `clip_vectors_to_wbd.py`.

<br/><br/>
## v3.0.2.0 - 2021-01-25 - [PR #218](https://github.com/NOAA-OWP/cahaba/pull/218)

Addition of an API service to schedule, run and manage `fim_run` jobs through a user-friendly web interface.

### Additions

 - `api` folder that contains all the codebase for the new service.

<br/><br/>
## v3.0.1.0 - 2021-01-21 - [PR #206](https://github.com/NOAA-OWP/cahaba/pull/206)

Preprocess MS and FR stream networks

### Changes

 - Headwater stream segments geometries are adjusted to align with with NWM streams.
 - Incoming streams are selected using intersection points between NWM streams and HUC4 boundaries.
 - `clip_vectors_to_wbd.py` handles local headwaters.
 - Removes NHDPlus features categorized as coastline and underground conduit.  
 - Added streams layer to production whitelist.
 - Fixed progress bar in `lib/acquire_and_preprocess_inputs.py`.
 - Added `getDriver` to shared `functions.py`.
 - Cleaned up variable names and types.

<br/><br/>
## v3.0.0.4 - 2021-01-20 - [PR #230](https://github.com/NOAA-OWP/cahaba/pull/230)

Changed the directory where the `included_huc*.lst` files are being read from.

### Changes

 - Changed the directory where the `included_huc*.lst` files are being read from.

<br/><br/>
## v3.0.0.3 - 2021-01-14 - [PR #210](https://github.com/NOAA-OWP/cahaba/pull/210)

Hotfix for handling nodata value in rasterized levee lines.

### Changes

 - Resolves bug for HUCs where `$ndv > 0` (Great Lakes region).
 - Initialize the `nld_rasterized_elev.tif` using a value of `-9999` instead of `$ndv`.

 <br/><br/>
## v3.0.0.2 - 2021-01-06 - [PR #200](https://github.com/NOAA-OWP/cahaba/pull/200)

Patch to address AHPSs mapping errors.

### Changes

 - Checks `dtype` of `hydroTable.csv` columns to resolve errors caused in `inundation.py` when joining to flow forecast.
 - Exits `inundation.py` when all hydrotable HydroIDs are lake features.
 - Updates path to latest AHPs site layer.
 - Updated [readme](https://github.com/NOAA-OWP/cahaba/commit/9bffb885f32dfcd95978c7ccd2639f9df56ff829)

<br/><br/>
## v3.0.0.1 - 2020-12-31 - [PR #184](https://github.com/NOAA-OWP/cahaba/pull/184)

Modifications to build and run Docker image more reliably. Cleanup on some pre-processing scripts.

### Changes

 - Changed to noninteractive install of GRASS.
 - Changed some paths from relative to absolute and cleaned up some python shebang lines.

### Notes
 - `aggregate_vector_inputs.py` doesn't work yet. Need to externally download required data to run fim_run.sh

 <br/><br/>
## v3.0.0.0 - 2020-12-22 - [PR #181](https://github.com/NOAA-OWP/cahaba/pull/181)

The software released here builds on the flood inundation mapping capabilities demonstrated as part of the National Flood Interoperability Experiment, the Office of Water Prediction's Innovators Program and the National Water Center Summer Institute. The flood inundation mapping software implements the Height Above Nearest Drainage (HAND) algorithm and incorporates community feedback and lessons learned over several years. The software has been designed to meet the requirements set by stakeholders interested in flood prediction and has been developed in partnership with several entities across the water enterprise.<|MERGE_RESOLUTION|>--- conflicted
+++ resolved
@@ -1,7 +1,7 @@
 All notable changes to this project will be documented in this file.
 We follow the [Semantic Versioning 2.0.0](http://semver.org/) format.
 
-<<<<<<< HEAD
+
 ## v4.0.6.2 - 2022-08-16 - [PR #639](https://github.com/NOAA-OWP/inundation-mapping/pull/639)
 
 This file converts USFIMR remote sensed inundation shapefiles into a raster that can be used to compare to the FIM data. It has to be run separately for each shapefile. This addresses [#629].
@@ -11,7 +11,7 @@
 - `/tools/fimr_to_benchmark.py`: This file converts USFIMR remote sensed inundation shapefiles into a raster that can be used to compare to the FIM data. It has to be run separately for each shapefile.
 
 <br/><br/>
-=======
+
 ## v4.0.6.1 - 2022-08-12 - [PR #655](https://github.com/NOAA-OWP/inundation-mapping/pull/655)
 
 Prunes branches that fail with NO_FLOWLINES_EXIST (Exit code: 61) in `gms_run_branch.sh` after running `split_flows.py`
@@ -88,7 +88,6 @@
 
 Updates to unit tests including a minor update for outputs and loading in .json parameter files.
 <br><br>
->>>>>>> 0d11759c
 
 ## v4.0.5.1 - 2022-06-27 - [PR #612](https://github.com/NOAA-OWP/inundation-mapping/pull/612)
 
