--- conflicted
+++ resolved
@@ -1,9 +1,7 @@
 All notable changes to this project will be documented in this file.
 We follow the [Semantic Versioning 2.0.0](http://semver.org/) format.
 
-<<<<<<< HEAD
-
-## v4.0.(pending) - 2022-10-21 - [PR #720](https://github.com/NOAA-OWP/inundation-mapping/pull/720)
+## v4.0.10.5 - 2022-10-21 - [PR #720](https://github.com/NOAA-OWP/inundation-mapping/pull/720)
 
 Earlier versions of the acquire_and_preprocess_3dep_dems.py did not have any buffer added when downloading HUC6 DEMs. This resulted in 1 pixel nodata gaps in the final REM outputs in some cases at HUC8 sharing a HUC6 border. Adding the param of cblend 6 to the gdalwarp command meant put a 6 extra pixels all around perimeter. Testing showed that 6 pixels was plenty sufficient as the gaps were never more than 1 pixel on borders of no-data.
 
@@ -21,7 +19,6 @@
 
 <br/><br/>
 
-=======
 ## v4.0.10.4 - 2022-10-27 - [PR #727](https://github.com/NOAA-OWP/inundation-mapping/pull/727)
 
 Creates a single crosswalk table containing HUC (huc8), BranchID, HydroID, feature_id (and optionally LakeID) from branch-level hydroTables.csv files.
@@ -61,7 +58,6 @@
 
 <br/><br/>
     
->>>>>>> e3c34c8c
 ## v4.0.10.1 - 2022-10-5 - [PR #695](https://github.com/NOAA-OWP/inundation-mapping/pull/695)
 
 This hotfix address a bug with how the rating curve comparison (sierra test) handles the branch zero synthetic rating curve in the comparison plots. Address #676 
