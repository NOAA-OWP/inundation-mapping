--- conflicted
+++ resolved
@@ -1,7 +1,6 @@
 All notable changes to this project will be documented in this file.
 We follow the [Semantic Versioning 2.0.0](http://semver.org/) format.
 
-<<<<<<< HEAD
 ## v4.4.4.1 - 2023-10-26 - [PR#1007](https://github.com/NOAA-OWP/inundation-mapping/pull/1007)
 
 Updates GVAL to address memory and performance issues associated with running synthesize test cases.
@@ -17,8 +16,6 @@
 
 <br/><br/>
 
-## v4.4.3.0 - 2023-10-13 - [PR#1005](https://github.com/NOAA-OWP/inundation-mapping/pull/1005)
-=======
 ## v4.4.4.0 - 2023-10-20 - [PR#1012](https://github.com/NOAA-OWP/inundation-mapping/pull/1012)
 
 The way in which watershed boundary data (WBD) is generated and processed has been modified. Instead of generating those files "on the fly" for every run, a script has been added that will take a huclist and create the .gpkg files per HUC in a specified directory (`$pre_clip_huc_dir`).  During a `fim_pipeline.sh` run, the pre-clipped staged vectors will be copied over to the containers' working directory. This reduces runtime and the repetitive computation needed to generate those files every run.
@@ -38,7 +35,6 @@
 <br/><br/>
 
 ## v4.4.3.0 - 2023-10-10 - [PR#1005](https://github.com/NOAA-OWP/inundation-mapping/pull/1005)
->>>>>>> 6db3be49
 
 Revise stream clipping to WBD by (1) reducing the buffer to clip streams away from the edge of the DEM (to prevent reverse flow issues) from 3 cells to 8 cells to account for the 70m AGREE buffer; (2) splitting MultiLineStrings formed by NWM streams being clipped by the DEM edge and then re-entering the DEM, and retaining only the lowest segment. Also changes the value of `input_WBD_gdb` to use the WBD clipped to the DEM domain.
 
