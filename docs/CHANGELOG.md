--- conflicted
+++ resolved
@@ -1,7 +1,6 @@
 All notable changes to this project will be documented in this file.
 We follow the [Semantic Versioning 2.0.0](http://semver.org/) format.
 
-<<<<<<< HEAD
 ## v4.3.14.0 - 2023-08-03 - [PR#953](https://github.com/NOAA-OWP/inundation-mapping/pull/953)
 
 The enhancements in this PR include the new modules for pre-processing bathymetric data from the USACE eHydro dataset and integrating the missing hydraulic geometry into the HAND synthetic rating curves.
@@ -17,7 +16,9 @@
 - `fim_post_processing.sh`: added the new `bathymetric_adjustment.py` to the postprocessing lineup
 - `src/`
     - `add_crosswalk.py`, `aggregate_by_huc.py`, & `subdiv_chan_obank_src.py`: accounting for the new Bathymetry_source field in SRCs
-=======
+
+<br/><br/>
+
 ## v4.3.13.0 - 2023-07-26 - [PR#952](https://github.com/NOAA-OWP/inundation-mapping/pull/952)
 
 Adds a feature to manually calibrate rating curves for specified NWM `feature_id`s using a CSV of manual coefficients to output a new rating curve. Manual calibration is applied after any/all other calibrations. Coefficient values between 0 and 1 increase the discharge value (and decrease inundation) for each stage in the rating curve while values greater than 1 decrease the discharge value (and increase inundation).
@@ -48,7 +49,6 @@
 ### Removals
 
 - `unit_tests/tools/inundate_gms_unittests.py`: No longer used. Holdover from legacy unit tests.
->>>>>>> 17f92971
 
 <br/><br/>
 
