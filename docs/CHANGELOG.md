--- conflicted
+++ resolved
@@ -59,12 +59,8 @@
 Trims ends of branches that are in waterbodies; also removes branches if they are entirely in a waterbody.
 
 ## Changes
-<<<<<<< HEAD
-- `src/gms/stream_branches.py`: adds functionality to trim and prune branches in waterbodies.
-=======
 
 - `src/gms/stream_branches.py`: adds `trim_branches_in_waterbodies()` and `remove_branches_in_waterbodies()` to trim and prune branches in waterbodies.
->>>>>>> f83d8191
 
 <br/><br/>
 
@@ -75,11 +71,8 @@
 ## Changes
 - `inundate_gms`:  Changed `mask_type = 'filter'`
 
-<<<<<<< HEAD
-=======
-<br/><br/>
-
->>>>>>> f83d8191
+<br/><br/>
+
 ## v4.0.7.1 - 2022-08-22 - [PR #665](https://github.com/NOAA-OWP/inundation-mapping/pull/665)
 
 Hotfix for addressing missing input variable when running `gms_run_branch.sh` outside of `gms_pipeline.sh`. 
