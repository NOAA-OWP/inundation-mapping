All notable changes to this project will be documented in this file.
We follow the [Semantic Versioning 2.0.0](http://semver.org/) format.

<<<<<<< HEAD
## v4.4.9.2 - 2024-02-02 - [PR#1066](https://github.com/NOAA-OWP/inundation-mapping/pull/1066)

Adds an index to the aggregated `crosswalk_table.csv`. The index is a consecutive integer that starts at 1. Columns have been reordered, renamed, and sorted.

### Changes

`tools/combine_crosswalk_tables.py`: Adds index and sorts and renames columns

<br/><br/>

=======
>>>>>>> 85c77e98
## v4.4.9.1 - 2024-02-02 - [PR#1073](https://github.com/NOAA-OWP/inundation-mapping/pull/1073)

Dependabot requested two fixes. One for an upgrade to pillow [#1068](https://github.com/NOAA-OWP/inundation-mapping/pull/1068) and the other for juypterlab #[1067 ](https://github.com/NOAA-OWP/inundation-mapping/pull/1067)

### Changes

- `src`
    - `Pipfile` and `Pipfile.lock`: Updated some packages.
    
<br/><br/>

## v4.4.9.0 - 2024-01-12 - [PR#1058](https://github.com/NOAA-OWP/inundation-mapping/pull/1058)

Upgrades base Docker image to GDAL v3.8.0. In order to upgrade past GDAL v.3.4.3 (see #1029), TauDEM's `aread8` was replaced with a module from the `pyflwdir` Python package.

### Additions

- `src/accumulate_headwaters.py`: Uses `pyflwdir` to accumulate headwaters and threshold and create stream pixels.

### Changes

- `Dockerfile`: Upgrade GDAL from v.3.4.3 to v.3.8.0; remove JDK 17 and TauDEM `aread8` and `threshold`.
- `Pipfile` and `Pipfile.lock`: Add `pyflwdir`, `pycryptodomex` and upgrade Python version.
- `src/delineate_hydros_and_produce_HAND.sh`: Add `src/accumulate_headwaters.py` and remove TauDEM `aread8` and `threshold`

<br/><br/>

## v4.4.8.4 - 2024-01-12 - [PR#1061](https://github.com/NOAA-OWP/inundation-mapping/pull/1061)

Adds a post-processing tool to compare crosswalked (conflated) `feature_id`s between NWM stream network to DEM-derived reaches. The tool is run if the `-x` flag is added to `fim_pipeline.sh`. Results are computed for branch 0 and saved in a summary file in the HUC output folder.

### Additions

- `tools/evaluate_crosswalk.py`: evaluates crosswalk accuracy using two methods:
    - intersections: the number of intersections between streamlines
    - network (or tree): compares the feature_ids of the immediate upstream segments

### Changes

- `Dockerfile`: added `toolsDir` environment variable
- `fim_pipeline.sh`: added `-x` flag to run crosswalk evaluation tool
- `fim_post_processing.sh`: changed hardcoded `/foss_fim/tools` to `toolsDir` environment variable
- `fim_pre_processing.sh`: added `evaluateCrosswalk` environment variable
- `src/`
    - `add_crosswalk.py`: fix bug
    - `delineate_hydros_and_produce_HAND.sh`: added a call to `verify_crosswalk.py` if evaluateCrosswalk is True.

<br/><br/>

## v4.4.8.3 - 2024-01-05 - [PR#1059](https://github.com/NOAA-OWP/inundation-mapping/pull/1059)

Fixes erroneous branch inundation in levee-protected areas.

Levees disrupt the natural hydrology and can create large catchments that contain low-lying areas in levee-protected areas that are subject to being inundated in the REM (HAND) grid. However, these low-lying areas are hydrologically disconnected from the stream associated with the catchment and can be erroneously inundated. Branch inundation in levee-protected areas is now confined to the catchment for the levelpath.

### Changes

- `src/`
    - `delineate_hydros_and_produce_HAND.sh`: Adds input argument for catchments.
    - `mask_dem.py`: Adds DEM masking for areas of levee-protected areas that are not in the levelpath catchment.

<br/><br/>


## v4.4.8.2 - 2023-12-12 - [PR#1052](https://github.com/NOAA-OWP/inundation-mapping/pull/1052)

The alpha test for v4.4.8.1 came back with a large degradation in skill and we noticed that the global manning's roughness file was changed in v4.4.7.1 - likely in error.

### Changes

- `src`/`bash_variables.env`: changed the global roughness file to `${inputsDir}/rating_curve/variable_roughness/mannings_global_06_12.csv`

<br/><br/>


## v4.4.8.1 - 2023-12-08 - [PR#1047](https://github.com/NOAA-OWP/inundation-mapping/pull/1047)

Upgrades JDK to v.17.0.9 in Docker image to address security vulnerabilities.

### Changes

- `Dockerfile`: Upgrades JDK to v.17.

<br/><br/>

## v4.4.8.0 - 2023-12-08 - [PR#1045](https://github.com/NOAA-OWP/inundation-mapping/pull/1045)

In order to avoid file system collisions on AWS, and keep the reads/writes from the same file on disk to a minimum, three files (`HUC6_dem_domain.gpkg`, `nws_lid.gpkg`, `reformat_ras_rating_curve_points_rel_101.gpkg`, & `usgs_gages.gpkg`) are now copied from disk into a scratch directory (temporary working directory), and removed after processing steps are completed.

### Changes

- `config`/`deny_unit.lst`: Add files to remove list - repetitive copies needed for processing step (`run_unit_wb.sh`)
- `src`
    - `bash_variables.env`: Add a new variable for the ras rating curve filename. It will be easier to track the filename in the `.env`, and pull into `run_unit_wb.sh`, rather than hardcode it.
    - `run_unit_wb.sh`: Copy files and update references from `$inputsDir` to `$tempHucDataDir`.

<br/><br/>

## v4.4.7.2 - 2023-12-08 - [PR#1026](https://github.com/NOAA-OWP/inundation-mapping/pull/1026)

A couple of directly related issues were fixed in this PR.
The initial problem came from Issue #[1025](https://github.com/NOAA-OWP/inundation-mapping/issues/1025) which was about a pathing issue for the outputs directory. In testing that fix, it exposed a few other pathing and file cleanup issues which are now fixed. We also added more console output to help view variables and pathing.

### Changes

- `config`/`params_template.env`:  Updated for a newer mannings global file. Changed and tested by Ryan Spies.
- `tools`
    - `inundate_mosiac_wrapper.py`:  Took out a misleading and non-required print statement.
    - `inundate_nation.py`: As mentioned above.

<br/><br/>

## v4.4.7.1 - 2023-12-01 - [PR#1036](https://github.com/NOAA-OWP/inundation-mapping/pull/1036)

Quick update to match incoming ras2fim calibration output files being feed into FIM was the initial change.

There is no FIM issue card for this, but this is related to a ras2fim [PR #205](https://github.com/NOAA-OWP/ras2fim/pull/205) which also made changes to ensure compatibility. New copies of both the `reformat_ras_rating_curve_table_rel_101.csv` and `reformat_ras_rating_curve_points_rel_101.gpkg` were generated from ras2fim but retained the version of `rel_101`.

Originally, was planning to update just the two locations for newer versions of the two `reformat_ras_rating_surve...` files. Both had been update to recognize the ras2release version rel_101.

In the process of doing that, we took the opportunity to move all inputs files from params_template.env and put them into bash_variables.env as per precedence set recently.

### Changes

- `config`/`params_template.env`: moved input variables into `src/bash_variables.env`
- `src`
    - `bash_variablles.env`: Added all input variables from `params_template.env` to here and added one new one from `run_unit_wb.sh` for ras_rating_curve_points_gpkg.
    - `run_unit_wb.sh`:   Updated an input param to the usgs_gage_unit_setup.py file to point the -ras param to the updated rel_101 value now in the `src/bash_variables.env`.
    - `usgs_gage_unit_setup.py`:  Changed to drop a column no longer going to be coming from ras2fim calibration files.

<br/><br/>

## v4.4.7.0 - 2023-11-13 - [PR#1030](https://github.com/NOAA-OWP/inundation-mapping/pull/1030)

This PR introduces the `.github/workflows/lint_and_format.yaml` file which serves as the first step in developing a Continuous Integration pipeline for this repository. 
The `flake8-pyproject` dependency is now used, as it works out of the box with the `pre-commit` GitHub Action in the GitHub Hosted Runner environment.
In switching to this package, a couple of `E721` errors appeared. Modifications were made to the appropriate files to resolve the `flake8` `E721` errors.
Also, updates to the `unit_tests` were necessary since Branch IDs have changed with the latest code.  

A small fix was also included where `src_adjust_ras2fim_rating.py` which sometimes fails with an encoding error when the ras2fim csv sometimes is created or adjsuted in windows.

### Changes
- `.pre-commit-config.yaml`: use `flake8-pyproject` package instead of `pyproject-flake8`.
- `Pipfile` and `Pipfile.lock`: updated to use `flake8-pyproject` package instead of `pyproject-flake8`, upgrade `pyarrow` version.
- `data`
    - `/wbd/generate_pre_clip_fim_huc8.py`: Add space between (-) operator line 134.
    - `write_parquet_from_calib_pts.py`: Add space between (-) operator line 234.
- `src`
    - `check_huc_inputs.py`: Change `== string` to `is str`, remove `import string`
    - `src_adjust_ras2fim_rating.py`: Fixed encoding error.
- `tools`
    - `eval_plots.py`: Add space after comma in lines 207 & 208
    - `generate_categorical_fim_mapping.py`: Use `is` instead of `==`, line 315
    - `hash_compare.py`: Add space after comma, line 153.
    - `inundate_mosaic_wrapper.py`: Use `is` instead of `==`, line 73.
    - `inundation_wrapper_nwm_flows.py`: Use `is not` instead of `!=`, line 76.
    - `mosaic_inundation.py`: Use `is` instead of `==`, line 181.
- `unit_tests`
    - `README.md`: Updated documentation, run `pytest` in `/foss_fim` directory.
    - `clip_vectors_to_wbd_test.py`: File moved to data/wbd directory, update import statement, skipped this test.
    - `filter_catchments_and_add_attributes_params.json`: Update Branch ID
    - `inundate_gms_params.json`: Moved to `unit_tests/` folder.
    - `inundate_gms_test.py`: Moved to `unit_tests/` folder.
    - `inundation_params.json`: Moved to `unit_tests/` folder.
    - `inundation_test.py`: Moved to `unit_tests/` folder.
    - `outputs_cleanup_params.json`: Update Branch ID
    - `outputs_cleanup_test.py`: Update import statement
    - `split_flows_params.json`: Update Branch ID
    - `usgs_gage_crosswalk_params.json`: Update Branch ID & update argument to gage_crosswalk.run_crosswalk
    - `usgs_gage_crosswalk_test.py`: Update params to gage_crosswalk.run_crosswalk

### Additions 
- `.github/workflows/`
    - `lint_and_format.yaml`: Add GitHub Actions Workflow file for Continuous Integration environment (lint and format test).

<br/><br/>

## v4.4.6.0 - 2023-11-17 - [PR#1031](https://github.com/NOAA-OWP/inundation-mapping/pull/1031)

Upgrade our acquire 3Dep DEMs script to pull down South Alaska HUCS with its own CRS.

The previous set of DEMs run for FIM and it's related vrt already included all of Alaska, and those have not been re-run. FIM code will be updated in the near future to detect if the HUC starts with a `19` with slight different logic, so it can preserve the CRS of EPSG:3338 all the way to final FIM outputs.  See [792 ](https://github.com/NOAA-OWP/inundation-mapping/issues/792)for new integration into FIM.

A new vrt for the new South Alaska DEMs was also run with no changes required.

This issue closes [1028](https://github.com/NOAA-OWP/inundation-mapping/issues/1028). 

### Additions
- `src/utils`
     - `shared_validators.py`: A new script where we can put in code to validate more complex arguments for python scripts. Currently has one for validating CRS values. It does valid if the CRS value is legitimate but does check a bunch of formatting including that it starts with either the name of `EPSG` or `ESRI`

### Changes
- `data/usgs` 
    - `aquire_and_preprocess_3dep_dems.py`: Changes include:
        - Add new input arg for desired target projection and logic to support an incoming CRS.
        - Updated logic for pre-existing output folders and `on-the-fly` question to users during execution if they want to overwrite the output folder (if applicable).
        - Changed date/times to utc.
        - Upgraded error handing for the gdal "processing" call.

<br/><br/>


## v4.4.5.0 - 2023-10-26 - [PR#1018](https://github.com/NOAA-OWP/inundation-mapping/pull/1018)

During a recent BED attempt which added the new pre-clip system, it was erroring out on a number of hucs. It was issuing an error in the add_crosswalk.py script. While a minor bug does exist there, after a wide number of tests, the true culprit is the memory profile system embedded throughout FIM. This system has been around for at least a few years but not in use. It is not 100% clear why it became a problem with the addition of pre-clip, but that changes how records are loaded which likely affected memory at random times.

This PR removes that system.

A couple of other minor updates were made:
- Update to the pip files (also carried forward changes from other current PRs)
- When a huc or huc list is provided to fim_pipeline, it goes to a script, check_huc_inputs.py, to ensure that the incoming HUCs are valid and in that list. In the previous code it looks for all files with the file name pattern of "included_huc*.lst". However, we now only want it to check against the file "included_huc8.list".

### Changes
- `CONTRIBUTING.md`: Text update.
- `Pipfile` and `Pipfile.lock`: updated to remove tghe memory-profiler package, update gval to 0.2.3 and update urllib3 to 1.26.18.
- `data/wbd`
    - `clip_vectors_to_wbd.py`: remove profiler
 - `src`
     - `add_crosswalk.py`: remove profiler
     - `add_thalweg_lateral.py`: remove profiler.
     - `aggregate_by_huc.py`: remove profiler and small text correction.
     - `agreedem.py`: remove profiler.
     - `bathy_src_adjust_topwidth.py`: remove profiler.
     - `burn_in_levees.py`: remove profiler.
     - `check_huc_inputs.py`: changed test pattern to just look against `included_huc8.lst`.
     - `delineate_hydros_and_produce_HAND.sh`: remove profiler.
     - `filter_catchments_and_add_attributes.py`: remove profiler.
     - `make_stages_and_catchlist.py` remove profiler.
     - `mask_dem.py`: remove profiler.
     - `reachID_grid_to_vector_points.py`: remove profiler.
     - `run_unit_wb.sh`: remove profiler.
     - `split_flows.py`: remove profiler.
     - `unique_pixel_and_allocation.py`: remove profiler.
     - `usgs_gage_crosswalk.py`: remove profiler.
     - `usgs_gage_unit_setup.py`: remove profiler.
     - `utils`
         - `shared_functions`: remove profiler.
      ` unit_tests`
          - `clip_vectors_to_wbd_tests.py`: Linting tools change order of the imports.

<br/><br/>

## v4.4.4.1 - 2023-10-26 - [PR#1007](https://github.com/NOAA-OWP/inundation-mapping/pull/1007)

Updates GVAL to address memory and performance issues associated with running synthesize test cases.

### Changes

- `tools/tools_shared_functions.py`
- `Pipfile`
- `pyproject.toml`
- `tools/run_test_case.py`
- `tools/synthesize_test_cases.py`
- `tools/inundate_mosaic_wrapper`
<br/><br/>

## v4.4.4.0 - 2023-10-20 - [PR#1012](https://github.com/NOAA-OWP/inundation-mapping/pull/1012)

The way in which watershed boundary data (WBD) is generated and processed has been modified. Instead of generating those files "on the fly" for every run, a script has been added that will take a huclist and create the .gpkg files per HUC in a specified directory (`$pre_clip_huc_dir`).  During a `fim_pipeline.sh` run, the pre-clipped staged vectors will be copied over to the containers' working directory. This reduces runtime and the repetitive computation needed to generate those files every run.

### Changes

- `src/`
    - `bash_variables.env`: Add pre_clip_huc_dir env variable. 
    - `clip_vectors_to_wbd.py`: Moved to `/data/wbd/clip_vectors_to_wbd.py`.
    - `src/run_unit_wb.sh`: Remove ogr2ogr calls to get & clip WBD, remove call to clip_vectors_to_wbd.py, and replace with copying staged .gpkg files. 

### Additions

- `data/wbd/`
    - `generate_pre_clip_fim_huc8.py`: This script generates the pre-clipped vectors at the huc level.

<br/><br/>

## v4.4.3.0 - 2023-10-10 - [PR#1005](https://github.com/NOAA-OWP/inundation-mapping/pull/1005)

Revise stream clipping to WBD by (1) reducing the buffer to clip streams away from the edge of the DEM (to prevent reverse flow issues) from 3 cells to 8 cells to account for the 70m AGREE buffer; (2) splitting MultiLineStrings formed by NWM streams being clipped by the DEM edge and then re-entering the DEM, and retaining only the lowest segment. Also changes the value of `input_WBD_gdb` to use the WBD clipped to the DEM domain.

### Changes

- `src/`
    - `bash_variables.env`: Update WBD to the WBD clipped to the DEM domain
    - `clip_vectors_to_wbd.py`: Decrease stream buffer from 3 to 8 cells inside of the WBD buffer; select the lowest segment of any incoming levelpaths that are split by the DEM edge.
    - `derive_level_paths.py`: Remove unused argument
    - `stream_branches.py`: Remove unused argument

<br/><br/>

## v4.4.2.3 - 2023-09-21 - [PR#998](https://github.com/NOAA-OWP/inundation-mapping/pull/998)

Removes exclude list for black formatter in `.pre-commit-config.yaml` as well as in `pyproject.toml`. Ran the `black` executable on the 
whole repository, the re-formatted files in `src/` & `tools/` are included.

### Changes

- `.pre-commit-config.yaml`
- `pyproject.toml`
- `src/add_crosswalk.py`
- `src/bathy_src_adjust_topwidth.py`
- `src/bathymetric_adjustment.py`
- `src/identify_src_bankfull.py`
- `src/src_roughness_optimization.py`
- `tools/vary_mannings_n_composite.py`

<br/><br/>

## v4.4.2.2 - 2023-09-21 - [PR#997](https://github.com/NOAA-OWP/inundation-mapping/pull/997)

Bug fix for an error related to reindexing in `StreamNetwork.drop()`.

### Changes

- `src/stream_branches.py`: Fixes reindexing error.

<br/><br/>

## v4.4.2.1 - 2023-09-20 - [PR#990](https://github.com/NOAA-OWP/inundation-mapping/pull/990)

Corrects a bug in `src/usgs_gage_unit_setup.py` caused by missing geometry field after `GeoDataFrame.update()`.

### Changes

- `src/usgs_gage_unit_setup.py`: Sets geometry field in `self.gages`.

<br/><br/>

## v4.4.2.0 - 2023-09-20 - [PR#993](https://github.com/NOAA-OWP/inundation-mapping/pull/993)

Resolves the causes of two warnings in pandas and geopandas: (1) `FutureWarning` from taking the `int()` of single-length Series and (2) `SettingWithCopyWarning` resulting from the use of `inplace=True`.

### Changes

Removed `inplace=True` from
- `data/`
    - `usgs/preprocess_ahps_usgs.py`
    - `write_parquet_from_calib_pts.py`
- `src/`
    - `add_crosswalk.py`
    - `bathy_src_adjust_topwidth.py`
    - `clip_vectors_to_wbd.py`
    - `crosswalk_nwm_demDerived.py`
    - `derive_level_paths.py`
    - `finalize_srcs.py`
    - `identify_src_bankfull.py`
    - `src_adjust_usgs_rating.py`
    - `src_roughness_optimization.py`
    - `stream_branches.py`
    - `subdiv_chan_obank_src.py`
    - `subset_catch_list_by_branch_id.py`
    - `usgs_gage_unit_setup.py`
    - `utils/shared_functions.py`
- `tools/`
    - `adjust_rc_with_feedback.py`
    - `aggregate_csv_files.py`
    - `combine_crosswalk_tables.py`
    - `eval_plots_stackedbar.py`
    - `inundation.py`
    - `make_boxes_from_bounds.py`
    - `mosaic_inundation.py`
    - `plots.py`
    - `rating_curve_comparison.py`
    - `vary_mannings_n_composite.py`

Fixed single-length Series in
- `src/`
    - `split_flows.py`
    - `stream_branches.py`

- ``src/stream_branches.py``: Fixed class methods

<br/><br/>

## v4.4.1.1 - 2023-09-20 - [PR#992](https://github.com/NOAA-OWP/inundation-mapping/pull/992)

Fixes errors caused when a GeoDataFrame contains a `MultiLineString` geometry instead of a `LineString`. Update black force-exclude list.

### Changes

- `src/`
    `split_flows.py` and `stream_branches.py`: Converts `MultiLineString` geometry into `LineString`s.
- `pyproject.toml` : Add three files in `src/` to exclude list.

<br/><br/>

## v4.4.1.0 - 2023-09-18 - [PR#988](https://github.com/NOAA-OWP/inundation-mapping/pull/988)

Format code using `black` formatter, incorporate `isort` package to sort import statements,
and adhere all code to PEP8 Style Guide using the `flake8` package. Remove deprecated files.
Set up git pre-commit hooks.

Not all files were modified, however, to avoid individually listing each file here, the `/*` convention
is used to denote that almost every file in those directories were formatted and linted.

### Changes

- `.gitattributes`: Add newline at EOF.
- `.github/*`: 
- `.gitignore`: Trim extra last line.
- `CONTRIBUTING.md`: Update contributing guidelines.
- `Dockerfile`: Update PYTHONPATH to point to correct `unit_tests` directory.
- `Pipfile`: Add flake8, black, pyproject-flake8, pre-commit, isort packages
- `Pipfile.lock`: Update to correspond with new packages in Pipfile 
- `README.md` : Update link to wiki, trim whitespace.
- `config/*`
- `data/*`
- `docs/*`
- `fim_pipeline.sh` : Clean up usage statement
- `fim_post_processing.sh`: Update usage statement
- `fim_pre_processing.sh`: Update usage statement.
- `fim_process_unit_wb.sh`: Make usage functional, combine usage and comments.
- `src/*`
- `tools/*`
- `unit_tests/*`: The directory name where the unit test data must reside was changed from
`fim_unit_test_data_do_not_remove` => `unit_test_data`

### Additions

- `pyproject.toml`: Configuration file
- `.pre-commit-config.yaml`: Initialize git pre-commit hooks
- `tools/hash_compare.py`: Carson's hash compare script added to compare files or directories 
in which we do not expect any changes.

### Removals

- `data/nws/preprocess_ahps_nws.py`
- `src/adjust_headwater_streams.py`
- `src/aggregate_vector_inputs.py`
- `src/utils/reproject_dem.py`
- `tools/code_standardizer/*`: Incorporated "code_standardizer" into base level Dockerfile.
- `tools/compile_comp_stats.py`
- `tools/compile_computational_stats.py`
- `tools/consolidate_metrics.py`
- `tools/copy_test_case_folders.py`
- `tools/cygnss_preprocessing.py`
- `tools/nesdis_preprocessing.py`
- `tools/plots/*`: Duplicate and unused directory.
- `.isort.cfg`: Incorporated into `pyproject.toml`

<br/><br/>

## v4.4.0.1 - 2023-09-06 - [PR#987](https://github.com/NOAA-OWP/inundation-mapping/pull/987)

Corrects a bug in `src/usgs_gage_unit_setup.py` that causes incorrect values to populate a table, generating an error in `src/usgs_gage_crosswalk.py`.

### Changes

- `src/usgs_gage_unit_setup.py`: Changes `self.gages.location_id.fillna(usgs_gages.nws_lid, inplace=True)` to `self.gages.location_id.fillna(self.gages.nws_lid, inplace=True)`

<br/><br/>

## v4.4.0.0 - 2023-09-01 - [PR#965](https://github.com/NOAA-OWP/inundation-mapping/pull/965)

This feature branch includes new functionality to perform an additional layer of HAND SRC calibration using ras2fim rating curve and point data. The calibration workflow for ras2fim data follows the same general logic as the existing USGS rating curve calibration routine.

### Additions

- `src/src_adjust_ras2fim_rating.py`: New python script to perform the data prep steps for running the SRC calibration routine:
1) merge the `ras_elev_table.csv` data and the ras2fim cross section rating curve data (`reformat_ras_rating_curve_table.csv`)
2) sample the ras2fim rating curve at NWM recurrence flow intervals (2, 5, 10, 25, 50, 100yr)
3) pass inputs to the `src_roughness_optimization.py` workflow

### Changes

- `config/deny_branches.lst`: Added `ras_elev_table.csv` to keep list. Needed for `fim_post_processing.sh`
- `config/deny_unit.lst`: Added `ras_elev_table.csv` to keep list. Needed for `fim_post_processing.sh`
- `config/params_template.env`: Added new block for ras2fim SRC calibration parameters (can turn on/off each of the three SRC calibration routines individually); also reconfigured docstrings for calibration parameters)
- `fim_post_processing.sh`: Added routines to create ras2fim calibration data and then run the SRC calibration workflow with ras2fim data
- `src/add_crosswalk.py`: Added placeholder variable (`calb_coef_ras2fim`) in all `hydrotable.csv` files
- `src/aggregate_by_huc.py`: Added new blocks to perform huc-branch aggregation for all `ras_elev_table.csv` files
- `src/run_by_branch.sh`: Revised input variable (changed from csv file to directory) for `usgs_gage_crosswalk.py` to facilitate both `usgs_elev_table.csv` and ras_elev_table.csv` outputs
- `src/run_unit_wb.sh`: Revised inputs and output variables for `usgs_gage_unit_setup.py` and `usgs_gage_crosswalk.py`
- `src/src_roughness_optimization.py`: Added code blocks to ingest ras2fim rating curve data; added new attributes/renamed output variables to catchments gpkg output
- `src/usgs_gage_crosswalk.py`: Added code block to process ras2fim point locations alongside existing USGS gage point locations; outputs a separate csv if ras2fim points exist within the huc
- `src/usgs_gage_unit_setup.py`: Added code block to ingest and process raw ras2fim point locations gpkg file (same general workflow to usgs gages); all valid points (USGS and RAS2FIM) are exported to the huc level `usgs_subset_gages.gpkg`
- `tools/inundate_nation.py`: Added functionality to allow user to pass in a single HUC for faster spot checking of NWM recurr inundation maps

<br/><br/>

## v4.3.15.6 - 2023-09-01 - [PR#972](https://github.com/NOAA-OWP/inundation-mapping/pull/972)

Adds functionality to `tools/inundate_mosaic_wrapper.py` and incorporates functionality into existing `inundation-mapping` scripts.

### Changes

- `tools/`
    - `inundate_mosaic_wrapper.py`: Refactors to call `Inundate_gms` only once; adds functionality to produce a mosaicked polygon from `depths_raster` without needing to generate the `inundation_raster`; removes `log_file` and `output_fileNames` as variables and input arguments; updates the help description for `keep_intermediate`.
    - `composite_inundation.py`, 'inundate_nation.py`, and `run_test_case.py`: Implements `produce_mosaicked_inundation()` from `tools/inundate_mosaic_wrapper.py`.
    - `inundate_gms.py`: Adds back `Inundate_gms(**vars(parser.parse_args()))` command-line function call.
    - `mosaic_inundation.py` and `overlapping_inundation.py`: Removes unused import(s).
    - `tools_shared_variables.py`: Changes hardcoded `INPUT_DIR` to environment variable.

<br/><br/>

## v4.3.15.5 - 2023-09-01 - [PR#970](https://github.com/NOAA-OWP/inundation-mapping/pull/970)

Fixes an issue where the stream network was clipped inside the DEM resulting in a burned stream channel that was then filled by the DEM depression filling process so that all pixels in the burned channel had the same elevation which was the elevation at the spill point (which wasn't necessarily at the HUC outlet). The stream network is now extended from the WBD to the buffered WBD and all streams except the outlet are clipped to the streams buffer inside the WBD (WBD - (3 x cell_size)). This also prevents reverse flow issues.

### Changes

- `src/`
    - `clip_vectors_to_wbd.py`: Clip NWM streams to buffered WBD and clip non-outlet streams to WBD streams buffer (WBD - (3 x cell_size)).
    - `derive_level_paths.py`: Add WBD input argument
    - `run_unit_wb.py`: Add WBD input argument
    - `src_stream_branches.py`: Ignore branches outside HUC
- `unit_tests/`
    - `derive_level_paths_params.json`: Add WBD parameter value
    - `derive_level_paths_test.py`: Add WBD parameter

<br/><br/>

## v4.3.15.4 - 2023-09-01 - [PR#977](https://github.com/NOAA-OWP/inundation-mapping/pull/977)

Fixes incorrect `nodata` value in `src/burn_in_levees.py` that was responsible for missing branches (Exit code: 61). Also cleans up related files.

### Changes

- `src/`
    - `buffer_stream_branches.py`: Moves script functionality into a function.
    - `burn_in_levees.py`: Corrects `nodata` value. Adds context managers for reading rasters.
    - `generate_branch_list.py`: Removes unused imports.
    - `mask_dem.py`: Removes commented code.

<br/><br/>

## v4.3.15.3 - 2023-09-01 - [PR#983](https://github.com/NOAA-OWP/inundation-mapping/pull/983)

This hotfix addresses some bugs introduced in the pandas upgrade.

### Changes

- `/tools/eval_plots_stackedbar.py`: 2 lines were changed to work with the pandas upgrade. Added an argument for a `groupby` median call and fixed a bug with the pandas `query`. Also updated with Black compliance.

<br/><br/>

## v4.3.15.2 - 2023-07-18 - [PR#948](https://github.com/NOAA-OWP/inundation-mapping/pull/948)

Adds a script to produce inundation maps (extent TIFs, polygons, and depth grids) given a flow file and hydrofabric outputs. This is meant to make it easier to team members and external collaborators to produce inundation maps.

### Additions
- `data/`
    - `/tools/inundate_mosaic_wrapper.py`: The script that performs the inundation and mosaicking processes.
    - `/tools/mosaic_inundation.py`: Add function (mosaic_final_inundation_extent_to_poly).

<br/><br/>

## v4.3.15.1 - 2023-08-08 - [PR#960](https://github.com/NOAA-OWP/inundation-mapping/pull/960)

Provides a scripted procedure for updating BLE benchmark data including downloading, extracting, and processing raw BLE data into benchmark inundation files (inundation rasters and discharge tables).

### Additions

- `data/ble/ble_benchmark/`
    - `Dockerfile`, `Pipfile`, and `Pipfile.lock`: creates a new Docker image with necessary Python packages
    - `README.md`: contains installation and usage information
    - `create_ble_benchmark.py`: main script to generate BLE benchmark data

### Changes

- `data/ble/ble_benchmark/`
    - `create_flow_forecast_file.py` and `preprocess_benchmark.py`: moved from /tools

<br/><br/>

## v4.3.15.0 - 2023-08-08 - [PR#956](https://github.com/NOAA-OWP/inundation-mapping/pull/956)

Integrating GVAL in to the evaluation of agreement maps and contingency tables.

- `Dockerfile`: Add dependencies for GVAL
- `Pipfile`: Add GVAL and update related dependencies
- `Pipfile.lock`: Setup for Docker Image builds
- `run_test_case.py`: Remove unused arguments and cleanup
- `synthesize_test_cases.py`: Fix None comparisons and cleanup
- `tools/shared_functions.py`: Add GVAL crosswalk function, add rework create_stats_from_raster, create and create_stats_from_contingency_table
- `unit_tests/tools/inundate_gms_test.py`: Bug fix

<br/><br/>

## v4.3.14.2 - 2023-08-08 - [PR#959](https://github.com/NOAA-OWP/inundation-mapping/pull/959)

The enhancements in this PR include the new modules for pre-processing bathymetric data from the USACE eHydro dataset and integrating the missing hydraulic geometry into the HAND synthetic rating curves.

### Changes
- `data/bathymetry/preprocess_bathymetry.py`: added data source column to output geopackage attribute table.
- `fim_post_processing.sh`: changed -bathy input reference location.
- `config/params_template.env`: added export to bathymetry_file

<br/><br/>

## v4.3.14.1 - 2023-07-13 - [PR#946](https://github.com/NOAA-OWP/inundation-mapping/pull/946)

ras2fim product had a need to run the acquire 3dep script to pull down some HUC8 DEMs. The old script was geared to HUC6 but could handle HUC8's but needed a few enhancements. ras2fim also did not need polys made from the DEMs, so a switch was added for that.

The earlier version on the "retry" feature would check the file size and if it was smaller than a particular size, it would attempt to reload it.  The size test has now been removed. If a file fails to download, the user will need to look at the log out, then remove the file before attempting again. Why? So the user can see why it failed and decide action from there.

Note: later, as needed, we might upgrade it to handle more than just 10m (which it is hardcoded against).

Additional changes to README to reflect how users can access ESIP's S3 as well as a one line addition to change file permissions in fim_process_unit_wb.sh.

### Changes
- `data`
    - `usgs`
        - `acquire_and_preprocess_3dep_dems.py`:  As described above.
 - `fim_pipeline.sh`:  a minor styling fix (added a couple of lines for readability)
 - `fim_pre_processing.sh`: a user message was incorrect & chmod 777 $outputDestDir.
 - `fim_process_unit_wb.sh`: chmod 777 for /output/<run_name> directory.
 - `README.md`: --no-sign-request instead of --request-payer requester for ESIP S3 access.

<br/><br/>

## v4.3.14.0 - 2023-08-03 - [PR#953](https://github.com/NOAA-OWP/inundation-mapping/pull/953)

The enhancements in this PR include the new modules for pre-processing bathymetric data from the USACE eHydro dataset and integrating the missing hydraulic geometry into the HAND synthetic rating curves.

### Additions

- `data/bathymetry/preprocess_bathymetry.py`: preprocesses the eHydro datasets.
- `src/bathymetric_adjustment.py`: adjusts synthetic rating curves for HUCs where preprocessed bathymetry is available.

### Changes

- `config/params_template.env`: added a toggle for the bathymetric adjustment routine: `bathymetry_adjust`
- `fim_post_processing.sh`: added the new `bathymetric_adjustment.py` to the postprocessing lineup
- `src/`
    - `add_crosswalk.py`, `aggregate_by_huc.py`, & `subdiv_chan_obank_src.py`: accounting for the new Bathymetry_source field in SRCs

<br/><br/>

## v4.3.13.0 - 2023-07-26 - [PR#952](https://github.com/NOAA-OWP/inundation-mapping/pull/952)

Adds a feature to manually calibrate rating curves for specified NWM `feature_id`s using a CSV of manual coefficients to output a new rating curve. Manual calibration is applied after any/all other calibrations. Coefficient values between 0 and 1 increase the discharge value (and decrease inundation) for each stage in the rating curve while values greater than 1 decrease the discharge value (and increase inundation).

Manual calibration is performed if `manual_calb_toggle="True"` and the file specified by `man_calb_file` (with `HUC8`, `feature_id`, and `calb_coef_manual` fields) exists. The original HUC-level `hydrotable.csv` (after calibration) is saved with a suffix of `_pre-manual` before the new rating curve is written.

### Additions

- `src/src_manual_calibration.py`: Adds functionality for manual calibration by CSV file

### Changes

- `config/params_template.env`: Adds `manual_calb_toggle` and `man_calb_file` parameters
- `fim_post_processing.sh`: Adds check for toggle and if `man_calb_file` exists before running manual calibration

<br/><br/>

## v4.3.12.1 - 2023-07-21 - [PR#950](https://github.com/NOAA-OWP/inundation-mapping/pull/950)

Fixes a couple of bugs that prevented inundation using HUC-level hydrotables. Update associated unit tests.

### Changes

- `tools/inundate_gms.py`: Fixes a file path error and Pandas DataFrame indexing error.
- `unit_tests/tools/inundate_gms_test.py`: Do not skip this test, refactor to check that all branch inundation rasters exist.
- `unit_tests/tools/inundate_gms_params.json`: Only test 1 HUC, update forecast filepath, use 4 'workers'.

### Removals

- `unit_tests/tools/inundate_gms_unittests.py`: No longer used. Holdover from legacy unit tests.

<br/><br/>


## v4.3.12.0 - 2023-07-05 - [PR#940](https://github.com/NOAA-OWP/inundation-mapping/pull/940)

Refactor Point Calibration Database for synthetic rating curve adjustment to use `.parquet` files instead of a PostgreSQL database.

### Additions
- `data/`
    -`write_parquet_from_calib_pts.py`: Script to write `.parquet` files based on calibration points contained in a .gpkg file.

### Changes
- `src/`
    - `src_adjust_spatial_obs.py`: Refactor to remove PostgreSQL and use `.parquet` files.
    - `src_roughness_optimization.py`: Line up comments and add newline at EOF.
    - `bash_variables.env`: Update formatting, and add `{}` to inherited `.env` variables for proper variable expansion in Python scripts.
- `/config`
    - `params_template.env`: Update comment.
- `fim_pre_processing.sh`: In usage statement, remove references to PostGRES calibration tool.
- `fim_post_processing.sh`: Remove connection to and loading of PostgreSQL database.
- `.gitignore`: Add newline.
- `README.md`: Remove references to PostGRES calibration tool.

### Removals
- `config/`
    - `calb_db_keys_template.env`: No longer necessary without PostGRES Database.

- `/tools/calibration-db` : Removed directory including files below.
    - `README.md`
    - `docker-compose.yml`
    - `docker-entrypoint-enitdb.d/init-db.sh`

<br/><br/>

## v4.3.11.7 - 2023-06-12 - [PR#932](https://github.com/NOAA-OWP/inundation-mapping/pull/932)

Write to a csv file with processing time of `run_unit_wb.sh`, update PR Template, add/update bash functions in `bash_functions.env`, and modify error handling in `src/check_huc_inputs.py`. Update unit tests to throw no failures, `25 passed, 3 skipped`.

### Changes
- `.github/`
    - `PULL_REQUEST_TEMPLATE.md` : Update PR Checklist into Issuer Checklist and Merge Checklist
- `src/`
    - `run_unit_wb.sh`: Add line to log processing time to `$outputDestDir/logs/unit/total_duration_run_by_unit_all_HUCs.csv`
    - `check_huc_inputs.py`: Modify error handling. Correctly print HUC number if it is not valid (within `included_huc*.lst`)
    - `bash_functions.env`: Add `Calc_Time` function, add `local` keyword to functionally scoped variables in `Calc_Duration`
- `unit_tests/`
    - `derive_level_paths_test.py`: Update - new parameter (`buffer_wbd_streams`)
    - `derive_level_paths_params.json`: Add new parameter (`buffer_wbd_streams`)
    - `clip_vectors_to_wbd_test.py`: Update - new parameter (`wbd_streams_buffer_filename`)
    - `clip_vectors_to_wbd_params.json`: Add new parameter (`wbd_streams_buffer_filename`) & Fix pathing for `nwm_headwaters`

<br/><br/>

## v4.3.11.6 - 2023-05-26 - [PR#919](https://github.com/NOAA-OWP/inundation-mapping/pull/919)

Auto Bot asked for the python package of `requests` be upgraded from 2.28.2 to 2.31.0. This has triggered a number of packages to upgrade.

### Changes
- `Pipfile.lock`: as described.

<br/><br/>

## v4.3.11.5 - 2023-05-30 - [PR#911](https://github.com/NOAA-OWP/inundation-mapping/pull/911)

This fix addresses bugs found when using the recently added functionality in `tools/synthesize_test_cases.py` along with the `PREV` argument. The `-pfiles` argument now performs as expected for both `DEV` and `PREV` processing. Addresses #871

### Changes
`tools/synthesize_test_cases.py`: multiple changes to enable all expected functionality with the `-pfiles` and `-pcsv` arguments

<br/><br/>

## v4.3.11.4 - 2023-05-18 - [PR#917](https://github.com/NOAA-OWP/inundation-mapping/pull/917)

There is a growing number of files that need to be pushed up to HydroVis S3 during a production release, counting the new addition of rating curve comparison reports.

Earlier, we were running a number of aws cli scripts one at a time. This tool simplies it and pushes all of the QA and supporting files. Note: the HAND files from a release, will continue to be pushed by `/data/aws/s3.py` as it filters out files to be sent to HV s3.

### Additions

- `data\aws`
     - `push-hv-data-support-files.sh`: As described above. See file for command args.

<br/><br/>


## v4.3.11.3 - 2023-05-25 - [PR#920](https://github.com/NOAA-OWP/inundation-mapping/pull/920)

Fixes a bug in CatFIM script where a bracket was missing on a pandas `concat` statement.

### Changes
- `/tools/generate_categorical_fim.py`: fixes `concat` statement where bracket was missing.


<br/><br/>


## v4.3.11.2 - 2023-05-19 - [PR#918](https://github.com/NOAA-OWP/inundation-mapping/pull/918)

This fix addresses a bug that was preventing `burn_in_levees.py` from running. The if statement in run_unit_wb.sh preceeding `burn_in_levees.py` was checking for the existence of a filepath that doesn't exist.

### Changes
- `src/run_unit_wb.sh`: fixed the if statement filepath to check for the presence of levee features to burn into the DEM

<br/><br/>

## v4.3.11.1 - 2023-05-16 - [PR#904](https://github.com/NOAA-OWP/inundation-mapping/pull/904)

`pandas.append` was deprecated in our last Pandas upgrade (v4.3.9.0). This PR updates the remaining instances of `pandas.append` to `pandas.concat`.

The file `tools/thalweg_drop_check.py` had an instance of `pandas.append` but was deleted as it is no longer used or necessary.

### Changes

The following files had instances of `pandas.append` changed to `pandas.concat`:
- `data/`
    - `nws/preprocess_ahps_nws.py`
    - `usgs/`
        - `acquire_and_preprocess_3dep_dems.py`
        - `preprocess_ahps_usgs.py`
- `src/`
    - `add_crosswalk.py`
    - `adjust_headwater_streams.py`
    - `aggregate_vector_inputs.py`
    - `reset_mannings.py`
- `tools/`
    - `aggregate_mannings_calibration.py`
    - `eval_plots.py`
    - `generate_categorical_fim.py`
    - `generate_categorical_fim_flows.py`
    - `plots/`
        - `eval_plots.py`
        - `utils/shared_functions.py`
    - `rating_curve_comparison.py`
    - `rating_curve_get_usgs_curves.py`
    - `tools_shared_functions.py`

### Removals

- `tools/thalweg_drop_check.py`

<br/><br/>

## v4.3.11.0 - 2023-05-12 - [PR#903](https://github.com/NOAA-OWP/inundation-mapping/pull/903)

These changes address some known issues where the DEM derived flowlines follow the incorrect flow path (address issues with stream order 1 and 2 only). The revised code adds a new workflow to generate a new flow direction raster separately for input to the `run_by_branch.sh` workflow (branch 0 remains unchanged). This modification helps ensure that the DEM derived flowlines follow the desired NWM flow line when generating the DEM derived flowlines at the branch level.

### Changes
- `config/deny_branch_zero.lst`: removed `LandSea_subset_{}.tif` and `flowdir_d8_burned_filled_{}.tif` from the "keep" list as these files are now kept in the huc root folder.
- `config/deny_unit.lst`: added file cleanups for newly generated branch input files stored in the huc root folder (`dem_burned.tif`, `dem_burned_filled.tif`, `flowdir_d8_burned_filled.tif`, `flows_grid_boolean.tif`, `wbd_buffered_streams.gpkg`)
- `src/clip_vectors_to_wbd.py`: saving the `wbd_streams_buffer` as an output gpkg for input to `derive_level_paths.py`
- `src/derive_level_paths.py`: added a new step to clip the `out_stream_network_dissolved` with the `buffer_wbd_streams` polygon. this resolves errors with the edge case scenarios where a NWM flow line intersects the WBD buffer polygon
- `src/run_unit_wb.sh`: Introduce new processing steps to generate separate outputs for input to branch 0 vs. all other branches. Remove the branch zero `outputs_cleanup.py` as the branches are no longer pointing to files stored in the branch 0 directory (stored in huc directory)
   - Rasterize reach boolean (1 & 0) for all branches (not branch 0): using the `nwm_subset_streams_levelPaths_dissolved.gpkg` to define the branch levelpath flow lines
   - AGREEDEM reconditioning for all branches (not branch 0)
   - Pit remove burned DEM for all branches (not branch 0)
   - D8 flow direction generation for all branches (not branch 0)
- `src/run_by_branch.sh`: changed `clip_rasters_to_branches.py` input file location for `$tempHucDataDir/flowdir_d8_burned_filled.tif` (newly created file)

<br/><br/>

## v4.3.10.0 - 2023-05-12 - [PR#888](https://github.com/NOAA-OWP/inundation-mapping/pull/888)

`aggregate_by_huc.py` was taking a long time to process. Most HUCs can aggregate their branches into one merged hydrotable.csv in just 22 seconds, but a good handful took over 2 mins and a few took over 7 mins. When multiplied by 2,138 HUCs it was super slow. Multi-proc has not been added and it now takes appx 40 mins at 80 cores.

An error logging system was also added to track errors that may have occurred during processing.

### Changes
- `fim_pipeline.sh` - added a duration counter at the end of processing HUCs
- `fim_post_processing.sh` - added a job limit (number of procs), did a little cleanup, and added a warning note about usage of job limits in this script,
- `src`
    - `aggregate_by_huc.py`: Added multi proc, made it useable for non external script calls, added a logging system for errors only.
    - `indentify_src_bankful.py`: typo fix.

<br/><br/>

## v4.3.9.2 - 2023-05-12 - [PR#902](https://github.com/NOAA-OWP/inundation-mapping/pull/902)

This merge fixes several sites in Stage-Based CatFIM sites that showed overinundation. The cause was found to be the result of Stage-Based CatFIM code pulling the wrong value from the `usgs_elev_table.csv`. Priority is intended to go to the `dem_adj_elevation` value that is not from branch 0, however there was a flaw in the prioritization logic. Also includes a change to `requests` usage that is in response to an apparent IT SSL change. This latter change was necessary in order to run CatFIM. Also added a check to make sure the `dem_adj_thalweg` is not too far off the official elevation, and continues if it is.

### Changes
- `/tools/generate_categorical_fim.py`: fixed pandas bug where the non-branch zero `dem_adj_elevation` value was not being properly indexed. Also added a check to make sure the `dem_adj_thalweg` is not too far off the official elevation, and continues if it is.
- ` /tools/tools_shared_functions.py`: added `verify=False` to `requests` library calls because connections to WRDS was being refused (likely because of new IT protocols).

<br/><br/>

## v4.3.9.1 - 2023-05-12 - [PR#893](https://github.com/NOAA-OWP/inundation-mapping/pull/893)

Fix existing unit tests, remove unwanted behavior in `check_unit_errors_test.py`, update `unit_tests/README.md`

### Changes

- `unit_tests/`
    - `README.md` : Split up headings for setting up unit tests/running unit tests & re-formatted code block.
    - `check_unit_errors_test.py`: Fixed unwanted behavior of test leaving behind `sample_n.txt` files in `unit_errors/`
    - `clip_vectors_to_wbd_params.json`: Update parameters
    - `clip_vectors_to_wbd_test.py`: Update arguments
    - `pyproject.toml`: Ignore RuntimeWarning, to suppress pytest failure.
    - `usgs_gage_crosswalk_test.py`: Enhance readability of arguments in `gage_crosswalk.run_crosswalk` call

<br/><br/>

## v4.3.9.0 - 2023-04-19 - [PR#889](https://github.com/NOAA-OWP/inundation-mapping/pull/889)

Updates GDAL in base Docker image from 3.1.2 to 3.4.3 and updates all Python packages to latest versions, including Pandas v.2.0.0. Fixes resulting errors caused by deprecation and/or other changes in dependencies.

NOTE: Although the most current GDAL is version 3.6.3, something in 3.5 causes an issue in TauDEM `aread8` (this has been submitted as https://github.com/dtarb/TauDEM/issues/254)

### Changes

- `Dockerfile`: Upgrade package versions and fix `tzdata`
- `fim_post_processing.sh`: Fix typo
- `Pipfile` and `Pipfile.lock`: Update Python versions
- `src/`
    - `add_crosswalk.py`, `aggregate_by_huc.py`, `src_adjust_usgs_rating.py`, and `usgs_gage_unit_setup.py`: Change `df1.append(df2)` (deprecated) to `pd.concat([df1, df2])`
    - `build_stream_traversal.py`: Add `dropna=True` to address change in NaN handling
    - `getRasterInfoNative.py`: Replace `import gdal` (deprecated) with `from osgeo import gdal`
    - `stream_branches.py`: Change deprecated indexing to `.iloc[0]` and avoid `groupby.max()` over geometry
- `tools`
    - `inundation.py`: Cleans unused `from gdal`
    - `eval_plots.py`: deprecated dataframe.append fixed and deprecated python query pattern fixed.

<br/><br/>

## v4.3.8.0 - 2023-04-07 - [PR#881](https://github.com/NOAA-OWP/inundation-mapping/pull/881)

Clips branch 0 to terminal segments of NWM streams using the `to` attribute of NWM streams (where `to=0`).

### Changes

- `src/`
    - `delineate_hydros_and_produce_HAND.sh`: Added input arguments to `src/split_flows.py`
    - `split_flows.py`: Added functionality to snap and trim branch 0 flows to terminal NWM streamlines

<br/><br/>

## v4.3.7.4 - 2023-04-10 - [PR#882](https://github.com/NOAA-OWP/inundation-mapping/pull/882)

Bug fix for empty `output_catchments` in `src/filter_catchments_and_add_attributes.py`

### Changes

- `src/filter_catchments_and_add_attributes.py`: Adds check for empty `output_catchments` and exits with Status 61 if empty.

<br/><br/>

## v4.3.7.3 - 2023-04-14 - [PR#880](https://github.com/NOAA-OWP/inundation-mapping/pull/880)

Hotfix for addressing an error during the NRMSE calculation/aggregation step within `tools/rating_curve_comparison.py`. Also added the "n" variable to the agg_nwm_recurr_flow_elev_stats table. Addresses #878

### Changes

- `tools/rating_curve_comparison.py`: address error for computing nrmse when n=1; added the "n" variable (sample size) to the output metrics table

<br/><br/>

## v4.3.7.2 - 2023-04-06 - [PR#879](https://github.com/NOAA-OWP/inundation-mapping/pull/879)

Replaces `os.environ` with input arguments in Python files that are called from bash scripts. The bash scripts now access the environment variables and pass them to the Python files as input arguments. In addition to adapting some Python scripts to a more modular structure which allows them to be run individually, it also allows Visual Studio Code debugger to work properly. Closes #875.

### Changes

- `fim_pre_processing.sh`: Added `-i $inputsDir` input argument to `src/check_huc_inputs.py`
- `src/`
    - `add_crosswalk.py`: Changed `min_catchment_area` and `min_stream_length` environment variables to input arguments
    - `check_huc_inputs.py`: Changed `inputsDir` environment variable to input argument
    - `delineate_hydros_and_produce_HAND.sh`: Added `-m $max_split_distance_meters -t $slope_min -b $lakes_buffer_dist_meters` input arguments to `src/split_flows.py`
    - `split_flows.py`: Changed `max_split_distance_meters`, `slope_min`, and `lakes_buffer_dist_meters` from environment variables to input arguments

<br/><br/>

## v4.3.7.1 - 2023-04-06 - [PR#874](https://github.com/NOAA-OWP/inundation-mapping/pull/874)

Hotfix to `process_branch.sh` because it wasn't removing code-61 branches on exit. Also removes the current run from the new fim_temp directory.

### Changes

- `fim_pipeline.sh`: removal of current run from fim_temp directory
- `src/process_branch.sh`: switched the exit 61 block to use the temp directory instead of the outputs directory

<br/><br/>

## v4.3.7.0 - 2023-03-02 - [PR#868](https://github.com/NOAA-OWP/inundation-mapping/pull/868)

This pull request adds a new feature to `fim_post_processing.sh` to aggregate all of the hydrotables for a given HUC into a single HUC-level `hydrotable.csv` file. Note that the aggregation step happens near the end of `fim_post_processing.sh` (after the subdivision and calibration routines), and the branch hydrotable files are preserved in the branch directories for the time being.

### Changes

- `fim_pipeline.sh`: created a new variable `$jobMaxLimit` that multiplies the `$jobHucLimit` and the `$jobBranchLimit`
- `fim_post_processing.sh`: added new aggregation/concatenation step after the SRC calibration routines; passing the new `$jobMaxLimit` to the commands that accept a multiprocessing job number input; added `$skipcal` argument to the USGS rating curve calibration routine
- `src/add_crosswalk.py`: changed the default value for `calb_applied` variable to be a boolean
- `src/aggregate_by_huc.py`: file renamed (previous name: `src/usgs_gage_aggregate.py`); updated to perform branch to huc file aggregation for `hydroTable_{branch_id}.csv` and `src_full_crosswalked_{branch_id}.csv` files; note that the input arguments ask you to specify which file types to aggregate using the flags: `-elev`, `-htable`, and `-src`
- `tools/inundate_gms.py`: added check to use the aggregated HUC-level `hydrotable.csv` if it exists, otherwise continue to use the branch hydroTable files
- `tools/inundation.py`: added `usecols` argument to the `pd.read_csv` commands to improve read time for hydrotables
- `src/subdiv_chan_obank_src.py`: add dtype to hydrotable pd.read_csv to resolve pandas dtype interpretation warnings

<br/><br/>

## v4.3.6.0 - 2023-03-23 - [PR#803](https://github.com/NOAA-OWP/inundation-mapping/pull/803)

Clips Watershed Boundary Dataset (WBD) to DEM domain for increased efficiency. Essentially, this is a wrapper for `geopandas.clip()` and moves clipping from `src/clip_vectors_to_wbd.py` to `data/wbd/preprocess_wbd.py`.

### Additions

- `data/wbd/preprocess_wbd.py`: Clips WBD to DEM domain polygon

### Changes

- `src/`
    - `bash_variables.env`: Updates `input_WBD_gdb` environment variable
    - `clip_vectors_to_wbd.py`: Removes clipping to DEM domain

<br/><br/>

## v4.3.5.1 - 2023-04-01 - [PR#867](https://github.com/NOAA-OWP/inundation-mapping/pull/867)

outputs_cleanup.py was throwing an error saying that the HUC source directory (to be cleaned up), did not exist. This was confirmed in a couple of environments. The src path in run_unit_wb.sh was sending in the "outputs" directory and not the "fim_temp" directory. This might have been a merge issue.

The log file was moved to the unit_errors folder to validate the error, as expected.

### Changes

- `src/run_unit_wb.sh`: Change the source path being submitted to `outputs_cleanup.py` from the `outputs` HUC directory to the `fim_temp` HUC directory.
- `fim_process_unit_wb.sh`: Updated the phrase "Copied temp directory" to "Moved temp directory"

<br/><br/>

## v4.3.5.0 - 2023-03-02 - [PR#857](https://github.com/NOAA-OWP/inundation-mapping/pull/857)

Addresses changes to function calls needed to run upgraded Shapely library plus other related library upgrades. Upgraded libraries include:
- shapely
- geopandas
- pandas
- numba
- rasterstats
- numpy
- rtree
- tqdm
- pyarrow
- py7zr

Pygeos is removed because its functionality is incorporated into the upgraded shapely library.

### Changes

- `Dockerfile`
- `Pipfile and Pipfile.lock`
- `src/`
	- `associate_levelpaths_with_levees.py`
    - `build_stream_traversal.py`
	- `add_crosswalk.py`
	- `adjust_headwater_streams.py`
	- `aggregate_vector_inputs.py`
	- `clip_vectors_to_wbd.py`
	- `derive_headwaters.py`
	- `stream_branches.py`
	- `split_flows.py`
- `tools/`
	- `fimr_to_benchmark.py`
	- `tools_shared_functions.py`

<br/><br/>

## v4.3.4.0 - 2023-03-16-23 [PR#847](https://github.com/NOAA-OWP/inundation-mapping/pull/847)

### Changes

Create a 'working directory' in the Docker container to run processes within the container's non-persistent filesystem. Modify variables in scripts that process HUCs and branches to use the temporary working directory, and then copy temporary directory (after trimming un-wanted files) over to output directory (persistent filesystem).  Roll back changes to `unit_tests/` to use `/data/outputs` (contains canned data), as the volume mounted `outputs/` most likely will not contain the necessary unit test data.

- `Dockerfile` - create a `/fim_temp` working directory, update `projectDir` to an `ENV`, rename inputs and outputs directory variables
- `fim_pipeline.sh` - remove `projectDir=/foss_fim`, update path of `logFile`, remove indentation
- `fim_pre_processing.sh` - change `$outputRunDataDir` => `$outputDestDir` & add `$tempRunDir`
- `fim_post_processing.sh` - change `$outputRunDataDir` => `$outputDestDir`
- `fim_process_unit_wb.sh` - change `$outputRunDataDir` => `$outputDestDir`, add vars & export `tempRunDir`, `tempHucDataDir`, & `tempBranchDataDir` to `run_unit_wb.sh`
- `README.md` - add linebreaks to codeblocks

- `src/`
  - `bash_variables.env` - `$inputDataDir` => `$inputsDir`
  - `check_huc_inputs.py` - `$inputDataDir` => `$inputsDir`
  - `delineate_hydros_and_produce_HAND.py` - `$outputHucDataDir` => `$tempHucDataDir`, `$outputCurrentBranchDataDir` => `$tempCurrentBranchDataDir`
  - `process_branch.sh` - `$outputRunDataDir` => `$outputsDestDir`
  - `run_by_branch.sh` - `$outputCurrentBranchDataDir` => `$tempCurrentBranchDataDir`, `$outputHucDataDir` => `$tempHucDataDir`
  - `run_unit_wb.sh` - `$outputRunDataDir` => `$outputDestDir`, `$outputHucDataDir` => `$tempHucDataDir`
  - `utils/`
    - `shared_functions.py` - `$inputDataDir` => `$inputsDir`

- `tools/`
  - `inundation_wrapper_custom_flow.py` - `$outputDataDir` => `$outputsDir`
  - `inundation_wrapper_nwm_flows.py`  - `$outputDataDir` => `$outputsDir`
  - `tools_shared_variables.py` - `$outputDataDir` => `$outputsDir`

- `unit_tests/`
  - `README.md` - add linebreaks to code blocks, `/outputs/` => `/data/outputs/`
  - `*_params.json` - `/outputs/` => `/data/outputs/` & `$outputRunDataDir` => `$outputDestDir`
  - `derive_level_paths_test.py` - `$outputRunDataDir` => `$outputDestDir`
  - `check_unit_errors_test.py` - `/outputs/` => `/data/outputs/`
  - `shared_functions_test.py` - `$outputRunDataDir` => `$outputDestDir`
  - `split_flows_test.py`  - `/outputs/` => `/data/outputs/`
  - `tools/`
    - `*_params.json` - `/outputs/` => `/data/outputs/` & `$outputRunDataDir` => `$outputDestDir`

<br/><br/>

## v4.3.3.7 - 2023-03-22 - [PR#856](https://github.com/NOAA-OWP/inundation-mapping/pull/856)

Simple update to the `PULL_REQUEST_TEMPLATE.md` to remove unnecessary/outdated boilerplate items, add octothorpe (#) in front of Additions, Changes, Removals to mirror `CHANGELOG.md` format, and clean up the PR Checklist.

### Changes
- `docs/`
  - `PULL_REQUEST_TEMPLATE.md`

<br/><br/>

## v4.3.3.6 - 2023-03-30 - [PR#859](https://github.com/NOAA-OWP/inundation-mapping/pull/859)

Addresses the issue of output storage space being taken up by output files from branches that did not run. Updates branch processing to remove the extraneous branch file if a branch gets an error code of 61.

### Changes

- `src/process_branch.sh`: added line 41, which removes the outputs and output folder if Error 61 occurs.

<br/><br/>

## v4.3.3.5 - 2023-03-23 - [PR#848](https://github.com/NOAA-OWP/inundation-mapping/pull/848)

Introduces two new arguments (`-pcsv` and `-pfiles`) and improves the documentation of  `synthesize_test_cases.py`. The new arguments allow the user to provide a CSV of previous metrics (`-pcsv`) and to specity whether or not metrics should pulled from previous directories (`-pfiles`).

The dtype warning was suppressed through updates to the `read_csv` function in `hydrotable.py` and additional comments were added throughout script to improve readability.

### Changes
- `tools/inundation.py`: Add data types to the section that reads in the hydrotable (line 483).

- `tools/synthesize_test_cases.py`: Improved formatting, spacing, and added comments. Added two new arguments: `pcsv` and `pfiles` along with checks to verify they are not being called concurrently (lines 388-412). In `create_master_metrics_csv`, creates an `iteration_list` that only contains `['comparison']` if `pfiles` is not true, reads in the previous metric csv `prev_metrics_csv` if it is provided and combine it with the compiled metrics (after it is converted to dataframe), and saves the metrics dataframe (`df_to_write`) to CSV.

<br/><br/>

## v4.3.3.4 - 2023-03-17 - [PR#849](https://github.com/NOAA-OWP/inundation-mapping/pull/849)

This hotfix addresses an error in inundate_nation.py relating to projection CRS.

### Changes

- `tools/inundate_nation.py`: #782 CRS projection change likely causing issue with previous projection configuration

<br/><br/>

## v4.3.3.3 - 2023-03-20 - [PR#854](https://github.com/NOAA-OWP/inundation-mapping/pull/854)

At least one site (e.g. TRYM7) was not been getting mapped in Stage-Based CatFIM, despite having all of the acceptable accuracy codes. This was caused by a data type issue in the `acceptable_coord_acc_code_list` in `tools_shared_variables.py` having the accuracy codes of 5 and 1 as a strings instead of an integers.

### Changes

- `/tools/tools_shared_variables.py`: Added integers 5 and 1 to the acceptable_coord_acc_code_list, kept the '5' and '1' strings as well.

<br/><br/>

## v4.3.3.2 - 2023-03-20 - [PR#851](https://github.com/NOAA-OWP/inundation-mapping/pull/851)

Bug fix to change `.split()` to `os.path.splitext()`

### Changes

- `src/stream_branches.py`: Change 3 occurrences of `.split()` to `os.path.splitext()`

<br/><br/>

## v4.3.3.1 - 2023-03-20 - [PR#855](https://github.com/NOAA-OWP/inundation-mapping/pull/855)

Bug fix for KeyError in `src/associate_levelpaths_with_levees.py`

### Changes

- `src/associate_levelpaths_with_levees.py`: Adds check if input files exist and handles empty GeoDataFrame(s) after intersecting levee buffers with leveed areas.

<br/><br/>

## v4.3.3.0 - 2023-03-02 - [PR#831](https://github.com/NOAA-OWP/inundation-mapping/pull/831)

Addresses bug wherein multiple CatFIM sites in the flow-based service were displaying the same NWS LID. This merge also creates a workaround solution for a slowdown that was observed in the WRDS location API, which may be a temporary workaround, until WRDS addresses the slowdown.

### Changes

- `tools/generate_categorical_fim_mapping.py`: resets the list of tifs to format for each LID within the loop that does the map processing, instead of only once before the start of the loop.
- `tools/tools_shared_functions.py`:
  - adds a try-except block around code that attempted to iterate on an empty list when the API didn't return relevant metadata for a given feature ID (this is commented out, but may be used in the future once WRDS slowdown is addressed).
  - Uses a passed NWM flows geodataframe to determine stream order.
- `/tools/generate_categorical_fim_flows.py`:
  - Adds multiprocessing to flows generation and uses `nwm_flows.gpkg` instead of the WRDS API to determine stream order of NWM feature_ids.
  - Adds duration print messages.
- `/tools/generate_categorical_fim.py`:
  - Refactor to allow for new NWM filtering scheme.
  - Bug fix in multiprocessing calls for interval map production.
  - Adds duration print messages.

<br/><br/>

## v4.3.2.0 - 2023-03-15 - [PR#845](https://github.com/NOAA-OWP/inundation-mapping/pull/845)

This merge revises the methodology for masking levee-protected areas from inundation. It accomplishes two major tasks: (1) updates the procedure for acquiring and preprocessing the levee data to be burned into the DEM and (2) revises the way levee-protected areas are masked from branches.

(1) There are now going to be two different levee vector line files in each HUC. One (`nld_subset_levees_burned.gpkg`) for the levee elevation burning and one (`nld_subset_levees.gpkg`) for the levee-level-path assignment and masking workflow.

(2) Levee-protected areas are masked from inundation based on a few methods:
  - Branch 0: All levee-protected areas are masked.
  - Other branches: Levee-protected areas are masked from the DEMs of branches for level path(s) that the levee is protecting against by using single-sided buffers alongside each side of the levee to determine which side the levee is protecting against (the side opposite the associated levee-protected area).

### Additions

- `.gitignore`: Adds `.private` folder for unversioned code.
- `data/`
    - `esri.py`: Class for querying and downloading ESRI feature services.
    - `nld/`
        - `levee_download.py`: Module that handles downloading and preprocessing levee lines and protected areas from the National Levee Database.
- `src/associate_levelpaths_with_levees.py`: Associates level paths with levees using single-sided levee buffers and writes to CSV to be used by `src/mask_dem.py`

### Changes

- `.config/`
    - `deny_branch_zero.lst`: Adds `dem_meters_{}.tif`.
    - `deny_branches.lst`: Adds `levee_levelpaths.csv` and removes `nld_subset_levees_{}.tif`.
    - `deny_unit.lst`: Adds `dem_meters.tif`.
    - `params_template.env`: Adds `levee_buffer` parameter for levee buffer size/distance in meters and `levee_id_attribute`.
- `src/`
    - `bash_variables.env`: Updates `input_nld_levee_protected_areas` and adds `input_NLD` (moved from `run_unit_wb.sh`) and `input_levees_preprocessed` environment. .variables
    - `burn_in_levees.py`: Removed the unit conversion from feet to meters because it's now being done in `levee_download.py`.
    - `clip_vectors_to_wbd.py`: Added the new levee lines for the levee-level-path assignment and masking workflow.
    - `delineate_hydros_and_produce_HAND.sh`: Updates input arguments.
    - `mask_dem.py`: Updates to use `levee_levelpaths.csv` (output from `associate_levelpaths_with_levees.py`) to mask branch DEMs.
    - `run_by_branch.sh`: Clips `dem_meters.tif` to use for branches instead of `dem_meters_0.tif` since branch 0 is already masked.
    - `run_unit_wb.sh`: Added inputs to `clip_vectors_to_wbd.py`. Added `associate_levelpaths_with_levees.py`. Processes `dem_meters.tif` and then makes a copy for branch 0. Moved `deny_unit.lst` cleanup to after branch processing.

### Removals
- `data/nld/preprocess_levee_protected_areas.py`: Deprecated.

<br/><br/>

## v4.3.1.0 - 2023-03-10 - [PR#834](https://github.com/NOAA-OWP/inundation-mapping/pull/834)

Change all occurances of /data/outputs to /outputs to honor the correct volume mount directory specified when executing docker run.

### Changes

- `Dockerfile` - updated comments in relation to `projectDir=/foss_fim`
- `fim_pipeline.sh` - updated comments in relation to `projectDir=/foss_fim`
- `fim_pre_processing.sh` -updated comments in relation to `projectDir=/foss_fim`
- `fim_post_processing.sh` - updated comments in relation to `projectDir=/foss_fim`
- `README.md` - Provide documentation on starting the Docker Container, and update docs to include additional command line option for calibration database tool.

- `src/`
  - `usgs_gage_crosswalk.py` - added newline character to shorten commented example usage
  - `usgs_gage_unit_setup.py` - `/data/outputs/` => `/outputs/`

- `tools/`
  - `cache_metrics.py` -  `/data/outputs/` => `/outputs/`
  - `copy_test_case_folders.py`  - `/data/outputs/` => `/outputs/`
  - `run_test_case.py` - `/data/outputs/` => `/outputs/`

- `unit_tests/*_params.json`  - `/data/outputs/` => `/outputs/`

- `unit_tests/split_flows_test.py`  - `/data/outputs/` => `/outputs/`

<br/><br/>

## v4.3.0.1 - 2023-03-06 - [PR#841](https://github.com/NOAA-OWP/inundation-mapping/pull/841)

Deletes intermediate files generated by `src/agreedem.py` by adding them to `config/deny_*.lst`

- `config/`
    - `deny_branch_zero.lst`, `deny_branches.lst`, `deny_branch_unittests.lst`: Added `agree_binary_bufgrid.tif`, `agree_bufgrid_zerod.tif`, and `agree_smogrid_zerod.tif`
    - `deny_unit.lst`: Added `agree_binary_bufgrid.tif`, `agree_bufgrid.tif`, `agree_bufgrid_allo.tif`, `agree_bufgrid_dist.tif`,  `agree_bufgrid_zerod.tif`, `agree_smogrid.tif`, `agree_smogrid_allo.tif`, `agree_smogrid_dist.tif`, `agree_smogrid_zerod.tif`

<br/><br/>

## v4.3.0.0 - 2023-02-15 - [PR#814](https://github.com/NOAA-OWP/inundation-mapping/pull/814)

Replaces GRASS with Whitebox. This addresses several issues, including Windows permissions and GRASS projection issues. Whitebox also has a slight performance benefit over GRASS.

### Removals

- `src/r_grow_distance.py`: Deletes file

### Changes

- `Dockerfile`: Removes GRASS, update `$outputDataDir` from `/data/outputs` to `/outputs`
- `Pipfile` and `Pipfile.lock`: Adds Whitebox and removes GRASS
- `src/`
    - `agreedem.py`: Removes `r_grow_distance`; refactors to use with context and removes redundant raster reads.
    - `adjust_lateral_thalweg.py` and `agreedem.py`: Refactors to use `with` context and removes redundant raster reads
    - `unique_pixel_and_allocation.py`: Replaces GRASS with Whitebox and remove `r_grow_distance`
    - `gms/`
        - `delineate_hydros_and_produce_HAND.sh` and `run_by_unit.sh`: Removes GRASS parameter
        - `mask_dem.py`: Removes unnecessary line

<br/><br/>

## v4.2.1.0 - 2023-02-21 - [PR#829](https://github.com/NOAA-OWP/inundation-mapping/pull/829)

During the merge from remove-fim3 PR into dev, merge conflicts were discovered in the unit_tests folders and files. Attempts to fix them at that time failed, so some files were removed, other renamed, other edited to get the merge to work.  Here are the fixes to put the unit tests system back to par.

Note: some unit tests are now temporarily disabled due to dependencies on other files / folders which may not exist in other environments.

Also.. the Changelog.md was broken and is being restored here.

Also.. a minor text addition was added to the acquire_and_preprocess_3dep_dems.py files (not directly related to this PR)

For file changes directly related to unit_test folder and it's file, please see [PR#829](https://github.com/NOAA-OWP/inundation-mapping/pull/829)

Other file changes:

### Changes
- `Pipfile.lock` : rebuilt and updated as a safety pre-caution.
- `docs`
    - `CHANGELOG.md`: additions to this file for FIM 4.2.0.0 were not merged correctly.  (re-added just below in the 4.2.0.0 section)
- `data`
    - `usgs`
        - `acquire_and_preprocess_3dep_dems.py`: Added text on data input URL source.

<br/><br/>

## v4.2.0.1 - 2023-02-16 - [PR#827](https://github.com/NOAA-OWP/inundation-mapping/pull/827)

FIM 4.2.0.0. was throwing errors for 14 HUCs that did not have any level paths. These are HUCs that have only stream orders 1 and 2 and are covered under branch zero, but no stream orders 3+ (no level paths).  This has now been changed to not throw an error but continue to process of the HUC.

### Changes

- `src`
    - `run_unit_wb.sh`: Test if branch_id.lst exists, which legitimately might not. Also a bit of text cleanup.

<br/><br/>

## v4.2.0.0 - 2023-02-16 - [PR#816](https://github.com/NOAA-OWP/inundation-mapping/pull/816)

This update removes the remaining elements of FIM3 code.  It further removes the phrases "GMS" as basically the entire FIM4 model. FIM4 is GMS. With removing FIM3, it also means remove concepts of "MS" and "FR" which were no longer relevant in FIM4.  There are only a few remaining places that will continue with the phrase "GMS" which is in some inundation files which are being re-evaluated.  Some deprecated files have been removed and some subfolders removed.

There are a lot of duplicate explanations for some of the changes, so here is a shortcut system.

- desc 1:  Remove or rename values based on phrase "GMS, MS and/or FR"
- desc 2:  Moved file from the /src/gms folder to /src  or /tools/gms_tools to /tools
- desc 3:  No longer needed as we now use the `fim_pipeline.sh` processing model.

### Removals

- `data`
    - `acquire_and_preprocess_inputs.py`:  No longer needed
- `gms_pipeline.sh` : see desc 3
- `gms_run_branch.sh` : see desc 3
- `gms_run_post_processing.sh` : see desc 3
- `gms_run_unit.sh` : see desc 3
- `src`
    - `gms`
        - `init.py` : folder removed, no longer needed.
        - `aggregate_branch_lists.py`: no longer needed.  Newer version already exists in src directory.
        - `remove_error_branches.py` :  see desc 3
        - `run_by_unit.sh` : see desc 3
        - `test_new_crosswalk.sh` : no longer needed
        - `time_and_tee_run_by_branch.sh` : see desc 3
        - `time_and_tee_run_by_unit.sh` : see desc 3
    - `output_cleanup.py` : see desc 3
 - `tools/gms_tools`
     - `init.py` : folder removed, no longer needed.

### Changes

- `config`
   - `deny_branch_unittests.lst` :  renamed from `deny_gms_branch_unittests.lst`
   - `deny_branch_zero.lst` : renamed from `deny_gms_branch_zero.lst`
   - `deny_branches.lst` :  renamed from `deny_gms_branches.lst`
   - `deny_unit.lst`  : renamed from `deny_gms_unit.lst`
   - `params_template.env` : see desc 1

- `data`
    - `nws`
        - `preprocess_ahps_nws.py`:   Added deprecation note: If reused, it needs review and/or upgrades.
    - `acquire_and_preprocess_3dep_dems.py` : see desc 1
 - `fim_post_processing.sh` : see desc 1, plus a small pathing change.
 - `fim_pre_processing.sh` : see desc 1
 - ` src`
     - `add_crosswalk.py` : see desc 1. Also cleaned up some formatting and commented out a code block in favor of a better way to pass args from "__main__"
     - `bash_variables.env` : see desc 1
     - `buffer_stream_branches.py` : see desc 2
     - `clip_rasters_to_branches.py` : see desc 2
     - `crosswalk_nwm_demDerived.py` :  see desc 1 and desc 2
     - `delineate_hydros_and_produce_HAND.sh` : see desc 1 and desc 2
     - `derive_level_paths.py`  :  see desc 1 and desc 2
     - `edit_points.py` : see desc  2
     - `filter_inputs_by_huc.py`: see desc 1 and desc 2
     - `finalize_srcs.py`:  see desc 2
     - `generate_branch_list.py` : see desc 1
     - `make_rem.py` : see desc 2
     - `make_dem.py` : see desc  2
     - `outputs_cleanup.py`:  see desc 1
     - `process_branch.sh`:  see desc 1
     - `query_vectors_by_branch_polygons.py`: see desc 2
     - `reset_mannings.py` : see desc 2
     - `run_by_branch.sh`:  see desc 1
     - `run_unit_wb.sh`: see desc 1
     - `stream_branches.py`:  see desc 2
     - `subset_catch_list_by_branch_id.py`: see desc 2
     - `toDo.md`: see desc 2
     - `usgs_gage_aggregate.py`:  see desc 1
     - `usgs_gage_unit_setup.py` : see desc 1
     - `utils`
         - `fim_enums.py` : see desc 1

- `tools`
    - `combine_crosswalk_tables.py` : see desc 2
    - `compare_ms_and_non_ms_metrics.py` : see desc 2
    - `compile_comp_stats.py`: see desc 2  and added note about possible deprecation.
    - `compile_computation_stats.py` : see desc 2  and added note about possible deprecation.
    - `composite_inundation.py` : see desc 1 : note.. references a file called inundate_gms which retains it's name for now.
    - `consolidate_metrics.py`: added note about possible deprecation.
    - `copy_test_case_folders.py`: see desc 1
    - `eval_plots.py` : see desc 1
    - `evaluate_continuity.py`: see desc 2
    - `find_max_catchment_breadth.py` : see desc 2
    - `generate_categorical_fim_mapping.py` : see desc 1
    - `inundate_gms.py`: see desc 1 and desc 2. Note: This file has retained its name with the phrase "gms" in it as it might be upgraded later and there are some similar files with similar names.
    - `inundate_nation.py` : see desc 1
    - `inundation.py`:  text styling change
    - `make_boxes_from_bounds.py`: text styling change
    - `mosaic_inundation.py`:  see desc 1 and desc 2
    - `overlapping_inundation.py`: see desc 2
    - `plots.py` : see desc 2
    - `run_test_case.py`:  see desc 1
    - `synthesize_test_cases.py`: see desc 1

- `unit_tests`
    - `README.md`: see desc 1
    - `__template_unittests.py`: see desc 1
    - `check_unit_errors_params.json`  and `check_unit_errors_unittests.py` : see desc 1
    - `derive_level_paths_params.json` and `derive_level_paths_unittests.py` : see desc 1 and desc 2
    - `filter_catchments_and_add_attributes_unittests.py`: see desc 1
    - `outputs_cleanup_params.json` and `outputs_cleanup_unittests.py`: see desc 1 and desc 2
    - `split_flows_unittests.py` : see desc 1
    - `tools`
        - `inundate_gms_params.json` and `inundate_gms_unittests.py`: see desc 1 and desc 2

<br/><br/>

## v4.1.3.0 - 2023-02-13 - [PR#812](https://github.com/NOAA-OWP/inundation-mapping/pull/812)

An update was required to adjust host name when in the AWS environment

### Changes

- `fim_post_processing.sh`: Added an "if isAWS" flag system based on the input command args from fim_pipeline.sh or

- `tools/calibration-db`
    - `README.md`: Minor text correction.

<br/><br/>

## v4.1.2.0 - 2023-02-15 - [PR#808](https://github.com/NOAA-OWP/inundation-mapping/pull/808)

Add `pytest` package and refactor existing unit tests. Update parameters to unit tests (`/unit_tests/*_params.json`) to valid paths. Add leading slash to paths in `/config/params_template.env`.

### Additions

- `/unit_tests`
  - `__init__.py`  - needed for `pytest` command line executable to pick up tests.
  - `pyproject.toml`  - used to specify which warnings are excluded/filtered.
  - `/gms`
    - `__init__.py` - needed for `pytest` command line executable to pick up tests.
  - `/tools`
    - `__init__.py`  - needed for `pytest` command line executable to pick up tests.
    - `inundate_gms_params.json` - file moved up into this directory
    - `inundate_gms_test.py`     - file moved up into this directory
    - `inundation_params.json`   - file moved up into this directory
    - `inundation_test.py`       - file moved up into this directory

### Removals

- `/unit_tests/tools/gms_tools/` directory removed, and files moved up into `/unit_tests/tools`

### Changes

- `Pipfile` - updated to include pytest as a dependency
- `Pipfile.lock` - updated to include pytest as a dependency

- `/config`
  - `params_template.env` - leading slash added to paths

- `/unit_tests/` - All of the `*_test.py` files were refactored to follow the `pytest` paradigm.
  - `*_params.json` - valid paths on `fim-dev1` provided
  - `README.md`  - updated to include documentation on pytest.
  - `unit_tests_utils.py`
  - `__template_unittests.py` -> `__template.py` - exclude the `_test` suffix to remove from test suite. Updated example on new format for pytest.
  - `check_unit_errors_test.py`
  - `clip_vectors_to_wbd_test.py`
  - `filter_catchments_and_add_attributes_test.py`
  - `rating_curve_comparison_test.py`
  - `shared_functions_test.py`
  - `split_flow_test.py`
  - `usgs_gage_crosswalk_test.py`
  - `aggregate_branch_lists_test.py`
  - `generate_branch_list_test.py`
  - `generate_branch_list_csv_test.py`
  - `aggregate_branch_lists_test.py`
  - `generate_branch_list_csv_test.py`
  - `generate_branch_list_test.py`
    - `/gms`
      - `derive_level_paths_test.py`
      - `outputs_cleanup_test.py`
    - `/tools`
      - `inundate_unittests.py` -> `inundation_test.py`
      - `inundate_gms_test.py`


<br/><br/>

## v4.1.1.0 - 2023-02-16 - [PR#809](https://github.com/NOAA-OWP/inundation-mapping/pull/809)

The CatFIM code was updated to allow 1-foot interval processing across all stage-based AHPS sites ranging from action stage to 5 feet above major stage, along with restart capability for interrupted processing runs.

### Changes

- `tools/generate_categorical_fim.py` (all changes made here)
    - Added try-except blocks for code that didn't allow most sites to actually get processed because it was trying to check values of some USGS-related variables that most of the sites didn't have
    - Overwrite abilities of the different outputs for the viz team were not consistent (i.e., one of the files had the ability to be overwritten but another didn't), so that has been made consistent to disallow any overwrites of the existing final outputs for a specified output folder.
    - The code also has the ability to restart from an interrupted run and resume processing uncompleted HUCs by first checking for a simple "complete" file for each HUC. If a HUC has that file, then it is skipped (because it already completed processing during a run for a particular output folder / run name).
    - When a HUC is successfully processed, an empty "complete" text file is created / touched.

<br/><br/>

## v4.1.0.0 - 2023-01-30 - [PR#806](https://github.com/NOAA-OWP/inundation-mapping/pull/806)

As we move to Amazon Web Service, AWS, we need to change our processing system. Currently, it is `gms_pipeline.sh` using bash "parallel" as an iterator which then first processes all HUCs, but not their branches. One of `gms_pipeline.sh`'s next steps is to do branch processing which is again iterated via "parallel". AKA. Units processed as one step, branches processed as second independent step.

**Note:** While we are taking steps to move to AWS, we will continue to maintain the ability of doing all processing on a single server using a single docker container as we have for a long time. Moving to AWS is simply taking portions of code from FIM and adding it to AWS tools for performance of large scale production runs.

Our new processing system, starting with this PR,  is to allow each HUC to process it's own branches.

A further requirement was to split up the overall processing flow to independent steps, with each step being able to process itself without relying on "export" variables from other files. Note: There are still a few exceptions.  The basic flow now becomes
- `fim_pre_processing.sh`,
- one or more calls to `fim_process_unit_wb.sh` (calling this file for each single HUC to be processed).
- followed by a call to `fim_post_processing.sh`.


Note: This is a very large, complex PR with alot of critical details. Please read the details at [PR 806](https://github.com/NOAA-OWP/inundation-mapping/pull/806).

### CRITICAL NOTE
The new `fim_pipeline.sh` and by proxy `fim_pre_processing.sh` has two new key input args, one named **-jh** (job HUCs) and one named **-jb** (job branches).  You can assign the number of cores/CPU's are used for processing a HUC versus the number of branches.  For the -jh number arg, it only is used against the `fim_pipeline.sh` file when it is processing more than one HUC or a list of HUCs as it is the iterator for HUCs.   The -jb flag says how many cores/CPU's can be used when processing branches (note.. the average HUC has 26 branches).

BUT.... you have to be careful not to overload your system.  **You need to multiply the -jh and the -jb values together, but only when using the `fim_pipeline.sh` script.**  Why? _If you have 16 CPU's available on your machine, and you assign -jh as 10 and -jb as 26, you are actually asking for 126 cores (10 x 26) but your machine only has 16 cores._   If you are not using `fim_pipeline.sh` but using the three processing steps independently, then the -jh value has not need to be anything but the number of 1 as each actual HUC can only be processed one at a time. (aka.. no iterator).
</br>

### Additions

- `fim_pipeline.sh` :  The wrapper for the three new major "FIM" processing steps. This script allows processing in one command, same as the current tool of `gms_pipeline.sh`.
- `fim_pre_processing.sh`: This file handles all argument input from the user, validates those inputs and sets up or cleans up folders. It also includes a new system of taking most input parameters and some key enviro variables and writing them out to a files called `runtime_args.env`.  Future processing steps need minimal input arguments as it can read most values it needs from this new `runtime_args.env`. This allows the three major steps to work independently from each other. Someone can now come in, run `fim_pre_processing.sh`, then run `fim_process_unit_wb.sh`, each with one HUC, as many time as they like, each adding just its own HUC folder to the output runtime folder.
- `fim_post_processing.sh`: Scans all HUC folders inside the runtime folders to handle a number of processing steps which include (to name a few):
    - aggregating errors
    - aggregating to create a single list (gms_inputs.csv) for all valid HUCs and their branch ids
    - usgs gage aggregation
    - adjustments to SRV's
    - and more
- `fim_process_unit_wb.sh`: Accepts only input args of runName and HUC number. It then sets up global variable, folders, etc to process just the one HUC. The logic for processing the HUC is in `run_unit_wb.sh` but managed by this `fim_process_unit_wb.sh` file including all error trapping.
- `src`
    - `aggregate_branch_lists.py`:  When each HUC is being processed, it creates it's own .csv file with its branch id's. In post processing we need one master csv list and this file aggregates them. Note: This is a similar file already in the `src/gms` folder but that version operates a bit different and will be deprecated soon.
    - `generate_branch_list.py`: This creates the single .lst for a HUC defining each branch id. With this list, `run_unit_wb.sh` can do a parallelized iteration over each of its branches for processing. Note: This is also similar to the current `src/gms` file of the same name and the gms folder version will also be deprecated soon.
    - `generate_branch_list_csv.py`. As each branch, including branch zero, has processed and if it was successful, it will add to a .csv list in the HUC directory. At the end, it becomes a list of all successful branches. This file will be aggregates with all similar .csv in post processing for future processing.
    - `run_unit_wb.sh`:  The actual HUC processing logic. Note: This is fundamentally the same as the current HUC processing logic that exists currently in `src/gms/run_by_unit.sh`, which will be removed in the very near future. However, at the end of this file, it creates and manages a parallelized iterator for processing each of it's branches.
    - `process_branch.sh`:  Same concept as `process_unit_wb.sh` but this one is for processing a single branch. This file manages the true branch processing file of `src/gms/run_by_branch.sh`.  It is a wrapper file to `src/gms/run_by_branch.sh` and catches all error and copies error files as applicable. This allows the parent processing files to continue despite branch errors. Both the new fim processing system and the older gms processing system currently share the branch processing file of `src/gms/run_by_branch.sh`. When the gms processing file is removed, this file will likely not change, only moved one directory up and be no longer in the `gms` sub-folder.
- `unit_tests`
    - `aggregate_branch_lists_unittests.py' and `aggregate_branch_lists_params.json`  (based on the newer `src` directory edition of `aggregate_branch_lists.py`).
    - `generate_branch_list_unittest.py` and `generate_branch_list_params.json` (based on the newer `src` directory edition of `generate_branch_list.py`).
    -  `generate_branch_list_csv_unittest.py` and `generate_branch_list_csv_params.json`

### Changes

- `config`
    - `params_template.env`: Removed the `default_max_jobs` value and moved the `startDiv` and `stopDiv` to the `bash_variables.env` file.
    - `deny_gms_unit.lst` : Renamed from `deny_gms_unit_prod.lst`
    - `deny_gms_branches.lst` : Renamed from `deny_gms_branches_prod.lst`

- `gms_pipeline.sh`, `gms_run_branch.sh`, `gms_run_unit.sh`, and `gms_post_processing.sh` :  Changed to hardcode the `default_max_jobs` to the value of 1. (we don't want this to be changed at all). They were also changed for minor adjustments for the `deny` list files names.

- `src`
    - `bash_functions.env`: Fix error with calculating durations.
    - `bash_variables.env`:  Adds the two export lines (stopDiv and startDiv) from `params_template.env`
    - `clip_vectors_to_wbd.py`: Cleaned up some print statements for better output traceability.
    - `check_huc_inputs.py`: Added logic to ensure the file was an .lst file. Other file formats were not be handled correctly.
    - `gms`
        - `delineate_hydros_and_produce_HAND.sh`: Removed all `stopDiv` variable to reduce log and screen output.
        - `run_by_branch.sh`: Removed an unnecessary test for overriding outputs.

### Removed

- `config`
    - `deny_gms_branches_dev.lst`

<br/><br/>

## v4.0.19.5 - 2023-01-24 - [PR#801](https://github.com/NOAA-OWP/inundation-mapping/pull/801)

When running tools/test_case_by_hydroid.py, it throws an error of local variable 'stats' referenced before assignment.

### Changes

- `tools`
    - `pixel_counter.py`: declare stats object and remove the GA_Readonly flag
    - `test_case_by_hydroid_id_py`: Added more logging.

<br/><br/>

## v4.0.19.4 - 2023-01-25 - [PR#802](https://github.com/NOAA-OWP/inundation-mapping/pull/802)

This revision includes a slight alteration to the filtering technique used to trim/remove lakeid nwm_reaches that exist at the upstream end of each branch network. By keeping a single lakeid reach at the branch level, we can avoid issues with the branch headwater point starting at a lake boundary. This ensures the headwater catchments for some branches are properly identified as a lake catchment (no inundation produced).

### Changes

- `src/gms/stream_branches.py`: New changes to the `find_upstream_reaches_in_waterbodies` function: Added a step to create a list of nonlake segments (lakeid = -9999) . Use the list of nonlake reaches to allow the filter to keep a the first lakeid reach that connects to a nonlake segment.

<br/><br/>

## v4.0.19.3 - 2023-01-17 - [PR#794](https://github.com/NOAA-OWP/inundation-mapping/pull/794)

Removing FIM3 files and references.  Anything still required for FIM 3 are held in the dev-fim3 branch.

### Removals

- `data`
    - `preprocess_rasters.py`: no longer valid as it is for NHD DEM rasters.
- `fim_run.sh`
- ` src`
    - `aggregate_fim_outputs.sh`
    - `fr_to_ms_raster.mask.py`
    - `get_all_huc_in_inputs.py`
    - `reduce_nhd_stream_density.py`
    - `rem.py`:  There are two files named `rem.py`, one in the src directory and one in the gms directory. This version in the src directory is no longer valid. The `rem.py` in the gms directory is being renamed to avoid future enhancements of moving files.
    - `run_by_unit.sh`:  There are two files named `run_by_unit.sh`, one in the src directory and one in the gms directory. This version in the src directory is for fim3. For the remaining `run_by_unit.sh`, it is NOT being renamed at this time as it will likely be renamed in the near future.
    - `time_and_tee_run_by_unit.sh`:  Same not as above for `run_by_unit.sh`.
    - `utils`
        - `archive_cleanup.py`
 - `tools`
     - `compare_gms_srcs_to_fr.py`
     - `preprocess_fimx.py`

### Changes

- `src`
    - `adjust_headwater_streams.py`: Likely deprecated but kept for safety reason. Deprecation note added.
- `tools`
    - `cygnss_preprocess.py`: Likely deprecated but kept for safety reason. Deprecation note added.
    - `nesdis_preprocess.py`: Likely deprecated but kept for safety reason. Deprecation note added.

<br/><br/>

## v4.0.19.2 - 2023-01-17 - [PR#797](https://github.com/NOAA-OWP/inundation-mapping/pull/797)

Consolidates global bash environment variables into a new `src/bash_variables.env` file. Additionally, Python environment variables have been moved into this file and `src/utils/shared_variables.py` now references this file. Hardcoded projections have been replaced by an environment variable. This also replaces the Manning's N file in `config/params_template.env` with a constant and updates relevant code. Unused environment variables have been removed.

### Additions

- `src/bash_variables.env`: Adds file for global environment variables

### Removals

- `config/`
    - `mannings_default.json`
    - `mannings_default_calibrated.json`

### Changes

- `config/params_template.env`: Changes manning_n from filename to default value of 0.06
- `gms_run_branch.sh`: Adds `bash_variables.env`
- `gms_run_post_processing.sh`: Adds `bash_variables.env` and changes projection from hardcoded to environment variable
- `gms_run_unit.sh`: Adds `bash_variables.env`
- `src/`
    - `add_crosswalk.py`: Assigns default manning_n value and removes assignments by stream orders
    - `aggregate_vector_inputs.py`: Removes unused references to environment variables and function
    - `gms/run_by_unit.sh`: Removes environment variable assignments and uses projection from environment variables
    - `utils/shared_variables.py`: Removes environment variables and instead references src/bash_variables.env

<br/><br/>

## v4.0.19.1 - 2023-01-17 - [PR#796](https://github.com/NOAA-OWP/inundation-mapping/pull/796)

### Changes

- `tools/gms_tools/combine_crosswalk_tables.py`: Checks length of dataframe list before concatenating

<br/><br/>

## v4.0.19.0 - 2023-01-06 - [PR#782](https://github.com/NOAA-OWP/inundation-mapping/pull/782)

Changes the projection of HAND processing to EPSG 5070.

### Changes

- `gms_run_post_processing.sh`: Adds target projection for `points`
- `data/nld/preprocess_levee_protected_areas.py`: Changed to use `utils.shared_variables.DEFAULT_FIM_PROJECTION_CRS`
- `src/`
    - `clip_vectors_to_wbd.py`: Save intermediate outputs in EPSG:5070
    - `src_adjust_spatial_obs.py`: Changed to use `utils.shared_variables.DEFAULT_FIM_PROJECTION_CRS`
    - `utils/shared_variables.py`: Changes the designated projection variables
    - `gms/`
        - `stream_branches.py`: Checks the projection of the input streams and changes if necessary
        - `run_by_unit.py`: Changes the default projection crs variable and added as HUC target projection
- `tools/inundate_nation.py`: Changed to use `utils.shared_variables.PREP_PROJECTION`

<br/><br/>

## v4.0.18.2 - 2023-01-11 - [PR#790](https://github.com/NOAA-OWP/inundation-mapping/pull/790)

Remove Great Lakes clipping

### Changes

- `src/`
    - `clip_vectors_to_wbd.py`: Removes Great Lakes clipping and references to Great Lakes polygons and lake buffer size

    - `gms/run_by_unit.sh`: Removes Great Lakes polygon and lake buffer size arguments to `src/clip_vectors_to_wbd.py`

<br/><br/>

## v4.0.18.1 - 2022-12-13 - [PR #760](https://github.com/NOAA-OWP/inundation-mapping/pull/760)

Adds stacked bar eval plots.

### Additions

- `/tools/eval_plots_stackedbar.py`: produces stacked bar eval plots in the same manner as `eval_plots.py`.

<br/><br/>

## v4.0.18.0 - 2023-01-03 - [PR#780](https://github.com/NOAA-OWP/inundation-mapping/pull/780)

Clips WBD and stream branch buffer polygons to DEM domain.

### Changes

- `src/`
    - `clip_vectors_to_wbd.py`: Clips WBD polygon to DEM domain

    - `gms/`
        - `buffer_stream_branches.py`: Clips branch buffer polygons to DEM domain
        - `derive_level_paths.py`: Stop processing if no branches exist
        - `mask_dem.py`: Checks if stream file exists before continuing
        - `remove_error_branches.py`: Checks if error_branches has data before continuing
        - `run_by_unit.sh`: Adds DEM domain as bash variable and adds it as an argument to calling `clip_vectors_to_wbd.py` and `buffer_stream_branches.py`

<br/><br/>


## v4.0.17.4 - 2023-01-06 - [PR#781](https://github.com/NOAA-OWP/inundation-mapping/pull/781)

Added crosswalk_table.csv from the root output folder as being a file push up to Hydrovis s3 bucket after FIM BED runs.

### Changes

- `config`
    - `aws_s3_put_fim4_hydrovis_whitelist.lst`:  Added crosswalk_table.csv to whitelist.


<br/><br/>

## v4.0.17.3 - 2022-12-23 - [PR#773](https://github.com/NOAA-OWP/inundation-mapping/pull/773)

Cleans up REM masking of levee-protected areas and fixes associated error.

### Removals

- `src/gms/`
    - `delineate_hydros_and_produce_HAND.sh`: removes rasterization and masking of levee-protected areas from the REM
    - `rasterize_by_order`: removes this file
- `config/`
    - `deny_gms_branch_zero.lst`, `deny_gms_branches_dev.lst`, and `deny_gms_branches_prod.lst`: removes `LeveeProtectedAreas_subset_{}.tif`

### Changes

- `src/gms/rem.py`: fixes an error where the nodata value of the DEM was overlooked

<br/><br/>

## v4.0.17.2 - 2022-12-29 - [PR #779](https://github.com/NOAA-OWP/inundation-mapping/pull/779)

Remove dependency on `other` folder in `test_cases`. Also updates ESRI and QGIS agreement raster symbology label to include the addition of levee-protected areas as a mask.

### Removals

- `tools/`
    - `aggregate_metrics.py` and `cache_metrics.py`: Removes reference to test_cases/other folder

### Changes

- `config/symbology/`
    - `esri/agreement_raster.lyr` and `qgis/agreement_raster.qml`: Updates label from Waterbody mask to Masked since mask also now includes levee-protected areas
- `tools/`
    - `eval_alt_catfim.py` and `run_test_case.py`: Updates waterbody mask to dataset located in /inputs folder

<br/><br/>

## v4.0.17.1 - 2022-12-29 - [PR #778](https://github.com/NOAA-OWP/inundation-mapping/pull/778)

This merge fixes a bug where all of the Stage-Based intervals were the same.

### Changes
- `/tools/generate_categorical_fim.py`: Changed `stage` variable to `interval_stage` variable in `produce_stage_based_catfim_tifs` function call.

<br/><br/>

## v4.0.17.0 - 2022-12-21 - [PR #771](https://github.com/NOAA-OWP/inundation-mapping/pull/771)

Added rysnc to docker images. rysnc can now be used inside the images to move data around via docker mounts.

### Changes

- `Dockerfile` : added rsync

<br/><br/>

## v4.0.16.0 - 2022-12-20 - [PR #768](https://github.com/NOAA-OWP/inundation-mapping/pull/768)

`gms_run_branch.sh` was processing all of the branches iteratively, then continuing on to a large post processing portion of code. That has now be split to two files, one for branch iteration and the other file for just post processing.

Other minor changes include:
- Removing the system where a user could override `DropStreamOrders` where they could process streams with stream orders 1 and 2 independently like other GMS branches.  This option is now removed, so it will only allow stream orders 3 and higher as gms branches and SO 1 and 2 will always be in branch zero.

- The `retry` flag on the three gms*.sh files has been removed. It did not work correctly and was not being used. Usage of it would have created unreliable results.

### Additions

- `gms_run_post_processing.sh`
   - handles all tasks from after `gms_run_branch.sh` to this file, except for output cleanup, which stayed in `gms_run_branch.sh`.
   - Can be run completely independent from `gms_run_unit.sh` or gms_run_branch.sh` as long as all of the files are in place. And can be re-run if desired.

### Changes

- `gms_pipeline.sh`
   - Remove "retry" system.
   - Remove "dropLowStreamOrders" system.
   - Updated for newer reusable output date/time/duration system.
   - Add call to new `gms_run_post_processing.sh` file.

- `gms_run_branch.sh`
   - Remove "retry" system.
   - Remove "dropLowStreamOrders" system.
   - Updated for newer reusable output date/time/duration system.
   - Removed most code from below the branch iterator to the new `gms_run_post_processing.sh` file. However, it did keep the branch files output cleanup and non-zero exit code checking.

- `gms_run_unit.sh`
   - Remove "retry" system.
   - Remove "dropLowStreamOrders" system.
   - Updated for newer reusable output date/time/duration system.

- `src`
    - `bash_functions.env`:  Added a new method to make it easier / simpler to calculation and display duration time.
    - `filter_catchments_and_add_attributes.py`:  Remove "dropLowStreamOrders" system.
    - `split_flows.py`: Remove "dropLowStreamOrders" system.
    - `usgs_gage_unit_setup.py`:  Remove "dropLowStreamOrders" system.

- `gms`
    - `delineate_hydros_and_produced_HAND.sh` : Remove "dropLowStreamOrders" system.
    - `derive_level_paths.py`: Remove "dropLowStreamOrders" system and some small style updates.
    - `run_by_unit.sh`: Remove "dropLowStreamOrders" system.

- `unit_tests/gms`
    - `derive_level_paths_params.json` and `derive_level_paths_unittests.py`: Remove "dropLowStreamOrders" system.

<br/><br/>

## v4.0.15.0 - 2022-12-20 - [PR #758](https://github.com/NOAA-OWP/inundation-mapping/pull/758)

This merge addresses feedback received from field users regarding CatFIM. Users wanted a Stage-Based version of CatFIM, they wanted maps created for multiple intervals between flood categories, and they wanted documentation as to why many sites are absent from the Stage-Based CatFIM service. This merge seeks to address this feedback. CatFIM will continue to evolve with more feedback over time.

## Changes
- `/src/gms/usgs_gage_crosswalk.py`: Removed filtering of extra attributes when writing table
- `/src/gms/usgs_gage_unit_setup.py`: Removed filter of gages where `rating curve == yes`. The filtering happens later on now.
- `/tools/eval_plots.py`: Added a post-processing step to produce CSVs of spatial data
- `/tools/generate_categorical_fim.py`:
  - New arguments to support more advanced multiprocessing, support production of Stage-Based CatFIM, specific output directory pathing, upstream and downstream distance, controls on how high past "major" magnitude to go when producing interval maps for Stage-Based, the ability to run a single AHPS site.
- `/tools/generate_categorical_fim_flows.py`:
  - Allows for flows to be retrieved for only one site (useful for testing)
  - More logging
  - Filtering stream segments according to stream order
- `/tools/generate_categorical_fim_mapping.py`:
  - Support for Stage-Based CatFIM production
  - Enhanced multiprocessing
  - Improved post-processing
- `/tools/pixel_counter.py`: fixed a bug where Nonetypes were being returned
- `/tools/rating_curve_get_usgs_rating_curves.py`:
  - Removed filtering when producing `usgs_gages.gpkg`, but adding attribute as to whether or not it meets acceptance criteria, as defined in `gms_tools/tools_shared_variables.py`.
  - Creating a lookup list to filter out unacceptable gages before they're written to `usgs_rating_curves.csv`
  - The `usgs_gages.gpkg` now includes two fields indicating whether or not gages pass acceptance criteria (defined in `tools_shared_variables.py`. The fields are `acceptable_codes` and `acceptable_alt_error`
- `/tools/tools_shared_functions.py`:
  - Added `get_env_paths()` function to retrieve environmental variable information used by CatFIM and rating curves scripts
  - `Added `filter_nwm_segments_by_stream_order()` function that uses WRDS to filter out NWM feature_ids from a list if their stream order is different than a desired stream order.
- `/tools/tools_shared_variables.py`: Added the acceptance criteria and URLS for gages as non-constant variables. These can be modified and tracked through version changes. These variables are imported by the CatFIM and USGS rating curve and gage generation scripts.
- `/tools/test_case_by_hydroid.py`: reformatting code, recommend adding more comments/docstrings in future commit

<br/><br/>

## v4.0.14.2 - 2022-12-22 - [PR #772](https://github.com/NOAA-OWP/inundation-mapping/pull/772)

Added `usgs_elev_table.csv` to hydrovis whitelist files.  Also updated the name to include the word "hydrovis" in them (anticipating more s3 whitelist files).

### Changes

- `config`
    - `aws_s3_put_fim4_hydrovis_whitelist.lst`:  File name updated and added usgs_elev_table.csv so it gets push up as well.
    - `aws_s3_put_fim3_hydrovis_whitelist.lst`: File name updated

- `data/aws`
   - `s3.py`: added `/foss_fim/config/aws_s3_put_fim4_hydrovis_whitelist.lst` as a default to the -w param.

<br/><br/>

## v4.0.14.1 - 2022-12-03 - [PR #753](https://github.com/NOAA-OWP/inundation-mapping/pull/753)

Creates a polygon of 3DEP DEM domain (to eliminate errors caused by stream networks with no DEM data in areas of HUCs that are outside of the U.S. border) and uses the polygon layer to clip the WBD and stream network (to a buffer inside the WBD).

### Additions
- `data/usgs/acquire_and_preprocess_3dep_dems.py`: Adds creation of 3DEP domain polygon by polygonizing all HUC6 3DEP DEMs and then dissolving them.
- `src/gms/run_by_unit.sh`: Adds 3DEP domain polygon .gpkg as input to `src/clip_vectors_to_wbd.py`

### Changes
- `src/clip_vectors_to_wbd.py`: Clips WBD to 3DEP domain polygon and clips streams to a buffer inside the clipped WBD polygon.

<br/><br/>

## v4.0.14.0 - 2022-12-20 - [PR #769](https://github.com/NOAA-OWP/inundation-mapping/pull/769)

Masks levee-protected areas from the DEM in branch 0 and in highest two stream order branches.

### Additions

- `src/gms/`
    - `mask_dem.py`: Masks levee-protected areas from the DEM in branch 0 and in highest two stream order branches
    - `delineate_hydros_and_produce_HAND.sh`: Adds `src/gms/mask_dem.py`

<br/><br/>

## v4.0.13.2 - 2022-12-20 - [PR #767](https://github.com/NOAA-OWP/inundation-mapping/pull/767)

Fixes inundation of nodata areas of REM.

### Changes

- `tools/inundation.py`: Assigns depth a value of `0` if REM is less than `0`

<br/><br/>

## v4.0.13.1 - 2022-12-09 - [PR #743](https://github.com/NOAA-OWP/inundation-mapping/pull/743)

This merge adds the tools required to generate Alpha metrics by hydroid. It summarizes the Apha metrics by branch 0 catchment for use in the Hydrovis "FIM Performance" service.

### Additions

- `pixel_counter.py`:  A script to perform zonal statistics against raster data and geometries
- `pixel_counter_functions.py`: Supporting functions
- `pixel_counter_wrapper.py`: a script that wraps `pixel_counter.py` for batch processing
- `test_case_by_hydroid.py`: the main script to orchestrate the generation of alpha metrics by catchment

<br/><br/>

## v4.0.13.0 - 2022-11-16 - [PR #744](https://github.com/NOAA-OWP/inundation-mapping/pull/744)

Changes branch 0 headwaters data source from NHD to NWS to be consistent with branches. Removes references to NHD flowlines and headwater data.

### Changes

- `src/gms/derive_level_paths.py`: Generates headwaters before stream branch filtering

### Removals

- Removes NHD flowlines and headwater references from `gms_run_unit.sh`, `config/deny_gms_unit_prod.lst`, `src/clip_vectors_to_wbd.py`, `src/gms/run_by_unit.sh`, `unit_tests/__template_unittests.py`, `unit_tests/clip_vectors_to_wbd_params.json`, and `unit_tests/clip_vectors_to_wbd_unittests.py`

<br/><br/>

## V4.0.12.2 - 2022-12-04 - [PR #754](https://github.com/NOAA-OWP/inundation-mapping/pull/754)

Stop writing `gms_inputs_removed.csv` if no branches are removed with Error status 61.

### Changes

- `src/gms/remove_error_branches.py`: Checks if error branches is not empty before saving gms_inputs_removed.csv

<br/><br/>

## v4.0.12.1 - 2022-11-30 - [PR #751](https://github.com/NOAA-OWP/inundation-mapping/pull/751)

Updating a few deny list files.

### Changes

- `config`:
    - `deny_gms_branches_dev.lst`, `deny_gms_branches_prod.lst`, and `deny_gms_unit_prod.lst`

<br/><br/>


## v4.0.12.0 - 2022-11-28 - [PR #736](https://github.com/NOAA-OWP/inundation-mapping/pull/736)

This feature branch introduces a new methodology for computing Manning's equation for the synthetic rating curves. The new subdivision approach 1) estimates bankfull stage by crosswalking "bankfull" proxy discharge data to the raw SRC discharge values 2) identifies in-channel vs. overbank geometry values 3) applies unique in-channel and overbank Manning's n value (user provided values) to compute Manning's equation separately for channel and overbank discharge and adds the two components together for total discharge 4) computes a calibration coefficient (where benchmark data exists) that applies to the  calibrated total discharge calculation.

### Additions

- `src/subdiv_chan_obank_src.py`: new script that performs all subdiv calculations and then produce a new (modified) `hydroTable.csv`. Inputs include `src_full_crosswalked.csv` for each huc/branch and a Manning's roughness csv file (containing: featureid, channel n, overbank n; file located in the `/inputs/rating_curve/variable_roughness/`). Note that the `identify_src_bankfull.py` script must be run prior to running the subdiv workflow.

### Changes

- `config/params_template.env`: removed BARC and composite roughness parameters; added new subdivision parameters; default Manning's n file set to `mannings_global_06_12.csv`
- `gms_run_branch.sh`: moved the PostgreSQL database steps to occur immediately before the SRC calibration steps; added new subdivision step; added condition to SRC calibration to ensure subdivision routine is run
- `src/add_crosswalk.py`: removed BARC function call; update placeholder value list (removed BARC and composite roughness variables) - these placeholder variables ensure that all hydrotables have the same dimensions
- `src/identify_src_bankfull.py`: revised FIM3 starting code to work with FIM4 framework; stripped out unnecessary calculations; restricted bankfull identification to stage values > 0
- `src/src_adjust_spatial_obs.py`: added huc sort function to help user track progress from console outputs
- `src/src_adjust_usgs_rating.py`: added huc sort function to help user track progress from console outputs
- `src/src_roughness_optimization.py`: reconfigured code to compute a calibration coefficient and apply adjustments using the subdivision variables; renamed numerous variables; simplified code where possible
- `src/utils/shared_variables.py`: increased `ROUGHNESS_MAX_THRESH` from 0.6 to 0.8
- `tools/vary_mannings_n_composite.py`: *moved this script from /src to /tools*; updated this code from FIM3 to work with FIM4 structure; however, it is not currently implemented (the subdivision routine replaces this)
- `tools/aggregate_csv_files.py`: helper tool to search for csv files by name/wildcard and concatenate all found files into one csv (used for aggregating previous calibrated roughness values)
- `tools/eval_plots.py`: updated list of metrics to plot to also include equitable threat score and mathews correlation coefficient (MCC)
- `tools/synthesize_test_cases.py`: updated the list of FIM version metrics that the `PREV` flag will use to create the final aggregated metrics csv; this change will combine the dev versions provided with the `-dc` flag along with the existing `previous_fim_list`

<br/><br/>

## v4.0.11.5 - 2022-11-18 - [PR #746](https://github.com/NOAA-OWP/inundation-mapping/pull/746)

Skips `src/usgs_gage_unit_setup.py` if no level paths exist. This may happen if a HUC has no stream orders > 2. This is a bug fix for #723 for the case that the HUC also has USGS gages.

### Changes

- `src/gms/run_by_unit.sh`: Adds check for `nwm_subset_streams_levelPaths.gpkg` before running `usgs_gage_unit_setup.py`

<br/><br/>

## v4.0.11.4 - 2022-10-12 - [PR #709](https://github.com/NOAA-OWP/inundation-mapping/pull/709)

Adds capability to produce single rating curve comparison plots for each gage.

### Changes

- `tools/rating_curve_comparison.py`
    - Adds generate_single_plot() to make a single rating curve comparison plot for each gage in a given HUC
    - Adds command line switch to generate single plots

<br/><br/>

## v4.0.11.3 - 2022-11-10 - [PR #739](https://github.com/NOAA-OWP/inundation-mapping/pull/739)

New tool with instructions of downloading levee protected areas and a tool to pre-process it, ready for FIM.

### Additions

- `data`
    - `nld`
         - `preprocess_levee_protected_areas.py`:  as described above

### Changes

- `data`
     - `preprocess_rasters.py`: added deprecation note. It will eventually be replaced in it's entirety.
- `src`
    - `utils`
        - `shared_functions.py`: a few styling adjustments.

<br/><br/>

## v4.0.11.2 - 2022-11-07 - [PR #737](https://github.com/NOAA-OWP/inundation-mapping/pull/737)

Add an extra input args to the gms_**.sh files to allow for an override of the branch zero deny list, same as we can do with the unit and branch deny list overrides. This is needed for debugging purposes.

Also, if there is no override for the deny branch zero list and is not using the word "none", then use the default or overridden standard branch deny list.  This will keep the branch zero's and branch output folders similar but not identical for outputs.

### Changes

- `gms_pipeline.sh`:  Add new param to allow for branch zero deny list override. Plus added better logic for catching bad deny lists earlier.
- `gms_run_branch.sh`:  Add new param to allow for branch zero deny list override.  Add logic to cleanup all branch zero output folders with the default branch deny list (not the branch zero list), UNLESS an override exists for the branch zero deny list.
- `gms_run_unit.sh`: Add new param to allow for branch zero deny list override.
- `config`
    - `deny_gms_branch_zero.lst`: update to keep an additional file in the outputs.
- `src`
    - `output_cleanup.py`: added note saying it is deprecated.
    - `gms`
        - `run_by_branch.sh`: variable name change (matching new names in related files for deny lists)
        - `run_by_unit.sh`: Add new param to allow for branch zero deny list override.

<br/><br/>

## v4.0.11.1 - 2022-11-01 - [PR #732](https://github.com/NOAA-OWP/inundation-mapping/pull/732)

Due to a recent IT security scan, it was determined that Jupyter-core needed to be upgraded.

### Changes

- `Pipfile` and `Pipfile.lock`:  Added a specific version of Jupyter Core that is compliant with IT.

<br/><br/>

## v4.0.11.0 - 2022-09-21 - [PR #690](https://github.com/NOAA-OWP/inundation-mapping/pull/690)

Masks levee-protected areas from Relative Elevation Model if branch 0 or if branch stream order exceeds a threshold.

### Additions

- `src/gms/`
   - `delineate_hydros_and_produce_HAND.sh`
      - Reprojects and creates HUC-level raster of levee-protected areas from polygon layer
      - Uses that raster to mask/remove those areas from the Relative Elevation Model
   - `rasterize_by_order.py`: Subsets levee-protected area branch-level raster if branch 0 or if order exceeds a threshold (default threshold: max order - 1)
- `config/`
   - `deny_gms_branches_default.lst`, and `deny_gms_branches_min.lst`: Added LeveeProtectedAreas_subset_{}.tif
   - `params_template.env`: Adds mask_leveed_area_toggle

### Changes

- `src/gms/delineate_hydros_and_produce_HAND.sh`: Fixes a bug in ocean/Great Lakes masking
- `tools/`
    - `eval_alt_catfim.py` and `run_test_case.py`: Changes the levee mask to the updated inputs/nld_vectors/Levee_protected_areas.gpkg

<br/><br/>

## v4.0.10.5 - 2022-10-21 - [PR #720](https://github.com/NOAA-OWP/inundation-mapping/pull/720)

Earlier versions of the acquire_and_preprocess_3dep_dems.py did not have any buffer added when downloading HUC6 DEMs. This resulted in 1 pixel nodata gaps in the final REM outputs in some cases at HUC8 sharing a HUC6 border. Adding the param of cblend 6 to the gdalwarp command meant put a 6 extra pixels all around perimeter. Testing showed that 6 pixels was plenty sufficient as the gaps were never more than 1 pixel on borders of no-data.

### Changes

- `data`
    - `usgs`
        - `acquire_and_preprocess_3dep_dems.py`: Added the `cblend 6` param to the gdalwarp call for when the dem is downloaded from USGS.
    - `create_vrt_file.py`:  Added sample usage comment.
 - `src`
     - `gms`
         `run_by_unit.sh`: Added a comment about gdal as it relates to run_by_unit.

Note: the new replacement inputs/3dep_dems/10m_5070/ files can / will be copied before PR approval as the true fix was replacment DEM's. There is zero risk of overwriting prior to code merge.

<br/><br/>

## v4.0.10.4 - 2022-10-27 - [PR #727](https://github.com/NOAA-OWP/inundation-mapping/pull/727)

Creates a single crosswalk table containing HUC (huc8), BranchID, HydroID, feature_id (and optionally LakeID) from branch-level hydroTables.csv files.

### Additions

- `tools/gms_tools/combine_crosswalk_tables.py`: reads and concatenates hydroTable.csv files, writes crosswalk table
- `gms_run_branch.sh`: Adds `tools/gms_tools/make_complete_hydrotable.py` to post-processing

<br/><br/>

## v4.0.10.3 - 2022-10-19 - [PR #718](https://github.com/NOAA-OWP/inundation-mapping/pull/718)

Fixes thalweg notch by clipping upstream ends of the stream segments to prevent the stream network from reaching the edge of the DEM and being treated as outlets when pit filling the burned DEM.

### Changes

- `src/clip_vectors_to_wbd.py`: Uses a slightly smaller buffer than wbd_buffer (wbd_buffer_distance-2*(DEM cell size)) to clip stream network inside of DEM extent.

<br/><br/>

## v4.0.10.2 - 2022-10-24 - [PR #723](https://github.com/NOAA-OWP/inundation-mapping/pull/723)

Runs branch 0 on HUCs with no other branches remaining after filtering stream orders if `drop_low_stream_orders` is used.

### Additions

- `src/gms`
    - `stream_branches.py`: adds `exclude_attribute_values()` to filter out stream orders 1&2 outside of `load_file()`

### Changes

- `src/gms`
    - `buffer_stream_branches.py`: adds check for `streams_file`
    - `derive_level_paths.py`: checks length of `stream_network` before filtering out stream orders 1&2, then filters using `stream_network.exclude_attribute_values()`
    - `generate_branch_list.py`: adds check for `stream_network_dissolved`

<br/><br/>

## v4.0.10.1 - 2022-10-5 - [PR #695](https://github.com/NOAA-OWP/inundation-mapping/pull/695)

This hotfix address a bug with how the rating curve comparison (sierra test) handles the branch zero synthetic rating curve in the comparison plots. Address #676

### Changes

- `tools/rating_curve_comparison.py`
  - Added logging function to print and write to log file
  - Added new filters to ignore AHPS only sites (these are sites that we need for CatFIM but do not have a USGS gage or USGS rating curve available for sierra test analysis)
  - Added functionality to identify branch zero SRCs
  - Added new plot formatting to distinguish branch zero from other branches

<br/><br/>

## v4.0.10.0 - 2022-10-4 - [PR #697](https://github.com/NOAA-OWP/inundation-mapping/pull/697)

Change FIM to load DEM's from the new USGS 3Dep files instead of the original NHD Rasters.

### Changes

- `config`
    - `params_template.env`: Change default of the calib db back to true:  src_adjust_spatial back to "True". Plus a few text updates.
- `src`
    - `gms`
        - `run_by_unit.sh`: Change input_DEM value to the new vrt `$inputDataDir/3dep_dems/10m_5070/fim_seamless_3dep_dem_10m_5070.vrt` to load the new 3Dep DEM's. Note: The 3Dep DEM's are projected as CRS 5070, but for now, our code is using ESRI:102039. Later all code and input will be changed to CRS:5070. We now are defining the FIM desired projection (102039), so we need to reproject on the fly from 5070 to 102039 during the gdalwarp cut.
        - `run_by_branch.sh`: Removed unused lines.
    - `utils`
        - `shared_variables.py`: Changes to use the new 3Dep DEM rasters instead of the NHD rasters. Moved some values (grouped some variables). Added some new variables for 3Dep. Note: At this time, some of these new enviro variables for 3Dep are not used but are expected to be used shortly.
- `data`
    - `usgs`
        - `acquire_and_preprocess_3dep_dems.py`: Minor updates for adjustments of environmental variables. Adjustments to ensure the cell sizes are fully defined as 10 x 10 as source has a different resolution. The data we downloaded to the new `inputs/3dep_dems/10m_5070` was loaded as 10x10, CRS:5070 rasters.

### Removals

- `lib`
    - `aggregate_fim_outputs.py` : obsolete. Had been deprecated for a while and replaced by other files.
    - `fr_to_mr_raster_mask.py` : obsolete. Had been deprecated for a while and replaced by other files.

<br/><br/>

## v4.0.9.8 - 2022-10-06 - [PR #701](https://github.com/NOAA-OWP/inundation-mapping/pull/701)

Moved the calibration tool from dev-fim3 branch into "dev" (fim4) branch. Git history not available.

Also updated making it easier to deploy, along with better information for external contributors.

Changed the system so the calibration database name is configurable. This allows test databases to be setup in the same postgres db / server system. You can have more than one calb_db_keys.env running in different computers (or even more than one on one server) pointing to the same actual postgres server and service. ie) multiple dev machine can call a single production server which hosts the database.

For more details see /tools/calibration-db/README.md

### Changes

- `tools`
    - `calibration-db`
        - `docker-compose.yml`: changed to allow for configurable database name. (allows for more then one database in a postgres database system (one for prod, another for test if needed))

### Additions

- `config`
    - `calb_db_keys_template.env`: a new template verison of the required config values.

### Removals

- `tools`
    - `calibration-db`
        - `start_db.sh`: Removed as the command should be run on demand and not specifically scripted because of its configurable location of the env file.

<br/><br/>

## v4.0.9.7 - 2022-10-7 - [PR #703](https://github.com/NOAA-OWP/inundation-mapping/pull/703)

During a recent release of a FIM 3 version, it was discovered that FIM3 has slightly different AWS S3 upload requirements. A new s3 whitelist file has been created for FIM3 and the other s3 file was renamed to include the phrase "fim4" in it.

This is being added to source control as it might be used again and we don't want to loose it.

### Additions

- `config`
   - `aws_s3_put_fim3_whitelist.lst`

### Renamed

- `config`
   - `aws_s3_put_fim4_whitelist.lst`: renamed from aws_s3_put_whitelist.lst

<br/><br/>

## v4.0.9.6 - 2022-10-17 - [PR #711](https://github.com/NOAA-OWP/inundation-mapping/pull/711)

Bug fix and formatting upgrades. It was also upgraded to allow for misc other inundation data such as high water data.

### Changes

- `tools`
    - `inundate_nation.py`:  As stated above.

### Testing

- it was run in a production model against fim 4.0.9.2 at 100 yr and 2 yr as well as a new High Water dataset.

<br/><br/>

## v4.0.9.5 - 2022-10-3 - [PR #696](https://github.com/NOAA-OWP/inundation-mapping/pull/696)

- Fixed deny_gms_unit_prod.lst to comment LandSea_subset.gpkg, so it does not get removed. It is needed for processing in some branches
- Change default for params_template.env -> src_adjust_spatial="False", back to default of "True"
- Fixed an infinite loop when src_adjust_usgs_rating.py was unable to talk to the calib db.
- Fixed src_adjsust_usgs_rating.py for when the usgs_elev_table.csv may not exist.

### Changes

- `gms_run_branch.sh`:  removed some "time" command in favour of using fim commands from bash_functions.sh which give better time and output messages.

- `config`
    - `deny_gms_unit_prod.lst`: Commented out LandSea_subset.gpkg as some HUCs need that file in place.
    - `params_template.env`: Changed default src_adjust_spatial back to True

- `src`
    - `src_adjust_spatial_obs.py`:  Added code to a while loop (line 298) so it is not an indefinite loop that never stops running. It will now attempts to contact the calibration db after 6 attempts. Small adjustments to output and logging were also made and validation that a connection to the calib db was actually successful.
    - `src_adjust_usgs_rating.py`: Discovered that a usgs_elev_df might not exist (particularly when processing was being done for hucs that have no usgs guage data). If the usgs_elev_df does not exist, it no longer errors out.

<br/><br/>

## v4.0.9.4 - 2022-09-30 - [PR #691](https://github.com/NOAA-OWP/inundation-mapping/pull/691)

Cleanup Branch Zero output at the end of a processing run. Without this fix, some very large files were being left on the file system. Adjustments and cleanup changed the full BED output run from appx 2 TB output to appx 1 TB output.

### Additions

- `unit_tests`
    - `gms`
        - `outputs_cleanup_params.json` and `outputs_cleanup_unittests.py`: The usual unit test files.

### Changes

- `gms_pipeline.sh`: changed variables and text to reflect the renamed default `deny_gms_branchs_prod.lst` and `deny_gms_unit_prod.lst` files. Also tells how a user can use the word 'none' for the deny list parameter (both or either unit or branch deny list) to skip output cleanup(s).

- `gms_run_unit.sh`: changed variables and text to reflect the renamed default `deny_gms_unit_prod.lst` files. Also added a bit of minor output text (styling). Also tells how a user can use the word 'none' for the deny list parameter to skip output cleanup.

- `gms_run_branch.sh`:
       ... changed variables and text to reflect the renamed default `deny_gms_branches.lst` files.
       ... added a bit of minor output text (styling).
       ... also tells how a user can use the word 'none' for the deny list parameter to skip output cleanup.
       ... added a new section that calls the `outputs_cleanup.py` file and will do post cleanup on branch zero output files.

- `src`
    - `gms`
        - `outputs_cleanup.py`: pretty much rewrote it in its entirety. Now accepts a manditory branch id (can be zero) and can recursively search subdirectories. ie) We can submit a whole output directory with all hucs and ask to cleanup branch 0 folder OR cleanup files in any particular directory as we did before (per branch id).

          - `run_by_unit.sh`:  updated to pass in a branch id (or the value of "0" meaning branch zero) to outputs_cleanup.py.
          - `run_by_branch.sh`:  updated to pass in a branch id to outputs_cleanup.py.

- `unit_tests`
    - `README.md`: updated to talk about the specific deny list for unit_testing.
    - `__template_unittests.py`: updated for the latest code standards for unit tests.

- `config`
    - `deny_gms_branch_unittest.lst`: Added some new files to be deleted, updated others.
    - `deny_gms_branch_zero.lst`: Added some new files to be deleted.
    - `deny_gms_branches_dev.lst`:  Renamed from `deny_gms_branches_default.lst` and some new files to be deleted, updated others. Now used primarily for development and testing use.
    - `deny_gms_branches_prod.lst`:  Renamed from `deny_gms_branches_min` and some new files to be deleted, updated others. Now used primarily for when releasing a version to production.
    - `deny_gms_unit_prod.lst`: Renamed from `deny_gms_unit_default.lst`, yes... there currently is no "dev" version.  Added some new files to be deleted.

<br/><br/>

## v4.0.9.3 - 2022-09-13 - [PR #681](https://github.com/NOAA-OWP/inundation-mapping/pull/681)

Created a new tool to downloaded USGS 3Dep DEM's via their S3 bucket.

Other changes:
 - Some code file re-organization in favour of the new `data` folder which is designed for getting, setting, and processing data from external sources such as AWS, WBD, NHD, NWM, etc.
 - Added tmux as a new tool embedded inside the docker images.

### Additions

- `data`
   - `usgs`
      - `acquire_and_preprocess_3dep_dems.py`:  The new tool as described above. For now it is hardcoded to a set path for USGS AWS S3 vrt file but may change later for it to become parameter driven.
 - `create_vrt_file.py`: This is also a new tool that can take a directory of geotiff files and create a gdal virtual file, .vrt extention, also called a `virtual raster`. Instead of clipping against HUC4, 6, 8's raster files, and run risks of boundary issues, vrt's actual like all of the tif's are one giant mosaiced raster and can be clipped as one.

### Removals

- 'Dockerfile.prod`:  No longer being used (never was used)

### Changes

- `Dockerfile`:  Added apt install for tmux. This tool will now be available in docker images and assists developers.

- `data`
   - `acquire_and_preprocess_inputs.py`:  moved from the `tools` directory but not other changes made. Note: will required review/adjustments before being used again.
   - `nws`
      - `preprocess_ahps_nws.py`:  moved from the `tools` directory but not other changes made. Note: will required review/adjustments before being used again.
      - `preprocess_rasters.py`: moved from the `tools` directory but not other changes made. Note: will required review/adjustments before being used again.
    - `usgs`
         - `preprocess_ahps_usgs.py`:  moved from the `tools` directory but not other changes made. Note: will required review/adjustments before being used again.
         - `preprocess_download_usgs_grids.py`: moved from the `tools` directory but not other changes made. Note: will required review/adjustments before being used again.

 - `src`
     - `utils`
         - `shared_functions.py`:  changes made were
              - Cleanup the "imports" section of the file (including a change to how the utils.shared_variables file is loaded.
              - Added `progress_bar_handler` function which can be re-used by other code files.
              - Added `get_file_names` which can create a list of files from a given directory matching a given extension.
              - Modified `print_current_date_time` and `print_date_time_duration` and  methods to return the date time strings. These helper methods exist to help with standardization of logging and output console messages.
              - Added `print_start_header` and `print_end_header` to help with standardization of console and logging output messages.
          - `shared_variables.py`: Additions in support of near future functionality of having fim load DEM's from USGS 3DEP instead of NHD rasters.

<br/><br/>

## v4.0.9.2 - 2022-09-12 - [PR #678](https://github.com/NOAA-OWP/inundation-mapping/pull/678)

This fixes several bugs related to branch definition and trimming due to waterbodies.

### Changes

- `src/gms/stream_branches.py`
   - Bypasses erroneous stream network data in the to ID field by using the Node attribute instead.
   - Adds check if no nwm_lakes_proj_subset.gpkg file is found due to no waterbodies in the HUC.
   - Allows for multiple upstream branches when stream order overrides arbolate sum.

<br/><br/>

## v4.0.9.1 - 2022-09-01 - [PR #664](https://github.com/NOAA-OWP/inundation-mapping/pull/664)

A couple of changes:
1) Addition of a new tool for pushing files / folders up to an AWS (Amazon Web Service) S3 bucket.
2) Updates to the Docker image creation files to include new packages for boto3 (for AWS) and also added `jupyter`, `jupterlab` and `ipympl` to make it easier to use those tools during development.
3) Correct an oversight of `logs\src_optimization` not being cleared upon `overwrite` run.

### Additions

- `src`
   - `data`
       - `README.md`: Details on how the new system for `data` folders (for communication for external data sources/services).
       - `aws`
           - `aws_base.py`:  A file using a class and inheritance system (parent / child). This file has properties and a method that all child class will be expected to use and share. This makes it quicker and easier to added new AWS tools and helps keep consistant patterns and standards.
           - `aws_creds_template.env`: There are a number of ways to validate credentials to send data up to S3. We have chosen to use an `.env` file that can be passed into the tool from any location. This is the template for that `.env` file. Later versions may be changed to use AWS profile security system.
           - `s3.py`: This file pushes file and folders up to a defined S3 bucket and root folder. Note: while it is designed only for `puts` (pushing to S3), hooks were added in case functional is added later for `gets` (pull from S3).


### Changes

- `utils`
   - `shared_functions.py`:  A couple of new features
       -  Added a method which accepts a path to a .lst or .txt file with a collection of data and load it into a  python list object. It can be used for a list of HUCS, file paths, or almost anything.
       - A new method for quick addition of current date/time in output.
       - A new method for quick calculation and formatting of time duration in hours, min and seconds.
       - A new method for search for a string in a given python list. It was designed with the following in mind, we already have a python list loaded with whitelist of files to be included in an S3 push. As we iterate through files from the file system, we can use this tool to see if the file should be pushed to S3. This tool can easily be used contexts and there is similar functionality in other FIM4 code that might be able to this method.

- `Dockerfile` : Removed a line for reloading Shapely in recent PRs, which for some reason is no longer needed after adding the new BOTO3 python package. Must be related to python packages dependencies. This removed Shapely warning seen as a result of another recent PR. Also added AWS CLI for bash commands.

- `Pipfile` and `Pipfile.lock`:  Updates for the four new python packages, `boto3` (for AWS), `jupyter`, `jupyterlab` and `ipympl`. We have some staff that use Jupyter in their dev actitivies. Adding this package into the base Docker image will make it easier for them.

<br/><br/>

## 4.0.9.0 - 2022-09-09 - [PR #672](https://github.com/NOAA-OWP/inundation-mapping/pull/672)

When deriving level paths, this improvement allows stream order to override arbolate sum when selecting the proper upstream segment to continue the current branch.

<br/><br/>

## 4.0.8.0 - 2022-08-26 - [PR #671](https://github.com/NOAA-OWP/inundation-mapping/pull/671)

Trims ends of branches that are in waterbodies; also removes branches if they are entirely in a waterbody.

## Changes

- `src/gms/stream_branches.py`: adds `trim_branches_in_waterbodies()` and `remove_branches_in_waterbodies()` to trim and prune branches in waterbodies.

<br/><br/>

## v4.0.7.2 - 2022-08-11 - [PR #654](https://github.com/NOAA-OWP/inundation-mapping/pull/654)

`inundate_nation.py` A change to switch the inundate nation function away from refrences to `inundate.py`, and rather use `inundate_gms.py` and `mosaic_inundation.py`

### Changes

- `inundate_gms`:  Changed `mask_type = 'filter'`

<br/><br/>

## v4.0.7.1 - 2022-08-22 - [PR #665](https://github.com/NOAA-OWP/inundation-mapping/pull/665)

Hotfix for addressing missing input variable when running `gms_run_branch.sh` outside of `gms_pipeline.sh`.

### Changes
- `gms_run_branch.sh`: defining path to WBD HUC input file directly in ogr2ogr call rather than using the $input_WBD_gdb defined in `gms_run_unit.sh`
- `src/src_adjust_spatial_obs.py`: removed an extra print statement
- `src/src_roughness_optimization.py`: removed a log file write that contained sensitive host name

<br/><br/>

## v4.0.7.0 - 2022-08-17 - [PR #657](https://github.com/NOAA-OWP/inundation-mapping/pull/657)

Introduces synthetic rating curve calibration workflow. The calibration computes new Manning's coefficients for the HAND SRCs using input data: USGS gage locations, USGS rating curve csv, and a benchmark FIM extent point database stored in PostgreSQL database. This addresses [#535].

### Additions

- `src/src_adjust_spatial_obs.py`: new synthetic rating curve calibration routine that prepares all of the spatial (point data) benchmark data for ingest to the Manning's coefficient calculations performed in `src_roughness_optimization.py`
- `src/src_adjust_usgs_rating.py`: new synthetic rating curve calibration routine that prepares all of the USGS gage location and observed rating curve data for ingest to the Manning's coefficient calculations performed in `src_roughness_optimization.py`
- `src/src_roughness_optimization.py`: new SRC post-processing script that ingests observed data and HUC/branch FIM output data to compute optimized Manning's coefficient values and update the discharge values in the SRCs. Outputs a new hydroTable.csv.

### Changes

- `config/deny_gms_branch_zero.lst`: added `gw_catchments_reaches_filtered_addedAttributes_crosswalked_{}.gpkg` to list of files to keep (used in calibration workflow)
- `config/deny_gms_branches_min.lst`: added `gw_catchments_reaches_filtered_addedAttributes_crosswalked_{}.gpkg` to list of files to keep (used in calibration workflow)
- `config/deny_gms_unit_default.lst`: added `usgs_elev_table.csv` to list of files to keep (used in calibration workflow)
- `config/params_template.env`: added new variables for user to control calibration
  - `src_adjust_usgs`: Toggle to run src adjustment routine (True=on; False=off)
  - `nwm_recur_file`: input file location with nwm feature_id and recurrence flow values
  - `src_adjust_spatial`: Toggle to run src adjustment routine (True=on; False=off)
  - `fim_obs_pnt_data`: input file location with benchmark point data used to populate the postgresql database
  - `CALB_DB_KEYS_FILE`: path to env file with sensitive paths for accessing postgres database
- `gms_run_branch.sh`: includes new steps in the workflow to connect to the calibration PostgreSQL database, run SRC calibration w/ USGS gage rating curves, run SRC calibration w/ benchmark point database
- `src/add_crosswalk.py`: added step to create placeholder variables to be replaced in post-processing (as needed). Created here to ensure consistent column variables in the final hydrotable.csv
- `src/gms/run_by_unit.sh`: added new steps to workflow to create the `usgs_subset_gages.gpkg` file for branch zero and then perform crosswalk and create `usgs_elev_table.csv` for branch zero
- `src/make_stages_and_catchlist.py`: Reconcile flows and catchments hydroids
- `src/usgs_gage_aggregate.py`: changed streamorder data type from integer to string to better handle missing values in `usgs_gage_unit_setup.py`
- `src/usgs_gage_unit_setup.py`: added new inputs and function to populate `usgs_elev_table.csv` for branch zero using all available gages within the huc (not filtering to a specific branch)
- `src/utils/shared_functions.py`: added two new functions for calibration workflow
  - `check_file_age`: check the age of a file (use for flagging potentially outdated input)
  - `concat_huc_csv`: concatenate huc csv files to a single dataframe/csv
- `src/utils/shared_variables.py`: defined new SRC calibration threshold variables
  - `DOWNSTREAM_THRESHOLD`: distance in km to propogate new roughness values downstream
  - `ROUGHNESS_MAX_THRESH`: max allowable adjusted roughness value (void values larger than this)
  - `ROUGHNESS_MIN_THRESH`: min allowable adjusted roughness value (void values smaller than this)

<br/><br/>

## v4.0.6.3 - 2022-08-04 - [PR #652](https://github.com/NOAA-OWP/inundation-mapping/pull/652)

Updated `Dockerfile`, `Pipfile` and `Pipfile.lock` to add the new psycopg2 python package required for a WIP code fix for the new FIM4 calibration db.

<br/><br/>

## v4.0.6.2 - 2022-08-16 - [PR #639](https://github.com/NOAA-OWP/inundation-mapping/pull/639)

This file converts USFIMR remote sensed inundation shapefiles into a raster that can be used to compare to the FIM data. It has to be run separately for each shapefile. This addresses [#629].

### Additions

- `/tools/fimr_to_benchmark.py`: This file converts USFIMR remote sensed inundation shapefiles into a raster that can be used to compare to the FIM data. It has to be run separately for each shapefile.

<br/><br/>

## v4.0.6.1 - 2022-08-12 - [PR #655](https://github.com/NOAA-OWP/inundation-mapping/pull/655)

Prunes branches that fail with NO_FLOWLINES_EXIST (Exit code: 61) in `gms_run_branch.sh` after running `split_flows.py`

### Additions
- Adds `remove_error_branches.py` (called from `gms_run_branch.sh`)
- Adds `gms_inputs_removed.csv` to log branches that have been removed across all HUCs

### Removals
- Deletes branch folders that fail
- Deletes branch from `gms_inputs.csv`

<br/><br/>

## v4.0.6.0 - 2022-08-10 - [PR #614](https://github.com/NOAA-OWP/inundation-mapping/pull/614)

Addressing #560, this fix in run_by_branch trims the DEM derived streamline if it extends past the end of the branch streamline. It does this by finding the terminal point of the branch stream, snapping to the nearest point on the DEM derived stream, and cutting off the remaining downstream portion of the DEM derived stream.

### Changes

- `/src/split_flows.py`: Trims the DEM derived streamline if it flows past the terminus of the branch (or level path) streamline.
- `/src/gms/delineate_hydros_and_produce_HAND.sh`: Added branch streamlines as an input to `split_flows.py`.

<br/><br/>

## v4.0.5.4 - 2022-08-01 - [PR #642](https://github.com/NOAA-OWP/inundation-mapping/pull/642)

Fixes bug that causes [Errno2] No such file or directory error when running synthesize_test_cases.py if testing_versions folder doesn't exist (for example, after downloading test_cases from ESIP S3).

### Additions

- `run_test_case.py`: Checks for testing_versions folder in test_cases and adds it if it doesn't exist.

<br/><br/>

## v4.0.5.3 - 2022-07-27 - [PR #630](https://github.com/NOAA-OWP/inundation-mapping/issues/630)

A file called gms_pipeline.sh already existed but was unusable. This has been updated and now can be used as a "one-command" execution of the fim4/gms run. While you still can run gms_run_unit.sh and gms_run_branch.sh as you did before, you no longer need to. Input arguments were simplified to allow for more default and this simplification was added to `gms_run_unit.sh` and `gms_run_branch.sh` as well.

A new feature was added that is being used for `gms_pipeline.sh` which tests the percent and number of errors after hucs are processed before continuing onto branch processing.

New FIM4/gms usability is now just (at a minumum): `gms_pipeline.sh -n <output name> -u <HUC(s) or HUC list path>`

`gms_run_branch.sh` and `gms_run_branch.sh` have also been changed to add the new -a flag and default to dropping stream orders 1 and 2.

### Additions

- `src`
    - `check_unit_errors.py`: as described above.
- `unit_tests`
    - `check_unit_errors_unittests.py` and `check_unit_errors_params.json`: to match new file.

### Changes

- `README.md`:  Updated text for FIM4, gms_pipeline, S3 input updates, information about updating dependencies, misc link updates and misc text verbage.
- `gms_pipeline.sh`: as described above.
- `gms_run_unit.sh`: as described above. Also small updates to clean up folders and files in case of an overwrite.
- `gms_run_branch.sh`: as described above.
- `src`
     - `utils`
         - `fim_enums.py`:  FIM_system_exit_codes renamed to FIM_exit_codes.
         - `shared_variables.py`: added configurable values for minimum number and percentage of unit errors.
    - `bash_functions.env`:   Update to make the cumulative time screen outputs in mins/secs instead of just seconds.
    - `check_huc_inputs.py`:  Now returns the number of HUCs being processed, needed by `gms_pipeline.sh` (Note: to get the value back to a bash file, it has to send it back via a "print" line and not a "return" value.  Improved input validation,
- `unit_tests`
   - `README.md`: Misc text and link updates.

### Removals

- `config\params_template_calibrated.env`: No longer needed. Has been removed already from dev-fim3 and confirmed that it is not needed.
<br><br>

## v4.0.5.2 - 2022-07-25 - [PR #622](https://github.com/NOAA-OWP/inundation-mapping/pull/622)

Updates to unit tests including a minor update for outputs and loading in .json parameter files.
<br><br>


## v4.0.5.1 - 2022-06-27 - [PR #612](https://github.com/NOAA-OWP/inundation-mapping/pull/612)

`Alpha Test Refactor` An upgrade was made a few weeks back to the dev-fim3 branch that improved performance, usability and readability of running alpha tests. Some cleanup in other files for readability, debugging verbosity and styling were done as well. A newer, cleaner system for printing lines when the verbose flag is enabled was added.

### Changes

- `gms_run_branch.sh`:  Updated help instructions to about using multiple HUCs as command arguments.
- `gms_run_unit.sh`:  Updated help instructions to about using multiple HUCs as command arguments.
- `src/utils`
    - `shared_functions.py`:
       - Added a new function called `vprint` which creates a simpler way (and better readability) for other python files when wanting to include a print line when the verbose flag is on.
       - Added a new class named `FIM_Helpers` as a wrapper for the new `vprint` method.
       - With the new `FIM_Helpers` class, a previously existing method named `append_id_to_file_name` was moved into this class making it easier and quicker for usage in other classes.

- `tools`
    - `composite_inundation.py`: Updated its usage of the `append_id_to_file_name` function to now call the`FIM_Helpers` method version of it.
    - `gms_tools`
       - `inundate_gms.py`: Updated for its adjusted usage of the `append_id_to_file_name` method, also removed its own `def __vprint` function in favour of the `FIM_Helpers.vprint` method.
       - `mosaic_inundation.py`:
          - Added adjustments for use of `append_id_to_file_name` and adjustments for `fh.vprint`.
          - Fixed a bug for the variable `ag_mosaic_output` which was not pre-declared and would fail as using an undefined variable in certain conditions.
    - `run_test_case.py`: Ported `test_case` class from FIM 3 and tweaked slightly to allow for GMS FIM. Also added more prints against the new fh.vprint method. Also added a default print line for progress / traceability for all alpha test regardless if the verbose flag is set.
    - `synthesize_test_cases.py`: Ported `test_case` class from FIM 3.
- `unit_tests`
   - `shared_functions_unittests.py`: Update to match moving the `append_id_to_file_name` into the `FIM_Helpers` class. Also removed all "header print lines" for each unit test method (for output readability).

<br/><br/>

## v4.0.5.0 - 2022-06-16 - [PR #611](https://github.com/NOAA-OWP/inundation-mapping/pull/611)

'Branch zero' is a new branch that runs the HUCs full stream network to make up for stream orders 1 & 2 being skipped by the GMS solution and is similar to the FR extent in FIM v3. This new branch is created during `run_by_unit.sh` and the processed DEM is used by the other GMS branches during `run_by_branch.sh` to improve efficiency.

### Additions

- `src/gms/delineate_hydros_and_produce_HAND.sh`: Runs all of the modules associated with delineating stream lines and catchments and building the HAND relative elevation model. This file is called once during `gms_run_unit` to produce the branch zero files and is also run for every GMS branch in `gms_run_branch`.
- `config/deny_gms_branch_zero.lst`: A list specifically for branch zero that helps with cleanup (removing unneeded files after processing).

### Changes

- `src/`
    - `output_cleanup.py`: Fixed bug for viz flag.
    - `gms/`
        - `run_by_unit.sh`: Added creation of "branch zero", DEM pre-processing, and now calls.
        -  `delineate_hydros_and_produce_HAND.sh` to produce HAND outputs for the entire stream network.
        - `run_by_branch.sh`: Removed DEM processing steps (now done in `run_by_unit.sh`), moved stream network delineation and HAND generation to `delineate_hydros_and_produce_HAND.sh`.
        - `generate_branch_list.py`: Added argument and parameter to sure that the branch zero entry was added to the branch list.
- `config/`
     - `params_template.env`: Added `zero_branch_id` variable.
- `tools`
     - `run_test_case.py`: Some styling / readability upgrades plus some enhanced outputs.  Also changed the _verbose_ flag to _gms_verbose_ being passed into Mosaic_inundation function.
     - `synthesize_test_cases.py`: arguments being passed into the _alpha_test_args_ from being hardcoded from flags to verbose (effectively turning on verbose outputs when applicable. Note: Progress bar was not affected.
     - `tools_shared_functions.py`: Some styling / readability upgrades.
- `gms_run_unit.sh`: Added export of extent variable, dropped the -s flag and added the -a flag so it now defaults to dropping stream orders 1 and 2.
- `gms_run_branch.sh`: Fixed bug when using overwrite flag saying branch errors folder already exists, dropped the -s flag and added the -a flag so it now defaults to dropping stream orders 1 and 2.

### Removals

- `tests/`: Redundant
- `tools/shared_variables`: Redundant

<br/><br/>

## v4.0.4.3 - 2022-05-26 - [PR #605](https://github.com/NOAA-OWP/inundation-mapping/pull/605)

We needed a tool that could composite / mosaic inundation maps for FIM3 FR and FIM4 / GMS with stream orders 3 and higher. A tool previously existed named composite_fr_ms_inundation.py and it was renamed to composite_inundation.py and upgraded to handle any combination of 2 of 3 items (FIM3 FR, FIM3 MS and/or FIM4 GMS).

### Additions

- `tools/composite_inundation.py`: Technically it is a renamed from composite_ms_fr_inundation.py, and is based on that functionality, but has been heavily modified. It has a number of options, but primarily is designed to take two sets of output directories, inundate the files, then composite them into a single mosiac'd raster per huc. The primary usage is expected to be compositing FIM3 FR with FIM4 / GMS with stream orders 3 and higher.

- `unit_tests/gms/inundate_gms_unittests.py and inundate_gms_params.json`: for running unit tests against `tools/gms_tools/inunundate_gms.py`.
- `unit_tests/shared_functions_unittests.py and shared_functions_params.json`: A new function named `append_id_to_file_name_single_identifier` was added to `src/utils/shared_functions.py` and some unit tests for that function was created.

### Removed

- `tools/composite_ms_fr_inundation.py`: replaced with upgraded version named `composite_inundation.py`.

### Changes

- `tools/gms_tools/inundate_gms.py`: some style, readabilty cleanup plus move a function up to `shared_functions.py`.
- `tools/gms_tools/mosaic_inundation.py`: some style, readabilty cleanup plus move a function up to `shared_functions.py`.
- `tools/inundation.py`: some style, readabilty cleanup.
- `tools/synthesize_test_cases.py`: was updated primarily for sample usage notes.

<br/><br/>

## v4.0.4.2 - 2022-05-03 - [PR #594](https://github.com/NOAA-OWP/inundation-mapping/pull/594)

This hotfix includes several revisions needed to fix/update the FIM4 area inundation evaluation scripts. These changes largely migrate revisions from the FIM3 evaluation code to the FIM4 evaluation code.

### Changes

- `tools/eval_plots.py`: Copied FIM3 code revisions to enable RAS2FIM evals and PND plots. Replaced deprecated parameter name for matplotlib grid()
- `tools/synthesize_test_cases.py`: Copied FIM3 code revisions to assign FR, MS, COMP resolution variable and addressed magnitude list variable for IFC eval
- `tools/tools_shared_functions.py`: Copied FIM3 code revisions to enable probability not detected (PND) metric calculation
- `tools/tools_shared_variables.py`: Updated magnitude dictionary variables for RAS2FIM evals and PND plots

<br/><br/>

## v4.0.4.1 - 2022-05-02 - [PR #587](https://github.com/NOAA-OWP/inundation-mapping/pull/587)

While testing GMS against evaluation and inundation data, we discovered some challenges for running alpha testing at full scale. Part of it was related to the very large output volume for GMS which resulted in outputs being created on multiple servers and folders. Considering the GMS volume and processing, a tool was required to extract out the ~215 HUC's that we have evaluation data for. Next, we needed isolate valid HUC output folders from original 2,188 HUC's and its 100's of thousands of branches. The first new tool allows us to point to the `test_case` data folder and create a list of all HUC's that we have validation for.

Now that we have a list of relavent HUC's, we need to consolidate output folders from the previously processed full CONUS+ output data. The new `copy_test_case_folders.py` tool extracts relavent HUC (gms unit) folders, based on the list created above, into a consolidated folder. The two tools combine result in significantly reduced overall processing time for running alpha tests at scale.

`gms_run_unit.sh` and `aggregated_branch_lists.py` were adjusted to make a previously hardcoded file path and file name to be run-time parameters. By adding the two new arguments, the file could be used against the new `copy_test_case_folders.py`. `copy_test_case_folders.py` and `gms_run_unit.sh` can now call `aggregated_branch_lists.py` to create a key input file called `gms_inputs.csv` which is a key file required for alpha testing.

A few other small adjustments were made for readability and traceability as well as a few small fixes discovered when running at scale.

### Additions

- `tools/find_test_case_folders.py`: A new tool for creating a list of HUC's that we have test/evaluation data for.
- `tools/copy_test_case_folders.py`: A new tool for using the list created above, to scan through other fully processed output folders and extract only the HUC's (gms units) and it's branches into a consolidated folder, ready for alpha test processing (or other needs).

### Changes

- `src/gms/aggregate_branch_lists.py`: Adjusted to allow two previously hardcoded values to now be incoming arguments. Now this file can be used by both `gms_run_unit.sh` and `copy_test_case_folders.py`.
- `tools/synthesize_test_cases.py`: Adjustments for readability and progress status. The embedded progress bars are not working and will be addressed later.
- `tools/run_test_case.py`: A print statement was added to help with processing progess was added.
- `gms_run_unit.sh`: This was adjusted to match the new input parameters for `aggregate_branch_lists.py` as well as additions for progress status. It now will show the entire progress period start datetime, end datetime and duration.
- `gms_run_branch.sh`: Also was upgraded to show the entire progress period start datetime, end datetime and duration.

<br/><br/>

## v4.0.4.0 - 2022-04-12 - [PR #557](https://github.com/NOAA-OWP/inundation-mapping/pull/557)

During large scale testing of the new **filtering out stream orders 1 and 2** feature [PR #548](https://github.com/NOAA-OWP/inundation-mapping/pull/548), a bug was discovered with 14 HUCS that had no remaining streams after removing stream orders 1 and 2. This resulted in a number of unmanaged and unclear exceptions. An exception may be still raised will still be raised in this fix for logging purposes, but it is now very clear what happened. Other types of events are logged with clear codes to identify what happened.

Fixes were put in place for a couple of new logging behaviors.

1. Recognize that for system exit codes, there are times when an event is neither a success (code 0) nor a failure (code 1). During processing where stream orders are dropped, some HUCs had no remaining reaches, others had mismatched reaches and others as had missing flowlines (reaches) relating to dissolved level paths (merging individual reaches as part of GMS). When these occur, we want to abort the HUC (unit) or branch processing, identify that they were aborted for specific reasons and continue. A new custom system exit code system was adding using python enums. Logging was enhanced to recognize that some exit codes were not a 0 or a 1 and process them differently.

2. Pathing and log management became an issue. It us not uncommon for tens or hundreds of thousands of branches to be processed. A new feature was to recognize what is happening with each branch or unit and have them easily found and recognizable. Futher, processing for failure (sys exit code of 1) are now copied into a unique folder as the occur to help with visualization of run time errors. Previously errors were not extracted until the end of the entire run which may be multiple days.

3. A minor correction was made when dissolved level paths were created with the new merged level path not always having a valid stream order value.

### File Additions

- `src/`
   - `utils/`
      - `fim_enums.py`:
         - A new class called `FIM_system_exit_codes` was added. This allows tracking and blocking of duplicate system exit codes when a custom system code is required.


### Changes

- `fim_run.sh`: Added the gms `non-zero-exit-code` system to `fim_run` to help uncover and isolate errors during processing. Errors recorded in log files within in the logs/unit folder are now copied into a new folder called `unit_errors`.

- `gms_run_branch.sh`:
    -  Minor adjustments to how the `non-zero-exit code` logs were created. Testing uncovered that previous versions were not always reliable. This is now stablized and enhanced.
    - In previous versions, only the `gms_unit.sh` was aware that **stream order filtering** was being done. Now all branch processing is also aware that filtering is in place. Processing in child files and classes can now make adjustments as/if required for stream order filtering.
    - Small output adjustments were made to help with overall screen and log readability.

- `gms_run_unit.sh`:
    - Minor adjustments to how the `non-zero-exit-code` logs were created similar to `gms_run_branch.sh.`
    - Small text corrections, formatting and output corrections were added.
    - A feature removing all log files at the start of the entire process run were added if the `overwrite` command line argument was added.

- `src/`
   - `filter_catchments_and_add_attributes.py`:
      - Some minor formatting and readability adjustments were added.
      - Additions were made to help this code be aware and responding accordingly if that stream order filtering has occurred. Previously recorded as bugs coming from this class, are now may recorded with the new custom exit code if applicable.

   - `run_by_unit.sh` (supporting fim_run.sh):
         - As a change was made to sub-process call to `filter_catchments_and_add_attributes.py` file, which is shared by gms, related to reach errors / events.

   - `split_flows.py`:
      - Some minor formatting and readability adjustments were added.
      - Additions were made to recognize the same type of errors as being described in other files related to stream order filtering issues.
      - A correction was made to be more precise and more explicit when a gms branch error existed. This was done to ensure that we were not letting other exceptions be trapped that were NOT related to stream flow filtering.

   - `time_and_tee_run_by_unit.sh`:
      - The new custom system exit codes was added. Note that the values of 61 (responding system code) are hardcoded instead of using the python based `Fim_system_exit_code` system. This is related to limited communication between python and bash.

   - `gms/`
      - `derive_level_paths.py`:
          - Was upgraded to use the new fim_enums.Fim_system_exit_codes system. This occurs when no streams / flows remain after filtering.  Without this upgrade, standard exceptions were being issued with minimal details for the error.
          - Minor adjustments to formatting for readability were made.

      - `generate_branch_list.py` :  Minor adjustments to formatting for readability were made.

      - `run_by_branch.sh`:
         - Some minor formatting and readability adjustments were added.
         - Additions to the subprocess call to `split_flows.py` were added so it was aware that branch filtering was being used. `split_flows.py` was one of the files that was throwing errors related to stream order filtering. A subprocess call to `filter_catchments_and_add_attributes.py` adjustment was also required for the same reason.

      - `run_by_unit.sh`:
         - Some minor formatting and readability adjustments were added.
         - An addition was made to help trap errors that might be triggered by `derive_level_paths.py` for `stream order filtering`.

      - `time_and_tee_run_by_branch.sh`:
         - A system was added recognize if an non successful system exit code was sent back from `run_by_branch`. This includes true errors of code 1 and other new custom system exit codes. Upon detection of non-zero-exit codes, log files are immediately copied into special folders for quicker and easier visibility. Previously errors were not brought forth until the entire process was completed which ranged fro hours up to 18 days. Note: System exit codes of 60 and 61 were hardcoded instead of using the values from the new  `FIM_system_exit_codes` due to limitation of communication between python and bash.

      - `time_and_tee_run_by_unit.sh`:
         - The same upgrade as described above in `time_and_tee_run_by_branch.sh` was applied here.
         - Minor readability and output formatting changes were made.

      - `todo.md`
         - An entry was removed from this list which talked about errors due to small level paths exactly as was fixed in this pull request set.

- `unit_tests/`
   - `gms/`
      - `derive_level_paths_unittests.py` :  Added a new unit test specifically testing this type of condition with a known HUC that triggered the branch errors previously described..
      - `derive_level_paths_params.json`:
           - Added a new node with a HUC number known to fail.
           - Changed pathing for unit test data pathing from `/data/outputs/gms_example_unit_tests` to `/data/outputs/fim_unit_test_data_do_not_remove`. The new folder is intended to be a more permanent folder for unit test data.
           - Some additional tests were added validating the argument for dropping stream orders.

### Unit Test File Additions:

- `unit_tests/`
   - `filter_catchments_and_add_attributes_unittests.py` and `filter_catchments_and_add_attributes_params.json`:

   - `split_flows_unittests.py' and `split_flows_params.json`

<br/><br/>

## v4.0.3.1 - 2022-03-10 - [PR #561](https://github.com/NOAA-OWP/inundation-mapping/pull/561)

Bug fixes to get the Alpha Test working in FIM 4.

### Changes

- `tools/sythesize_test_cases.py`: Fixed bugs that prevented multiple benchmark types in the same huc from running `run_test_case.py`.
- `tools/run_test_case.py`: Fixed mall bug for IFC benchmark.
- `tools/eval_plots.py`: Fixed Pandas query bugs.

<br/><br/>

## v4.0.3.0 - 2022-03-03 - [PR #550](https://github.com/NOAA-OWP/inundation-mapping/pull/550)

This PR ports the functionality of `usgs_gage_crosswalk.py` and `rating_curve_comparison.py` to FIM 4.

### Additions

- `src/`:
    - `usgs_gage_aggregate.py`: Aggregates all instances of `usgs_elev_table.csv` to the HUC level. This makes it easier to view the gages in each HUC without having to hunt through branch folders and easier for the Sierra Test to run at the HUC level.
    - `usgs_gage_unit_setup.py`: Assigns a branch to each USGS gage within a unit. The output of this module is `usgs_subset_gages.gpkg` at the HUC level containing the `levpa_id` attribute.

### Changes

- `gms_run_branch.sh`: Added a line to aggregate all `usgs_elev_table.csv` into the HUC directory level using `src/usgs_gage_aggregate.py`.
- `src/`:
    -  `gms/`
        - `run_by_branch.sh`: Added a block to run `src/usgs_gage_crosswalk.py`.
        - `run_by_unit.sh`: Added a block to run `src/usgs_gage_unit_setup.py`.
    - `usgs_gage_crosswalk.py`: Similar to it's functionality in FIM 3, this module snaps USGS gages to the stream network, samples the underlying DEMs, and writes the attributes to `usgs_elev_table.csv`. This CSV is later aggregated to the HUC level and eventually used in `tools/rating_curve_comparison.py`. Addresses #539
- `tools/rating_curve_comparison.py`: Updated Sierra Test to work with FIM 4 data structure.
- `unit_tests/`:
    - `rating_curve_comparison_unittests.py` & `rating_curve_comparison_params.json`: Unit test code and parameters for the Sierra Test.
    - `usgs_gage_crosswalk_unittests.py` & `usgs_gage_crosswalk_params.json`: Unit test code and parameters for `usgs_gage_crosswalk.py`
- `config/`:
    - `deny_gms_branches_default.lst` & `config/deny_gms_branches_min.lst`: Add `usgs_elev_table.csv` to the lists as a comment so it doesn't get deleted during cleanup.
    - `deny_gms_unit_default.lst`: Add `usgs_subset_gages.gpkg` to the lists as a comment so it doesn't get deleted during cleanup.

<br/><br/>

## v4.0.2.0 - 2022-03-02 - [PR #548](https://github.com/NOAA-OWP/inundation-mapping/pull/548)

Added a new optional system which allows an argument to be added to the `gms_run_unit.sh` command line to filter out stream orders 1 and 2 when calculating branches.

### Changes

- `gms_run_unit.sh`: Add the new optional `-s` command line argument. Inclusion of this argument means "drop stream orders 1 and 2".

- `src/gms`
   - `run_by_unit.sh`: Capture and forward the drop stream orders flag to `derive_level_paths.py`

   - `derive_level_paths.py`: Capture the drop stream order flag and working with `stream_branches.py` to include/not include loading nwm stream with stream orders 1 and 2.

   - `stream_branchs.py`: A correction was put in place to allow for the filter of branch attributes and values to be excluded. The `from_file` method has the functionality but was incomplete. This was corrected and how could accept the values from `derive_level_paths.py` to use the branch attribute of "order_" (gkpg field) and values excluded of [1,2] when optionally desired.

- `unit_tests/gms`
    - `derive_level_paths_unittests.py` and `derive_level_paths_params.py`: Updated for testing for the new "drop stream orders 1 and 2" feature. Upgrades were also made to earlier existing incomplete test methods to test more output conditions.

<br/><br/>

## v4.0.1.0 - 2022-02-02 - [PR #525](https://github.com/NOAA-OWP/cahaba/pull/525)

The addition of a very simple and evolving unit test system which has two unit tests against two py files.  This will set a precendence and will grow over time and may be automated, possibly during git check-in triggered. The embedded README.md has more details of what we currently have, how to use it, how to add new unit tests, and expected future enhancements.

### Additions

- `/unit_tests/` folder which has the following:

   - `clip_vectors_to_wbd_params.json`: A set of default "happy path" values that are expected to pass validation for the clip_vectors_to_wbd.py -> clip_vectors_to_wbd (function).

   - `clip_vectors_to_wbd_unittests.py`: A unit test file for src/clip_vectors_to_wbd.py. Incomplete but evolving.

   - `README.md`: Some information about how to create unit tests and how to use them.

   - `unit_tests_utils.py`: A python file where methods that are common to all unit tests can be placed.

   - `gms/derive_level_paths_params.json`: A set of default "happy path" values that are expected to pass validation for the derive_level_paths_params.py -> Derive_level_paths (function).

   - `gms/derive_level_paths_unittests.py`: A unit test file for `src/derive_level_paths.py`. Incomplete but evolving.

<br/><br/>

## v4.0.0.0 - 2022-02-01 - [PR #524](https://github.com/NOAA-OWP/cahaba/pull/524)

FIM4 builds upon FIM3 and allows for better representation of inundation through the reduction of artificial restriction of inundation at catchment boundaries.

More details will be made available through a publication by Aristizabal et. al. and will be included in the "Credits and References" section of the README.md, titled "Reducing Horton-Strahler Stream Order Can Enhance Flood Inundation Mapping Skill with Applications for the U.S. National Water Model."

### Additions

- `/src/gms`: A new directory containing scripts necessary to produce the FIM4 Height Above Nearest Drainage grids and synthetic rating curves needed for inundation mapping.
- `/tools/gms_tools`: A new directory containing scripts necessary to generate and evaluate inundation maps produced from FIM4 Height Above Nearest Drainage grids and synthetic rating curves.

<br/><br/>

## v3.0.24.3 - 2021-11-29 - [PR #488](https://github.com/NOAA-OWP/cahaba/pull/488)

Fixed projection issue in `synthesize_test_cases.py`.

### Changes

- `Pipfile`: Added `Pyproj` to `Pipfile` to specify a version that did not have the current projection issues.

<br/><br/>

## v3.0.24.2 - 2021-11-18 - [PR #486](https://github.com/NOAA-OWP/cahaba/pull/486)

Adding a new check to keep `usgs_elev_table.csv`, `src_base.csv`, `small_segments.csv` for runs not using the `-viz` flag. We unintentionally deleted some .csv files in `vary_mannings_n_composite.py` but need to maintain some of these for non `-viz` runs (e.g. `usgs_elev_table.csv` is used for sierra test input).

### Changes

- `fim_run.sh`: passing `-v` flag to `vary_mannings_n_composite.py` to determine which csv files to delete. Setting `$viz` = 0 for non `-v` runs.
- `src/vary_mannings_n_composite.py`: added `-v` input arg and if statement to check which .csv files to delete.
- `src/add_crosswalk.py`: removed deprecated barc variables from input args.
- `src/run_by_unit.sh`: removed deprecated barc variables from input args to `add_crosswalk.py`.

<br/><br/>

## v3.0.24.1 - 2021-11-17 - [PR #484](https://github.com/NOAA-OWP/cahaba/pull/484)

Patch to clean up unnecessary files and create better names for intermediate raster files.

### Removals

- `tools/run_test_case_gms.py`: Unnecessary file.

### Changes

- `tools/composite_ms_fr_inundation.py`: Clean up documentation and intermediate file names.
- `tools/run_test_case.py`: Remove unnecessary imports.

<br/><br/>

## v3.0.24.0 - 2021-11-08 - [PR #482](https://github.com/NOAA-OWP/cahaba/pull/482)

Adds `composite_ms_fr_inundation.py` to allow for the generation of an inundation map given a "flow file" CSV and full-resolution (FR) and mainstem (MS) relative elevation models, synthetic rating curves, and catchments rasters created by the `fim_run.sh` script.

### Additions
- `composite_ms_fr_inundation.py`: New module that is used to inundate both MS and FR FIM and composite the two inundation rasters.
- `/tools/gms_tools/`: Three modules (`inundate_gms.py`, `mosaic_inundation.py`, `overlapping_inundation.py`) ported from the GMS branch used to composite inundation rasters.

### Changes
- `inundation.py`: Added 2 exception classes ported from the GMS branch.

<br/><br/>

## v3.0.23.3 - 2021-11-04 - [PR #481](https://github.com/NOAA-OWP/cahaba/pull/481)
Includes additional hydraulic properties to the `hydroTable.csv`: `Number of Cells`, `SurfaceArea (m2)`, `BedArea (m2)`, `Volume (m3)`, `SLOPE`, `LENGTHKM`, `AREASQKM`, `Roughness`, `TopWidth (m)`, `WettedPerimeter (m)`. Also adds `demDerived_reaches_split_points.gpkg`, `flowdir_d8_burned_filled.tif`, and `dem_thalwegCond.tif` to `-v` whitelist.

### Changes
- `run_by_unit.sh`: Added `EXIT FLAG` tag and previous non-zero exit code tag to the print statement to allow log lookup.
- `add_crosswalk.py`: Added extra attributes to the hydroTable.csv. Includes a default `barc_on` and `vmann_on` (=False) attribute that is overwritten (=True) if SRC post-processing modules are run.
- `bathy_src_adjust_topwidth.py`: Overwrites the `barc_on` attribute where applicable and includes the BARC-modified Volume property.
- `vary_mannings_n_composite.py`: Overwrites the `vmann_on` attribute where applicable.
- `output_cleanup.py`: Adds new files to the `-v` whitelist.

<br/><br/>

## v3.0.23.2 - 2021-11-04 - [PR #480](https://github.com/NOAA-OWP/cahaba/pull/480)
Hotfix for `vary_manning_n_composite.py` to address null discharge values for non-CONUS hucs.

### Changes
- `vary_manning_n_composite.py`: Add numpy where clause to set final discharge value to the original value if `vmann=False`

<br/><br/>

## v3.0.23.1 - 2021-11-03 - [PR #479](https://github.com/NOAA-OWP/cahaba/pull/479)
Patches the API updater. The `params_calibrated.env` is replaced with `params_template.env` because the BARC and Multi-N modules supplant the calibrated values.

### Changes
- `api/node/updater/updater.py`: Changed `params_calibrated.env` to `params_template.env`

<br/><br/>

## v3.0.23.0 - 2021-10-31 - [PR #475](https://github.com/NOAA-OWP/cahaba/pull/475)

Moved the synthetic rating curve (SRC) processes from the `\tools` directory to `\src` directory to support post-processing in `fim_run.sh`. These SRC post-processing modules will now run as part of the default `fim_run.sh` workflow. Reconfigured bathymetry adjusted rating curve (BARC) module to use the 1.5yr flow from NWM v2 recurrence flow data in combination with the Bieger et al. (2015) regression equations with bankfull discharge predictor variable input.

### Additions
- `src/bathy_src_adjust_topwidth.py` --> New version of bathymetry adjusted rating curve (BARC) module that is configured to use the Bieger et al. (2015) regression equation with input bankfull discharge as the predictor variable (previous version used the drainage area version of the regression equations). Also added log output capability, added reconfigured output content in `src_full_crosswalked_BARC.csv` and `hydroTable.csv`, and included modifications to allow BARC to run as a post-processing step in `fim_run.sh`. Reminder: BARC is only configured for MS extent.

### Removals
- `config/params_calibrated.env` --> deprecated the calibrated roughness values by stream order with the new introduction of variable/composite roughness module
- `src/bathy_rc_adjust.py` --> deprecated the previous BARC version

### Changes
- `src/identify_src_bankfull.py` --> Moved this script from /tools to /src, added more doc strings, cleaned up output log, and reconfigured to allow execution from fim_run.sh post-processing.
- `src/vary_mannings_n_composite.py` --> Moved this script from /tools to /src, added more doc strings, cleaned up output log, added/reconfigured output content in src_full_crosswalked_vmann.csv and hydroTable.csv, and reconfigured to allow execution from fim_run.sh post-processing.
- `config/params_template.env` --> Added additional parameter/variables for input to `identify_src_bankfull.py`, `vary_mannings_n_composite.py`, and `bathy_src_adjust_topwidth.py`.
      - default BARC input: bankfull channel geometry derived from the Bieger et al. (2015) bankfull discharge regression equations
      - default bankfull flow input: NWM v2 1.5-year recurrence flows
      - default variable roughness input: global (all NWM feature_ids) roughness values of 0.06 for in-channel and 0.11 for max overbank
- `fim_run.sh` --> Added SRC post-processing calls after the `run_by_unit.sh` workflow
- `src/add_crosswalk.py` --> Removed BARC module call (moved to post-processing)
- `src/run_by_unit.sh` --> Removed old/unnecessary print statement.
      - **Note: reset exit codes to 0 for unnecessary processing flags.** Non-zero error codes in `run_by_unit.sh` prevent the `fim_run.sh` post-processing steps from running. This error handling issue will be more appropriately handled in a soon to be release enhancement.
- `tools/run_test_case.py` --> Reverted changes used during development process

<br/><br/>

## v3.0.22.8 - 2021-10-26 - [PR #471](https://github.com/NOAA-OWP/cahaba/pull/471)

Manually filtering segments from stream input layer to fix flow reversal of the MS River (HUC 08030100).

### Changes
- `clip_vectors_to_wbd.py`: Fixes bug where flow direction is reversed for HUC 08030100. The issue is resolved by filtering incoming stream segments that intersect with the elevation grid boundary.

<br/><br/>

## v3.0.22.7 - 2021-10-08 - [PR #467](https://github.com/NOAA-OWP/cahaba/pull/467)

These "tool" enhancements 1) delineate in-channel vs. out-of-channel geometry to allow more targeted development of key physical drivers influencing the SRC calculations (e.g. bathymetry & Manning’s n) #418 and 2) applies a variable/composite Manning’s roughness (n) using user provided csv with in-channel vs. overbank roughness values #419 & #410.

### Additions
- `identify_src_bankfull.p`: new post-processing tool that ingests a flow csv (e.g. NWM 1.5yr recurr flow) to approximate the bankfull STG and then calculate the channel vs. overbank proportions using the volume and hydraulic radius variables
- `vary_mannings_n_composite.py`: new post-processing tool that ingests a csv containing feature_id, channel roughness, and overbank roughness and then generates composite n values via the channel ratio variable

### Changes
- `eval_plots.py`: modified the plot legend text to display full label for development tests
- `inundation.py`: added new optional argument (-n) and corresponding function to produce a csv containing the stage value (and SRC variables) calculated from the flow to stage interpolation.

<br/><br/>

## v3.0.22.6 - 2021-09-13 - [PR #462](https://github.com/NOAA-OWP/cahaba/pull/462)

This new workflow ingests FIM point observations from users and “corrects” the synthetic rating curves to produce the desired FIM extent at locations where feedback is available (locally calibrate FIM).

### Changes
- `add_crosswalk.py`: added `NextDownID` and `order_` attributes to the exported `hydroTable.csv`. This will potentially be used in future enhancements to extend SRC changes to upstream/downstream catchments.
- `adjust_rc_with_feedback.py`: added a new workflow to perform the SRC modifications (revised discharge) using the existing HAND geometry variables combined with the user provided point location flow and stage data.
- `inundation_wrapper_custom_flow.py`: updated code to allow for huc6 processing to generate custom inundation outputs.

<br/><br/>

## v3.0.22.5 - 2021-09-08 - [PR #460](https://github.com/NOAA-OWP/cahaba/pull/460)

Patches an issue where only certain benchmark categories were being used in evaluation.

### Changes
- In `tools/tools_shared_variables.py`, created a variable `MAGNITUDE_DICT` to store benchmark category magnitudes.
- `synthesize_test_cases.py` imports `MAGNITUDE_DICT` and uses it to assign magnitudes.

<br/><br/>

## v3.0.22.4 - 2021-08-30 - [PR #456](https://github.com/NOAA-OWP/cahaba/pull/456)

Renames the BARC modified variables that are exported to `src_full_crosswalked.csv` to replace the original variables. The default/original variables are renamed with `orig_` prefix. This change is needed to ensure downstream uses of the `src_full_crosswalked.csv` are able to reference the authoritative version of the channel geometry variables (i.e. BARC-adjust where available).

### Changes
- In `src_full_crosswalked.csv`, default/original variables are renamed with `orig_` prefix and `SA_div` is renamed to `SA_div_flag`.

<br/><br/>

## v3.0.22.3 - 2021-08-27 - [PR #457](https://github.com/NOAA-OWP/cahaba/pull/457)

This fixes a bug in the `get_metadata()` function in `/tools/tools_shared_functions.py` that arose because of a WRDS update. Previously the `metadata_source` response was returned as independent variables, but now it is returned a list of strings. Another issue was observed where the `EVALUATED_SITES_CSV` variable was being misdefined (at least on the development VM) through the OS environmental variable setting.

### Changes
- In `tools_shared_functions.py`, changed parsing of WRDS `metadata_sources` to account for new list type.
- In `generate_categorical_fim_flows.py`, changed the way the `EVALUATED_SITES_CSV` path is defined from OS environmental setting to a relative path that will work within Docker container.

<br/><br/>

## v3.0.22.2 - 2021-08-26 - [PR #455](https://github.com/NOAA-OWP/cahaba/pull/455)

This merge addresses an issues with the bathymetry adjusted rating curve (BARC) calculations exacerbating single-pixel inundation issues for the lower Mississippi River. This fix allows the user to specify a stream order value that will be ignored in BARC calculations (reverts to using the original/default rating curve). If/when the "thalweg notch" issue is addressed, this change may be unmade.

### Changes
- Added new env variable `ignore_streamorders` set to 10.
- Added new BARC code to set the bathymetry adjusted cross-section area to 0 (reverts to using the default SRC values) based on the streamorder env variable.

<br/><br/>

## v3.0.22.1 - 2021-08-20 - [PR #447](https://github.com/NOAA-OWP/cahaba/pull/447)

Patches the minimum stream length in the template parameters file.

### Changes
- Changes `max_split_distance_meters` in `params_template.env` to 1500.

<br/><br/>

## v3.0.22.0 - 2021-08-19 - [PR #444](https://github.com/NOAA-OWP/cahaba/pull/444)

This adds a script, `adjust_rc_with_feedback.py`, that will be expanded  in future issues. The primary function that performs the HAND value and hydroid extraction is ingest_points_layer() but this may change as the overall synthetic rating curve automatic update machanism evolves.

### Additions
- Added `adjust_rc_with_feedback.py` with `ingest_points_layer()`, a function to extract HAND and hydroid values for use in an automatic synthetic rating curve updating mechanism.

<br/><br/>

## v3.0.21.0 - 2021-08-18 - [PR #433](https://github.com/NOAA-OWP/cahaba/pull/433)

General repository cleanup, made memory-profiling an optional flag, API's release feature now saves outputs.

### Changes
- Remove `Dockerfile.prod`, rename `Dockerfile.dev` to just `Dockerfile`, and remove `.dockerignore`.
- Clean up `Dockerfile` and remove any unused* packages or variables.
- Remove any unused* Python packages from the `Pipfile`.
- Move the `CHANGELOG.md`, `SECURITY.md`, and `TERMS.md` files to the `/docs` folder.
- Remove any unused* scripts in the `/tools` and `/src` folders.
- Move `tools/preprocess` scripts into `tools/`.
- Ensure all scripts in the `/src` folder have their code in functions and are being called via a `__main__` function (This will help with implementing memory profiling fully).
- Changed memory-profiling to be an option flag `-m` for `fim_run.sh`.
- Updated FIM API to save all outputs during a "release" job.

<br/><br/>

## v3.0.20.2 - 2021-08-13 - [PR #443](https://github.com/NOAA-OWP/cahaba/pull/443)

This merge modifies `clip_vectors_to_wbd.py` to check for relevant input data.

### Changes
- `clip_vectors_to_wbd.py` now checks that there are NWM stream segments within the buffered HUC boundary.
- `included_huc8_ms.lst` has several additional HUC8s.

<br/><br/>

## v3.0.20.1 - 2021-08-12 - [PR #442](https://github.com/NOAA-OWP/cahaba/pull/442)

This merge improves documentation in various scripts.

### Changes
This PR better documents the following:

- `inundate_nation.py`
- `synthesize_test_cases.py`
- `adjust_thalweg_lateral.py`
- `rem.py`

<br/><br/>

## v3.0.20.0 - 2021-08-11 - [PR #440](https://github.com/NOAA-OWP/cahaba/pull/440)

This merge adds two new scripts into `/tools/` for use in QAQC.

### Additions
- `inundate_nation.py` to produce inundation maps for the entire country for use in QAQC.
- `check_deep_flooding.py` to check for depths of inundation greater than a user-supplied threshold at specific areas defined by a user-supplied shapefile.

<br/><br/>

## v3.0.19.5 - 2021-07-19

Updating `README.md`.

<br/><br/>

## v3.0.19.4 - 2021-07-13 - [PR #431](https://github.com/NOAA-OWP/cahaba/pull/431)

Updating logging and fixing bug in vector preprocessing.

### Additions
- `fim_completion_check.py` adds message to docker log to log any HUCs that were requested but did not finish `run_by_unit.sh`.
- Adds `input_data_edits_changelog.txt` to the inputs folder to track any manual or version/location specific changes that were made to data used in FIM 3.

### Changes
- Provides unique exit codes to relevant domain checkpoints within `run_by_unit.sh`.
- Bug fixes in `reduce_nhd_stream_density.py`, `mprof plot` call.
- Improved error handling in `add_crosswalk.py`.

<br/><br/>

## v3.0.19.3 - 2021-07-09

Hot fix to `synthesize_test_cases`.

### Changes
- Fixed if/elif/else statement in `synthesize_test_cases.py` that resulted in only IFC data being evaluated.

<br/><br/>

## v3.0.19.2 - 2021-07-01 - [PR #429](https://github.com/NOAA-OWP/cahaba/pull/429)

Updates to evaluation scripts to allow for Alpha testing at Iowa Flood Center (IFC) sites. Also, `BAD_SITES` variable updates to omit sites not suitable for evaluation from metric calculations.

### Changes
- The `BAD_SITES` list in `tools_shared_variables.py` was updated and reasons for site omission are documented.
- Refactored `run_test_case.py`, `synthesize_test_cases.py`, `tools_shared_variables.py`, and `eval_plots.py` to allow for IFC comparisons.

<br/><br/>

## v3.0.19.1 - 2021-06-17 - [PR #417](https://github.com/NOAA-OWP/cahaba/pull/417)

Adding a thalweg profile tool to identify significant drops in thalweg elevation. Also setting lateral thalweg adjustment threshold in hydroconditioning.

### Additions
- `thalweg_drop_check.py` checks the elevation along the thalweg for each stream path downstream of MS headwaters within a HUC.

### Removals
- Removing `dissolveLinks` arg from `clip_vectors_to_wbd.py`.

### Changes
- Cleaned up code in `split_flows.py` to make it more readable.
- Refactored `reduce_nhd_stream_density.py` and `adjust_headwater_streams.py` to limit MS headwater points in `agg_nhd_headwaters_adj.gpkg`.
- Fixed a bug in `adjust_thalweg_lateral.py` lateral elevation replacement threshold; changed threshold to 3 meters.
- Updated `aggregate_vector_inputs.py` to log intermediate processes.

<br/><br/>

## v3.0.19.0 - 2021-06-10 - [PR #415](https://github.com/NOAA-OWP/cahaba/pull/415)

Feature to evaluate performance of alternative CatFIM techniques.

### Additions
- Added `eval_catfim_alt.py` to evaluate performance of alternative CatFIM techniques.

<br/><br/>

## v3.0.18.0 - 2021-06-09 - [PR #404](https://github.com/NOAA-OWP/cahaba/pull/404)

To help analyze the memory consumption of the Fim Run process, the python module `memory-profiler` has been added to give insights into where peak memory usage is with in the codebase.

In addition, the Dockerfile was previously broken due to the Taudem dependency removing the version that was previously being used by FIM. To fix this, and allow new docker images to be built, the Taudem version has been updated to the newest version on the Github repo and thus needs to be thoroughly tested to determine if this new version has affected the overall FIM outputs.

### Additions
- Added `memory-profiler` to `Pipfile` and `Pipfile.lock`.
- Added `mprof` (memory-profiler cli utility) call to the `time_and_tee_run_by_unit.sh` to create overall memory usage graph location in the `/logs/{HUC}_memory.png` of the outputs directory.
- Added `@profile` decorator to all functions within scripts used in the `run_by_unit.sh` script to allow for memory usage tracking, which is then recorded in the `/logs/{HUC}.log` file of the outputs directory.

### Changes
- Changed the Taudem version in `Dockerfile.dev` to `98137bb6541a0d0077a9c95becfed4e56d0aa0ac`.
- Changed all calls of python scripts in `run_by_unit.s` to be called with the `-m memory-profiler` argument to allow scripts to also track memory usage.

<br/><br/>

## v3.0.17.1 - 2021-06-04 - [PR #395](https://github.com/NOAA-OWP/cahaba/pull/395)

Bug fix to the `generate_nws_lid.py` script

### Changes
- Fixes incorrectly assigned attribute field "is_headwater" for some sites in the `nws_lid.gpkg` layer.
- Updated `agg_nhd_headwaters_adj.gpkg`, `agg_nhd_streams_adj.gpkg`, `nwm_flows.gpkg`, and `nwm_catchments.gpkg` input layers using latest NWS LIDs.

<br/><br/>

## v3.0.17.0 - 2021-06-04 - [PR #393](https://github.com/NOAA-OWP/cahaba/pull/393)
BARC updates to cap the bathy calculated xsec area in `bathy_rc_adjust.py` and allow user to choose input bankfull geometry.

### Changes

- Added new env variable to control which input file is used for the bankfull geometry input to bathy estimation workflow.
- Modified the bathymetry cross section area calculation to cap the additional area value so that it cannot exceed the bankfull cross section area value for each stream segment (bankfull value obtained from regression equation dataset).
- Modified the `rating_curve_comparison.py` plot output to always put the FIM rating curve on top of the USGS rating curve (avoids USGS points covering FIM).
- Created a new aggregate csv file (aggregates for all hucs) for all of the `usgs_elev_table.csv` files (one per huc).
- Evaluate the FIM Bathymetry Adjusted Rating Curve (BARC) tool performance using the estimated bankfull geometry dataset derived for the NWM route link dataset.

<br/><br/>

## v3.0.16.3 - 2021-05-21 - [PR #388](https://github.com/NOAA-OWP/cahaba/pull/388)

Enhancement and bug fixes to `synthesize_test_cases.py`.

### Changes
- Addresses a bug where AHPS sites without benchmark data were receiving a CSI of 0 in the master metrics CSV produced by `synthesize_test_cases.py`.
- Includes a feature enhancement to `synthesize_test_cases.py` that allows for the inclusion of user-specified testing versions in the master metrics CSV.
- Removes some of the print statements used by `synthesize_test_cases.py`.

<br/><br/>

## v3.0.16.2 - 2021-05-18 - [PR #384](https://github.com/NOAA-OWP/cahaba/pull/384)

Modifications and fixes to `run_test_case.py`, `eval_plots.py`, and AHPS preprocessing scripts.

### Changes
- Comment out return statement causing `run_test_case.py` to skip over sites/hucs when calculating contingency rasters.
- Move bad sites list and query statement used to filter out bad sites to the `tools_shared_variables.py`.
- Add print statements in `eval_plots.py` detailing the bad sites used and the query used to filter out bad sites.
- Update AHPS preprocessing scripts to produce a domain shapefile.
- Change output filenames produced in ahps preprocessing scripts.
- Update workarounds for some sites in ahps preprocessing scripts.

<br/><br/>

## v3.0.16.1 - 2021-05-11 - [PR #380](https://github.com/NOAA-OWP/cahaba/pull/380)

The current version of Eventlet used in the Connector module of the FIM API is outdated and vulnerable. This update bumps the version to the patched version.

### Changes
- Updated `api/node/connector/requirements.txt` to have the Eventlet version as 0.31.0

<br/><br/>

## v3.0.16.0 - 2021-05-07 - [PR #378](https://github.com/NOAA-OWP/cahaba/pull/378)

New "Release" feature added to the FIM API. This feature will allow for automated FIM, CatFIM, and relevant metrics to be generated when a new FIM Version is released. See [#373](https://github.com/NOAA-OWP/cahaba/issues/373) for more detailed steps that take place in this feature.

### Additions
- Added new window to the UI in `api/frontend/gui/templates/index.html`.
- Added new job type to `api/node/connector/connector.py` to allow these release jobs to run.
- Added additional logic in `api/node/updater/updater.py` to run the new eval and CatFIM scripts used in the release feature.

### Changes
- Updated `api/frontend/output_handler/output_handler.py` to allow for copying more broad ranges of file paths instead of only the `/data/outputs` directory.

<br/><br/>

## v3.0.15.10 - 2021-05-06 - [PR #375](https://github.com/NOAA-OWP/cahaba/pull/375)

Remove Great Lakes coastlines from WBD buffer.

### Changes
- `gl_water_polygons.gpkg` layer is used to mask out Great Lakes boundaries and remove NHDPlus HR coastline segments.

<br/><br/>

## v3.0.15.9 - 2021-05-03 - [PR #372](https://github.com/NOAA-OWP/cahaba/pull/372)

Generate `nws_lid.gpkg`.

### Additions
- Generate `nws_lid.gpkg` with attributes indicating if site is a headwater `nws_lid` as well as if it is co-located with another `nws_lid` which is referenced to the same `nwm_feature_id` segment.

<br/><br/>

## v3.0.15.8 - 2021-04-29 - [PR #371](https://github.com/NOAA-OWP/cahaba/pull/371)

Refactor NHDPlus HR preprocessing workflow. Resolves issue #238

### Changes
- Consolidate NHD streams, NWM catchments, and headwaters MS and FR layers with `mainstem` column.
- HUC8 intersections are included in the input headwaters layer.
- `clip_vectors_to_wbd.py` removes incoming stream segment from the selected layers.

<br/><br/>

## v3.0.15.7 - 2021-04-28 - [PR #367](https://github.com/NOAA-OWP/cahaba/pull/367)

Refactor synthesize_test_case.py to handle exceptions during multiprocessing. Resolves issue #351

### Changes
- refactored `inundation.py` and `run_test_case.py` to handle exceptions without using `sys.exit()`.

<br/><br/>

## v3.0.15.6 - 2021-04-23 - [PR #365](https://github.com/NOAA-OWP/cahaba/pull/365)

Implement CatFIM threshold flows to Sierra test and add AHPS benchmark preprocessing scripts.

### Additions
- Produce CatFIM flows file when running `rating_curve_get_usgs_gages.py`.
- Several scripts to preprocess AHPS benchmark data. Requires numerous file dependencies not available through Cahaba.

### Changes
- Modify `rating_curve_comparison.py` to ingest CatFIM threshold flows in calculations.
- Modify `eval_plots.py` to save all site specific bar plots in same parent directory instead of in subdirectories.
- Add variables to `env.template` for AHPS benchmark preprocessing.

<br/><br/>

## v3.0.15.5 - 2021-04-20 - [PR #363](https://github.com/NOAA-OWP/cahaba/pull/363)

Prevent eval_plots.py from erroring out when spatial argument enabled if certain datasets not analyzed.

### Changes
- Add check to make sure analyzed dataset is available prior to creating spatial dataset.

<br/><br/>

## v3.0.15.4 - 2021-04-20 - [PR #356](https://github.com/NOAA-OWP/cahaba/pull/356)

Closing all multiprocessing Pool objects in repo.

<br/><br/>

## v3.0.15.3 - 2021-04-19 - [PR #358](https://github.com/NOAA-OWP/cahaba/pull/358)

Preprocess NHDPlus HR rasters for consistent projections, nodata values, and convert from cm to meters.

### Additions
- `preprocess_rasters.py` reprojects raster, converts to meters, and updates nodata value to -9999.
- Cleaned up log messages from `bathy_rc_adjust.py` and `usgs_gage_crosswalk.py`.
- Outputs paths updated in `generate_categorical_fim_mapping.py` and `generate_categorical_fim.py`.
- `update_raster_profile` cleans up raster crs, blocksize, nodata values, and converts elevation grids from cm to meters.
- `reproject_dem.py` imports gdal to reproject elevation rasters because an error was occurring when using rasterio.

### Changes
- `burn_in_levees.py` replaces the `gdal_calc.py` command to resolve inconsistent outputs with burned in levee values.

<br/><br/>

## v3.0.15.2 - 2021-04-16 - [PR #359](https://github.com/NOAA-OWP/cahaba/pull/359)

Hotfix to preserve desired files when production flag used in `fim_run.sh`.

### Changes

- Fixed production whitelisted files.

<br/><br/>

## v3.0.15.1 - 2021-04-13 - [PR #355](https://github.com/NOAA-OWP/cahaba/pull/355)

Sierra test considered all USGS gage locations to be mainstems even though many actually occurred with tributaries. This resulted in unrealistic comparisons as incorrect gages were assigned to mainstems segments. This feature branch identifies gages that are on mainstems via attribute field.

### Changes

- Modifies `usgs_gage_crosswalk.py` to filter out gages from the `usgs_gages.gpkg` layer such that for a "MS" run, only consider gages that contain rating curve information (via `curve` attribute) and are also mainstems gages (via `mainstems` attribute).
- Modifies `usgs_gage_crosswalk.py` to filter out gages from the `usgs_gages.gpkg` layer such that for a "FR" run, only consider gages that contain rating curve information (via `curve` attribute) and are not mainstems gages (via `mainstems` attribute).
- Modifies how mainstems segments are determined by using the `nwm_flows_ms.gpkg` as a lookup to determine if the NWM segment specified by WRDS for a gage site is a mainstems gage.

### Additions

- Adds a `mainstem` attribute field to `usgs_gages.gpkg` that indicates whether a gage is located on a mainstems river.
- Adds `NWM_FLOWS_MS` variable to the `.env` and `.env.template` files.
- Adds the `extent` argument specified by user when running `fim_run.sh` to `usgs_gage_crosswalk.py`.

<br/><br/>

## v3.0.15.0 - 2021-04-08 - [PR #340](https://github.com/NOAA-OWP/cahaba/pull/340)

Implementing a prototype technique to estimate the missing bathymetric component in the HAND-derived synthetic rating curves. The new Bathymetric Adjusted Rating Curve (BARC) function is built within the `fim_run.sh` workflow and will ingest bankfull geometry estimates provided by the user to modify the cross section area used in the synthetic rating curve generation.

### Changes
 - `add_crosswalk.py` outputs the stream order variables to `src_full_crosswalked.csv` and calls the new `bathy_rc_adjust.py` if bathy env variable set to True and `extent=MS`.
 - `run_by_unit.sh` includes a new csv outputs for reviewing BARC calculations.
 - `params_template.env` & `params_calibrated.env` contain new BARC function input variables and on/off toggle variable.
 - `eval_plots.py` now includes additional AHPS eval sites in the list of "bad_sites" (flagged issues with MS flowlines).

### Additions
 - `bathy_rc_adjust.py`:
    - Imports the existing synthetic rating curve table and the bankfull geometry input data (topwidth and cross section area per COMID).
    - Performs new synthetic rating curve calculations with bathymetry estimation modifications.
    - Flags issues with the thalweg-notch artifact.

<br/><br/>

## v3.0.14.0 - 2021-04-05 - [PR #338](https://github.com/NOAA-OWP/cahaba/pull/338)

Create tool to retrieve rating curves from USGS sites and convert to elevation (NAVD88). Intended to be used as part of the Sierra Test.

### Changes
 - Modify `usgs_gage_crosswalk.py` to:
    1) Look for `location_id` instead of `site_no` attribute field in `usgs_gages.gpkg` file.
    2) Filter out gages that do not have rating curves included in the `usgs_rating_curves.csv`.
 - Modify `rating_curve_comparison.py` to perform a check on the age of the user specified `usgs_rating_curves.csv` and alert user to the age of the file and recommend updating if file is older the 30 days.

### Additions
 - Add `rating_curve_get_usgs_curves.py`. This script will generate the following files:
     1) `usgs_rating_curves.csv`: A csv file that contains rating curves (including converted to NAVD88 elevation) for USGS gages in a format that is compatible with  `rating_curve_comparisons.py`. As it is is currently configured, only gages within CONUS will have rating curve data.
     2) `log.csv`: A log file that records status for each gage and includes error messages.
     3) `usgs_gages.gpkg`: A geospatial layer (in FIM projection) of all active USGS gages that meet a predefined criteria. Additionally, the `curve` attribute indicates whether a rating curve is found in the `usgs_rating_curves.csv`. This spatial file is only generated if the `all` option is passed with the `-l` argument.

<br/><br/>

## v3.0.13.0 - 2021-04-01 - [PR #332](https://github.com/NOAA-OWP/cahaba/pull/332)

Created tool to compare synthetic rating curve with benchmark rating curve (Sierra Test).

### Changes
 - Update `aggregate_fim_outputs.py` call argument in `fim_run.sh` from 4 jobs to 6 jobs, to optimize API performance.
 - Reroutes median elevation data from `add_crosswalk.py` and `rem.py` to new file (depreciating `hand_ref_elev_table.csv`).
 - Adds new files to `viz_whitelist` in `output_cleanup.py`.

### Additions
 - `usgs_gage_crosswalk.py`: generates `usgs_elev_table.csv` in `run_by_unit.py` with elevation and additional attributes at USGS gages.
 - `rating_curve_comparison.py`: post-processing script to plot and calculate metrics between synthetic rating curves and USGS rating curve data.

<br/><br/>

## v3.0.12.1 - 2021-03-31 - [PR #336](https://github.com/NOAA-OWP/cahaba/pull/336)

Fix spatial option in `eval_plots.py` when creating plots and spatial outputs.

### Changes
 - Removes file dependencies from spatial option. Does require the WBD layer which should be specified in `.env` file.
 - Produces outputs in a format consistent with requirements needed for publishing.
 - Preserves leading zeros in huc information for all outputs from `eval_plots.py`.

### Additions
 - Creates `fim_performance_points.shp`: this layer consists of all evaluated ahps points (with metrics). Spatial data retrieved from WRDS on the fly.
 - Creates `fim_performance_polys.shp`: this layer consists of all evaluated huc8s (with metrics). Spatial data retrieved from WBD layer.

<br/><br/>

## v3.0.12.0 - 2021-03-26 - [PR #327](https://github.com/NOAA-OWP/cahaba/pull/237)

Add more detail/information to plotting capabilities.

### Changes
 - Merge `plot_functions.py` into `eval_plots.py` and move `eval_plots.py` into the tools directory.
 - Remove `plots` subdirectory.

### Additions
 - Optional argument to create barplots of CSI for each individual site.
 - Create a csv containing the data used to create the scatterplots.

<br/><br/>

## v3.0.11.0 - 2021-03-22 - [PR #319](https://github.com/NOAA-OWP/cahaba/pull/298)

Improvements to CatFIM service source data generation.

### Changes
 - Renamed `generate_categorical_fim.py` to `generate_categorical_fim_mapping.py`.
 - Updated the status outputs of the `nws_lid_sites layer` and saved it in the same directory as the `merged catfim_library layer`.
 - Additional stability fixes (such as improved compatability with WRDS updates).

### Additions
 - Added `generate_categorical_fim.py` to wrap `generate_categorical_fim_flows.py` and `generate_categorical_fim_mapping.py`.
 - Create new `nws_lid_sites` shapefile located in same directory as the `catfim_library` shapefile.

<br/><br/>

## v3.0.10.1 - 2021-03-24 - [PR #320](https://github.com/NOAA-OWP/cahaba/pull/320)

Patch to synthesize_test_cases.py.

### Changes
 - Bug fix to `synthesize_test_cases.py` to allow comparison between `testing` version and `official` versions.

<br/><br/>

## v3.0.10.0 - 2021-03-12 - [PR #298](https://github.com/NOAA-OWP/cahaba/pull/298)

Preprocessing of flow files for Categorical FIM.

### Additions
 - Generate Categorical FIM flow files for each category (action, minor, moderate, major).
 - Generate point shapefile of Categorical FIM sites.
 - Generate csv of attribute data in shapefile.
 - Aggregate all shapefiles and csv files into one file in parent directory.
 - Add flood of record category.

 ### Changes
 - Stability fixes to `generate_categorical_fim.py`.

<br/><br/>

## v3.0.9.0 - 2021-03-12 - [PR #297](https://github.com/NOAA-OWP/cahaba/pull/297)

Enhancements to FIM API.

### Changes
 - `fim_run.sh` can now be run with jobs in parallel.
 - Viz post-processing can now be selected in API interface.
 - Jobs table shows jobs that end with errors.
 - HUC preset lists can now be selected in interface.
 - Better `output_handler` file writing.
 - Overall better restart and retry handlers for networking problems.
 - Jobs can now be canceled in API interface.
 - Both FR and MS configs can be selected for a single job.

<br/><br/>

## v3.0.8.2 - 2021-03-11 - [PR #296](https://github.com/NOAA-OWP/cahaba/pull/296)

Enhancements to post-processing for Viz-related use-cases.

### Changes
 - Aggregate grids are projected to Web Mercator during `-v` runs in `fim_run.sh`.
 - HUC6 aggregation is parallelized.
 - Aggregate grid blocksize is changed from 256 to 1024 for faster postprocessing.

<br/><br/>

## v3.0.8.1 - 2021-03-10 - [PR #302](https://github.com/NOAA-OWP/cahaba/pull/302)

Patched import issue in `tools_shared_functions.py`.

### Changes
 - Changed `utils.` to `tools_` in `tools_shared_functions.py` after recent structural change to `tools` directory.

<br/><br/>

## v3.0.8.0 - 2021-03-09 - [PR #279](https://github.com/NOAA-OWP/cahaba/pull/279)

Refactored NWS Flood Categorical HAND FIM (CatFIM) pipeline to open source.

### Changes
 - Added `VIZ_PROJECTION` to `shared_variables.py`.
 - Added missing library referenced in `inundation.py`.
 - Cleaned up and converted evaluation scripts in `generate_categorical_fim.py` to open source.
 - Removed `util` folders under `tools` directory.

<br/><br/>

## v3.0.7.1 - 2021-03-02 - [PR #290](https://github.com/NOAA-OWP/cahaba/pull/290)

Renamed benchmark layers in `test_cases` and updated variable names in evaluation scripts.

### Changes
 - Updated `run_test_case.py` with new benchmark layer names.
 - Updated `run_test_case_calibration.py` with new benchmark layer names.

<br/><br/>

## v3.0.7.0 - 2021-03-01 - [PR #288](https://github.com/NOAA-OWP/cahaba/pull/288)

Restructured the repository. This has no impact on hydrological work done in the codebase and is simply moving files and renaming directories.

### Changes
 - Moved the contents of the `lib` folder to a new folder called `src`.
 - Moved the contents of the `tests` folder to the `tools` folder.
 - Changed any instance of `lib` or `libDir` to `src` or `srcDir`.

<br/><br/>

## v3.0.6.0 - 2021-02-25 - [PR #276](https://github.com/NOAA-OWP/cahaba/pull/276)

Enhancement that creates metric plots and summary statistics using metrics compiled by `synthesize_test_cases.py`.

### Additions
 - Added `eval_plots.py`, which produces:
    - Boxplots of CSI, FAR, and POD/TPR
    - Barplot of aggregated CSI scores
    - Scatterplot of CSI comparing two FIM versions
    - CSV of aggregated statistics (CSI, FAR, POD/TPR)
    - CSV of analyzed data and analyzed sites

<br/><br/>

## v3.0.5.3 - 2021-02-23 - [PR #275](https://github.com/NOAA-OWP/cahaba/pull/275)

Bug fixes to new evaluation code.

### Changes

 - Fixed a bug in `synthesize_test_cases.py` where the extent (MS/FR) was not being written to merged metrics file properly.
 - Fixed a bug in `synthesize_test_cases.py` where only BLE test cases were being written to merged metrics file.
 - Removed unused imports from `inundation.py`.
 - Updated README.md

<br/><br/>

## v3.0.5.2 - 2021-02-23 - [PR #272](https://github.com/NOAA-OWP/cahaba/pull/272)

Adds HAND synthetic rating curve (SRC) datum elevation values to `hydroTable.csv` output.

### Changes

 - Updated `add_crosswalk.py` to included "Median_Thal_Elev_m" variable outputs in `hydroTable.csv`.
 - Renamed hydroid attribute in `rem.py` to "Median" in case we want to include other statistics in the future (e.g. min, max, range etc.).

<br/><br/>
## v3.0.5.1 - 2021-02-22

Fixed `TEST_CASES_DIR` path in `tests/utils/shared_variables.py`.

### Changes

 - Removed `"_new"` from `TEST_CASES_DIR` variable.

<br/><br/>

## v3.0.5.0 - 2021-02-22 - [PR #267](https://github.com/NOAA-OWP/cahaba/pull/267)

Enhancements to allow for evaluation at AHPS sites, the generation of a query-optimized metrics CSV, and the generation of categorical FIM. This merge requires that the `/test_cases` directory be updated for all machines performing evaluation.

### Additions

 - `generate_categorical_fim.py` was added to allow production of NWS Flood Categorical HAND FIM (CatFIM) source data. More changes on this script are to follow in subsequent branches.

### Removals

 - `ble_autoeval.sh` and `all_ble_stats_comparison.py` were deleted because `synthesize_test_cases.py` now handles the merging of metrics.
 - The code block in `run_test_case.py` that was responsible for printing the colored metrics to screen has been commented out because of the new scale of evaluations (formerly in `run_test_case.py`, now in `shared_functions.py`)
 - Remove unused imports from inundation wrappers in `/tools`.

### Changes

 - Updated `synthesize_test_cases.py` to allow for AHPS site evaluations.
 - Reorganized `run_test_case.py` by moving more functions into `shared_functions.py`.
 - Created more shared variables in `shared_variables.py` and updated import statements in relevant scripts.

<br/><br/>

## v3.0.4.4 - 2021-02-19 - [PR #266](https://github.com/NOAA-OWP/cahaba/pull/266)

Rating curves for short stream segments are replaced with rating curves from upstream/downstream segments.

### Changes

 - Short stream segments are identified and are reassigned the channel geometry from upstream/downstream segment.
 - `fossid` renamed to `fimid` and the attribute's starting value is now 1000 to avoid HydroIDs with leading zeroes.
 - Addresses issue where HydroIDs were not included in final hydrotable.
 - Added `import sys` to `inundation.py` (missing from previous feature branch).
 - Variable names and general workflow are cleaned up.

<br/><br/>

## v3.0.4.3 - 2021-02-12 - [PR #254](https://github.com/NOAA-OWP/cahaba/pull/254)

Modified `rem.py` with a new function to output HAND reference elev.

### Changes

 - Function `make_catchment_hydroid_dict` creates a df of pixel catchment ids and overlapping hydroids.
 - Merge hydroid df and thalweg minimum elevation df.
 - Produces new output containing all catchment ids and min thalweg elevation value named `hand_ref_elev_table.csv`.
 - Overwrites the `demDerived_reaches_split.gpk` layer by adding additional attribute `Min_Thal_Elev_meters` to view the elevation value for each hydroid.

<br/><br/>

## v3.0.4.2 - 2021-02-12 - [PR #255](https://github.com/NOAA-OWP/cahaba/pull/255)

Addresses issue when running on HUC6 scale.

### Changes

 - `src.json` should be fixed and slightly smaller by removing whitespace.
 - Rasters are about the same size as running fim as huc6 (compressed and tiled; aggregated are slightly larger).
 - Naming convention and feature id attribute are only added to the aggregated hucs.
 - HydroIDs are different for huc6 vs aggregated huc8s mostly due to forced split at huc boundaries (so long we use consistent workflow it shouldn't matter).
 - Fixed known issue where sometimes an incoming stream is not included in the final selection will affect aggregate outputs.

<br/><br/>

## v3.0.4.1 - 2021-02-12 - [PR #261](https://github.com/NOAA-OWP/cahaba/pull/261)

Updated MS Crosswalk method to address gaps in FIM.

### Changes

 - Fixed typo in stream midpoint calculation in `split_flows.py` and `add_crosswalk.py`.
 - `add_crosswalk.py` now restricts the MS crosswalk to NWM MS catchments.
 - `add_crosswalk.py` now performs a secondary MS crosswalk selection by nearest NWM MS catchment.

<br/><br/>

## v3.0.4.0 - 2021-02-10 - [PR #256](https://github.com/NOAA-OWP/cahaba/pull/256)

New python script "wrappers" for using `inundation.py`.

### Additions

 - Created `inundation_wrapper_nwm_flows.py` to produce inundation outputs using NWM recurrence flows: 1.5 year, 5 year, 10 year.
 - Created `inundation_wrapper_custom_flow.py` to produce inundation outputs with user-created flow file.
 - Created new `tools` parent directory to store `inundation_wrapper_nwm_flows.py` and  `inundation_wrapper_custom_flow.py`.

<br/><br/>

## v3.0.3.1 - 2021-02-04 - [PR #253](https://github.com/NOAA-OWP/cahaba/pull/253)

Bug fixes to correct mismatched variable name and file path.

### Changes

 - Corrected variable name in `fim_run.sh`.
 - `acquire_and_preprocess_inputs.py` now creates `huc_lists` folder and updates file path.

<br/><br/>

## v3.0.3.0 - 2021-02-04 - [PR #227](https://github.com/NOAA-OWP/cahaba/pull/227)

Post-process to aggregate FIM outputs to HUC6 scale.

### Additions

 - Viz outputs aggregated to HUC6 scale; saves outputs to `aggregate_fim_outputs` folder.

### Changes

 - `split_flows.py` now splits streams at HUC8 boundaries to ensure consistent catchment boundaries along edges.
 - `aggregate_fim_outputs.sh` has been depreciated but remains in the repo for potential FIM 4 development.
 - Replaced geopandas driver arg with getDriver throughout repo.
 - Organized parameters in environment files by group.
 - Cleaned up variable names in `split_flows.py` and `build_stream_traversal.py`.
 - `build_stream_traversal.py` is now assigning HydroID by midpoint instead centroid.
 - Cleanup of `clip_vectors_to_wbd.py`.

<br/><br/>

## v3.0.2.0 - 2021-01-25 - [PR #218](https://github.com/NOAA-OWP/cahaba/pull/218)

Addition of an API service to schedule, run and manage `fim_run` jobs through a user-friendly web interface.

### Additions

 - `api` folder that contains all the codebase for the new service.

<br/><br/>

## v3.0.1.0 - 2021-01-21 - [PR #206](https://github.com/NOAA-OWP/cahaba/pull/206)

Preprocess MS and FR stream networks

### Changes

 - Headwater stream segments geometries are adjusted to align with with NWM streams.
 - Incoming streams are selected using intersection points between NWM streams and HUC4 boundaries.
 - `clip_vectors_to_wbd.py` handles local headwaters.
 - Removes NHDPlus features categorized as coastline and underground conduit.
 - Added streams layer to production whitelist.
 - Fixed progress bar in `lib/acquire_and_preprocess_inputs.py`.
 - Added `getDriver` to shared `functions.py`.
 - Cleaned up variable names and types.

<br/><br/>

## v3.0.0.4 - 2021-01-20 - [PR #230](https://github.com/NOAA-OWP/cahaba/pull/230)

Changed the directory where the `included_huc*.lst` files are being read from.

### Changes

 - Changed the directory where the `included_huc*.lst` files are being read from.

<br/><br/>

## v3.0.0.3 - 2021-01-14 - [PR #210](https://github.com/NOAA-OWP/cahaba/pull/210)

Hotfix for handling nodata value in rasterized levee lines.

### Changes

 - Resolves bug for HUCs where `$ndv > 0` (Great Lakes region).
 - Initialize the `nld_rasterized_elev.tif` using a value of `-9999` instead of `$ndv`.

 <br/><br/>

## v3.0.0.2 - 2021-01-06 - [PR #200](https://github.com/NOAA-OWP/cahaba/pull/200)

Patch to address AHPSs mapping errors.

### Changes

 - Checks `dtype` of `hydroTable.csv` columns to resolve errors caused in `inundation.py` when joining to flow forecast.
 - Exits `inundation.py` when all hydrotable HydroIDs are lake features.
 - Updates path to latest AHPs site layer.
 - Updated [readme](https://github.com/NOAA-OWP/cahaba/commit/9bffb885f32dfcd95978c7ccd2639f9df56ff829)

<br/><br/>

## v3.0.0.1 - 2020-12-31 - [PR #184](https://github.com/NOAA-OWP/cahaba/pull/184)

Modifications to build and run Docker image more reliably. Cleanup on some pre-processing scripts.

### Changes

 - Changed to noninteractive install of GRASS.
 - Changed some paths from relative to absolute and cleaned up some python shebang lines.

### Notes
 - `aggregate_vector_inputs.py` doesn't work yet. Need to externally download required data to run fim_run.sh

 <br/><br/>

## v3.0.0.0 - 2020-12-22 - [PR #181](https://github.com/NOAA-OWP/cahaba/pull/181)

The software released here builds on the flood inundation mapping capabilities demonstrated as part of the National Flood Interoperability Experiment, the Office of Water Prediction's Innovators Program and the National Water Center Summer Institute. The flood inundation mapping software implements the Height Above Nearest Drainage (HAND) algorithm and incorporates community feedback and lessons learned over several years. The software has been designed to meet the requirements set by stakeholders interested in flood prediction and has been developed in partnership with several entities across the water enterprise.<|MERGE_RESOLUTION|>--- conflicted
+++ resolved
@@ -1,7 +1,7 @@
 All notable changes to this project will be documented in this file.
 We follow the [Semantic Versioning 2.0.0](http://semver.org/) format.
 
-<<<<<<< HEAD
+
 ## v4.4.9.2 - 2024-02-02 - [PR#1066](https://github.com/NOAA-OWP/inundation-mapping/pull/1066)
 
 Adds an index to the aggregated `crosswalk_table.csv`. The index is a consecutive integer that starts at 1. Columns have been reordered, renamed, and sorted.
@@ -12,8 +12,6 @@
 
 <br/><br/>
 
-=======
->>>>>>> 85c77e98
 ## v4.4.9.1 - 2024-02-02 - [PR#1073](https://github.com/NOAA-OWP/inundation-mapping/pull/1073)
 
 Dependabot requested two fixes. One for an upgrade to pillow [#1068](https://github.com/NOAA-OWP/inundation-mapping/pull/1068) and the other for juypterlab #[1067 ](https://github.com/NOAA-OWP/inundation-mapping/pull/1067)
