All notable changes to this project will be documented in this file.
We follow the [Semantic Versioning 2.0.0](http://semver.org/) format.

<<<<<<< HEAD
## v4.5.x.x - 2024-08-29 - [PR#1165](https://github.com/NOAA-OWP/inundation-mapping/pull/1165)

This PR was originally intended to get Alaska HUCs incorporated into CatFIM, but there were a very, very large array of problems and the tool was unable to run. We have made some major modifications and many more will come in the near future. There are partial hooks and commented code for Alaska integration, but temporarily disabled are included and will be handled by a separate branch / PR.

One of the biggest improvement was to add a logging system to track what is breaking and where.  Earlier, there were a very large number of places were errors occurred but they were suppressed and never recorded anywhere. A few put the errors on screen but this is a very long running process tool, which can take 2 days, and any messages to the screen are lost. Now all  errors and warning are caught and at least logged in the master log but also the "warning" or "error" log to help them stand out better. Many of the warnings are truly and fairly rejected but at least we know when and why. When we started working with CatFIM again a few months back, there were show stopping errors and we did not know where or why but now we can find and diagnose them.

All three of the core "generate_catfim...py" files include major amounts of changes to improve variable and function names, improve flow and readability, move functions for better understanding of the product, lots of new inline commenting. However, there is a lot to do but it is on a better footing, is pretty stable and hopefully easier to continue upgrades in the near future.

CatFIM is still considered a WIP but it is fully functional again and more adjustments hopefully will go much quicker and smoother.

Also added a system where a config file can be passed into the CatFIM tools instead of assuming a file name and path of simply ".env" in the tools directory. 

This update also relaxes the coordinate accuracy requirements for stage-based CatFIM, which will result in stage-based CatFIM being generated for more sites. 

### Additions
- `config/catfim_template.env`:  Template version of the required catfim env file. The template keeps all values that are non sensitive but removes one that is. The true catfim.env for OWP can be found in our .. data/config/catfim.env. Example pathing here based on docker mounts.

- `src/utils/fim_logger.py`:  A new multi proc custom logging system, modelled directly off of the proven ras2fim logging system. The reason for this custom system is that the native Python logging is not stable in multi-proc environments and tends to loose data. This new logger can relatively easily be bolted into almost any of our py scripts if required.

### Changes
- `.pre-commit-config.yaml`: A linting config adjustment.
- `pyproject.toml`: linting config adjustments
- `src/utils/shared_variables.py`:  Added a comment
- `tools`
    - `generate_categorical_fim.py`: As mentioned above
    - `generate_categorical_fim_flows.py`: As mentioned above
    - `generate_categorical_fim_mapping.py`: As mentioned above
    - `generate_nws_lid.py`:  No real changes but Git thinks something did. It is the same as in current Dev.
    - `mosaic_inundation.py`: Added a comment
    - `tools_shared_functions.py`
         - added some better error handing in a few places, plus some commenting and cleanup.
         - Added a feature to the `aggregate_wbd_hucs` function to optionally submit a list of HUCs for filtering results.

<br/><br/>

=======
## v4.5.7.2 - 2024-09-13 - [PR#1149](https://github.com/NOAA-OWP/inundation-mapping/pull/1149)

This PR adds scripts that can identify areas within produced inundation rasters where glasswalling of inundation occurs due to catchment boundaries, know as catchment boundary issues.

### Additions
- `tools/identify_catchment_boundary.py`: Identifies where catchment boundaries are glasswalling inundation extent.

- `tools/inundate_catchment_boundary.py`: Produces inundation for given HUC and identifies catchment boundary issues in produced FIM. 

 <br/><br/>

## v4.5.7.1 - 2024-09-13 - [PR#1246](https://github.com/NOAA-OWP/inundation-mapping/pull/1246)

Indents the mosaicking block so that `inundate_mosaic_wrapper.py` mosaics both inundation extents and depths.

### Changes

- `tools/inundate_mosaic_wrapper.py`: Moves mosaicking inside `for` loop.

 <br/><br/>

 
## v4.5.7.0 - 2024-09-13 - [PR#1267](https://github.com/NOAA-OWP/inundation-mapping/pull/1267)

`pyogrio` seems to have a difficulty writing files when all values in a column are null (None or nan). The workaround here is to use `fiona` for writing files where `pyogrio` is explicitly set in geopandas (gpd) by `gpd.options.io_engine = "pyogrio"`.

### Changes
Adds `engine='fiona'` to `.to_file()` in all of the following files
- `data/`: `esri.py`, `nld/levee_download.py`, `usgs/acquire_and_preprocess_3dep_dems.py`, `usgs/rating_curve_get_usgs_curves.py`, `wbd/preprocess_wbd.py`
- `src/`: `derive_headwaters.py`, `derive_level_paths.py`, `edit_points.py`, `filter_catchments_and_add_attributes.py`, `reachID_grid_to_vector_points.py`, `reachID_grid_to_vector_points.py`, `split_flows.py`, `src_adjust_spatial_obs.py`, `src_roughness_optimization.py`, `stream_branches.py`
- `tools/`: `eval_plots.py`, `evaluate_continuity.py`, `generate_nws_lid.py`, `make_boxes_from_bounds.py`, `mosaic_inundation.py`, `rating_curve_comparison.py`, `test_case_by_hydro_id.py`

<br/><br/>


## v4.5.6.1 - 2024-09-13 - [PR#1271](https://github.com/NOAA-OWP/inundation-mapping/pull/1271)

Upgrade for `test_case_by_hydro_id.py` that enables the ability to run on HUCs with differing projections (e.g. Alaska) and adds a logging system.

### Changes

- `tools/test_case_by_hydro_id.py`: Moved the reprojection step to accommodate  multiple input projections and fixed a lot of unnecessary logic. Also added an optional logging system that is activated by the new `-l` flag.

<br/><br/>


>>>>>>> 4e4ba68b
## v4.5.6.0 - 2024-08-23 - [PR#1253](https://github.com/NOAA-OWP/inundation-mapping/pull/1253)

Upgrades Python packages and dependencies and fixes backwards incompatibilities with new version of `geopandas`. Major changes include:
- Upgrading `boto3`, `fiona`, `geopandas`, `gval`, `pyarrow`, `pyogrio`, `pyproj`, and `rasterio`
- Removing `aiobotocore` and `aiohttp`

### Changes

- `Dockerfile`: Upgrade GDAL (v3.8.3) and pipenv
- `Pipfile` and `Pipfile.lock`: Upgrade Python packages, add dask-expr, and remove aiohttp
- `src/`
    - `build_stream_traversal.py`, `derive_level_paths.py`, `heal_bridges_osm.py`, `mitigate_branch_outlet_backpool.py`, `split_flows.py`, `stream_branches.py`, `usgs_gage_unit_setup.py`: Fix backwards incompatibilities with new version of `geopandas`.

<br/><br/>

## v4.5.5.1 - 2024-08-16 - [PR#1225](https://github.com/NOAA-OWP/inundation-mapping/pull/1225)

Removes warning when running `heal_bridges_osm.py` by not saving the empty DataFrame.

### Changes

- `src/heal_bridges_osm.py`

<br/><br/>


## v4.5.5.0 - 2024-08-16 - [PR#1247](https://github.com/NOAA-OWP/inundation-mapping/pull/1247)

Updated the gauge crosswalk and SRC adjustment routine to use the ras2fim v2 files. The v2 ras2fim file structure was changed to organize the data by huc8 - one gpkg and csv per huc8. Addresses #1091 

### Changes
- `fim_post_processing.sh`: added new input variables for running the `src_adjust_ras2fim_rating.py`
- `src/bash_variables.env`: renamed and reassigned the ras2fim input variables: `ras2fim_input_dir`, `ras_rating_curve_csv_filename`, `ras_rating_curve_gpkg_filename`
- `src/run_unit_wb.sh`: Added logic to check if huc in process has ras2fim input data to process. If yes - copy the ras2fim cross section point gpkg to the huc run directory.
- `src/src_adjust_ras2fim_rating.py`: Updated code logic to use the huc-specific input files containing the ras2fim rating curve data (previous ras2fim input file contained all hucs in one csv)
- `src/utils/shared_functions.py`: Added function to find huc subdirectories with the same name btw two parent folders

<br/><br/>

## v4.5.4.4 - 2024-08-02 - [PR#1238](https://github.com/NOAA-OWP/inundation-mapping/pull/1238)

Prior to this fix, fim_post_processing.sh took just under 4 hours to reset permissions on all files and folder under the entire run. On closer inspection, it was updating permissions for all HUC folders where were already correct. A few other folders needed to have permission updates added. This will speed that up significantly.

Also, use this opportunity to added a new note to hash_compare.py and fix an annoying duration time showing milliseconds.

### Changes
- `fim_pipeline.sh`: fix duration msgs.
- `fim_post_processing.sh`:  permissions reset fix, a bit of output cleanup and fix duration msgs.
- `src`
    - `bash_functions.env`: update the Calc duration to allow for a msg prefix to be added to the duration calcs. Also adjusted the duration message to show hours as well, previously only min and seconds.
    - `run_by_branch.sh`: fix duration msgs.
    - `run_unit_wb.sh`: fix duration msgs.
    - `src\src_adjust_ras2fim_rating.py`: minor duration display msg change.
- `tools\hash_compare.py`: Added note

 <br/><br/>


## v4.5.4.3 - 2024-08-02 - [PR#1136](https://github.com/NOAA-OWP/inundation-mapping/pull/1136)

Levee-protected areas are associated with levelpaths based on a 1000 m buffer on each side of the levee line. However, not all levees are designed to protect against all associated levelpaths, especially where the levelpath flows through the levee-protected area. Levee-protected areas are unmasked by removing levelpaths from association that don't intersect levees but instead flow around them which allows inundation by these branches.

### Changes

- `src/associate_levelpaths_with_levees.py`: Finds levelpaths that don't intersect levees and removes them from their association with their levee-protected area.

<br/><br/>


## v4.5.4.2 - 2024-08-02 - [PR#1125](https://github.com/NOAA-OWP/inundation-mapping/pull/1125)

This PR focuses on updating the preprocess_bathymetry.py for 3 issues: 1) the capability of preprocessing SurveyJobs that have negative depth values, 2) changing the SurveyDateStamp format, and 3) the capability of including multiple SurveyJobs for one NWM feature-id if needed.

### Changes
`data/bathymetry/preprocess_bathymetry.py`: Addressing 3 issues including, the capability of preprocessing SurveyJobs that have negative depth values, changing the SurveyDateStamp format, and the capability of including multiple SurveyJobs for one NWM feature-id.


<br/><br/>

## v4.5.4.1 - 2024-08-02 - [PR#1185](https://github.com/NOAA-OWP/inundation-mapping/pull/1185)

This PR brings back the `preprocess_ahps_nws.py` code to FIM4 and generates new AHPS benchmark datasets for sites SXRA2 and SKLA2 in Alaska.  The new AHPS benchmark datasets are available on dev1 here: "/dev_fim_share/foss_fim/outputs/ali_ahps_alaska/AHPS_Results_Alaska/19020302/"


To process a new station, follow these steps:

1. Add the name of the new site (s) to the`/data/inputs/ahps_sites/evaluated_ahps_sites.csv` file. 
2. Collect/Download the grid depth dataset, typically available as ESRI gdb.
3. Use arcpy (or ArcGIS pro ) to convert the grid depths (in ESRI gdb) into TIFF files
    - Make sure the TIFF files have crs
    - Store all the TIFF files in a directory called "depth_grid," which should be a sub-folder inside a folder named after the gage code (must be a 5-character code)
4. Run the script as described below. **Note that sites in CONUS and Alaska cannot be mixed in a single run. Separate runs should be done for Alaska sites and CONUS sites.**

Note that for the "SKLA2" site, the downloaded ESRI-GDB grid files had a datum issue. This issue was manually corrected during the conversion of GDB files into TIFF files.

### Additions
- `data/nws/preprocess_ahps_nws.py`  ... retrieved from previous versions of FIM and updated for shapely v2

### Changes
- `tools/tools_shared_functions.py`  ... updated for shapely v2

<br/><br/>

## v4.5.4.0 - 2024-08-02 - [PR#1198](https://github.com/NOAA-OWP/inundation-mapping/pull/1198)

### Changes
- `src/bash_variables.env`: high water threshold and recurrence flows CSV files were updated into new NWM v3 flow files. Also, a new Manning numbers file created from the new NWM v3 dataset was used.
-  `src/src_adjust_ras2fim_rating.py`: 100 year recurrence was removed since it is not included in the new AEP.
-  `src/src_adjust_usgs_rating_trace.py`: 100 year recurrence was removed since it is not included in the new AEP.
-  `tools/rating_curve_comparison.py`: 100 year recurrence was removed since it is not included in the new AEP. Also, the name of recurrence flow CSV file was updated.
-  `tools/composite_inundation.py`
-  `tools/inundate_nation.py`

<br/><br/>

## v4.5.3.1 - 2024-07-24 - [PR#1233](https://github.com/NOAA-OWP/inundation-mapping/pull/1233)

In a PR [1217](https://github.com/NOAA-OWP/inundation-mapping/pull/1217), which is about to be merged, it updates a bunch of python packages. One is numpy. This has triggered a very large amount of on-screen output from a new numpy warning while running `synthesize_test_cases.py`.

### Changes
- `tools\overlapping_inundation.py`: As described

 <br/><br/>
 

## v4.5.3.0 - 2024-07-24 - [PR#1217](https://github.com/NOAA-OWP/inundation-mapping/pull/1217)

This PR rolls up a bunch of other PR's and python packages requests including:
- Issue [1208](https://github.com/NOAA-OWP/inundation-mapping/issues/1208)  Bump OpenJDK from 17.0.8 to 17.0.10 (via updating to JDK 21.0.3)
- PR [1207](https://github.com/NOAA-OWP/inundation-mapping/pull/1207) - Dependabot bump certifi from 2023.7.22 to 2024.7.4
- PR [1192](https://github.com/NOAA-OWP/inundation-mapping/pull/1192) - Dependabot Bump urllib3 from 1.26.18 to 1.26.19
- Updates required from ongoing PR [1206](https://github.com/NOAA-OWP/inundation-mapping/pull/1206) - Probabilistic Flood Inundation Mapping. These updates make it easier for that branch/task to continue forward and staying in sync with dev. This triggered a few other packages that needed to be updated.

Other tasks included are:
- Removing the now heavily obsolete `unit_test` system, including the package `pytest`. This included some changes to the `CONTRIBUTING.md` document.
- Clean of a couple of packages no longer in use: `pluggy` and `iniconfig`
- Removal of a deprecated file named `config/aws_s3_put_fim3_hydrovis_whitelist.lst`
- Removed duration stamps around a few parts in `fim_post_processing.sh`
- Fixes and updates to linting files. e.g. `pyproject.toml`. (line length was not working correctly)

### Changes
- `Dockerfile`, `Pipfile`, `Pipfile.lock`: as describe above for python package changes
- `.gitignore`, `CONTRIBUTING.md`: File changes related to removing the `unit_test` system.
- `fim_post_processing.sh`: noted above.
- `pyproject.toml`: fixes and updates for linting

### Removals
- `unit_tests` folder and all related files under it. Appx 25 to 30 files removed.

<br/><br/>


## v4.5.2.11 - 2024-07-19 - [PR#1222](https://github.com/NOAA-OWP/inundation-mapping/pull/1222)

We are having problems with post processing overall duration taking a long time. This new system captures duration times for each module/section inside fim_post_processing.sh and records it to a file on the output directory. It records it as it progress and will also help us learn if fim_post_processing.sh stopped along the way.

Note: When used in code, we call `Set_log_file_path` shell variable with a file name and path (no validation done at this time).  The each time a person wants to print to screen and console, use the `l_echo` command instead of the native `echo` command. If the log file has not been set, the output will continue to go to screen, just not the log file.

### Changes
- `fim_pipeline.sh`: A couple of minor text output changes.
- `fim_post_processing.sh`:  As described above.
- `src\bash_functions.env`:  New functions and adjustments to support the new log system.

<br/><br/>


## v4.5.2.10 - 2024-07-19 - [PR#1224](https://github.com/NOAA-OWP/inundation-mapping/pull/1224)

Addresses warnings to reduce output messages.

### Changes

- `src/'
    - `adjust_thalweg_lateral.py`: fixes number type
    - `src/delineate_hydros_and_produce_HAND.sh`: removes division by zero warning
    - `getRasterInfoNative.py`: adds `gdal.UseExceptions()`

<br/><br/>


## v4.5.2.9 - 2024-07-19 - [PR#1216](https://github.com/NOAA-OWP/inundation-mapping/pull/1216)

Adds `NO_VALID_CROSSWALKS` to `FIM_exit_codes` which is used when the crosswalk table or output_catchments DataFrame is empty. Removes branches that fail with `NO_VALID_CROSSWALKS`.

### Changes
    - `add_crosswalk.py`: Added `NO_VALID_CROSSWALKS` as exit status when crosswalk or output_catchments is empty
    - `process_branch.sh`: Removed branches that fail with `NO_VALID_CROSSWALKS`
    - `utils/fim_enums.py`: Added `NO_VALID_CROSSWALKS` to `FIM_exit_codes`

<br/><br/>


## v4.5.2.8 - 2024-07-19 - [PR#1219](https://github.com/NOAA-OWP/inundation-mapping/pull/1219)

Changes non-fatal `ERROR` messages to `WARNINGS` to avoid triggering being logged as errors.

### Changes

- `src/`
    - `bathymetric_adjustment.py`: Changes `WARNING` to `ERROR` in Exception
    - `src_roughness_optimization.py`: Changes `ERROR` messages to `WARNING`

<br/><br/>

## v4.5.2.7 - 2024-07-19 - [PR#1220](https://github.com/NOAA-OWP/inundation-mapping/pull/1220)

With this PR we can run post_processing.sh multiple times on a processed batch without any concerns that it may change the hydroTable or src_full_crosswalked files.

### Additions

- `src/update_htable_src.py`

### Changes

-  `config/deny_branch_zero.lst`
-  `config/deny_branches.lst`
-  `fim_post_processing.sh`

<br/><br/>

## v4.5.2.6 - 2024-07-12 - [PR#1184](https://github.com/NOAA-OWP/inundation-mapping/pull/1184)

This PR adds a new script to determine which bridges are inundated by a specific flow. It will assign a risk status to each bridge point based on a specific threshold.

### Additions

- `tools/bridge_inundation.py`

<br/><br/>

## v4.5.2.5 - 2024-07-08 - [PR#1205](https://github.com/NOAA-OWP/inundation-mapping/pull/1205)

Snaps crosswalk from the midpoint of DEM-derived reaches to the nearest point on NWM streams within a threshold of 100 meters. DEM-derived streams that do not locate any NWM streams within 100 meters of their midpoints are removed from the FIM hydrofabric and their catchments are not inundated.

### Changes

- `src/add_crosswalk.py`: Locates nearest NWM stream to midpoint of DEM-derived reaches if within 100 meters. Also fixes a couple of minor bugs. 

<br/><br/>

## v4.5.2.4 - 2024-07-08 - [PR#1204](https://github.com/NOAA-OWP/inundation-mapping/pull/1204)

Bug fix for extending outlets in order to ensure proper flow direction in depression filling algorithm. This PR adds a distance criteria that in order for the end of an outlet stream to be snapped to the wbd_buffered boundary, the end point must be less than 100 meters from the WBD boundary.

Also adds missing argparse arguments so that the script can be run from the command line.

### Changes

- `data`
     - `wbd`
          - `clip_vectors_to_wbd.py`: Adds a 100 meter distance threshold to WBD to snap outlets to buffered WBD.
          - `generate_pre_clip_fim_huc8.py`: Upgrading logging system.
- `src`
     - `bash_variables.env`: Updated pre-clip input path to new pre-clip files.

<br/><br/>

## v4.5.2.3 - 2024-06-14 - [PR#1169](https://github.com/NOAA-OWP/inundation-mapping/pull/1169)

This tool scans all log directory looking for the word "error" (not case-sensitive). This is primary added to help find errors in the post processing logs such as src_optimization folder (and others).

### Changes

- `fim_post_processing.sh`: as described
- `src\mitigate_branch_outlet_backpool.py`: Has the word error in text which fills up the error scan logs.

<br/><br/>

## v4.5.2.2 - 2024-06-14 - [PR#1183](https://github.com/NOAA-OWP/inundation-mapping/pull/1183)

Upgrades whitebox from v2.3.1 to 2.3.4. Whitebox was upgraded by `pip install -U whitebox` and then `pipenv lock` to update the `Pipfile`.

### Changes

- `Dockerfile`: Removed whitebox hack
- `Pipfile` and `Pipfile.lock`: Upgraded whitebox to v2.3.4.

<br/><br/>

## v4.5.2.1 - 2024-05-21 - [PR#1172](https://github.com/NOAA-OWP/inundation-mapping/pull/1172)

Removes loading of `apache-arrow` repository from the Dockerfile where it was causing a GPG key error during `docker build`.

A number of python packages were updated in this PR. You will need to build a new Docker image for this release.

### Changes

- Dockerfile: Adds a line remove the loading of apache-arrow during `apt-get update`.

<br/><br/>


## v4.5.2.0 - 2024-05-20 - [PR#1166](https://github.com/NOAA-OWP/inundation-mapping/pull/1166)

The main goal of this PR is to create bridge point data that be used as a service in HydroVIS. Since every branch processes bridges separately, it's possible to inundate a bridge from more than just the feature_id it crosses. To reflect this, the `osm_bridge_centroids.gpkg` now found in HUC directories will have coincident points - one that is inundated from the reach it crosses and the other a backwater-influenced point indicated by the `is_backwater` field.

### Changes

- ` src/`
    - `aggregate_by_huc.py`: Added the aggregation steps for bridge centroids; aggregation includes using SRCs to lookup flow values for each bridge, filtering out coincident points that have the same assigned feature_ids and higher overtopping flow, and assigning select points as backwater-influenced.
    - ` delineate_hydros_and_produce_HAND.sh`: Moved the bridge healing to after the crosswalk so that the centroids can use the crosswalked catchments for feature_id and flow lookups.
    -  `heal_bridges_osm.py`: Optimized the bridge healing so that it doesn't have to write out an intermediate raster; exports bridge centroids and spatial joins them to catchments; added functions for SRC flow lookups used in `aggregate_by_huc.py`.
- ` fim_post_processing.sh`: Added a bridge flag input for `aggregate_by_huc.py`.
- `data/bridges/pull_osm_bridges.py`: Removed the saving of a midpoint geopackage.
- `config/deny_branch_zero.lst` & `deny_branches.lst`: Added `#osm_bridge_centroids_{}.gpkg` to the deny lists.

<br/><br/>


## v4.5.1.3 - 2024-05-17 - [PR#1170](https://github.com/NOAA-OWP/inundation-mapping/pull/1170)

This hotfix addresses the issue #1162 by explicitly using 'fiona' engine for reading gpkg files with Boolean dtype. This is applicable only for `usgs_gages.gpkg` and `usgs_subset_gages.gpkg` files. 

### Changes
- `src/usgs_gage_unit_setup.py`  ... changed only two lines for fiona engine
- `src/usgs_gage_crosswalk.py` ...  changed only one line for fiona engine + two small changes to use `self.branch_id` for the correct log report
- `tools/rating_curve_comparison.py`...  changed only one line for fiona engine

<br/><br/>

## v4.5.1.2 - 2024-05-17 - [PR#1135](https://github.com/NOAA-OWP/inundation-mapping/pull/1135)

Updates USGS gage processing to use the correct projection (determined by whether the HUC is in Alaska or not).

### Changes
- `src/run_by_branch.sh`: Added `huc_CRS` as an input argument for `usgs_gage_crosswalk.py`
- `src/run_unit_wb.sh`: Added `huc_CRS` as an input argument for `usgs_gage_unit_setup.py` and `usgs_gage_crosswalk.py`
- `src/usgs_gage_crosswalk.py`: Added `huc_CRS` as an input argument for the `run_crosswalk()` function and added re-projection steps wherever new data is being read in so that the files are able to be properly merged.
- `src/usgs_gage_unit_setup.py`: Added `huc_CRS` as an input argument for the `Gage2Branch()` crosswalking class.

<br/><br/>

## v4.5.1.1 - 2024-05-17 - [PR#1094](https://github.com/NOAA-OWP/inundation-mapping/pull/1094)

Extends flows (i.e., discharge) to stream segments missing from NWS and USGS validation flow files. The levelpath associated with existing flows in the AHPS domain is identified, and any stream segments of the levelpath in the domain missing from the flow file are added to the flow file by assigning the existing flow (this is a constant value regardless of other tributaries including other levelpaths in the domain). Stream segments not on the levelpath are dropped from the flow file, including tributary flows. The original flow file is saved along with the output with an appended `.bak`.

### Additions

- `data/extend_benchmark_flows.py`: Adds missing flows to NWS or USGS benchmark flow files and removes flows from tributaries. The original flow file is saved with an appended `.bak`.

### Changes

- `tools/tools_shared_variables.py`: Removed corrected flow files from `BAD_SITES` list.

<br/><br/>

## v4.5.1.0 - 2024-05-17 - [PR#1156](https://github.com/NOAA-OWP/inundation-mapping/pull/1156)

This focuses on removing hydro-conditioning artifacts by subtracting the thalweg DEM from HAND REM and adding back the original DEM. Also, a new tool was created to test this feature over multiple HUCs

### Additions
- `tools/analyze_for_missing_FIM_cells.py`: A new script `analyze_for_missing_FIM_cells.py` was added to test and analyze healed HAND for hydro-conditioning artifacts FIM. 

### Changes
- `src/delineate_hydros_and_produce_HAND.sh`: Removing hydro-conditioning artifacts from HAND REM.
- `config/params_template.env`: Creating an option to include/exclude healed HAND from FIM pipeline.

<br/><br/>

## v4.5.0.2 - 2024-05-17 - [PR#1159](https://github.com/NOAA-OWP/inundation-mapping/pull/1159)

This PR addresses issue #1132 and include the following changes on `tools/generate_nws_lid.py` for updating `nws_lid.gpkg` dataset.

In this revised version, stations only from these two groups are retrieved:
- lid stations with `rfc_forecast_point= True` 
- lid stations in `/data/inputs/ahp_sites/evaluated_ahps_sites.csv`

The lid stations in AK (Alaska), HI, and PR, with above two criteria have also been selected, as shown in the map below. In the previous version of the code, **all of lid stations** in PR and HI (regardless of meeting above two criteria), were also being retrieved. I have updated this version to exclude such stations. 

Also, In this revised version, I've eliminated the code sections that previously generated the "is_headwater" and "is_colocated" columns, which are not needed in FIM4. Therefore, in this updated version, these columns are no longer present. 

Similar to 'usgs_gages.gpkg' dataset, all lid stations, including those in Alaska, are stored in a single gpkg file (`nws_lid.gpkg`) with EPSG=5070. The Alaska stations can be identified using their HUC8 numbers (beginning with '19'). 

### Changes
- tools/generate_nws_lid.py

<br/><br/>


## v4.5.0.1 - 2024-05-09 - [PR#1150](https://github.com/NOAA-OWP/inundation-mapping/pull/1150)

Fixes two bugs discovered in v4.5.0.0:
1. `echo` missing in bash command
2. raster resolution of `dem_meters.tif` has now been explicitly set in `gdalwarp`.

### Changes

- `src/`
    - `add_crosswalk.py`: fixed stream order if max > `max_order`
    - `bash_variables.env`: added `res` environment variable for default raster cell size
    - `delineate_hydros_and_produce_HAND.sh`: added missing `echo`
    - `heal_bridges_osm.py`: fixed raster resolution and number of rows/columns
    - `run_unit_wb.sh`: added `-tr` to gdalwarp when generating `dem_meters.tif`; removed extraneous `Tcount`

<br/><br/>

## v4.5.0.0 - 2024-05-06 - [PR#1122](https://github.com/NOAA-OWP/inundation-mapping/pull/1122)

This PR includes 2 scripts to add Open Street Map bridge data into the HAND process: a script that pulls data from OSM and a script that heals those bridges in the HAND grids. Both scripts should be run as part of a pre-processing step for FIM runs. They only need to be run if we think OSM data has changed a lot or for any new FIM versions.

A new docker image is also required for `pull_osm_bridges.py` (acquire and preprocess) script.

### Additions
- `data/bridges/pull_osm_bridges.py`: First pre-processing script that pulls OSM data and saves bridge lines out as separate shapefiles by HUC8 to a specified location
- `src/heal_bridges_osm.py`: Second pre-processing script that uses the pre-saved OSM bridge lines and heals max HAND values across those bridge lines. Healed HAND grids are saved to a specified location.

### Changes
- `Pipfile`, `Pipfile.lock`: Adjusted files to add new python package to docker image.
- `data`
    - `clip_vectors_to_wdbd.py`: Updated to pre-clip new bridge data. Logging upgraded.
    - `generate_pre_clip_fim_huc8.py`: Updated to pre-clip new bridge data. Logging added and a system for multi-process logging.
- `src`
    - `delineate_hydros_and_produce_HAND.sh`: add python call to run `heal_bridges_osm.py` after hydraulic properties are calculated.
    - `bash_variables.env`: Added new variable for OSM bridges and adjusted pre-clip output date
    - `utils`
        - `shared_functions.py`: removed function no longer in use.
        - `shared_variables.py`: removed variables no longer in use.
  
<br/><br/>

## v4.4.16.0 - 2024-05-06 - [PR#1121](https://github.com/NOAA-OWP/inundation-mapping/pull/1121)

Some NWM streams, particularly in coastal areas, fail to reach the edge of the DEM resulting in reverse flow. This issue was resolved by clipping the ocean mask from the buffered WBD and DEM, and any remaining streams that didn't have outlets reaching the edge of the buffered WBD boundary were extended by snapping the end to the nearest point on the buffered WBD.

### Changes

- `data/wbd/clip_vectors_to_wbd.py`: Clips `landsea` ocean mask from the buffered WBD and adds a function to extend outlet streams to the buffered WBD

<br/><br/>


- `data/wbd/clip_vectors_to_wbd.py`: Updated multi-processing and added more logging.

<br/><br/>

## v4.4.15.4 - 2024-05-06 - [PR#1115](https://github.com/NOAA-OWP/inundation-mapping/pull/1115)

This PR addresses issue #1040 and includes the following updates:
- Upgraded to WRDS API version 3 and ensured schema compatibility of new USGS gages data.
- Expanded data retrieval to include Alaska gages alongside CONUS gages. 
- Enables retrieving SRC data for individual USGS gages, removing the necessity of using 'all' for the '-l' flag in rating_curve_get_usgs_curves.py." 


### Changes
 - `tools/tools_shared_functions.py`   
    -  Improved the stability of API calls.
    - Removed the exclusion of Alaska gages from USGS gages metadata (`usgs_gages.gpkg` output), preserving Alaska gages in the metadata.  
- `rating_curve_get_usgs_curves.py` 
    - Removed the exclusion of Alaska gages when retrieving SRC values.
    - Enabled retrieving SRC data for individual USGS gages.
- Moved the script `rating_curve_get_usgs_curves.py` from `tools` folder into `data/usgs`.

<br/><br/>

## v4.4.15.3 - 2024-05-06 - [PR#1128](https://github.com/NOAA-OWP/inundation-mapping/pull/1128)

Fixes a KeyError in `src/mitigate_branch_outlet_backpool.py`.

### Changes

`src/mitigate_branch_outlet_backpool.py`: Addresses case where `catchments_df['outlier']` are all False.

<br/><br/>

## v4.4.15.2 - 2024-05-06 - [PR#1133](https://github.com/NOAA-OWP/inundation-mapping/pull/1133)

Bug fix for error when reading the subfolders of a directory using `listdir()` where files exist that start with an 8-digit number that are later interpreted as directories.

### Changes

The following files were modified to use `listdir()` to read only directories instead of both directories and files:
- `src/`
    - `bathy_src_adjust_topwidth.py`, `identify_src_bankfull.py`, `subdiv_chan_obank_src.py`, `utils/shared_functions.py`
- `tools/vary_mannings_n_composite.py`


<br/><br/>


## v4.4.15.1 - 2024-05-06 - [PR#1081](https://github.com/NOAA-OWP/inundation-mapping/pull/1038)

This hotfix address a bug within the SRC adjustment routine to filter out USGS gauge locations that were conflated to lakeid reaches. These fatal errors were preventing `fim_post_processing.sh` from completing. There are also new try except blocks to handle potential errors when opening/writing SRC adjustment attributes to the catchment gpkg (unknown issues with collisions or corrupt gpkg files). Closes #1137 

### Changes

- `src/src_adjust_usgs_rating_trace.py`: Added filter for processing valid hydroids that meet criteria (i.e non-lakes) and more robust logging.
- `src/src_roughness_optimization.py`: Added data checks and logging to ensure input calibration data files contains necessary attributes. Also included a new try/except block to trap and log issues with file collisions or corrupt catchment gpkg read/write.

<br/><br/>

## v4.4.15.0 - 2024-04-17 - [PR#1081](https://github.com/NOAA-OWP/inundation-mapping/pull/1081)

This enhancement includes changes to the SRC calibration routine that uses the USGS published rating curve database. The modifications attempt to mimic the technique used in the stage-based CatFIM where the USGS WSE/flow is propagated upstream and downstream of the gauge location. This closes #892 

### Additions
`src/src_adjust_usgs_rating_trace.py`: updated SRC calibration routine to include the a new upstream/downstream tracing routine. The WSE(HAND stage) and flow targets obtained from the USGS rating curve are now applied to all hydroids within 8km (~5 miles) of the gauge location.  

### Changes
`fim_post_processing.sh`: using the new `src_adjust_usgs_rating_trace.py` in place of the `src_adjust_usgs_rating.py`
`src/src_roughness_optimization.py`: minor changes to facilitate new calibration input (reset index)
`src/utils/shared_variables.py`: added `USGS_CALB_TRACE_DIST` as the trace distance variable

### Removals
`src/src_adjust_usgs_rating.py`: deprecated (replaced with the new `src_adjust_usgs_rating_trace.py`)

<br/><br/>


## v4.4.14.1 - 2024-04-17 - [PR#1103](https://github.com/NOAA-OWP/inundation-mapping/pull/1103)

Adds checks for intermediate files produced by Whitebox in the AGREE process (`src/agreedem.py`). Without these checks, if Whitebox fails to produce an output, no error is generated until much later in the `src/delineate_hydros_and_produce_HAND.sh` processing chain which makes troubleshooting difficult.

### Changes

- `src/agreedem.py`: Added checks to verify existence of intermediate files before continuing

<br/><br/>

## v4.4.14.0 - 2024-04-17 - [PR#1106](https://github.com/NOAA-OWP/inundation-mapping/pull/10106)

Updates the FIM pipeline so it can process HUCs in southern Alaska. Running FIM in southern Alaska requires that a different CRS and a few different files be used. Additionally, some of the Alaska HUCs displayed an issue where the input stream density was too high, so this update introduces some logic to adjust the threshold of stream orders to exclude based on whether an Alaska HUC is listed as high or medium-high stream density. This update intriduces new Alaska-specific inputs, which are listed in the PR. 

### Changes
- `data/wbd/generate_pre_clip_fim_huc8.py`: Adjusted comment.
- `src/bash_variables.env`: Changed pre-clip HUC 8 directory to be a folder with both Alaska and CONUS HUCs.
- `src/check_huc_inputs.py`: Changed the `included_huc_list` variable to refer to a HUC list that includes Alaska.
- `src/derive_level_paths.py`: Add in logic to exclude different stream orders based on whether the HUC falls into the high or medium-high density HUC lists.
- `src/run_by_branch.sh`: Add in logic to check whether the HUC is in Alaska or not and to use the correct CRS accordingly.
- `src/run_unit_wb.sh`: Add in logic to check whether the HUC is in Alaska or not and to use the correct CRS and DEM domain filename accordingly.
- `src/utils/shared_variables.py`: Add the Alaska CRS, a list of high stream density HUCs, and a list of medium-high stream density HUCs.

<br/><br/>


## v4.4.13.3 - 2024-04-15 - [PR#1114](https://github.com/NOAA-OWP/inundation-mapping/pull/1114)

Two recent dependabot PR's came in, one for upgrading the `pillow` package and the other for upgrading idna. Both have been adjusted in this PR. 
In this PR, we also moved `openpyxl` package, which was part of an independent dockerfile, Pipfile and Pipefile.lock in the "dev" directory. This is now merged into the parent standard docker image.

Covers [PR 1111](https://github.com/NOAA-OWP/inundation-mapping/pull/1111) and 
Covers [PR 1119](https://github.com/NOAA-OWP/inundation-mapping/pull/1119)

A small update to the README.md was also updated for an unrelated topic (about AWS S3 credentials).

### Changes
- `Pipfile / Pipefile.lock`: As described above.
- `data/ble/ble_benchmark/README.md`: Updated notes to remove talking the specific ble docker image.

### Removals
- `data/ble/ble_benchmark`
   - `Dockerfile`: removed in favor the parent root Docker files.
   - `Pipfile`: removed in favor the parent root Docker files.
   - `Pipfile.lock` : removed in favor the parent root Docker files.

<br/><br/>

## v4.4.13.2 - 2024-04-04 - [PR#1110](https://github.com/NOAA-OWP/inundation-mapping/pull/1110)

This PR reflects upgrades for openJDK from 17.0.8 to something higher, minimum of 17.0.9. After some research, we can not upgrade all the way to the latest openJDK but can jump up to 19.0.  This limitation is related to version of our base docker image.  openJDK was identified as requiring an upgrade by a system wide security scan.

The "black" packages is also be upgraded from 23.7.0 to 24.3.

**NOTE: the update of "black" has change the rules slightly for formatting. This is why you see a bunch of files being changed but only for the formatting changes.**

### Files Change
- `Dockerfile`, `Pipfile`, `Pipefile.lock`
- `pre-commit-config.yaml` is also has Black upgraded for CI/CD tests for linting during GIT check ins.
- `many files`:
     - 19 files have had minor formatting changes related to the upgrade in the "black" package.

<br/><br/>


## v4.4.13.1 - 2024-03-11 - [PR#1086](https://github.com/NOAA-OWP/inundation-mapping/pull/1086)

Fixes bug where levee-protected areas were not being masked from branch 0 DEMs.

### Changes

`src/mask_dem.py`: Corrects indentation preventing masked branch 0 from overwriting existing DEM.

<br/><br/>

## v4.4.13.0 - 2024-03-11 - [PR#1006](https://github.com/NOAA-OWP/inundation-mapping/pull/1006)

Adds a new module that mitigates the branch outlet backpool error. In some HUCs, an overly-large catchment appears at the outlet of the branch (as in issue #985) which causes an artificially large amount of water to get routed to the smaller stream instead of the main stem. This issue is mitigated by trimming the levelpath just above the outlet and removing the offending pixel catchment from the pixel catchments and catchment reaches files. 

The branch outlet backpool issue is identified based on two criteria: 
  1. There is a pixel catchment that is abnormally large (more than two standard deviations above the mean.)
  2. The abnormally-large pixel catchment occurs at the outlet of the levelpath.

If both criteria are met for a branch, then the issue is mitigated by trimming the flowline to the third-to-last point.

### Additions

- `src/mitigate_branch_outlet_backpool.py`: Detects and mitigates the branch outlet backpool error. If both branch outlet backpool criteria are met, the snapped point is set to be the penultimate vertex and then the flowline is trimmed to that point (instead of the last point). Trims the `gw_catchments_pixels_<id>.tif` and `gw_catchments_reaches_<id>.tif` rasters by using `gdal_polygonize.py` to polygonize the `gw_pixel_catchments_<id>.tif` file, creating a mask that excludes the problematic pixel catchment, and then using that mask to trim the pixel catchment and catchment reaches rasters.

### Changes

- `src/delineate_hydros_and_produce_HAND.sh`: Adds the `mitigate_branch_outlet_backpool.py` module to run after the  `Gage Watershed for Pixels` step. 
- `src/split_flows.py`: Improves documentation and readability.

<br/><br/>

## v4.4.12.0 - 2024-03-11 - [PR#1078](https://github.com/NOAA-OWP/inundation-mapping/pull/1078)

Resolves issue #1033 by adding Alaska-specific data to the FIM input folders and updating the pre-clip vector process to use the proper data and CRS when an Alaska HUC is detected. The `-wbd` flag was removed from the optional arguments of `generate_pre_clip_fim_huc8`. The WBD file path will now only be sourced from the `bash_variables.env` file. The `bash_variables.env` file has been updated to include the new Alaska-specific FIM input files.

### Changes

- `/data/wbd/`
    - `clip_vectors_to_wbd.py`: Replaced all CRS inputs with the `huc_CRS` variable, which is input based on whether the HUC is Alaska or CONUS. Previously, the default FIM projection was automatically assigned as the CRS (which had been retrieved from `utils.shared_variables`).

    - `generate_pre_clip_fim_huc8.py`:
        - Added Alaska projection and links to the new Alaska data file paths that were added to `bash_variables.env`.
        - Removed the `wbd` argument from the `pre_clip_hucs_from_wbd` function and made it so that the code gets the WBD path from `bash_variables.env`.
        - Added logic to check whether the HUC is in Alaska and, if so, use the Alaska-specific HUC and input file paths.
        - Cleaned up the spelling and formatting of some comments
- `/src/`
    - `bash_variables.env`: Added the Alaska-specific projection (EPSG:3338) and file paths for Alaska-specific data (see data changelog for list of new input data)

<br/><br/>

## v4.4.11.1 - 2024-03-08 - [PR#1080](https://github.com/NOAA-OWP/inundation-mapping/pull/1080)

Fixes bug in bathymetric adjustment where `mask` is used with `geopandas.read_file`. The solution is to force `read_file` to use `fiona` instead of `pyogrio`.

### Changes

`src/bathymetric_adjustment.py`: Use `engine=fiona` instead of default `pyogrio` to use `mask=` with `geopandas.read_file`

<br/><br/>

## v4.4.11.0 - 2024-02-16 - [PR#1077](https://github.com/NOAA-OWP/inundation-mapping/pull/1077)

Replace `fiona` with `pyogrio` to improve I/O speed. `geopandas` will use `pyogrio` by default starting with version 1.0. `pyarrow` was also added as an environment variable to further speedup I/O. As a result of the changes in this PR, `fim_pipeline.sh` runs approximately 10% faster.

### Changes

- `Pipfile`: Upgraded `geopandas` from v0.12.2 to v0.14.3, added `pyogrio`, and fixed version of `pyflwdir`.
- `src/bash_variables.env`: Added environment variable for `pyogrio` to use `pyarrow`
- To all of the following files: Added `pyogrio` and `pyarrow`
    - `data/`
        - `bathymetry/preprocess_bathymetry.py`, `ble/ble_benchmark/create_flow_forecast_file.py`, `esri.py`, `nld/levee_download.py`, `usgs/acquire_and_preprocess_3dep_dems.py`, `wbd/clip_vectors_to_wbd.py`, `wbd/preprocess_wbd.py`, `write_parquet_from_calib_pts.py`
    - `src/`
        - `add_crosswalk.py`, `associate_levelpaths_with_levees.py`, `bathy_rc_adjust.py`, `bathymetric_adjustment.py`, `buffer_stream_branches.py`, `build_stream_traversal.py`, `crosswalk_nwm_demDerived.py`, `derive_headwaters.py`, `derive_level_paths.py`, `edit_points.py`, `filter_catchments_and_add_attributes.py`, `finalize_srcs.py`, `make_stages_and_catchlist.py`, `mask_dem.py`, `reachID_grid_to_vector_points.py`, `split_flows.py`, `src_adjust_spatial_obs.py`, `stream_branches.py`, `subset_catch_list_by_branch_id.py`, `usgs_gage_crosswalk.py`, `usgs_gage_unit_setup.py`, `utils/shared_functions.py`
    - `tools/`
        - `adjust_rc_with_feedback.py`, `check_deep_flooding.py`, `create_flow_forecast_file.py`, `eval_plots.py`, `evaluate_continuity.py`, `evaluate_crosswalk.py`, `fimr_to_benchmark.py`, `find_max_catchment_breadth.py`, `generate_categorical_fim.py`, `generate_categorical_fim_flows.py`, `generate_categorical_fim_mapping.py`, `generate_nws_lid.py`, `hash_compare.py`, `inundate_events.py`, `inundation.py`, `make_boxes_from_bounds.py`, `mosaic_inundation.py`, `overlapping_inundation.py`, `rating_curve_comparison.py`, `rating_curve_get_usgs_curves.py`, `test_case_by_hydro_id.py`, `tools_shared_functions.py`
        
<br/><br/>

## v4.4.10.1 - 2024-02-16 - [PR#1075](https://github.com/NOAA-OWP/inundation-mapping/pull/1075)

We recently added code to fim_pre_processing.sh that checks the CPU count. Earlier this test was being done in post-processing and was killing a pipeline that had already been running for a while.

Fix:
- Removed the CPU test from pre-processing. This puts us back to it possibly failing in post-processing but we have to leave it for now. 
- Exit status codes (non 0) are now returned in pre-processing and post-processing when an error has occurred.

Tested that the a non zero return exit from pre-processing shuts down the AWS step functions.

### Changes
- `fim_pre_processing.sh`: added non zero exit codes when in error, plus removed CPU test
- `fim_post_processing.sh`:  added non zero exit codes when in error

<br/><br/>

## v4.4.10.0 - 2024-02-02 - [PR#1054](https://github.com/NOAA-OWP/inundation-mapping/pull/1054)

Recent testing exposed a bug with the `acquire_and_preprocess_3dep_dems.py` script. It lost the ability to be re-run and look for files that were unsuccessful earlier attempts and try them again. It may have been lost due to confusion of the word "retry". Now "retry" means restart the entire run. A new flag called "repair"  has been added meaning fix what failed earlier.  This is a key feature it is common for communication failures when calling USGS to download DEMs.  And with some runs taking many hours, this feature becomes important.

Also used the opportunity to fix a couple of other minor issues:
1) Reduce log output
2) Add a test for ensuring the user does not submit job numbers (num of cpu requests) to exceed the system max cpus. This test exists in a number of places in the code but way later in the processing stack after alot of processing has been done. Now it is done at the start of the fim pipeline stack.
3) remove arguments for "isaws" which is no longer in use and has not been for a while.
4) quick upgrade to the tracker log that keeps track of duration of each unit being processed.

### Changes

- `data\usgs\`
    - `acquire_and_preprocess_3dep_dems.py`: Re-add a feature which allowed for restarting and redo missing outputs or partial outputs. System now named as a "repair" system.
- `fim_pipeline.sh`:  remove the parallel `--eta` flag to reduce logging. It was not needed, also removed "isaws" flag.
- `fim_pre_processing.sh`: Added validation tests for maximum CPU requests (job numbers)
- `fim_post_processing.sh`: Added a permissions updated as output folders were being locked due to permissions.
- `fim_process_unit_wb.sh`: Fixed a bug with output folders being locked due to permissions, but it was not recursive.
- `src`
    - `bash_functions.sh`: Added function so the unit timing logs would also have a time in percentage so it can easily be used to calculate averages.
    - `delineate_hydros_and_produce_HAND.sh`: Removed some unnecessary logging. Changed a few gdal calls to be less verbose.
    - `derive_level_paths.py`: Changed verbose to false to reduce  unnecessary logging.
    - `run_by_branch.sh`: Removed some unnecessary logging. Added a duration system so we know how long the branch took to process.
    - `run_unit_by_wb.sh`: Removed some unnecessary logging. Changed a few gdal calls to be less verbose.
    - `split_flows.py`: Removed progress bar which was unnecessary and was adding to logging.
  
<br/><br/>

## v4.4.9.2 - 2024-02-02 - [PR#1066](https://github.com/NOAA-OWP/inundation-mapping/pull/1066)

Adds an index to the aggregated `crosswalk_table.csv`. The index is a consecutive integer that starts at 1. Columns have been reordered, renamed, and sorted.

### Changes

`tools/combine_crosswalk_tables.py`: Adds index and sorts and renames columns

<br/><br/>

## v4.4.9.1 - 2024-02-02 - [PR#1073](https://github.com/NOAA-OWP/inundation-mapping/pull/1073)

Dependabot requested two fixes. One for an upgrade to pillow [#1068](https://github.com/NOAA-OWP/inundation-mapping/pull/1068) and the other for juypterlab #[1067 ](https://github.com/NOAA-OWP/inundation-mapping/pull/1067)

### Changes

- `src`
    - `Pipfile` and `Pipfile.lock`: Updated some packages.
    
<br/><br/>

## v4.4.9.0 - 2024-01-12 - [PR#1058](https://github.com/NOAA-OWP/inundation-mapping/pull/1058)

Upgrades base Docker image to GDAL v3.8.0. In order to upgrade past GDAL v.3.4.3 (see #1029), TauDEM's `aread8` was replaced with a module from the `pyflwdir` Python package.

### Additions

- `src/accumulate_headwaters.py`: Uses `pyflwdir` to accumulate headwaters and threshold and create stream pixels.

### Changes

- `Dockerfile`: Upgrade GDAL from v.3.4.3 to v.3.8.0; remove JDK 17 and TauDEM `aread8` and `threshold`.
- `Pipfile` and `Pipfile.lock`: Add `pyflwdir`, `pycryptodomex` and upgrade Python version.
- `src/delineate_hydros_and_produce_HAND.sh`: Add `src/accumulate_headwaters.py` and remove TauDEM `aread8` and `threshold`

<br/><br/>

## v4.4.8.4 - 2024-01-12 - [PR#1061](https://github.com/NOAA-OWP/inundation-mapping/pull/1061)

Adds a post-processing tool to compare crosswalked (conflated) `feature_id`s between NWM stream network to DEM-derived reaches. The tool is run if the `-x` flag is added to `fim_pipeline.sh`. Results are computed for branch 0 and saved in a summary file in the HUC output folder.

### Additions

- `tools/evaluate_crosswalk.py`: evaluates crosswalk accuracy using two methods:
    - intersections: the number of intersections between streamlines
    - network (or tree): compares the feature_ids of the immediate upstream segments

### Changes

- `Dockerfile`: added `toolsDir` environment variable
- `fim_pipeline.sh`: added `-x` flag to run crosswalk evaluation tool
- `fim_post_processing.sh`: changed hardcoded `/foss_fim/tools` to `toolsDir` environment variable
- `fim_pre_processing.sh`: added `evaluateCrosswalk` environment variable
- `src/`
    - `add_crosswalk.py`: fix bug
    - `delineate_hydros_and_produce_HAND.sh`: added a call to `verify_crosswalk.py` if evaluateCrosswalk is True.

<br/><br/>

## v4.4.8.3 - 2024-01-05 - [PR#1059](https://github.com/NOAA-OWP/inundation-mapping/pull/1059)

Fixes erroneous branch inundation in levee-protected areas.

Levees disrupt the natural hydrology and can create large catchments that contain low-lying areas in levee-protected areas that are subject to being inundated in the REM (HAND) grid. However, these low-lying areas are hydrologically disconnected from the stream associated with the catchment and can be erroneously inundated. Branch inundation in levee-protected areas is now confined to the catchment for the levelpath.

### Changes

- `src/`
    - `delineate_hydros_and_produce_HAND.sh`: Adds input argument for catchments.
    - `mask_dem.py`: Adds DEM masking for areas of levee-protected areas that are not in the levelpath catchment.

<br/><br/>


## v4.4.8.2 - 2023-12-12 - [PR#1052](https://github.com/NOAA-OWP/inundation-mapping/pull/1052)

The alpha test for v4.4.8.1 came back with a large degradation in skill and we noticed that the global manning's roughness file was changed in v4.4.7.1 - likely in error.

### Changes

- `src`/`bash_variables.env`: changed the global roughness file to `${inputsDir}/rating_curve/variable_roughness/mannings_global_06_12.csv`

<br/><br/>

## v4.4.8.1 - 2023-12-08 - [PR#1047](https://github.com/NOAA-OWP/inundation-mapping/pull/1047)

Upgrades JDK to v.17.0.9 in Docker image to address security vulnerabilities.

### Changes

- `Dockerfile`: Upgrades JDK to v.17.

<br/><br/>

## v4.4.8.0 - 2023-12-08 - [PR#1045](https://github.com/NOAA-OWP/inundation-mapping/pull/1045)

In order to avoid file system collisions on AWS, and keep the reads/writes from the same file on disk to a minimum, three files (`HUC6_dem_domain.gpkg`, `nws_lid.gpkg`, `reformat_ras_rating_curve_points_rel_101.gpkg`, & `usgs_gages.gpkg`) are now copied from disk into a scratch directory (temporary working directory), and removed after processing steps are completed.

### Changes

- `config`/`deny_unit.lst`: Add files to remove list - repetitive copies needed for processing step (`run_unit_wb.sh`)
- `src`
    - `bash_variables.env`: Add a new variable for the ras rating curve filename. It will be easier to track the filename in the `.env`, and pull into `run_unit_wb.sh`, rather than hardcode it.
    - `run_unit_wb.sh`: Copy files and update references from `$inputsDir` to `$tempHucDataDir`.

<br/><br/>

## v4.4.7.2 - 2023-12-08 - [PR#1026](https://github.com/NOAA-OWP/inundation-mapping/pull/1026)

A couple of directly related issues were fixed in this PR.
The initial problem came from Issue #[1025](https://github.com/NOAA-OWP/inundation-mapping/issues/1025) which was about a pathing issue for the outputs directory. In testing that fix, it exposed a few other pathing and file cleanup issues which are now fixed. We also added more console output to help view variables and pathing.

### Changes

- `config`/`params_template.env`:  Updated for a newer mannings global file. Changed and tested by Ryan Spies.
- `tools`
    - `inundate_mosiac_wrapper.py`:  Took out a misleading and non-required print statement.
    - `inundate_nation.py`: As mentioned above.

<br/><br/>

## v4.4.7.1 - 2023-12-01 - [PR#1036](https://github.com/NOAA-OWP/inundation-mapping/pull/1036)

Quick update to match incoming ras2fim calibration output files being feed into FIM was the initial change.

There is no FIM issue card for this, but this is related to a ras2fim [PR #205](https://github.com/NOAA-OWP/ras2fim/pull/205) which also made changes to ensure compatibility. New copies of both the `reformat_ras_rating_curve_table_rel_101.csv` and `reformat_ras_rating_curve_points_rel_101.gpkg` were generated from ras2fim but retained the version of `rel_101`.

Originally, was planning to update just the two locations for newer versions of the two `reformat_ras_rating_surve...` files. Both had been update to recognize the ras2release version rel_101.

In the process of doing that, we took the opportunity to move all inputs files from params_template.env and put them into bash_variables.env as per precedence set recently.

### Changes

- `config`/`params_template.env`: moved input variables into `src/bash_variables.env`
- `src`
    - `bash_variablles.env`: Added all input variables from `params_template.env` to here and added one new one from `run_unit_wb.sh` for ras_rating_curve_points_gpkg.
    - `run_unit_wb.sh`:   Updated an input param to the usgs_gage_unit_setup.py file to point the -ras param to the updated rel_101 value now in the `src/bash_variables.env`.
    - `usgs_gage_unit_setup.py`:  Changed to drop a column no longer going to be coming from ras2fim calibration files.

<br/><br/>

## v4.4.7.0 - 2023-11-13 - [PR#1030](https://github.com/NOAA-OWP/inundation-mapping/pull/1030)

This PR introduces the `.github/workflows/lint_and_format.yaml` file which serves as the first step in developing a Continuous Integration pipeline for this repository. 
The `flake8-pyproject` dependency is now used, as it works out of the box with the `pre-commit` GitHub Action in the GitHub Hosted Runner environment.
In switching to this package, a couple of `E721` errors appeared. Modifications were made to the appropriate files to resolve the `flake8` `E721` errors.
Also, updates to the `unit_tests` were necessary since Branch IDs have changed with the latest code.  

A small fix was also included where `src_adjust_ras2fim_rating.py` which sometimes fails with an encoding error when the ras2fim csv sometimes is created or adjsuted in windows.

### Changes
- `.pre-commit-config.yaml`: use `flake8-pyproject` package instead of `pyproject-flake8`.
- `Pipfile` and `Pipfile.lock`: updated to use `flake8-pyproject` package instead of `pyproject-flake8`, upgrade `pyarrow` version.
- `data`
    - `/wbd/generate_pre_clip_fim_huc8.py`: Add space between (-) operator line 134.
    - `write_parquet_from_calib_pts.py`: Add space between (-) operator line 234.
- `src`
    - `check_huc_inputs.py`: Change `== string` to `is str`, remove `import string`
    - `src_adjust_ras2fim_rating.py`: Fixed encoding error.
- `tools`
    - `eval_plots.py`: Add space after comma in lines 207 & 208
    - `generate_categorical_fim_mapping.py`: Use `is` instead of `==`, line 315
    - `hash_compare.py`: Add space after comma, line 153.
    - `inundate_mosaic_wrapper.py`: Use `is` instead of `==`, line 73.
    - `inundation_wrapper_nwm_flows.py`: Use `is not` instead of `!=`, line 76.
    - `mosaic_inundation.py`: Use `is` instead of `==`, line 181.
- `unit_tests`
    - `README.md`: Updated documentation, run `pytest` in `/foss_fim` directory.
    - `clip_vectors_to_wbd_test.py`: File moved to data/wbd directory, update import statement, skipped this test.
    - `filter_catchments_and_add_attributes_params.json`: Update Branch ID
    - `inundate_gms_params.json`: Moved to `unit_tests/` folder.
    - `inundate_gms_test.py`: Moved to `unit_tests/` folder.
    - `inundation_params.json`: Moved to `unit_tests/` folder.
    - `inundation_test.py`: Moved to `unit_tests/` folder.
    - `outputs_cleanup_params.json`: Update Branch ID
    - `outputs_cleanup_test.py`: Update import statement
    - `split_flows_params.json`: Update Branch ID
    - `usgs_gage_crosswalk_params.json`: Update Branch ID & update argument to gage_crosswalk.run_crosswalk
    - `usgs_gage_crosswalk_test.py`: Update params to gage_crosswalk.run_crosswalk

### Additions 
- `.github/workflows/`
    - `lint_and_format.yaml`: Add GitHub Actions Workflow file for Continuous Integration environment (lint and format test).

<br/><br/>

## v4.4.6.0 - 2023-11-17 - [PR#1031](https://github.com/NOAA-OWP/inundation-mapping/pull/1031)

Upgrade our acquire 3Dep DEMs script to pull down South Alaska HUCS with its own CRS.

The previous set of DEMs run for FIM and it's related vrt already included all of Alaska, and those have not been re-run. FIM code will be updated in the near future to detect if the HUC starts with a `19` with slight different logic, so it can preserve the CRS of EPSG:3338 all the way to final FIM outputs.  See [792 ](https://github.com/NOAA-OWP/inundation-mapping/issues/792)for new integration into FIM.

A new vrt for the new South Alaska DEMs was also run with no changes required.

This issue closes [1028](https://github.com/NOAA-OWP/inundation-mapping/issues/1028). 

### Additions
- `src/utils`
     - `shared_validators.py`: A new script where we can put in code to validate more complex arguments for python scripts. Currently has one for validating CRS values. It does valid if the CRS value is legitimate but does check a bunch of formatting including that it starts with either the name of `EPSG` or `ESRI`

### Changes
- `data/usgs` 
    - `aquire_and_preprocess_3dep_dems.py`: Changes include:
        - Add new input arg for desired target projection and logic to support an incoming CRS.
        - Updated logic for pre-existing output folders and `on-the-fly` question to users during execution if they want to overwrite the output folder (if applicable).
        - Changed date/times to utc.
        - Upgraded error handing for the gdal "processing" call.

<br/><br/>

## v4.4.5.0 - 2023-10-26 - [PR#1018](https://github.com/NOAA-OWP/inundation-mapping/pull/1018)

During a recent BED attempt which added the new pre-clip system, it was erroring out on a number of hucs. It was issuing an error in the add_crosswalk.py script. While a minor bug does exist there, after a wide number of tests, the true culprit is the memory profile system embedded throughout FIM. This system has been around for at least a few years but not in use. It is not 100% clear why it became a problem with the addition of pre-clip, but that changes how records are loaded which likely affected memory at random times.

This PR removes that system.

A couple of other minor updates were made:
- Update to the pip files (also carried forward changes from other current PRs)
- When a huc or huc list is provided to fim_pipeline, it goes to a script, check_huc_inputs.py, to ensure that the incoming HUCs are valid and in that list. In the previous code it looks for all files with the file name pattern of "included_huc*.lst". However, we now only want it to check against the file "included_huc8.list".

### Changes
- `CONTRIBUTING.md`: Text update.
- `Pipfile` and `Pipfile.lock`: updated to remove tghe memory-profiler package, update gval to 0.2.3 and update urllib3 to 1.26.18.
- `data/wbd`
    - `clip_vectors_to_wbd.py`: remove profiler
 - `src`
     - `add_crosswalk.py`: remove profiler
     - `add_thalweg_lateral.py`: remove profiler.
     - `aggregate_by_huc.py`: remove profiler and small text correction.
     - `agreedem.py`: remove profiler.
     - `bathy_src_adjust_topwidth.py`: remove profiler.
     - `burn_in_levees.py`: remove profiler.
     - `check_huc_inputs.py`: changed test pattern to just look against `included_huc8.lst`.
     - `delineate_hydros_and_produce_HAND.sh`: remove profiler.
     - `filter_catchments_and_add_attributes.py`: remove profiler.
     - `make_stages_and_catchlist.py` remove profiler.
     - `mask_dem.py`: remove profiler.
     - `reachID_grid_to_vector_points.py`: remove profiler.
     - `run_unit_wb.sh`: remove profiler.
     - `split_flows.py`: remove profiler.
     - `unique_pixel_and_allocation.py`: remove profiler.
     - `usgs_gage_crosswalk.py`: remove profiler.
     - `usgs_gage_unit_setup.py`: remove profiler.
     - `utils`
         - `shared_functions`: remove profiler.
      ` unit_tests`
          - `clip_vectors_to_wbd_tests.py`: Linting tools change order of the imports.

<br/><br/>

## v4.4.4.1 - 2023-10-26 - [PR#1007](https://github.com/NOAA-OWP/inundation-mapping/pull/1007)

Updates GVAL to address memory and performance issues associated with running synthesize test cases.

### Changes

- `tools/tools_shared_functions.py`
- `Pipfile`
- `pyproject.toml`
- `tools/run_test_case.py`
- `tools/synthesize_test_cases.py`
- `tools/inundate_mosaic_wrapper`
<br/><br/>

## v4.4.4.0 - 2023-10-20 - [PR#1012](https://github.com/NOAA-OWP/inundation-mapping/pull/1012)

The way in which watershed boundary data (WBD) is generated and processed has been modified. Instead of generating those files "on the fly" for every run, a script has been added that will take a huclist and create the .gpkg files per HUC in a specified directory (`$pre_clip_huc_dir`).  During a `fim_pipeline.sh` run, the pre-clipped staged vectors will be copied over to the containers' working directory. This reduces runtime and the repetitive computation needed to generate those files every run.

### Changes

- `src/`
    - `bash_variables.env`: Add pre_clip_huc_dir env variable. 
    - `clip_vectors_to_wbd.py`: Moved to `/data/wbd/clip_vectors_to_wbd.py`.
    - `src/run_unit_wb.sh`: Remove ogr2ogr calls to get & clip WBD, remove call to clip_vectors_to_wbd.py, and replace with copying staged .gpkg files. 

### Additions

- `data/wbd/`
    - `generate_pre_clip_fim_huc8.py`: This script generates the pre-clipped vectors at the huc level.

<br/><br/>

## v4.4.3.0 - 2023-10-10 - [PR#1005](https://github.com/NOAA-OWP/inundation-mapping/pull/1005)

Revise stream clipping to WBD by (1) reducing the buffer to clip streams away from the edge of the DEM (to prevent reverse flow issues) from 3 cells to 8 cells to account for the 70m AGREE buffer; (2) splitting MultiLineStrings formed by NWM streams being clipped by the DEM edge and then re-entering the DEM, and retaining only the lowest segment. Also changes the value of `input_WBD_gdb` to use the WBD clipped to the DEM domain.

### Changes

- `src/`
    - `bash_variables.env`: Update WBD to the WBD clipped to the DEM domain
    - `clip_vectors_to_wbd.py`: Decrease stream buffer from 3 to 8 cells inside of the WBD buffer; select the lowest segment of any incoming levelpaths that are split by the DEM edge.
    - `derive_level_paths.py`: Remove unused argument
    - `stream_branches.py`: Remove unused argument

<br/><br/>

## v4.4.2.3 - 2023-09-21 - [PR#998](https://github.com/NOAA-OWP/inundation-mapping/pull/998)

Removes exclude list for black formatter in `.pre-commit-config.yaml` as well as in `pyproject.toml`. Ran the `black` executable on the 
whole repository, the re-formatted files in `src/` & `tools/` are included.

### Changes

- `.pre-commit-config.yaml`
- `pyproject.toml`
- `src/add_crosswalk.py`
- `src/bathy_src_adjust_topwidth.py`
- `src/bathymetric_adjustment.py`
- `src/identify_src_bankfull.py`
- `src/src_roughness_optimization.py`
- `tools/vary_mannings_n_composite.py`

<br/><br/>

## v4.4.2.2 - 2023-09-21 - [PR#997](https://github.com/NOAA-OWP/inundation-mapping/pull/997)

Bug fix for an error related to reindexing in `StreamNetwork.drop()`.

### Changes

- `src/stream_branches.py`: Fixes reindexing error.

<br/><br/>

## v4.4.2.1 - 2023-09-20 - [PR#990](https://github.com/NOAA-OWP/inundation-mapping/pull/990)

Corrects a bug in `src/usgs_gage_unit_setup.py` caused by missing geometry field after `GeoDataFrame.update()`.

### Changes

- `src/usgs_gage_unit_setup.py`: Sets geometry field in `self.gages`.

<br/><br/>

## v4.4.2.0 - 2023-09-20 - [PR#993](https://github.com/NOAA-OWP/inundation-mapping/pull/993)

Resolves the causes of two warnings in pandas and geopandas: (1) `FutureWarning` from taking the `int()` of single-length Series and (2) `SettingWithCopyWarning` resulting from the use of `inplace=True`.

### Changes

Removed `inplace=True` from
- `data/`
    - `usgs/preprocess_ahps_usgs.py`
    - `write_parquet_from_calib_pts.py`
- `src/`
    - `add_crosswalk.py`
    - `bathy_src_adjust_topwidth.py`
    - `clip_vectors_to_wbd.py`
    - `crosswalk_nwm_demDerived.py`
    - `derive_level_paths.py`
    - `finalize_srcs.py`
    - `identify_src_bankfull.py`
    - `src_adjust_usgs_rating.py`
    - `src_roughness_optimization.py`
    - `stream_branches.py`
    - `subdiv_chan_obank_src.py`
    - `subset_catch_list_by_branch_id.py`
    - `usgs_gage_unit_setup.py`
    - `utils/shared_functions.py`
- `tools/`
    - `adjust_rc_with_feedback.py`
    - `aggregate_csv_files.py`
    - `combine_crosswalk_tables.py`
    - `eval_plots_stackedbar.py`
    - `inundation.py`
    - `make_boxes_from_bounds.py`
    - `mosaic_inundation.py`
    - `plots.py`
    - `rating_curve_comparison.py`
    - `vary_mannings_n_composite.py`

Fixed single-length Series in
- `src/`
    - `split_flows.py`
    - `stream_branches.py`

- ``src/stream_branches.py``: Fixed class methods

<br/><br/>

## v4.4.1.1 - 2023-09-20 - [PR#992](https://github.com/NOAA-OWP/inundation-mapping/pull/992)

Fixes errors caused when a GeoDataFrame contains a `MultiLineString` geometry instead of a `LineString`. Update black force-exclude list.

### Changes

- `src/`
    `split_flows.py` and `stream_branches.py`: Converts `MultiLineString` geometry into `LineString`s.
- `pyproject.toml` : Add three files in `src/` to exclude list.

<br/><br/>

## v4.4.1.0 - 2023-09-18 - [PR#988](https://github.com/NOAA-OWP/inundation-mapping/pull/988)

Format code using `black` formatter, incorporate `isort` package to sort import statements,
and adhere all code to PEP8 Style Guide using the `flake8` package. Remove deprecated files.
Set up git pre-commit hooks.

Not all files were modified, however, to avoid individually listing each file here, the `/*` convention
is used to denote that almost every file in those directories were formatted and linted.

### Changes

- `.gitattributes`: Add newline at EOF.
- `.github/*`: 
- `.gitignore`: Trim extra last line.
- `CONTRIBUTING.md`: Update contributing guidelines.
- `Dockerfile`: Update PYTHONPATH to point to correct `unit_tests` directory.
- `Pipfile`: Add flake8, black, pyproject-flake8, pre-commit, isort packages
- `Pipfile.lock`: Update to correspond with new packages in Pipfile 
- `README.md` : Update link to wiki, trim whitespace.
- `config/*`
- `data/*`
- `docs/*`
- `fim_pipeline.sh` : Clean up usage statement
- `fim_post_processing.sh`: Update usage statement
- `fim_pre_processing.sh`: Update usage statement.
- `fim_process_unit_wb.sh`: Make usage functional, combine usage and comments.
- `src/*`
- `tools/*`
- `unit_tests/*`: The directory name where the unit test data must reside was changed from
`fim_unit_test_data_do_not_remove` => `unit_test_data`

### Additions

- `pyproject.toml`: Configuration file
- `.pre-commit-config.yaml`: Initialize git pre-commit hooks
- `tools/hash_compare.py`: Carson's hash compare script added to compare files or directories 
in which we do not expect any changes.

### Removals

- `data/nws/preprocess_ahps_nws.py`
- `src/adjust_headwater_streams.py`
- `src/aggregate_vector_inputs.py`
- `src/utils/reproject_dem.py`
- `tools/code_standardizer/*`: Incorporated "code_standardizer" into base level Dockerfile.
- `tools/compile_comp_stats.py`
- `tools/compile_computational_stats.py`
- `tools/consolidate_metrics.py`
- `tools/copy_test_case_folders.py`
- `tools/cygnss_preprocessing.py`
- `tools/nesdis_preprocessing.py`
- `tools/plots/*`: Duplicate and unused directory.
- `.isort.cfg`: Incorporated into `pyproject.toml`

<br/><br/>

## v4.4.0.1 - 2023-09-06 - [PR#987](https://github.com/NOAA-OWP/inundation-mapping/pull/987)

Corrects a bug in `src/usgs_gage_unit_setup.py` that causes incorrect values to populate a table, generating an error in `src/usgs_gage_crosswalk.py`.

### Changes

- `src/usgs_gage_unit_setup.py`: Changes `self.gages.location_id.fillna(usgs_gages.nws_lid, inplace=True)` to `self.gages.location_id.fillna(self.gages.nws_lid, inplace=True)`

<br/><br/>

## v4.4.0.0 - 2023-09-01 - [PR#965](https://github.com/NOAA-OWP/inundation-mapping/pull/965)

This feature branch includes new functionality to perform an additional layer of HAND SRC calibration using ras2fim rating curve and point data. The calibration workflow for ras2fim data follows the same general logic as the existing USGS rating curve calibration routine.

### Additions

- `src/src_adjust_ras2fim_rating.py`: New python script to perform the data prep steps for running the SRC calibration routine:
1) merge the `ras_elev_table.csv` data and the ras2fim cross section rating curve data (`reformat_ras_rating_curve_table.csv`)
2) sample the ras2fim rating curve at NWM recurrence flow intervals (2, 5, 10, 25, 50, 100yr)
3) pass inputs to the `src_roughness_optimization.py` workflow

### Changes

- `config/deny_branches.lst`: Added `ras_elev_table.csv` to keep list. Needed for `fim_post_processing.sh`
- `config/deny_unit.lst`: Added `ras_elev_table.csv` to keep list. Needed for `fim_post_processing.sh`
- `config/params_template.env`: Added new block for ras2fim SRC calibration parameters (can turn on/off each of the three SRC calibration routines individually); also reconfigured docstrings for calibration parameters)
- `fim_post_processing.sh`: Added routines to create ras2fim calibration data and then run the SRC calibration workflow with ras2fim data
- `src/add_crosswalk.py`: Added placeholder variable (`calb_coef_ras2fim`) in all `hydrotable.csv` files
- `src/aggregate_by_huc.py`: Added new blocks to perform huc-branch aggregation for all `ras_elev_table.csv` files
- `src/run_by_branch.sh`: Revised input variable (changed from csv file to directory) for `usgs_gage_crosswalk.py` to facilitate both `usgs_elev_table.csv` and ras_elev_table.csv` outputs
- `src/run_unit_wb.sh`: Revised inputs and output variables for `usgs_gage_unit_setup.py` and `usgs_gage_crosswalk.py`
- `src/src_roughness_optimization.py`: Added code blocks to ingest ras2fim rating curve data; added new attributes/renamed output variables to catchments gpkg output
- `src/usgs_gage_crosswalk.py`: Added code block to process ras2fim point locations alongside existing USGS gage point locations; outputs a separate csv if ras2fim points exist within the huc
- `src/usgs_gage_unit_setup.py`: Added code block to ingest and process raw ras2fim point locations gpkg file (same general workflow to usgs gages); all valid points (USGS and RAS2FIM) are exported to the huc level `usgs_subset_gages.gpkg`
- `tools/inundate_nation.py`: Added functionality to allow user to pass in a single HUC for faster spot checking of NWM recurr inundation maps

<br/><br/>

## v4.3.15.6 - 2023-09-01 - [PR#972](https://github.com/NOAA-OWP/inundation-mapping/pull/972)

Adds functionality to `tools/inundate_mosaic_wrapper.py` and incorporates functionality into existing `inundation-mapping` scripts.

### Changes

- `tools/`
    - `inundate_mosaic_wrapper.py`: Refactors to call `Inundate_gms` only once; adds functionality to produce a mosaicked polygon from `depths_raster` without needing to generate the `inundation_raster`; removes `log_file` and `output_fileNames` as variables and input arguments; updates the help description for `keep_intermediate`.
    - `composite_inundation.py`, 'inundate_nation.py`, and `run_test_case.py`: Implements `produce_mosaicked_inundation()` from `tools/inundate_mosaic_wrapper.py`.
    - `inundate_gms.py`: Adds back `Inundate_gms(**vars(parser.parse_args()))` command-line function call.
    - `mosaic_inundation.py` and `overlapping_inundation.py`: Removes unused import(s).
    - `tools_shared_variables.py`: Changes hardcoded `INPUT_DIR` to environment variable.

<br/><br/>

## v4.3.15.5 - 2023-09-01 - [PR#970](https://github.com/NOAA-OWP/inundation-mapping/pull/970)

Fixes an issue where the stream network was clipped inside the DEM resulting in a burned stream channel that was then filled by the DEM depression filling process so that all pixels in the burned channel had the same elevation which was the elevation at the spill point (which wasn't necessarily at the HUC outlet). The stream network is now extended from the WBD to the buffered WBD and all streams except the outlet are clipped to the streams buffer inside the WBD (WBD - (3 x cell_size)). This also prevents reverse flow issues.

### Changes

- `src/`
    - `clip_vectors_to_wbd.py`: Clip NWM streams to buffered WBD and clip non-outlet streams to WBD streams buffer (WBD - (3 x cell_size)).
    - `derive_level_paths.py`: Add WBD input argument
    - `run_unit_wb.py`: Add WBD input argument
    - `src_stream_branches.py`: Ignore branches outside HUC
- `unit_tests/`
    - `derive_level_paths_params.json`: Add WBD parameter value
    - `derive_level_paths_test.py`: Add WBD parameter

<br/><br/>

## v4.3.15.4 - 2023-09-01 - [PR#977](https://github.com/NOAA-OWP/inundation-mapping/pull/977)

Fixes incorrect `nodata` value in `src/burn_in_levees.py` that was responsible for missing branches (Exit code: 61). Also cleans up related files.

### Changes

- `src/`
    - `buffer_stream_branches.py`: Moves script functionality into a function.
    - `burn_in_levees.py`: Corrects `nodata` value. Adds context managers for reading rasters.
    - `generate_branch_list.py`: Removes unused imports.
    - `mask_dem.py`: Removes commented code.

<br/><br/>

## v4.3.15.3 - 2023-09-01 - [PR#983](https://github.com/NOAA-OWP/inundation-mapping/pull/983)

This hotfix addresses some bugs introduced in the pandas upgrade.

### Changes

- `/tools/eval_plots_stackedbar.py`: 2 lines were changed to work with the pandas upgrade. Added an argument for a `groupby` median call and fixed a bug with the pandas `query`. Also updated with Black compliance.

<br/><br/>

## v4.3.15.2 - 2023-07-18 - [PR#948](https://github.com/NOAA-OWP/inundation-mapping/pull/948)

Adds a script to produce inundation maps (extent TIFs, polygons, and depth grids) given a flow file and hydrofabric outputs. This is meant to make it easier to team members and external collaborators to produce inundation maps.

### Additions
- `data/`
    - `/tools/inundate_mosaic_wrapper.py`: The script that performs the inundation and mosaicking processes.
    - `/tools/mosaic_inundation.py`: Add function (mosaic_final_inundation_extent_to_poly).

<br/><br/>

## v4.3.15.1 - 2023-08-08 - [PR#960](https://github.com/NOAA-OWP/inundation-mapping/pull/960)

Provides a scripted procedure for updating BLE benchmark data including downloading, extracting, and processing raw BLE data into benchmark inundation files (inundation rasters and discharge tables).

### Additions

- `data/ble/ble_benchmark/`
    - `Dockerfile`, `Pipfile`, and `Pipfile.lock`: creates a new Docker image with necessary Python packages
    - `README.md`: contains installation and usage information
    - `create_ble_benchmark.py`: main script to generate BLE benchmark data

### Changes

- `data/ble/ble_benchmark/`
    - `create_flow_forecast_file.py` and `preprocess_benchmark.py`: moved from /tools

<br/><br/>

## v4.3.15.0 - 2023-08-08 - [PR#956](https://github.com/NOAA-OWP/inundation-mapping/pull/956)

Integrating GVAL in to the evaluation of agreement maps and contingency tables.

- `Dockerfile`: Add dependencies for GVAL
- `Pipfile`: Add GVAL and update related dependencies
- `Pipfile.lock`: Setup for Docker Image builds
- `run_test_case.py`: Remove unused arguments and cleanup
- `synthesize_test_cases.py`: Fix None comparisons and cleanup
- `tools/shared_functions.py`: Add GVAL crosswalk function, add rework create_stats_from_raster, create and create_stats_from_contingency_table
- `unit_tests/tools/inundate_gms_test.py`: Bug fix

<br/><br/>

## v4.3.14.2 - 2023-08-08 - [PR#959](https://github.com/NOAA-OWP/inundation-mapping/pull/959)

The enhancements in this PR include the new modules for pre-processing bathymetric data from the USACE eHydro dataset and integrating the missing hydraulic geometry into the HAND synthetic rating curves.

### Changes
- `data/bathymetry/preprocess_bathymetry.py`: added data source column to output geopackage attribute table.
- `fim_post_processing.sh`: changed -bathy input reference location.
- `config/params_template.env`: added export to bathymetry_file

<br/><br/>

## v4.3.14.1 - 2023-07-13 - [PR#946](https://github.com/NOAA-OWP/inundation-mapping/pull/946)

ras2fim product had a need to run the acquire 3dep script to pull down some HUC8 DEMs. The old script was geared to HUC6 but could handle HUC8's but needed a few enhancements. ras2fim also did not need polys made from the DEMs, so a switch was added for that.

The earlier version on the "retry" feature would check the file size and if it was smaller than a particular size, it would attempt to reload it.  The size test has now been removed. If a file fails to download, the user will need to look at the log out, then remove the file before attempting again. Why? So the user can see why it failed and decide action from there.

Note: later, as needed, we might upgrade it to handle more than just 10m (which it is hardcoded against).

Additional changes to README to reflect how users can access ESIP's S3 as well as a one line addition to change file permissions in fim_process_unit_wb.sh.

### Changes
- `data`
    - `usgs`
        - `acquire_and_preprocess_3dep_dems.py`:  As described above.
 - `fim_pipeline.sh`:  a minor styling fix (added a couple of lines for readability)
 - `fim_pre_processing.sh`: a user message was incorrect & chmod 777 $outputDestDir.
 - `fim_process_unit_wb.sh`: chmod 777 for /output/<run_name> directory.
 - `README.md`: --no-sign-request instead of --request-payer requester for ESIP S3 access.

<br/><br/>

## v4.3.14.0 - 2023-08-03 - [PR#953](https://github.com/NOAA-OWP/inundation-mapping/pull/953)

The enhancements in this PR include the new modules for pre-processing bathymetric data from the USACE eHydro dataset and integrating the missing hydraulic geometry into the HAND synthetic rating curves.

### Additions

- `data/bathymetry/preprocess_bathymetry.py`: preprocesses the eHydro datasets.
- `src/bathymetric_adjustment.py`: adjusts synthetic rating curves for HUCs where preprocessed bathymetry is available.

### Changes

- `config/params_template.env`: added a toggle for the bathymetric adjustment routine: `bathymetry_adjust`
- `fim_post_processing.sh`: added the new `bathymetric_adjustment.py` to the postprocessing lineup
- `src/`
    - `add_crosswalk.py`, `aggregate_by_huc.py`, & `subdiv_chan_obank_src.py`: accounting for the new Bathymetry_source field in SRCs

<br/><br/>

## v4.3.13.0 - 2023-07-26 - [PR#952](https://github.com/NOAA-OWP/inundation-mapping/pull/952)

Adds a feature to manually calibrate rating curves for specified NWM `feature_id`s using a CSV of manual coefficients to output a new rating curve. Manual calibration is applied after any/all other calibrations. Coefficient values between 0 and 1 increase the discharge value (and decrease inundation) for each stage in the rating curve while values greater than 1 decrease the discharge value (and increase inundation).

Manual calibration is performed if `manual_calb_toggle="True"` and the file specified by `man_calb_file` (with `HUC8`, `feature_id`, and `calb_coef_manual` fields) exists. The original HUC-level `hydrotable.csv` (after calibration) is saved with a suffix of `_pre-manual` before the new rating curve is written.

### Additions

- `src/src_manual_calibration.py`: Adds functionality for manual calibration by CSV file

### Changes

- `config/params_template.env`: Adds `manual_calb_toggle` and `man_calb_file` parameters
- `fim_post_processing.sh`: Adds check for toggle and if `man_calb_file` exists before running manual calibration

<br/><br/>

## v4.3.12.1 - 2023-07-21 - [PR#950](https://github.com/NOAA-OWP/inundation-mapping/pull/950)

Fixes a couple of bugs that prevented inundation using HUC-level hydrotables. Update associated unit tests.

### Changes

- `tools/inundate_gms.py`: Fixes a file path error and Pandas DataFrame indexing error.
- `unit_tests/tools/inundate_gms_test.py`: Do not skip this test, refactor to check that all branch inundation rasters exist.
- `unit_tests/tools/inundate_gms_params.json`: Only test 1 HUC, update forecast filepath, use 4 'workers'.

### Removals

- `unit_tests/tools/inundate_gms_unittests.py`: No longer used. Holdover from legacy unit tests.

<br/><br/>


## v4.3.12.0 - 2023-07-05 - [PR#940](https://github.com/NOAA-OWP/inundation-mapping/pull/940)

Refactor Point Calibration Database for synthetic rating curve adjustment to use `.parquet` files instead of a PostgreSQL database.

### Additions
- `data/`
    -`write_parquet_from_calib_pts.py`: Script to write `.parquet` files based on calibration points contained in a .gpkg file.

### Changes
- `src/`
    - `src_adjust_spatial_obs.py`: Refactor to remove PostgreSQL and use `.parquet` files.
    - `src_roughness_optimization.py`: Line up comments and add newline at EOF.
    - `bash_variables.env`: Update formatting, and add `{}` to inherited `.env` variables for proper variable expansion in Python scripts.
- `/config`
    - `params_template.env`: Update comment.
- `fim_pre_processing.sh`: In usage statement, remove references to PostGRES calibration tool.
- `fim_post_processing.sh`: Remove connection to and loading of PostgreSQL database.
- `.gitignore`: Add newline.
- `README.md`: Remove references to PostGRES calibration tool.

### Removals
- `config/`
    - `calb_db_keys_template.env`: No longer necessary without PostGRES Database.

- `/tools/calibration-db` : Removed directory including files below.
    - `README.md`
    - `docker-compose.yml`
    - `docker-entrypoint-enitdb.d/init-db.sh`

<br/><br/>

## v4.3.11.7 - 2023-06-12 - [PR#932](https://github.com/NOAA-OWP/inundation-mapping/pull/932)

Write to a csv file with processing time of `run_unit_wb.sh`, update PR Template, add/update bash functions in `bash_functions.env`, and modify error handling in `src/check_huc_inputs.py`. Update unit tests to throw no failures, `25 passed, 3 skipped`.

### Changes
- `.github/`
    - `PULL_REQUEST_TEMPLATE.md` : Update PR Checklist into Issuer Checklist and Merge Checklist
- `src/`
    - `run_unit_wb.sh`: Add line to log processing time to `$outputDestDir/logs/unit/total_duration_run_by_unit_all_HUCs.csv`
    - `check_huc_inputs.py`: Modify error handling. Correctly print HUC number if it is not valid (within `included_huc*.lst`)
    - `bash_functions.env`: Add `Calc_Time` function, add `local` keyword to functionally scoped variables in `Calc_Duration`
- `unit_tests/`
    - `derive_level_paths_test.py`: Update - new parameter (`buffer_wbd_streams`)
    - `derive_level_paths_params.json`: Add new parameter (`buffer_wbd_streams`)
    - `clip_vectors_to_wbd_test.py`: Update - new parameter (`wbd_streams_buffer_filename`)
    - `clip_vectors_to_wbd_params.json`: Add new parameter (`wbd_streams_buffer_filename`) & Fix pathing for `nwm_headwaters`

<br/><br/>

## v4.3.11.6 - 2023-05-26 - [PR#919](https://github.com/NOAA-OWP/inundation-mapping/pull/919)

Auto Bot asked for the python package of `requests` be upgraded from 2.28.2 to 2.31.0. This has triggered a number of packages to upgrade.

### Changes
- `Pipfile.lock`: as described.

<br/><br/>

## v4.3.11.5 - 2023-05-30 - [PR#911](https://github.com/NOAA-OWP/inundation-mapping/pull/911)

This fix addresses bugs found when using the recently added functionality in `tools/synthesize_test_cases.py` along with the `PREV` argument. The `-pfiles` argument now performs as expected for both `DEV` and `PREV` processing. Addresses #871

### Changes
`tools/synthesize_test_cases.py`: multiple changes to enable all expected functionality with the `-pfiles` and `-pcsv` arguments

<br/><br/>

## v4.3.11.4 - 2023-05-18 - [PR#917](https://github.com/NOAA-OWP/inundation-mapping/pull/917)

There is a growing number of files that need to be pushed up to HydroVis S3 during a production release, counting the new addition of rating curve comparison reports.

Earlier, we were running a number of aws cli scripts one at a time. This tool simplies it and pushes all of the QA and supporting files. Note: the HAND files from a release, will continue to be pushed by `/data/aws/s3.py` as it filters out files to be sent to HV s3.

### Additions

- `data\aws`
     - `push-hv-data-support-files.sh`: As described above. See file for command args.

<br/><br/>


## v4.3.11.3 - 2023-05-25 - [PR#920](https://github.com/NOAA-OWP/inundation-mapping/pull/920)

Fixes a bug in CatFIM script where a bracket was missing on a pandas `concat` statement.

### Changes
- `/tools/generate_categorical_fim.py`: fixes `concat` statement where bracket was missing.

<br/><br/>

## v4.3.11.2 - 2023-05-19 - [PR#918](https://github.com/NOAA-OWP/inundation-mapping/pull/918)

This fix addresses a bug that was preventing `burn_in_levees.py` from running. The if statement in run_unit_wb.sh preceeding `burn_in_levees.py` was checking for the existence of a filepath that doesn't exist.

### Changes
- `src/run_unit_wb.sh`: fixed the if statement filepath to check for the presence of levee features to burn into the DEM

<br/><br/>

## v4.3.11.1 - 2023-05-16 - [PR#904](https://github.com/NOAA-OWP/inundation-mapping/pull/904)

`pandas.append` was deprecated in our last Pandas upgrade (v4.3.9.0). This PR updates the remaining instances of `pandas.append` to `pandas.concat`.

The file `tools/thalweg_drop_check.py` had an instance of `pandas.append` but was deleted as it is no longer used or necessary.

### Changes

The following files had instances of `pandas.append` changed to `pandas.concat`:
- `data/`
    - `nws/preprocess_ahps_nws.py`
    - `usgs/`
        - `acquire_and_preprocess_3dep_dems.py`
        - `preprocess_ahps_usgs.py`
- `src/`
    - `add_crosswalk.py`
    - `adjust_headwater_streams.py`
    - `aggregate_vector_inputs.py`
    - `reset_mannings.py`
- `tools/`
    - `aggregate_mannings_calibration.py`
    - `eval_plots.py`
    - `generate_categorical_fim.py`
    - `generate_categorical_fim_flows.py`
    - `plots/`
        - `eval_plots.py`
        - `utils/shared_functions.py`
    - `rating_curve_comparison.py`
    - `rating_curve_get_usgs_curves.py`
    - `tools_shared_functions.py`

### Removals

- `tools/thalweg_drop_check.py`

<br/><br/>

## v4.3.11.0 - 2023-05-12 - [PR#903](https://github.com/NOAA-OWP/inundation-mapping/pull/903)

These changes address some known issues where the DEM derived flowlines follow the incorrect flow path (address issues with stream order 1 and 2 only). The revised code adds a new workflow to generate a new flow direction raster separately for input to the `run_by_branch.sh` workflow (branch 0 remains unchanged). This modification helps ensure that the DEM derived flowlines follow the desired NWM flow line when generating the DEM derived flowlines at the branch level.

### Changes
- `config/deny_branch_zero.lst`: removed `LandSea_subset_{}.tif` and `flowdir_d8_burned_filled_{}.tif` from the "keep" list as these files are now kept in the huc root folder.
- `config/deny_unit.lst`: added file cleanups for newly generated branch input files stored in the huc root folder (`dem_burned.tif`, `dem_burned_filled.tif`, `flowdir_d8_burned_filled.tif`, `flows_grid_boolean.tif`, `wbd_buffered_streams.gpkg`)
- `src/clip_vectors_to_wbd.py`: saving the `wbd_streams_buffer` as an output gpkg for input to `derive_level_paths.py`
- `src/derive_level_paths.py`: added a new step to clip the `out_stream_network_dissolved` with the `buffer_wbd_streams` polygon. this resolves errors with the edge case scenarios where a NWM flow line intersects the WBD buffer polygon
- `src/run_unit_wb.sh`: Introduce new processing steps to generate separate outputs for input to branch 0 vs. all other branches. Remove the branch zero `outputs_cleanup.py` as the branches are no longer pointing to files stored in the branch 0 directory (stored in huc directory)
   - Rasterize reach boolean (1 & 0) for all branches (not branch 0): using the `nwm_subset_streams_levelPaths_dissolved.gpkg` to define the branch levelpath flow lines
   - AGREEDEM reconditioning for all branches (not branch 0)
   - Pit remove burned DEM for all branches (not branch 0)
   - D8 flow direction generation for all branches (not branch 0)
- `src/run_by_branch.sh`: changed `clip_rasters_to_branches.py` input file location for `$tempHucDataDir/flowdir_d8_burned_filled.tif` (newly created file)

<br/><br/>

## v4.3.10.0 - 2023-05-12 - [PR#888](https://github.com/NOAA-OWP/inundation-mapping/pull/888)

`aggregate_by_huc.py` was taking a long time to process. Most HUCs can aggregate their branches into one merged hydrotable.csv in just 22 seconds, but a good handful took over 2 mins and a few took over 7 mins. When multiplied by 2,138 HUCs it was super slow. Multi-proc has not been added and it now takes appx 40 mins at 80 cores.

An error logging system was also added to track errors that may have occurred during processing.

### Changes
- `fim_pipeline.sh` - added a duration counter at the end of processing HUCs
- `fim_post_processing.sh` - added a job limit (number of procs), did a little cleanup, and added a warning note about usage of job limits in this script,
- `src`
    - `aggregate_by_huc.py`: Added multi proc, made it useable for non external script calls, added a logging system for errors only.
    - `indentify_src_bankful.py`: typo fix.

<br/><br/>

## v4.3.9.2 - 2023-05-12 - [PR#902](https://github.com/NOAA-OWP/inundation-mapping/pull/902)

This merge fixes several sites in Stage-Based CatFIM sites that showed overinundation. The cause was found to be the result of Stage-Based CatFIM code pulling the wrong value from the `usgs_elev_table.csv`. Priority is intended to go to the `dem_adj_elevation` value that is not from branch 0, however there was a flaw in the prioritization logic. Also includes a change to `requests` usage that is in response to an apparent IT SSL change. This latter change was necessary in order to run CatFIM. Also added a check to make sure the `dem_adj_thalweg` is not too far off the official elevation, and continues if it is.

### Changes
- `/tools/generate_categorical_fim.py`: fixed pandas bug where the non-branch zero `dem_adj_elevation` value was not being properly indexed. Also added a check to make sure the `dem_adj_thalweg` is not too far off the official elevation, and continues if it is.
- ` /tools/tools_shared_functions.py`: added `verify=False` to `requests` library calls because connections to WRDS was being refused (likely because of new IT protocols).

<br/><br/>

## v4.3.9.1 - 2023-05-12 - [PR#893](https://github.com/NOAA-OWP/inundation-mapping/pull/893)

Fix existing unit tests, remove unwanted behavior in `check_unit_errors_test.py`, update `unit_tests/README.md`

### Changes

- `unit_tests/`
    - `README.md` : Split up headings for setting up unit tests/running unit tests & re-formatted code block.
    - `check_unit_errors_test.py`: Fixed unwanted behavior of test leaving behind `sample_n.txt` files in `unit_errors/`
    - `clip_vectors_to_wbd_params.json`: Update parameters
    - `clip_vectors_to_wbd_test.py`: Update arguments
    - `pyproject.toml`: Ignore RuntimeWarning, to suppress pytest failure.
    - `usgs_gage_crosswalk_test.py`: Enhance readability of arguments in `gage_crosswalk.run_crosswalk` call

<br/><br/>

## v4.3.9.0 - 2023-04-19 - [PR#889](https://github.com/NOAA-OWP/inundation-mapping/pull/889)

Updates GDAL in base Docker image from 3.1.2 to 3.4.3 and updates all Python packages to latest versions, including Pandas v.2.0.0. Fixes resulting errors caused by deprecation and/or other changes in dependencies.

NOTE: Although the most current GDAL is version 3.6.3, something in 3.5 causes an issue in TauDEM `aread8` (this has been submitted as https://github.com/dtarb/TauDEM/issues/254)

### Changes

- `Dockerfile`: Upgrade package versions and fix `tzdata`
- `fim_post_processing.sh`: Fix typo
- `Pipfile` and `Pipfile.lock`: Update Python versions
- `src/`
    - `add_crosswalk.py`, `aggregate_by_huc.py`, `src_adjust_usgs_rating.py`, and `usgs_gage_unit_setup.py`: Change `df1.append(df2)` (deprecated) to `pd.concat([df1, df2])`
    - `build_stream_traversal.py`: Add `dropna=True` to address change in NaN handling
    - `getRasterInfoNative.py`: Replace `import gdal` (deprecated) with `from osgeo import gdal`
    - `stream_branches.py`: Change deprecated indexing to `.iloc[0]` and avoid `groupby.max()` over geometry
- `tools`
    - `inundation.py`: Cleans unused `from gdal`
    - `eval_plots.py`: deprecated dataframe.append fixed and deprecated python query pattern fixed.

<br/><br/>

## v4.3.8.0 - 2023-04-07 - [PR#881](https://github.com/NOAA-OWP/inundation-mapping/pull/881)

Clips branch 0 to terminal segments of NWM streams using the `to` attribute of NWM streams (where `to=0`).

### Changes

- `src/`
    - `delineate_hydros_and_produce_HAND.sh`: Added input arguments to `src/split_flows.py`
    - `split_flows.py`: Added functionality to snap and trim branch 0 flows to terminal NWM streamlines

<br/><br/>

## v4.3.7.4 - 2023-04-10 - [PR#882](https://github.com/NOAA-OWP/inundation-mapping/pull/882)

Bug fix for empty `output_catchments` in `src/filter_catchments_and_add_attributes.py`

### Changes

- `src/filter_catchments_and_add_attributes.py`: Adds check for empty `output_catchments` and exits with Status 61 if empty.

<br/><br/>

## v4.3.7.3 - 2023-04-14 - [PR#880](https://github.com/NOAA-OWP/inundation-mapping/pull/880)

Hotfix for addressing an error during the NRMSE calculation/aggregation step within `tools/rating_curve_comparison.py`. Also added the "n" variable to the agg_nwm_recurr_flow_elev_stats table. Addresses #878

### Changes

- `tools/rating_curve_comparison.py`: address error for computing nrmse when n=1; added the "n" variable (sample size) to the output metrics table

<br/><br/>

## v4.3.7.2 - 2023-04-06 - [PR#879](https://github.com/NOAA-OWP/inundation-mapping/pull/879)

Replaces `os.environ` with input arguments in Python files that are called from bash scripts. The bash scripts now access the environment variables and pass them to the Python files as input arguments. In addition to adapting some Python scripts to a more modular structure which allows them to be run individually, it also allows Visual Studio Code debugger to work properly. Closes #875.

### Changes

- `fim_pre_processing.sh`: Added `-i $inputsDir` input argument to `src/check_huc_inputs.py`
- `src/`
    - `add_crosswalk.py`: Changed `min_catchment_area` and `min_stream_length` environment variables to input arguments
    - `check_huc_inputs.py`: Changed `inputsDir` environment variable to input argument
    - `delineate_hydros_and_produce_HAND.sh`: Added `-m $max_split_distance_meters -t $slope_min -b $lakes_buffer_dist_meters` input arguments to `src/split_flows.py`
    - `split_flows.py`: Changed `max_split_distance_meters`, `slope_min`, and `lakes_buffer_dist_meters` from environment variables to input arguments

<br/><br/>

## v4.3.7.1 - 2023-04-06 - [PR#874](https://github.com/NOAA-OWP/inundation-mapping/pull/874)

Hotfix to `process_branch.sh` because it wasn't removing code-61 branches on exit. Also removes the current run from the new fim_temp directory.

### Changes

- `fim_pipeline.sh`: removal of current run from fim_temp directory
- `src/process_branch.sh`: switched the exit 61 block to use the temp directory instead of the outputs directory

<br/><br/>

## v4.3.7.0 - 2023-03-02 - [PR#868](https://github.com/NOAA-OWP/inundation-mapping/pull/868)

This pull request adds a new feature to `fim_post_processing.sh` to aggregate all of the hydrotables for a given HUC into a single HUC-level `hydrotable.csv` file. Note that the aggregation step happens near the end of `fim_post_processing.sh` (after the subdivision and calibration routines), and the branch hydrotable files are preserved in the branch directories for the time being.

### Changes

- `fim_pipeline.sh`: created a new variable `$jobMaxLimit` that multiplies the `$jobHucLimit` and the `$jobBranchLimit`
- `fim_post_processing.sh`: added new aggregation/concatenation step after the SRC calibration routines; passing the new `$jobMaxLimit` to the commands that accept a multiprocessing job number input; added `$skipcal` argument to the USGS rating curve calibration routine
- `src/add_crosswalk.py`: changed the default value for `calb_applied` variable to be a boolean
- `src/aggregate_by_huc.py`: file renamed (previous name: `src/usgs_gage_aggregate.py`); updated to perform branch to huc file aggregation for `hydroTable_{branch_id}.csv` and `src_full_crosswalked_{branch_id}.csv` files; note that the input arguments ask you to specify which file types to aggregate using the flags: `-elev`, `-htable`, and `-src`
- `tools/inundate_gms.py`: added check to use the aggregated HUC-level `hydrotable.csv` if it exists, otherwise continue to use the branch hydroTable files
- `tools/inundation.py`: added `usecols` argument to the `pd.read_csv` commands to improve read time for hydrotables
- `src/subdiv_chan_obank_src.py`: add dtype to hydrotable pd.read_csv to resolve pandas dtype interpretation warnings

<br/><br/>

## v4.3.6.0 - 2023-03-23 - [PR#803](https://github.com/NOAA-OWP/inundation-mapping/pull/803)

Clips Watershed Boundary Dataset (WBD) to DEM domain for increased efficiency. Essentially, this is a wrapper for `geopandas.clip()` and moves clipping from `src/clip_vectors_to_wbd.py` to `data/wbd/preprocess_wbd.py`.

### Additions

- `data/wbd/preprocess_wbd.py`: Clips WBD to DEM domain polygon

### Changes

- `src/`
    - `bash_variables.env`: Updates `input_WBD_gdb` environment variable
    - `clip_vectors_to_wbd.py`: Removes clipping to DEM domain

<br/><br/>

## v4.3.5.1 - 2023-04-01 - [PR#867](https://github.com/NOAA-OWP/inundation-mapping/pull/867)

outputs_cleanup.py was throwing an error saying that the HUC source directory (to be cleaned up), did not exist. This was confirmed in a couple of environments. The src path in run_unit_wb.sh was sending in the "outputs" directory and not the "fim_temp" directory. This might have been a merge issue.

The log file was moved to the unit_errors folder to validate the error, as expected.

### Changes

- `src/run_unit_wb.sh`: Change the source path being submitted to `outputs_cleanup.py` from the `outputs` HUC directory to the `fim_temp` HUC directory.
- `fim_process_unit_wb.sh`: Updated the phrase "Copied temp directory" to "Moved temp directory"

<br/><br/>

## v4.3.5.0 - 2023-03-02 - [PR#857](https://github.com/NOAA-OWP/inundation-mapping/pull/857)

Addresses changes to function calls needed to run upgraded Shapely library plus other related library upgrades. Upgraded libraries include:
- shapely
- geopandas
- pandas
- numba
- rasterstats
- numpy
- rtree
- tqdm
- pyarrow
- py7zr

Pygeos is removed because its functionality is incorporated into the upgraded shapely library.

### Changes

- `Dockerfile`
- `Pipfile and Pipfile.lock`
- `src/`
	- `associate_levelpaths_with_levees.py`
    - `build_stream_traversal.py`
	- `add_crosswalk.py`
	- `adjust_headwater_streams.py`
	- `aggregate_vector_inputs.py`
	- `clip_vectors_to_wbd.py`
	- `derive_headwaters.py`
	- `stream_branches.py`
	- `split_flows.py`
- `tools/`
	- `fimr_to_benchmark.py`
	- `tools_shared_functions.py`

<br/><br/>

## v4.3.4.0 - 2023-03-16-23 [PR#847](https://github.com/NOAA-OWP/inundation-mapping/pull/847)

### Changes

Create a 'working directory' in the Docker container to run processes within the container's non-persistent filesystem. Modify variables in scripts that process HUCs and branches to use the temporary working directory, and then copy temporary directory (after trimming un-wanted files) over to output directory (persistent filesystem).  Roll back changes to `unit_tests/` to use `/data/outputs` (contains canned data), as the volume mounted `outputs/` most likely will not contain the necessary unit test data.

- `Dockerfile` - create a `/fim_temp` working directory, update `projectDir` to an `ENV`, rename inputs and outputs directory variables
- `fim_pipeline.sh` - remove `projectDir=/foss_fim`, update path of `logFile`, remove indentation
- `fim_pre_processing.sh` - change `$outputRunDataDir` => `$outputDestDir` & add `$tempRunDir`
- `fim_post_processing.sh` - change `$outputRunDataDir` => `$outputDestDir`
- `fim_process_unit_wb.sh` - change `$outputRunDataDir` => `$outputDestDir`, add vars & export `tempRunDir`, `tempHucDataDir`, & `tempBranchDataDir` to `run_unit_wb.sh`
- `README.md` - add linebreaks to codeblocks

- `src/`
  - `bash_variables.env` - `$inputDataDir` => `$inputsDir`
  - `check_huc_inputs.py` - `$inputDataDir` => `$inputsDir`
  - `delineate_hydros_and_produce_HAND.py` - `$outputHucDataDir` => `$tempHucDataDir`, `$outputCurrentBranchDataDir` => `$tempCurrentBranchDataDir`
  - `process_branch.sh` - `$outputRunDataDir` => `$outputsDestDir`
  - `run_by_branch.sh` - `$outputCurrentBranchDataDir` => `$tempCurrentBranchDataDir`, `$outputHucDataDir` => `$tempHucDataDir`
  - `run_unit_wb.sh` - `$outputRunDataDir` => `$outputDestDir`, `$outputHucDataDir` => `$tempHucDataDir`
  - `utils/`
    - `shared_functions.py` - `$inputDataDir` => `$inputsDir`

- `tools/`
  - `inundation_wrapper_custom_flow.py` - `$outputDataDir` => `$outputsDir`
  - `inundation_wrapper_nwm_flows.py`  - `$outputDataDir` => `$outputsDir`
  - `tools_shared_variables.py` - `$outputDataDir` => `$outputsDir`

- `unit_tests/`
  - `README.md` - add linebreaks to code blocks, `/outputs/` => `/data/outputs/`
  - `*_params.json` - `/outputs/` => `/data/outputs/` & `$outputRunDataDir` => `$outputDestDir`
  - `derive_level_paths_test.py` - `$outputRunDataDir` => `$outputDestDir`
  - `check_unit_errors_test.py` - `/outputs/` => `/data/outputs/`
  - `shared_functions_test.py` - `$outputRunDataDir` => `$outputDestDir`
  - `split_flows_test.py`  - `/outputs/` => `/data/outputs/`
  - `tools/`
    - `*_params.json` - `/outputs/` => `/data/outputs/` & `$outputRunDataDir` => `$outputDestDir`

<br/><br/>

## v4.3.3.7 - 2023-03-22 - [PR#856](https://github.com/NOAA-OWP/inundation-mapping/pull/856)

Simple update to the `PULL_REQUEST_TEMPLATE.md` to remove unnecessary/outdated boilerplate items, add octothorpe (#) in front of Additions, Changes, Removals to mirror `CHANGELOG.md` format, and clean up the PR Checklist.

### Changes
- `docs/`
  - `PULL_REQUEST_TEMPLATE.md`

<br/><br/>

## v4.3.3.6 - 2023-03-30 - [PR#859](https://github.com/NOAA-OWP/inundation-mapping/pull/859)

Addresses the issue of output storage space being taken up by output files from branches that did not run. Updates branch processing to remove the extraneous branch file if a branch gets an error code of 61.

### Changes

- `src/process_branch.sh`: added line 41, which removes the outputs and output folder if Error 61 occurs.

<br/><br/>

## v4.3.3.5 - 2023-03-23 - [PR#848](https://github.com/NOAA-OWP/inundation-mapping/pull/848)

Introduces two new arguments (`-pcsv` and `-pfiles`) and improves the documentation of  `synthesize_test_cases.py`. The new arguments allow the user to provide a CSV of previous metrics (`-pcsv`) and to specity whether or not metrics should pulled from previous directories (`-pfiles`).

The dtype warning was suppressed through updates to the `read_csv` function in `hydrotable.py` and additional comments were added throughout script to improve readability.

### Changes
- `tools/inundation.py`: Add data types to the section that reads in the hydrotable (line 483).

- `tools/synthesize_test_cases.py`: Improved formatting, spacing, and added comments. Added two new arguments: `pcsv` and `pfiles` along with checks to verify they are not being called concurrently (lines 388-412). In `create_master_metrics_csv`, creates an `iteration_list` that only contains `['comparison']` if `pfiles` is not true, reads in the previous metric csv `prev_metrics_csv` if it is provided and combine it with the compiled metrics (after it is converted to dataframe), and saves the metrics dataframe (`df_to_write`) to CSV.

<br/><br/>

## v4.3.3.4 - 2023-03-17 - [PR#849](https://github.com/NOAA-OWP/inundation-mapping/pull/849)

This hotfix addresses an error in inundate_nation.py relating to projection CRS.

### Changes

- `tools/inundate_nation.py`: #782 CRS projection change likely causing issue with previous projection configuration

<br/><br/>

## v4.3.3.3 - 2023-03-20 - [PR#854](https://github.com/NOAA-OWP/inundation-mapping/pull/854)

At least one site (e.g. TRYM7) was not been getting mapped in Stage-Based CatFIM, despite having all of the acceptable accuracy codes. This was caused by a data type issue in the `acceptable_coord_acc_code_list` in `tools_shared_variables.py` having the accuracy codes of 5 and 1 as a strings instead of an integers.

### Changes

- `/tools/tools_shared_variables.py`: Added integers 5 and 1 to the acceptable_coord_acc_code_list, kept the '5' and '1' strings as well.

<br/><br/>

## v4.3.3.2 - 2023-03-20 - [PR#851](https://github.com/NOAA-OWP/inundation-mapping/pull/851)

Bug fix to change `.split()` to `os.path.splitext()`

### Changes

- `src/stream_branches.py`: Change 3 occurrences of `.split()` to `os.path.splitext()`

<br/><br/>

## v4.3.3.1 - 2023-03-20 - [PR#855](https://github.com/NOAA-OWP/inundation-mapping/pull/855)

Bug fix for KeyError in `src/associate_levelpaths_with_levees.py`

### Changes

- `src/associate_levelpaths_with_levees.py`: Adds check if input files exist and handles empty GeoDataFrame(s) after intersecting levee buffers with leveed areas.

<br/><br/>

## v4.3.3.0 - 2023-03-02 - [PR#831](https://github.com/NOAA-OWP/inundation-mapping/pull/831)

Addresses bug wherein multiple CatFIM sites in the flow-based service were displaying the same NWS LID. This merge also creates a workaround solution for a slowdown that was observed in the WRDS location API, which may be a temporary workaround, until WRDS addresses the slowdown.

### Changes

- `tools/generate_categorical_fim_mapping.py`: resets the list of tifs to format for each LID within the loop that does the map processing, instead of only once before the start of the loop.
- `tools/tools_shared_functions.py`:
  - adds a try-except block around code that attempted to iterate on an empty list when the API didn't return relevant metadata for a given feature ID (this is commented out, but may be used in the future once WRDS slowdown is addressed).
  - Uses a passed NWM flows geodataframe to determine stream order.
- `/tools/generate_categorical_fim_flows.py`:
  - Adds multiprocessing to flows generation and uses `nwm_flows.gpkg` instead of the WRDS API to determine stream order of NWM feature_ids.
  - Adds duration print messages.
- `/tools/generate_categorical_fim.py`:
  - Refactor to allow for new NWM filtering scheme.
  - Bug fix in multiprocessing calls for interval map production.
  - Adds duration print messages.

<br/><br/>

## v4.3.2.0 - 2023-03-15 - [PR#845](https://github.com/NOAA-OWP/inundation-mapping/pull/845)

This merge revises the methodology for masking levee-protected areas from inundation. It accomplishes two major tasks: (1) updates the procedure for acquiring and preprocessing the levee data to be burned into the DEM and (2) revises the way levee-protected areas are masked from branches.

(1) There are now going to be two different levee vector line files in each HUC. One (`nld_subset_levees_burned.gpkg`) for the levee elevation burning and one (`nld_subset_levees.gpkg`) for the levee-level-path assignment and masking workflow.

(2) Levee-protected areas are masked from inundation based on a few methods:
  - Branch 0: All levee-protected areas are masked.
  - Other branches: Levee-protected areas are masked from the DEMs of branches for level path(s) that the levee is protecting against by using single-sided buffers alongside each side of the levee to determine which side the levee is protecting against (the side opposite the associated levee-protected area).

### Additions

- `.gitignore`: Adds `.private` folder for unversioned code.
- `data/`
    - `esri.py`: Class for querying and downloading ESRI feature services.
    - `nld/`
        - `levee_download.py`: Module that handles downloading and preprocessing levee lines and protected areas from the National Levee Database.
- `src/associate_levelpaths_with_levees.py`: Associates level paths with levees using single-sided levee buffers and writes to CSV to be used by `src/mask_dem.py`

### Changes

- `.config/`
    - `deny_branch_zero.lst`: Adds `dem_meters_{}.tif`.
    - `deny_branches.lst`: Adds `levee_levelpaths.csv` and removes `nld_subset_levees_{}.tif`.
    - `deny_unit.lst`: Adds `dem_meters.tif`.
    - `params_template.env`: Adds `levee_buffer` parameter for levee buffer size/distance in meters and `levee_id_attribute`.
- `src/`
    - `bash_variables.env`: Updates `input_nld_levee_protected_areas` and adds `input_NLD` (moved from `run_unit_wb.sh`) and `input_levees_preprocessed` environment. .variables
    - `burn_in_levees.py`: Removed the unit conversion from feet to meters because it's now being done in `levee_download.py`.
    - `clip_vectors_to_wbd.py`: Added the new levee lines for the levee-level-path assignment and masking workflow.
    - `delineate_hydros_and_produce_HAND.sh`: Updates input arguments.
    - `mask_dem.py`: Updates to use `levee_levelpaths.csv` (output from `associate_levelpaths_with_levees.py`) to mask branch DEMs.
    - `run_by_branch.sh`: Clips `dem_meters.tif` to use for branches instead of `dem_meters_0.tif` since branch 0 is already masked.
    - `run_unit_wb.sh`: Added inputs to `clip_vectors_to_wbd.py`. Added `associate_levelpaths_with_levees.py`. Processes `dem_meters.tif` and then makes a copy for branch 0. Moved `deny_unit.lst` cleanup to after branch processing.

### Removals
- `data/nld/preprocess_levee_protected_areas.py`: Deprecated.

<br/><br/>

## v4.3.1.0 - 2023-03-10 - [PR#834](https://github.com/NOAA-OWP/inundation-mapping/pull/834)

Change all occurances of /data/outputs to /outputs to honor the correct volume mount directory specified when executing docker run.

### Changes

- `Dockerfile` - updated comments in relation to `projectDir=/foss_fim`
- `fim_pipeline.sh` - updated comments in relation to `projectDir=/foss_fim`
- `fim_pre_processing.sh` -updated comments in relation to `projectDir=/foss_fim`
- `fim_post_processing.sh` - updated comments in relation to `projectDir=/foss_fim`
- `README.md` - Provide documentation on starting the Docker Container, and update docs to include additional command line option for calibration database tool.

- `src/`
  - `usgs_gage_crosswalk.py` - added newline character to shorten commented example usage
  - `usgs_gage_unit_setup.py` - `/data/outputs/` => `/outputs/`

- `tools/`
  - `cache_metrics.py` -  `/data/outputs/` => `/outputs/`
  - `copy_test_case_folders.py`  - `/data/outputs/` => `/outputs/`
  - `run_test_case.py` - `/data/outputs/` => `/outputs/`

- `unit_tests/*_params.json`  - `/data/outputs/` => `/outputs/`

- `unit_tests/split_flows_test.py`  - `/data/outputs/` => `/outputs/`

<br/><br/>

## v4.3.0.1 - 2023-03-06 - [PR#841](https://github.com/NOAA-OWP/inundation-mapping/pull/841)

Deletes intermediate files generated by `src/agreedem.py` by adding them to `config/deny_*.lst`

- `config/`
    - `deny_branch_zero.lst`, `deny_branches.lst`, `deny_branch_unittests.lst`: Added `agree_binary_bufgrid.tif`, `agree_bufgrid_zerod.tif`, and `agree_smogrid_zerod.tif`
    - `deny_unit.lst`: Added `agree_binary_bufgrid.tif`, `agree_bufgrid.tif`, `agree_bufgrid_allo.tif`, `agree_bufgrid_dist.tif`,  `agree_bufgrid_zerod.tif`, `agree_smogrid.tif`, `agree_smogrid_allo.tif`, `agree_smogrid_dist.tif`, `agree_smogrid_zerod.tif`

<br/><br/>

## v4.3.0.0 - 2023-02-15 - [PR#814](https://github.com/NOAA-OWP/inundation-mapping/pull/814)

Replaces GRASS with Whitebox. This addresses several issues, including Windows permissions and GRASS projection issues. Whitebox also has a slight performance benefit over GRASS.

### Removals

- `src/r_grow_distance.py`: Deletes file

### Changes

- `Dockerfile`: Removes GRASS, update `$outputDataDir` from `/data/outputs` to `/outputs`
- `Pipfile` and `Pipfile.lock`: Adds Whitebox and removes GRASS
- `src/`
    - `agreedem.py`: Removes `r_grow_distance`; refactors to use with context and removes redundant raster reads.
    - `adjust_lateral_thalweg.py` and `agreedem.py`: Refactors to use `with` context and removes redundant raster reads
    - `unique_pixel_and_allocation.py`: Replaces GRASS with Whitebox and remove `r_grow_distance`
    - `gms/`
        - `delineate_hydros_and_produce_HAND.sh` and `run_by_unit.sh`: Removes GRASS parameter
        - `mask_dem.py`: Removes unnecessary line

<br/><br/>

## v4.2.1.0 - 2023-02-21 - [PR#829](https://github.com/NOAA-OWP/inundation-mapping/pull/829)

During the merge from remove-fim3 PR into dev, merge conflicts were discovered in the unit_tests folders and files. Attempts to fix them at that time failed, so some files were removed, other renamed, other edited to get the merge to work.  Here are the fixes to put the unit tests system back to par.

Note: some unit tests are now temporarily disabled due to dependencies on other files / folders which may not exist in other environments.

Also.. the Changelog.md was broken and is being restored here.

Also.. a minor text addition was added to the acquire_and_preprocess_3dep_dems.py files (not directly related to this PR)

For file changes directly related to unit_test folder and it's file, please see [PR#829](https://github.com/NOAA-OWP/inundation-mapping/pull/829)

Other file changes:

### Changes
- `Pipfile.lock` : rebuilt and updated as a safety pre-caution.
- `docs`
    - `CHANGELOG.md`: additions to this file for FIM 4.2.0.0 were not merged correctly.  (re-added just below in the 4.2.0.0 section)
- `data`
    - `usgs`
        - `acquire_and_preprocess_3dep_dems.py`: Added text on data input URL source.

<br/><br/>

## v4.2.0.1 - 2023-02-16 - [PR#827](https://github.com/NOAA-OWP/inundation-mapping/pull/827)

FIM 4.2.0.0. was throwing errors for 14 HUCs that did not have any level paths. These are HUCs that have only stream orders 1 and 2 and are covered under branch zero, but no stream orders 3+ (no level paths).  This has now been changed to not throw an error but continue to process of the HUC.

### Changes

- `src`
    - `run_unit_wb.sh`: Test if branch_id.lst exists, which legitimately might not. Also a bit of text cleanup.

<br/><br/>

## v4.2.0.0 - 2023-02-16 - [PR#816](https://github.com/NOAA-OWP/inundation-mapping/pull/816)

This update removes the remaining elements of FIM3 code.  It further removes the phrases "GMS" as basically the entire FIM4 model. FIM4 is GMS. With removing FIM3, it also means remove concepts of "MS" and "FR" which were no longer relevant in FIM4.  There are only a few remaining places that will continue with the phrase "GMS" which is in some inundation files which are being re-evaluated.  Some deprecated files have been removed and some subfolders removed.

There are a lot of duplicate explanations for some of the changes, so here is a shortcut system.

- desc 1:  Remove or rename values based on phrase "GMS, MS and/or FR"
- desc 2:  Moved file from the /src/gms folder to /src  or /tools/gms_tools to /tools
- desc 3:  No longer needed as we now use the `fim_pipeline.sh` processing model.

### Removals

- `data`
    - `acquire_and_preprocess_inputs.py`:  No longer needed
- `gms_pipeline.sh` : see desc 3
- `gms_run_branch.sh` : see desc 3
- `gms_run_post_processing.sh` : see desc 3
- `gms_run_unit.sh` : see desc 3
- `src`
    - `gms`
        - `init.py` : folder removed, no longer needed.
        - `aggregate_branch_lists.py`: no longer needed.  Newer version already exists in src directory.
        - `remove_error_branches.py` :  see desc 3
        - `run_by_unit.sh` : see desc 3
        - `test_new_crosswalk.sh` : no longer needed
        - `time_and_tee_run_by_branch.sh` : see desc 3
        - `time_and_tee_run_by_unit.sh` : see desc 3
    - `output_cleanup.py` : see desc 3
 - `tools/gms_tools`
     - `init.py` : folder removed, no longer needed.

### Changes

- `config`
   - `deny_branch_unittests.lst` :  renamed from `deny_gms_branch_unittests.lst`
   - `deny_branch_zero.lst` : renamed from `deny_gms_branch_zero.lst`
   - `deny_branches.lst` :  renamed from `deny_gms_branches.lst`
   - `deny_unit.lst`  : renamed from `deny_gms_unit.lst`
   - `params_template.env` : see desc 1

- `data`
    - `nws`
        - `preprocess_ahps_nws.py`:   Added deprecation note: If reused, it needs review and/or upgrades.
    - `acquire_and_preprocess_3dep_dems.py` : see desc 1
 - `fim_post_processing.sh` : see desc 1, plus a small pathing change.
 - `fim_pre_processing.sh` : see desc 1
 - ` src`
     - `add_crosswalk.py` : see desc 1. Also cleaned up some formatting and commented out a code block in favor of a better way to pass args from "__main__"
     - `bash_variables.env` : see desc 1
     - `buffer_stream_branches.py` : see desc 2
     - `clip_rasters_to_branches.py` : see desc 2
     - `crosswalk_nwm_demDerived.py` :  see desc 1 and desc 2
     - `delineate_hydros_and_produce_HAND.sh` : see desc 1 and desc 2
     - `derive_level_paths.py`  :  see desc 1 and desc 2
     - `edit_points.py` : see desc  2
     - `filter_inputs_by_huc.py`: see desc 1 and desc 2
     - `finalize_srcs.py`:  see desc 2
     - `generate_branch_list.py` : see desc 1
     - `make_rem.py` : see desc 2
     - `make_dem.py` : see desc  2
     - `outputs_cleanup.py`:  see desc 1
     - `process_branch.sh`:  see desc 1
     - `query_vectors_by_branch_polygons.py`: see desc 2
     - `reset_mannings.py` : see desc 2
     - `run_by_branch.sh`:  see desc 1
     - `run_unit_wb.sh`: see desc 1
     - `stream_branches.py`:  see desc 2
     - `subset_catch_list_by_branch_id.py`: see desc 2
     - `toDo.md`: see desc 2
     - `usgs_gage_aggregate.py`:  see desc 1
     - `usgs_gage_unit_setup.py` : see desc 1
     - `utils`
         - `fim_enums.py` : see desc 1

- `tools`
    - `combine_crosswalk_tables.py` : see desc 2
    - `compare_ms_and_non_ms_metrics.py` : see desc 2
    - `compile_comp_stats.py`: see desc 2  and added note about possible deprecation.
    - `compile_computation_stats.py` : see desc 2  and added note about possible deprecation.
    - `composite_inundation.py` : see desc 1 : note.. references a file called inundate_gms which retains it's name for now.
    - `consolidate_metrics.py`: added note about possible deprecation.
    - `copy_test_case_folders.py`: see desc 1
    - `eval_plots.py` : see desc 1
    - `evaluate_continuity.py`: see desc 2
    - `find_max_catchment_breadth.py` : see desc 2
    - `generate_categorical_fim_mapping.py` : see desc 1
    - `inundate_gms.py`: see desc 1 and desc 2. Note: This file has retained its name with the phrase "gms" in it as it might be upgraded later and there are some similar files with similar names.
    - `inundate_nation.py` : see desc 1
    - `inundation.py`:  text styling change
    - `make_boxes_from_bounds.py`: text styling change
    - `mosaic_inundation.py`:  see desc 1 and desc 2
    - `overlapping_inundation.py`: see desc 2
    - `plots.py` : see desc 2
    - `run_test_case.py`:  see desc 1
    - `synthesize_test_cases.py`: see desc 1

- `unit_tests`
    - `README.md`: see desc 1
    - `__template_unittests.py`: see desc 1
    - `check_unit_errors_params.json`  and `check_unit_errors_unittests.py` : see desc 1
    - `derive_level_paths_params.json` and `derive_level_paths_unittests.py` : see desc 1 and desc 2
    - `filter_catchments_and_add_attributes_unittests.py`: see desc 1
    - `outputs_cleanup_params.json` and `outputs_cleanup_unittests.py`: see desc 1 and desc 2
    - `split_flows_unittests.py` : see desc 1
    - `tools`
        - `inundate_gms_params.json` and `inundate_gms_unittests.py`: see desc 1 and desc 2

<br/><br/>

## v4.1.3.0 - 2023-02-13 - [PR#812](https://github.com/NOAA-OWP/inundation-mapping/pull/812)

An update was required to adjust host name when in the AWS environment

### Changes

- `fim_post_processing.sh`: Added an "if isAWS" flag system based on the input command args from fim_pipeline.sh or

- `tools/calibration-db`
    - `README.md`: Minor text correction.

<br/><br/>

## v4.1.2.0 - 2023-02-15 - [PR#808](https://github.com/NOAA-OWP/inundation-mapping/pull/808)

Add `pytest` package and refactor existing unit tests. Update parameters to unit tests (`/unit_tests/*_params.json`) to valid paths. Add leading slash to paths in `/config/params_template.env`.

### Additions

- `/unit_tests`
  - `__init__.py`  - needed for `pytest` command line executable to pick up tests.
  - `pyproject.toml`  - used to specify which warnings are excluded/filtered.
  - `/gms`
    - `__init__.py` - needed for `pytest` command line executable to pick up tests.
  - `/tools`
    - `__init__.py`  - needed for `pytest` command line executable to pick up tests.
    - `inundate_gms_params.json` - file moved up into this directory
    - `inundate_gms_test.py`     - file moved up into this directory
    - `inundation_params.json`   - file moved up into this directory
    - `inundation_test.py`       - file moved up into this directory

### Removals

- `/unit_tests/tools/gms_tools/` directory removed, and files moved up into `/unit_tests/tools`

### Changes

- `Pipfile` - updated to include pytest as a dependency
- `Pipfile.lock` - updated to include pytest as a dependency

- `/config`
  - `params_template.env` - leading slash added to paths

- `/unit_tests/` - All of the `*_test.py` files were refactored to follow the `pytest` paradigm.
  - `*_params.json` - valid paths on `fim-dev1` provided
  - `README.md`  - updated to include documentation on pytest.
  - `unit_tests_utils.py`
  - `__template_unittests.py` -> `__template.py` - exclude the `_test` suffix to remove from test suite. Updated example on new format for pytest.
  - `check_unit_errors_test.py`
  - `clip_vectors_to_wbd_test.py`
  - `filter_catchments_and_add_attributes_test.py`
  - `rating_curve_comparison_test.py`
  - `shared_functions_test.py`
  - `split_flow_test.py`
  - `usgs_gage_crosswalk_test.py`
  - `aggregate_branch_lists_test.py`
  - `generate_branch_list_test.py`
  - `generate_branch_list_csv_test.py`
  - `aggregate_branch_lists_test.py`
  - `generate_branch_list_csv_test.py`
  - `generate_branch_list_test.py`
    - `/gms`
      - `derive_level_paths_test.py`
      - `outputs_cleanup_test.py`
    - `/tools`
      - `inundate_unittests.py` -> `inundation_test.py`
      - `inundate_gms_test.py`


<br/><br/>

## v4.1.1.0 - 2023-02-16 - [PR#809](https://github.com/NOAA-OWP/inundation-mapping/pull/809)

The CatFIM code was updated to allow 1-foot interval processing across all stage-based AHPS sites ranging from action stage to 5 feet above major stage, along with restart capability for interrupted processing runs.

### Changes

- `tools/generate_categorical_fim.py` (all changes made here)
    - Added try-except blocks for code that didn't allow most sites to actually get processed because it was trying to check values of some USGS-related variables that most of the sites didn't have
    - Overwrite abilities of the different outputs for the viz team were not consistent (i.e., one of the files had the ability to be overwritten but another didn't), so that has been made consistent to disallow any overwrites of the existing final outputs for a specified output folder.
    - The code also has the ability to restart from an interrupted run and resume processing uncompleted HUCs by first checking for a simple "complete" file for each HUC. If a HUC has that file, then it is skipped (because it already completed processing during a run for a particular output folder / run name).
    - When a HUC is successfully processed, an empty "complete" text file is created / touched.

<br/><br/>

## v4.1.0.0 - 2023-01-30 - [PR#806](https://github.com/NOAA-OWP/inundation-mapping/pull/806)

As we move to Amazon Web Service, AWS, we need to change our processing system. Currently, it is `gms_pipeline.sh` using bash "parallel" as an iterator which then first processes all HUCs, but not their branches. One of `gms_pipeline.sh`'s next steps is to do branch processing which is again iterated via "parallel". AKA. Units processed as one step, branches processed as second independent step.

**Note:** While we are taking steps to move to AWS, we will continue to maintain the ability of doing all processing on a single server using a single docker container as we have for a long time. Moving to AWS is simply taking portions of code from FIM and adding it to AWS tools for performance of large scale production runs.

Our new processing system, starting with this PR,  is to allow each HUC to process it's own branches.

A further requirement was to split up the overall processing flow to independent steps, with each step being able to process itself without relying on "export" variables from other files. Note: There are still a few exceptions.  The basic flow now becomes
- `fim_pre_processing.sh`,
- one or more calls to `fim_process_unit_wb.sh` (calling this file for each single HUC to be processed).
- followed by a call to `fim_post_processing.sh`.


Note: This is a very large, complex PR with alot of critical details. Please read the details at [PR 806](https://github.com/NOAA-OWP/inundation-mapping/pull/806).

### CRITICAL NOTE
The new `fim_pipeline.sh` and by proxy `fim_pre_processing.sh` has two new key input args, one named **-jh** (job HUCs) and one named **-jb** (job branches).  You can assign the number of cores/CPU's are used for processing a HUC versus the number of branches.  For the -jh number arg, it only is used against the `fim_pipeline.sh` file when it is processing more than one HUC or a list of HUCs as it is the iterator for HUCs.   The -jb flag says how many cores/CPU's can be used when processing branches (note.. the average HUC has 26 branches).

BUT.... you have to be careful not to overload your system.  **You need to multiply the -jh and the -jb values together, but only when using the `fim_pipeline.sh` script.**  Why? _If you have 16 CPU's available on your machine, and you assign -jh as 10 and -jb as 26, you are actually asking for 126 cores (10 x 26) but your machine only has 16 cores._   If you are not using `fim_pipeline.sh` but using the three processing steps independently, then the -jh value has not need to be anything but the number of 1 as each actual HUC can only be processed one at a time. (aka.. no iterator).
</br>

### Additions

- `fim_pipeline.sh` :  The wrapper for the three new major "FIM" processing steps. This script allows processing in one command, same as the current tool of `gms_pipeline.sh`.
- `fim_pre_processing.sh`: This file handles all argument input from the user, validates those inputs and sets up or cleans up folders. It also includes a new system of taking most input parameters and some key enviro variables and writing them out to a files called `runtime_args.env`.  Future processing steps need minimal input arguments as it can read most values it needs from this new `runtime_args.env`. This allows the three major steps to work independently from each other. Someone can now come in, run `fim_pre_processing.sh`, then run `fim_process_unit_wb.sh`, each with one HUC, as many time as they like, each adding just its own HUC folder to the output runtime folder.
- `fim_post_processing.sh`: Scans all HUC folders inside the runtime folders to handle a number of processing steps which include (to name a few):
    - aggregating errors
    - aggregating to create a single list (gms_inputs.csv) for all valid HUCs and their branch ids
    - usgs gage aggregation
    - adjustments to SRV's
    - and more
- `fim_process_unit_wb.sh`: Accepts only input args of runName and HUC number. It then sets up global variable, folders, etc to process just the one HUC. The logic for processing the HUC is in `run_unit_wb.sh` but managed by this `fim_process_unit_wb.sh` file including all error trapping.
- `src`
    - `aggregate_branch_lists.py`:  When each HUC is being processed, it creates it's own .csv file with its branch id's. In post processing we need one master csv list and this file aggregates them. Note: This is a similar file already in the `src/gms` folder but that version operates a bit different and will be deprecated soon.
    - `generate_branch_list.py`: This creates the single .lst for a HUC defining each branch id. With this list, `run_unit_wb.sh` can do a parallelized iteration over each of its branches for processing. Note: This is also similar to the current `src/gms` file of the same name and the gms folder version will also be deprecated soon.
    - `generate_branch_list_csv.py`. As each branch, including branch zero, has processed and if it was successful, it will add to a .csv list in the HUC directory. At the end, it becomes a list of all successful branches. This file will be aggregates with all similar .csv in post processing for future processing.
    - `run_unit_wb.sh`:  The actual HUC processing logic. Note: This is fundamentally the same as the current HUC processing logic that exists currently in `src/gms/run_by_unit.sh`, which will be removed in the very near future. However, at the end of this file, it creates and manages a parallelized iterator for processing each of it's branches.
    - `process_branch.sh`:  Same concept as `process_unit_wb.sh` but this one is for processing a single branch. This file manages the true branch processing file of `src/gms/run_by_branch.sh`.  It is a wrapper file to `src/gms/run_by_branch.sh` and catches all error and copies error files as applicable. This allows the parent processing files to continue despite branch errors. Both the new fim processing system and the older gms processing system currently share the branch processing file of `src/gms/run_by_branch.sh`. When the gms processing file is removed, this file will likely not change, only moved one directory up and be no longer in the `gms` sub-folder.
- `unit_tests`
    - `aggregate_branch_lists_unittests.py' and `aggregate_branch_lists_params.json`  (based on the newer `src` directory edition of `aggregate_branch_lists.py`).
    - `generate_branch_list_unittest.py` and `generate_branch_list_params.json` (based on the newer `src` directory edition of `generate_branch_list.py`).
    -  `generate_branch_list_csv_unittest.py` and `generate_branch_list_csv_params.json`

### Changes

- `config`
    - `params_template.env`: Removed the `default_max_jobs` value and moved the `startDiv` and `stopDiv` to the `bash_variables.env` file.
    - `deny_gms_unit.lst` : Renamed from `deny_gms_unit_prod.lst`
    - `deny_gms_branches.lst` : Renamed from `deny_gms_branches_prod.lst`

- `gms_pipeline.sh`, `gms_run_branch.sh`, `gms_run_unit.sh`, and `gms_post_processing.sh` :  Changed to hardcode the `default_max_jobs` to the value of 1. (we don't want this to be changed at all). They were also changed for minor adjustments for the `deny` list files names.

- `src`
    - `bash_functions.env`: Fix error with calculating durations.
    - `bash_variables.env`:  Adds the two export lines (stopDiv and startDiv) from `params_template.env`
    - `clip_vectors_to_wbd.py`: Cleaned up some print statements for better output traceability.
    - `check_huc_inputs.py`: Added logic to ensure the file was an .lst file. Other file formats were not be handled correctly.
    - `gms`
        - `delineate_hydros_and_produce_HAND.sh`: Removed all `stopDiv` variable to reduce log and screen output.
        - `run_by_branch.sh`: Removed an unnecessary test for overriding outputs.

### Removed

- `config`
    - `deny_gms_branches_dev.lst`

<br/><br/>

## v4.0.19.5 - 2023-01-24 - [PR#801](https://github.com/NOAA-OWP/inundation-mapping/pull/801)

When running tools/test_case_by_hydroid.py, it throws an error of local variable 'stats' referenced before assignment.

### Changes

- `tools`
    - `pixel_counter.py`: declare stats object and remove the GA_Readonly flag
    - `test_case_by_hydroid_id_py`: Added more logging.

<br/><br/>

## v4.0.19.4 - 2023-01-25 - [PR#802](https://github.com/NOAA-OWP/inundation-mapping/pull/802)

This revision includes a slight alteration to the filtering technique used to trim/remove lakeid nwm_reaches that exist at the upstream end of each branch network. By keeping a single lakeid reach at the branch level, we can avoid issues with the branch headwater point starting at a lake boundary. This ensures the headwater catchments for some branches are properly identified as a lake catchment (no inundation produced).

### Changes

- `src/gms/stream_branches.py`: New changes to the `find_upstream_reaches_in_waterbodies` function: Added a step to create a list of nonlake segments (lakeid = -9999) . Use the list of nonlake reaches to allow the filter to keep a the first lakeid reach that connects to a nonlake segment.

<br/><br/>

## v4.0.19.3 - 2023-01-17 - [PR#794](https://github.com/NOAA-OWP/inundation-mapping/pull/794)

Removing FIM3 files and references.  Anything still required for FIM 3 are held in the dev-fim3 branch.

### Removals

- `data`
    - `preprocess_rasters.py`: no longer valid as it is for NHD DEM rasters.
- `fim_run.sh`
- ` src`
    - `aggregate_fim_outputs.sh`
    - `fr_to_ms_raster.mask.py`
    - `get_all_huc_in_inputs.py`
    - `reduce_nhd_stream_density.py`
    - `rem.py`:  There are two files named `rem.py`, one in the src directory and one in the gms directory. This version in the src directory is no longer valid. The `rem.py` in the gms directory is being renamed to avoid future enhancements of moving files.
    - `run_by_unit.sh`:  There are two files named `run_by_unit.sh`, one in the src directory and one in the gms directory. This version in the src directory is for fim3. For the remaining `run_by_unit.sh`, it is NOT being renamed at this time as it will likely be renamed in the near future.
    - `time_and_tee_run_by_unit.sh`:  Same not as above for `run_by_unit.sh`.
    - `utils`
        - `archive_cleanup.py`
 - `tools`
     - `compare_gms_srcs_to_fr.py`
     - `preprocess_fimx.py`

### Changes

- `src`
    - `adjust_headwater_streams.py`: Likely deprecated but kept for safety reason. Deprecation note added.
- `tools`
    - `cygnss_preprocess.py`: Likely deprecated but kept for safety reason. Deprecation note added.
    - `nesdis_preprocess.py`: Likely deprecated but kept for safety reason. Deprecation note added.

<br/><br/>

## v4.0.19.2 - 2023-01-17 - [PR#797](https://github.com/NOAA-OWP/inundation-mapping/pull/797)

Consolidates global bash environment variables into a new `src/bash_variables.env` file. Additionally, Python environment variables have been moved into this file and `src/utils/shared_variables.py` now references this file. Hardcoded projections have been replaced by an environment variable. This also replaces the Manning's N file in `config/params_template.env` with a constant and updates relevant code. Unused environment variables have been removed.

### Additions

- `src/bash_variables.env`: Adds file for global environment variables

### Removals

- `config/`
    - `mannings_default.json`
    - `mannings_default_calibrated.json`

### Changes

- `config/params_template.env`: Changes manning_n from filename to default value of 0.06
- `gms_run_branch.sh`: Adds `bash_variables.env`
- `gms_run_post_processing.sh`: Adds `bash_variables.env` and changes projection from hardcoded to environment variable
- `gms_run_unit.sh`: Adds `bash_variables.env`
- `src/`
    - `add_crosswalk.py`: Assigns default manning_n value and removes assignments by stream orders
    - `aggregate_vector_inputs.py`: Removes unused references to environment variables and function
    - `gms/run_by_unit.sh`: Removes environment variable assignments and uses projection from environment variables
    - `utils/shared_variables.py`: Removes environment variables and instead references src/bash_variables.env

<br/><br/>

## v4.0.19.1 - 2023-01-17 - [PR#796](https://github.com/NOAA-OWP/inundation-mapping/pull/796)

### Changes

- `tools/gms_tools/combine_crosswalk_tables.py`: Checks length of dataframe list before concatenating

<br/><br/>

## v4.0.19.0 - 2023-01-06 - [PR#782](https://github.com/NOAA-OWP/inundation-mapping/pull/782)

Changes the projection of HAND processing to EPSG 5070.

### Changes

- `gms_run_post_processing.sh`: Adds target projection for `points`
- `data/nld/preprocess_levee_protected_areas.py`: Changed to use `utils.shared_variables.DEFAULT_FIM_PROJECTION_CRS`
- `src/`
    - `clip_vectors_to_wbd.py`: Save intermediate outputs in EPSG:5070
    - `src_adjust_spatial_obs.py`: Changed to use `utils.shared_variables.DEFAULT_FIM_PROJECTION_CRS`
    - `utils/shared_variables.py`: Changes the designated projection variables
    - `gms/`
        - `stream_branches.py`: Checks the projection of the input streams and changes if necessary
        - `run_by_unit.py`: Changes the default projection crs variable and added as HUC target projection
- `tools/inundate_nation.py`: Changed to use `utils.shared_variables.PREP_PROJECTION`

<br/><br/>

## v4.0.18.2 - 2023-01-11 - [PR#790](https://github.com/NOAA-OWP/inundation-mapping/pull/790)

Remove Great Lakes clipping

### Changes

- `src/`
    - `clip_vectors_to_wbd.py`: Removes Great Lakes clipping and references to Great Lakes polygons and lake buffer size

    - `gms/run_by_unit.sh`: Removes Great Lakes polygon and lake buffer size arguments to `src/clip_vectors_to_wbd.py`

<br/><br/>

## v4.0.18.1 - 2022-12-13 - [PR #760](https://github.com/NOAA-OWP/inundation-mapping/pull/760)

Adds stacked bar eval plots.

### Additions

- `/tools/eval_plots_stackedbar.py`: produces stacked bar eval plots in the same manner as `eval_plots.py`.

<br/><br/>

## v4.0.18.0 - 2023-01-03 - [PR#780](https://github.com/NOAA-OWP/inundation-mapping/pull/780)

Clips WBD and stream branch buffer polygons to DEM domain.

### Changes

- `src/`
    - `clip_vectors_to_wbd.py`: Clips WBD polygon to DEM domain

    - `gms/`
        - `buffer_stream_branches.py`: Clips branch buffer polygons to DEM domain
        - `derive_level_paths.py`: Stop processing if no branches exist
        - `mask_dem.py`: Checks if stream file exists before continuing
        - `remove_error_branches.py`: Checks if error_branches has data before continuing
        - `run_by_unit.sh`: Adds DEM domain as bash variable and adds it as an argument to calling `clip_vectors_to_wbd.py` and `buffer_stream_branches.py`

<br/><br/>


## v4.0.17.4 - 2023-01-06 - [PR#781](https://github.com/NOAA-OWP/inundation-mapping/pull/781)

Added crosswalk_table.csv from the root output folder as being a file push up to Hydrovis s3 bucket after FIM BED runs.

### Changes

- `config`
    - `aws_s3_put_fim4_hydrovis_whitelist.lst`:  Added crosswalk_table.csv to whitelist.


<br/><br/>

## v4.0.17.3 - 2022-12-23 - [PR#773](https://github.com/NOAA-OWP/inundation-mapping/pull/773)

Cleans up REM masking of levee-protected areas and fixes associated error.

### Removals

- `src/gms/`
    - `delineate_hydros_and_produce_HAND.sh`: removes rasterization and masking of levee-protected areas from the REM
    - `rasterize_by_order`: removes this file
- `config/`
    - `deny_gms_branch_zero.lst`, `deny_gms_branches_dev.lst`, and `deny_gms_branches_prod.lst`: removes `LeveeProtectedAreas_subset_{}.tif`

### Changes

- `src/gms/rem.py`: fixes an error where the nodata value of the DEM was overlooked

<br/><br/>

## v4.0.17.2 - 2022-12-29 - [PR #779](https://github.com/NOAA-OWP/inundation-mapping/pull/779)

Remove dependency on `other` folder in `test_cases`. Also updates ESRI and QGIS agreement raster symbology label to include the addition of levee-protected areas as a mask.

### Removals

- `tools/`
    - `aggregate_metrics.py` and `cache_metrics.py`: Removes reference to test_cases/other folder

### Changes

- `config/symbology/`
    - `esri/agreement_raster.lyr` and `qgis/agreement_raster.qml`: Updates label from Waterbody mask to Masked since mask also now includes levee-protected areas
- `tools/`
    - `eval_alt_catfim.py` and `run_test_case.py`: Updates waterbody mask to dataset located in /inputs folder

<br/><br/>

## v4.0.17.1 - 2022-12-29 - [PR #778](https://github.com/NOAA-OWP/inundation-mapping/pull/778)

This merge fixes a bug where all of the Stage-Based intervals were the same.

### Changes
- `/tools/generate_categorical_fim.py`: Changed `stage` variable to `interval_stage` variable in `produce_stage_based_catfim_tifs` function call.

<br/><br/>

## v4.0.17.0 - 2022-12-21 - [PR #771](https://github.com/NOAA-OWP/inundation-mapping/pull/771)

Added rysnc to docker images. rysnc can now be used inside the images to move data around via docker mounts.

### Changes

- `Dockerfile` : added rsync

<br/><br/>

## v4.0.16.0 - 2022-12-20 - [PR #768](https://github.com/NOAA-OWP/inundation-mapping/pull/768)

`gms_run_branch.sh` was processing all of the branches iteratively, then continuing on to a large post processing portion of code. That has now be split to two files, one for branch iteration and the other file for just post processing.

Other minor changes include:
- Removing the system where a user could override `DropStreamOrders` where they could process streams with stream orders 1 and 2 independently like other GMS branches.  This option is now removed, so it will only allow stream orders 3 and higher as gms branches and SO 1 and 2 will always be in branch zero.

- The `retry` flag on the three gms*.sh files has been removed. It did not work correctly and was not being used. Usage of it would have created unreliable results.

### Additions

- `gms_run_post_processing.sh`
   - handles all tasks from after `gms_run_branch.sh` to this file, except for output cleanup, which stayed in `gms_run_branch.sh`.
   - Can be run completely independent from `gms_run_unit.sh` or gms_run_branch.sh` as long as all of the files are in place. And can be re-run if desired.

### Changes

- `gms_pipeline.sh`
   - Remove "retry" system.
   - Remove "dropLowStreamOrders" system.
   - Updated for newer reusable output date/time/duration system.
   - Add call to new `gms_run_post_processing.sh` file.

- `gms_run_branch.sh`
   - Remove "retry" system.
   - Remove "dropLowStreamOrders" system.
   - Updated for newer reusable output date/time/duration system.
   - Removed most code from below the branch iterator to the new `gms_run_post_processing.sh` file. However, it did keep the branch files output cleanup and non-zero exit code checking.

- `gms_run_unit.sh`
   - Remove "retry" system.
   - Remove "dropLowStreamOrders" system.
   - Updated for newer reusable output date/time/duration system.

- `src`
    - `bash_functions.env`:  Added a new method to make it easier / simpler to calculation and display duration time.
    - `filter_catchments_and_add_attributes.py`:  Remove "dropLowStreamOrders" system.
    - `split_flows.py`: Remove "dropLowStreamOrders" system.
    - `usgs_gage_unit_setup.py`:  Remove "dropLowStreamOrders" system.

- `gms`
    - `delineate_hydros_and_produced_HAND.sh` : Remove "dropLowStreamOrders" system.
    - `derive_level_paths.py`: Remove "dropLowStreamOrders" system and some small style updates.
    - `run_by_unit.sh`: Remove "dropLowStreamOrders" system.

- `unit_tests/gms`
    - `derive_level_paths_params.json` and `derive_level_paths_unittests.py`: Remove "dropLowStreamOrders" system.

<br/><br/>

## v4.0.15.0 - 2022-12-20 - [PR #758](https://github.com/NOAA-OWP/inundation-mapping/pull/758)

This merge addresses feedback received from field users regarding CatFIM. Users wanted a Stage-Based version of CatFIM, they wanted maps created for multiple intervals between flood categories, and they wanted documentation as to why many sites are absent from the Stage-Based CatFIM service. This merge seeks to address this feedback. CatFIM will continue to evolve with more feedback over time.

## Changes
- `/src/gms/usgs_gage_crosswalk.py`: Removed filtering of extra attributes when writing table
- `/src/gms/usgs_gage_unit_setup.py`: Removed filter of gages where `rating curve == yes`. The filtering happens later on now.
- `/tools/eval_plots.py`: Added a post-processing step to produce CSVs of spatial data
- `/tools/generate_categorical_fim.py`:
  - New arguments to support more advanced multiprocessing, support production of Stage-Based CatFIM, specific output directory pathing, upstream and downstream distance, controls on how high past "major" magnitude to go when producing interval maps for Stage-Based, the ability to run a single AHPS site.
- `/tools/generate_categorical_fim_flows.py`:
  - Allows for flows to be retrieved for only one site (useful for testing)
  - More logging
  - Filtering stream segments according to stream order
- `/tools/generate_categorical_fim_mapping.py`:
  - Support for Stage-Based CatFIM production
  - Enhanced multiprocessing
  - Improved post-processing
- `/tools/pixel_counter.py`: fixed a bug where Nonetypes were being returned
- `/tools/rating_curve_get_usgs_rating_curves.py`:
  - Removed filtering when producing `usgs_gages.gpkg`, but adding attribute as to whether or not it meets acceptance criteria, as defined in `gms_tools/tools_shared_variables.py`.
  - Creating a lookup list to filter out unacceptable gages before they're written to `usgs_rating_curves.csv`
  - The `usgs_gages.gpkg` now includes two fields indicating whether or not gages pass acceptance criteria (defined in `tools_shared_variables.py`. The fields are `acceptable_codes` and `acceptable_alt_error`
- `/tools/tools_shared_functions.py`:
  - Added `get_env_paths()` function to retrieve environmental variable information used by CatFIM and rating curves scripts
  - `Added `filter_nwm_segments_by_stream_order()` function that uses WRDS to filter out NWM feature_ids from a list if their stream order is different than a desired stream order.
- `/tools/tools_shared_variables.py`: Added the acceptance criteria and URLS for gages as non-constant variables. These can be modified and tracked through version changes. These variables are imported by the CatFIM and USGS rating curve and gage generation scripts.
- `/tools/test_case_by_hydroid.py`: reformatting code, recommend adding more comments/docstrings in future commit

<br/><br/>

## v4.0.14.2 - 2022-12-22 - [PR #772](https://github.com/NOAA-OWP/inundation-mapping/pull/772)

Added `usgs_elev_table.csv` to hydrovis whitelist files.  Also updated the name to include the word "hydrovis" in them (anticipating more s3 whitelist files).

### Changes

- `config`
    - `aws_s3_put_fim4_hydrovis_whitelist.lst`:  File name updated and added usgs_elev_table.csv so it gets push up as well.
    - `aws_s3_put_fim3_hydrovis_whitelist.lst`: File name updated

- `data/aws`
   - `s3.py`: added `/foss_fim/config/aws_s3_put_fim4_hydrovis_whitelist.lst` as a default to the -w param.

<br/><br/>

## v4.0.14.1 - 2022-12-03 - [PR #753](https://github.com/NOAA-OWP/inundation-mapping/pull/753)

Creates a polygon of 3DEP DEM domain (to eliminate errors caused by stream networks with no DEM data in areas of HUCs that are outside of the U.S. border) and uses the polygon layer to clip the WBD and stream network (to a buffer inside the WBD).

### Additions
- `data/usgs/acquire_and_preprocess_3dep_dems.py`: Adds creation of 3DEP domain polygon by polygonizing all HUC6 3DEP DEMs and then dissolving them.
- `src/gms/run_by_unit.sh`: Adds 3DEP domain polygon .gpkg as input to `src/clip_vectors_to_wbd.py`

### Changes
- `src/clip_vectors_to_wbd.py`: Clips WBD to 3DEP domain polygon and clips streams to a buffer inside the clipped WBD polygon.

<br/><br/>

## v4.0.14.0 - 2022-12-20 - [PR #769](https://github.com/NOAA-OWP/inundation-mapping/pull/769)

Masks levee-protected areas from the DEM in branch 0 and in highest two stream order branches.

### Additions

- `src/gms/`
    - `mask_dem.py`: Masks levee-protected areas from the DEM in branch 0 and in highest two stream order branches
    - `delineate_hydros_and_produce_HAND.sh`: Adds `src/gms/mask_dem.py`

<br/><br/>

## v4.0.13.2 - 2022-12-20 - [PR #767](https://github.com/NOAA-OWP/inundation-mapping/pull/767)

Fixes inundation of nodata areas of REM.

### Changes

- `tools/inundation.py`: Assigns depth a value of `0` if REM is less than `0`

<br/><br/>

## v4.0.13.1 - 2022-12-09 - [PR #743](https://github.com/NOAA-OWP/inundation-mapping/pull/743)

This merge adds the tools required to generate Alpha metrics by hydroid. It summarizes the Apha metrics by branch 0 catchment for use in the Hydrovis "FIM Performance" service.

### Additions

- `pixel_counter.py`:  A script to perform zonal statistics against raster data and geometries
- `pixel_counter_functions.py`: Supporting functions
- `pixel_counter_wrapper.py`: a script that wraps `pixel_counter.py` for batch processing
- `test_case_by_hydroid.py`: the main script to orchestrate the generation of alpha metrics by catchment

<br/><br/>

## v4.0.13.0 - 2022-11-16 - [PR #744](https://github.com/NOAA-OWP/inundation-mapping/pull/744)

Changes branch 0 headwaters data source from NHD to NWS to be consistent with branches. Removes references to NHD flowlines and headwater data.

### Changes

- `src/gms/derive_level_paths.py`: Generates headwaters before stream branch filtering

### Removals

- Removes NHD flowlines and headwater references from `gms_run_unit.sh`, `config/deny_gms_unit_prod.lst`, `src/clip_vectors_to_wbd.py`, `src/gms/run_by_unit.sh`, `unit_tests/__template_unittests.py`, `unit_tests/clip_vectors_to_wbd_params.json`, and `unit_tests/clip_vectors_to_wbd_unittests.py`

<br/><br/>

## V4.0.12.2 - 2022-12-04 - [PR #754](https://github.com/NOAA-OWP/inundation-mapping/pull/754)

Stop writing `gms_inputs_removed.csv` if no branches are removed with Error status 61.

### Changes

- `src/gms/remove_error_branches.py`: Checks if error branches is not empty before saving gms_inputs_removed.csv

<br/><br/>

## v4.0.12.1 - 2022-11-30 - [PR #751](https://github.com/NOAA-OWP/inundation-mapping/pull/751)

Updating a few deny list files.

### Changes

- `config`:
    - `deny_gms_branches_dev.lst`, `deny_gms_branches_prod.lst`, and `deny_gms_unit_prod.lst`

<br/><br/>


## v4.0.12.0 - 2022-11-28 - [PR #736](https://github.com/NOAA-OWP/inundation-mapping/pull/736)

This feature branch introduces a new methodology for computing Manning's equation for the synthetic rating curves. The new subdivision approach 1) estimates bankfull stage by crosswalking "bankfull" proxy discharge data to the raw SRC discharge values 2) identifies in-channel vs. overbank geometry values 3) applies unique in-channel and overbank Manning's n value (user provided values) to compute Manning's equation separately for channel and overbank discharge and adds the two components together for total discharge 4) computes a calibration coefficient (where benchmark data exists) that applies to the  calibrated total discharge calculation.

### Additions

- `src/subdiv_chan_obank_src.py`: new script that performs all subdiv calculations and then produce a new (modified) `hydroTable.csv`. Inputs include `src_full_crosswalked.csv` for each huc/branch and a Manning's roughness csv file (containing: featureid, channel n, overbank n; file located in the `/inputs/rating_curve/variable_roughness/`). Note that the `identify_src_bankfull.py` script must be run prior to running the subdiv workflow.

### Changes

- `config/params_template.env`: removed BARC and composite roughness parameters; added new subdivision parameters; default Manning's n file set to `mannings_global_06_12.csv`
- `gms_run_branch.sh`: moved the PostgreSQL database steps to occur immediately before the SRC calibration steps; added new subdivision step; added condition to SRC calibration to ensure subdivision routine is run
- `src/add_crosswalk.py`: removed BARC function call; update placeholder value list (removed BARC and composite roughness variables) - these placeholder variables ensure that all hydrotables have the same dimensions
- `src/identify_src_bankfull.py`: revised FIM3 starting code to work with FIM4 framework; stripped out unnecessary calculations; restricted bankfull identification to stage values > 0
- `src/src_adjust_spatial_obs.py`: added huc sort function to help user track progress from console outputs
- `src/src_adjust_usgs_rating.py`: added huc sort function to help user track progress from console outputs
- `src/src_roughness_optimization.py`: reconfigured code to compute a calibration coefficient and apply adjustments using the subdivision variables; renamed numerous variables; simplified code where possible
- `src/utils/shared_variables.py`: increased `ROUGHNESS_MAX_THRESH` from 0.6 to 0.8
- `tools/vary_mannings_n_composite.py`: *moved this script from /src to /tools*; updated this code from FIM3 to work with FIM4 structure; however, it is not currently implemented (the subdivision routine replaces this)
- `tools/aggregate_csv_files.py`: helper tool to search for csv files by name/wildcard and concatenate all found files into one csv (used for aggregating previous calibrated roughness values)
- `tools/eval_plots.py`: updated list of metrics to plot to also include equitable threat score and mathews correlation coefficient (MCC)
- `tools/synthesize_test_cases.py`: updated the list of FIM version metrics that the `PREV` flag will use to create the final aggregated metrics csv; this change will combine the dev versions provided with the `-dc` flag along with the existing `previous_fim_list`

<br/><br/>

## v4.0.11.5 - 2022-11-18 - [PR #746](https://github.com/NOAA-OWP/inundation-mapping/pull/746)

Skips `src/usgs_gage_unit_setup.py` if no level paths exist. This may happen if a HUC has no stream orders > 2. This is a bug fix for #723 for the case that the HUC also has USGS gages.

### Changes

- `src/gms/run_by_unit.sh`: Adds check for `nwm_subset_streams_levelPaths.gpkg` before running `usgs_gage_unit_setup.py`

<br/><br/>

## v4.0.11.4 - 2022-10-12 - [PR #709](https://github.com/NOAA-OWP/inundation-mapping/pull/709)

Adds capability to produce single rating curve comparison plots for each gage.

### Changes

- `tools/rating_curve_comparison.py`
    - Adds generate_single_plot() to make a single rating curve comparison plot for each gage in a given HUC
    - Adds command line switch to generate single plots

<br/><br/>

## v4.0.11.3 - 2022-11-10 - [PR #739](https://github.com/NOAA-OWP/inundation-mapping/pull/739)

New tool with instructions of downloading levee protected areas and a tool to pre-process it, ready for FIM.

### Additions

- `data`
    - `nld`
         - `preprocess_levee_protected_areas.py`:  as described above

### Changes

- `data`
     - `preprocess_rasters.py`: added deprecation note. It will eventually be replaced in it's entirety.
- `src`
    - `utils`
        - `shared_functions.py`: a few styling adjustments.

<br/><br/>

## v4.0.11.2 - 2022-11-07 - [PR #737](https://github.com/NOAA-OWP/inundation-mapping/pull/737)

Add an extra input args to the gms_**.sh files to allow for an override of the branch zero deny list, same as we can do with the unit and branch deny list overrides. This is needed for debugging purposes.

Also, if there is no override for the deny branch zero list and is not using the word "none", then use the default or overridden standard branch deny list.  This will keep the branch zero's and branch output folders similar but not identical for outputs.

### Changes

- `gms_pipeline.sh`:  Add new param to allow for branch zero deny list override. Plus added better logic for catching bad deny lists earlier.
- `gms_run_branch.sh`:  Add new param to allow for branch zero deny list override.  Add logic to cleanup all branch zero output folders with the default branch deny list (not the branch zero list), UNLESS an override exists for the branch zero deny list.
- `gms_run_unit.sh`: Add new param to allow for branch zero deny list override.
- `config`
    - `deny_gms_branch_zero.lst`: update to keep an additional file in the outputs.
- `src`
    - `output_cleanup.py`: added note saying it is deprecated.
    - `gms`
        - `run_by_branch.sh`: variable name change (matching new names in related files for deny lists)
        - `run_by_unit.sh`: Add new param to allow for branch zero deny list override.

<br/><br/>

## v4.0.11.1 - 2022-11-01 - [PR #732](https://github.com/NOAA-OWP/inundation-mapping/pull/732)

Due to a recent IT security scan, it was determined that Jupyter-core needed to be upgraded.

### Changes

- `Pipfile` and `Pipfile.lock`:  Added a specific version of Jupyter Core that is compliant with IT.

<br/><br/>

## v4.0.11.0 - 2022-09-21 - [PR #690](https://github.com/NOAA-OWP/inundation-mapping/pull/690)

Masks levee-protected areas from Relative Elevation Model if branch 0 or if branch stream order exceeds a threshold.

### Additions

- `src/gms/`
   - `delineate_hydros_and_produce_HAND.sh`
      - Reprojects and creates HUC-level raster of levee-protected areas from polygon layer
      - Uses that raster to mask/remove those areas from the Relative Elevation Model
   - `rasterize_by_order.py`: Subsets levee-protected area branch-level raster if branch 0 or if order exceeds a threshold (default threshold: max order - 1)
- `config/`
   - `deny_gms_branches_default.lst`, and `deny_gms_branches_min.lst`: Added LeveeProtectedAreas_subset_{}.tif
   - `params_template.env`: Adds mask_leveed_area_toggle

### Changes

- `src/gms/delineate_hydros_and_produce_HAND.sh`: Fixes a bug in ocean/Great Lakes masking
- `tools/`
    - `eval_alt_catfim.py` and `run_test_case.py`: Changes the levee mask to the updated inputs/nld_vectors/Levee_protected_areas.gpkg

<br/><br/>

## v4.0.10.5 - 2022-10-21 - [PR #720](https://github.com/NOAA-OWP/inundation-mapping/pull/720)

Earlier versions of the acquire_and_preprocess_3dep_dems.py did not have any buffer added when downloading HUC6 DEMs. This resulted in 1 pixel nodata gaps in the final REM outputs in some cases at HUC8 sharing a HUC6 border. Adding the param of cblend 6 to the gdalwarp command meant put a 6 extra pixels all around perimeter. Testing showed that 6 pixels was plenty sufficient as the gaps were never more than 1 pixel on borders of no-data.

### Changes

- `data`
    - `usgs`
        - `acquire_and_preprocess_3dep_dems.py`: Added the `cblend 6` param to the gdalwarp call for when the dem is downloaded from USGS.
    - `create_vrt_file.py`:  Added sample usage comment.
 - `src`
     - `gms`
         `run_by_unit.sh`: Added a comment about gdal as it relates to run_by_unit.

Note: the new replacement inputs/3dep_dems/10m_5070/ files can / will be copied before PR approval as the true fix was replacment DEM's. There is zero risk of overwriting prior to code merge.

<br/><br/>

## v4.0.10.4 - 2022-10-27 - [PR #727](https://github.com/NOAA-OWP/inundation-mapping/pull/727)

Creates a single crosswalk table containing HUC (huc8), BranchID, HydroID, feature_id (and optionally LakeID) from branch-level hydroTables.csv files.

### Additions

- `tools/gms_tools/combine_crosswalk_tables.py`: reads and concatenates hydroTable.csv files, writes crosswalk table
- `gms_run_branch.sh`: Adds `tools/gms_tools/make_complete_hydrotable.py` to post-processing

<br/><br/>

## v4.0.10.3 - 2022-10-19 - [PR #718](https://github.com/NOAA-OWP/inundation-mapping/pull/718)

Fixes thalweg notch by clipping upstream ends of the stream segments to prevent the stream network from reaching the edge of the DEM and being treated as outlets when pit filling the burned DEM.

### Changes

- `src/clip_vectors_to_wbd.py`: Uses a slightly smaller buffer than wbd_buffer (wbd_buffer_distance-2*(DEM cell size)) to clip stream network inside of DEM extent.

<br/><br/>

## v4.0.10.2 - 2022-10-24 - [PR #723](https://github.com/NOAA-OWP/inundation-mapping/pull/723)

Runs branch 0 on HUCs with no other branches remaining after filtering stream orders if `drop_low_stream_orders` is used.

### Additions

- `src/gms`
    - `stream_branches.py`: adds `exclude_attribute_values()` to filter out stream orders 1&2 outside of `load_file()`

### Changes

- `src/gms`
    - `buffer_stream_branches.py`: adds check for `streams_file`
    - `derive_level_paths.py`: checks length of `stream_network` before filtering out stream orders 1&2, then filters using `stream_network.exclude_attribute_values()`
    - `generate_branch_list.py`: adds check for `stream_network_dissolved`

<br/><br/>

## v4.0.10.1 - 2022-10-5 - [PR #695](https://github.com/NOAA-OWP/inundation-mapping/pull/695)

This hotfix address a bug with how the rating curve comparison (sierra test) handles the branch zero synthetic rating curve in the comparison plots. Address #676

### Changes

- `tools/rating_curve_comparison.py`
  - Added logging function to print and write to log file
  - Added new filters to ignore AHPS only sites (these are sites that we need for CatFIM but do not have a USGS gage or USGS rating curve available for sierra test analysis)
  - Added functionality to identify branch zero SRCs
  - Added new plot formatting to distinguish branch zero from other branches

<br/><br/>

## v4.0.10.0 - 2022-10-4 - [PR #697](https://github.com/NOAA-OWP/inundation-mapping/pull/697)

Change FIM to load DEM's from the new USGS 3Dep files instead of the original NHD Rasters.

### Changes

- `config`
    - `params_template.env`: Change default of the calib db back to true:  src_adjust_spatial back to "True". Plus a few text updates.
- `src`
    - `gms`
        - `run_by_unit.sh`: Change input_DEM value to the new vrt `$inputDataDir/3dep_dems/10m_5070/fim_seamless_3dep_dem_10m_5070.vrt` to load the new 3Dep DEM's. Note: The 3Dep DEM's are projected as CRS 5070, but for now, our code is using ESRI:102039. Later all code and input will be changed to CRS:5070. We now are defining the FIM desired projection (102039), so we need to reproject on the fly from 5070 to 102039 during the gdalwarp cut.
        - `run_by_branch.sh`: Removed unused lines.
    - `utils`
        - `shared_variables.py`: Changes to use the new 3Dep DEM rasters instead of the NHD rasters. Moved some values (grouped some variables). Added some new variables for 3Dep. Note: At this time, some of these new enviro variables for 3Dep are not used but are expected to be used shortly.
- `data`
    - `usgs`
        - `acquire_and_preprocess_3dep_dems.py`: Minor updates for adjustments of environmental variables. Adjustments to ensure the cell sizes are fully defined as 10 x 10 as source has a different resolution. The data we downloaded to the new `inputs/3dep_dems/10m_5070` was loaded as 10x10, CRS:5070 rasters.

### Removals

- `lib`
    - `aggregate_fim_outputs.py` : obsolete. Had been deprecated for a while and replaced by other files.
    - `fr_to_mr_raster_mask.py` : obsolete. Had been deprecated for a while and replaced by other files.

<br/><br/>

## v4.0.9.8 - 2022-10-06 - [PR #701](https://github.com/NOAA-OWP/inundation-mapping/pull/701)

Moved the calibration tool from dev-fim3 branch into "dev" (fim4) branch. Git history not available.

Also updated making it easier to deploy, along with better information for external contributors.

Changed the system so the calibration database name is configurable. This allows test databases to be setup in the same postgres db / server system. You can have more than one calb_db_keys.env running in different computers (or even more than one on one server) pointing to the same actual postgres server and service. ie) multiple dev machine can call a single production server which hosts the database.

For more details see /tools/calibration-db/README.md

### Changes

- `tools`
    - `calibration-db`
        - `docker-compose.yml`: changed to allow for configurable database name. (allows for more then one database in a postgres database system (one for prod, another for test if needed))

### Additions

- `config`
    - `calb_db_keys_template.env`: a new template verison of the required config values.

### Removals

- `tools`
    - `calibration-db`
        - `start_db.sh`: Removed as the command should be run on demand and not specifically scripted because of its configurable location of the env file.

<br/><br/>

## v4.0.9.7 - 2022-10-7 - [PR #703](https://github.com/NOAA-OWP/inundation-mapping/pull/703)

During a recent release of a FIM 3 version, it was discovered that FIM3 has slightly different AWS S3 upload requirements. A new s3 whitelist file has been created for FIM3 and the other s3 file was renamed to include the phrase "fim4" in it.

This is being added to source control as it might be used again and we don't want to loose it.

### Additions

- `config`
   - `aws_s3_put_fim3_whitelist.lst`

### Renamed

- `config`
   - `aws_s3_put_fim4_whitelist.lst`: renamed from aws_s3_put_whitelist.lst

<br/><br/>

## v4.0.9.6 - 2022-10-17 - [PR #711](https://github.com/NOAA-OWP/inundation-mapping/pull/711)

Bug fix and formatting upgrades. It was also upgraded to allow for misc other inundation data such as high water data.

### Changes

- `tools`
    - `inundate_nation.py`:  As stated above.

### Testing

- it was run in a production model against fim 4.0.9.2 at 100 yr and 2 yr as well as a new High Water dataset.

<br/><br/>

## v4.0.9.5 - 2022-10-3 - [PR #696](https://github.com/NOAA-OWP/inundation-mapping/pull/696)

- Fixed deny_gms_unit_prod.lst to comment LandSea_subset.gpkg, so it does not get removed. It is needed for processing in some branches
- Change default for params_template.env -> src_adjust_spatial="False", back to default of "True"
- Fixed an infinite loop when src_adjust_usgs_rating.py was unable to talk to the calib db.
- Fixed src_adjsust_usgs_rating.py for when the usgs_elev_table.csv may not exist.

### Changes

- `gms_run_branch.sh`:  removed some "time" command in favour of using fim commands from bash_functions.sh which give better time and output messages.

- `config`
    - `deny_gms_unit_prod.lst`: Commented out LandSea_subset.gpkg as some HUCs need that file in place.
    - `params_template.env`: Changed default src_adjust_spatial back to True

- `src`
    - `src_adjust_spatial_obs.py`:  Added code to a while loop (line 298) so it is not an indefinite loop that never stops running. It will now attempts to contact the calibration db after 6 attempts. Small adjustments to output and logging were also made and validation that a connection to the calib db was actually successful.
    - `src_adjust_usgs_rating.py`: Discovered that a usgs_elev_df might not exist (particularly when processing was being done for hucs that have no usgs guage data). If the usgs_elev_df does not exist, it no longer errors out.

<br/><br/>

## v4.0.9.4 - 2022-09-30 - [PR #691](https://github.com/NOAA-OWP/inundation-mapping/pull/691)

Cleanup Branch Zero output at the end of a processing run. Without this fix, some very large files were being left on the file system. Adjustments and cleanup changed the full BED output run from appx 2 TB output to appx 1 TB output.

### Additions

- `unit_tests`
    - `gms`
        - `outputs_cleanup_params.json` and `outputs_cleanup_unittests.py`: The usual unit test files.

### Changes

- `gms_pipeline.sh`: changed variables and text to reflect the renamed default `deny_gms_branchs_prod.lst` and `deny_gms_unit_prod.lst` files. Also tells how a user can use the word 'none' for the deny list parameter (both or either unit or branch deny list) to skip output cleanup(s).

- `gms_run_unit.sh`: changed variables and text to reflect the renamed default `deny_gms_unit_prod.lst` files. Also added a bit of minor output text (styling). Also tells how a user can use the word 'none' for the deny list parameter to skip output cleanup.

- `gms_run_branch.sh`:
       ... changed variables and text to reflect the renamed default `deny_gms_branches.lst` files.
       ... added a bit of minor output text (styling).
       ... also tells how a user can use the word 'none' for the deny list parameter to skip output cleanup.
       ... added a new section that calls the `outputs_cleanup.py` file and will do post cleanup on branch zero output files.

- `src`
    - `gms`
        - `outputs_cleanup.py`: pretty much rewrote it in its entirety. Now accepts a manditory branch id (can be zero) and can recursively search subdirectories. ie) We can submit a whole output directory with all hucs and ask to cleanup branch 0 folder OR cleanup files in any particular directory as we did before (per branch id).

          - `run_by_unit.sh`:  updated to pass in a branch id (or the value of "0" meaning branch zero) to outputs_cleanup.py.
          - `run_by_branch.sh`:  updated to pass in a branch id to outputs_cleanup.py.

- `unit_tests`
    - `README.md`: updated to talk about the specific deny list for unit_testing.
    - `__template_unittests.py`: updated for the latest code standards for unit tests.

- `config`
    - `deny_gms_branch_unittest.lst`: Added some new files to be deleted, updated others.
    - `deny_gms_branch_zero.lst`: Added some new files to be deleted.
    - `deny_gms_branches_dev.lst`:  Renamed from `deny_gms_branches_default.lst` and some new files to be deleted, updated others. Now used primarily for development and testing use.
    - `deny_gms_branches_prod.lst`:  Renamed from `deny_gms_branches_min` and some new files to be deleted, updated others. Now used primarily for when releasing a version to production.
    - `deny_gms_unit_prod.lst`: Renamed from `deny_gms_unit_default.lst`, yes... there currently is no "dev" version.  Added some new files to be deleted.

<br/><br/>

## v4.0.9.3 - 2022-09-13 - [PR #681](https://github.com/NOAA-OWP/inundation-mapping/pull/681)

Created a new tool to downloaded USGS 3Dep DEM's via their S3 bucket.

Other changes:
 - Some code file re-organization in favour of the new `data` folder which is designed for getting, setting, and processing data from external sources such as AWS, WBD, NHD, NWM, etc.
 - Added tmux as a new tool embedded inside the docker images.

### Additions

- `data`
   - `usgs`
      - `acquire_and_preprocess_3dep_dems.py`:  The new tool as described above. For now it is hardcoded to a set path for USGS AWS S3 vrt file but may change later for it to become parameter driven.
 - `create_vrt_file.py`: This is also a new tool that can take a directory of geotiff files and create a gdal virtual file, .vrt extention, also called a `virtual raster`. Instead of clipping against HUC4, 6, 8's raster files, and run risks of boundary issues, vrt's actual like all of the tif's are one giant mosaiced raster and can be clipped as one.

### Removals

- 'Dockerfile.prod`:  No longer being used (never was used)

### Changes

- `Dockerfile`:  Added apt install for tmux. This tool will now be available in docker images and assists developers.

- `data`
   - `acquire_and_preprocess_inputs.py`:  moved from the `tools` directory but not other changes made. Note: will required review/adjustments before being used again.
   - `nws`
      - `preprocess_ahps_nws.py`:  moved from the `tools` directory but not other changes made. Note: will required review/adjustments before being used again.
      - `preprocess_rasters.py`: moved from the `tools` directory but not other changes made. Note: will required review/adjustments before being used again.
    - `usgs`
         - `preprocess_ahps_usgs.py`:  moved from the `tools` directory but not other changes made. Note: will required review/adjustments before being used again.
         - `preprocess_download_usgs_grids.py`: moved from the `tools` directory but not other changes made. Note: will required review/adjustments before being used again.

 - `src`
     - `utils`
         - `shared_functions.py`:  changes made were
              - Cleanup the "imports" section of the file (including a change to how the utils.shared_variables file is loaded.
              - Added `progress_bar_handler` function which can be re-used by other code files.
              - Added `get_file_names` which can create a list of files from a given directory matching a given extension.
              - Modified `print_current_date_time` and `print_date_time_duration` and  methods to return the date time strings. These helper methods exist to help with standardization of logging and output console messages.
              - Added `print_start_header` and `print_end_header` to help with standardization of console and logging output messages.
          - `shared_variables.py`: Additions in support of near future functionality of having fim load DEM's from USGS 3DEP instead of NHD rasters.

<br/><br/>

## v4.0.9.2 - 2022-09-12 - [PR #678](https://github.com/NOAA-OWP/inundation-mapping/pull/678)

This fixes several bugs related to branch definition and trimming due to waterbodies.

### Changes

- `src/gms/stream_branches.py`
   - Bypasses erroneous stream network data in the to ID field by using the Node attribute instead.
   - Adds check if no nwm_lakes_proj_subset.gpkg file is found due to no waterbodies in the HUC.
   - Allows for multiple upstream branches when stream order overrides arbolate sum.

<br/><br/>

## v4.0.9.1 - 2022-09-01 - [PR #664](https://github.com/NOAA-OWP/inundation-mapping/pull/664)

A couple of changes:
1) Addition of a new tool for pushing files / folders up to an AWS (Amazon Web Service) S3 bucket.
2) Updates to the Docker image creation files to include new packages for boto3 (for AWS) and also added `jupyter`, `jupterlab` and `ipympl` to make it easier to use those tools during development.
3) Correct an oversight of `logs\src_optimization` not being cleared upon `overwrite` run.

### Additions

- `src`
   - `data`
       - `README.md`: Details on how the new system for `data` folders (for communication for external data sources/services).
       - `aws`
           - `aws_base.py`:  A file using a class and inheritance system (parent / child). This file has properties and a method that all child class will be expected to use and share. This makes it quicker and easier to added new AWS tools and helps keep consistant patterns and standards.
           - `aws_creds_template.env`: There are a number of ways to validate credentials to send data up to S3. We have chosen to use an `.env` file that can be passed into the tool from any location. This is the template for that `.env` file. Later versions may be changed to use AWS profile security system.
           - `s3.py`: This file pushes file and folders up to a defined S3 bucket and root folder. Note: while it is designed only for `puts` (pushing to S3), hooks were added in case functional is added later for `gets` (pull from S3).


### Changes

- `utils`
   - `shared_functions.py`:  A couple of new features
       -  Added a method which accepts a path to a .lst or .txt file with a collection of data and load it into a  python list object. It can be used for a list of HUCS, file paths, or almost anything.
       - A new method for quick addition of current date/time in output.
       - A new method for quick calculation and formatting of time duration in hours, min and seconds.
       - A new method for search for a string in a given python list. It was designed with the following in mind, we already have a python list loaded with whitelist of files to be included in an S3 push. As we iterate through files from the file system, we can use this tool to see if the file should be pushed to S3. This tool can easily be used contexts and there is similar functionality in other FIM4 code that might be able to this method.

- `Dockerfile` : Removed a line for reloading Shapely in recent PRs, which for some reason is no longer needed after adding the new BOTO3 python package. Must be related to python packages dependencies. This removed Shapely warning seen as a result of another recent PR. Also added AWS CLI for bash commands.

- `Pipfile` and `Pipfile.lock`:  Updates for the four new python packages, `boto3` (for AWS), `jupyter`, `jupyterlab` and `ipympl`. We have some staff that use Jupyter in their dev actitivies. Adding this package into the base Docker image will make it easier for them.

<br/><br/>

## 4.0.9.0 - 2022-09-09 - [PR #672](https://github.com/NOAA-OWP/inundation-mapping/pull/672)

When deriving level paths, this improvement allows stream order to override arbolate sum when selecting the proper upstream segment to continue the current branch.

<br/><br/>

## 4.0.8.0 - 2022-08-26 - [PR #671](https://github.com/NOAA-OWP/inundation-mapping/pull/671)

Trims ends of branches that are in waterbodies; also removes branches if they are entirely in a waterbody.

## Changes

- `src/gms/stream_branches.py`: adds `trim_branches_in_waterbodies()` and `remove_branches_in_waterbodies()` to trim and prune branches in waterbodies.

<br/><br/>

## v4.0.7.2 - 2022-08-11 - [PR #654](https://github.com/NOAA-OWP/inundation-mapping/pull/654)

`inundate_nation.py` A change to switch the inundate nation function away from refrences to `inundate.py`, and rather use `inundate_gms.py` and `mosaic_inundation.py`

### Changes

- `inundate_gms`:  Changed `mask_type = 'filter'`

<br/><br/>

## v4.0.7.1 - 2022-08-22 - [PR #665](https://github.com/NOAA-OWP/inundation-mapping/pull/665)

Hotfix for addressing missing input variable when running `gms_run_branch.sh` outside of `gms_pipeline.sh`.

### Changes
- `gms_run_branch.sh`: defining path to WBD HUC input file directly in ogr2ogr call rather than using the $input_WBD_gdb defined in `gms_run_unit.sh`
- `src/src_adjust_spatial_obs.py`: removed an extra print statement
- `src/src_roughness_optimization.py`: removed a log file write that contained sensitive host name

<br/><br/>

## v4.0.7.0 - 2022-08-17 - [PR #657](https://github.com/NOAA-OWP/inundation-mapping/pull/657)

Introduces synthetic rating curve calibration workflow. The calibration computes new Manning's coefficients for the HAND SRCs using input data: USGS gage locations, USGS rating curve csv, and a benchmark FIM extent point database stored in PostgreSQL database. This addresses [#535].

### Additions

- `src/src_adjust_spatial_obs.py`: new synthetic rating curve calibration routine that prepares all of the spatial (point data) benchmark data for ingest to the Manning's coefficient calculations performed in `src_roughness_optimization.py`
- `src/src_adjust_usgs_rating.py`: new synthetic rating curve calibration routine that prepares all of the USGS gage location and observed rating curve data for ingest to the Manning's coefficient calculations performed in `src_roughness_optimization.py`
- `src/src_roughness_optimization.py`: new SRC post-processing script that ingests observed data and HUC/branch FIM output data to compute optimized Manning's coefficient values and update the discharge values in the SRCs. Outputs a new hydroTable.csv.

### Changes

- `config/deny_gms_branch_zero.lst`: added `gw_catchments_reaches_filtered_addedAttributes_crosswalked_{}.gpkg` to list of files to keep (used in calibration workflow)
- `config/deny_gms_branches_min.lst`: added `gw_catchments_reaches_filtered_addedAttributes_crosswalked_{}.gpkg` to list of files to keep (used in calibration workflow)
- `config/deny_gms_unit_default.lst`: added `usgs_elev_table.csv` to list of files to keep (used in calibration workflow)
- `config/params_template.env`: added new variables for user to control calibration
  - `src_adjust_usgs`: Toggle to run src adjustment routine (True=on; False=off)
  - `nwm_recur_file`: input file location with nwm feature_id and recurrence flow values
  - `src_adjust_spatial`: Toggle to run src adjustment routine (True=on; False=off)
  - `fim_obs_pnt_data`: input file location with benchmark point data used to populate the postgresql database
  - `CALB_DB_KEYS_FILE`: path to env file with sensitive paths for accessing postgres database
- `gms_run_branch.sh`: includes new steps in the workflow to connect to the calibration PostgreSQL database, run SRC calibration w/ USGS gage rating curves, run SRC calibration w/ benchmark point database
- `src/add_crosswalk.py`: added step to create placeholder variables to be replaced in post-processing (as needed). Created here to ensure consistent column variables in the final hydrotable.csv
- `src/gms/run_by_unit.sh`: added new steps to workflow to create the `usgs_subset_gages.gpkg` file for branch zero and then perform crosswalk and create `usgs_elev_table.csv` for branch zero
- `src/make_stages_and_catchlist.py`: Reconcile flows and catchments hydroids
- `src/usgs_gage_aggregate.py`: changed streamorder data type from integer to string to better handle missing values in `usgs_gage_unit_setup.py`
- `src/usgs_gage_unit_setup.py`: added new inputs and function to populate `usgs_elev_table.csv` for branch zero using all available gages within the huc (not filtering to a specific branch)
- `src/utils/shared_functions.py`: added two new functions for calibration workflow
  - `check_file_age`: check the age of a file (use for flagging potentially outdated input)
  - `concat_huc_csv`: concatenate huc csv files to a single dataframe/csv
- `src/utils/shared_variables.py`: defined new SRC calibration threshold variables
  - `DOWNSTREAM_THRESHOLD`: distance in km to propogate new roughness values downstream
  - `ROUGHNESS_MAX_THRESH`: max allowable adjusted roughness value (void values larger than this)
  - `ROUGHNESS_MIN_THRESH`: min allowable adjusted roughness value (void values smaller than this)

<br/><br/>

## v4.0.6.3 - 2022-08-04 - [PR #652](https://github.com/NOAA-OWP/inundation-mapping/pull/652)

Updated `Dockerfile`, `Pipfile` and `Pipfile.lock` to add the new psycopg2 python package required for a WIP code fix for the new FIM4 calibration db.

<br/><br/>

## v4.0.6.2 - 2022-08-16 - [PR #639](https://github.com/NOAA-OWP/inundation-mapping/pull/639)

This file converts USFIMR remote sensed inundation shapefiles into a raster that can be used to compare to the FIM data. It has to be run separately for each shapefile. This addresses [#629].

### Additions

- `/tools/fimr_to_benchmark.py`: This file converts USFIMR remote sensed inundation shapefiles into a raster that can be used to compare to the FIM data. It has to be run separately for each shapefile.

<br/><br/>

## v4.0.6.1 - 2022-08-12 - [PR #655](https://github.com/NOAA-OWP/inundation-mapping/pull/655)

Prunes branches that fail with NO_FLOWLINES_EXIST (Exit code: 61) in `gms_run_branch.sh` after running `split_flows.py`

### Additions
- Adds `remove_error_branches.py` (called from `gms_run_branch.sh`)
- Adds `gms_inputs_removed.csv` to log branches that have been removed across all HUCs

### Removals
- Deletes branch folders that fail
- Deletes branch from `gms_inputs.csv`

<br/><br/>

## v4.0.6.0 - 2022-08-10 - [PR #614](https://github.com/NOAA-OWP/inundation-mapping/pull/614)

Addressing #560, this fix in run_by_branch trims the DEM derived streamline if it extends past the end of the branch streamline. It does this by finding the terminal point of the branch stream, snapping to the nearest point on the DEM derived stream, and cutting off the remaining downstream portion of the DEM derived stream.

### Changes

- `/src/split_flows.py`: Trims the DEM derived streamline if it flows past the terminus of the branch (or level path) streamline.
- `/src/gms/delineate_hydros_and_produce_HAND.sh`: Added branch streamlines as an input to `split_flows.py`.

<br/><br/>

## v4.0.5.4 - 2022-08-01 - [PR #642](https://github.com/NOAA-OWP/inundation-mapping/pull/642)

Fixes bug that causes [Errno2] No such file or directory error when running synthesize_test_cases.py if testing_versions folder doesn't exist (for example, after downloading test_cases from ESIP S3).

### Additions

- `run_test_case.py`: Checks for testing_versions folder in test_cases and adds it if it doesn't exist.

<br/><br/>

## v4.0.5.3 - 2022-07-27 - [PR #630](https://github.com/NOAA-OWP/inundation-mapping/issues/630)

A file called gms_pipeline.sh already existed but was unusable. This has been updated and now can be used as a "one-command" execution of the fim4/gms run. While you still can run gms_run_unit.sh and gms_run_branch.sh as you did before, you no longer need to. Input arguments were simplified to allow for more default and this simplification was added to `gms_run_unit.sh` and `gms_run_branch.sh` as well.

A new feature was added that is being used for `gms_pipeline.sh` which tests the percent and number of errors after hucs are processed before continuing onto branch processing.

New FIM4/gms usability is now just (at a minumum): `gms_pipeline.sh -n <output name> -u <HUC(s) or HUC list path>`

`gms_run_branch.sh` and `gms_run_branch.sh` have also been changed to add the new -a flag and default to dropping stream orders 1 and 2.

### Additions

- `src`
    - `check_unit_errors.py`: as described above.
- `unit_tests`
    - `check_unit_errors_unittests.py` and `check_unit_errors_params.json`: to match new file.

### Changes

- `README.md`:  Updated text for FIM4, gms_pipeline, S3 input updates, information about updating dependencies, misc link updates and misc text verbage.
- `gms_pipeline.sh`: as described above.
- `gms_run_unit.sh`: as described above. Also small updates to clean up folders and files in case of an overwrite.
- `gms_run_branch.sh`: as described above.
- `src`
     - `utils`
         - `fim_enums.py`:  FIM_system_exit_codes renamed to FIM_exit_codes.
         - `shared_variables.py`: added configurable values for minimum number and percentage of unit errors.
    - `bash_functions.env`:   Update to make the cumulative time screen outputs in mins/secs instead of just seconds.
    - `check_huc_inputs.py`:  Now returns the number of HUCs being processed, needed by `gms_pipeline.sh` (Note: to get the value back to a bash file, it has to send it back via a "print" line and not a "return" value.  Improved input validation,
- `unit_tests`
   - `README.md`: Misc text and link updates.

### Removals

- `config\params_template_calibrated.env`: No longer needed. Has been removed already from dev-fim3 and confirmed that it is not needed.
<br><br>

## v4.0.5.2 - 2022-07-25 - [PR #622](https://github.com/NOAA-OWP/inundation-mapping/pull/622)

Updates to unit tests including a minor update for outputs and loading in .json parameter files.
<br><br>


## v4.0.5.1 - 2022-06-27 - [PR #612](https://github.com/NOAA-OWP/inundation-mapping/pull/612)

`Alpha Test Refactor` An upgrade was made a few weeks back to the dev-fim3 branch that improved performance, usability and readability of running alpha tests. Some cleanup in other files for readability, debugging verbosity and styling were done as well. A newer, cleaner system for printing lines when the verbose flag is enabled was added.

### Changes

- `gms_run_branch.sh`:  Updated help instructions to about using multiple HUCs as command arguments.
- `gms_run_unit.sh`:  Updated help instructions to about using multiple HUCs as command arguments.
- `src/utils`
    - `shared_functions.py`:
       - Added a new function called `vprint` which creates a simpler way (and better readability) for other python files when wanting to include a print line when the verbose flag is on.
       - Added a new class named `FIM_Helpers` as a wrapper for the new `vprint` method.
       - With the new `FIM_Helpers` class, a previously existing method named `append_id_to_file_name` was moved into this class making it easier and quicker for usage in other classes.

- `tools`
    - `composite_inundation.py`: Updated its usage of the `append_id_to_file_name` function to now call the`FIM_Helpers` method version of it.
    - `gms_tools`
       - `inundate_gms.py`: Updated for its adjusted usage of the `append_id_to_file_name` method, also removed its own `def __vprint` function in favour of the `FIM_Helpers.vprint` method.
       - `mosaic_inundation.py`:
          - Added adjustments for use of `append_id_to_file_name` and adjustments for `fh.vprint`.
          - Fixed a bug for the variable `ag_mosaic_output` which was not pre-declared and would fail as using an undefined variable in certain conditions.
    - `run_test_case.py`: Ported `test_case` class from FIM 3 and tweaked slightly to allow for GMS FIM. Also added more prints against the new fh.vprint method. Also added a default print line for progress / traceability for all alpha test regardless if the verbose flag is set.
    - `synthesize_test_cases.py`: Ported `test_case` class from FIM 3.
- `unit_tests`
   - `shared_functions_unittests.py`: Update to match moving the `append_id_to_file_name` into the `FIM_Helpers` class. Also removed all "header print lines" for each unit test method (for output readability).

<br/><br/>

## v4.0.5.0 - 2022-06-16 - [PR #611](https://github.com/NOAA-OWP/inundation-mapping/pull/611)

'Branch zero' is a new branch that runs the HUCs full stream network to make up for stream orders 1 & 2 being skipped by the GMS solution and is similar to the FR extent in FIM v3. This new branch is created during `run_by_unit.sh` and the processed DEM is used by the other GMS branches during `run_by_branch.sh` to improve efficiency.

### Additions

- `src/gms/delineate_hydros_and_produce_HAND.sh`: Runs all of the modules associated with delineating stream lines and catchments and building the HAND relative elevation model. This file is called once during `gms_run_unit` to produce the branch zero files and is also run for every GMS branch in `gms_run_branch`.
- `config/deny_gms_branch_zero.lst`: A list specifically for branch zero that helps with cleanup (removing unneeded files after processing).

### Changes

- `src/`
    - `output_cleanup.py`: Fixed bug for viz flag.
    - `gms/`
        - `run_by_unit.sh`: Added creation of "branch zero", DEM pre-processing, and now calls.
        -  `delineate_hydros_and_produce_HAND.sh` to produce HAND outputs for the entire stream network.
        - `run_by_branch.sh`: Removed DEM processing steps (now done in `run_by_unit.sh`), moved stream network delineation and HAND generation to `delineate_hydros_and_produce_HAND.sh`.
        - `generate_branch_list.py`: Added argument and parameter to sure that the branch zero entry was added to the branch list.
- `config/`
     - `params_template.env`: Added `zero_branch_id` variable.
- `tools`
     - `run_test_case.py`: Some styling / readability upgrades plus some enhanced outputs.  Also changed the _verbose_ flag to _gms_verbose_ being passed into Mosaic_inundation function.
     - `synthesize_test_cases.py`: arguments being passed into the _alpha_test_args_ from being hardcoded from flags to verbose (effectively turning on verbose outputs when applicable. Note: Progress bar was not affected.
     - `tools_shared_functions.py`: Some styling / readability upgrades.
- `gms_run_unit.sh`: Added export of extent variable, dropped the -s flag and added the -a flag so it now defaults to dropping stream orders 1 and 2.
- `gms_run_branch.sh`: Fixed bug when using overwrite flag saying branch errors folder already exists, dropped the -s flag and added the -a flag so it now defaults to dropping stream orders 1 and 2.

### Removals

- `tests/`: Redundant
- `tools/shared_variables`: Redundant

<br/><br/>

## v4.0.4.3 - 2022-05-26 - [PR #605](https://github.com/NOAA-OWP/inundation-mapping/pull/605)

We needed a tool that could composite / mosaic inundation maps for FIM3 FR and FIM4 / GMS with stream orders 3 and higher. A tool previously existed named composite_fr_ms_inundation.py and it was renamed to composite_inundation.py and upgraded to handle any combination of 2 of 3 items (FIM3 FR, FIM3 MS and/or FIM4 GMS).

### Additions

- `tools/composite_inundation.py`: Technically it is a renamed from composite_ms_fr_inundation.py, and is based on that functionality, but has been heavily modified. It has a number of options, but primarily is designed to take two sets of output directories, inundate the files, then composite them into a single mosiac'd raster per huc. The primary usage is expected to be compositing FIM3 FR with FIM4 / GMS with stream orders 3 and higher.

- `unit_tests/gms/inundate_gms_unittests.py and inundate_gms_params.json`: for running unit tests against `tools/gms_tools/inunundate_gms.py`.
- `unit_tests/shared_functions_unittests.py and shared_functions_params.json`: A new function named `append_id_to_file_name_single_identifier` was added to `src/utils/shared_functions.py` and some unit tests for that function was created.

### Removed

- `tools/composite_ms_fr_inundation.py`: replaced with upgraded version named `composite_inundation.py`.

### Changes

- `tools/gms_tools/inundate_gms.py`: some style, readabilty cleanup plus move a function up to `shared_functions.py`.
- `tools/gms_tools/mosaic_inundation.py`: some style, readabilty cleanup plus move a function up to `shared_functions.py`.
- `tools/inundation.py`: some style, readabilty cleanup.
- `tools/synthesize_test_cases.py`: was updated primarily for sample usage notes.

<br/><br/>

## v4.0.4.2 - 2022-05-03 - [PR #594](https://github.com/NOAA-OWP/inundation-mapping/pull/594)

This hotfix includes several revisions needed to fix/update the FIM4 area inundation evaluation scripts. These changes largely migrate revisions from the FIM3 evaluation code to the FIM4 evaluation code.

### Changes

- `tools/eval_plots.py`: Copied FIM3 code revisions to enable RAS2FIM evals and PND plots. Replaced deprecated parameter name for matplotlib grid()
- `tools/synthesize_test_cases.py`: Copied FIM3 code revisions to assign FR, MS, COMP resolution variable and addressed magnitude list variable for IFC eval
- `tools/tools_shared_functions.py`: Copied FIM3 code revisions to enable probability not detected (PND) metric calculation
- `tools/tools_shared_variables.py`: Updated magnitude dictionary variables for RAS2FIM evals and PND plots

<br/><br/>

## v4.0.4.1 - 2022-05-02 - [PR #587](https://github.com/NOAA-OWP/inundation-mapping/pull/587)

While testing GMS against evaluation and inundation data, we discovered some challenges for running alpha testing at full scale. Part of it was related to the very large output volume for GMS which resulted in outputs being created on multiple servers and folders. Considering the GMS volume and processing, a tool was required to extract out the ~215 HUC's that we have evaluation data for. Next, we needed isolate valid HUC output folders from original 2,188 HUC's and its 100's of thousands of branches. The first new tool allows us to point to the `test_case` data folder and create a list of all HUC's that we have validation for.

Now that we have a list of relavent HUC's, we need to consolidate output folders from the previously processed full CONUS+ output data. The new `copy_test_case_folders.py` tool extracts relavent HUC (gms unit) folders, based on the list created above, into a consolidated folder. The two tools combine result in significantly reduced overall processing time for running alpha tests at scale.

`gms_run_unit.sh` and `aggregated_branch_lists.py` were adjusted to make a previously hardcoded file path and file name to be run-time parameters. By adding the two new arguments, the file could be used against the new `copy_test_case_folders.py`. `copy_test_case_folders.py` and `gms_run_unit.sh` can now call `aggregated_branch_lists.py` to create a key input file called `gms_inputs.csv` which is a key file required for alpha testing.

A few other small adjustments were made for readability and traceability as well as a few small fixes discovered when running at scale.

### Additions

- `tools/find_test_case_folders.py`: A new tool for creating a list of HUC's that we have test/evaluation data for.
- `tools/copy_test_case_folders.py`: A new tool for using the list created above, to scan through other fully processed output folders and extract only the HUC's (gms units) and it's branches into a consolidated folder, ready for alpha test processing (or other needs).

### Changes

- `src/gms/aggregate_branch_lists.py`: Adjusted to allow two previously hardcoded values to now be incoming arguments. Now this file can be used by both `gms_run_unit.sh` and `copy_test_case_folders.py`.
- `tools/synthesize_test_cases.py`: Adjustments for readability and progress status. The embedded progress bars are not working and will be addressed later.
- `tools/run_test_case.py`: A print statement was added to help with processing progess was added.
- `gms_run_unit.sh`: This was adjusted to match the new input parameters for `aggregate_branch_lists.py` as well as additions for progress status. It now will show the entire progress period start datetime, end datetime and duration.
- `gms_run_branch.sh`: Also was upgraded to show the entire progress period start datetime, end datetime and duration.

<br/><br/>

## v4.0.4.0 - 2022-04-12 - [PR #557](https://github.com/NOAA-OWP/inundation-mapping/pull/557)

During large scale testing of the new **filtering out stream orders 1 and 2** feature [PR #548](https://github.com/NOAA-OWP/inundation-mapping/pull/548), a bug was discovered with 14 HUCS that had no remaining streams after removing stream orders 1 and 2. This resulted in a number of unmanaged and unclear exceptions. An exception may be still raised will still be raised in this fix for logging purposes, but it is now very clear what happened. Other types of events are logged with clear codes to identify what happened.

Fixes were put in place for a couple of new logging behaviors.

1. Recognize that for system exit codes, there are times when an event is neither a success (code 0) nor a failure (code 1). During processing where stream orders are dropped, some HUCs had no remaining reaches, others had mismatched reaches and others as had missing flowlines (reaches) relating to dissolved level paths (merging individual reaches as part of GMS). When these occur, we want to abort the HUC (unit) or branch processing, identify that they were aborted for specific reasons and continue. A new custom system exit code system was adding using python enums. Logging was enhanced to recognize that some exit codes were not a 0 or a 1 and process them differently.

2. Pathing and log management became an issue. It us not uncommon for tens or hundreds of thousands of branches to be processed. A new feature was to recognize what is happening with each branch or unit and have them easily found and recognizable. Futher, processing for failure (sys exit code of 1) are now copied into a unique folder as the occur to help with visualization of run time errors. Previously errors were not extracted until the end of the entire run which may be multiple days.

3. A minor correction was made when dissolved level paths were created with the new merged level path not always having a valid stream order value.

### File Additions

- `src/`
   - `utils/`
      - `fim_enums.py`:
         - A new class called `FIM_system_exit_codes` was added. This allows tracking and blocking of duplicate system exit codes when a custom system code is required.


### Changes

- `fim_run.sh`: Added the gms `non-zero-exit-code` system to `fim_run` to help uncover and isolate errors during processing. Errors recorded in log files within in the logs/unit folder are now copied into a new folder called `unit_errors`.

- `gms_run_branch.sh`:
    -  Minor adjustments to how the `non-zero-exit code` logs were created. Testing uncovered that previous versions were not always reliable. This is now stablized and enhanced.
    - In previous versions, only the `gms_unit.sh` was aware that **stream order filtering** was being done. Now all branch processing is also aware that filtering is in place. Processing in child files and classes can now make adjustments as/if required for stream order filtering.
    - Small output adjustments were made to help with overall screen and log readability.

- `gms_run_unit.sh`:
    - Minor adjustments to how the `non-zero-exit-code` logs were created similar to `gms_run_branch.sh.`
    - Small text corrections, formatting and output corrections were added.
    - A feature removing all log files at the start of the entire process run were added if the `overwrite` command line argument was added.

- `src/`
   - `filter_catchments_and_add_attributes.py`:
      - Some minor formatting and readability adjustments were added.
      - Additions were made to help this code be aware and responding accordingly if that stream order filtering has occurred. Previously recorded as bugs coming from this class, are now may recorded with the new custom exit code if applicable.

   - `run_by_unit.sh` (supporting fim_run.sh):
         - As a change was made to sub-process call to `filter_catchments_and_add_attributes.py` file, which is shared by gms, related to reach errors / events.

   - `split_flows.py`:
      - Some minor formatting and readability adjustments were added.
      - Additions were made to recognize the same type of errors as being described in other files related to stream order filtering issues.
      - A correction was made to be more precise and more explicit when a gms branch error existed. This was done to ensure that we were not letting other exceptions be trapped that were NOT related to stream flow filtering.

   - `time_and_tee_run_by_unit.sh`:
      - The new custom system exit codes was added. Note that the values of 61 (responding system code) are hardcoded instead of using the python based `Fim_system_exit_code` system. This is related to limited communication between python and bash.

   - `gms/`
      - `derive_level_paths.py`:
          - Was upgraded to use the new fim_enums.Fim_system_exit_codes system. This occurs when no streams / flows remain after filtering.  Without this upgrade, standard exceptions were being issued with minimal details for the error.
          - Minor adjustments to formatting for readability were made.

      - `generate_branch_list.py` :  Minor adjustments to formatting for readability were made.

      - `run_by_branch.sh`:
         - Some minor formatting and readability adjustments were added.
         - Additions to the subprocess call to `split_flows.py` were added so it was aware that branch filtering was being used. `split_flows.py` was one of the files that was throwing errors related to stream order filtering. A subprocess call to `filter_catchments_and_add_attributes.py` adjustment was also required for the same reason.

      - `run_by_unit.sh`:
         - Some minor formatting and readability adjustments were added.
         - An addition was made to help trap errors that might be triggered by `derive_level_paths.py` for `stream order filtering`.

      - `time_and_tee_run_by_branch.sh`:
         - A system was added recognize if an non successful system exit code was sent back from `run_by_branch`. This includes true errors of code 1 and other new custom system exit codes. Upon detection of non-zero-exit codes, log files are immediately copied into special folders for quicker and easier visibility. Previously errors were not brought forth until the entire process was completed which ranged fro hours up to 18 days. Note: System exit codes of 60 and 61 were hardcoded instead of using the values from the new  `FIM_system_exit_codes` due to limitation of communication between python and bash.

      - `time_and_tee_run_by_unit.sh`:
         - The same upgrade as described above in `time_and_tee_run_by_branch.sh` was applied here.
         - Minor readability and output formatting changes were made.

      - `todo.md`
         - An entry was removed from this list which talked about errors due to small level paths exactly as was fixed in this pull request set.

- `unit_tests/`
   - `gms/`
      - `derive_level_paths_unittests.py` :  Added a new unit test specifically testing this type of condition with a known HUC that triggered the branch errors previously described..
      - `derive_level_paths_params.json`:
           - Added a new node with a HUC number known to fail.
           - Changed pathing for unit test data pathing from `/data/outputs/gms_example_unit_tests` to `/data/outputs/fim_unit_test_data_do_not_remove`. The new folder is intended to be a more permanent folder for unit test data.
           - Some additional tests were added validating the argument for dropping stream orders.

### Unit Test File Additions:

- `unit_tests/`
   - `filter_catchments_and_add_attributes_unittests.py` and `filter_catchments_and_add_attributes_params.json`:

   - `split_flows_unittests.py' and `split_flows_params.json`

<br/><br/>

## v4.0.3.1 - 2022-03-10 - [PR #561](https://github.com/NOAA-OWP/inundation-mapping/pull/561)

Bug fixes to get the Alpha Test working in FIM 4.

### Changes

- `tools/sythesize_test_cases.py`: Fixed bugs that prevented multiple benchmark types in the same huc from running `run_test_case.py`.
- `tools/run_test_case.py`: Fixed mall bug for IFC benchmark.
- `tools/eval_plots.py`: Fixed Pandas query bugs.

<br/><br/>

## v4.0.3.0 - 2022-03-03 - [PR #550](https://github.com/NOAA-OWP/inundation-mapping/pull/550)

This PR ports the functionality of `usgs_gage_crosswalk.py` and `rating_curve_comparison.py` to FIM 4.

### Additions

- `src/`:
    - `usgs_gage_aggregate.py`: Aggregates all instances of `usgs_elev_table.csv` to the HUC level. This makes it easier to view the gages in each HUC without having to hunt through branch folders and easier for the Sierra Test to run at the HUC level.
    - `usgs_gage_unit_setup.py`: Assigns a branch to each USGS gage within a unit. The output of this module is `usgs_subset_gages.gpkg` at the HUC level containing the `levpa_id` attribute.

### Changes

- `gms_run_branch.sh`: Added a line to aggregate all `usgs_elev_table.csv` into the HUC directory level using `src/usgs_gage_aggregate.py`.
- `src/`:
    -  `gms/`
        - `run_by_branch.sh`: Added a block to run `src/usgs_gage_crosswalk.py`.
        - `run_by_unit.sh`: Added a block to run `src/usgs_gage_unit_setup.py`.
    - `usgs_gage_crosswalk.py`: Similar to it's functionality in FIM 3, this module snaps USGS gages to the stream network, samples the underlying DEMs, and writes the attributes to `usgs_elev_table.csv`. This CSV is later aggregated to the HUC level and eventually used in `tools/rating_curve_comparison.py`. Addresses #539
- `tools/rating_curve_comparison.py`: Updated Sierra Test to work with FIM 4 data structure.
- `unit_tests/`:
    - `rating_curve_comparison_unittests.py` & `rating_curve_comparison_params.json`: Unit test code and parameters for the Sierra Test.
    - `usgs_gage_crosswalk_unittests.py` & `usgs_gage_crosswalk_params.json`: Unit test code and parameters for `usgs_gage_crosswalk.py`
- `config/`:
    - `deny_gms_branches_default.lst` & `config/deny_gms_branches_min.lst`: Add `usgs_elev_table.csv` to the lists as a comment so it doesn't get deleted during cleanup.
    - `deny_gms_unit_default.lst`: Add `usgs_subset_gages.gpkg` to the lists as a comment so it doesn't get deleted during cleanup.

<br/><br/>

## v4.0.2.0 - 2022-03-02 - [PR #548](https://github.com/NOAA-OWP/inundation-mapping/pull/548)

Added a new optional system which allows an argument to be added to the `gms_run_unit.sh` command line to filter out stream orders 1 and 2 when calculating branches.

### Changes

- `gms_run_unit.sh`: Add the new optional `-s` command line argument. Inclusion of this argument means "drop stream orders 1 and 2".

- `src/gms`
   - `run_by_unit.sh`: Capture and forward the drop stream orders flag to `derive_level_paths.py`

   - `derive_level_paths.py`: Capture the drop stream order flag and working with `stream_branches.py` to include/not include loading nwm stream with stream orders 1 and 2.

   - `stream_branchs.py`: A correction was put in place to allow for the filter of branch attributes and values to be excluded. The `from_file` method has the functionality but was incomplete. This was corrected and how could accept the values from `derive_level_paths.py` to use the branch attribute of "order_" (gkpg field) and values excluded of [1,2] when optionally desired.

- `unit_tests/gms`
    - `derive_level_paths_unittests.py` and `derive_level_paths_params.py`: Updated for testing for the new "drop stream orders 1 and 2" feature. Upgrades were also made to earlier existing incomplete test methods to test more output conditions.

<br/><br/>

## v4.0.1.0 - 2022-02-02 - [PR #525](https://github.com/NOAA-OWP/cahaba/pull/525)

The addition of a very simple and evolving unit test system which has two unit tests against two py files.  This will set a precendence and will grow over time and may be automated, possibly during git check-in triggered. The embedded README.md has more details of what we currently have, how to use it, how to add new unit tests, and expected future enhancements.

### Additions

- `/unit_tests/` folder which has the following:

   - `clip_vectors_to_wbd_params.json`: A set of default "happy path" values that are expected to pass validation for the clip_vectors_to_wbd.py -> clip_vectors_to_wbd (function).

   - `clip_vectors_to_wbd_unittests.py`: A unit test file for src/clip_vectors_to_wbd.py. Incomplete but evolving.

   - `README.md`: Some information about how to create unit tests and how to use them.

   - `unit_tests_utils.py`: A python file where methods that are common to all unit tests can be placed.

   - `gms/derive_level_paths_params.json`: A set of default "happy path" values that are expected to pass validation for the derive_level_paths_params.py -> Derive_level_paths (function).

   - `gms/derive_level_paths_unittests.py`: A unit test file for `src/derive_level_paths.py`. Incomplete but evolving.

<br/><br/>

## v4.0.0.0 - 2022-02-01 - [PR #524](https://github.com/NOAA-OWP/cahaba/pull/524)

FIM4 builds upon FIM3 and allows for better representation of inundation through the reduction of artificial restriction of inundation at catchment boundaries.

More details will be made available through a publication by Aristizabal et. al. and will be included in the "Credits and References" section of the README.md, titled "Reducing Horton-Strahler Stream Order Can Enhance Flood Inundation Mapping Skill with Applications for the U.S. National Water Model."

### Additions

- `/src/gms`: A new directory containing scripts necessary to produce the FIM4 Height Above Nearest Drainage grids and synthetic rating curves needed for inundation mapping.
- `/tools/gms_tools`: A new directory containing scripts necessary to generate and evaluate inundation maps produced from FIM4 Height Above Nearest Drainage grids and synthetic rating curves.

<br/><br/>

## v3.0.24.3 - 2021-11-29 - [PR #488](https://github.com/NOAA-OWP/cahaba/pull/488)

Fixed projection issue in `synthesize_test_cases.py`.

### Changes

- `Pipfile`: Added `Pyproj` to `Pipfile` to specify a version that did not have the current projection issues.

<br/><br/>

## v3.0.24.2 - 2021-11-18 - [PR #486](https://github.com/NOAA-OWP/cahaba/pull/486)

Adding a new check to keep `usgs_elev_table.csv`, `src_base.csv`, `small_segments.csv` for runs not using the `-viz` flag. We unintentionally deleted some .csv files in `vary_mannings_n_composite.py` but need to maintain some of these for non `-viz` runs (e.g. `usgs_elev_table.csv` is used for sierra test input).

### Changes

- `fim_run.sh`: passing `-v` flag to `vary_mannings_n_composite.py` to determine which csv files to delete. Setting `$viz` = 0 for non `-v` runs.
- `src/vary_mannings_n_composite.py`: added `-v` input arg and if statement to check which .csv files to delete.
- `src/add_crosswalk.py`: removed deprecated barc variables from input args.
- `src/run_by_unit.sh`: removed deprecated barc variables from input args to `add_crosswalk.py`.

<br/><br/>

## v3.0.24.1 - 2021-11-17 - [PR #484](https://github.com/NOAA-OWP/cahaba/pull/484)

Patch to clean up unnecessary files and create better names for intermediate raster files.

### Removals

- `tools/run_test_case_gms.py`: Unnecessary file.

### Changes

- `tools/composite_ms_fr_inundation.py`: Clean up documentation and intermediate file names.
- `tools/run_test_case.py`: Remove unnecessary imports.

<br/><br/>

## v3.0.24.0 - 2021-11-08 - [PR #482](https://github.com/NOAA-OWP/cahaba/pull/482)

Adds `composite_ms_fr_inundation.py` to allow for the generation of an inundation map given a "flow file" CSV and full-resolution (FR) and mainstem (MS) relative elevation models, synthetic rating curves, and catchments rasters created by the `fim_run.sh` script.

### Additions
- `composite_ms_fr_inundation.py`: New module that is used to inundate both MS and FR FIM and composite the two inundation rasters.
- `/tools/gms_tools/`: Three modules (`inundate_gms.py`, `mosaic_inundation.py`, `overlapping_inundation.py`) ported from the GMS branch used to composite inundation rasters.

### Changes
- `inundation.py`: Added 2 exception classes ported from the GMS branch.

<br/><br/>

## v3.0.23.3 - 2021-11-04 - [PR #481](https://github.com/NOAA-OWP/cahaba/pull/481)
Includes additional hydraulic properties to the `hydroTable.csv`: `Number of Cells`, `SurfaceArea (m2)`, `BedArea (m2)`, `Volume (m3)`, `SLOPE`, `LENGTHKM`, `AREASQKM`, `Roughness`, `TopWidth (m)`, `WettedPerimeter (m)`. Also adds `demDerived_reaches_split_points.gpkg`, `flowdir_d8_burned_filled.tif`, and `dem_thalwegCond.tif` to `-v` whitelist.

### Changes
- `run_by_unit.sh`: Added `EXIT FLAG` tag and previous non-zero exit code tag to the print statement to allow log lookup.
- `add_crosswalk.py`: Added extra attributes to the hydroTable.csv. Includes a default `barc_on` and `vmann_on` (=False) attribute that is overwritten (=True) if SRC post-processing modules are run.
- `bathy_src_adjust_topwidth.py`: Overwrites the `barc_on` attribute where applicable and includes the BARC-modified Volume property.
- `vary_mannings_n_composite.py`: Overwrites the `vmann_on` attribute where applicable.
- `output_cleanup.py`: Adds new files to the `-v` whitelist.

<br/><br/>

## v3.0.23.2 - 2021-11-04 - [PR #480](https://github.com/NOAA-OWP/cahaba/pull/480)
Hotfix for `vary_manning_n_composite.py` to address null discharge values for non-CONUS hucs.

### Changes
- `vary_manning_n_composite.py`: Add numpy where clause to set final discharge value to the original value if `vmann=False`

<br/><br/>

## v3.0.23.1 - 2021-11-03 - [PR #479](https://github.com/NOAA-OWP/cahaba/pull/479)
Patches the API updater. The `params_calibrated.env` is replaced with `params_template.env` because the BARC and Multi-N modules supplant the calibrated values.

### Changes
- `api/node/updater/updater.py`: Changed `params_calibrated.env` to `params_template.env`

<br/><br/>

## v3.0.23.0 - 2021-10-31 - [PR #475](https://github.com/NOAA-OWP/cahaba/pull/475)

Moved the synthetic rating curve (SRC) processes from the `\tools` directory to `\src` directory to support post-processing in `fim_run.sh`. These SRC post-processing modules will now run as part of the default `fim_run.sh` workflow. Reconfigured bathymetry adjusted rating curve (BARC) module to use the 1.5yr flow from NWM v2 recurrence flow data in combination with the Bieger et al. (2015) regression equations with bankfull discharge predictor variable input.

### Additions
- `src/bathy_src_adjust_topwidth.py` --> New version of bathymetry adjusted rating curve (BARC) module that is configured to use the Bieger et al. (2015) regression equation with input bankfull discharge as the predictor variable (previous version used the drainage area version of the regression equations). Also added log output capability, added reconfigured output content in `src_full_crosswalked_BARC.csv` and `hydroTable.csv`, and included modifications to allow BARC to run as a post-processing step in `fim_run.sh`. Reminder: BARC is only configured for MS extent.

### Removals
- `config/params_calibrated.env` --> deprecated the calibrated roughness values by stream order with the new introduction of variable/composite roughness module
- `src/bathy_rc_adjust.py` --> deprecated the previous BARC version

### Changes
- `src/identify_src_bankfull.py` --> Moved this script from /tools to /src, added more doc strings, cleaned up output log, and reconfigured to allow execution from fim_run.sh post-processing.
- `src/vary_mannings_n_composite.py` --> Moved this script from /tools to /src, added more doc strings, cleaned up output log, added/reconfigured output content in src_full_crosswalked_vmann.csv and hydroTable.csv, and reconfigured to allow execution from fim_run.sh post-processing.
- `config/params_template.env` --> Added additional parameter/variables for input to `identify_src_bankfull.py`, `vary_mannings_n_composite.py`, and `bathy_src_adjust_topwidth.py`.
      - default BARC input: bankfull channel geometry derived from the Bieger et al. (2015) bankfull discharge regression equations
      - default bankfull flow input: NWM v2 1.5-year recurrence flows
      - default variable roughness input: global (all NWM feature_ids) roughness values of 0.06 for in-channel and 0.11 for max overbank
- `fim_run.sh` --> Added SRC post-processing calls after the `run_by_unit.sh` workflow
- `src/add_crosswalk.py` --> Removed BARC module call (moved to post-processing)
- `src/run_by_unit.sh` --> Removed old/unnecessary print statement.
      - **Note: reset exit codes to 0 for unnecessary processing flags.** Non-zero error codes in `run_by_unit.sh` prevent the `fim_run.sh` post-processing steps from running. This error handling issue will be more appropriately handled in a soon to be release enhancement.
- `tools/run_test_case.py` --> Reverted changes used during development process

<br/><br/>

## v3.0.22.8 - 2021-10-26 - [PR #471](https://github.com/NOAA-OWP/cahaba/pull/471)

Manually filtering segments from stream input layer to fix flow reversal of the MS River (HUC 08030100).

### Changes
- `clip_vectors_to_wbd.py`: Fixes bug where flow direction is reversed for HUC 08030100. The issue is resolved by filtering incoming stream segments that intersect with the elevation grid boundary.

<br/><br/>

## v3.0.22.7 - 2021-10-08 - [PR #467](https://github.com/NOAA-OWP/cahaba/pull/467)

These "tool" enhancements 1) delineate in-channel vs. out-of-channel geometry to allow more targeted development of key physical drivers influencing the SRC calculations (e.g. bathymetry & Manning’s n) #418 and 2) applies a variable/composite Manning’s roughness (n) using user provided csv with in-channel vs. overbank roughness values #419 & #410.

### Additions
- `identify_src_bankfull.p`: new post-processing tool that ingests a flow csv (e.g. NWM 1.5yr recurr flow) to approximate the bankfull STG and then calculate the channel vs. overbank proportions using the volume and hydraulic radius variables
- `vary_mannings_n_composite.py`: new post-processing tool that ingests a csv containing feature_id, channel roughness, and overbank roughness and then generates composite n values via the channel ratio variable

### Changes
- `eval_plots.py`: modified the plot legend text to display full label for development tests
- `inundation.py`: added new optional argument (-n) and corresponding function to produce a csv containing the stage value (and SRC variables) calculated from the flow to stage interpolation.

<br/><br/>

## v3.0.22.6 - 2021-09-13 - [PR #462](https://github.com/NOAA-OWP/cahaba/pull/462)

This new workflow ingests FIM point observations from users and “corrects” the synthetic rating curves to produce the desired FIM extent at locations where feedback is available (locally calibrate FIM).

### Changes
- `add_crosswalk.py`: added `NextDownID` and `order_` attributes to the exported `hydroTable.csv`. This will potentially be used in future enhancements to extend SRC changes to upstream/downstream catchments.
- `adjust_rc_with_feedback.py`: added a new workflow to perform the SRC modifications (revised discharge) using the existing HAND geometry variables combined with the user provided point location flow and stage data.
- `inundation_wrapper_custom_flow.py`: updated code to allow for huc6 processing to generate custom inundation outputs.

<br/><br/>

## v3.0.22.5 - 2021-09-08 - [PR #460](https://github.com/NOAA-OWP/cahaba/pull/460)

Patches an issue where only certain benchmark categories were being used in evaluation.

### Changes
- In `tools/tools_shared_variables.py`, created a variable `MAGNITUDE_DICT` to store benchmark category magnitudes.
- `synthesize_test_cases.py` imports `MAGNITUDE_DICT` and uses it to assign magnitudes.

<br/><br/>

## v3.0.22.4 - 2021-08-30 - [PR #456](https://github.com/NOAA-OWP/cahaba/pull/456)

Renames the BARC modified variables that are exported to `src_full_crosswalked.csv` to replace the original variables. The default/original variables are renamed with `orig_` prefix. This change is needed to ensure downstream uses of the `src_full_crosswalked.csv` are able to reference the authoritative version of the channel geometry variables (i.e. BARC-adjust where available).

### Changes
- In `src_full_crosswalked.csv`, default/original variables are renamed with `orig_` prefix and `SA_div` is renamed to `SA_div_flag`.

<br/><br/>

## v3.0.22.3 - 2021-08-27 - [PR #457](https://github.com/NOAA-OWP/cahaba/pull/457)

This fixes a bug in the `get_metadata()` function in `/tools/tools_shared_functions.py` that arose because of a WRDS update. Previously the `metadata_source` response was returned as independent variables, but now it is returned a list of strings. Another issue was observed where the `EVALUATED_SITES_CSV` variable was being misdefined (at least on the development VM) through the OS environmental variable setting.

### Changes
- In `tools_shared_functions.py`, changed parsing of WRDS `metadata_sources` to account for new list type.
- In `generate_categorical_fim_flows.py`, changed the way the `EVALUATED_SITES_CSV` path is defined from OS environmental setting to a relative path that will work within Docker container.

<br/><br/>

## v3.0.22.2 - 2021-08-26 - [PR #455](https://github.com/NOAA-OWP/cahaba/pull/455)

This merge addresses an issues with the bathymetry adjusted rating curve (BARC) calculations exacerbating single-pixel inundation issues for the lower Mississippi River. This fix allows the user to specify a stream order value that will be ignored in BARC calculations (reverts to using the original/default rating curve). If/when the "thalweg notch" issue is addressed, this change may be unmade.

### Changes
- Added new env variable `ignore_streamorders` set to 10.
- Added new BARC code to set the bathymetry adjusted cross-section area to 0 (reverts to using the default SRC values) based on the streamorder env variable.

<br/><br/>

## v3.0.22.1 - 2021-08-20 - [PR #447](https://github.com/NOAA-OWP/cahaba/pull/447)

Patches the minimum stream length in the template parameters file.

### Changes
- Changes `max_split_distance_meters` in `params_template.env` to 1500.

<br/><br/>

## v3.0.22.0 - 2021-08-19 - [PR #444](https://github.com/NOAA-OWP/cahaba/pull/444)

This adds a script, `adjust_rc_with_feedback.py`, that will be expanded  in future issues. The primary function that performs the HAND value and hydroid extraction is ingest_points_layer() but this may change as the overall synthetic rating curve automatic update machanism evolves.

### Additions
- Added `adjust_rc_with_feedback.py` with `ingest_points_layer()`, a function to extract HAND and hydroid values for use in an automatic synthetic rating curve updating mechanism.

<br/><br/>

## v3.0.21.0 - 2021-08-18 - [PR #433](https://github.com/NOAA-OWP/cahaba/pull/433)

General repository cleanup, made memory-profiling an optional flag, API's release feature now saves outputs.

### Changes
- Remove `Dockerfile.prod`, rename `Dockerfile.dev` to just `Dockerfile`, and remove `.dockerignore`.
- Clean up `Dockerfile` and remove any unused* packages or variables.
- Remove any unused* Python packages from the `Pipfile`.
- Move the `CHANGELOG.md`, `SECURITY.md`, and `TERMS.md` files to the `/docs` folder.
- Remove any unused* scripts in the `/tools` and `/src` folders.
- Move `tools/preprocess` scripts into `tools/`.
- Ensure all scripts in the `/src` folder have their code in functions and are being called via a `__main__` function (This will help with implementing memory profiling fully).
- Changed memory-profiling to be an option flag `-m` for `fim_run.sh`.
- Updated FIM API to save all outputs during a "release" job.

<br/><br/>

## v3.0.20.2 - 2021-08-13 - [PR #443](https://github.com/NOAA-OWP/cahaba/pull/443)

This merge modifies `clip_vectors_to_wbd.py` to check for relevant input data.

### Changes
- `clip_vectors_to_wbd.py` now checks that there are NWM stream segments within the buffered HUC boundary.
- `included_huc8_ms.lst` has several additional HUC8s.

<br/><br/>

## v3.0.20.1 - 2021-08-12 - [PR #442](https://github.com/NOAA-OWP/cahaba/pull/442)

This merge improves documentation in various scripts.

### Changes
This PR better documents the following:

- `inundate_nation.py`
- `synthesize_test_cases.py`
- `adjust_thalweg_lateral.py`
- `rem.py`

<br/><br/>

## v3.0.20.0 - 2021-08-11 - [PR #440](https://github.com/NOAA-OWP/cahaba/pull/440)

This merge adds two new scripts into `/tools/` for use in QAQC.

### Additions
- `inundate_nation.py` to produce inundation maps for the entire country for use in QAQC.
- `check_deep_flooding.py` to check for depths of inundation greater than a user-supplied threshold at specific areas defined by a user-supplied shapefile.

<br/><br/>

## v3.0.19.5 - 2021-07-19

Updating `README.md`.

<br/><br/>

## v3.0.19.4 - 2021-07-13 - [PR #431](https://github.com/NOAA-OWP/cahaba/pull/431)

Updating logging and fixing bug in vector preprocessing.

### Additions
- `fim_completion_check.py` adds message to docker log to log any HUCs that were requested but did not finish `run_by_unit.sh`.
- Adds `input_data_edits_changelog.txt` to the inputs folder to track any manual or version/location specific changes that were made to data used in FIM 3.

### Changes
- Provides unique exit codes to relevant domain checkpoints within `run_by_unit.sh`.
- Bug fixes in `reduce_nhd_stream_density.py`, `mprof plot` call.
- Improved error handling in `add_crosswalk.py`.

<br/><br/>

## v3.0.19.3 - 2021-07-09

Hot fix to `synthesize_test_cases`.

### Changes
- Fixed if/elif/else statement in `synthesize_test_cases.py` that resulted in only IFC data being evaluated.

<br/><br/>

## v3.0.19.2 - 2021-07-01 - [PR #429](https://github.com/NOAA-OWP/cahaba/pull/429)

Updates to evaluation scripts to allow for Alpha testing at Iowa Flood Center (IFC) sites. Also, `BAD_SITES` variable updates to omit sites not suitable for evaluation from metric calculations.

### Changes
- The `BAD_SITES` list in `tools_shared_variables.py` was updated and reasons for site omission are documented.
- Refactored `run_test_case.py`, `synthesize_test_cases.py`, `tools_shared_variables.py`, and `eval_plots.py` to allow for IFC comparisons.

<br/><br/>

## v3.0.19.1 - 2021-06-17 - [PR #417](https://github.com/NOAA-OWP/cahaba/pull/417)

Adding a thalweg profile tool to identify significant drops in thalweg elevation. Also setting lateral thalweg adjustment threshold in hydroconditioning.

### Additions
- `thalweg_drop_check.py` checks the elevation along the thalweg for each stream path downstream of MS headwaters within a HUC.

### Removals
- Removing `dissolveLinks` arg from `clip_vectors_to_wbd.py`.

### Changes
- Cleaned up code in `split_flows.py` to make it more readable.
- Refactored `reduce_nhd_stream_density.py` and `adjust_headwater_streams.py` to limit MS headwater points in `agg_nhd_headwaters_adj.gpkg`.
- Fixed a bug in `adjust_thalweg_lateral.py` lateral elevation replacement threshold; changed threshold to 3 meters.
- Updated `aggregate_vector_inputs.py` to log intermediate processes.

<br/><br/>

## v3.0.19.0 - 2021-06-10 - [PR #415](https://github.com/NOAA-OWP/cahaba/pull/415)

Feature to evaluate performance of alternative CatFIM techniques.

### Additions
- Added `eval_catfim_alt.py` to evaluate performance of alternative CatFIM techniques.

<br/><br/>

## v3.0.18.0 - 2021-06-09 - [PR #404](https://github.com/NOAA-OWP/cahaba/pull/404)

To help analyze the memory consumption of the Fim Run process, the python module `memory-profiler` has been added to give insights into where peak memory usage is with in the codebase.

In addition, the Dockerfile was previously broken due to the Taudem dependency removing the version that was previously being used by FIM. To fix this, and allow new docker images to be built, the Taudem version has been updated to the newest version on the Github repo and thus needs to be thoroughly tested to determine if this new version has affected the overall FIM outputs.

### Additions
- Added `memory-profiler` to `Pipfile` and `Pipfile.lock`.
- Added `mprof` (memory-profiler cli utility) call to the `time_and_tee_run_by_unit.sh` to create overall memory usage graph location in the `/logs/{HUC}_memory.png` of the outputs directory.
- Added `@profile` decorator to all functions within scripts used in the `run_by_unit.sh` script to allow for memory usage tracking, which is then recorded in the `/logs/{HUC}.log` file of the outputs directory.

### Changes
- Changed the Taudem version in `Dockerfile.dev` to `98137bb6541a0d0077a9c95becfed4e56d0aa0ac`.
- Changed all calls of python scripts in `run_by_unit.s` to be called with the `-m memory-profiler` argument to allow scripts to also track memory usage.

<br/><br/>

## v3.0.17.1 - 2021-06-04 - [PR #395](https://github.com/NOAA-OWP/cahaba/pull/395)

Bug fix to the `generate_nws_lid.py` script

### Changes
- Fixes incorrectly assigned attribute field "is_headwater" for some sites in the `nws_lid.gpkg` layer.
- Updated `agg_nhd_headwaters_adj.gpkg`, `agg_nhd_streams_adj.gpkg`, `nwm_flows.gpkg`, and `nwm_catchments.gpkg` input layers using latest NWS LIDs.

<br/><br/>

## v3.0.17.0 - 2021-06-04 - [PR #393](https://github.com/NOAA-OWP/cahaba/pull/393)
BARC updates to cap the bathy calculated xsec area in `bathy_rc_adjust.py` and allow user to choose input bankfull geometry.

### Changes

- Added new env variable to control which input file is used for the bankfull geometry input to bathy estimation workflow.
- Modified the bathymetry cross section area calculation to cap the additional area value so that it cannot exceed the bankfull cross section area value for each stream segment (bankfull value obtained from regression equation dataset).
- Modified the `rating_curve_comparison.py` plot output to always put the FIM rating curve on top of the USGS rating curve (avoids USGS points covering FIM).
- Created a new aggregate csv file (aggregates for all hucs) for all of the `usgs_elev_table.csv` files (one per huc).
- Evaluate the FIM Bathymetry Adjusted Rating Curve (BARC) tool performance using the estimated bankfull geometry dataset derived for the NWM route link dataset.

<br/><br/>

## v3.0.16.3 - 2021-05-21 - [PR #388](https://github.com/NOAA-OWP/cahaba/pull/388)

Enhancement and bug fixes to `synthesize_test_cases.py`.

### Changes
- Addresses a bug where AHPS sites without benchmark data were receiving a CSI of 0 in the master metrics CSV produced by `synthesize_test_cases.py`.
- Includes a feature enhancement to `synthesize_test_cases.py` that allows for the inclusion of user-specified testing versions in the master metrics CSV.
- Removes some of the print statements used by `synthesize_test_cases.py`.

<br/><br/>

## v3.0.16.2 - 2021-05-18 - [PR #384](https://github.com/NOAA-OWP/cahaba/pull/384)

Modifications and fixes to `run_test_case.py`, `eval_plots.py`, and AHPS preprocessing scripts.

### Changes
- Comment out return statement causing `run_test_case.py` to skip over sites/hucs when calculating contingency rasters.
- Move bad sites list and query statement used to filter out bad sites to the `tools_shared_variables.py`.
- Add print statements in `eval_plots.py` detailing the bad sites used and the query used to filter out bad sites.
- Update AHPS preprocessing scripts to produce a domain shapefile.
- Change output filenames produced in ahps preprocessing scripts.
- Update workarounds for some sites in ahps preprocessing scripts.

<br/><br/>

## v3.0.16.1 - 2021-05-11 - [PR #380](https://github.com/NOAA-OWP/cahaba/pull/380)

The current version of Eventlet used in the Connector module of the FIM API is outdated and vulnerable. This update bumps the version to the patched version.

### Changes
- Updated `api/node/connector/requirements.txt` to have the Eventlet version as 0.31.0

<br/><br/>

## v3.0.16.0 - 2021-05-07 - [PR #378](https://github.com/NOAA-OWP/cahaba/pull/378)

New "Release" feature added to the FIM API. This feature will allow for automated FIM, CatFIM, and relevant metrics to be generated when a new FIM Version is released. See [#373](https://github.com/NOAA-OWP/cahaba/issues/373) for more detailed steps that take place in this feature.

### Additions
- Added new window to the UI in `api/frontend/gui/templates/index.html`.
- Added new job type to `api/node/connector/connector.py` to allow these release jobs to run.
- Added additional logic in `api/node/updater/updater.py` to run the new eval and CatFIM scripts used in the release feature.

### Changes
- Updated `api/frontend/output_handler/output_handler.py` to allow for copying more broad ranges of file paths instead of only the `/data/outputs` directory.

<br/><br/>

## v3.0.15.10 - 2021-05-06 - [PR #375](https://github.com/NOAA-OWP/cahaba/pull/375)

Remove Great Lakes coastlines from WBD buffer.

### Changes
- `gl_water_polygons.gpkg` layer is used to mask out Great Lakes boundaries and remove NHDPlus HR coastline segments.

<br/><br/>

## v3.0.15.9 - 2021-05-03 - [PR #372](https://github.com/NOAA-OWP/cahaba/pull/372)

Generate `nws_lid.gpkg`.

### Additions
- Generate `nws_lid.gpkg` with attributes indicating if site is a headwater `nws_lid` as well as if it is co-located with another `nws_lid` which is referenced to the same `nwm_feature_id` segment.

<br/><br/>

## v3.0.15.8 - 2021-04-29 - [PR #371](https://github.com/NOAA-OWP/cahaba/pull/371)

Refactor NHDPlus HR preprocessing workflow. Resolves issue #238

### Changes
- Consolidate NHD streams, NWM catchments, and headwaters MS and FR layers with `mainstem` column.
- HUC8 intersections are included in the input headwaters layer.
- `clip_vectors_to_wbd.py` removes incoming stream segment from the selected layers.

<br/><br/>

## v3.0.15.7 - 2021-04-28 - [PR #367](https://github.com/NOAA-OWP/cahaba/pull/367)

Refactor synthesize_test_case.py to handle exceptions during multiprocessing. Resolves issue #351

### Changes
- refactored `inundation.py` and `run_test_case.py` to handle exceptions without using `sys.exit()`.

<br/><br/>

## v3.0.15.6 - 2021-04-23 - [PR #365](https://github.com/NOAA-OWP/cahaba/pull/365)

Implement CatFIM threshold flows to Sierra test and add AHPS benchmark preprocessing scripts.

### Additions
- Produce CatFIM flows file when running `rating_curve_get_usgs_gages.py`.
- Several scripts to preprocess AHPS benchmark data. Requires numerous file dependencies not available through Cahaba.

### Changes
- Modify `rating_curve_comparison.py` to ingest CatFIM threshold flows in calculations.
- Modify `eval_plots.py` to save all site specific bar plots in same parent directory instead of in subdirectories.
- Add variables to `env.template` for AHPS benchmark preprocessing.

<br/><br/>

## v3.0.15.5 - 2021-04-20 - [PR #363](https://github.com/NOAA-OWP/cahaba/pull/363)

Prevent eval_plots.py from erroring out when spatial argument enabled if certain datasets not analyzed.

### Changes
- Add check to make sure analyzed dataset is available prior to creating spatial dataset.

<br/><br/>

## v3.0.15.4 - 2021-04-20 - [PR #356](https://github.com/NOAA-OWP/cahaba/pull/356)

Closing all multiprocessing Pool objects in repo.

<br/><br/>

## v3.0.15.3 - 2021-04-19 - [PR #358](https://github.com/NOAA-OWP/cahaba/pull/358)

Preprocess NHDPlus HR rasters for consistent projections, nodata values, and convert from cm to meters.

### Additions
- `preprocess_rasters.py` reprojects raster, converts to meters, and updates nodata value to -9999.
- Cleaned up log messages from `bathy_rc_adjust.py` and `usgs_gage_crosswalk.py`.
- Outputs paths updated in `generate_categorical_fim_mapping.py` and `generate_categorical_fim.py`.
- `update_raster_profile` cleans up raster crs, blocksize, nodata values, and converts elevation grids from cm to meters.
- `reproject_dem.py` imports gdal to reproject elevation rasters because an error was occurring when using rasterio.

### Changes
- `burn_in_levees.py` replaces the `gdal_calc.py` command to resolve inconsistent outputs with burned in levee values.

<br/><br/>

## v3.0.15.2 - 2021-04-16 - [PR #359](https://github.com/NOAA-OWP/cahaba/pull/359)

Hotfix to preserve desired files when production flag used in `fim_run.sh`.

### Changes

- Fixed production whitelisted files.

<br/><br/>

## v3.0.15.1 - 2021-04-13 - [PR #355](https://github.com/NOAA-OWP/cahaba/pull/355)

Sierra test considered all USGS gage locations to be mainstems even though many actually occurred with tributaries. This resulted in unrealistic comparisons as incorrect gages were assigned to mainstems segments. This feature branch identifies gages that are on mainstems via attribute field.

### Changes

- Modifies `usgs_gage_crosswalk.py` to filter out gages from the `usgs_gages.gpkg` layer such that for a "MS" run, only consider gages that contain rating curve information (via `curve` attribute) and are also mainstems gages (via `mainstems` attribute).
- Modifies `usgs_gage_crosswalk.py` to filter out gages from the `usgs_gages.gpkg` layer such that for a "FR" run, only consider gages that contain rating curve information (via `curve` attribute) and are not mainstems gages (via `mainstems` attribute).
- Modifies how mainstems segments are determined by using the `nwm_flows_ms.gpkg` as a lookup to determine if the NWM segment specified by WRDS for a gage site is a mainstems gage.

### Additions

- Adds a `mainstem` attribute field to `usgs_gages.gpkg` that indicates whether a gage is located on a mainstems river.
- Adds `NWM_FLOWS_MS` variable to the `.env` and `.env.template` files.
- Adds the `extent` argument specified by user when running `fim_run.sh` to `usgs_gage_crosswalk.py`.

<br/><br/>

## v3.0.15.0 - 2021-04-08 - [PR #340](https://github.com/NOAA-OWP/cahaba/pull/340)

Implementing a prototype technique to estimate the missing bathymetric component in the HAND-derived synthetic rating curves. The new Bathymetric Adjusted Rating Curve (BARC) function is built within the `fim_run.sh` workflow and will ingest bankfull geometry estimates provided by the user to modify the cross section area used in the synthetic rating curve generation.

### Changes
 - `add_crosswalk.py` outputs the stream order variables to `src_full_crosswalked.csv` and calls the new `bathy_rc_adjust.py` if bathy env variable set to True and `extent=MS`.
 - `run_by_unit.sh` includes a new csv outputs for reviewing BARC calculations.
 - `params_template.env` & `params_calibrated.env` contain new BARC function input variables and on/off toggle variable.
 - `eval_plots.py` now includes additional AHPS eval sites in the list of "bad_sites" (flagged issues with MS flowlines).

### Additions
 - `bathy_rc_adjust.py`:
    - Imports the existing synthetic rating curve table and the bankfull geometry input data (topwidth and cross section area per COMID).
    - Performs new synthetic rating curve calculations with bathymetry estimation modifications.
    - Flags issues with the thalweg-notch artifact.

<br/><br/>

## v3.0.14.0 - 2021-04-05 - [PR #338](https://github.com/NOAA-OWP/cahaba/pull/338)

Create tool to retrieve rating curves from USGS sites and convert to elevation (NAVD88). Intended to be used as part of the Sierra Test.

### Changes
 - Modify `usgs_gage_crosswalk.py` to:
    1) Look for `location_id` instead of `site_no` attribute field in `usgs_gages.gpkg` file.
    2) Filter out gages that do not have rating curves included in the `usgs_rating_curves.csv`.
 - Modify `rating_curve_comparison.py` to perform a check on the age of the user specified `usgs_rating_curves.csv` and alert user to the age of the file and recommend updating if file is older the 30 days.

### Additions
 - Add `rating_curve_get_usgs_curves.py`. This script will generate the following files:
     1) `usgs_rating_curves.csv`: A csv file that contains rating curves (including converted to NAVD88 elevation) for USGS gages in a format that is compatible with  `rating_curve_comparisons.py`. As it is is currently configured, only gages within CONUS will have rating curve data.
     2) `log.csv`: A log file that records status for each gage and includes error messages.
     3) `usgs_gages.gpkg`: A geospatial layer (in FIM projection) of all active USGS gages that meet a predefined criteria. Additionally, the `curve` attribute indicates whether a rating curve is found in the `usgs_rating_curves.csv`. This spatial file is only generated if the `all` option is passed with the `-l` argument.

<br/><br/>

## v3.0.13.0 - 2021-04-01 - [PR #332](https://github.com/NOAA-OWP/cahaba/pull/332)

Created tool to compare synthetic rating curve with benchmark rating curve (Sierra Test).

### Changes
 - Update `aggregate_fim_outputs.py` call argument in `fim_run.sh` from 4 jobs to 6 jobs, to optimize API performance.
 - Reroutes median elevation data from `add_crosswalk.py` and `rem.py` to new file (depreciating `hand_ref_elev_table.csv`).
 - Adds new files to `viz_whitelist` in `output_cleanup.py`.

### Additions
 - `usgs_gage_crosswalk.py`: generates `usgs_elev_table.csv` in `run_by_unit.py` with elevation and additional attributes at USGS gages.
 - `rating_curve_comparison.py`: post-processing script to plot and calculate metrics between synthetic rating curves and USGS rating curve data.

<br/><br/>

## v3.0.12.1 - 2021-03-31 - [PR #336](https://github.com/NOAA-OWP/cahaba/pull/336)

Fix spatial option in `eval_plots.py` when creating plots and spatial outputs.

### Changes
 - Removes file dependencies from spatial option. Does require the WBD layer which should be specified in `.env` file.
 - Produces outputs in a format consistent with requirements needed for publishing.
 - Preserves leading zeros in huc information for all outputs from `eval_plots.py`.

### Additions
 - Creates `fim_performance_points.shp`: this layer consists of all evaluated ahps points (with metrics). Spatial data retrieved from WRDS on the fly.
 - Creates `fim_performance_polys.shp`: this layer consists of all evaluated huc8s (with metrics). Spatial data retrieved from WBD layer.

<br/><br/>

## v3.0.12.0 - 2021-03-26 - [PR #327](https://github.com/NOAA-OWP/cahaba/pull/237)

Add more detail/information to plotting capabilities.

### Changes
 - Merge `plot_functions.py` into `eval_plots.py` and move `eval_plots.py` into the tools directory.
 - Remove `plots` subdirectory.

### Additions
 - Optional argument to create barplots of CSI for each individual site.
 - Create a csv containing the data used to create the scatterplots.

<br/><br/>

## v3.0.11.0 - 2021-03-22 - [PR #319](https://github.com/NOAA-OWP/cahaba/pull/298)

Improvements to CatFIM service source data generation.

### Changes
 - Renamed `generate_categorical_fim.py` to `generate_categorical_fim_mapping.py`.
 - Updated the status outputs of the `nws_lid_sites layer` and saved it in the same directory as the `merged catfim_library layer`.
 - Additional stability fixes (such as improved compatability with WRDS updates).

### Additions
 - Added `generate_categorical_fim.py` to wrap `generate_categorical_fim_flows.py` and `generate_categorical_fim_mapping.py`.
 - Create new `nws_lid_sites` shapefile located in same directory as the `catfim_library` shapefile.

<br/><br/>

## v3.0.10.1 - 2021-03-24 - [PR #320](https://github.com/NOAA-OWP/cahaba/pull/320)

Patch to synthesize_test_cases.py.

### Changes
 - Bug fix to `synthesize_test_cases.py` to allow comparison between `testing` version and `official` versions.

<br/><br/>

## v3.0.10.0 - 2021-03-12 - [PR #298](https://github.com/NOAA-OWP/cahaba/pull/298)

Preprocessing of flow files for Categorical FIM.

### Additions
 - Generate Categorical FIM flow files for each category (action, minor, moderate, major).
 - Generate point shapefile of Categorical FIM sites.
 - Generate csv of attribute data in shapefile.
 - Aggregate all shapefiles and csv files into one file in parent directory.
 - Add flood of record category.

 ### Changes
 - Stability fixes to `generate_categorical_fim.py`.

<br/><br/>

## v3.0.9.0 - 2021-03-12 - [PR #297](https://github.com/NOAA-OWP/cahaba/pull/297)

Enhancements to FIM API.

### Changes
 - `fim_run.sh` can now be run with jobs in parallel.
 - Viz post-processing can now be selected in API interface.
 - Jobs table shows jobs that end with errors.
 - HUC preset lists can now be selected in interface.
 - Better `output_handler` file writing.
 - Overall better restart and retry handlers for networking problems.
 - Jobs can now be canceled in API interface.
 - Both FR and MS configs can be selected for a single job.

<br/><br/>

## v3.0.8.2 - 2021-03-11 - [PR #296](https://github.com/NOAA-OWP/cahaba/pull/296)

Enhancements to post-processing for Viz-related use-cases.

### Changes
 - Aggregate grids are projected to Web Mercator during `-v` runs in `fim_run.sh`.
 - HUC6 aggregation is parallelized.
 - Aggregate grid blocksize is changed from 256 to 1024 for faster postprocessing.

<br/><br/>

## v3.0.8.1 - 2021-03-10 - [PR #302](https://github.com/NOAA-OWP/cahaba/pull/302)

Patched import issue in `tools_shared_functions.py`.

### Changes
 - Changed `utils.` to `tools_` in `tools_shared_functions.py` after recent structural change to `tools` directory.

<br/><br/>

## v3.0.8.0 - 2021-03-09 - [PR #279](https://github.com/NOAA-OWP/cahaba/pull/279)

Refactored NWS Flood Categorical HAND FIM (CatFIM) pipeline to open source.

### Changes
 - Added `VIZ_PROJECTION` to `shared_variables.py`.
 - Added missing library referenced in `inundation.py`.
 - Cleaned up and converted evaluation scripts in `generate_categorical_fim.py` to open source.
 - Removed `util` folders under `tools` directory.

<br/><br/>

## v3.0.7.1 - 2021-03-02 - [PR #290](https://github.com/NOAA-OWP/cahaba/pull/290)

Renamed benchmark layers in `test_cases` and updated variable names in evaluation scripts.

### Changes
 - Updated `run_test_case.py` with new benchmark layer names.
 - Updated `run_test_case_calibration.py` with new benchmark layer names.

<br/><br/>

## v3.0.7.0 - 2021-03-01 - [PR #288](https://github.com/NOAA-OWP/cahaba/pull/288)

Restructured the repository. This has no impact on hydrological work done in the codebase and is simply moving files and renaming directories.

### Changes
 - Moved the contents of the `lib` folder to a new folder called `src`.
 - Moved the contents of the `tests` folder to the `tools` folder.
 - Changed any instance of `lib` or `libDir` to `src` or `srcDir`.

<br/><br/>

## v3.0.6.0 - 2021-02-25 - [PR #276](https://github.com/NOAA-OWP/cahaba/pull/276)

Enhancement that creates metric plots and summary statistics using metrics compiled by `synthesize_test_cases.py`.

### Additions
 - Added `eval_plots.py`, which produces:
    - Boxplots of CSI, FAR, and POD/TPR
    - Barplot of aggregated CSI scores
    - Scatterplot of CSI comparing two FIM versions
    - CSV of aggregated statistics (CSI, FAR, POD/TPR)
    - CSV of analyzed data and analyzed sites

<br/><br/>

## v3.0.5.3 - 2021-02-23 - [PR #275](https://github.com/NOAA-OWP/cahaba/pull/275)

Bug fixes to new evaluation code.

### Changes

 - Fixed a bug in `synthesize_test_cases.py` where the extent (MS/FR) was not being written to merged metrics file properly.
 - Fixed a bug in `synthesize_test_cases.py` where only BLE test cases were being written to merged metrics file.
 - Removed unused imports from `inundation.py`.
 - Updated README.md

<br/><br/>

## v3.0.5.2 - 2021-02-23 - [PR #272](https://github.com/NOAA-OWP/cahaba/pull/272)

Adds HAND synthetic rating curve (SRC) datum elevation values to `hydroTable.csv` output.

### Changes

 - Updated `add_crosswalk.py` to included "Median_Thal_Elev_m" variable outputs in `hydroTable.csv`.
 - Renamed hydroid attribute in `rem.py` to "Median" in case we want to include other statistics in the future (e.g. min, max, range etc.).

<br/><br/>
## v3.0.5.1 - 2021-02-22

Fixed `TEST_CASES_DIR` path in `tests/utils/shared_variables.py`.

### Changes

 - Removed `"_new"` from `TEST_CASES_DIR` variable.

<br/><br/>

## v3.0.5.0 - 2021-02-22 - [PR #267](https://github.com/NOAA-OWP/cahaba/pull/267)

Enhancements to allow for evaluation at AHPS sites, the generation of a query-optimized metrics CSV, and the generation of categorical FIM. This merge requires that the `/test_cases` directory be updated for all machines performing evaluation.

### Additions

 - `generate_categorical_fim.py` was added to allow production of NWS Flood Categorical HAND FIM (CatFIM) source data. More changes on this script are to follow in subsequent branches.

### Removals

 - `ble_autoeval.sh` and `all_ble_stats_comparison.py` were deleted because `synthesize_test_cases.py` now handles the merging of metrics.
 - The code block in `run_test_case.py` that was responsible for printing the colored metrics to screen has been commented out because of the new scale of evaluations (formerly in `run_test_case.py`, now in `shared_functions.py`)
 - Remove unused imports from inundation wrappers in `/tools`.

### Changes

 - Updated `synthesize_test_cases.py` to allow for AHPS site evaluations.
 - Reorganized `run_test_case.py` by moving more functions into `shared_functions.py`.
 - Created more shared variables in `shared_variables.py` and updated import statements in relevant scripts.

<br/><br/>

## v3.0.4.4 - 2021-02-19 - [PR #266](https://github.com/NOAA-OWP/cahaba/pull/266)

Rating curves for short stream segments are replaced with rating curves from upstream/downstream segments.

### Changes

 - Short stream segments are identified and are reassigned the channel geometry from upstream/downstream segment.
 - `fossid` renamed to `fimid` and the attribute's starting value is now 1000 to avoid HydroIDs with leading zeroes.
 - Addresses issue where HydroIDs were not included in final hydrotable.
 - Added `import sys` to `inundation.py` (missing from previous feature branch).
 - Variable names and general workflow are cleaned up.

<br/><br/>

## v3.0.4.3 - 2021-02-12 - [PR #254](https://github.com/NOAA-OWP/cahaba/pull/254)

Modified `rem.py` with a new function to output HAND reference elev.

### Changes

 - Function `make_catchment_hydroid_dict` creates a df of pixel catchment ids and overlapping hydroids.
 - Merge hydroid df and thalweg minimum elevation df.
 - Produces new output containing all catchment ids and min thalweg elevation value named `hand_ref_elev_table.csv`.
 - Overwrites the `demDerived_reaches_split.gpk` layer by adding additional attribute `Min_Thal_Elev_meters` to view the elevation value for each hydroid.

<br/><br/>

## v3.0.4.2 - 2021-02-12 - [PR #255](https://github.com/NOAA-OWP/cahaba/pull/255)

Addresses issue when running on HUC6 scale.

### Changes

 - `src.json` should be fixed and slightly smaller by removing whitespace.
 - Rasters are about the same size as running fim as huc6 (compressed and tiled; aggregated are slightly larger).
 - Naming convention and feature id attribute are only added to the aggregated hucs.
 - HydroIDs are different for huc6 vs aggregated huc8s mostly due to forced split at huc boundaries (so long we use consistent workflow it shouldn't matter).
 - Fixed known issue where sometimes an incoming stream is not included in the final selection will affect aggregate outputs.

<br/><br/>

## v3.0.4.1 - 2021-02-12 - [PR #261](https://github.com/NOAA-OWP/cahaba/pull/261)

Updated MS Crosswalk method to address gaps in FIM.

### Changes

 - Fixed typo in stream midpoint calculation in `split_flows.py` and `add_crosswalk.py`.
 - `add_crosswalk.py` now restricts the MS crosswalk to NWM MS catchments.
 - `add_crosswalk.py` now performs a secondary MS crosswalk selection by nearest NWM MS catchment.

<br/><br/>

## v3.0.4.0 - 2021-02-10 - [PR #256](https://github.com/NOAA-OWP/cahaba/pull/256)

New python script "wrappers" for using `inundation.py`.

### Additions

 - Created `inundation_wrapper_nwm_flows.py` to produce inundation outputs using NWM recurrence flows: 1.5 year, 5 year, 10 year.
 - Created `inundation_wrapper_custom_flow.py` to produce inundation outputs with user-created flow file.
 - Created new `tools` parent directory to store `inundation_wrapper_nwm_flows.py` and  `inundation_wrapper_custom_flow.py`.

<br/><br/>

## v3.0.3.1 - 2021-02-04 - [PR #253](https://github.com/NOAA-OWP/cahaba/pull/253)

Bug fixes to correct mismatched variable name and file path.

### Changes

 - Corrected variable name in `fim_run.sh`.
 - `acquire_and_preprocess_inputs.py` now creates `huc_lists` folder and updates file path.

<br/><br/>

## v3.0.3.0 - 2021-02-04 - [PR #227](https://github.com/NOAA-OWP/cahaba/pull/227)

Post-process to aggregate FIM outputs to HUC6 scale.

### Additions

 - Viz outputs aggregated to HUC6 scale; saves outputs to `aggregate_fim_outputs` folder.

### Changes

 - `split_flows.py` now splits streams at HUC8 boundaries to ensure consistent catchment boundaries along edges.
 - `aggregate_fim_outputs.sh` has been depreciated but remains in the repo for potential FIM 4 development.
 - Replaced geopandas driver arg with getDriver throughout repo.
 - Organized parameters in environment files by group.
 - Cleaned up variable names in `split_flows.py` and `build_stream_traversal.py`.
 - `build_stream_traversal.py` is now assigning HydroID by midpoint instead centroid.
 - Cleanup of `clip_vectors_to_wbd.py`.

<br/><br/>

## v3.0.2.0 - 2021-01-25 - [PR #218](https://github.com/NOAA-OWP/cahaba/pull/218)

Addition of an API service to schedule, run and manage `fim_run` jobs through a user-friendly web interface.

### Additions

 - `api` folder that contains all the codebase for the new service.

<br/><br/>

## v3.0.1.0 - 2021-01-21 - [PR #206](https://github.com/NOAA-OWP/cahaba/pull/206)

Preprocess MS and FR stream networks

### Changes

 - Headwater stream segments geometries are adjusted to align with with NWM streams.
 - Incoming streams are selected using intersection points between NWM streams and HUC4 boundaries.
 - `clip_vectors_to_wbd.py` handles local headwaters.
 - Removes NHDPlus features categorized as coastline and underground conduit.
 - Added streams layer to production whitelist.
 - Fixed progress bar in `lib/acquire_and_preprocess_inputs.py`.
 - Added `getDriver` to shared `functions.py`.
 - Cleaned up variable names and types.

<br/><br/>

## v3.0.0.4 - 2021-01-20 - [PR #230](https://github.com/NOAA-OWP/cahaba/pull/230)

Changed the directory where the `included_huc*.lst` files are being read from.

### Changes

 - Changed the directory where the `included_huc*.lst` files are being read from.

<br/><br/>

## v3.0.0.3 - 2021-01-14 - [PR #210](https://github.com/NOAA-OWP/cahaba/pull/210)

Hotfix for handling nodata value in rasterized levee lines.

### Changes

 - Resolves bug for HUCs where `$ndv > 0` (Great Lakes region).
 - Initialize the `nld_rasterized_elev.tif` using a value of `-9999` instead of `$ndv`.

 <br/><br/>

## v3.0.0.2 - 2021-01-06 - [PR #200](https://github.com/NOAA-OWP/cahaba/pull/200)

Patch to address AHPSs mapping errors.

### Changes

 - Checks `dtype` of `hydroTable.csv` columns to resolve errors caused in `inundation.py` when joining to flow forecast.
 - Exits `inundation.py` when all hydrotable HydroIDs are lake features.
 - Updates path to latest AHPs site layer.
 - Updated [readme](https://github.com/NOAA-OWP/cahaba/commit/9bffb885f32dfcd95978c7ccd2639f9df56ff829)

<br/><br/>

## v3.0.0.1 - 2020-12-31 - [PR #184](https://github.com/NOAA-OWP/cahaba/pull/184)

Modifications to build and run Docker image more reliably. Cleanup on some pre-processing scripts.

### Changes

 - Changed to noninteractive install of GRASS.
 - Changed some paths from relative to absolute and cleaned up some python shebang lines.

### Notes
 - `aggregate_vector_inputs.py` doesn't work yet. Need to externally download required data to run fim_run.sh

 <br/><br/>

## v3.0.0.0 - 2020-12-22 - [PR #181](https://github.com/NOAA-OWP/cahaba/pull/181)

The software released here builds on the flood inundation mapping capabilities demonstrated as part of the National Flood Interoperability Experiment, the Office of Water Prediction's Innovators Program and the National Water Center Summer Institute. The flood inundation mapping software implements the Height Above Nearest Drainage (HAND) algorithm and incorporates community feedback and lessons learned over several years. The software has been designed to meet the requirements set by stakeholders interested in flood prediction and has been developed in partnership with several entities across the water enterprise.<|MERGE_RESOLUTION|>--- conflicted
+++ resolved
@@ -1,7 +1,6 @@
 All notable changes to this project will be documented in this file.
 We follow the [Semantic Versioning 2.0.0](http://semver.org/) format.
 
-<<<<<<< HEAD
 ## v4.5.x.x - 2024-08-29 - [PR#1165](https://github.com/NOAA-OWP/inundation-mapping/pull/1165)
 
 This PR was originally intended to get Alaska HUCs incorporated into CatFIM, but there were a very, very large array of problems and the tool was unable to run. We have made some major modifications and many more will come in the near future. There are partial hooks and commented code for Alaska integration, but temporarily disabled are included and will be handled by a separate branch / PR.
@@ -37,7 +36,6 @@
 
 <br/><br/>
 
-=======
 ## v4.5.7.2 - 2024-09-13 - [PR#1149](https://github.com/NOAA-OWP/inundation-mapping/pull/1149)
 
 This PR adds scripts that can identify areas within produced inundation rasters where glasswalling of inundation occurs due to catchment boundaries, know as catchment boundary issues.
@@ -84,7 +82,6 @@
 <br/><br/>
 
 
->>>>>>> 4e4ba68b
 ## v4.5.6.0 - 2024-08-23 - [PR#1253](https://github.com/NOAA-OWP/inundation-mapping/pull/1253)
 
 Upgrades Python packages and dependencies and fixes backwards incompatibilities with new version of `geopandas`. Major changes include:
