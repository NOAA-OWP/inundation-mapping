All notable changes to this project will be documented in this file.
We follow the [Semantic Versioning 2.0.0](http://semver.org/) format.

<<<<<<< HEAD
## v4.5.x.x - 2023-12-08 - [PR#1048](https://github.com/NOAA-OWP/inundation-mapping/pull/1048)

This script produces inundation depths and attempts to overcome the catchment boundary issue by interpolating water surface elevations between catchments. Water surface calculations require the hydroconditioned DEM (`dem_thalwegCond_{}.tif`) for computation, however, this file is not in the standard outputs from fim_pipeline.sh. Therefore, users may have to re-run fim_pipeline.sh with dem_thalwegCond_{}.tif removed from all deny lists.

### Additions

- `tools/interpolate_water_surface.py`: New post-inundation processing tool for extending depths beyond catchment limits. The `interpolate_wse()` contains the logic for computing the updated depth raster, but users can also call this module directly to perform inundation, similar to how `inundate_mosaic_wrapper.py` works, but with the new post-processing enhancement.
=======
## v4.5.2.6 - 2024-07-12 - [PR#1184](https://github.com/NOAA-OWP/inundation-mapping/pull/1184)

This PR adds a new script to determine which bridges are inundated by a specific flow. It will assign a risk status to each bridge point based on a specific threshold.

### Additions

- `tools/bridge_inundation.py`
>>>>>>> 56748d43

<br/><br/>


<<<<<<< HEAD
=======
## v4.5.2.5 - 2024-07-08 - [PR#1205](https://github.com/NOAA-OWP/inundation-mapping/pull/1205)

Snaps crosswalk from the midpoint of DEM-derived reaches to the nearest point on NWM streams within a threshold of 100 meters. DEM-derived streams that do not locate any NWM streams within 100 meters of their midpoints are removed from the FIM hydrofabric and their catchments are not inundated.

### Changes

- `src/add_crosswalk.py`: Locates nearest NWM stream to midpoint of DEM-derived reaches if within 100 meters. Also fixes a couple of minor bugs. 

<br/><br/>


## v4.5.2.4 - 2024-07-08 - [PR#1204](https://github.com/NOAA-OWP/inundation-mapping/pull/1204)

Bug fix for extending outlets in order to ensure proper flow direction in depression filling algorithm. This PR adds a distance criteria that in order for the end of an outlet stream to be snapped to the wbd_buffered boundary, the end point must be less than 100 meters from the WBD boundary.

Also adds missing argparse arguments so that the script can be run from the command line.

### Changes

- `data`
     - `wbd`
          - `clip_vectors_to_wbd.py`: Adds a 100 meter distance threshold to WBD to snap outlets to buffered WBD.
          - `generate_pre_clip_fim_huc8.py`: Upgrading logging system.
- `src`
     - `bash_variables.env`: Updated pre-clip input path to new pre-clip files.

<br/><br/>

>>>>>>> 56748d43
## v4.5.2.3 - 2024-06-14 - [PR#1169](https://github.com/NOAA-OWP/inundation-mapping/pull/1169)

This tool scans all log directory looking for the word "error" (not case-sensitive). This is primary added to help find errors in the post processing logs such as src_optimization folder (and others).

### Changes

- `fim_post_processing.sh`: as described
- `src\mitigate_branch_outlet_backpool.py`: Has the word error in text which fills up the error scan logs.

<br/><br/>

## v4.5.2.2 - 2024-06-14 - [PR#1183](https://github.com/NOAA-OWP/inundation-mapping/pull/1183)

Upgrades whitebox from v2.3.1 to 2.3.4. Whitebox was upgraded by `pip install -U whitebox` and then `pipenv lock` to update the `Pipfile`.

### Changes

- `Dockerfile`: Removed whitebox hack
- `Pipfile` and `Pipfile.lock`: Upgraded whitebox to v2.3.4.

<br/><br/>

## v4.5.2.1 - 2024-05-21 - [PR#1172](https://github.com/NOAA-OWP/inundation-mapping/pull/1172)

Removes loading of `apache-arrow` repository from the Dockerfile where it was causing a GPG key error during `docker build`.

A number of python packages were updated in this PR. You will need to build a new Docker image for this release.

### Changes

- Dockerfile: Adds a line remove the loading of apache-arrow during `apt-get update`.

<br/><br/>


## v4.5.2.0 - 2024-05-20 - [PR#1166](https://github.com/NOAA-OWP/inundation-mapping/pull/1166)

The main goal of this PR is to create bridge point data that be used as a service in HydroVIS. Since every branch processes bridges separately, it's possible to inundate a bridge from more than just the feature_id it crosses. To reflect this, the `osm_bridge_centroids.gpkg` now found in HUC directories will have coincident points - one that is inundated from the reach it crosses and the other a backwater-influenced point indicated by the `is_backwater` field.

### Changes

- ` src/`
    - `aggregate_by_huc.py`: Added the aggregation steps for bridge centroids; aggregation includes using SRCs to lookup flow values for each bridge, filtering out coincident points that have the same assigned feature_ids and higher overtopping flow, and assigning select points as backwater-influenced.
    - ` delineate_hydros_and_produce_HAND.sh`: Moved the bridge healing to after the crosswalk so that the centroids can use the crosswalked catchments for feature_id and flow lookups.
    -  `heal_bridges_osm.py`: Optimized the bridge healing so that it doesn't have to write out an intermediate raster; exports bridge centroids and spatial joins them to catchments; added functions for SRC flow lookups used in `aggregate_by_huc.py`.
- ` fim_post_processing.sh`: Added a bridge flag input for `aggregate_by_huc.py`.
- `data/bridges/pull_osm_bridges.py`: Removed the saving of a midpoint geopackage.
- `config/deny_branch_zero.lst` & `deny_branches.lst`: Added `#osm_bridge_centroids_{}.gpkg` to the deny lists.

<br/><br/>


## v4.5.1.3 - 2024-05-17 - [PR#1170](https://github.com/NOAA-OWP/inundation-mapping/pull/1170)

This hotfix addresses the issue #1162 by explicitly using 'fiona' engine for reading gpkg files with Boolean dtype. This is applicable only for `usgs_gages.gpkg` and `usgs_subset_gages.gpkg` files. 

### Changes
- `src/usgs_gage_unit_setup.py`  ... changed only two lines for fiona engine
- `src/usgs_gage_crosswalk.py` ...  changed only one line for fiona engine + two small changes to use `self.branch_id` for the correct log report
- `tools/rating_curve_comparison.py`...  changed only one line for fiona engine

<br/><br/>

## v4.5.1.2 - 2024-05-17 - [PR#1135](https://github.com/NOAA-OWP/inundation-mapping/pull/1135)

Updates USGS gage processing to use the correct projection (determined by whether the HUC is in Alaska or not).

### Changes
- `src/run_by_branch.sh`: Added `huc_CRS` as an input argument for `usgs_gage_crosswalk.py`
- `src/run_unit_wb.sh`: Added `huc_CRS` as an input argument for `usgs_gage_unit_setup.py` and `usgs_gage_crosswalk.py`
- `src/usgs_gage_crosswalk.py`: Added `huc_CRS` as an input argument for the `run_crosswalk()` function and added re-projection steps wherever new data is being read in so that the files are able to be properly merged.
- `src/usgs_gage_unit_setup.py`: Added `huc_CRS` as an input argument for the `Gage2Branch()` crosswalking class.

<br/><br/>

## v4.5.1.1 - 2024-05-17 - [PR#1094](https://github.com/NOAA-OWP/inundation-mapping/pull/1094)

Extends flows (i.e., discharge) to stream segments missing from NWS and USGS validation flow files. The levelpath associated with existing flows in the AHPS domain is identified, and any stream segments of the levelpath in the domain missing from the flow file are added to the flow file by assigning the existing flow (this is a constant value regardless of other tributaries including other levelpaths in the domain). Stream segments not on the levelpath are dropped from the flow file, including tributary flows. The original flow file is saved along with the output with an appended `.bak`.

### Additions

- `data/extend_benchmark_flows.py`: Adds missing flows to NWS or USGS benchmark flow files and removes flows from tributaries. The original flow file is saved with an appended `.bak`.

### Changes

- `tools/tools_shared_variables.py`: Removed corrected flow files from `BAD_SITES` list.

<br/><br/>

## v4.5.1.0 - 2024-05-17 - [PR#1156](https://github.com/NOAA-OWP/inundation-mapping/pull/1156)

This focuses on removing hydro-conditioning artifacts by subtracting the thalweg DEM from HAND REM and adding back the original DEM. Also, a new tool was created to test this feature over multiple HUCs

### Additions
- `tools/analyze_for_missing_FIM_cells.py`: A new script `analyze_for_missing_FIM_cells.py` was added to test and analyze healed HAND for hydro-conditioning artifacts FIM. 

### Changes
- `src/delineate_hydros_and_produce_HAND.sh`: Removing hydro-conditioning artifacts from HAND REM.
- `config/params_template.env`: Creating an option to include/exclude healed HAND from FIM pipeline.

<br/><br/>

## v4.5.0.2 - 2024-05-17 - [PR#1159](https://github.com/NOAA-OWP/inundation-mapping/pull/1159)

This PR addresses issue #1132 and include the following changes on `tools/generate_nws_lid.py` for updating `nws_lid.gpkg` dataset.

In this revised version, stations only from these two groups are retrieved:
- lid stations with `rfc_forecast_point= True` 
- lid stations in `/data/inputs/ahp_sites/evaluated_ahps_sites.csv`

The lid stations in AK (Alaska), HI, and PR, with above two criteria have also been selected, as shown in the map below. In the previous version of the code, **all of lid stations** in PR and HI (regardless of meeting above two criteria), were also being retrieved. I have updated this version to exclude such stations. 

Also, In this revised version, I've eliminated the code sections that previously generated the "is_headwater" and "is_colocated" columns, which are not needed in FIM4. Therefore, in this updated version, these columns are no longer present. 

Similar to 'usgs_gages.gpkg' dataset, all lid stations, including those in Alaska, are stored in a single gpkg file (`nws_lid.gpkg`) with EPSG=5070. The Alaska stations can be identified using their HUC8 numbers (beginning with '19'). 

### Changes
- tools/generate_nws_lid.py

<br/><br/>


## v4.5.0.1 - 2024-05-09 - [PR#1150](https://github.com/NOAA-OWP/inundation-mapping/pull/1150)

Fixes two bugs discovered in v4.5.0.0:
1. `echo` missing in bash command
2. raster resolution of `dem_meters.tif` has now been explicitly set in `gdalwarp`.

### Changes

- `src/`
    - `add_crosswalk.py`: fixed stream order if max > `max_order`
    - `bash_variables.env`: added `res` environment variable for default raster cell size
    - `delineate_hydros_and_produce_HAND.sh`: added missing `echo`
    - `heal_bridges_osm.py`: fixed raster resolution and number of rows/columns
    - `run_unit_wb.sh`: added `-tr` to gdalwarp when generating `dem_meters.tif`; removed extraneous `Tcount`

<br/><br/>

## v4.5.0.0 - 2024-05-06 - [PR#1122](https://github.com/NOAA-OWP/inundation-mapping/pull/1122)

This PR includes 2 scripts to add Open Street Map bridge data into the HAND process: a script that pulls data from OSM and a script that heals those bridges in the HAND grids. Both scripts should be run as part of a pre-processing step for FIM runs. They only need to be run if we think OSM data has changed a lot or for any new FIM versions.

A new docker image is also required for `pull_osm_bridges.py` (acquire and preprocess) script.

### Additions
- `data/bridges/pull_osm_bridges.py`: First pre-processing script that pulls OSM data and saves bridge lines out as separate shapefiles by HUC8 to a specified location
- `src/heal_bridges_osm.py`: Second pre-processing script that uses the pre-saved OSM bridge lines and heals max HAND values across those bridge lines. Healed HAND grids are saved to a specified location.

### Changes
- `Pipfile`, `Pipfile.lock`: Adjusted files to add new python package to docker image.
- `data`
    - `clip_vectors_to_wdbd.py`: Updated to pre-clip new bridge data. Logging upgraded.
    - `generate_pre_clip_fim_huc8.py`: Updated to pre-clip new bridge data. Logging added and a system for multi-process logging.
- `src`
    - `delineate_hydros_and_produce_HAND.sh`: add python call to run `heal_bridges_osm.py` after hydraulic properties are calculated.
    - `bash_variables.env`: Added new variable for OSM bridges and adjusted pre-clip output date
    - `utils`
        - `shared_functions.py`: removed function no longer in use.
        - `shared_variables.py`: removed variables no longer in use.
  
<br/><br/>

## v4.4.16.0 - 2024-05-06 - [PR#1121](https://github.com/NOAA-OWP/inundation-mapping/pull/1121)

Some NWM streams, particularly in coastal areas, fail to reach the edge of the DEM resulting in reverse flow. This issue was resolved by clipping the ocean mask from the buffered WBD and DEM, and any remaining streams that didn't have outlets reaching the edge of the buffered WBD boundary were extended by snapping the end to the nearest point on the buffered WBD.

### Changes

- `data/wbd/clip_vectors_to_wbd.py`: Clips `landsea` ocean mask from the buffered WBD and adds a function to extend outlet streams to the buffered WBD

<br/><br/>


- `data/wbd/clip_vectors_to_wbd.py`: Updated multi-processing and added more logging.

<br/><br/>

## v4.4.15.4 - 2024-05-06 - [PR#1115](https://github.com/NOAA-OWP/inundation-mapping/pull/1115)

This PR addresses issue #1040 and includes the following updates:
- Upgraded to WRDS API version 3 and ensured schema compatibility of new USGS gages data.
- Expanded data retrieval to include Alaska gages alongside CONUS gages. 
- Enables retrieving SRC data for individual USGS gages, removing the necessity of using 'all' for the '-l' flag in rating_curve_get_usgs_curves.py." 


### Changes
 - `tools/tools_shared_functions.py`   
    -  Improved the stability of API calls.
    - Removed the exclusion of Alaska gages from USGS gages metadata (`usgs_gages.gpkg` output), preserving Alaska gages in the metadata.  
- `rating_curve_get_usgs_curves.py` 
    - Removed the exclusion of Alaska gages when retrieving SRC values.
    - Enabled retrieving SRC data for individual USGS gages.
- Moved the script `rating_curve_get_usgs_curves.py` from `tools` folder into `data/usgs`.

<br/><br/>

## v4.4.15.3 - 2024-05-06 - [PR#1128](https://github.com/NOAA-OWP/inundation-mapping/pull/1128)

Fixes a KeyError in `src/mitigate_branch_outlet_backpool.py`.

### Changes

`src/mitigate_branch_outlet_backpool.py`: Addresses case where `catchments_df['outlier']` are all False.

<br/><br/>

## v4.4.15.2 - 2024-05-06 - [PR#1133](https://github.com/NOAA-OWP/inundation-mapping/pull/1133)

Bug fix for error when reading the subfolders of a directory using `listdir()` where files exist that start with an 8-digit number that are later interpreted as directories.

### Changes

The following files were modified to use `listdir()` to read only directories instead of both directories and files:
- `src/`
    - `bathy_src_adjust_topwidth.py`, `identify_src_bankfull.py`, `subdiv_chan_obank_src.py`, `utils/shared_functions.py`
- `tools/vary_mannings_n_composite.py`


<br/><br/>


## v4.4.15.1 - 2024-05-06 - [PR#1081](https://github.com/NOAA-OWP/inundation-mapping/pull/1038)

This hotfix address a bug within the SRC adjustment routine to filter out USGS gauge locations that were conflated to lakeid reaches. These fatal errors were preventing `fim_post_processing.sh` from completing. There are also new try except blocks to handle potential errors when opening/writing SRC adjustment attributes to the catchment gpkg (unknown issues with collisions or corrupt gpkg files). Closes #1137 

### Changes

- `src/src_adjust_usgs_rating_trace.py`: Added filter for processing valid hydroids that meet criteria (i.e non-lakes) and more robust logging.
- `src/src_roughness_optimization.py`: Added data checks and logging to ensure input calibration data files contains necessary attributes. Also included a new try/except block to trap and log issues with file collisions or corrupt catchment gpkg read/write.

<br/><br/>

## v4.4.15.0 - 2024-04-17 - [PR#1081](https://github.com/NOAA-OWP/inundation-mapping/pull/1081)

This enhancement includes changes to the SRC calibration routine that uses the USGS published rating curve database. The modifications attempt to mimic the technique used in the stage-based CatFIM where the USGS WSE/flow is propagated upstream and downstream of the gauge location. This closes #892 

### Additions
`src/src_adjust_usgs_rating_trace.py`: updated SRC calibration routine to include the a new upstream/downstream tracing routine. The WSE(HAND stage) and flow targets obtained from the USGS rating curve are now applied to all hydroids within 8km (~5 miles) of the gauge location.  

### Changes
`fim_post_processing.sh`: using the new `src_adjust_usgs_rating_trace.py` in place of the `src_adjust_usgs_rating.py`
`src/src_roughness_optimization.py`: minor changes to facilitate new calibration input (reset index)
`src/utils/shared_variables.py`: added `USGS_CALB_TRACE_DIST` as the trace distance variable

### Removals
`src/src_adjust_usgs_rating.py`: deprecated (replaced with the new `src_adjust_usgs_rating_trace.py`)

<br/><br/>


## v4.4.14.1 - 2024-04-17 - [PR#1103](https://github.com/NOAA-OWP/inundation-mapping/pull/1103)

Adds checks for intermediate files produced by Whitebox in the AGREE process (`src/agreedem.py`). Without these checks, if Whitebox fails to produce an output, no error is generated until much later in the `src/delineate_hydros_and_produce_HAND.sh` processing chain which makes troubleshooting difficult.

### Changes

- `src/agreedem.py`: Added checks to verify existence of intermediate files before continuing

<br/><br/>

## v4.4.14.0 - 2024-04-17 - [PR#1106](https://github.com/NOAA-OWP/inundation-mapping/pull/10106)

Updates the FIM pipeline so it can process HUCs in southern Alaska. Running FIM in southern Alaska requires that a different CRS and a few different files be used. Additionally, some of the Alaska HUCs displayed an issue where the input stream density was too high, so this update introduces some logic to adjust the threshold of stream orders to exclude based on whether an Alaska HUC is listed as high or medium-high stream density. This update intriduces new Alaska-specific inputs, which are listed in the PR. 

### Changes
- `data/wbd/generate_pre_clip_fim_huc8.py`: Adjusted comment.
- `src/bash_variables.env`: Changed pre-clip HUC 8 directory to be a folder with both Alaska and CONUS HUCs.
- `src/check_huc_inputs.py`: Changed the `included_huc_list` variable to refer to a HUC list that includes Alaska.
- `src/derive_level_paths.py`: Add in logic to exclude different stream orders based on whether the HUC falls into the high or medium-high density HUC lists.
- `src/run_by_branch.sh`: Add in logic to check whether the HUC is in Alaska or not and to use the correct CRS accordingly.
- `src/run_unit_wb.sh`: Add in logic to check whether the HUC is in Alaska or not and to use the correct CRS and DEM domain filename accordingly.
- `src/utils/shared_variables.py`: Add the Alaska CRS, a list of high stream density HUCs, and a list of medium-high stream density HUCs.

<br/><br/>


## v4.4.13.3 - 2024-04-15 - [PR#1114](https://github.com/NOAA-OWP/inundation-mapping/pull/1114)

Two recent dependabot PR's came in, one for upgrading the `pillow` package and the other for upgrading idna. Both have been adjusted in this PR. 
In this PR, we also moved `openpyxl` package, which was part of an independent dockerfile, Pipfile and Pipefile.lock in the "dev" directory. This is now merged into the parent standard docker image.

Covers [PR 1111](https://github.com/NOAA-OWP/inundation-mapping/pull/1111) and 
Covers [PR 1119](https://github.com/NOAA-OWP/inundation-mapping/pull/1119)

A small update to the README.md was also updated for an unrelated topic (about AWS S3 credentials).

### Changes
- `Pipfile / Pipefile.lock`: As described above.
- `data/ble/ble_benchmark/README.md`: Updated notes to remove talking the specific ble docker image.

### Removals
- `data/ble/ble_benchmark`
   - `Dockerfile`: removed in favor the parent root Docker files.
   - `Pipfile`: removed in favor the parent root Docker files.
   - `Pipfile.lock` : removed in favor the parent root Docker files.

<br/><br/>

## v4.4.13.2 - 2024-04-04 - [PR#1110](https://github.com/NOAA-OWP/inundation-mapping/pull/1110)

This PR reflects upgrades for openJDK from 17.0.8 to something higher, minimum of 17.0.9. After some research, we can not upgrade all the way to the latest openJDK but can jump up to 19.0.  This limitation is related to version of our base docker image.  openJDK was identified as requiring an upgrade by a system wide security scan.

The "black" packages is also be upgraded from 23.7.0 to 24.3.

**NOTE: the update of "black" has change the rules slightly for formatting. This is why you see a bunch of files being changed but only for the formatting changes.**

### Files Change
- `Dockerfile`, `Pipfile`, `Pipefile.lock`
- `pre-commit-config.yaml` is also has Black upgraded for CI/CD tests for linting during GIT check ins.
- `many files`:
     - 19 files have had minor formatting changes related to the upgrade in the "black" package.

<br/><br/>


## v4.4.13.1 - 2024-03-11 - [PR#1086](https://github.com/NOAA-OWP/inundation-mapping/pull/1086)

Fixes bug where levee-protected areas were not being masked from branch 0 DEMs.

### Changes

`src/mask_dem.py`: Corrects indentation preventing masked branch 0 from overwriting existing DEM.

<br/><br/>

## v4.4.13.0 - 2024-03-11 - [PR#1006](https://github.com/NOAA-OWP/inundation-mapping/pull/1006)

Adds a new module that mitigates the branch outlet backpool error. In some HUCs, an overly-large catchment appears at the outlet of the branch (as in issue #985) which causes an artificially large amount of water to get routed to the smaller stream instead of the main stem. This issue is mitigated by trimming the levelpath just above the outlet and removing the offending pixel catchment from the pixel catchments and catchment reaches files. 

The branch outlet backpool issue is identified based on two criteria: 
  1. There is a pixel catchment that is abnormally large (more than two standard deviations above the mean.)
  2. The abnormally-large pixel catchment occurs at the outlet of the levelpath.

If both criteria are met for a branch, then the issue is mitigated by trimming the flowline to the third-to-last point.

### Additions

- `src/mitigate_branch_outlet_backpool.py`: Detects and mitigates the branch outlet backpool error. If both branch outlet backpool criteria are met, the snapped point is set to be the penultimate vertex and then the flowline is trimmed to that point (instead of the last point). Trims the `gw_catchments_pixels_<id>.tif` and `gw_catchments_reaches_<id>.tif` rasters by using `gdal_polygonize.py` to polygonize the `gw_pixel_catchments_<id>.tif` file, creating a mask that excludes the problematic pixel catchment, and then using that mask to trim the pixel catchment and catchment reaches rasters.

### Changes

- `src/delineate_hydros_and_produce_HAND.sh`: Adds the `mitigate_branch_outlet_backpool.py` module to run after the  `Gage Watershed for Pixels` step. 
- `src/split_flows.py`: Improves documentation and readability.

<br/><br/>

## v4.4.12.0 - 2024-03-11 - [PR#1078](https://github.com/NOAA-OWP/inundation-mapping/pull/1078)

Resolves issue #1033 by adding Alaska-specific data to the FIM input folders and updating the pre-clip vector process to use the proper data and CRS when an Alaska HUC is detected. The `-wbd` flag was removed from the optional arguments of `generate_pre_clip_fim_huc8`. The WBD file path will now only be sourced from the `bash_variables.env` file. The `bash_variables.env` file has been updated to include the new Alaska-specific FIM input files.

### Changes

- `/data/wbd/`
    - `clip_vectors_to_wbd.py`: Replaced all CRS inputs with the `huc_CRS` variable, which is input based on whether the HUC is Alaska or CONUS. Previously, the default FIM projection was automatically assigned as the CRS (which had been retrieved from `utils.shared_variables`).

    - `generate_pre_clip_fim_huc8.py`:
        - Added Alaska projection and links to the new Alaska data file paths that were added to `bash_variables.env`.
        - Removed the `wbd` argument from the `pre_clip_hucs_from_wbd` function and made it so that the code gets the WBD path from `bash_variables.env`.
        - Added logic to check whether the HUC is in Alaska and, if so, use the Alaska-specific HUC and input file paths.
        - Cleaned up the spelling and formatting of some comments
- `/src/`
    - `bash_variables.env`: Added the Alaska-specific projection (EPSG:3338) and file paths for Alaska-specific data (see data changelog for list of new input data)

<br/><br/>

## v4.4.11.1 - 2024-03-08 - [PR#1080](https://github.com/NOAA-OWP/inundation-mapping/pull/1080)

Fixes bug in bathymetric adjustment where `mask` is used with `geopandas.read_file`. The solution is to force `read_file` to use `fiona` instead of `pyogrio`.

### Changes

`src/bathymetric_adjustment.py`: Use `engine=fiona` instead of default `pyogrio` to use `mask=` with `geopandas.read_file`

<br/><br/>

## v4.4.11.0 - 2024-02-16 - [PR#1077](https://github.com/NOAA-OWP/inundation-mapping/pull/1077)

Replace `fiona` with `pyogrio` to improve I/O speed. `geopandas` will use `pyogrio` by default starting with version 1.0. `pyarrow` was also added as an environment variable to further speedup I/O. As a result of the changes in this PR, `fim_pipeline.sh` runs approximately 10% faster.

### Changes

- `Pipfile`: Upgraded `geopandas` from v0.12.2 to v0.14.3, added `pyogrio`, and fixed version of `pyflwdir`.
- `src/bash_variables.env`: Added environment variable for `pyogrio` to use `pyarrow`
- To all of the following files: Added `pyogrio` and `pyarrow`
    - `data/`
        - `bathymetry/preprocess_bathymetry.py`, `ble/ble_benchmark/create_flow_forecast_file.py`, `esri.py`, `nld/levee_download.py`, `usgs/acquire_and_preprocess_3dep_dems.py`, `wbd/clip_vectors_to_wbd.py`, `wbd/preprocess_wbd.py`, `write_parquet_from_calib_pts.py`
    - `src/`
        - `add_crosswalk.py`, `associate_levelpaths_with_levees.py`, `bathy_rc_adjust.py`, `bathymetric_adjustment.py`, `buffer_stream_branches.py`, `build_stream_traversal.py`, `crosswalk_nwm_demDerived.py`, `derive_headwaters.py`, `derive_level_paths.py`, `edit_points.py`, `filter_catchments_and_add_attributes.py`, `finalize_srcs.py`, `make_stages_and_catchlist.py`, `mask_dem.py`, `reachID_grid_to_vector_points.py`, `split_flows.py`, `src_adjust_spatial_obs.py`, `stream_branches.py`, `subset_catch_list_by_branch_id.py`, `usgs_gage_crosswalk.py`, `usgs_gage_unit_setup.py`, `utils/shared_functions.py`
    - `tools/`
        - `adjust_rc_with_feedback.py`, `check_deep_flooding.py`, `create_flow_forecast_file.py`, `eval_plots.py`, `evaluate_continuity.py`, `evaluate_crosswalk.py`, `fimr_to_benchmark.py`, `find_max_catchment_breadth.py`, `generate_categorical_fim.py`, `generate_categorical_fim_flows.py`, `generate_categorical_fim_mapping.py`, `generate_nws_lid.py`, `hash_compare.py`, `inundate_events.py`, `inundation.py`, `make_boxes_from_bounds.py`, `mosaic_inundation.py`, `overlapping_inundation.py`, `rating_curve_comparison.py`, `rating_curve_get_usgs_curves.py`, `test_case_by_hydro_id.py`, `tools_shared_functions.py`
        
<br/><br/>

## v4.4.10.1 - 2024-02-16 - [PR#1075](https://github.com/NOAA-OWP/inundation-mapping/pull/1075)

We recently added code to fim_pre_processing.sh that checks the CPU count. Earlier this test was being done in post-processing and was killing a pipeline that had already been running for a while.

Fix:
- Removed the CPU test from pre-processing. This puts us back to it possibly failing in post-processing but we have to leave it for now. 
- Exit status codes (non 0) are now returned in pre-processing and post-processing when an error has occurred.

Tested that the a non zero return exit from pre-processing shuts down the AWS step functions.

### Changes
- `fim_pre_processing.sh`: added non zero exit codes when in error, plus removed CPU test
- `fim_post_processing.sh`:  added non zero exit codes when in error

<br/><br/>

## v4.4.10.0 - 2024-02-02 - [PR#1054](https://github.com/NOAA-OWP/inundation-mapping/pull/1054)

Recent testing exposed a bug with the `acquire_and_preprocess_3dep_dems.py` script. It lost the ability to be re-run and look for files that were unsuccessful earlier attempts and try them again. It may have been lost due to confusion of the word "retry". Now "retry" means restart the entire run. A new flag called "repair"  has been added meaning fix what failed earlier.  This is a key feature it is common for communication failures when calling USGS to download DEMs.  And with some runs taking many hours, this feature becomes important.

Also used the opportunity to fix a couple of other minor issues:
1) Reduce log output
2) Add a test for ensuring the user does not submit job numbers (num of cpu requests) to exceed the system max cpus. This test exists in a number of places in the code but way later in the processing stack after alot of processing has been done. Now it is done at the start of the fim pipeline stack.
3) remove arguments for "isaws" which is no longer in use and has not been for a while.
4) quick upgrade to the tracker log that keeps track of duration of each unit being processed.

### Changes

- `data\usgs\`
    - `acquire_and_preprocess_3dep_dems.py`: Re-add a feature which allowed for restarting and redo missing outputs or partial outputs. System now named as a "repair" system.
- `fim_pipeline.sh`:  remove the parallel `--eta` flag to reduce logging. It was not needed, also removed "isaws" flag.
- `fim_pre_processing.sh`: Added validation tests for maximum CPU requests (job numbers)
- `fim_post_processing.sh`: Added a permissions updated as output folders were being locked due to permissions.
- `fim_process_unit_wb.sh`: Fixed a bug with output folders being locked due to permissions, but it was not recursive.
- `src`
    - `bash_functions.sh`: Added function so the unit timing logs would also have a time in percentage so it can easily be used to calculate averages.
    - `delineate_hydros_and_produce_HAND.sh`: Removed some unnecessary logging. Changed a few gdal calls to be less verbose.
    - `derive_level_paths.py`: Changed verbose to false to reduce  unnecessary logging.
    - `run_by_branch.sh`: Removed some unnecessary logging. Added a duration system so we know how long the branch took to process.
    - `run_unit_by_wb.sh`: Removed some unnecessary logging. Changed a few gdal calls to be less verbose.
    - `split_flows.py`: Removed progress bar which was unnecessary and was adding to logging.
  
<br/><br/>

## v4.4.9.2 - 2024-02-02 - [PR#1066](https://github.com/NOAA-OWP/inundation-mapping/pull/1066)

Adds an index to the aggregated `crosswalk_table.csv`. The index is a consecutive integer that starts at 1. Columns have been reordered, renamed, and sorted.

### Changes

`tools/combine_crosswalk_tables.py`: Adds index and sorts and renames columns

<br/><br/>

## v4.4.9.1 - 2024-02-02 - [PR#1073](https://github.com/NOAA-OWP/inundation-mapping/pull/1073)

Dependabot requested two fixes. One for an upgrade to pillow [#1068](https://github.com/NOAA-OWP/inundation-mapping/pull/1068) and the other for juypterlab #[1067 ](https://github.com/NOAA-OWP/inundation-mapping/pull/1067)

### Changes

- `src`
    - `Pipfile` and `Pipfile.lock`: Updated some packages.
    
<br/><br/>

## v4.4.9.0 - 2024-01-12 - [PR#1058](https://github.com/NOAA-OWP/inundation-mapping/pull/1058)

Upgrades base Docker image to GDAL v3.8.0. In order to upgrade past GDAL v.3.4.3 (see #1029), TauDEM's `aread8` was replaced with a module from the `pyflwdir` Python package.

### Additions

- `src/accumulate_headwaters.py`: Uses `pyflwdir` to accumulate headwaters and threshold and create stream pixels.

### Changes

- `Dockerfile`: Upgrade GDAL from v.3.4.3 to v.3.8.0; remove JDK 17 and TauDEM `aread8` and `threshold`.
- `Pipfile` and `Pipfile.lock`: Add `pyflwdir`, `pycryptodomex` and upgrade Python version.
- `src/delineate_hydros_and_produce_HAND.sh`: Add `src/accumulate_headwaters.py` and remove TauDEM `aread8` and `threshold`

<br/><br/>

## v4.4.8.4 - 2024-01-12 - [PR#1061](https://github.com/NOAA-OWP/inundation-mapping/pull/1061)

Adds a post-processing tool to compare crosswalked (conflated) `feature_id`s between NWM stream network to DEM-derived reaches. The tool is run if the `-x` flag is added to `fim_pipeline.sh`. Results are computed for branch 0 and saved in a summary file in the HUC output folder.

### Additions

- `tools/evaluate_crosswalk.py`: evaluates crosswalk accuracy using two methods:
    - intersections: the number of intersections between streamlines
    - network (or tree): compares the feature_ids of the immediate upstream segments

### Changes

- `Dockerfile`: added `toolsDir` environment variable
- `fim_pipeline.sh`: added `-x` flag to run crosswalk evaluation tool
- `fim_post_processing.sh`: changed hardcoded `/foss_fim/tools` to `toolsDir` environment variable
- `fim_pre_processing.sh`: added `evaluateCrosswalk` environment variable
- `src/`
    - `add_crosswalk.py`: fix bug
    - `delineate_hydros_and_produce_HAND.sh`: added a call to `verify_crosswalk.py` if evaluateCrosswalk is True.

<br/><br/>

## v4.4.8.3 - 2024-01-05 - [PR#1059](https://github.com/NOAA-OWP/inundation-mapping/pull/1059)

Fixes erroneous branch inundation in levee-protected areas.

Levees disrupt the natural hydrology and can create large catchments that contain low-lying areas in levee-protected areas that are subject to being inundated in the REM (HAND) grid. However, these low-lying areas are hydrologically disconnected from the stream associated with the catchment and can be erroneously inundated. Branch inundation in levee-protected areas is now confined to the catchment for the levelpath.

### Changes

- `src/`
    - `delineate_hydros_and_produce_HAND.sh`: Adds input argument for catchments.
    - `mask_dem.py`: Adds DEM masking for areas of levee-protected areas that are not in the levelpath catchment.

<br/><br/>


## v4.4.8.2 - 2023-12-12 - [PR#1052](https://github.com/NOAA-OWP/inundation-mapping/pull/1052)

The alpha test for v4.4.8.1 came back with a large degradation in skill and we noticed that the global manning's roughness file was changed in v4.4.7.1 - likely in error.

### Changes

- `src`/`bash_variables.env`: changed the global roughness file to `${inputsDir}/rating_curve/variable_roughness/mannings_global_06_12.csv`

<br/><br/>

## v4.4.8.1 - 2023-12-08 - [PR#1047](https://github.com/NOAA-OWP/inundation-mapping/pull/1047)

Upgrades JDK to v.17.0.9 in Docker image to address security vulnerabilities.

### Changes

- `Dockerfile`: Upgrades JDK to v.17.

<br/><br/>

## v4.4.8.0 - 2023-12-08 - [PR#1045](https://github.com/NOAA-OWP/inundation-mapping/pull/1045)

In order to avoid file system collisions on AWS, and keep the reads/writes from the same file on disk to a minimum, three files (`HUC6_dem_domain.gpkg`, `nws_lid.gpkg`, `reformat_ras_rating_curve_points_rel_101.gpkg`, & `usgs_gages.gpkg`) are now copied from disk into a scratch directory (temporary working directory), and removed after processing steps are completed.

### Changes

- `config`/`deny_unit.lst`: Add files to remove list - repetitive copies needed for processing step (`run_unit_wb.sh`)
- `src`
    - `bash_variables.env`: Add a new variable for the ras rating curve filename. It will be easier to track the filename in the `.env`, and pull into `run_unit_wb.sh`, rather than hardcode it.
    - `run_unit_wb.sh`: Copy files and update references from `$inputsDir` to `$tempHucDataDir`.

<br/><br/>

## v4.4.7.2 - 2023-12-08 - [PR#1026](https://github.com/NOAA-OWP/inundation-mapping/pull/1026)

A couple of directly related issues were fixed in this PR.
The initial problem came from Issue #[1025](https://github.com/NOAA-OWP/inundation-mapping/issues/1025) which was about a pathing issue for the outputs directory. In testing that fix, it exposed a few other pathing and file cleanup issues which are now fixed. We also added more console output to help view variables and pathing.

### Changes

- `config`/`params_template.env`:  Updated for a newer mannings global file. Changed and tested by Ryan Spies.
- `tools`
    - `inundate_mosiac_wrapper.py`:  Took out a misleading and non-required print statement.
    - `inundate_nation.py`: As mentioned above.

<br/><br/>

## v4.4.7.1 - 2023-12-01 - [PR#1036](https://github.com/NOAA-OWP/inundation-mapping/pull/1036)

Quick update to match incoming ras2fim calibration output files being feed into FIM was the initial change.

There is no FIM issue card for this, but this is related to a ras2fim [PR #205](https://github.com/NOAA-OWP/ras2fim/pull/205) which also made changes to ensure compatibility. New copies of both the `reformat_ras_rating_curve_table_rel_101.csv` and `reformat_ras_rating_curve_points_rel_101.gpkg` were generated from ras2fim but retained the version of `rel_101`.

Originally, was planning to update just the two locations for newer versions of the two `reformat_ras_rating_surve...` files. Both had been update to recognize the ras2release version rel_101.

In the process of doing that, we took the opportunity to move all inputs files from params_template.env and put them into bash_variables.env as per precedence set recently.

### Changes

- `config`/`params_template.env`: moved input variables into `src/bash_variables.env`
- `src`
    - `bash_variablles.env`: Added all input variables from `params_template.env` to here and added one new one from `run_unit_wb.sh` for ras_rating_curve_points_gpkg.
    - `run_unit_wb.sh`:   Updated an input param to the usgs_gage_unit_setup.py file to point the -ras param to the updated rel_101 value now in the `src/bash_variables.env`.
    - `usgs_gage_unit_setup.py`:  Changed to drop a column no longer going to be coming from ras2fim calibration files.

<br/><br/>

## v4.4.7.0 - 2023-11-13 - [PR#1030](https://github.com/NOAA-OWP/inundation-mapping/pull/1030)

This PR introduces the `.github/workflows/lint_and_format.yaml` file which serves as the first step in developing a Continuous Integration pipeline for this repository. 
The `flake8-pyproject` dependency is now used, as it works out of the box with the `pre-commit` GitHub Action in the GitHub Hosted Runner environment.
In switching to this package, a couple of `E721` errors appeared. Modifications were made to the appropriate files to resolve the `flake8` `E721` errors.
Also, updates to the `unit_tests` were necessary since Branch IDs have changed with the latest code.  

A small fix was also included where `src_adjust_ras2fim_rating.py` which sometimes fails with an encoding error when the ras2fim csv sometimes is created or adjsuted in windows.

### Changes
- `.pre-commit-config.yaml`: use `flake8-pyproject` package instead of `pyproject-flake8`.
- `Pipfile` and `Pipfile.lock`: updated to use `flake8-pyproject` package instead of `pyproject-flake8`, upgrade `pyarrow` version.
- `data`
    - `/wbd/generate_pre_clip_fim_huc8.py`: Add space between (-) operator line 134.
    - `write_parquet_from_calib_pts.py`: Add space between (-) operator line 234.
- `src`
    - `check_huc_inputs.py`: Change `== string` to `is str`, remove `import string`
    - `src_adjust_ras2fim_rating.py`: Fixed encoding error.
- `tools`
    - `eval_plots.py`: Add space after comma in lines 207 & 208
    - `generate_categorical_fim_mapping.py`: Use `is` instead of `==`, line 315
    - `hash_compare.py`: Add space after comma, line 153.
    - `inundate_mosaic_wrapper.py`: Use `is` instead of `==`, line 73.
    - `inundation_wrapper_nwm_flows.py`: Use `is not` instead of `!=`, line 76.
    - `mosaic_inundation.py`: Use `is` instead of `==`, line 181.
- `unit_tests`
    - `README.md`: Updated documentation, run `pytest` in `/foss_fim` directory.
    - `clip_vectors_to_wbd_test.py`: File moved to data/wbd directory, update import statement, skipped this test.
    - `filter_catchments_and_add_attributes_params.json`: Update Branch ID
    - `inundate_gms_params.json`: Moved to `unit_tests/` folder.
    - `inundate_gms_test.py`: Moved to `unit_tests/` folder.
    - `inundation_params.json`: Moved to `unit_tests/` folder.
    - `inundation_test.py`: Moved to `unit_tests/` folder.
    - `outputs_cleanup_params.json`: Update Branch ID
    - `outputs_cleanup_test.py`: Update import statement
    - `split_flows_params.json`: Update Branch ID
    - `usgs_gage_crosswalk_params.json`: Update Branch ID & update argument to gage_crosswalk.run_crosswalk
    - `usgs_gage_crosswalk_test.py`: Update params to gage_crosswalk.run_crosswalk

### Additions 
- `.github/workflows/`
    - `lint_and_format.yaml`: Add GitHub Actions Workflow file for Continuous Integration environment (lint and format test).

<br/><br/>

## v4.4.6.0 - 2023-11-17 - [PR#1031](https://github.com/NOAA-OWP/inundation-mapping/pull/1031)

Upgrade our acquire 3Dep DEMs script to pull down South Alaska HUCS with its own CRS.

The previous set of DEMs run for FIM and it's related vrt already included all of Alaska, and those have not been re-run. FIM code will be updated in the near future to detect if the HUC starts with a `19` with slight different logic, so it can preserve the CRS of EPSG:3338 all the way to final FIM outputs.  See [792 ](https://github.com/NOAA-OWP/inundation-mapping/issues/792)for new integration into FIM.

A new vrt for the new South Alaska DEMs was also run with no changes required.

This issue closes [1028](https://github.com/NOAA-OWP/inundation-mapping/issues/1028). 

### Additions
- `src/utils`
     - `shared_validators.py`: A new script where we can put in code to validate more complex arguments for python scripts. Currently has one for validating CRS values. It does valid if the CRS value is legitimate but does check a bunch of formatting including that it starts with either the name of `EPSG` or `ESRI`

### Changes
- `data/usgs` 
    - `aquire_and_preprocess_3dep_dems.py`: Changes include:
        - Add new input arg for desired target projection and logic to support an incoming CRS.
        - Updated logic for pre-existing output folders and `on-the-fly` question to users during execution if they want to overwrite the output folder (if applicable).
        - Changed date/times to utc.
        - Upgraded error handing for the gdal "processing" call.

<br/><br/>

## v4.4.5.0 - 2023-10-26 - [PR#1018](https://github.com/NOAA-OWP/inundation-mapping/pull/1018)

During a recent BED attempt which added the new pre-clip system, it was erroring out on a number of hucs. It was issuing an error in the add_crosswalk.py script. While a minor bug does exist there, after a wide number of tests, the true culprit is the memory profile system embedded throughout FIM. This system has been around for at least a few years but not in use. It is not 100% clear why it became a problem with the addition of pre-clip, but that changes how records are loaded which likely affected memory at random times.

This PR removes that system.

A couple of other minor updates were made:
- Update to the pip files (also carried forward changes from other current PRs)
- When a huc or huc list is provided to fim_pipeline, it goes to a script, check_huc_inputs.py, to ensure that the incoming HUCs are valid and in that list. In the previous code it looks for all files with the file name pattern of "included_huc*.lst". However, we now only want it to check against the file "included_huc8.list".

### Changes
- `CONTRIBUTING.md`: Text update.
- `Pipfile` and `Pipfile.lock`: updated to remove tghe memory-profiler package, update gval to 0.2.3 and update urllib3 to 1.26.18.
- `data/wbd`
    - `clip_vectors_to_wbd.py`: remove profiler
 - `src`
     - `add_crosswalk.py`: remove profiler
     - `add_thalweg_lateral.py`: remove profiler.
     - `aggregate_by_huc.py`: remove profiler and small text correction.
     - `agreedem.py`: remove profiler.
     - `bathy_src_adjust_topwidth.py`: remove profiler.
     - `burn_in_levees.py`: remove profiler.
     - `check_huc_inputs.py`: changed test pattern to just look against `included_huc8.lst`.
     - `delineate_hydros_and_produce_HAND.sh`: remove profiler.
     - `filter_catchments_and_add_attributes.py`: remove profiler.
     - `make_stages_and_catchlist.py` remove profiler.
     - `mask_dem.py`: remove profiler.
     - `reachID_grid_to_vector_points.py`: remove profiler.
     - `run_unit_wb.sh`: remove profiler.
     - `split_flows.py`: remove profiler.
     - `unique_pixel_and_allocation.py`: remove profiler.
     - `usgs_gage_crosswalk.py`: remove profiler.
     - `usgs_gage_unit_setup.py`: remove profiler.
     - `utils`
         - `shared_functions`: remove profiler.
      ` unit_tests`
          - `clip_vectors_to_wbd_tests.py`: Linting tools change order of the imports.

<br/><br/>

## v4.4.4.1 - 2023-10-26 - [PR#1007](https://github.com/NOAA-OWP/inundation-mapping/pull/1007)

Updates GVAL to address memory and performance issues associated with running synthesize test cases.

### Changes

- `tools/tools_shared_functions.py`
- `Pipfile`
- `pyproject.toml`
- `tools/run_test_case.py`
- `tools/synthesize_test_cases.py`
- `tools/inundate_mosaic_wrapper`
<br/><br/>

## v4.4.4.0 - 2023-10-20 - [PR#1012](https://github.com/NOAA-OWP/inundation-mapping/pull/1012)

The way in which watershed boundary data (WBD) is generated and processed has been modified. Instead of generating those files "on the fly" for every run, a script has been added that will take a huclist and create the .gpkg files per HUC in a specified directory (`$pre_clip_huc_dir`).  During a `fim_pipeline.sh` run, the pre-clipped staged vectors will be copied over to the containers' working directory. This reduces runtime and the repetitive computation needed to generate those files every run.

### Changes

- `src/`
    - `bash_variables.env`: Add pre_clip_huc_dir env variable. 
    - `clip_vectors_to_wbd.py`: Moved to `/data/wbd/clip_vectors_to_wbd.py`.
    - `src/run_unit_wb.sh`: Remove ogr2ogr calls to get & clip WBD, remove call to clip_vectors_to_wbd.py, and replace with copying staged .gpkg files. 

### Additions

- `data/wbd/`
    - `generate_pre_clip_fim_huc8.py`: This script generates the pre-clipped vectors at the huc level.

<br/><br/>

## v4.4.3.0 - 2023-10-10 - [PR#1005](https://github.com/NOAA-OWP/inundation-mapping/pull/1005)

Revise stream clipping to WBD by (1) reducing the buffer to clip streams away from the edge of the DEM (to prevent reverse flow issues) from 3 cells to 8 cells to account for the 70m AGREE buffer; (2) splitting MultiLineStrings formed by NWM streams being clipped by the DEM edge and then re-entering the DEM, and retaining only the lowest segment. Also changes the value of `input_WBD_gdb` to use the WBD clipped to the DEM domain.

### Changes

- `src/`
    - `bash_variables.env`: Update WBD to the WBD clipped to the DEM domain
    - `clip_vectors_to_wbd.py`: Decrease stream buffer from 3 to 8 cells inside of the WBD buffer; select the lowest segment of any incoming levelpaths that are split by the DEM edge.
    - `derive_level_paths.py`: Remove unused argument
    - `stream_branches.py`: Remove unused argument

<br/><br/>

## v4.4.2.3 - 2023-09-21 - [PR#998](https://github.com/NOAA-OWP/inundation-mapping/pull/998)

Removes exclude list for black formatter in `.pre-commit-config.yaml` as well as in `pyproject.toml`. Ran the `black` executable on the 
whole repository, the re-formatted files in `src/` & `tools/` are included.

### Changes

- `.pre-commit-config.yaml`
- `pyproject.toml`
- `src/add_crosswalk.py`
- `src/bathy_src_adjust_topwidth.py`
- `src/bathymetric_adjustment.py`
- `src/identify_src_bankfull.py`
- `src/src_roughness_optimization.py`
- `tools/vary_mannings_n_composite.py`

<br/><br/>

## v4.4.2.2 - 2023-09-21 - [PR#997](https://github.com/NOAA-OWP/inundation-mapping/pull/997)

Bug fix for an error related to reindexing in `StreamNetwork.drop()`.

### Changes

- `src/stream_branches.py`: Fixes reindexing error.

<br/><br/>

## v4.4.2.1 - 2023-09-20 - [PR#990](https://github.com/NOAA-OWP/inundation-mapping/pull/990)

Corrects a bug in `src/usgs_gage_unit_setup.py` caused by missing geometry field after `GeoDataFrame.update()`.

### Changes

- `src/usgs_gage_unit_setup.py`: Sets geometry field in `self.gages`.

<br/><br/>

## v4.4.2.0 - 2023-09-20 - [PR#993](https://github.com/NOAA-OWP/inundation-mapping/pull/993)

Resolves the causes of two warnings in pandas and geopandas: (1) `FutureWarning` from taking the `int()` of single-length Series and (2) `SettingWithCopyWarning` resulting from the use of `inplace=True`.

### Changes

Removed `inplace=True` from
- `data/`
    - `usgs/preprocess_ahps_usgs.py`
    - `write_parquet_from_calib_pts.py`
- `src/`
    - `add_crosswalk.py`
    - `bathy_src_adjust_topwidth.py`
    - `clip_vectors_to_wbd.py`
    - `crosswalk_nwm_demDerived.py`
    - `derive_level_paths.py`
    - `finalize_srcs.py`
    - `identify_src_bankfull.py`
    - `src_adjust_usgs_rating.py`
    - `src_roughness_optimization.py`
    - `stream_branches.py`
    - `subdiv_chan_obank_src.py`
    - `subset_catch_list_by_branch_id.py`
    - `usgs_gage_unit_setup.py`
    - `utils/shared_functions.py`
- `tools/`
    - `adjust_rc_with_feedback.py`
    - `aggregate_csv_files.py`
    - `combine_crosswalk_tables.py`
    - `eval_plots_stackedbar.py`
    - `inundation.py`
    - `make_boxes_from_bounds.py`
    - `mosaic_inundation.py`
    - `plots.py`
    - `rating_curve_comparison.py`
    - `vary_mannings_n_composite.py`

Fixed single-length Series in
- `src/`
    - `split_flows.py`
    - `stream_branches.py`

- ``src/stream_branches.py``: Fixed class methods

<br/><br/>

## v4.4.1.1 - 2023-09-20 - [PR#992](https://github.com/NOAA-OWP/inundation-mapping/pull/992)

Fixes errors caused when a GeoDataFrame contains a `MultiLineString` geometry instead of a `LineString`. Update black force-exclude list.

### Changes

- `src/`
    `split_flows.py` and `stream_branches.py`: Converts `MultiLineString` geometry into `LineString`s.
- `pyproject.toml` : Add three files in `src/` to exclude list.

<br/><br/>

## v4.4.1.0 - 2023-09-18 - [PR#988](https://github.com/NOAA-OWP/inundation-mapping/pull/988)

Format code using `black` formatter, incorporate `isort` package to sort import statements,
and adhere all code to PEP8 Style Guide using the `flake8` package. Remove deprecated files.
Set up git pre-commit hooks.

Not all files were modified, however, to avoid individually listing each file here, the `/*` convention
is used to denote that almost every file in those directories were formatted and linted.

### Changes

- `.gitattributes`: Add newline at EOF.
- `.github/*`: 
- `.gitignore`: Trim extra last line.
- `CONTRIBUTING.md`: Update contributing guidelines.
- `Dockerfile`: Update PYTHONPATH to point to correct `unit_tests` directory.
- `Pipfile`: Add flake8, black, pyproject-flake8, pre-commit, isort packages
- `Pipfile.lock`: Update to correspond with new packages in Pipfile 
- `README.md` : Update link to wiki, trim whitespace.
- `config/*`
- `data/*`
- `docs/*`
- `fim_pipeline.sh` : Clean up usage statement
- `fim_post_processing.sh`: Update usage statement
- `fim_pre_processing.sh`: Update usage statement.
- `fim_process_unit_wb.sh`: Make usage functional, combine usage and comments.
- `src/*`
- `tools/*`
- `unit_tests/*`: The directory name where the unit test data must reside was changed from
`fim_unit_test_data_do_not_remove` => `unit_test_data`

### Additions

- `pyproject.toml`: Configuration file
- `.pre-commit-config.yaml`: Initialize git pre-commit hooks
- `tools/hash_compare.py`: Carson's hash compare script added to compare files or directories 
in which we do not expect any changes.

### Removals

- `data/nws/preprocess_ahps_nws.py`
- `src/adjust_headwater_streams.py`
- `src/aggregate_vector_inputs.py`
- `src/utils/reproject_dem.py`
- `tools/code_standardizer/*`: Incorporated "code_standardizer" into base level Dockerfile.
- `tools/compile_comp_stats.py`
- `tools/compile_computational_stats.py`
- `tools/consolidate_metrics.py`
- `tools/copy_test_case_folders.py`
- `tools/cygnss_preprocessing.py`
- `tools/nesdis_preprocessing.py`
- `tools/plots/*`: Duplicate and unused directory.
- `.isort.cfg`: Incorporated into `pyproject.toml`

<br/><br/>

## v4.4.0.1 - 2023-09-06 - [PR#987](https://github.com/NOAA-OWP/inundation-mapping/pull/987)

Corrects a bug in `src/usgs_gage_unit_setup.py` that causes incorrect values to populate a table, generating an error in `src/usgs_gage_crosswalk.py`.

### Changes

- `src/usgs_gage_unit_setup.py`: Changes `self.gages.location_id.fillna(usgs_gages.nws_lid, inplace=True)` to `self.gages.location_id.fillna(self.gages.nws_lid, inplace=True)`

<br/><br/>

## v4.4.0.0 - 2023-09-01 - [PR#965](https://github.com/NOAA-OWP/inundation-mapping/pull/965)

This feature branch includes new functionality to perform an additional layer of HAND SRC calibration using ras2fim rating curve and point data. The calibration workflow for ras2fim data follows the same general logic as the existing USGS rating curve calibration routine.

### Additions

- `src/src_adjust_ras2fim_rating.py`: New python script to perform the data prep steps for running the SRC calibration routine:
1) merge the `ras_elev_table.csv` data and the ras2fim cross section rating curve data (`reformat_ras_rating_curve_table.csv`)
2) sample the ras2fim rating curve at NWM recurrence flow intervals (2, 5, 10, 25, 50, 100yr)
3) pass inputs to the `src_roughness_optimization.py` workflow

### Changes

- `config/deny_branches.lst`: Added `ras_elev_table.csv` to keep list. Needed for `fim_post_processing.sh`
- `config/deny_unit.lst`: Added `ras_elev_table.csv` to keep list. Needed for `fim_post_processing.sh`
- `config/params_template.env`: Added new block for ras2fim SRC calibration parameters (can turn on/off each of the three SRC calibration routines individually); also reconfigured docstrings for calibration parameters)
- `fim_post_processing.sh`: Added routines to create ras2fim calibration data and then run the SRC calibration workflow with ras2fim data
- `src/add_crosswalk.py`: Added placeholder variable (`calb_coef_ras2fim`) in all `hydrotable.csv` files
- `src/aggregate_by_huc.py`: Added new blocks to perform huc-branch aggregation for all `ras_elev_table.csv` files
- `src/run_by_branch.sh`: Revised input variable (changed from csv file to directory) for `usgs_gage_crosswalk.py` to facilitate both `usgs_elev_table.csv` and ras_elev_table.csv` outputs
- `src/run_unit_wb.sh`: Revised inputs and output variables for `usgs_gage_unit_setup.py` and `usgs_gage_crosswalk.py`
- `src/src_roughness_optimization.py`: Added code blocks to ingest ras2fim rating curve data; added new attributes/renamed output variables to catchments gpkg output
- `src/usgs_gage_crosswalk.py`: Added code block to process ras2fim point locations alongside existing USGS gage point locations; outputs a separate csv if ras2fim points exist within the huc
- `src/usgs_gage_unit_setup.py`: Added code block to ingest and process raw ras2fim point locations gpkg file (same general workflow to usgs gages); all valid points (USGS and RAS2FIM) are exported to the huc level `usgs_subset_gages.gpkg`
- `tools/inundate_nation.py`: Added functionality to allow user to pass in a single HUC for faster spot checking of NWM recurr inundation maps

<br/><br/>

## v4.3.15.6 - 2023-09-01 - [PR#972](https://github.com/NOAA-OWP/inundation-mapping/pull/972)

Adds functionality to `tools/inundate_mosaic_wrapper.py` and incorporates functionality into existing `inundation-mapping` scripts.

### Changes

- `tools/`
    - `inundate_mosaic_wrapper.py`: Refactors to call `Inundate_gms` only once; adds functionality to produce a mosaicked polygon from `depths_raster` without needing to generate the `inundation_raster`; removes `log_file` and `output_fileNames` as variables and input arguments; updates the help description for `keep_intermediate`.
    - `composite_inundation.py`, 'inundate_nation.py`, and `run_test_case.py`: Implements `produce_mosaicked_inundation()` from `tools/inundate_mosaic_wrapper.py`.
    - `inundate_gms.py`: Adds back `Inundate_gms(**vars(parser.parse_args()))` command-line function call.
    - `mosaic_inundation.py` and `overlapping_inundation.py`: Removes unused import(s).
    - `tools_shared_variables.py`: Changes hardcoded `INPUT_DIR` to environment variable.

<br/><br/>

## v4.3.15.5 - 2023-09-01 - [PR#970](https://github.com/NOAA-OWP/inundation-mapping/pull/970)

Fixes an issue where the stream network was clipped inside the DEM resulting in a burned stream channel that was then filled by the DEM depression filling process so that all pixels in the burned channel had the same elevation which was the elevation at the spill point (which wasn't necessarily at the HUC outlet). The stream network is now extended from the WBD to the buffered WBD and all streams except the outlet are clipped to the streams buffer inside the WBD (WBD - (3 x cell_size)). This also prevents reverse flow issues.

### Changes

- `src/`
    - `clip_vectors_to_wbd.py`: Clip NWM streams to buffered WBD and clip non-outlet streams to WBD streams buffer (WBD - (3 x cell_size)).
    - `derive_level_paths.py`: Add WBD input argument
    - `run_unit_wb.py`: Add WBD input argument
    - `src_stream_branches.py`: Ignore branches outside HUC
- `unit_tests/`
    - `derive_level_paths_params.json`: Add WBD parameter value
    - `derive_level_paths_test.py`: Add WBD parameter

<br/><br/>

## v4.3.15.4 - 2023-09-01 - [PR#977](https://github.com/NOAA-OWP/inundation-mapping/pull/977)

Fixes incorrect `nodata` value in `src/burn_in_levees.py` that was responsible for missing branches (Exit code: 61). Also cleans up related files.

### Changes

- `src/`
    - `buffer_stream_branches.py`: Moves script functionality into a function.
    - `burn_in_levees.py`: Corrects `nodata` value. Adds context managers for reading rasters.
    - `generate_branch_list.py`: Removes unused imports.
    - `mask_dem.py`: Removes commented code.

<br/><br/>

## v4.3.15.3 - 2023-09-01 - [PR#983](https://github.com/NOAA-OWP/inundation-mapping/pull/983)

This hotfix addresses some bugs introduced in the pandas upgrade.

### Changes

- `/tools/eval_plots_stackedbar.py`: 2 lines were changed to work with the pandas upgrade. Added an argument for a `groupby` median call and fixed a bug with the pandas `query`. Also updated with Black compliance.

<br/><br/>

## v4.3.15.2 - 2023-07-18 - [PR#948](https://github.com/NOAA-OWP/inundation-mapping/pull/948)

Adds a script to produce inundation maps (extent TIFs, polygons, and depth grids) given a flow file and hydrofabric outputs. This is meant to make it easier to team members and external collaborators to produce inundation maps.

### Additions
- `data/`
    - `/tools/inundate_mosaic_wrapper.py`: The script that performs the inundation and mosaicking processes.
    - `/tools/mosaic_inundation.py`: Add function (mosaic_final_inundation_extent_to_poly).

<br/><br/>

## v4.3.15.1 - 2023-08-08 - [PR#960](https://github.com/NOAA-OWP/inundation-mapping/pull/960)

Provides a scripted procedure for updating BLE benchmark data including downloading, extracting, and processing raw BLE data into benchmark inundation files (inundation rasters and discharge tables).

### Additions

- `data/ble/ble_benchmark/`
    - `Dockerfile`, `Pipfile`, and `Pipfile.lock`: creates a new Docker image with necessary Python packages
    - `README.md`: contains installation and usage information
    - `create_ble_benchmark.py`: main script to generate BLE benchmark data

### Changes

- `data/ble/ble_benchmark/`
    - `create_flow_forecast_file.py` and `preprocess_benchmark.py`: moved from /tools

<br/><br/>

## v4.3.15.0 - 2023-08-08 - [PR#956](https://github.com/NOAA-OWP/inundation-mapping/pull/956)

Integrating GVAL in to the evaluation of agreement maps and contingency tables.

- `Dockerfile`: Add dependencies for GVAL
- `Pipfile`: Add GVAL and update related dependencies
- `Pipfile.lock`: Setup for Docker Image builds
- `run_test_case.py`: Remove unused arguments and cleanup
- `synthesize_test_cases.py`: Fix None comparisons and cleanup
- `tools/shared_functions.py`: Add GVAL crosswalk function, add rework create_stats_from_raster, create and create_stats_from_contingency_table
- `unit_tests/tools/inundate_gms_test.py`: Bug fix

<br/><br/>

## v4.3.14.2 - 2023-08-08 - [PR#959](https://github.com/NOAA-OWP/inundation-mapping/pull/959)

The enhancements in this PR include the new modules for pre-processing bathymetric data from the USACE eHydro dataset and integrating the missing hydraulic geometry into the HAND synthetic rating curves.

### Changes
- `data/bathymetry/preprocess_bathymetry.py`: added data source column to output geopackage attribute table.
- `fim_post_processing.sh`: changed -bathy input reference location.
- `config/params_template.env`: added export to bathymetry_file

<br/><br/>

## v4.3.14.1 - 2023-07-13 - [PR#946](https://github.com/NOAA-OWP/inundation-mapping/pull/946)

ras2fim product had a need to run the acquire 3dep script to pull down some HUC8 DEMs. The old script was geared to HUC6 but could handle HUC8's but needed a few enhancements. ras2fim also did not need polys made from the DEMs, so a switch was added for that.

The earlier version on the "retry" feature would check the file size and if it was smaller than a particular size, it would attempt to reload it.  The size test has now been removed. If a file fails to download, the user will need to look at the log out, then remove the file before attempting again. Why? So the user can see why it failed and decide action from there.

Note: later, as needed, we might upgrade it to handle more than just 10m (which it is hardcoded against).

Additional changes to README to reflect how users can access ESIP's S3 as well as a one line addition to change file permissions in fim_process_unit_wb.sh.

### Changes
- `data`
    - `usgs`
        - `acquire_and_preprocess_3dep_dems.py`:  As described above.
 - `fim_pipeline.sh`:  a minor styling fix (added a couple of lines for readability)
 - `fim_pre_processing.sh`: a user message was incorrect & chmod 777 $outputDestDir.
 - `fim_process_unit_wb.sh`: chmod 777 for /output/<run_name> directory.
 - `README.md`: --no-sign-request instead of --request-payer requester for ESIP S3 access.

<br/><br/>

## v4.3.14.0 - 2023-08-03 - [PR#953](https://github.com/NOAA-OWP/inundation-mapping/pull/953)

The enhancements in this PR include the new modules for pre-processing bathymetric data from the USACE eHydro dataset and integrating the missing hydraulic geometry into the HAND synthetic rating curves.

### Additions

- `data/bathymetry/preprocess_bathymetry.py`: preprocesses the eHydro datasets.
- `src/bathymetric_adjustment.py`: adjusts synthetic rating curves for HUCs where preprocessed bathymetry is available.

### Changes

- `config/params_template.env`: added a toggle for the bathymetric adjustment routine: `bathymetry_adjust`
- `fim_post_processing.sh`: added the new `bathymetric_adjustment.py` to the postprocessing lineup
- `src/`
    - `add_crosswalk.py`, `aggregate_by_huc.py`, & `subdiv_chan_obank_src.py`: accounting for the new Bathymetry_source field in SRCs

<br/><br/>

## v4.3.13.0 - 2023-07-26 - [PR#952](https://github.com/NOAA-OWP/inundation-mapping/pull/952)

Adds a feature to manually calibrate rating curves for specified NWM `feature_id`s using a CSV of manual coefficients to output a new rating curve. Manual calibration is applied after any/all other calibrations. Coefficient values between 0 and 1 increase the discharge value (and decrease inundation) for each stage in the rating curve while values greater than 1 decrease the discharge value (and increase inundation).

Manual calibration is performed if `manual_calb_toggle="True"` and the file specified by `man_calb_file` (with `HUC8`, `feature_id`, and `calb_coef_manual` fields) exists. The original HUC-level `hydrotable.csv` (after calibration) is saved with a suffix of `_pre-manual` before the new rating curve is written.

### Additions

- `src/src_manual_calibration.py`: Adds functionality for manual calibration by CSV file

### Changes

- `config/params_template.env`: Adds `manual_calb_toggle` and `man_calb_file` parameters
- `fim_post_processing.sh`: Adds check for toggle and if `man_calb_file` exists before running manual calibration

<br/><br/>

## v4.3.12.1 - 2023-07-21 - [PR#950](https://github.com/NOAA-OWP/inundation-mapping/pull/950)

Fixes a couple of bugs that prevented inundation using HUC-level hydrotables. Update associated unit tests.

### Changes

- `tools/inundate_gms.py`: Fixes a file path error and Pandas DataFrame indexing error.
- `unit_tests/tools/inundate_gms_test.py`: Do not skip this test, refactor to check that all branch inundation rasters exist.
- `unit_tests/tools/inundate_gms_params.json`: Only test 1 HUC, update forecast filepath, use 4 'workers'.

### Removals

- `unit_tests/tools/inundate_gms_unittests.py`: No longer used. Holdover from legacy unit tests.

<br/><br/>


## v4.3.12.0 - 2023-07-05 - [PR#940](https://github.com/NOAA-OWP/inundation-mapping/pull/940)

Refactor Point Calibration Database for synthetic rating curve adjustment to use `.parquet` files instead of a PostgreSQL database.

### Additions
- `data/`
    -`write_parquet_from_calib_pts.py`: Script to write `.parquet` files based on calibration points contained in a .gpkg file.

### Changes
- `src/`
    - `src_adjust_spatial_obs.py`: Refactor to remove PostgreSQL and use `.parquet` files.
    - `src_roughness_optimization.py`: Line up comments and add newline at EOF.
    - `bash_variables.env`: Update formatting, and add `{}` to inherited `.env` variables for proper variable expansion in Python scripts.
- `/config`
    - `params_template.env`: Update comment.
- `fim_pre_processing.sh`: In usage statement, remove references to PostGRES calibration tool.
- `fim_post_processing.sh`: Remove connection to and loading of PostgreSQL database.
- `.gitignore`: Add newline.
- `README.md`: Remove references to PostGRES calibration tool.

### Removals
- `config/`
    - `calb_db_keys_template.env`: No longer necessary without PostGRES Database.

- `/tools/calibration-db` : Removed directory including files below.
    - `README.md`
    - `docker-compose.yml`
    - `docker-entrypoint-enitdb.d/init-db.sh`

<br/><br/>

## v4.3.11.7 - 2023-06-12 - [PR#932](https://github.com/NOAA-OWP/inundation-mapping/pull/932)

Write to a csv file with processing time of `run_unit_wb.sh`, update PR Template, add/update bash functions in `bash_functions.env`, and modify error handling in `src/check_huc_inputs.py`. Update unit tests to throw no failures, `25 passed, 3 skipped`.

### Changes
- `.github/`
    - `PULL_REQUEST_TEMPLATE.md` : Update PR Checklist into Issuer Checklist and Merge Checklist
- `src/`
    - `run_unit_wb.sh`: Add line to log processing time to `$outputDestDir/logs/unit/total_duration_run_by_unit_all_HUCs.csv`
    - `check_huc_inputs.py`: Modify error handling. Correctly print HUC number if it is not valid (within `included_huc*.lst`)
    - `bash_functions.env`: Add `Calc_Time` function, add `local` keyword to functionally scoped variables in `Calc_Duration`
- `unit_tests/`
    - `derive_level_paths_test.py`: Update - new parameter (`buffer_wbd_streams`)
    - `derive_level_paths_params.json`: Add new parameter (`buffer_wbd_streams`)
    - `clip_vectors_to_wbd_test.py`: Update - new parameter (`wbd_streams_buffer_filename`)
    - `clip_vectors_to_wbd_params.json`: Add new parameter (`wbd_streams_buffer_filename`) & Fix pathing for `nwm_headwaters`

<br/><br/>

## v4.3.11.6 - 2023-05-26 - [PR#919](https://github.com/NOAA-OWP/inundation-mapping/pull/919)

Auto Bot asked for the python package of `requests` be upgraded from 2.28.2 to 2.31.0. This has triggered a number of packages to upgrade.

### Changes
- `Pipfile.lock`: as described.

<br/><br/>

## v4.3.11.5 - 2023-05-30 - [PR#911](https://github.com/NOAA-OWP/inundation-mapping/pull/911)

This fix addresses bugs found when using the recently added functionality in `tools/synthesize_test_cases.py` along with the `PREV` argument. The `-pfiles` argument now performs as expected for both `DEV` and `PREV` processing. Addresses #871

### Changes
`tools/synthesize_test_cases.py`: multiple changes to enable all expected functionality with the `-pfiles` and `-pcsv` arguments

<br/><br/>

## v4.3.11.4 - 2023-05-18 - [PR#917](https://github.com/NOAA-OWP/inundation-mapping/pull/917)

There is a growing number of files that need to be pushed up to HydroVis S3 during a production release, counting the new addition of rating curve comparison reports.

Earlier, we were running a number of aws cli scripts one at a time. This tool simplies it and pushes all of the QA and supporting files. Note: the HAND files from a release, will continue to be pushed by `/data/aws/s3.py` as it filters out files to be sent to HV s3.

### Additions

- `data\aws`
     - `push-hv-data-support-files.sh`: As described above. See file for command args.

<br/><br/>


## v4.3.11.3 - 2023-05-25 - [PR#920](https://github.com/NOAA-OWP/inundation-mapping/pull/920)

Fixes a bug in CatFIM script where a bracket was missing on a pandas `concat` statement.

### Changes
- `/tools/generate_categorical_fim.py`: fixes `concat` statement where bracket was missing.

<br/><br/>

## v4.3.11.2 - 2023-05-19 - [PR#918](https://github.com/NOAA-OWP/inundation-mapping/pull/918)

This fix addresses a bug that was preventing `burn_in_levees.py` from running. The if statement in run_unit_wb.sh preceeding `burn_in_levees.py` was checking for the existence of a filepath that doesn't exist.

### Changes
- `src/run_unit_wb.sh`: fixed the if statement filepath to check for the presence of levee features to burn into the DEM

<br/><br/>

## v4.3.11.1 - 2023-05-16 - [PR#904](https://github.com/NOAA-OWP/inundation-mapping/pull/904)

`pandas.append` was deprecated in our last Pandas upgrade (v4.3.9.0). This PR updates the remaining instances of `pandas.append` to `pandas.concat`.

The file `tools/thalweg_drop_check.py` had an instance of `pandas.append` but was deleted as it is no longer used or necessary.

### Changes

The following files had instances of `pandas.append` changed to `pandas.concat`:
- `data/`
    - `nws/preprocess_ahps_nws.py`
    - `usgs/`
        - `acquire_and_preprocess_3dep_dems.py`
        - `preprocess_ahps_usgs.py`
- `src/`
    - `add_crosswalk.py`
    - `adjust_headwater_streams.py`
    - `aggregate_vector_inputs.py`
    - `reset_mannings.py`
- `tools/`
    - `aggregate_mannings_calibration.py`
    - `eval_plots.py`
    - `generate_categorical_fim.py`
    - `generate_categorical_fim_flows.py`
    - `plots/`
        - `eval_plots.py`
        - `utils/shared_functions.py`
    - `rating_curve_comparison.py`
    - `rating_curve_get_usgs_curves.py`
    - `tools_shared_functions.py`

### Removals

- `tools/thalweg_drop_check.py`

<br/><br/>

## v4.3.11.0 - 2023-05-12 - [PR#903](https://github.com/NOAA-OWP/inundation-mapping/pull/903)

These changes address some known issues where the DEM derived flowlines follow the incorrect flow path (address issues with stream order 1 and 2 only). The revised code adds a new workflow to generate a new flow direction raster separately for input to the `run_by_branch.sh` workflow (branch 0 remains unchanged). This modification helps ensure that the DEM derived flowlines follow the desired NWM flow line when generating the DEM derived flowlines at the branch level.

### Changes
- `config/deny_branch_zero.lst`: removed `LandSea_subset_{}.tif` and `flowdir_d8_burned_filled_{}.tif` from the "keep" list as these files are now kept in the huc root folder.
- `config/deny_unit.lst`: added file cleanups for newly generated branch input files stored in the huc root folder (`dem_burned.tif`, `dem_burned_filled.tif`, `flowdir_d8_burned_filled.tif`, `flows_grid_boolean.tif`, `wbd_buffered_streams.gpkg`)
- `src/clip_vectors_to_wbd.py`: saving the `wbd_streams_buffer` as an output gpkg for input to `derive_level_paths.py`
- `src/derive_level_paths.py`: added a new step to clip the `out_stream_network_dissolved` with the `buffer_wbd_streams` polygon. this resolves errors with the edge case scenarios where a NWM flow line intersects the WBD buffer polygon
- `src/run_unit_wb.sh`: Introduce new processing steps to generate separate outputs for input to branch 0 vs. all other branches. Remove the branch zero `outputs_cleanup.py` as the branches are no longer pointing to files stored in the branch 0 directory (stored in huc directory)
   - Rasterize reach boolean (1 & 0) for all branches (not branch 0): using the `nwm_subset_streams_levelPaths_dissolved.gpkg` to define the branch levelpath flow lines
   - AGREEDEM reconditioning for all branches (not branch 0)
   - Pit remove burned DEM for all branches (not branch 0)
   - D8 flow direction generation for all branches (not branch 0)
- `src/run_by_branch.sh`: changed `clip_rasters_to_branches.py` input file location for `$tempHucDataDir/flowdir_d8_burned_filled.tif` (newly created file)

<br/><br/>

## v4.3.10.0 - 2023-05-12 - [PR#888](https://github.com/NOAA-OWP/inundation-mapping/pull/888)

`aggregate_by_huc.py` was taking a long time to process. Most HUCs can aggregate their branches into one merged hydrotable.csv in just 22 seconds, but a good handful took over 2 mins and a few took over 7 mins. When multiplied by 2,138 HUCs it was super slow. Multi-proc has not been added and it now takes appx 40 mins at 80 cores.

An error logging system was also added to track errors that may have occurred during processing.

### Changes
- `fim_pipeline.sh` - added a duration counter at the end of processing HUCs
- `fim_post_processing.sh` - added a job limit (number of procs), did a little cleanup, and added a warning note about usage of job limits in this script,
- `src`
    - `aggregate_by_huc.py`: Added multi proc, made it useable for non external script calls, added a logging system for errors only.
    - `indentify_src_bankful.py`: typo fix.

<br/><br/>

## v4.3.9.2 - 2023-05-12 - [PR#902](https://github.com/NOAA-OWP/inundation-mapping/pull/902)

This merge fixes several sites in Stage-Based CatFIM sites that showed overinundation. The cause was found to be the result of Stage-Based CatFIM code pulling the wrong value from the `usgs_elev_table.csv`. Priority is intended to go to the `dem_adj_elevation` value that is not from branch 0, however there was a flaw in the prioritization logic. Also includes a change to `requests` usage that is in response to an apparent IT SSL change. This latter change was necessary in order to run CatFIM. Also added a check to make sure the `dem_adj_thalweg` is not too far off the official elevation, and continues if it is.

### Changes
- `/tools/generate_categorical_fim.py`: fixed pandas bug where the non-branch zero `dem_adj_elevation` value was not being properly indexed. Also added a check to make sure the `dem_adj_thalweg` is not too far off the official elevation, and continues if it is.
- ` /tools/tools_shared_functions.py`: added `verify=False` to `requests` library calls because connections to WRDS was being refused (likely because of new IT protocols).

<br/><br/>

## v4.3.9.1 - 2023-05-12 - [PR#893](https://github.com/NOAA-OWP/inundation-mapping/pull/893)

Fix existing unit tests, remove unwanted behavior in `check_unit_errors_test.py`, update `unit_tests/README.md`

### Changes

- `unit_tests/`
    - `README.md` : Split up headings for setting up unit tests/running unit tests & re-formatted code block.
    - `check_unit_errors_test.py`: Fixed unwanted behavior of test leaving behind `sample_n.txt` files in `unit_errors/`
    - `clip_vectors_to_wbd_params.json`: Update parameters
    - `clip_vectors_to_wbd_test.py`: Update arguments
    - `pyproject.toml`: Ignore RuntimeWarning, to suppress pytest failure.
    - `usgs_gage_crosswalk_test.py`: Enhance readability of arguments in `gage_crosswalk.run_crosswalk` call

<br/><br/>

## v4.3.9.0 - 2023-04-19 - [PR#889](https://github.com/NOAA-OWP/inundation-mapping/pull/889)

Updates GDAL in base Docker image from 3.1.2 to 3.4.3 and updates all Python packages to latest versions, including Pandas v.2.0.0. Fixes resulting errors caused by deprecation and/or other changes in dependencies.

NOTE: Although the most current GDAL is version 3.6.3, something in 3.5 causes an issue in TauDEM `aread8` (this has been submitted as https://github.com/dtarb/TauDEM/issues/254)

### Changes

- `Dockerfile`: Upgrade package versions and fix `tzdata`
- `fim_post_processing.sh`: Fix typo
- `Pipfile` and `Pipfile.lock`: Update Python versions
- `src/`
    - `add_crosswalk.py`, `aggregate_by_huc.py`, `src_adjust_usgs_rating.py`, and `usgs_gage_unit_setup.py`: Change `df1.append(df2)` (deprecated) to `pd.concat([df1, df2])`
    - `build_stream_traversal.py`: Add `dropna=True` to address change in NaN handling
    - `getRasterInfoNative.py`: Replace `import gdal` (deprecated) with `from osgeo import gdal`
    - `stream_branches.py`: Change deprecated indexing to `.iloc[0]` and avoid `groupby.max()` over geometry
- `tools`
    - `inundation.py`: Cleans unused `from gdal`
    - `eval_plots.py`: deprecated dataframe.append fixed and deprecated python query pattern fixed.

<br/><br/>

## v4.3.8.0 - 2023-04-07 - [PR#881](https://github.com/NOAA-OWP/inundation-mapping/pull/881)

Clips branch 0 to terminal segments of NWM streams using the `to` attribute of NWM streams (where `to=0`).

### Changes

- `src/`
    - `delineate_hydros_and_produce_HAND.sh`: Added input arguments to `src/split_flows.py`
    - `split_flows.py`: Added functionality to snap and trim branch 0 flows to terminal NWM streamlines

<br/><br/>

## v4.3.7.4 - 2023-04-10 - [PR#882](https://github.com/NOAA-OWP/inundation-mapping/pull/882)

Bug fix for empty `output_catchments` in `src/filter_catchments_and_add_attributes.py`

### Changes

- `src/filter_catchments_and_add_attributes.py`: Adds check for empty `output_catchments` and exits with Status 61 if empty.

<br/><br/>

## v4.3.7.3 - 2023-04-14 - [PR#880](https://github.com/NOAA-OWP/inundation-mapping/pull/880)

Hotfix for addressing an error during the NRMSE calculation/aggregation step within `tools/rating_curve_comparison.py`. Also added the "n" variable to the agg_nwm_recurr_flow_elev_stats table. Addresses #878

### Changes

- `tools/rating_curve_comparison.py`: address error for computing nrmse when n=1; added the "n" variable (sample size) to the output metrics table

<br/><br/>

## v4.3.7.2 - 2023-04-06 - [PR#879](https://github.com/NOAA-OWP/inundation-mapping/pull/879)

Replaces `os.environ` with input arguments in Python files that are called from bash scripts. The bash scripts now access the environment variables and pass them to the Python files as input arguments. In addition to adapting some Python scripts to a more modular structure which allows them to be run individually, it also allows Visual Studio Code debugger to work properly. Closes #875.

### Changes

- `fim_pre_processing.sh`: Added `-i $inputsDir` input argument to `src/check_huc_inputs.py`
- `src/`
    - `add_crosswalk.py`: Changed `min_catchment_area` and `min_stream_length` environment variables to input arguments
    - `check_huc_inputs.py`: Changed `inputsDir` environment variable to input argument
    - `delineate_hydros_and_produce_HAND.sh`: Added `-m $max_split_distance_meters -t $slope_min -b $lakes_buffer_dist_meters` input arguments to `src/split_flows.py`
    - `split_flows.py`: Changed `max_split_distance_meters`, `slope_min`, and `lakes_buffer_dist_meters` from environment variables to input arguments

<br/><br/>

## v4.3.7.1 - 2023-04-06 - [PR#874](https://github.com/NOAA-OWP/inundation-mapping/pull/874)

Hotfix to `process_branch.sh` because it wasn't removing code-61 branches on exit. Also removes the current run from the new fim_temp directory.

### Changes

- `fim_pipeline.sh`: removal of current run from fim_temp directory
- `src/process_branch.sh`: switched the exit 61 block to use the temp directory instead of the outputs directory

<br/><br/>

## v4.3.7.0 - 2023-03-02 - [PR#868](https://github.com/NOAA-OWP/inundation-mapping/pull/868)

This pull request adds a new feature to `fim_post_processing.sh` to aggregate all of the hydrotables for a given HUC into a single HUC-level `hydrotable.csv` file. Note that the aggregation step happens near the end of `fim_post_processing.sh` (after the subdivision and calibration routines), and the branch hydrotable files are preserved in the branch directories for the time being.

### Changes

- `fim_pipeline.sh`: created a new variable `$jobMaxLimit` that multiplies the `$jobHucLimit` and the `$jobBranchLimit`
- `fim_post_processing.sh`: added new aggregation/concatenation step after the SRC calibration routines; passing the new `$jobMaxLimit` to the commands that accept a multiprocessing job number input; added `$skipcal` argument to the USGS rating curve calibration routine
- `src/add_crosswalk.py`: changed the default value for `calb_applied` variable to be a boolean
- `src/aggregate_by_huc.py`: file renamed (previous name: `src/usgs_gage_aggregate.py`); updated to perform branch to huc file aggregation for `hydroTable_{branch_id}.csv` and `src_full_crosswalked_{branch_id}.csv` files; note that the input arguments ask you to specify which file types to aggregate using the flags: `-elev`, `-htable`, and `-src`
- `tools/inundate_gms.py`: added check to use the aggregated HUC-level `hydrotable.csv` if it exists, otherwise continue to use the branch hydroTable files
- `tools/inundation.py`: added `usecols` argument to the `pd.read_csv` commands to improve read time for hydrotables
- `src/subdiv_chan_obank_src.py`: add dtype to hydrotable pd.read_csv to resolve pandas dtype interpretation warnings

<br/><br/>

## v4.3.6.0 - 2023-03-23 - [PR#803](https://github.com/NOAA-OWP/inundation-mapping/pull/803)

Clips Watershed Boundary Dataset (WBD) to DEM domain for increased efficiency. Essentially, this is a wrapper for `geopandas.clip()` and moves clipping from `src/clip_vectors_to_wbd.py` to `data/wbd/preprocess_wbd.py`.

### Additions

- `data/wbd/preprocess_wbd.py`: Clips WBD to DEM domain polygon

### Changes

- `src/`
    - `bash_variables.env`: Updates `input_WBD_gdb` environment variable
    - `clip_vectors_to_wbd.py`: Removes clipping to DEM domain

<br/><br/>

## v4.3.5.1 - 2023-04-01 - [PR#867](https://github.com/NOAA-OWP/inundation-mapping/pull/867)

outputs_cleanup.py was throwing an error saying that the HUC source directory (to be cleaned up), did not exist. This was confirmed in a couple of environments. The src path in run_unit_wb.sh was sending in the "outputs" directory and not the "fim_temp" directory. This might have been a merge issue.

The log file was moved to the unit_errors folder to validate the error, as expected.

### Changes

- `src/run_unit_wb.sh`: Change the source path being submitted to `outputs_cleanup.py` from the `outputs` HUC directory to the `fim_temp` HUC directory.
- `fim_process_unit_wb.sh`: Updated the phrase "Copied temp directory" to "Moved temp directory"

<br/><br/>

## v4.3.5.0 - 2023-03-02 - [PR#857](https://github.com/NOAA-OWP/inundation-mapping/pull/857)

Addresses changes to function calls needed to run upgraded Shapely library plus other related library upgrades. Upgraded libraries include:
- shapely
- geopandas
- pandas
- numba
- rasterstats
- numpy
- rtree
- tqdm
- pyarrow
- py7zr

Pygeos is removed because its functionality is incorporated into the upgraded shapely library.

### Changes

- `Dockerfile`
- `Pipfile and Pipfile.lock`
- `src/`
	- `associate_levelpaths_with_levees.py`
    - `build_stream_traversal.py`
	- `add_crosswalk.py`
	- `adjust_headwater_streams.py`
	- `aggregate_vector_inputs.py`
	- `clip_vectors_to_wbd.py`
	- `derive_headwaters.py`
	- `stream_branches.py`
	- `split_flows.py`
- `tools/`
	- `fimr_to_benchmark.py`
	- `tools_shared_functions.py`

<br/><br/>

## v4.3.4.0 - 2023-03-16-23 [PR#847](https://github.com/NOAA-OWP/inundation-mapping/pull/847)

### Changes

Create a 'working directory' in the Docker container to run processes within the container's non-persistent filesystem. Modify variables in scripts that process HUCs and branches to use the temporary working directory, and then copy temporary directory (after trimming un-wanted files) over to output directory (persistent filesystem).  Roll back changes to `unit_tests/` to use `/data/outputs` (contains canned data), as the volume mounted `outputs/` most likely will not contain the necessary unit test data.

- `Dockerfile` - create a `/fim_temp` working directory, update `projectDir` to an `ENV`, rename inputs and outputs directory variables
- `fim_pipeline.sh` - remove `projectDir=/foss_fim`, update path of `logFile`, remove indentation
- `fim_pre_processing.sh` - change `$outputRunDataDir` => `$outputDestDir` & add `$tempRunDir`
- `fim_post_processing.sh` - change `$outputRunDataDir` => `$outputDestDir`
- `fim_process_unit_wb.sh` - change `$outputRunDataDir` => `$outputDestDir`, add vars & export `tempRunDir`, `tempHucDataDir`, & `tempBranchDataDir` to `run_unit_wb.sh`
- `README.md` - add linebreaks to codeblocks

- `src/`
  - `bash_variables.env` - `$inputDataDir` => `$inputsDir`
  - `check_huc_inputs.py` - `$inputDataDir` => `$inputsDir`
  - `delineate_hydros_and_produce_HAND.py` - `$outputHucDataDir` => `$tempHucDataDir`, `$outputCurrentBranchDataDir` => `$tempCurrentBranchDataDir`
  - `process_branch.sh` - `$outputRunDataDir` => `$outputsDestDir`
  - `run_by_branch.sh` - `$outputCurrentBranchDataDir` => `$tempCurrentBranchDataDir`, `$outputHucDataDir` => `$tempHucDataDir`
  - `run_unit_wb.sh` - `$outputRunDataDir` => `$outputDestDir`, `$outputHucDataDir` => `$tempHucDataDir`
  - `utils/`
    - `shared_functions.py` - `$inputDataDir` => `$inputsDir`

- `tools/`
  - `inundation_wrapper_custom_flow.py` - `$outputDataDir` => `$outputsDir`
  - `inundation_wrapper_nwm_flows.py`  - `$outputDataDir` => `$outputsDir`
  - `tools_shared_variables.py` - `$outputDataDir` => `$outputsDir`

- `unit_tests/`
  - `README.md` - add linebreaks to code blocks, `/outputs/` => `/data/outputs/`
  - `*_params.json` - `/outputs/` => `/data/outputs/` & `$outputRunDataDir` => `$outputDestDir`
  - `derive_level_paths_test.py` - `$outputRunDataDir` => `$outputDestDir`
  - `check_unit_errors_test.py` - `/outputs/` => `/data/outputs/`
  - `shared_functions_test.py` - `$outputRunDataDir` => `$outputDestDir`
  - `split_flows_test.py`  - `/outputs/` => `/data/outputs/`
  - `tools/`
    - `*_params.json` - `/outputs/` => `/data/outputs/` & `$outputRunDataDir` => `$outputDestDir`

<br/><br/>

## v4.3.3.7 - 2023-03-22 - [PR#856](https://github.com/NOAA-OWP/inundation-mapping/pull/856)

Simple update to the `PULL_REQUEST_TEMPLATE.md` to remove unnecessary/outdated boilerplate items, add octothorpe (#) in front of Additions, Changes, Removals to mirror `CHANGELOG.md` format, and clean up the PR Checklist.

### Changes
- `docs/`
  - `PULL_REQUEST_TEMPLATE.md`

<br/><br/>

## v4.3.3.6 - 2023-03-30 - [PR#859](https://github.com/NOAA-OWP/inundation-mapping/pull/859)

Addresses the issue of output storage space being taken up by output files from branches that did not run. Updates branch processing to remove the extraneous branch file if a branch gets an error code of 61.

### Changes

- `src/process_branch.sh`: added line 41, which removes the outputs and output folder if Error 61 occurs.

<br/><br/>

## v4.3.3.5 - 2023-03-23 - [PR#848](https://github.com/NOAA-OWP/inundation-mapping/pull/848)

Introduces two new arguments (`-pcsv` and `-pfiles`) and improves the documentation of  `synthesize_test_cases.py`. The new arguments allow the user to provide a CSV of previous metrics (`-pcsv`) and to specity whether or not metrics should pulled from previous directories (`-pfiles`).

The dtype warning was suppressed through updates to the `read_csv` function in `hydrotable.py` and additional comments were added throughout script to improve readability.

### Changes
- `tools/inundation.py`: Add data types to the section that reads in the hydrotable (line 483).

- `tools/synthesize_test_cases.py`: Improved formatting, spacing, and added comments. Added two new arguments: `pcsv` and `pfiles` along with checks to verify they are not being called concurrently (lines 388-412). In `create_master_metrics_csv`, creates an `iteration_list` that only contains `['comparison']` if `pfiles` is not true, reads in the previous metric csv `prev_metrics_csv` if it is provided and combine it with the compiled metrics (after it is converted to dataframe), and saves the metrics dataframe (`df_to_write`) to CSV.

<br/><br/>

## v4.3.3.4 - 2023-03-17 - [PR#849](https://github.com/NOAA-OWP/inundation-mapping/pull/849)

This hotfix addresses an error in inundate_nation.py relating to projection CRS.

### Changes

- `tools/inundate_nation.py`: #782 CRS projection change likely causing issue with previous projection configuration

<br/><br/>

## v4.3.3.3 - 2023-03-20 - [PR#854](https://github.com/NOAA-OWP/inundation-mapping/pull/854)

At least one site (e.g. TRYM7) was not been getting mapped in Stage-Based CatFIM, despite having all of the acceptable accuracy codes. This was caused by a data type issue in the `acceptable_coord_acc_code_list` in `tools_shared_variables.py` having the accuracy codes of 5 and 1 as a strings instead of an integers.

### Changes

- `/tools/tools_shared_variables.py`: Added integers 5 and 1 to the acceptable_coord_acc_code_list, kept the '5' and '1' strings as well.

<br/><br/>

## v4.3.3.2 - 2023-03-20 - [PR#851](https://github.com/NOAA-OWP/inundation-mapping/pull/851)

Bug fix to change `.split()` to `os.path.splitext()`

### Changes

- `src/stream_branches.py`: Change 3 occurrences of `.split()` to `os.path.splitext()`

<br/><br/>

## v4.3.3.1 - 2023-03-20 - [PR#855](https://github.com/NOAA-OWP/inundation-mapping/pull/855)

Bug fix for KeyError in `src/associate_levelpaths_with_levees.py`

### Changes

- `src/associate_levelpaths_with_levees.py`: Adds check if input files exist and handles empty GeoDataFrame(s) after intersecting levee buffers with leveed areas.

<br/><br/>

## v4.3.3.0 - 2023-03-02 - [PR#831](https://github.com/NOAA-OWP/inundation-mapping/pull/831)

Addresses bug wherein multiple CatFIM sites in the flow-based service were displaying the same NWS LID. This merge also creates a workaround solution for a slowdown that was observed in the WRDS location API, which may be a temporary workaround, until WRDS addresses the slowdown.

### Changes

- `tools/generate_categorical_fim_mapping.py`: resets the list of tifs to format for each LID within the loop that does the map processing, instead of only once before the start of the loop.
- `tools/tools_shared_functions.py`:
  - adds a try-except block around code that attempted to iterate on an empty list when the API didn't return relevant metadata for a given feature ID (this is commented out, but may be used in the future once WRDS slowdown is addressed).
  - Uses a passed NWM flows geodataframe to determine stream order.
- `/tools/generate_categorical_fim_flows.py`:
  - Adds multiprocessing to flows generation and uses `nwm_flows.gpkg` instead of the WRDS API to determine stream order of NWM feature_ids.
  - Adds duration print messages.
- `/tools/generate_categorical_fim.py`:
  - Refactor to allow for new NWM filtering scheme.
  - Bug fix in multiprocessing calls for interval map production.
  - Adds duration print messages.

<br/><br/>

## v4.3.2.0 - 2023-03-15 - [PR#845](https://github.com/NOAA-OWP/inundation-mapping/pull/845)

This merge revises the methodology for masking levee-protected areas from inundation. It accomplishes two major tasks: (1) updates the procedure for acquiring and preprocessing the levee data to be burned into the DEM and (2) revises the way levee-protected areas are masked from branches.

(1) There are now going to be two different levee vector line files in each HUC. One (`nld_subset_levees_burned.gpkg`) for the levee elevation burning and one (`nld_subset_levees.gpkg`) for the levee-level-path assignment and masking workflow.

(2) Levee-protected areas are masked from inundation based on a few methods:
  - Branch 0: All levee-protected areas are masked.
  - Other branches: Levee-protected areas are masked from the DEMs of branches for level path(s) that the levee is protecting against by using single-sided buffers alongside each side of the levee to determine which side the levee is protecting against (the side opposite the associated levee-protected area).

### Additions

- `.gitignore`: Adds `.private` folder for unversioned code.
- `data/`
    - `esri.py`: Class for querying and downloading ESRI feature services.
    - `nld/`
        - `levee_download.py`: Module that handles downloading and preprocessing levee lines and protected areas from the National Levee Database.
- `src/associate_levelpaths_with_levees.py`: Associates level paths with levees using single-sided levee buffers and writes to CSV to be used by `src/mask_dem.py`

### Changes

- `.config/`
    - `deny_branch_zero.lst`: Adds `dem_meters_{}.tif`.
    - `deny_branches.lst`: Adds `levee_levelpaths.csv` and removes `nld_subset_levees_{}.tif`.
    - `deny_unit.lst`: Adds `dem_meters.tif`.
    - `params_template.env`: Adds `levee_buffer` parameter for levee buffer size/distance in meters and `levee_id_attribute`.
- `src/`
    - `bash_variables.env`: Updates `input_nld_levee_protected_areas` and adds `input_NLD` (moved from `run_unit_wb.sh`) and `input_levees_preprocessed` environment. .variables
    - `burn_in_levees.py`: Removed the unit conversion from feet to meters because it's now being done in `levee_download.py`.
    - `clip_vectors_to_wbd.py`: Added the new levee lines for the levee-level-path assignment and masking workflow.
    - `delineate_hydros_and_produce_HAND.sh`: Updates input arguments.
    - `mask_dem.py`: Updates to use `levee_levelpaths.csv` (output from `associate_levelpaths_with_levees.py`) to mask branch DEMs.
    - `run_by_branch.sh`: Clips `dem_meters.tif` to use for branches instead of `dem_meters_0.tif` since branch 0 is already masked.
    - `run_unit_wb.sh`: Added inputs to `clip_vectors_to_wbd.py`. Added `associate_levelpaths_with_levees.py`. Processes `dem_meters.tif` and then makes a copy for branch 0. Moved `deny_unit.lst` cleanup to after branch processing.

### Removals
- `data/nld/preprocess_levee_protected_areas.py`: Deprecated.

<br/><br/>

## v4.3.1.0 - 2023-03-10 - [PR#834](https://github.com/NOAA-OWP/inundation-mapping/pull/834)

Change all occurances of /data/outputs to /outputs to honor the correct volume mount directory specified when executing docker run.

### Changes

- `Dockerfile` - updated comments in relation to `projectDir=/foss_fim`
- `fim_pipeline.sh` - updated comments in relation to `projectDir=/foss_fim`
- `fim_pre_processing.sh` -updated comments in relation to `projectDir=/foss_fim`
- `fim_post_processing.sh` - updated comments in relation to `projectDir=/foss_fim`
- `README.md` - Provide documentation on starting the Docker Container, and update docs to include additional command line option for calibration database tool.

- `src/`
  - `usgs_gage_crosswalk.py` - added newline character to shorten commented example usage
  - `usgs_gage_unit_setup.py` - `/data/outputs/` => `/outputs/`

- `tools/`
  - `cache_metrics.py` -  `/data/outputs/` => `/outputs/`
  - `copy_test_case_folders.py`  - `/data/outputs/` => `/outputs/`
  - `run_test_case.py` - `/data/outputs/` => `/outputs/`

- `unit_tests/*_params.json`  - `/data/outputs/` => `/outputs/`

- `unit_tests/split_flows_test.py`  - `/data/outputs/` => `/outputs/`

<br/><br/>

## v4.3.0.1 - 2023-03-06 - [PR#841](https://github.com/NOAA-OWP/inundation-mapping/pull/841)

Deletes intermediate files generated by `src/agreedem.py` by adding them to `config/deny_*.lst`

- `config/`
    - `deny_branch_zero.lst`, `deny_branches.lst`, `deny_branch_unittests.lst`: Added `agree_binary_bufgrid.tif`, `agree_bufgrid_zerod.tif`, and `agree_smogrid_zerod.tif`
    - `deny_unit.lst`: Added `agree_binary_bufgrid.tif`, `agree_bufgrid.tif`, `agree_bufgrid_allo.tif`, `agree_bufgrid_dist.tif`,  `agree_bufgrid_zerod.tif`, `agree_smogrid.tif`, `agree_smogrid_allo.tif`, `agree_smogrid_dist.tif`, `agree_smogrid_zerod.tif`

<br/><br/>

## v4.3.0.0 - 2023-02-15 - [PR#814](https://github.com/NOAA-OWP/inundation-mapping/pull/814)

Replaces GRASS with Whitebox. This addresses several issues, including Windows permissions and GRASS projection issues. Whitebox also has a slight performance benefit over GRASS.

### Removals

- `src/r_grow_distance.py`: Deletes file

### Changes

- `Dockerfile`: Removes GRASS, update `$outputDataDir` from `/data/outputs` to `/outputs`
- `Pipfile` and `Pipfile.lock`: Adds Whitebox and removes GRASS
- `src/`
    - `agreedem.py`: Removes `r_grow_distance`; refactors to use with context and removes redundant raster reads.
    - `adjust_lateral_thalweg.py` and `agreedem.py`: Refactors to use `with` context and removes redundant raster reads
    - `unique_pixel_and_allocation.py`: Replaces GRASS with Whitebox and remove `r_grow_distance`
    - `gms/`
        - `delineate_hydros_and_produce_HAND.sh` and `run_by_unit.sh`: Removes GRASS parameter
        - `mask_dem.py`: Removes unnecessary line

<br/><br/>

## v4.2.1.0 - 2023-02-21 - [PR#829](https://github.com/NOAA-OWP/inundation-mapping/pull/829)

During the merge from remove-fim3 PR into dev, merge conflicts were discovered in the unit_tests folders and files. Attempts to fix them at that time failed, so some files were removed, other renamed, other edited to get the merge to work.  Here are the fixes to put the unit tests system back to par.

Note: some unit tests are now temporarily disabled due to dependencies on other files / folders which may not exist in other environments.

Also.. the Changelog.md was broken and is being restored here.

Also.. a minor text addition was added to the acquire_and_preprocess_3dep_dems.py files (not directly related to this PR)

For file changes directly related to unit_test folder and it's file, please see [PR#829](https://github.com/NOAA-OWP/inundation-mapping/pull/829)

Other file changes:

### Changes
- `Pipfile.lock` : rebuilt and updated as a safety pre-caution.
- `docs`
    - `CHANGELOG.md`: additions to this file for FIM 4.2.0.0 were not merged correctly.  (re-added just below in the 4.2.0.0 section)
- `data`
    - `usgs`
        - `acquire_and_preprocess_3dep_dems.py`: Added text on data input URL source.

<br/><br/>

## v4.2.0.1 - 2023-02-16 - [PR#827](https://github.com/NOAA-OWP/inundation-mapping/pull/827)

FIM 4.2.0.0. was throwing errors for 14 HUCs that did not have any level paths. These are HUCs that have only stream orders 1 and 2 and are covered under branch zero, but no stream orders 3+ (no level paths).  This has now been changed to not throw an error but continue to process of the HUC.

### Changes

- `src`
    - `run_unit_wb.sh`: Test if branch_id.lst exists, which legitimately might not. Also a bit of text cleanup.

<br/><br/>

## v4.2.0.0 - 2023-02-16 - [PR#816](https://github.com/NOAA-OWP/inundation-mapping/pull/816)

This update removes the remaining elements of FIM3 code.  It further removes the phrases "GMS" as basically the entire FIM4 model. FIM4 is GMS. With removing FIM3, it also means remove concepts of "MS" and "FR" which were no longer relevant in FIM4.  There are only a few remaining places that will continue with the phrase "GMS" which is in some inundation files which are being re-evaluated.  Some deprecated files have been removed and some subfolders removed.

There are a lot of duplicate explanations for some of the changes, so here is a shortcut system.

- desc 1:  Remove or rename values based on phrase "GMS, MS and/or FR"
- desc 2:  Moved file from the /src/gms folder to /src  or /tools/gms_tools to /tools
- desc 3:  No longer needed as we now use the `fim_pipeline.sh` processing model.

### Removals

- `data`
    - `acquire_and_preprocess_inputs.py`:  No longer needed
- `gms_pipeline.sh` : see desc 3
- `gms_run_branch.sh` : see desc 3
- `gms_run_post_processing.sh` : see desc 3
- `gms_run_unit.sh` : see desc 3
- `src`
    - `gms`
        - `init.py` : folder removed, no longer needed.
        - `aggregate_branch_lists.py`: no longer needed.  Newer version already exists in src directory.
        - `remove_error_branches.py` :  see desc 3
        - `run_by_unit.sh` : see desc 3
        - `test_new_crosswalk.sh` : no longer needed
        - `time_and_tee_run_by_branch.sh` : see desc 3
        - `time_and_tee_run_by_unit.sh` : see desc 3
    - `output_cleanup.py` : see desc 3
 - `tools/gms_tools`
     - `init.py` : folder removed, no longer needed.

### Changes

- `config`
   - `deny_branch_unittests.lst` :  renamed from `deny_gms_branch_unittests.lst`
   - `deny_branch_zero.lst` : renamed from `deny_gms_branch_zero.lst`
   - `deny_branches.lst` :  renamed from `deny_gms_branches.lst`
   - `deny_unit.lst`  : renamed from `deny_gms_unit.lst`
   - `params_template.env` : see desc 1

- `data`
    - `nws`
        - `preprocess_ahps_nws.py`:   Added deprecation note: If reused, it needs review and/or upgrades.
    - `acquire_and_preprocess_3dep_dems.py` : see desc 1
 - `fim_post_processing.sh` : see desc 1, plus a small pathing change.
 - `fim_pre_processing.sh` : see desc 1
 - ` src`
     - `add_crosswalk.py` : see desc 1. Also cleaned up some formatting and commented out a code block in favor of a better way to pass args from "__main__"
     - `bash_variables.env` : see desc 1
     - `buffer_stream_branches.py` : see desc 2
     - `clip_rasters_to_branches.py` : see desc 2
     - `crosswalk_nwm_demDerived.py` :  see desc 1 and desc 2
     - `delineate_hydros_and_produce_HAND.sh` : see desc 1 and desc 2
     - `derive_level_paths.py`  :  see desc 1 and desc 2
     - `edit_points.py` : see desc  2
     - `filter_inputs_by_huc.py`: see desc 1 and desc 2
     - `finalize_srcs.py`:  see desc 2
     - `generate_branch_list.py` : see desc 1
     - `make_rem.py` : see desc 2
     - `make_dem.py` : see desc  2
     - `outputs_cleanup.py`:  see desc 1
     - `process_branch.sh`:  see desc 1
     - `query_vectors_by_branch_polygons.py`: see desc 2
     - `reset_mannings.py` : see desc 2
     - `run_by_branch.sh`:  see desc 1
     - `run_unit_wb.sh`: see desc 1
     - `stream_branches.py`:  see desc 2
     - `subset_catch_list_by_branch_id.py`: see desc 2
     - `toDo.md`: see desc 2
     - `usgs_gage_aggregate.py`:  see desc 1
     - `usgs_gage_unit_setup.py` : see desc 1
     - `utils`
         - `fim_enums.py` : see desc 1

- `tools`
    - `combine_crosswalk_tables.py` : see desc 2
    - `compare_ms_and_non_ms_metrics.py` : see desc 2
    - `compile_comp_stats.py`: see desc 2  and added note about possible deprecation.
    - `compile_computation_stats.py` : see desc 2  and added note about possible deprecation.
    - `composite_inundation.py` : see desc 1 : note.. references a file called inundate_gms which retains it's name for now.
    - `consolidate_metrics.py`: added note about possible deprecation.
    - `copy_test_case_folders.py`: see desc 1
    - `eval_plots.py` : see desc 1
    - `evaluate_continuity.py`: see desc 2
    - `find_max_catchment_breadth.py` : see desc 2
    - `generate_categorical_fim_mapping.py` : see desc 1
    - `inundate_gms.py`: see desc 1 and desc 2. Note: This file has retained its name with the phrase "gms" in it as it might be upgraded later and there are some similar files with similar names.
    - `inundate_nation.py` : see desc 1
    - `inundation.py`:  text styling change
    - `make_boxes_from_bounds.py`: text styling change
    - `mosaic_inundation.py`:  see desc 1 and desc 2
    - `overlapping_inundation.py`: see desc 2
    - `plots.py` : see desc 2
    - `run_test_case.py`:  see desc 1
    - `synthesize_test_cases.py`: see desc 1

- `unit_tests`
    - `README.md`: see desc 1
    - `__template_unittests.py`: see desc 1
    - `check_unit_errors_params.json`  and `check_unit_errors_unittests.py` : see desc 1
    - `derive_level_paths_params.json` and `derive_level_paths_unittests.py` : see desc 1 and desc 2
    - `filter_catchments_and_add_attributes_unittests.py`: see desc 1
    - `outputs_cleanup_params.json` and `outputs_cleanup_unittests.py`: see desc 1 and desc 2
    - `split_flows_unittests.py` : see desc 1
    - `tools`
        - `inundate_gms_params.json` and `inundate_gms_unittests.py`: see desc 1 and desc 2

<br/><br/>

## v4.1.3.0 - 2023-02-13 - [PR#812](https://github.com/NOAA-OWP/inundation-mapping/pull/812)

An update was required to adjust host name when in the AWS environment

### Changes

- `fim_post_processing.sh`: Added an "if isAWS" flag system based on the input command args from fim_pipeline.sh or

- `tools/calibration-db`
    - `README.md`: Minor text correction.

<br/><br/>

## v4.1.2.0 - 2023-02-15 - [PR#808](https://github.com/NOAA-OWP/inundation-mapping/pull/808)

Add `pytest` package and refactor existing unit tests. Update parameters to unit tests (`/unit_tests/*_params.json`) to valid paths. Add leading slash to paths in `/config/params_template.env`.

### Additions

- `/unit_tests`
  - `__init__.py`  - needed for `pytest` command line executable to pick up tests.
  - `pyproject.toml`  - used to specify which warnings are excluded/filtered.
  - `/gms`
    - `__init__.py` - needed for `pytest` command line executable to pick up tests.
  - `/tools`
    - `__init__.py`  - needed for `pytest` command line executable to pick up tests.
    - `inundate_gms_params.json` - file moved up into this directory
    - `inundate_gms_test.py`     - file moved up into this directory
    - `inundation_params.json`   - file moved up into this directory
    - `inundation_test.py`       - file moved up into this directory

### Removals

- `/unit_tests/tools/gms_tools/` directory removed, and files moved up into `/unit_tests/tools`

### Changes

- `Pipfile` - updated to include pytest as a dependency
- `Pipfile.lock` - updated to include pytest as a dependency

- `/config`
  - `params_template.env` - leading slash added to paths

- `/unit_tests/` - All of the `*_test.py` files were refactored to follow the `pytest` paradigm.
  - `*_params.json` - valid paths on `fim-dev1` provided
  - `README.md`  - updated to include documentation on pytest.
  - `unit_tests_utils.py`
  - `__template_unittests.py` -> `__template.py` - exclude the `_test` suffix to remove from test suite. Updated example on new format for pytest.
  - `check_unit_errors_test.py`
  - `clip_vectors_to_wbd_test.py`
  - `filter_catchments_and_add_attributes_test.py`
  - `rating_curve_comparison_test.py`
  - `shared_functions_test.py`
  - `split_flow_test.py`
  - `usgs_gage_crosswalk_test.py`
  - `aggregate_branch_lists_test.py`
  - `generate_branch_list_test.py`
  - `generate_branch_list_csv_test.py`
  - `aggregate_branch_lists_test.py`
  - `generate_branch_list_csv_test.py`
  - `generate_branch_list_test.py`
    - `/gms`
      - `derive_level_paths_test.py`
      - `outputs_cleanup_test.py`
    - `/tools`
      - `inundate_unittests.py` -> `inundation_test.py`
      - `inundate_gms_test.py`


<br/><br/>

## v4.1.1.0 - 2023-02-16 - [PR#809](https://github.com/NOAA-OWP/inundation-mapping/pull/809)

The CatFIM code was updated to allow 1-foot interval processing across all stage-based AHPS sites ranging from action stage to 5 feet above major stage, along with restart capability for interrupted processing runs.

### Changes

- `tools/generate_categorical_fim.py` (all changes made here)
    - Added try-except blocks for code that didn't allow most sites to actually get processed because it was trying to check values of some USGS-related variables that most of the sites didn't have
    - Overwrite abilities of the different outputs for the viz team were not consistent (i.e., one of the files had the ability to be overwritten but another didn't), so that has been made consistent to disallow any overwrites of the existing final outputs for a specified output folder.
    - The code also has the ability to restart from an interrupted run and resume processing uncompleted HUCs by first checking for a simple "complete" file for each HUC. If a HUC has that file, then it is skipped (because it already completed processing during a run for a particular output folder / run name).
    - When a HUC is successfully processed, an empty "complete" text file is created / touched.

<br/><br/>

## v4.1.0.0 - 2023-01-30 - [PR#806](https://github.com/NOAA-OWP/inundation-mapping/pull/806)

As we move to Amazon Web Service, AWS, we need to change our processing system. Currently, it is `gms_pipeline.sh` using bash "parallel" as an iterator which then first processes all HUCs, but not their branches. One of `gms_pipeline.sh`'s next steps is to do branch processing which is again iterated via "parallel". AKA. Units processed as one step, branches processed as second independent step.

**Note:** While we are taking steps to move to AWS, we will continue to maintain the ability of doing all processing on a single server using a single docker container as we have for a long time. Moving to AWS is simply taking portions of code from FIM and adding it to AWS tools for performance of large scale production runs.

Our new processing system, starting with this PR,  is to allow each HUC to process it's own branches.

A further requirement was to split up the overall processing flow to independent steps, with each step being able to process itself without relying on "export" variables from other files. Note: There are still a few exceptions.  The basic flow now becomes
- `fim_pre_processing.sh`,
- one or more calls to `fim_process_unit_wb.sh` (calling this file for each single HUC to be processed).
- followed by a call to `fim_post_processing.sh`.


Note: This is a very large, complex PR with alot of critical details. Please read the details at [PR 806](https://github.com/NOAA-OWP/inundation-mapping/pull/806).

### CRITICAL NOTE
The new `fim_pipeline.sh` and by proxy `fim_pre_processing.sh` has two new key input args, one named **-jh** (job HUCs) and one named **-jb** (job branches).  You can assign the number of cores/CPU's are used for processing a HUC versus the number of branches.  For the -jh number arg, it only is used against the `fim_pipeline.sh` file when it is processing more than one HUC or a list of HUCs as it is the iterator for HUCs.   The -jb flag says how many cores/CPU's can be used when processing branches (note.. the average HUC has 26 branches).

BUT.... you have to be careful not to overload your system.  **You need to multiply the -jh and the -jb values together, but only when using the `fim_pipeline.sh` script.**  Why? _If you have 16 CPU's available on your machine, and you assign -jh as 10 and -jb as 26, you are actually asking for 126 cores (10 x 26) but your machine only has 16 cores._   If you are not using `fim_pipeline.sh` but using the three processing steps independently, then the -jh value has not need to be anything but the number of 1 as each actual HUC can only be processed one at a time. (aka.. no iterator).
</br>

### Additions

- `fim_pipeline.sh` :  The wrapper for the three new major "FIM" processing steps. This script allows processing in one command, same as the current tool of `gms_pipeline.sh`.
- `fim_pre_processing.sh`: This file handles all argument input from the user, validates those inputs and sets up or cleans up folders. It also includes a new system of taking most input parameters and some key enviro variables and writing them out to a files called `runtime_args.env`.  Future processing steps need minimal input arguments as it can read most values it needs from this new `runtime_args.env`. This allows the three major steps to work independently from each other. Someone can now come in, run `fim_pre_processing.sh`, then run `fim_process_unit_wb.sh`, each with one HUC, as many time as they like, each adding just its own HUC folder to the output runtime folder.
- `fim_post_processing.sh`: Scans all HUC folders inside the runtime folders to handle a number of processing steps which include (to name a few):
    - aggregating errors
    - aggregating to create a single list (gms_inputs.csv) for all valid HUCs and their branch ids
    - usgs gage aggregation
    - adjustments to SRV's
    - and more
- `fim_process_unit_wb.sh`: Accepts only input args of runName and HUC number. It then sets up global variable, folders, etc to process just the one HUC. The logic for processing the HUC is in `run_unit_wb.sh` but managed by this `fim_process_unit_wb.sh` file including all error trapping.
- `src`
    - `aggregate_branch_lists.py`:  When each HUC is being processed, it creates it's own .csv file with its branch id's. In post processing we need one master csv list and this file aggregates them. Note: This is a similar file already in the `src/gms` folder but that version operates a bit different and will be deprecated soon.
    - `generate_branch_list.py`: This creates the single .lst for a HUC defining each branch id. With this list, `run_unit_wb.sh` can do a parallelized iteration over each of its branches for processing. Note: This is also similar to the current `src/gms` file of the same name and the gms folder version will also be deprecated soon.
    - `generate_branch_list_csv.py`. As each branch, including branch zero, has processed and if it was successful, it will add to a .csv list in the HUC directory. At the end, it becomes a list of all successful branches. This file will be aggregates with all similar .csv in post processing for future processing.
    - `run_unit_wb.sh`:  The actual HUC processing logic. Note: This is fundamentally the same as the current HUC processing logic that exists currently in `src/gms/run_by_unit.sh`, which will be removed in the very near future. However, at the end of this file, it creates and manages a parallelized iterator for processing each of it's branches.
    - `process_branch.sh`:  Same concept as `process_unit_wb.sh` but this one is for processing a single branch. This file manages the true branch processing file of `src/gms/run_by_branch.sh`.  It is a wrapper file to `src/gms/run_by_branch.sh` and catches all error and copies error files as applicable. This allows the parent processing files to continue despite branch errors. Both the new fim processing system and the older gms processing system currently share the branch processing file of `src/gms/run_by_branch.sh`. When the gms processing file is removed, this file will likely not change, only moved one directory up and be no longer in the `gms` sub-folder.
- `unit_tests`
    - `aggregate_branch_lists_unittests.py' and `aggregate_branch_lists_params.json`  (based on the newer `src` directory edition of `aggregate_branch_lists.py`).
    - `generate_branch_list_unittest.py` and `generate_branch_list_params.json` (based on the newer `src` directory edition of `generate_branch_list.py`).
    -  `generate_branch_list_csv_unittest.py` and `generate_branch_list_csv_params.json`

### Changes

- `config`
    - `params_template.env`: Removed the `default_max_jobs` value and moved the `startDiv` and `stopDiv` to the `bash_variables.env` file.
    - `deny_gms_unit.lst` : Renamed from `deny_gms_unit_prod.lst`
    - `deny_gms_branches.lst` : Renamed from `deny_gms_branches_prod.lst`

- `gms_pipeline.sh`, `gms_run_branch.sh`, `gms_run_unit.sh`, and `gms_post_processing.sh` :  Changed to hardcode the `default_max_jobs` to the value of 1. (we don't want this to be changed at all). They were also changed for minor adjustments for the `deny` list files names.

- `src`
    - `bash_functions.env`: Fix error with calculating durations.
    - `bash_variables.env`:  Adds the two export lines (stopDiv and startDiv) from `params_template.env`
    - `clip_vectors_to_wbd.py`: Cleaned up some print statements for better output traceability.
    - `check_huc_inputs.py`: Added logic to ensure the file was an .lst file. Other file formats were not be handled correctly.
    - `gms`
        - `delineate_hydros_and_produce_HAND.sh`: Removed all `stopDiv` variable to reduce log and screen output.
        - `run_by_branch.sh`: Removed an unnecessary test for overriding outputs.

### Removed

- `config`
    - `deny_gms_branches_dev.lst`

<br/><br/>

## v4.0.19.5 - 2023-01-24 - [PR#801](https://github.com/NOAA-OWP/inundation-mapping/pull/801)

When running tools/test_case_by_hydroid.py, it throws an error of local variable 'stats' referenced before assignment.

### Changes

- `tools`
    - `pixel_counter.py`: declare stats object and remove the GA_Readonly flag
    - `test_case_by_hydroid_id_py`: Added more logging.

<br/><br/>

## v4.0.19.4 - 2023-01-25 - [PR#802](https://github.com/NOAA-OWP/inundation-mapping/pull/802)

This revision includes a slight alteration to the filtering technique used to trim/remove lakeid nwm_reaches that exist at the upstream end of each branch network. By keeping a single lakeid reach at the branch level, we can avoid issues with the branch headwater point starting at a lake boundary. This ensures the headwater catchments for some branches are properly identified as a lake catchment (no inundation produced).

### Changes

- `src/gms/stream_branches.py`: New changes to the `find_upstream_reaches_in_waterbodies` function: Added a step to create a list of nonlake segments (lakeid = -9999) . Use the list of nonlake reaches to allow the filter to keep a the first lakeid reach that connects to a nonlake segment.

<br/><br/>

## v4.0.19.3 - 2023-01-17 - [PR#794](https://github.com/NOAA-OWP/inundation-mapping/pull/794)

Removing FIM3 files and references.  Anything still required for FIM 3 are held in the dev-fim3 branch.

### Removals

- `data`
    - `preprocess_rasters.py`: no longer valid as it is for NHD DEM rasters.
- `fim_run.sh`
- ` src`
    - `aggregate_fim_outputs.sh`
    - `fr_to_ms_raster.mask.py`
    - `get_all_huc_in_inputs.py`
    - `reduce_nhd_stream_density.py`
    - `rem.py`:  There are two files named `rem.py`, one in the src directory and one in the gms directory. This version in the src directory is no longer valid. The `rem.py` in the gms directory is being renamed to avoid future enhancements of moving files.
    - `run_by_unit.sh`:  There are two files named `run_by_unit.sh`, one in the src directory and one in the gms directory. This version in the src directory is for fim3. For the remaining `run_by_unit.sh`, it is NOT being renamed at this time as it will likely be renamed in the near future.
    - `time_and_tee_run_by_unit.sh`:  Same not as above for `run_by_unit.sh`.
    - `utils`
        - `archive_cleanup.py`
 - `tools`
     - `compare_gms_srcs_to_fr.py`
     - `preprocess_fimx.py`

### Changes

- `src`
    - `adjust_headwater_streams.py`: Likely deprecated but kept for safety reason. Deprecation note added.
- `tools`
    - `cygnss_preprocess.py`: Likely deprecated but kept for safety reason. Deprecation note added.
    - `nesdis_preprocess.py`: Likely deprecated but kept for safety reason. Deprecation note added.

<br/><br/>

## v4.0.19.2 - 2023-01-17 - [PR#797](https://github.com/NOAA-OWP/inundation-mapping/pull/797)

Consolidates global bash environment variables into a new `src/bash_variables.env` file. Additionally, Python environment variables have been moved into this file and `src/utils/shared_variables.py` now references this file. Hardcoded projections have been replaced by an environment variable. This also replaces the Manning's N file in `config/params_template.env` with a constant and updates relevant code. Unused environment variables have been removed.

### Additions

- `src/bash_variables.env`: Adds file for global environment variables

### Removals

- `config/`
    - `mannings_default.json`
    - `mannings_default_calibrated.json`

### Changes

- `config/params_template.env`: Changes manning_n from filename to default value of 0.06
- `gms_run_branch.sh`: Adds `bash_variables.env`
- `gms_run_post_processing.sh`: Adds `bash_variables.env` and changes projection from hardcoded to environment variable
- `gms_run_unit.sh`: Adds `bash_variables.env`
- `src/`
    - `add_crosswalk.py`: Assigns default manning_n value and removes assignments by stream orders
    - `aggregate_vector_inputs.py`: Removes unused references to environment variables and function
    - `gms/run_by_unit.sh`: Removes environment variable assignments and uses projection from environment variables
    - `utils/shared_variables.py`: Removes environment variables and instead references src/bash_variables.env

<br/><br/>

## v4.0.19.1 - 2023-01-17 - [PR#796](https://github.com/NOAA-OWP/inundation-mapping/pull/796)

### Changes

- `tools/gms_tools/combine_crosswalk_tables.py`: Checks length of dataframe list before concatenating

<br/><br/>

## v4.0.19.0 - 2023-01-06 - [PR#782](https://github.com/NOAA-OWP/inundation-mapping/pull/782)

Changes the projection of HAND processing to EPSG 5070.

### Changes

- `gms_run_post_processing.sh`: Adds target projection for `points`
- `data/nld/preprocess_levee_protected_areas.py`: Changed to use `utils.shared_variables.DEFAULT_FIM_PROJECTION_CRS`
- `src/`
    - `clip_vectors_to_wbd.py`: Save intermediate outputs in EPSG:5070
    - `src_adjust_spatial_obs.py`: Changed to use `utils.shared_variables.DEFAULT_FIM_PROJECTION_CRS`
    - `utils/shared_variables.py`: Changes the designated projection variables
    - `gms/`
        - `stream_branches.py`: Checks the projection of the input streams and changes if necessary
        - `run_by_unit.py`: Changes the default projection crs variable and added as HUC target projection
- `tools/inundate_nation.py`: Changed to use `utils.shared_variables.PREP_PROJECTION`

<br/><br/>

## v4.0.18.2 - 2023-01-11 - [PR#790](https://github.com/NOAA-OWP/inundation-mapping/pull/790)

Remove Great Lakes clipping

### Changes

- `src/`
    - `clip_vectors_to_wbd.py`: Removes Great Lakes clipping and references to Great Lakes polygons and lake buffer size

    - `gms/run_by_unit.sh`: Removes Great Lakes polygon and lake buffer size arguments to `src/clip_vectors_to_wbd.py`

<br/><br/>

## v4.0.18.1 - 2022-12-13 - [PR #760](https://github.com/NOAA-OWP/inundation-mapping/pull/760)

Adds stacked bar eval plots.

### Additions

- `/tools/eval_plots_stackedbar.py`: produces stacked bar eval plots in the same manner as `eval_plots.py`.

<br/><br/>

## v4.0.18.0 - 2023-01-03 - [PR#780](https://github.com/NOAA-OWP/inundation-mapping/pull/780)

Clips WBD and stream branch buffer polygons to DEM domain.

### Changes

- `src/`
    - `clip_vectors_to_wbd.py`: Clips WBD polygon to DEM domain

    - `gms/`
        - `buffer_stream_branches.py`: Clips branch buffer polygons to DEM domain
        - `derive_level_paths.py`: Stop processing if no branches exist
        - `mask_dem.py`: Checks if stream file exists before continuing
        - `remove_error_branches.py`: Checks if error_branches has data before continuing
        - `run_by_unit.sh`: Adds DEM domain as bash variable and adds it as an argument to calling `clip_vectors_to_wbd.py` and `buffer_stream_branches.py`

<br/><br/>


## v4.0.17.4 - 2023-01-06 - [PR#781](https://github.com/NOAA-OWP/inundation-mapping/pull/781)

Added crosswalk_table.csv from the root output folder as being a file push up to Hydrovis s3 bucket after FIM BED runs.

### Changes

- `config`
    - `aws_s3_put_fim4_hydrovis_whitelist.lst`:  Added crosswalk_table.csv to whitelist.


<br/><br/>

## v4.0.17.3 - 2022-12-23 - [PR#773](https://github.com/NOAA-OWP/inundation-mapping/pull/773)

Cleans up REM masking of levee-protected areas and fixes associated error.

### Removals

- `src/gms/`
    - `delineate_hydros_and_produce_HAND.sh`: removes rasterization and masking of levee-protected areas from the REM
    - `rasterize_by_order`: removes this file
- `config/`
    - `deny_gms_branch_zero.lst`, `deny_gms_branches_dev.lst`, and `deny_gms_branches_prod.lst`: removes `LeveeProtectedAreas_subset_{}.tif`

### Changes

- `src/gms/rem.py`: fixes an error where the nodata value of the DEM was overlooked

<br/><br/>

## v4.0.17.2 - 2022-12-29 - [PR #779](https://github.com/NOAA-OWP/inundation-mapping/pull/779)

Remove dependency on `other` folder in `test_cases`. Also updates ESRI and QGIS agreement raster symbology label to include the addition of levee-protected areas as a mask.

### Removals

- `tools/`
    - `aggregate_metrics.py` and `cache_metrics.py`: Removes reference to test_cases/other folder

### Changes

- `config/symbology/`
    - `esri/agreement_raster.lyr` and `qgis/agreement_raster.qml`: Updates label from Waterbody mask to Masked since mask also now includes levee-protected areas
- `tools/`
    - `eval_alt_catfim.py` and `run_test_case.py`: Updates waterbody mask to dataset located in /inputs folder

<br/><br/>

## v4.0.17.1 - 2022-12-29 - [PR #778](https://github.com/NOAA-OWP/inundation-mapping/pull/778)

This merge fixes a bug where all of the Stage-Based intervals were the same.

### Changes
- `/tools/generate_categorical_fim.py`: Changed `stage` variable to `interval_stage` variable in `produce_stage_based_catfim_tifs` function call.

<br/><br/>

## v4.0.17.0 - 2022-12-21 - [PR #771](https://github.com/NOAA-OWP/inundation-mapping/pull/771)

Added rysnc to docker images. rysnc can now be used inside the images to move data around via docker mounts.

### Changes

- `Dockerfile` : added rsync

<br/><br/>

## v4.0.16.0 - 2022-12-20 - [PR #768](https://github.com/NOAA-OWP/inundation-mapping/pull/768)

`gms_run_branch.sh` was processing all of the branches iteratively, then continuing on to a large post processing portion of code. That has now be split to two files, one for branch iteration and the other file for just post processing.

Other minor changes include:
- Removing the system where a user could override `DropStreamOrders` where they could process streams with stream orders 1 and 2 independently like other GMS branches.  This option is now removed, so it will only allow stream orders 3 and higher as gms branches and SO 1 and 2 will always be in branch zero.

- The `retry` flag on the three gms*.sh files has been removed. It did not work correctly and was not being used. Usage of it would have created unreliable results.

### Additions

- `gms_run_post_processing.sh`
   - handles all tasks from after `gms_run_branch.sh` to this file, except for output cleanup, which stayed in `gms_run_branch.sh`.
   - Can be run completely independent from `gms_run_unit.sh` or gms_run_branch.sh` as long as all of the files are in place. And can be re-run if desired.

### Changes

- `gms_pipeline.sh`
   - Remove "retry" system.
   - Remove "dropLowStreamOrders" system.
   - Updated for newer reusable output date/time/duration system.
   - Add call to new `gms_run_post_processing.sh` file.

- `gms_run_branch.sh`
   - Remove "retry" system.
   - Remove "dropLowStreamOrders" system.
   - Updated for newer reusable output date/time/duration system.
   - Removed most code from below the branch iterator to the new `gms_run_post_processing.sh` file. However, it did keep the branch files output cleanup and non-zero exit code checking.

- `gms_run_unit.sh`
   - Remove "retry" system.
   - Remove "dropLowStreamOrders" system.
   - Updated for newer reusable output date/time/duration system.

- `src`
    - `bash_functions.env`:  Added a new method to make it easier / simpler to calculation and display duration time.
    - `filter_catchments_and_add_attributes.py`:  Remove "dropLowStreamOrders" system.
    - `split_flows.py`: Remove "dropLowStreamOrders" system.
    - `usgs_gage_unit_setup.py`:  Remove "dropLowStreamOrders" system.

- `gms`
    - `delineate_hydros_and_produced_HAND.sh` : Remove "dropLowStreamOrders" system.
    - `derive_level_paths.py`: Remove "dropLowStreamOrders" system and some small style updates.
    - `run_by_unit.sh`: Remove "dropLowStreamOrders" system.

- `unit_tests/gms`
    - `derive_level_paths_params.json` and `derive_level_paths_unittests.py`: Remove "dropLowStreamOrders" system.

<br/><br/>

## v4.0.15.0 - 2022-12-20 - [PR #758](https://github.com/NOAA-OWP/inundation-mapping/pull/758)

This merge addresses feedback received from field users regarding CatFIM. Users wanted a Stage-Based version of CatFIM, they wanted maps created for multiple intervals between flood categories, and they wanted documentation as to why many sites are absent from the Stage-Based CatFIM service. This merge seeks to address this feedback. CatFIM will continue to evolve with more feedback over time.

## Changes
- `/src/gms/usgs_gage_crosswalk.py`: Removed filtering of extra attributes when writing table
- `/src/gms/usgs_gage_unit_setup.py`: Removed filter of gages where `rating curve == yes`. The filtering happens later on now.
- `/tools/eval_plots.py`: Added a post-processing step to produce CSVs of spatial data
- `/tools/generate_categorical_fim.py`:
  - New arguments to support more advanced multiprocessing, support production of Stage-Based CatFIM, specific output directory pathing, upstream and downstream distance, controls on how high past "major" magnitude to go when producing interval maps for Stage-Based, the ability to run a single AHPS site.
- `/tools/generate_categorical_fim_flows.py`:
  - Allows for flows to be retrieved for only one site (useful for testing)
  - More logging
  - Filtering stream segments according to stream order
- `/tools/generate_categorical_fim_mapping.py`:
  - Support for Stage-Based CatFIM production
  - Enhanced multiprocessing
  - Improved post-processing
- `/tools/pixel_counter.py`: fixed a bug where Nonetypes were being returned
- `/tools/rating_curve_get_usgs_rating_curves.py`:
  - Removed filtering when producing `usgs_gages.gpkg`, but adding attribute as to whether or not it meets acceptance criteria, as defined in `gms_tools/tools_shared_variables.py`.
  - Creating a lookup list to filter out unacceptable gages before they're written to `usgs_rating_curves.csv`
  - The `usgs_gages.gpkg` now includes two fields indicating whether or not gages pass acceptance criteria (defined in `tools_shared_variables.py`. The fields are `acceptable_codes` and `acceptable_alt_error`
- `/tools/tools_shared_functions.py`:
  - Added `get_env_paths()` function to retrieve environmental variable information used by CatFIM and rating curves scripts
  - `Added `filter_nwm_segments_by_stream_order()` function that uses WRDS to filter out NWM feature_ids from a list if their stream order is different than a desired stream order.
- `/tools/tools_shared_variables.py`: Added the acceptance criteria and URLS for gages as non-constant variables. These can be modified and tracked through version changes. These variables are imported by the CatFIM and USGS rating curve and gage generation scripts.
- `/tools/test_case_by_hydroid.py`: reformatting code, recommend adding more comments/docstrings in future commit

<br/><br/>

## v4.0.14.2 - 2022-12-22 - [PR #772](https://github.com/NOAA-OWP/inundation-mapping/pull/772)

Added `usgs_elev_table.csv` to hydrovis whitelist files.  Also updated the name to include the word "hydrovis" in them (anticipating more s3 whitelist files).

### Changes

- `config`
    - `aws_s3_put_fim4_hydrovis_whitelist.lst`:  File name updated and added usgs_elev_table.csv so it gets push up as well.
    - `aws_s3_put_fim3_hydrovis_whitelist.lst`: File name updated

- `data/aws`
   - `s3.py`: added `/foss_fim/config/aws_s3_put_fim4_hydrovis_whitelist.lst` as a default to the -w param.

<br/><br/>

## v4.0.14.1 - 2022-12-03 - [PR #753](https://github.com/NOAA-OWP/inundation-mapping/pull/753)

Creates a polygon of 3DEP DEM domain (to eliminate errors caused by stream networks with no DEM data in areas of HUCs that are outside of the U.S. border) and uses the polygon layer to clip the WBD and stream network (to a buffer inside the WBD).

### Additions
- `data/usgs/acquire_and_preprocess_3dep_dems.py`: Adds creation of 3DEP domain polygon by polygonizing all HUC6 3DEP DEMs and then dissolving them.
- `src/gms/run_by_unit.sh`: Adds 3DEP domain polygon .gpkg as input to `src/clip_vectors_to_wbd.py`

### Changes
- `src/clip_vectors_to_wbd.py`: Clips WBD to 3DEP domain polygon and clips streams to a buffer inside the clipped WBD polygon.

<br/><br/>

## v4.0.14.0 - 2022-12-20 - [PR #769](https://github.com/NOAA-OWP/inundation-mapping/pull/769)

Masks levee-protected areas from the DEM in branch 0 and in highest two stream order branches.

### Additions

- `src/gms/`
    - `mask_dem.py`: Masks levee-protected areas from the DEM in branch 0 and in highest two stream order branches
    - `delineate_hydros_and_produce_HAND.sh`: Adds `src/gms/mask_dem.py`

<br/><br/>

## v4.0.13.2 - 2022-12-20 - [PR #767](https://github.com/NOAA-OWP/inundation-mapping/pull/767)

Fixes inundation of nodata areas of REM.

### Changes

- `tools/inundation.py`: Assigns depth a value of `0` if REM is less than `0`

<br/><br/>

## v4.0.13.1 - 2022-12-09 - [PR #743](https://github.com/NOAA-OWP/inundation-mapping/pull/743)

This merge adds the tools required to generate Alpha metrics by hydroid. It summarizes the Apha metrics by branch 0 catchment for use in the Hydrovis "FIM Performance" service.

### Additions

- `pixel_counter.py`:  A script to perform zonal statistics against raster data and geometries
- `pixel_counter_functions.py`: Supporting functions
- `pixel_counter_wrapper.py`: a script that wraps `pixel_counter.py` for batch processing
- `test_case_by_hydroid.py`: the main script to orchestrate the generation of alpha metrics by catchment

<br/><br/>

## v4.0.13.0 - 2022-11-16 - [PR #744](https://github.com/NOAA-OWP/inundation-mapping/pull/744)

Changes branch 0 headwaters data source from NHD to NWS to be consistent with branches. Removes references to NHD flowlines and headwater data.

### Changes

- `src/gms/derive_level_paths.py`: Generates headwaters before stream branch filtering

### Removals

- Removes NHD flowlines and headwater references from `gms_run_unit.sh`, `config/deny_gms_unit_prod.lst`, `src/clip_vectors_to_wbd.py`, `src/gms/run_by_unit.sh`, `unit_tests/__template_unittests.py`, `unit_tests/clip_vectors_to_wbd_params.json`, and `unit_tests/clip_vectors_to_wbd_unittests.py`

<br/><br/>

## V4.0.12.2 - 2022-12-04 - [PR #754](https://github.com/NOAA-OWP/inundation-mapping/pull/754)

Stop writing `gms_inputs_removed.csv` if no branches are removed with Error status 61.

### Changes

- `src/gms/remove_error_branches.py`: Checks if error branches is not empty before saving gms_inputs_removed.csv

<br/><br/>

## v4.0.12.1 - 2022-11-30 - [PR #751](https://github.com/NOAA-OWP/inundation-mapping/pull/751)

Updating a few deny list files.

### Changes

- `config`:
    - `deny_gms_branches_dev.lst`, `deny_gms_branches_prod.lst`, and `deny_gms_unit_prod.lst`

<br/><br/>


## v4.0.12.0 - 2022-11-28 - [PR #736](https://github.com/NOAA-OWP/inundation-mapping/pull/736)

This feature branch introduces a new methodology for computing Manning's equation for the synthetic rating curves. The new subdivision approach 1) estimates bankfull stage by crosswalking "bankfull" proxy discharge data to the raw SRC discharge values 2) identifies in-channel vs. overbank geometry values 3) applies unique in-channel and overbank Manning's n value (user provided values) to compute Manning's equation separately for channel and overbank discharge and adds the two components together for total discharge 4) computes a calibration coefficient (where benchmark data exists) that applies to the  calibrated total discharge calculation.

### Additions

- `src/subdiv_chan_obank_src.py`: new script that performs all subdiv calculations and then produce a new (modified) `hydroTable.csv`. Inputs include `src_full_crosswalked.csv` for each huc/branch and a Manning's roughness csv file (containing: featureid, channel n, overbank n; file located in the `/inputs/rating_curve/variable_roughness/`). Note that the `identify_src_bankfull.py` script must be run prior to running the subdiv workflow.

### Changes

- `config/params_template.env`: removed BARC and composite roughness parameters; added new subdivision parameters; default Manning's n file set to `mannings_global_06_12.csv`
- `gms_run_branch.sh`: moved the PostgreSQL database steps to occur immediately before the SRC calibration steps; added new subdivision step; added condition to SRC calibration to ensure subdivision routine is run
- `src/add_crosswalk.py`: removed BARC function call; update placeholder value list (removed BARC and composite roughness variables) - these placeholder variables ensure that all hydrotables have the same dimensions
- `src/identify_src_bankfull.py`: revised FIM3 starting code to work with FIM4 framework; stripped out unnecessary calculations; restricted bankfull identification to stage values > 0
- `src/src_adjust_spatial_obs.py`: added huc sort function to help user track progress from console outputs
- `src/src_adjust_usgs_rating.py`: added huc sort function to help user track progress from console outputs
- `src/src_roughness_optimization.py`: reconfigured code to compute a calibration coefficient and apply adjustments using the subdivision variables; renamed numerous variables; simplified code where possible
- `src/utils/shared_variables.py`: increased `ROUGHNESS_MAX_THRESH` from 0.6 to 0.8
- `tools/vary_mannings_n_composite.py`: *moved this script from /src to /tools*; updated this code from FIM3 to work with FIM4 structure; however, it is not currently implemented (the subdivision routine replaces this)
- `tools/aggregate_csv_files.py`: helper tool to search for csv files by name/wildcard and concatenate all found files into one csv (used for aggregating previous calibrated roughness values)
- `tools/eval_plots.py`: updated list of metrics to plot to also include equitable threat score and mathews correlation coefficient (MCC)
- `tools/synthesize_test_cases.py`: updated the list of FIM version metrics that the `PREV` flag will use to create the final aggregated metrics csv; this change will combine the dev versions provided with the `-dc` flag along with the existing `previous_fim_list`

<br/><br/>

## v4.0.11.5 - 2022-11-18 - [PR #746](https://github.com/NOAA-OWP/inundation-mapping/pull/746)

Skips `src/usgs_gage_unit_setup.py` if no level paths exist. This may happen if a HUC has no stream orders > 2. This is a bug fix for #723 for the case that the HUC also has USGS gages.

### Changes

- `src/gms/run_by_unit.sh`: Adds check for `nwm_subset_streams_levelPaths.gpkg` before running `usgs_gage_unit_setup.py`

<br/><br/>

## v4.0.11.4 - 2022-10-12 - [PR #709](https://github.com/NOAA-OWP/inundation-mapping/pull/709)

Adds capability to produce single rating curve comparison plots for each gage.

### Changes

- `tools/rating_curve_comparison.py`
    - Adds generate_single_plot() to make a single rating curve comparison plot for each gage in a given HUC
    - Adds command line switch to generate single plots

<br/><br/>

## v4.0.11.3 - 2022-11-10 - [PR #739](https://github.com/NOAA-OWP/inundation-mapping/pull/739)

New tool with instructions of downloading levee protected areas and a tool to pre-process it, ready for FIM.

### Additions

- `data`
    - `nld`
         - `preprocess_levee_protected_areas.py`:  as described above

### Changes

- `data`
     - `preprocess_rasters.py`: added deprecation note. It will eventually be replaced in it's entirety.
- `src`
    - `utils`
        - `shared_functions.py`: a few styling adjustments.

<br/><br/>

## v4.0.11.2 - 2022-11-07 - [PR #737](https://github.com/NOAA-OWP/inundation-mapping/pull/737)

Add an extra input args to the gms_**.sh files to allow for an override of the branch zero deny list, same as we can do with the unit and branch deny list overrides. This is needed for debugging purposes.

Also, if there is no override for the deny branch zero list and is not using the word "none", then use the default or overridden standard branch deny list.  This will keep the branch zero's and branch output folders similar but not identical for outputs.

### Changes

- `gms_pipeline.sh`:  Add new param to allow for branch zero deny list override. Plus added better logic for catching bad deny lists earlier.
- `gms_run_branch.sh`:  Add new param to allow for branch zero deny list override.  Add logic to cleanup all branch zero output folders with the default branch deny list (not the branch zero list), UNLESS an override exists for the branch zero deny list.
- `gms_run_unit.sh`: Add new param to allow for branch zero deny list override.
- `config`
    - `deny_gms_branch_zero.lst`: update to keep an additional file in the outputs.
- `src`
    - `output_cleanup.py`: added note saying it is deprecated.
    - `gms`
        - `run_by_branch.sh`: variable name change (matching new names in related files for deny lists)
        - `run_by_unit.sh`: Add new param to allow for branch zero deny list override.

<br/><br/>

## v4.0.11.1 - 2022-11-01 - [PR #732](https://github.com/NOAA-OWP/inundation-mapping/pull/732)

Due to a recent IT security scan, it was determined that Jupyter-core needed to be upgraded.

### Changes

- `Pipfile` and `Pipfile.lock`:  Added a specific version of Jupyter Core that is compliant with IT.

<br/><br/>

## v4.0.11.0 - 2022-09-21 - [PR #690](https://github.com/NOAA-OWP/inundation-mapping/pull/690)

Masks levee-protected areas from Relative Elevation Model if branch 0 or if branch stream order exceeds a threshold.

### Additions

- `src/gms/`
   - `delineate_hydros_and_produce_HAND.sh`
      - Reprojects and creates HUC-level raster of levee-protected areas from polygon layer
      - Uses that raster to mask/remove those areas from the Relative Elevation Model
   - `rasterize_by_order.py`: Subsets levee-protected area branch-level raster if branch 0 or if order exceeds a threshold (default threshold: max order - 1)
- `config/`
   - `deny_gms_branches_default.lst`, and `deny_gms_branches_min.lst`: Added LeveeProtectedAreas_subset_{}.tif
   - `params_template.env`: Adds mask_leveed_area_toggle

### Changes

- `src/gms/delineate_hydros_and_produce_HAND.sh`: Fixes a bug in ocean/Great Lakes masking
- `tools/`
    - `eval_alt_catfim.py` and `run_test_case.py`: Changes the levee mask to the updated inputs/nld_vectors/Levee_protected_areas.gpkg

<br/><br/>

## v4.0.10.5 - 2022-10-21 - [PR #720](https://github.com/NOAA-OWP/inundation-mapping/pull/720)

Earlier versions of the acquire_and_preprocess_3dep_dems.py did not have any buffer added when downloading HUC6 DEMs. This resulted in 1 pixel nodata gaps in the final REM outputs in some cases at HUC8 sharing a HUC6 border. Adding the param of cblend 6 to the gdalwarp command meant put a 6 extra pixels all around perimeter. Testing showed that 6 pixels was plenty sufficient as the gaps were never more than 1 pixel on borders of no-data.

### Changes

- `data`
    - `usgs`
        - `acquire_and_preprocess_3dep_dems.py`: Added the `cblend 6` param to the gdalwarp call for when the dem is downloaded from USGS.
    - `create_vrt_file.py`:  Added sample usage comment.
 - `src`
     - `gms`
         `run_by_unit.sh`: Added a comment about gdal as it relates to run_by_unit.

Note: the new replacement inputs/3dep_dems/10m_5070/ files can / will be copied before PR approval as the true fix was replacment DEM's. There is zero risk of overwriting prior to code merge.

<br/><br/>

## v4.0.10.4 - 2022-10-27 - [PR #727](https://github.com/NOAA-OWP/inundation-mapping/pull/727)

Creates a single crosswalk table containing HUC (huc8), BranchID, HydroID, feature_id (and optionally LakeID) from branch-level hydroTables.csv files.

### Additions

- `tools/gms_tools/combine_crosswalk_tables.py`: reads and concatenates hydroTable.csv files, writes crosswalk table
- `gms_run_branch.sh`: Adds `tools/gms_tools/make_complete_hydrotable.py` to post-processing

<br/><br/>

## v4.0.10.3 - 2022-10-19 - [PR #718](https://github.com/NOAA-OWP/inundation-mapping/pull/718)

Fixes thalweg notch by clipping upstream ends of the stream segments to prevent the stream network from reaching the edge of the DEM and being treated as outlets when pit filling the burned DEM.

### Changes

- `src/clip_vectors_to_wbd.py`: Uses a slightly smaller buffer than wbd_buffer (wbd_buffer_distance-2*(DEM cell size)) to clip stream network inside of DEM extent.

<br/><br/>

## v4.0.10.2 - 2022-10-24 - [PR #723](https://github.com/NOAA-OWP/inundation-mapping/pull/723)

Runs branch 0 on HUCs with no other branches remaining after filtering stream orders if `drop_low_stream_orders` is used.

### Additions

- `src/gms`
    - `stream_branches.py`: adds `exclude_attribute_values()` to filter out stream orders 1&2 outside of `load_file()`

### Changes

- `src/gms`
    - `buffer_stream_branches.py`: adds check for `streams_file`
    - `derive_level_paths.py`: checks length of `stream_network` before filtering out stream orders 1&2, then filters using `stream_network.exclude_attribute_values()`
    - `generate_branch_list.py`: adds check for `stream_network_dissolved`

<br/><br/>

## v4.0.10.1 - 2022-10-5 - [PR #695](https://github.com/NOAA-OWP/inundation-mapping/pull/695)

This hotfix address a bug with how the rating curve comparison (sierra test) handles the branch zero synthetic rating curve in the comparison plots. Address #676

### Changes

- `tools/rating_curve_comparison.py`
  - Added logging function to print and write to log file
  - Added new filters to ignore AHPS only sites (these are sites that we need for CatFIM but do not have a USGS gage or USGS rating curve available for sierra test analysis)
  - Added functionality to identify branch zero SRCs
  - Added new plot formatting to distinguish branch zero from other branches

<br/><br/>

## v4.0.10.0 - 2022-10-4 - [PR #697](https://github.com/NOAA-OWP/inundation-mapping/pull/697)

Change FIM to load DEM's from the new USGS 3Dep files instead of the original NHD Rasters.

### Changes

- `config`
    - `params_template.env`: Change default of the calib db back to true:  src_adjust_spatial back to "True". Plus a few text updates.
- `src`
    - `gms`
        - `run_by_unit.sh`: Change input_DEM value to the new vrt `$inputDataDir/3dep_dems/10m_5070/fim_seamless_3dep_dem_10m_5070.vrt` to load the new 3Dep DEM's. Note: The 3Dep DEM's are projected as CRS 5070, but for now, our code is using ESRI:102039. Later all code and input will be changed to CRS:5070. We now are defining the FIM desired projection (102039), so we need to reproject on the fly from 5070 to 102039 during the gdalwarp cut.
        - `run_by_branch.sh`: Removed unused lines.
    - `utils`
        - `shared_variables.py`: Changes to use the new 3Dep DEM rasters instead of the NHD rasters. Moved some values (grouped some variables). Added some new variables for 3Dep. Note: At this time, some of these new enviro variables for 3Dep are not used but are expected to be used shortly.
- `data`
    - `usgs`
        - `acquire_and_preprocess_3dep_dems.py`: Minor updates for adjustments of environmental variables. Adjustments to ensure the cell sizes are fully defined as 10 x 10 as source has a different resolution. The data we downloaded to the new `inputs/3dep_dems/10m_5070` was loaded as 10x10, CRS:5070 rasters.

### Removals

- `lib`
    - `aggregate_fim_outputs.py` : obsolete. Had been deprecated for a while and replaced by other files.
    - `fr_to_mr_raster_mask.py` : obsolete. Had been deprecated for a while and replaced by other files.

<br/><br/>

## v4.0.9.8 - 2022-10-06 - [PR #701](https://github.com/NOAA-OWP/inundation-mapping/pull/701)

Moved the calibration tool from dev-fim3 branch into "dev" (fim4) branch. Git history not available.

Also updated making it easier to deploy, along with better information for external contributors.

Changed the system so the calibration database name is configurable. This allows test databases to be setup in the same postgres db / server system. You can have more than one calb_db_keys.env running in different computers (or even more than one on one server) pointing to the same actual postgres server and service. ie) multiple dev machine can call a single production server which hosts the database.

For more details see /tools/calibration-db/README.md

### Changes

- `tools`
    - `calibration-db`
        - `docker-compose.yml`: changed to allow for configurable database name. (allows for more then one database in a postgres database system (one for prod, another for test if needed))

### Additions

- `config`
    - `calb_db_keys_template.env`: a new template verison of the required config values.

### Removals

- `tools`
    - `calibration-db`
        - `start_db.sh`: Removed as the command should be run on demand and not specifically scripted because of its configurable location of the env file.

<br/><br/>

## v4.0.9.7 - 2022-10-7 - [PR #703](https://github.com/NOAA-OWP/inundation-mapping/pull/703)

During a recent release of a FIM 3 version, it was discovered that FIM3 has slightly different AWS S3 upload requirements. A new s3 whitelist file has been created for FIM3 and the other s3 file was renamed to include the phrase "fim4" in it.

This is being added to source control as it might be used again and we don't want to loose it.

### Additions

- `config`
   - `aws_s3_put_fim3_whitelist.lst`

### Renamed

- `config`
   - `aws_s3_put_fim4_whitelist.lst`: renamed from aws_s3_put_whitelist.lst

<br/><br/>

## v4.0.9.6 - 2022-10-17 - [PR #711](https://github.com/NOAA-OWP/inundation-mapping/pull/711)

Bug fix and formatting upgrades. It was also upgraded to allow for misc other inundation data such as high water data.

### Changes

- `tools`
    - `inundate_nation.py`:  As stated above.

### Testing

- it was run in a production model against fim 4.0.9.2 at 100 yr and 2 yr as well as a new High Water dataset.

<br/><br/>

## v4.0.9.5 - 2022-10-3 - [PR #696](https://github.com/NOAA-OWP/inundation-mapping/pull/696)

- Fixed deny_gms_unit_prod.lst to comment LandSea_subset.gpkg, so it does not get removed. It is needed for processing in some branches
- Change default for params_template.env -> src_adjust_spatial="False", back to default of "True"
- Fixed an infinite loop when src_adjust_usgs_rating.py was unable to talk to the calib db.
- Fixed src_adjsust_usgs_rating.py for when the usgs_elev_table.csv may not exist.

### Changes

- `gms_run_branch.sh`:  removed some "time" command in favour of using fim commands from bash_functions.sh which give better time and output messages.

- `config`
    - `deny_gms_unit_prod.lst`: Commented out LandSea_subset.gpkg as some HUCs need that file in place.
    - `params_template.env`: Changed default src_adjust_spatial back to True

- `src`
    - `src_adjust_spatial_obs.py`:  Added code to a while loop (line 298) so it is not an indefinite loop that never stops running. It will now attempts to contact the calibration db after 6 attempts. Small adjustments to output and logging were also made and validation that a connection to the calib db was actually successful.
    - `src_adjust_usgs_rating.py`: Discovered that a usgs_elev_df might not exist (particularly when processing was being done for hucs that have no usgs guage data). If the usgs_elev_df does not exist, it no longer errors out.

<br/><br/>

## v4.0.9.4 - 2022-09-30 - [PR #691](https://github.com/NOAA-OWP/inundation-mapping/pull/691)

Cleanup Branch Zero output at the end of a processing run. Without this fix, some very large files were being left on the file system. Adjustments and cleanup changed the full BED output run from appx 2 TB output to appx 1 TB output.

### Additions

- `unit_tests`
    - `gms`
        - `outputs_cleanup_params.json` and `outputs_cleanup_unittests.py`: The usual unit test files.

### Changes

- `gms_pipeline.sh`: changed variables and text to reflect the renamed default `deny_gms_branchs_prod.lst` and `deny_gms_unit_prod.lst` files. Also tells how a user can use the word 'none' for the deny list parameter (both or either unit or branch deny list) to skip output cleanup(s).

- `gms_run_unit.sh`: changed variables and text to reflect the renamed default `deny_gms_unit_prod.lst` files. Also added a bit of minor output text (styling). Also tells how a user can use the word 'none' for the deny list parameter to skip output cleanup.

- `gms_run_branch.sh`:
       ... changed variables and text to reflect the renamed default `deny_gms_branches.lst` files.
       ... added a bit of minor output text (styling).
       ... also tells how a user can use the word 'none' for the deny list parameter to skip output cleanup.
       ... added a new section that calls the `outputs_cleanup.py` file and will do post cleanup on branch zero output files.

- `src`
    - `gms`
        - `outputs_cleanup.py`: pretty much rewrote it in its entirety. Now accepts a manditory branch id (can be zero) and can recursively search subdirectories. ie) We can submit a whole output directory with all hucs and ask to cleanup branch 0 folder OR cleanup files in any particular directory as we did before (per branch id).

          - `run_by_unit.sh`:  updated to pass in a branch id (or the value of "0" meaning branch zero) to outputs_cleanup.py.
          - `run_by_branch.sh`:  updated to pass in a branch id to outputs_cleanup.py.

- `unit_tests`
    - `README.md`: updated to talk about the specific deny list for unit_testing.
    - `__template_unittests.py`: updated for the latest code standards for unit tests.

- `config`
    - `deny_gms_branch_unittest.lst`: Added some new files to be deleted, updated others.
    - `deny_gms_branch_zero.lst`: Added some new files to be deleted.
    - `deny_gms_branches_dev.lst`:  Renamed from `deny_gms_branches_default.lst` and some new files to be deleted, updated others. Now used primarily for development and testing use.
    - `deny_gms_branches_prod.lst`:  Renamed from `deny_gms_branches_min` and some new files to be deleted, updated others. Now used primarily for when releasing a version to production.
    - `deny_gms_unit_prod.lst`: Renamed from `deny_gms_unit_default.lst`, yes... there currently is no "dev" version.  Added some new files to be deleted.

<br/><br/>

## v4.0.9.3 - 2022-09-13 - [PR #681](https://github.com/NOAA-OWP/inundation-mapping/pull/681)

Created a new tool to downloaded USGS 3Dep DEM's via their S3 bucket.

Other changes:
 - Some code file re-organization in favour of the new `data` folder which is designed for getting, setting, and processing data from external sources such as AWS, WBD, NHD, NWM, etc.
 - Added tmux as a new tool embedded inside the docker images.

### Additions

- `data`
   - `usgs`
      - `acquire_and_preprocess_3dep_dems.py`:  The new tool as described above. For now it is hardcoded to a set path for USGS AWS S3 vrt file but may change later for it to become parameter driven.
 - `create_vrt_file.py`: This is also a new tool that can take a directory of geotiff files and create a gdal virtual file, .vrt extention, also called a `virtual raster`. Instead of clipping against HUC4, 6, 8's raster files, and run risks of boundary issues, vrt's actual like all of the tif's are one giant mosaiced raster and can be clipped as one.

### Removals

- 'Dockerfile.prod`:  No longer being used (never was used)

### Changes

- `Dockerfile`:  Added apt install for tmux. This tool will now be available in docker images and assists developers.

- `data`
   - `acquire_and_preprocess_inputs.py`:  moved from the `tools` directory but not other changes made. Note: will required review/adjustments before being used again.
   - `nws`
      - `preprocess_ahps_nws.py`:  moved from the `tools` directory but not other changes made. Note: will required review/adjustments before being used again.
      - `preprocess_rasters.py`: moved from the `tools` directory but not other changes made. Note: will required review/adjustments before being used again.
    - `usgs`
         - `preprocess_ahps_usgs.py`:  moved from the `tools` directory but not other changes made. Note: will required review/adjustments before being used again.
         - `preprocess_download_usgs_grids.py`: moved from the `tools` directory but not other changes made. Note: will required review/adjustments before being used again.

 - `src`
     - `utils`
         - `shared_functions.py`:  changes made were
              - Cleanup the "imports" section of the file (including a change to how the utils.shared_variables file is loaded.
              - Added `progress_bar_handler` function which can be re-used by other code files.
              - Added `get_file_names` which can create a list of files from a given directory matching a given extension.
              - Modified `print_current_date_time` and `print_date_time_duration` and  methods to return the date time strings. These helper methods exist to help with standardization of logging and output console messages.
              - Added `print_start_header` and `print_end_header` to help with standardization of console and logging output messages.
          - `shared_variables.py`: Additions in support of near future functionality of having fim load DEM's from USGS 3DEP instead of NHD rasters.

<br/><br/>

## v4.0.9.2 - 2022-09-12 - [PR #678](https://github.com/NOAA-OWP/inundation-mapping/pull/678)

This fixes several bugs related to branch definition and trimming due to waterbodies.

### Changes

- `src/gms/stream_branches.py`
   - Bypasses erroneous stream network data in the to ID field by using the Node attribute instead.
   - Adds check if no nwm_lakes_proj_subset.gpkg file is found due to no waterbodies in the HUC.
   - Allows for multiple upstream branches when stream order overrides arbolate sum.

<br/><br/>

## v4.0.9.1 - 2022-09-01 - [PR #664](https://github.com/NOAA-OWP/inundation-mapping/pull/664)

A couple of changes:
1) Addition of a new tool for pushing files / folders up to an AWS (Amazon Web Service) S3 bucket.
2) Updates to the Docker image creation files to include new packages for boto3 (for AWS) and also added `jupyter`, `jupterlab` and `ipympl` to make it easier to use those tools during development.
3) Correct an oversight of `logs\src_optimization` not being cleared upon `overwrite` run.

### Additions

- `src`
   - `data`
       - `README.md`: Details on how the new system for `data` folders (for communication for external data sources/services).
       - `aws`
           - `aws_base.py`:  A file using a class and inheritance system (parent / child). This file has properties and a method that all child class will be expected to use and share. This makes it quicker and easier to added new AWS tools and helps keep consistant patterns and standards.
           - `aws_creds_template.env`: There are a number of ways to validate credentials to send data up to S3. We have chosen to use an `.env` file that can be passed into the tool from any location. This is the template for that `.env` file. Later versions may be changed to use AWS profile security system.
           - `s3.py`: This file pushes file and folders up to a defined S3 bucket and root folder. Note: while it is designed only for `puts` (pushing to S3), hooks were added in case functional is added later for `gets` (pull from S3).


### Changes

- `utils`
   - `shared_functions.py`:  A couple of new features
       -  Added a method which accepts a path to a .lst or .txt file with a collection of data and load it into a  python list object. It can be used for a list of HUCS, file paths, or almost anything.
       - A new method for quick addition of current date/time in output.
       - A new method for quick calculation and formatting of time duration in hours, min and seconds.
       - A new method for search for a string in a given python list. It was designed with the following in mind, we already have a python list loaded with whitelist of files to be included in an S3 push. As we iterate through files from the file system, we can use this tool to see if the file should be pushed to S3. This tool can easily be used contexts and there is similar functionality in other FIM4 code that might be able to this method.

- `Dockerfile` : Removed a line for reloading Shapely in recent PRs, which for some reason is no longer needed after adding the new BOTO3 python package. Must be related to python packages dependencies. This removed Shapely warning seen as a result of another recent PR. Also added AWS CLI for bash commands.

- `Pipfile` and `Pipfile.lock`:  Updates for the four new python packages, `boto3` (for AWS), `jupyter`, `jupyterlab` and `ipympl`. We have some staff that use Jupyter in their dev actitivies. Adding this package into the base Docker image will make it easier for them.

<br/><br/>

## 4.0.9.0 - 2022-09-09 - [PR #672](https://github.com/NOAA-OWP/inundation-mapping/pull/672)

When deriving level paths, this improvement allows stream order to override arbolate sum when selecting the proper upstream segment to continue the current branch.

<br/><br/>

## 4.0.8.0 - 2022-08-26 - [PR #671](https://github.com/NOAA-OWP/inundation-mapping/pull/671)

Trims ends of branches that are in waterbodies; also removes branches if they are entirely in a waterbody.

## Changes

- `src/gms/stream_branches.py`: adds `trim_branches_in_waterbodies()` and `remove_branches_in_waterbodies()` to trim and prune branches in waterbodies.

<br/><br/>

## v4.0.7.2 - 2022-08-11 - [PR #654](https://github.com/NOAA-OWP/inundation-mapping/pull/654)

`inundate_nation.py` A change to switch the inundate nation function away from refrences to `inundate.py`, and rather use `inundate_gms.py` and `mosaic_inundation.py`

### Changes

- `inundate_gms`:  Changed `mask_type = 'filter'`

<br/><br/>

## v4.0.7.1 - 2022-08-22 - [PR #665](https://github.com/NOAA-OWP/inundation-mapping/pull/665)

Hotfix for addressing missing input variable when running `gms_run_branch.sh` outside of `gms_pipeline.sh`.

### Changes
- `gms_run_branch.sh`: defining path to WBD HUC input file directly in ogr2ogr call rather than using the $input_WBD_gdb defined in `gms_run_unit.sh`
- `src/src_adjust_spatial_obs.py`: removed an extra print statement
- `src/src_roughness_optimization.py`: removed a log file write that contained sensitive host name

<br/><br/>

## v4.0.7.0 - 2022-08-17 - [PR #657](https://github.com/NOAA-OWP/inundation-mapping/pull/657)

Introduces synthetic rating curve calibration workflow. The calibration computes new Manning's coefficients for the HAND SRCs using input data: USGS gage locations, USGS rating curve csv, and a benchmark FIM extent point database stored in PostgreSQL database. This addresses [#535].

### Additions

- `src/src_adjust_spatial_obs.py`: new synthetic rating curve calibration routine that prepares all of the spatial (point data) benchmark data for ingest to the Manning's coefficient calculations performed in `src_roughness_optimization.py`
- `src/src_adjust_usgs_rating.py`: new synthetic rating curve calibration routine that prepares all of the USGS gage location and observed rating curve data for ingest to the Manning's coefficient calculations performed in `src_roughness_optimization.py`
- `src/src_roughness_optimization.py`: new SRC post-processing script that ingests observed data and HUC/branch FIM output data to compute optimized Manning's coefficient values and update the discharge values in the SRCs. Outputs a new hydroTable.csv.

### Changes

- `config/deny_gms_branch_zero.lst`: added `gw_catchments_reaches_filtered_addedAttributes_crosswalked_{}.gpkg` to list of files to keep (used in calibration workflow)
- `config/deny_gms_branches_min.lst`: added `gw_catchments_reaches_filtered_addedAttributes_crosswalked_{}.gpkg` to list of files to keep (used in calibration workflow)
- `config/deny_gms_unit_default.lst`: added `usgs_elev_table.csv` to list of files to keep (used in calibration workflow)
- `config/params_template.env`: added new variables for user to control calibration
  - `src_adjust_usgs`: Toggle to run src adjustment routine (True=on; False=off)
  - `nwm_recur_file`: input file location with nwm feature_id and recurrence flow values
  - `src_adjust_spatial`: Toggle to run src adjustment routine (True=on; False=off)
  - `fim_obs_pnt_data`: input file location with benchmark point data used to populate the postgresql database
  - `CALB_DB_KEYS_FILE`: path to env file with sensitive paths for accessing postgres database
- `gms_run_branch.sh`: includes new steps in the workflow to connect to the calibration PostgreSQL database, run SRC calibration w/ USGS gage rating curves, run SRC calibration w/ benchmark point database
- `src/add_crosswalk.py`: added step to create placeholder variables to be replaced in post-processing (as needed). Created here to ensure consistent column variables in the final hydrotable.csv
- `src/gms/run_by_unit.sh`: added new steps to workflow to create the `usgs_subset_gages.gpkg` file for branch zero and then perform crosswalk and create `usgs_elev_table.csv` for branch zero
- `src/make_stages_and_catchlist.py`: Reconcile flows and catchments hydroids
- `src/usgs_gage_aggregate.py`: changed streamorder data type from integer to string to better handle missing values in `usgs_gage_unit_setup.py`
- `src/usgs_gage_unit_setup.py`: added new inputs and function to populate `usgs_elev_table.csv` for branch zero using all available gages within the huc (not filtering to a specific branch)
- `src/utils/shared_functions.py`: added two new functions for calibration workflow
  - `check_file_age`: check the age of a file (use for flagging potentially outdated input)
  - `concat_huc_csv`: concatenate huc csv files to a single dataframe/csv
- `src/utils/shared_variables.py`: defined new SRC calibration threshold variables
  - `DOWNSTREAM_THRESHOLD`: distance in km to propogate new roughness values downstream
  - `ROUGHNESS_MAX_THRESH`: max allowable adjusted roughness value (void values larger than this)
  - `ROUGHNESS_MIN_THRESH`: min allowable adjusted roughness value (void values smaller than this)

<br/><br/>

## v4.0.6.3 - 2022-08-04 - [PR #652](https://github.com/NOAA-OWP/inundation-mapping/pull/652)

Updated `Dockerfile`, `Pipfile` and `Pipfile.lock` to add the new psycopg2 python package required for a WIP code fix for the new FIM4 calibration db.

<br/><br/>

## v4.0.6.2 - 2022-08-16 - [PR #639](https://github.com/NOAA-OWP/inundation-mapping/pull/639)

This file converts USFIMR remote sensed inundation shapefiles into a raster that can be used to compare to the FIM data. It has to be run separately for each shapefile. This addresses [#629].

### Additions

- `/tools/fimr_to_benchmark.py`: This file converts USFIMR remote sensed inundation shapefiles into a raster that can be used to compare to the FIM data. It has to be run separately for each shapefile.

<br/><br/>

## v4.0.6.1 - 2022-08-12 - [PR #655](https://github.com/NOAA-OWP/inundation-mapping/pull/655)

Prunes branches that fail with NO_FLOWLINES_EXIST (Exit code: 61) in `gms_run_branch.sh` after running `split_flows.py`

### Additions
- Adds `remove_error_branches.py` (called from `gms_run_branch.sh`)
- Adds `gms_inputs_removed.csv` to log branches that have been removed across all HUCs

### Removals
- Deletes branch folders that fail
- Deletes branch from `gms_inputs.csv`

<br/><br/>

## v4.0.6.0 - 2022-08-10 - [PR #614](https://github.com/NOAA-OWP/inundation-mapping/pull/614)

Addressing #560, this fix in run_by_branch trims the DEM derived streamline if it extends past the end of the branch streamline. It does this by finding the terminal point of the branch stream, snapping to the nearest point on the DEM derived stream, and cutting off the remaining downstream portion of the DEM derived stream.

### Changes

- `/src/split_flows.py`: Trims the DEM derived streamline if it flows past the terminus of the branch (or level path) streamline.
- `/src/gms/delineate_hydros_and_produce_HAND.sh`: Added branch streamlines as an input to `split_flows.py`.

<br/><br/>

## v4.0.5.4 - 2022-08-01 - [PR #642](https://github.com/NOAA-OWP/inundation-mapping/pull/642)

Fixes bug that causes [Errno2] No such file or directory error when running synthesize_test_cases.py if testing_versions folder doesn't exist (for example, after downloading test_cases from ESIP S3).

### Additions

- `run_test_case.py`: Checks for testing_versions folder in test_cases and adds it if it doesn't exist.

<br/><br/>

## v4.0.5.3 - 2022-07-27 - [PR #630](https://github.com/NOAA-OWP/inundation-mapping/issues/630)

A file called gms_pipeline.sh already existed but was unusable. This has been updated and now can be used as a "one-command" execution of the fim4/gms run. While you still can run gms_run_unit.sh and gms_run_branch.sh as you did before, you no longer need to. Input arguments were simplified to allow for more default and this simplification was added to `gms_run_unit.sh` and `gms_run_branch.sh` as well.

A new feature was added that is being used for `gms_pipeline.sh` which tests the percent and number of errors after hucs are processed before continuing onto branch processing.

New FIM4/gms usability is now just (at a minumum): `gms_pipeline.sh -n <output name> -u <HUC(s) or HUC list path>`

`gms_run_branch.sh` and `gms_run_branch.sh` have also been changed to add the new -a flag and default to dropping stream orders 1 and 2.

### Additions

- `src`
    - `check_unit_errors.py`: as described above.
- `unit_tests`
    - `check_unit_errors_unittests.py` and `check_unit_errors_params.json`: to match new file.

### Changes

- `README.md`:  Updated text for FIM4, gms_pipeline, S3 input updates, information about updating dependencies, misc link updates and misc text verbage.
- `gms_pipeline.sh`: as described above.
- `gms_run_unit.sh`: as described above. Also small updates to clean up folders and files in case of an overwrite.
- `gms_run_branch.sh`: as described above.
- `src`
     - `utils`
         - `fim_enums.py`:  FIM_system_exit_codes renamed to FIM_exit_codes.
         - `shared_variables.py`: added configurable values for minimum number and percentage of unit errors.
    - `bash_functions.env`:   Update to make the cumulative time screen outputs in mins/secs instead of just seconds.
    - `check_huc_inputs.py`:  Now returns the number of HUCs being processed, needed by `gms_pipeline.sh` (Note: to get the value back to a bash file, it has to send it back via a "print" line and not a "return" value.  Improved input validation,
- `unit_tests`
   - `README.md`: Misc text and link updates.

### Removals

- `config\params_template_calibrated.env`: No longer needed. Has been removed already from dev-fim3 and confirmed that it is not needed.
<br><br>

## v4.0.5.2 - 2022-07-25 - [PR #622](https://github.com/NOAA-OWP/inundation-mapping/pull/622)

Updates to unit tests including a minor update for outputs and loading in .json parameter files.
<br><br>


## v4.0.5.1 - 2022-06-27 - [PR #612](https://github.com/NOAA-OWP/inundation-mapping/pull/612)

`Alpha Test Refactor` An upgrade was made a few weeks back to the dev-fim3 branch that improved performance, usability and readability of running alpha tests. Some cleanup in other files for readability, debugging verbosity and styling were done as well. A newer, cleaner system for printing lines when the verbose flag is enabled was added.

### Changes

- `gms_run_branch.sh`:  Updated help instructions to about using multiple HUCs as command arguments.
- `gms_run_unit.sh`:  Updated help instructions to about using multiple HUCs as command arguments.
- `src/utils`
    - `shared_functions.py`:
       - Added a new function called `vprint` which creates a simpler way (and better readability) for other python files when wanting to include a print line when the verbose flag is on.
       - Added a new class named `FIM_Helpers` as a wrapper for the new `vprint` method.
       - With the new `FIM_Helpers` class, a previously existing method named `append_id_to_file_name` was moved into this class making it easier and quicker for usage in other classes.

- `tools`
    - `composite_inundation.py`: Updated its usage of the `append_id_to_file_name` function to now call the`FIM_Helpers` method version of it.
    - `gms_tools`
       - `inundate_gms.py`: Updated for its adjusted usage of the `append_id_to_file_name` method, also removed its own `def __vprint` function in favour of the `FIM_Helpers.vprint` method.
       - `mosaic_inundation.py`:
          - Added adjustments for use of `append_id_to_file_name` and adjustments for `fh.vprint`.
          - Fixed a bug for the variable `ag_mosaic_output` which was not pre-declared and would fail as using an undefined variable in certain conditions.
    - `run_test_case.py`: Ported `test_case` class from FIM 3 and tweaked slightly to allow for GMS FIM. Also added more prints against the new fh.vprint method. Also added a default print line for progress / traceability for all alpha test regardless if the verbose flag is set.
    - `synthesize_test_cases.py`: Ported `test_case` class from FIM 3.
- `unit_tests`
   - `shared_functions_unittests.py`: Update to match moving the `append_id_to_file_name` into the `FIM_Helpers` class. Also removed all "header print lines" for each unit test method (for output readability).

<br/><br/>

## v4.0.5.0 - 2022-06-16 - [PR #611](https://github.com/NOAA-OWP/inundation-mapping/pull/611)

'Branch zero' is a new branch that runs the HUCs full stream network to make up for stream orders 1 & 2 being skipped by the GMS solution and is similar to the FR extent in FIM v3. This new branch is created during `run_by_unit.sh` and the processed DEM is used by the other GMS branches during `run_by_branch.sh` to improve efficiency.

### Additions

- `src/gms/delineate_hydros_and_produce_HAND.sh`: Runs all of the modules associated with delineating stream lines and catchments and building the HAND relative elevation model. This file is called once during `gms_run_unit` to produce the branch zero files and is also run for every GMS branch in `gms_run_branch`.
- `config/deny_gms_branch_zero.lst`: A list specifically for branch zero that helps with cleanup (removing unneeded files after processing).

### Changes

- `src/`
    - `output_cleanup.py`: Fixed bug for viz flag.
    - `gms/`
        - `run_by_unit.sh`: Added creation of "branch zero", DEM pre-processing, and now calls.
        -  `delineate_hydros_and_produce_HAND.sh` to produce HAND outputs for the entire stream network.
        - `run_by_branch.sh`: Removed DEM processing steps (now done in `run_by_unit.sh`), moved stream network delineation and HAND generation to `delineate_hydros_and_produce_HAND.sh`.
        - `generate_branch_list.py`: Added argument and parameter to sure that the branch zero entry was added to the branch list.
- `config/`
     - `params_template.env`: Added `zero_branch_id` variable.
- `tools`
     - `run_test_case.py`: Some styling / readability upgrades plus some enhanced outputs.  Also changed the _verbose_ flag to _gms_verbose_ being passed into Mosaic_inundation function.
     - `synthesize_test_cases.py`: arguments being passed into the _alpha_test_args_ from being hardcoded from flags to verbose (effectively turning on verbose outputs when applicable. Note: Progress bar was not affected.
     - `tools_shared_functions.py`: Some styling / readability upgrades.
- `gms_run_unit.sh`: Added export of extent variable, dropped the -s flag and added the -a flag so it now defaults to dropping stream orders 1 and 2.
- `gms_run_branch.sh`: Fixed bug when using overwrite flag saying branch errors folder already exists, dropped the -s flag and added the -a flag so it now defaults to dropping stream orders 1 and 2.

### Removals

- `tests/`: Redundant
- `tools/shared_variables`: Redundant

<br/><br/>

## v4.0.4.3 - 2022-05-26 - [PR #605](https://github.com/NOAA-OWP/inundation-mapping/pull/605)

We needed a tool that could composite / mosaic inundation maps for FIM3 FR and FIM4 / GMS with stream orders 3 and higher. A tool previously existed named composite_fr_ms_inundation.py and it was renamed to composite_inundation.py and upgraded to handle any combination of 2 of 3 items (FIM3 FR, FIM3 MS and/or FIM4 GMS).

### Additions

- `tools/composite_inundation.py`: Technically it is a renamed from composite_ms_fr_inundation.py, and is based on that functionality, but has been heavily modified. It has a number of options, but primarily is designed to take two sets of output directories, inundate the files, then composite them into a single mosiac'd raster per huc. The primary usage is expected to be compositing FIM3 FR with FIM4 / GMS with stream orders 3 and higher.

- `unit_tests/gms/inundate_gms_unittests.py and inundate_gms_params.json`: for running unit tests against `tools/gms_tools/inunundate_gms.py`.
- `unit_tests/shared_functions_unittests.py and shared_functions_params.json`: A new function named `append_id_to_file_name_single_identifier` was added to `src/utils/shared_functions.py` and some unit tests for that function was created.

### Removed

- `tools/composite_ms_fr_inundation.py`: replaced with upgraded version named `composite_inundation.py`.

### Changes

- `tools/gms_tools/inundate_gms.py`: some style, readabilty cleanup plus move a function up to `shared_functions.py`.
- `tools/gms_tools/mosaic_inundation.py`: some style, readabilty cleanup plus move a function up to `shared_functions.py`.
- `tools/inundation.py`: some style, readabilty cleanup.
- `tools/synthesize_test_cases.py`: was updated primarily for sample usage notes.

<br/><br/>

## v4.0.4.2 - 2022-05-03 - [PR #594](https://github.com/NOAA-OWP/inundation-mapping/pull/594)

This hotfix includes several revisions needed to fix/update the FIM4 area inundation evaluation scripts. These changes largely migrate revisions from the FIM3 evaluation code to the FIM4 evaluation code.

### Changes

- `tools/eval_plots.py`: Copied FIM3 code revisions to enable RAS2FIM evals and PND plots. Replaced deprecated parameter name for matplotlib grid()
- `tools/synthesize_test_cases.py`: Copied FIM3 code revisions to assign FR, MS, COMP resolution variable and addressed magnitude list variable for IFC eval
- `tools/tools_shared_functions.py`: Copied FIM3 code revisions to enable probability not detected (PND) metric calculation
- `tools/tools_shared_variables.py`: Updated magnitude dictionary variables for RAS2FIM evals and PND plots

<br/><br/>

## v4.0.4.1 - 2022-05-02 - [PR #587](https://github.com/NOAA-OWP/inundation-mapping/pull/587)

While testing GMS against evaluation and inundation data, we discovered some challenges for running alpha testing at full scale. Part of it was related to the very large output volume for GMS which resulted in outputs being created on multiple servers and folders. Considering the GMS volume and processing, a tool was required to extract out the ~215 HUC's that we have evaluation data for. Next, we needed isolate valid HUC output folders from original 2,188 HUC's and its 100's of thousands of branches. The first new tool allows us to point to the `test_case` data folder and create a list of all HUC's that we have validation for.

Now that we have a list of relavent HUC's, we need to consolidate output folders from the previously processed full CONUS+ output data. The new `copy_test_case_folders.py` tool extracts relavent HUC (gms unit) folders, based on the list created above, into a consolidated folder. The two tools combine result in significantly reduced overall processing time for running alpha tests at scale.

`gms_run_unit.sh` and `aggregated_branch_lists.py` were adjusted to make a previously hardcoded file path and file name to be run-time parameters. By adding the two new arguments, the file could be used against the new `copy_test_case_folders.py`. `copy_test_case_folders.py` and `gms_run_unit.sh` can now call `aggregated_branch_lists.py` to create a key input file called `gms_inputs.csv` which is a key file required for alpha testing.

A few other small adjustments were made for readability and traceability as well as a few small fixes discovered when running at scale.

### Additions

- `tools/find_test_case_folders.py`: A new tool for creating a list of HUC's that we have test/evaluation data for.
- `tools/copy_test_case_folders.py`: A new tool for using the list created above, to scan through other fully processed output folders and extract only the HUC's (gms units) and it's branches into a consolidated folder, ready for alpha test processing (or other needs).

### Changes

- `src/gms/aggregate_branch_lists.py`: Adjusted to allow two previously hardcoded values to now be incoming arguments. Now this file can be used by both `gms_run_unit.sh` and `copy_test_case_folders.py`.
- `tools/synthesize_test_cases.py`: Adjustments for readability and progress status. The embedded progress bars are not working and will be addressed later.
- `tools/run_test_case.py`: A print statement was added to help with processing progess was added.
- `gms_run_unit.sh`: This was adjusted to match the new input parameters for `aggregate_branch_lists.py` as well as additions for progress status. It now will show the entire progress period start datetime, end datetime and duration.
- `gms_run_branch.sh`: Also was upgraded to show the entire progress period start datetime, end datetime and duration.

<br/><br/>

## v4.0.4.0 - 2022-04-12 - [PR #557](https://github.com/NOAA-OWP/inundation-mapping/pull/557)

During large scale testing of the new **filtering out stream orders 1 and 2** feature [PR #548](https://github.com/NOAA-OWP/inundation-mapping/pull/548), a bug was discovered with 14 HUCS that had no remaining streams after removing stream orders 1 and 2. This resulted in a number of unmanaged and unclear exceptions. An exception may be still raised will still be raised in this fix for logging purposes, but it is now very clear what happened. Other types of events are logged with clear codes to identify what happened.

Fixes were put in place for a couple of new logging behaviors.

1. Recognize that for system exit codes, there are times when an event is neither a success (code 0) nor a failure (code 1). During processing where stream orders are dropped, some HUCs had no remaining reaches, others had mismatched reaches and others as had missing flowlines (reaches) relating to dissolved level paths (merging individual reaches as part of GMS). When these occur, we want to abort the HUC (unit) or branch processing, identify that they were aborted for specific reasons and continue. A new custom system exit code system was adding using python enums. Logging was enhanced to recognize that some exit codes were not a 0 or a 1 and process them differently.

2. Pathing and log management became an issue. It us not uncommon for tens or hundreds of thousands of branches to be processed. A new feature was to recognize what is happening with each branch or unit and have them easily found and recognizable. Futher, processing for failure (sys exit code of 1) are now copied into a unique folder as the occur to help with visualization of run time errors. Previously errors were not extracted until the end of the entire run which may be multiple days.

3. A minor correction was made when dissolved level paths were created with the new merged level path not always having a valid stream order value.

### File Additions

- `src/`
   - `utils/`
      - `fim_enums.py`:
         - A new class called `FIM_system_exit_codes` was added. This allows tracking and blocking of duplicate system exit codes when a custom system code is required.


### Changes

- `fim_run.sh`: Added the gms `non-zero-exit-code` system to `fim_run` to help uncover and isolate errors during processing. Errors recorded in log files within in the logs/unit folder are now copied into a new folder called `unit_errors`.

- `gms_run_branch.sh`:
    -  Minor adjustments to how the `non-zero-exit code` logs were created. Testing uncovered that previous versions were not always reliable. This is now stablized and enhanced.
    - In previous versions, only the `gms_unit.sh` was aware that **stream order filtering** was being done. Now all branch processing is also aware that filtering is in place. Processing in child files and classes can now make adjustments as/if required for stream order filtering.
    - Small output adjustments were made to help with overall screen and log readability.

- `gms_run_unit.sh`:
    - Minor adjustments to how the `non-zero-exit-code` logs were created similar to `gms_run_branch.sh.`
    - Small text corrections, formatting and output corrections were added.
    - A feature removing all log files at the start of the entire process run were added if the `overwrite` command line argument was added.

- `src/`
   - `filter_catchments_and_add_attributes.py`:
      - Some minor formatting and readability adjustments were added.
      - Additions were made to help this code be aware and responding accordingly if that stream order filtering has occurred. Previously recorded as bugs coming from this class, are now may recorded with the new custom exit code if applicable.

   - `run_by_unit.sh` (supporting fim_run.sh):
         - As a change was made to sub-process call to `filter_catchments_and_add_attributes.py` file, which is shared by gms, related to reach errors / events.

   - `split_flows.py`:
      - Some minor formatting and readability adjustments were added.
      - Additions were made to recognize the same type of errors as being described in other files related to stream order filtering issues.
      - A correction was made to be more precise and more explicit when a gms branch error existed. This was done to ensure that we were not letting other exceptions be trapped that were NOT related to stream flow filtering.

   - `time_and_tee_run_by_unit.sh`:
      - The new custom system exit codes was added. Note that the values of 61 (responding system code) are hardcoded instead of using the python based `Fim_system_exit_code` system. This is related to limited communication between python and bash.

   - `gms/`
      - `derive_level_paths.py`:
          - Was upgraded to use the new fim_enums.Fim_system_exit_codes system. This occurs when no streams / flows remain after filtering.  Without this upgrade, standard exceptions were being issued with minimal details for the error.
          - Minor adjustments to formatting for readability were made.

      - `generate_branch_list.py` :  Minor adjustments to formatting for readability were made.

      - `run_by_branch.sh`:
         - Some minor formatting and readability adjustments were added.
         - Additions to the subprocess call to `split_flows.py` were added so it was aware that branch filtering was being used. `split_flows.py` was one of the files that was throwing errors related to stream order filtering. A subprocess call to `filter_catchments_and_add_attributes.py` adjustment was also required for the same reason.

      - `run_by_unit.sh`:
         - Some minor formatting and readability adjustments were added.
         - An addition was made to help trap errors that might be triggered by `derive_level_paths.py` for `stream order filtering`.

      - `time_and_tee_run_by_branch.sh`:
         - A system was added recognize if an non successful system exit code was sent back from `run_by_branch`. This includes true errors of code 1 and other new custom system exit codes. Upon detection of non-zero-exit codes, log files are immediately copied into special folders for quicker and easier visibility. Previously errors were not brought forth until the entire process was completed which ranged fro hours up to 18 days. Note: System exit codes of 60 and 61 were hardcoded instead of using the values from the new  `FIM_system_exit_codes` due to limitation of communication between python and bash.

      - `time_and_tee_run_by_unit.sh`:
         - The same upgrade as described above in `time_and_tee_run_by_branch.sh` was applied here.
         - Minor readability and output formatting changes were made.

      - `todo.md`
         - An entry was removed from this list which talked about errors due to small level paths exactly as was fixed in this pull request set.

- `unit_tests/`
   - `gms/`
      - `derive_level_paths_unittests.py` :  Added a new unit test specifically testing this type of condition with a known HUC that triggered the branch errors previously described..
      - `derive_level_paths_params.json`:
           - Added a new node with a HUC number known to fail.
           - Changed pathing for unit test data pathing from `/data/outputs/gms_example_unit_tests` to `/data/outputs/fim_unit_test_data_do_not_remove`. The new folder is intended to be a more permanent folder for unit test data.
           - Some additional tests were added validating the argument for dropping stream orders.

### Unit Test File Additions:

- `unit_tests/`
   - `filter_catchments_and_add_attributes_unittests.py` and `filter_catchments_and_add_attributes_params.json`:

   - `split_flows_unittests.py' and `split_flows_params.json`

<br/><br/>

## v4.0.3.1 - 2022-03-10 - [PR #561](https://github.com/NOAA-OWP/inundation-mapping/pull/561)

Bug fixes to get the Alpha Test working in FIM 4.

### Changes

- `tools/sythesize_test_cases.py`: Fixed bugs that prevented multiple benchmark types in the same huc from running `run_test_case.py`.
- `tools/run_test_case.py`: Fixed mall bug for IFC benchmark.
- `tools/eval_plots.py`: Fixed Pandas query bugs.

<br/><br/>

## v4.0.3.0 - 2022-03-03 - [PR #550](https://github.com/NOAA-OWP/inundation-mapping/pull/550)

This PR ports the functionality of `usgs_gage_crosswalk.py` and `rating_curve_comparison.py` to FIM 4.

### Additions

- `src/`:
    - `usgs_gage_aggregate.py`: Aggregates all instances of `usgs_elev_table.csv` to the HUC level. This makes it easier to view the gages in each HUC without having to hunt through branch folders and easier for the Sierra Test to run at the HUC level.
    - `usgs_gage_unit_setup.py`: Assigns a branch to each USGS gage within a unit. The output of this module is `usgs_subset_gages.gpkg` at the HUC level containing the `levpa_id` attribute.

### Changes

- `gms_run_branch.sh`: Added a line to aggregate all `usgs_elev_table.csv` into the HUC directory level using `src/usgs_gage_aggregate.py`.
- `src/`:
    -  `gms/`
        - `run_by_branch.sh`: Added a block to run `src/usgs_gage_crosswalk.py`.
        - `run_by_unit.sh`: Added a block to run `src/usgs_gage_unit_setup.py`.
    - `usgs_gage_crosswalk.py`: Similar to it's functionality in FIM 3, this module snaps USGS gages to the stream network, samples the underlying DEMs, and writes the attributes to `usgs_elev_table.csv`. This CSV is later aggregated to the HUC level and eventually used in `tools/rating_curve_comparison.py`. Addresses #539
- `tools/rating_curve_comparison.py`: Updated Sierra Test to work with FIM 4 data structure.
- `unit_tests/`:
    - `rating_curve_comparison_unittests.py` & `rating_curve_comparison_params.json`: Unit test code and parameters for the Sierra Test.
    - `usgs_gage_crosswalk_unittests.py` & `usgs_gage_crosswalk_params.json`: Unit test code and parameters for `usgs_gage_crosswalk.py`
- `config/`:
    - `deny_gms_branches_default.lst` & `config/deny_gms_branches_min.lst`: Add `usgs_elev_table.csv` to the lists as a comment so it doesn't get deleted during cleanup.
    - `deny_gms_unit_default.lst`: Add `usgs_subset_gages.gpkg` to the lists as a comment so it doesn't get deleted during cleanup.

<br/><br/>

## v4.0.2.0 - 2022-03-02 - [PR #548](https://github.com/NOAA-OWP/inundation-mapping/pull/548)

Added a new optional system which allows an argument to be added to the `gms_run_unit.sh` command line to filter out stream orders 1 and 2 when calculating branches.

### Changes

- `gms_run_unit.sh`: Add the new optional `-s` command line argument. Inclusion of this argument means "drop stream orders 1 and 2".

- `src/gms`
   - `run_by_unit.sh`: Capture and forward the drop stream orders flag to `derive_level_paths.py`

   - `derive_level_paths.py`: Capture the drop stream order flag and working with `stream_branches.py` to include/not include loading nwm stream with stream orders 1 and 2.

   - `stream_branchs.py`: A correction was put in place to allow for the filter of branch attributes and values to be excluded. The `from_file` method has the functionality but was incomplete. This was corrected and how could accept the values from `derive_level_paths.py` to use the branch attribute of "order_" (gkpg field) and values excluded of [1,2] when optionally desired.

- `unit_tests/gms`
    - `derive_level_paths_unittests.py` and `derive_level_paths_params.py`: Updated for testing for the new "drop stream orders 1 and 2" feature. Upgrades were also made to earlier existing incomplete test methods to test more output conditions.

<br/><br/>

## v4.0.1.0 - 2022-02-02 - [PR #525](https://github.com/NOAA-OWP/cahaba/pull/525)

The addition of a very simple and evolving unit test system which has two unit tests against two py files.  This will set a precendence and will grow over time and may be automated, possibly during git check-in triggered. The embedded README.md has more details of what we currently have, how to use it, how to add new unit tests, and expected future enhancements.

### Additions

- `/unit_tests/` folder which has the following:

   - `clip_vectors_to_wbd_params.json`: A set of default "happy path" values that are expected to pass validation for the clip_vectors_to_wbd.py -> clip_vectors_to_wbd (function).

   - `clip_vectors_to_wbd_unittests.py`: A unit test file for src/clip_vectors_to_wbd.py. Incomplete but evolving.

   - `README.md`: Some information about how to create unit tests and how to use them.

   - `unit_tests_utils.py`: A python file where methods that are common to all unit tests can be placed.

   - `gms/derive_level_paths_params.json`: A set of default "happy path" values that are expected to pass validation for the derive_level_paths_params.py -> Derive_level_paths (function).

   - `gms/derive_level_paths_unittests.py`: A unit test file for `src/derive_level_paths.py`. Incomplete but evolving.

<br/><br/>

## v4.0.0.0 - 2022-02-01 - [PR #524](https://github.com/NOAA-OWP/cahaba/pull/524)

FIM4 builds upon FIM3 and allows for better representation of inundation through the reduction of artificial restriction of inundation at catchment boundaries.

More details will be made available through a publication by Aristizabal et. al. and will be included in the "Credits and References" section of the README.md, titled "Reducing Horton-Strahler Stream Order Can Enhance Flood Inundation Mapping Skill with Applications for the U.S. National Water Model."

### Additions

- `/src/gms`: A new directory containing scripts necessary to produce the FIM4 Height Above Nearest Drainage grids and synthetic rating curves needed for inundation mapping.
- `/tools/gms_tools`: A new directory containing scripts necessary to generate and evaluate inundation maps produced from FIM4 Height Above Nearest Drainage grids and synthetic rating curves.

<br/><br/>

## v3.0.24.3 - 2021-11-29 - [PR #488](https://github.com/NOAA-OWP/cahaba/pull/488)

Fixed projection issue in `synthesize_test_cases.py`.

### Changes

- `Pipfile`: Added `Pyproj` to `Pipfile` to specify a version that did not have the current projection issues.

<br/><br/>

## v3.0.24.2 - 2021-11-18 - [PR #486](https://github.com/NOAA-OWP/cahaba/pull/486)

Adding a new check to keep `usgs_elev_table.csv`, `src_base.csv`, `small_segments.csv` for runs not using the `-viz` flag. We unintentionally deleted some .csv files in `vary_mannings_n_composite.py` but need to maintain some of these for non `-viz` runs (e.g. `usgs_elev_table.csv` is used for sierra test input).

### Changes

- `fim_run.sh`: passing `-v` flag to `vary_mannings_n_composite.py` to determine which csv files to delete. Setting `$viz` = 0 for non `-v` runs.
- `src/vary_mannings_n_composite.py`: added `-v` input arg and if statement to check which .csv files to delete.
- `src/add_crosswalk.py`: removed deprecated barc variables from input args.
- `src/run_by_unit.sh`: removed deprecated barc variables from input args to `add_crosswalk.py`.

<br/><br/>

## v3.0.24.1 - 2021-11-17 - [PR #484](https://github.com/NOAA-OWP/cahaba/pull/484)

Patch to clean up unnecessary files and create better names for intermediate raster files.

### Removals

- `tools/run_test_case_gms.py`: Unnecessary file.

### Changes

- `tools/composite_ms_fr_inundation.py`: Clean up documentation and intermediate file names.
- `tools/run_test_case.py`: Remove unnecessary imports.

<br/><br/>

## v3.0.24.0 - 2021-11-08 - [PR #482](https://github.com/NOAA-OWP/cahaba/pull/482)

Adds `composite_ms_fr_inundation.py` to allow for the generation of an inundation map given a "flow file" CSV and full-resolution (FR) and mainstem (MS) relative elevation models, synthetic rating curves, and catchments rasters created by the `fim_run.sh` script.

### Additions
- `composite_ms_fr_inundation.py`: New module that is used to inundate both MS and FR FIM and composite the two inundation rasters.
- `/tools/gms_tools/`: Three modules (`inundate_gms.py`, `mosaic_inundation.py`, `overlapping_inundation.py`) ported from the GMS branch used to composite inundation rasters.

### Changes
- `inundation.py`: Added 2 exception classes ported from the GMS branch.

<br/><br/>

## v3.0.23.3 - 2021-11-04 - [PR #481](https://github.com/NOAA-OWP/cahaba/pull/481)
Includes additional hydraulic properties to the `hydroTable.csv`: `Number of Cells`, `SurfaceArea (m2)`, `BedArea (m2)`, `Volume (m3)`, `SLOPE`, `LENGTHKM`, `AREASQKM`, `Roughness`, `TopWidth (m)`, `WettedPerimeter (m)`. Also adds `demDerived_reaches_split_points.gpkg`, `flowdir_d8_burned_filled.tif`, and `dem_thalwegCond.tif` to `-v` whitelist.

### Changes
- `run_by_unit.sh`: Added `EXIT FLAG` tag and previous non-zero exit code tag to the print statement to allow log lookup.
- `add_crosswalk.py`: Added extra attributes to the hydroTable.csv. Includes a default `barc_on` and `vmann_on` (=False) attribute that is overwritten (=True) if SRC post-processing modules are run.
- `bathy_src_adjust_topwidth.py`: Overwrites the `barc_on` attribute where applicable and includes the BARC-modified Volume property.
- `vary_mannings_n_composite.py`: Overwrites the `vmann_on` attribute where applicable.
- `output_cleanup.py`: Adds new files to the `-v` whitelist.

<br/><br/>

## v3.0.23.2 - 2021-11-04 - [PR #480](https://github.com/NOAA-OWP/cahaba/pull/480)
Hotfix for `vary_manning_n_composite.py` to address null discharge values for non-CONUS hucs.

### Changes
- `vary_manning_n_composite.py`: Add numpy where clause to set final discharge value to the original value if `vmann=False`

<br/><br/>

## v3.0.23.1 - 2021-11-03 - [PR #479](https://github.com/NOAA-OWP/cahaba/pull/479)
Patches the API updater. The `params_calibrated.env` is replaced with `params_template.env` because the BARC and Multi-N modules supplant the calibrated values.

### Changes
- `api/node/updater/updater.py`: Changed `params_calibrated.env` to `params_template.env`

<br/><br/>

## v3.0.23.0 - 2021-10-31 - [PR #475](https://github.com/NOAA-OWP/cahaba/pull/475)

Moved the synthetic rating curve (SRC) processes from the `\tools` directory to `\src` directory to support post-processing in `fim_run.sh`. These SRC post-processing modules will now run as part of the default `fim_run.sh` workflow. Reconfigured bathymetry adjusted rating curve (BARC) module to use the 1.5yr flow from NWM v2 recurrence flow data in combination with the Bieger et al. (2015) regression equations with bankfull discharge predictor variable input.

### Additions
- `src/bathy_src_adjust_topwidth.py` --> New version of bathymetry adjusted rating curve (BARC) module that is configured to use the Bieger et al. (2015) regression equation with input bankfull discharge as the predictor variable (previous version used the drainage area version of the regression equations). Also added log output capability, added reconfigured output content in `src_full_crosswalked_BARC.csv` and `hydroTable.csv`, and included modifications to allow BARC to run as a post-processing step in `fim_run.sh`. Reminder: BARC is only configured for MS extent.

### Removals
- `config/params_calibrated.env` --> deprecated the calibrated roughness values by stream order with the new introduction of variable/composite roughness module
- `src/bathy_rc_adjust.py` --> deprecated the previous BARC version

### Changes
- `src/identify_src_bankfull.py` --> Moved this script from /tools to /src, added more doc strings, cleaned up output log, and reconfigured to allow execution from fim_run.sh post-processing.
- `src/vary_mannings_n_composite.py` --> Moved this script from /tools to /src, added more doc strings, cleaned up output log, added/reconfigured output content in src_full_crosswalked_vmann.csv and hydroTable.csv, and reconfigured to allow execution from fim_run.sh post-processing.
- `config/params_template.env` --> Added additional parameter/variables for input to `identify_src_bankfull.py`, `vary_mannings_n_composite.py`, and `bathy_src_adjust_topwidth.py`.
      - default BARC input: bankfull channel geometry derived from the Bieger et al. (2015) bankfull discharge regression equations
      - default bankfull flow input: NWM v2 1.5-year recurrence flows
      - default variable roughness input: global (all NWM feature_ids) roughness values of 0.06 for in-channel and 0.11 for max overbank
- `fim_run.sh` --> Added SRC post-processing calls after the `run_by_unit.sh` workflow
- `src/add_crosswalk.py` --> Removed BARC module call (moved to post-processing)
- `src/run_by_unit.sh` --> Removed old/unnecessary print statement.
      - **Note: reset exit codes to 0 for unnecessary processing flags.** Non-zero error codes in `run_by_unit.sh` prevent the `fim_run.sh` post-processing steps from running. This error handling issue will be more appropriately handled in a soon to be release enhancement.
- `tools/run_test_case.py` --> Reverted changes used during development process

<br/><br/>

## v3.0.22.8 - 2021-10-26 - [PR #471](https://github.com/NOAA-OWP/cahaba/pull/471)

Manually filtering segments from stream input layer to fix flow reversal of the MS River (HUC 08030100).

### Changes
- `clip_vectors_to_wbd.py`: Fixes bug where flow direction is reversed for HUC 08030100. The issue is resolved by filtering incoming stream segments that intersect with the elevation grid boundary.

<br/><br/>

## v3.0.22.7 - 2021-10-08 - [PR #467](https://github.com/NOAA-OWP/cahaba/pull/467)

These "tool" enhancements 1) delineate in-channel vs. out-of-channel geometry to allow more targeted development of key physical drivers influencing the SRC calculations (e.g. bathymetry & Manning’s n) #418 and 2) applies a variable/composite Manning’s roughness (n) using user provided csv with in-channel vs. overbank roughness values #419 & #410.

### Additions
- `identify_src_bankfull.p`: new post-processing tool that ingests a flow csv (e.g. NWM 1.5yr recurr flow) to approximate the bankfull STG and then calculate the channel vs. overbank proportions using the volume and hydraulic radius variables
- `vary_mannings_n_composite.py`: new post-processing tool that ingests a csv containing feature_id, channel roughness, and overbank roughness and then generates composite n values via the channel ratio variable

### Changes
- `eval_plots.py`: modified the plot legend text to display full label for development tests
- `inundation.py`: added new optional argument (-n) and corresponding function to produce a csv containing the stage value (and SRC variables) calculated from the flow to stage interpolation.

<br/><br/>

## v3.0.22.6 - 2021-09-13 - [PR #462](https://github.com/NOAA-OWP/cahaba/pull/462)

This new workflow ingests FIM point observations from users and “corrects” the synthetic rating curves to produce the desired FIM extent at locations where feedback is available (locally calibrate FIM).

### Changes
- `add_crosswalk.py`: added `NextDownID` and `order_` attributes to the exported `hydroTable.csv`. This will potentially be used in future enhancements to extend SRC changes to upstream/downstream catchments.
- `adjust_rc_with_feedback.py`: added a new workflow to perform the SRC modifications (revised discharge) using the existing HAND geometry variables combined with the user provided point location flow and stage data.
- `inundation_wrapper_custom_flow.py`: updated code to allow for huc6 processing to generate custom inundation outputs.

<br/><br/>

## v3.0.22.5 - 2021-09-08 - [PR #460](https://github.com/NOAA-OWP/cahaba/pull/460)

Patches an issue where only certain benchmark categories were being used in evaluation.

### Changes
- In `tools/tools_shared_variables.py`, created a variable `MAGNITUDE_DICT` to store benchmark category magnitudes.
- `synthesize_test_cases.py` imports `MAGNITUDE_DICT` and uses it to assign magnitudes.

<br/><br/>

## v3.0.22.4 - 2021-08-30 - [PR #456](https://github.com/NOAA-OWP/cahaba/pull/456)

Renames the BARC modified variables that are exported to `src_full_crosswalked.csv` to replace the original variables. The default/original variables are renamed with `orig_` prefix. This change is needed to ensure downstream uses of the `src_full_crosswalked.csv` are able to reference the authoritative version of the channel geometry variables (i.e. BARC-adjust where available).

### Changes
- In `src_full_crosswalked.csv`, default/original variables are renamed with `orig_` prefix and `SA_div` is renamed to `SA_div_flag`.

<br/><br/>

## v3.0.22.3 - 2021-08-27 - [PR #457](https://github.com/NOAA-OWP/cahaba/pull/457)

This fixes a bug in the `get_metadata()` function in `/tools/tools_shared_functions.py` that arose because of a WRDS update. Previously the `metadata_source` response was returned as independent variables, but now it is returned a list of strings. Another issue was observed where the `EVALUATED_SITES_CSV` variable was being misdefined (at least on the development VM) through the OS environmental variable setting.

### Changes
- In `tools_shared_functions.py`, changed parsing of WRDS `metadata_sources` to account for new list type.
- In `generate_categorical_fim_flows.py`, changed the way the `EVALUATED_SITES_CSV` path is defined from OS environmental setting to a relative path that will work within Docker container.

<br/><br/>

## v3.0.22.2 - 2021-08-26 - [PR #455](https://github.com/NOAA-OWP/cahaba/pull/455)

This merge addresses an issues with the bathymetry adjusted rating curve (BARC) calculations exacerbating single-pixel inundation issues for the lower Mississippi River. This fix allows the user to specify a stream order value that will be ignored in BARC calculations (reverts to using the original/default rating curve). If/when the "thalweg notch" issue is addressed, this change may be unmade.

### Changes
- Added new env variable `ignore_streamorders` set to 10.
- Added new BARC code to set the bathymetry adjusted cross-section area to 0 (reverts to using the default SRC values) based on the streamorder env variable.

<br/><br/>

## v3.0.22.1 - 2021-08-20 - [PR #447](https://github.com/NOAA-OWP/cahaba/pull/447)

Patches the minimum stream length in the template parameters file.

### Changes
- Changes `max_split_distance_meters` in `params_template.env` to 1500.

<br/><br/>

## v3.0.22.0 - 2021-08-19 - [PR #444](https://github.com/NOAA-OWP/cahaba/pull/444)

This adds a script, `adjust_rc_with_feedback.py`, that will be expanded  in future issues. The primary function that performs the HAND value and hydroid extraction is ingest_points_layer() but this may change as the overall synthetic rating curve automatic update machanism evolves.

### Additions
- Added `adjust_rc_with_feedback.py` with `ingest_points_layer()`, a function to extract HAND and hydroid values for use in an automatic synthetic rating curve updating mechanism.

<br/><br/>

## v3.0.21.0 - 2021-08-18 - [PR #433](https://github.com/NOAA-OWP/cahaba/pull/433)

General repository cleanup, made memory-profiling an optional flag, API's release feature now saves outputs.

### Changes
- Remove `Dockerfile.prod`, rename `Dockerfile.dev` to just `Dockerfile`, and remove `.dockerignore`.
- Clean up `Dockerfile` and remove any unused* packages or variables.
- Remove any unused* Python packages from the `Pipfile`.
- Move the `CHANGELOG.md`, `SECURITY.md`, and `TERMS.md` files to the `/docs` folder.
- Remove any unused* scripts in the `/tools` and `/src` folders.
- Move `tools/preprocess` scripts into `tools/`.
- Ensure all scripts in the `/src` folder have their code in functions and are being called via a `__main__` function (This will help with implementing memory profiling fully).
- Changed memory-profiling to be an option flag `-m` for `fim_run.sh`.
- Updated FIM API to save all outputs during a "release" job.

<br/><br/>

## v3.0.20.2 - 2021-08-13 - [PR #443](https://github.com/NOAA-OWP/cahaba/pull/443)

This merge modifies `clip_vectors_to_wbd.py` to check for relevant input data.

### Changes
- `clip_vectors_to_wbd.py` now checks that there are NWM stream segments within the buffered HUC boundary.
- `included_huc8_ms.lst` has several additional HUC8s.

<br/><br/>

## v3.0.20.1 - 2021-08-12 - [PR #442](https://github.com/NOAA-OWP/cahaba/pull/442)

This merge improves documentation in various scripts.

### Changes
This PR better documents the following:

- `inundate_nation.py`
- `synthesize_test_cases.py`
- `adjust_thalweg_lateral.py`
- `rem.py`

<br/><br/>

## v3.0.20.0 - 2021-08-11 - [PR #440](https://github.com/NOAA-OWP/cahaba/pull/440)

This merge adds two new scripts into `/tools/` for use in QAQC.

### Additions
- `inundate_nation.py` to produce inundation maps for the entire country for use in QAQC.
- `check_deep_flooding.py` to check for depths of inundation greater than a user-supplied threshold at specific areas defined by a user-supplied shapefile.

<br/><br/>

## v3.0.19.5 - 2021-07-19

Updating `README.md`.

<br/><br/>

## v3.0.19.4 - 2021-07-13 - [PR #431](https://github.com/NOAA-OWP/cahaba/pull/431)

Updating logging and fixing bug in vector preprocessing.

### Additions
- `fim_completion_check.py` adds message to docker log to log any HUCs that were requested but did not finish `run_by_unit.sh`.
- Adds `input_data_edits_changelog.txt` to the inputs folder to track any manual or version/location specific changes that were made to data used in FIM 3.

### Changes
- Provides unique exit codes to relevant domain checkpoints within `run_by_unit.sh`.
- Bug fixes in `reduce_nhd_stream_density.py`, `mprof plot` call.
- Improved error handling in `add_crosswalk.py`.

<br/><br/>

## v3.0.19.3 - 2021-07-09

Hot fix to `synthesize_test_cases`.

### Changes
- Fixed if/elif/else statement in `synthesize_test_cases.py` that resulted in only IFC data being evaluated.

<br/><br/>

## v3.0.19.2 - 2021-07-01 - [PR #429](https://github.com/NOAA-OWP/cahaba/pull/429)

Updates to evaluation scripts to allow for Alpha testing at Iowa Flood Center (IFC) sites. Also, `BAD_SITES` variable updates to omit sites not suitable for evaluation from metric calculations.

### Changes
- The `BAD_SITES` list in `tools_shared_variables.py` was updated and reasons for site omission are documented.
- Refactored `run_test_case.py`, `synthesize_test_cases.py`, `tools_shared_variables.py`, and `eval_plots.py` to allow for IFC comparisons.

<br/><br/>

## v3.0.19.1 - 2021-06-17 - [PR #417](https://github.com/NOAA-OWP/cahaba/pull/417)

Adding a thalweg profile tool to identify significant drops in thalweg elevation. Also setting lateral thalweg adjustment threshold in hydroconditioning.

### Additions
- `thalweg_drop_check.py` checks the elevation along the thalweg for each stream path downstream of MS headwaters within a HUC.

### Removals
- Removing `dissolveLinks` arg from `clip_vectors_to_wbd.py`.

### Changes
- Cleaned up code in `split_flows.py` to make it more readable.
- Refactored `reduce_nhd_stream_density.py` and `adjust_headwater_streams.py` to limit MS headwater points in `agg_nhd_headwaters_adj.gpkg`.
- Fixed a bug in `adjust_thalweg_lateral.py` lateral elevation replacement threshold; changed threshold to 3 meters.
- Updated `aggregate_vector_inputs.py` to log intermediate processes.

<br/><br/>

## v3.0.19.0 - 2021-06-10 - [PR #415](https://github.com/NOAA-OWP/cahaba/pull/415)

Feature to evaluate performance of alternative CatFIM techniques.

### Additions
- Added `eval_catfim_alt.py` to evaluate performance of alternative CatFIM techniques.

<br/><br/>

## v3.0.18.0 - 2021-06-09 - [PR #404](https://github.com/NOAA-OWP/cahaba/pull/404)

To help analyze the memory consumption of the Fim Run process, the python module `memory-profiler` has been added to give insights into where peak memory usage is with in the codebase.

In addition, the Dockerfile was previously broken due to the Taudem dependency removing the version that was previously being used by FIM. To fix this, and allow new docker images to be built, the Taudem version has been updated to the newest version on the Github repo and thus needs to be thoroughly tested to determine if this new version has affected the overall FIM outputs.

### Additions
- Added `memory-profiler` to `Pipfile` and `Pipfile.lock`.
- Added `mprof` (memory-profiler cli utility) call to the `time_and_tee_run_by_unit.sh` to create overall memory usage graph location in the `/logs/{HUC}_memory.png` of the outputs directory.
- Added `@profile` decorator to all functions within scripts used in the `run_by_unit.sh` script to allow for memory usage tracking, which is then recorded in the `/logs/{HUC}.log` file of the outputs directory.

### Changes
- Changed the Taudem version in `Dockerfile.dev` to `98137bb6541a0d0077a9c95becfed4e56d0aa0ac`.
- Changed all calls of python scripts in `run_by_unit.s` to be called with the `-m memory-profiler` argument to allow scripts to also track memory usage.

<br/><br/>

## v3.0.17.1 - 2021-06-04 - [PR #395](https://github.com/NOAA-OWP/cahaba/pull/395)

Bug fix to the `generate_nws_lid.py` script

### Changes
- Fixes incorrectly assigned attribute field "is_headwater" for some sites in the `nws_lid.gpkg` layer.
- Updated `agg_nhd_headwaters_adj.gpkg`, `agg_nhd_streams_adj.gpkg`, `nwm_flows.gpkg`, and `nwm_catchments.gpkg` input layers using latest NWS LIDs.

<br/><br/>

## v3.0.17.0 - 2021-06-04 - [PR #393](https://github.com/NOAA-OWP/cahaba/pull/393)
BARC updates to cap the bathy calculated xsec area in `bathy_rc_adjust.py` and allow user to choose input bankfull geometry.

### Changes

- Added new env variable to control which input file is used for the bankfull geometry input to bathy estimation workflow.
- Modified the bathymetry cross section area calculation to cap the additional area value so that it cannot exceed the bankfull cross section area value for each stream segment (bankfull value obtained from regression equation dataset).
- Modified the `rating_curve_comparison.py` plot output to always put the FIM rating curve on top of the USGS rating curve (avoids USGS points covering FIM).
- Created a new aggregate csv file (aggregates for all hucs) for all of the `usgs_elev_table.csv` files (one per huc).
- Evaluate the FIM Bathymetry Adjusted Rating Curve (BARC) tool performance using the estimated bankfull geometry dataset derived for the NWM route link dataset.

<br/><br/>

## v3.0.16.3 - 2021-05-21 - [PR #388](https://github.com/NOAA-OWP/cahaba/pull/388)

Enhancement and bug fixes to `synthesize_test_cases.py`.

### Changes
- Addresses a bug where AHPS sites without benchmark data were receiving a CSI of 0 in the master metrics CSV produced by `synthesize_test_cases.py`.
- Includes a feature enhancement to `synthesize_test_cases.py` that allows for the inclusion of user-specified testing versions in the master metrics CSV.
- Removes some of the print statements used by `synthesize_test_cases.py`.

<br/><br/>

## v3.0.16.2 - 2021-05-18 - [PR #384](https://github.com/NOAA-OWP/cahaba/pull/384)

Modifications and fixes to `run_test_case.py`, `eval_plots.py`, and AHPS preprocessing scripts.

### Changes
- Comment out return statement causing `run_test_case.py` to skip over sites/hucs when calculating contingency rasters.
- Move bad sites list and query statement used to filter out bad sites to the `tools_shared_variables.py`.
- Add print statements in `eval_plots.py` detailing the bad sites used and the query used to filter out bad sites.
- Update AHPS preprocessing scripts to produce a domain shapefile.
- Change output filenames produced in ahps preprocessing scripts.
- Update workarounds for some sites in ahps preprocessing scripts.

<br/><br/>

## v3.0.16.1 - 2021-05-11 - [PR #380](https://github.com/NOAA-OWP/cahaba/pull/380)

The current version of Eventlet used in the Connector module of the FIM API is outdated and vulnerable. This update bumps the version to the patched version.

### Changes
- Updated `api/node/connector/requirements.txt` to have the Eventlet version as 0.31.0

<br/><br/>

## v3.0.16.0 - 2021-05-07 - [PR #378](https://github.com/NOAA-OWP/cahaba/pull/378)

New "Release" feature added to the FIM API. This feature will allow for automated FIM, CatFIM, and relevant metrics to be generated when a new FIM Version is released. See [#373](https://github.com/NOAA-OWP/cahaba/issues/373) for more detailed steps that take place in this feature.

### Additions
- Added new window to the UI in `api/frontend/gui/templates/index.html`.
- Added new job type to `api/node/connector/connector.py` to allow these release jobs to run.
- Added additional logic in `api/node/updater/updater.py` to run the new eval and CatFIM scripts used in the release feature.

### Changes
- Updated `api/frontend/output_handler/output_handler.py` to allow for copying more broad ranges of file paths instead of only the `/data/outputs` directory.

<br/><br/>

## v3.0.15.10 - 2021-05-06 - [PR #375](https://github.com/NOAA-OWP/cahaba/pull/375)

Remove Great Lakes coastlines from WBD buffer.

### Changes
- `gl_water_polygons.gpkg` layer is used to mask out Great Lakes boundaries and remove NHDPlus HR coastline segments.

<br/><br/>

## v3.0.15.9 - 2021-05-03 - [PR #372](https://github.com/NOAA-OWP/cahaba/pull/372)

Generate `nws_lid.gpkg`.

### Additions
- Generate `nws_lid.gpkg` with attributes indicating if site is a headwater `nws_lid` as well as if it is co-located with another `nws_lid` which is referenced to the same `nwm_feature_id` segment.

<br/><br/>

## v3.0.15.8 - 2021-04-29 - [PR #371](https://github.com/NOAA-OWP/cahaba/pull/371)

Refactor NHDPlus HR preprocessing workflow. Resolves issue #238

### Changes
- Consolidate NHD streams, NWM catchments, and headwaters MS and FR layers with `mainstem` column.
- HUC8 intersections are included in the input headwaters layer.
- `clip_vectors_to_wbd.py` removes incoming stream segment from the selected layers.

<br/><br/>

## v3.0.15.7 - 2021-04-28 - [PR #367](https://github.com/NOAA-OWP/cahaba/pull/367)

Refactor synthesize_test_case.py to handle exceptions during multiprocessing. Resolves issue #351

### Changes
- refactored `inundation.py` and `run_test_case.py` to handle exceptions without using `sys.exit()`.

<br/><br/>

## v3.0.15.6 - 2021-04-23 - [PR #365](https://github.com/NOAA-OWP/cahaba/pull/365)

Implement CatFIM threshold flows to Sierra test and add AHPS benchmark preprocessing scripts.

### Additions
- Produce CatFIM flows file when running `rating_curve_get_usgs_gages.py`.
- Several scripts to preprocess AHPS benchmark data. Requires numerous file dependencies not available through Cahaba.

### Changes
- Modify `rating_curve_comparison.py` to ingest CatFIM threshold flows in calculations.
- Modify `eval_plots.py` to save all site specific bar plots in same parent directory instead of in subdirectories.
- Add variables to `env.template` for AHPS benchmark preprocessing.

<br/><br/>

## v3.0.15.5 - 2021-04-20 - [PR #363](https://github.com/NOAA-OWP/cahaba/pull/363)

Prevent eval_plots.py from erroring out when spatial argument enabled if certain datasets not analyzed.

### Changes
- Add check to make sure analyzed dataset is available prior to creating spatial dataset.

<br/><br/>

## v3.0.15.4 - 2021-04-20 - [PR #356](https://github.com/NOAA-OWP/cahaba/pull/356)

Closing all multiprocessing Pool objects in repo.

<br/><br/>

## v3.0.15.3 - 2021-04-19 - [PR #358](https://github.com/NOAA-OWP/cahaba/pull/358)

Preprocess NHDPlus HR rasters for consistent projections, nodata values, and convert from cm to meters.

### Additions
- `preprocess_rasters.py` reprojects raster, converts to meters, and updates nodata value to -9999.
- Cleaned up log messages from `bathy_rc_adjust.py` and `usgs_gage_crosswalk.py`.
- Outputs paths updated in `generate_categorical_fim_mapping.py` and `generate_categorical_fim.py`.
- `update_raster_profile` cleans up raster crs, blocksize, nodata values, and converts elevation grids from cm to meters.
- `reproject_dem.py` imports gdal to reproject elevation rasters because an error was occurring when using rasterio.

### Changes
- `burn_in_levees.py` replaces the `gdal_calc.py` command to resolve inconsistent outputs with burned in levee values.

<br/><br/>

## v3.0.15.2 - 2021-04-16 - [PR #359](https://github.com/NOAA-OWP/cahaba/pull/359)

Hotfix to preserve desired files when production flag used in `fim_run.sh`.

### Changes

- Fixed production whitelisted files.

<br/><br/>

## v3.0.15.1 - 2021-04-13 - [PR #355](https://github.com/NOAA-OWP/cahaba/pull/355)

Sierra test considered all USGS gage locations to be mainstems even though many actually occurred with tributaries. This resulted in unrealistic comparisons as incorrect gages were assigned to mainstems segments. This feature branch identifies gages that are on mainstems via attribute field.

### Changes

- Modifies `usgs_gage_crosswalk.py` to filter out gages from the `usgs_gages.gpkg` layer such that for a "MS" run, only consider gages that contain rating curve information (via `curve` attribute) and are also mainstems gages (via `mainstems` attribute).
- Modifies `usgs_gage_crosswalk.py` to filter out gages from the `usgs_gages.gpkg` layer such that for a "FR" run, only consider gages that contain rating curve information (via `curve` attribute) and are not mainstems gages (via `mainstems` attribute).
- Modifies how mainstems segments are determined by using the `nwm_flows_ms.gpkg` as a lookup to determine if the NWM segment specified by WRDS for a gage site is a mainstems gage.

### Additions

- Adds a `mainstem` attribute field to `usgs_gages.gpkg` that indicates whether a gage is located on a mainstems river.
- Adds `NWM_FLOWS_MS` variable to the `.env` and `.env.template` files.
- Adds the `extent` argument specified by user when running `fim_run.sh` to `usgs_gage_crosswalk.py`.

<br/><br/>

## v3.0.15.0 - 2021-04-08 - [PR #340](https://github.com/NOAA-OWP/cahaba/pull/340)

Implementing a prototype technique to estimate the missing bathymetric component in the HAND-derived synthetic rating curves. The new Bathymetric Adjusted Rating Curve (BARC) function is built within the `fim_run.sh` workflow and will ingest bankfull geometry estimates provided by the user to modify the cross section area used in the synthetic rating curve generation.

### Changes
 - `add_crosswalk.py` outputs the stream order variables to `src_full_crosswalked.csv` and calls the new `bathy_rc_adjust.py` if bathy env variable set to True and `extent=MS`.
 - `run_by_unit.sh` includes a new csv outputs for reviewing BARC calculations.
 - `params_template.env` & `params_calibrated.env` contain new BARC function input variables and on/off toggle variable.
 - `eval_plots.py` now includes additional AHPS eval sites in the list of "bad_sites" (flagged issues with MS flowlines).

### Additions
 - `bathy_rc_adjust.py`:
    - Imports the existing synthetic rating curve table and the bankfull geometry input data (topwidth and cross section area per COMID).
    - Performs new synthetic rating curve calculations with bathymetry estimation modifications.
    - Flags issues with the thalweg-notch artifact.

<br/><br/>

## v3.0.14.0 - 2021-04-05 - [PR #338](https://github.com/NOAA-OWP/cahaba/pull/338)

Create tool to retrieve rating curves from USGS sites and convert to elevation (NAVD88). Intended to be used as part of the Sierra Test.

### Changes
 - Modify `usgs_gage_crosswalk.py` to:
    1) Look for `location_id` instead of `site_no` attribute field in `usgs_gages.gpkg` file.
    2) Filter out gages that do not have rating curves included in the `usgs_rating_curves.csv`.
 - Modify `rating_curve_comparison.py` to perform a check on the age of the user specified `usgs_rating_curves.csv` and alert user to the age of the file and recommend updating if file is older the 30 days.

### Additions
 - Add `rating_curve_get_usgs_curves.py`. This script will generate the following files:
     1) `usgs_rating_curves.csv`: A csv file that contains rating curves (including converted to NAVD88 elevation) for USGS gages in a format that is compatible with  `rating_curve_comparisons.py`. As it is is currently configured, only gages within CONUS will have rating curve data.
     2) `log.csv`: A log file that records status for each gage and includes error messages.
     3) `usgs_gages.gpkg`: A geospatial layer (in FIM projection) of all active USGS gages that meet a predefined criteria. Additionally, the `curve` attribute indicates whether a rating curve is found in the `usgs_rating_curves.csv`. This spatial file is only generated if the `all` option is passed with the `-l` argument.

<br/><br/>

## v3.0.13.0 - 2021-04-01 - [PR #332](https://github.com/NOAA-OWP/cahaba/pull/332)

Created tool to compare synthetic rating curve with benchmark rating curve (Sierra Test).

### Changes
 - Update `aggregate_fim_outputs.py` call argument in `fim_run.sh` from 4 jobs to 6 jobs, to optimize API performance.
 - Reroutes median elevation data from `add_crosswalk.py` and `rem.py` to new file (depreciating `hand_ref_elev_table.csv`).
 - Adds new files to `viz_whitelist` in `output_cleanup.py`.

### Additions
 - `usgs_gage_crosswalk.py`: generates `usgs_elev_table.csv` in `run_by_unit.py` with elevation and additional attributes at USGS gages.
 - `rating_curve_comparison.py`: post-processing script to plot and calculate metrics between synthetic rating curves and USGS rating curve data.

<br/><br/>

## v3.0.12.1 - 2021-03-31 - [PR #336](https://github.com/NOAA-OWP/cahaba/pull/336)

Fix spatial option in `eval_plots.py` when creating plots and spatial outputs.

### Changes
 - Removes file dependencies from spatial option. Does require the WBD layer which should be specified in `.env` file.
 - Produces outputs in a format consistent with requirements needed for publishing.
 - Preserves leading zeros in huc information for all outputs from `eval_plots.py`.

### Additions
 - Creates `fim_performance_points.shp`: this layer consists of all evaluated ahps points (with metrics). Spatial data retrieved from WRDS on the fly.
 - Creates `fim_performance_polys.shp`: this layer consists of all evaluated huc8s (with metrics). Spatial data retrieved from WBD layer.

<br/><br/>

## v3.0.12.0 - 2021-03-26 - [PR #327](https://github.com/NOAA-OWP/cahaba/pull/237)

Add more detail/information to plotting capabilities.

### Changes
 - Merge `plot_functions.py` into `eval_plots.py` and move `eval_plots.py` into the tools directory.
 - Remove `plots` subdirectory.

### Additions
 - Optional argument to create barplots of CSI for each individual site.
 - Create a csv containing the data used to create the scatterplots.

<br/><br/>

## v3.0.11.0 - 2021-03-22 - [PR #319](https://github.com/NOAA-OWP/cahaba/pull/298)

Improvements to CatFIM service source data generation.

### Changes
 - Renamed `generate_categorical_fim.py` to `generate_categorical_fim_mapping.py`.
 - Updated the status outputs of the `nws_lid_sites layer` and saved it in the same directory as the `merged catfim_library layer`.
 - Additional stability fixes (such as improved compatability with WRDS updates).

### Additions
 - Added `generate_categorical_fim.py` to wrap `generate_categorical_fim_flows.py` and `generate_categorical_fim_mapping.py`.
 - Create new `nws_lid_sites` shapefile located in same directory as the `catfim_library` shapefile.

<br/><br/>

## v3.0.10.1 - 2021-03-24 - [PR #320](https://github.com/NOAA-OWP/cahaba/pull/320)

Patch to synthesize_test_cases.py.

### Changes
 - Bug fix to `synthesize_test_cases.py` to allow comparison between `testing` version and `official` versions.

<br/><br/>

## v3.0.10.0 - 2021-03-12 - [PR #298](https://github.com/NOAA-OWP/cahaba/pull/298)

Preprocessing of flow files for Categorical FIM.

### Additions
 - Generate Categorical FIM flow files for each category (action, minor, moderate, major).
 - Generate point shapefile of Categorical FIM sites.
 - Generate csv of attribute data in shapefile.
 - Aggregate all shapefiles and csv files into one file in parent directory.
 - Add flood of record category.

 ### Changes
 - Stability fixes to `generate_categorical_fim.py`.

<br/><br/>

## v3.0.9.0 - 2021-03-12 - [PR #297](https://github.com/NOAA-OWP/cahaba/pull/297)

Enhancements to FIM API.

### Changes
 - `fim_run.sh` can now be run with jobs in parallel.
 - Viz post-processing can now be selected in API interface.
 - Jobs table shows jobs that end with errors.
 - HUC preset lists can now be selected in interface.
 - Better `output_handler` file writing.
 - Overall better restart and retry handlers for networking problems.
 - Jobs can now be canceled in API interface.
 - Both FR and MS configs can be selected for a single job.

<br/><br/>

## v3.0.8.2 - 2021-03-11 - [PR #296](https://github.com/NOAA-OWP/cahaba/pull/296)

Enhancements to post-processing for Viz-related use-cases.

### Changes
 - Aggregate grids are projected to Web Mercator during `-v` runs in `fim_run.sh`.
 - HUC6 aggregation is parallelized.
 - Aggregate grid blocksize is changed from 256 to 1024 for faster postprocessing.

<br/><br/>

## v3.0.8.1 - 2021-03-10 - [PR #302](https://github.com/NOAA-OWP/cahaba/pull/302)

Patched import issue in `tools_shared_functions.py`.

### Changes
 - Changed `utils.` to `tools_` in `tools_shared_functions.py` after recent structural change to `tools` directory.

<br/><br/>

## v3.0.8.0 - 2021-03-09 - [PR #279](https://github.com/NOAA-OWP/cahaba/pull/279)

Refactored NWS Flood Categorical HAND FIM (CatFIM) pipeline to open source.

### Changes
 - Added `VIZ_PROJECTION` to `shared_variables.py`.
 - Added missing library referenced in `inundation.py`.
 - Cleaned up and converted evaluation scripts in `generate_categorical_fim.py` to open source.
 - Removed `util` folders under `tools` directory.

<br/><br/>

## v3.0.7.1 - 2021-03-02 - [PR #290](https://github.com/NOAA-OWP/cahaba/pull/290)

Renamed benchmark layers in `test_cases` and updated variable names in evaluation scripts.

### Changes
 - Updated `run_test_case.py` with new benchmark layer names.
 - Updated `run_test_case_calibration.py` with new benchmark layer names.

<br/><br/>

## v3.0.7.0 - 2021-03-01 - [PR #288](https://github.com/NOAA-OWP/cahaba/pull/288)

Restructured the repository. This has no impact on hydrological work done in the codebase and is simply moving files and renaming directories.

### Changes
 - Moved the contents of the `lib` folder to a new folder called `src`.
 - Moved the contents of the `tests` folder to the `tools` folder.
 - Changed any instance of `lib` or `libDir` to `src` or `srcDir`.

<br/><br/>

## v3.0.6.0 - 2021-02-25 - [PR #276](https://github.com/NOAA-OWP/cahaba/pull/276)

Enhancement that creates metric plots and summary statistics using metrics compiled by `synthesize_test_cases.py`.

### Additions
 - Added `eval_plots.py`, which produces:
    - Boxplots of CSI, FAR, and POD/TPR
    - Barplot of aggregated CSI scores
    - Scatterplot of CSI comparing two FIM versions
    - CSV of aggregated statistics (CSI, FAR, POD/TPR)
    - CSV of analyzed data and analyzed sites

<br/><br/>

## v3.0.5.3 - 2021-02-23 - [PR #275](https://github.com/NOAA-OWP/cahaba/pull/275)

Bug fixes to new evaluation code.

### Changes

 - Fixed a bug in `synthesize_test_cases.py` where the extent (MS/FR) was not being written to merged metrics file properly.
 - Fixed a bug in `synthesize_test_cases.py` where only BLE test cases were being written to merged metrics file.
 - Removed unused imports from `inundation.py`.
 - Updated README.md

<br/><br/>

## v3.0.5.2 - 2021-02-23 - [PR #272](https://github.com/NOAA-OWP/cahaba/pull/272)

Adds HAND synthetic rating curve (SRC) datum elevation values to `hydroTable.csv` output.

### Changes

 - Updated `add_crosswalk.py` to included "Median_Thal_Elev_m" variable outputs in `hydroTable.csv`.
 - Renamed hydroid attribute in `rem.py` to "Median" in case we want to include other statistics in the future (e.g. min, max, range etc.).

<br/><br/>
## v3.0.5.1 - 2021-02-22

Fixed `TEST_CASES_DIR` path in `tests/utils/shared_variables.py`.

### Changes

 - Removed `"_new"` from `TEST_CASES_DIR` variable.

<br/><br/>

## v3.0.5.0 - 2021-02-22 - [PR #267](https://github.com/NOAA-OWP/cahaba/pull/267)

Enhancements to allow for evaluation at AHPS sites, the generation of a query-optimized metrics CSV, and the generation of categorical FIM. This merge requires that the `/test_cases` directory be updated for all machines performing evaluation.

### Additions

 - `generate_categorical_fim.py` was added to allow production of NWS Flood Categorical HAND FIM (CatFIM) source data. More changes on this script are to follow in subsequent branches.

### Removals

 - `ble_autoeval.sh` and `all_ble_stats_comparison.py` were deleted because `synthesize_test_cases.py` now handles the merging of metrics.
 - The code block in `run_test_case.py` that was responsible for printing the colored metrics to screen has been commented out because of the new scale of evaluations (formerly in `run_test_case.py`, now in `shared_functions.py`)
 - Remove unused imports from inundation wrappers in `/tools`.

### Changes

 - Updated `synthesize_test_cases.py` to allow for AHPS site evaluations.
 - Reorganized `run_test_case.py` by moving more functions into `shared_functions.py`.
 - Created more shared variables in `shared_variables.py` and updated import statements in relevant scripts.

<br/><br/>

## v3.0.4.4 - 2021-02-19 - [PR #266](https://github.com/NOAA-OWP/cahaba/pull/266)

Rating curves for short stream segments are replaced with rating curves from upstream/downstream segments.

### Changes

 - Short stream segments are identified and are reassigned the channel geometry from upstream/downstream segment.
 - `fossid` renamed to `fimid` and the attribute's starting value is now 1000 to avoid HydroIDs with leading zeroes.
 - Addresses issue where HydroIDs were not included in final hydrotable.
 - Added `import sys` to `inundation.py` (missing from previous feature branch).
 - Variable names and general workflow are cleaned up.

<br/><br/>

## v3.0.4.3 - 2021-02-12 - [PR #254](https://github.com/NOAA-OWP/cahaba/pull/254)

Modified `rem.py` with a new function to output HAND reference elev.

### Changes

 - Function `make_catchment_hydroid_dict` creates a df of pixel catchment ids and overlapping hydroids.
 - Merge hydroid df and thalweg minimum elevation df.
 - Produces new output containing all catchment ids and min thalweg elevation value named `hand_ref_elev_table.csv`.
 - Overwrites the `demDerived_reaches_split.gpk` layer by adding additional attribute `Min_Thal_Elev_meters` to view the elevation value for each hydroid.

<br/><br/>

## v3.0.4.2 - 2021-02-12 - [PR #255](https://github.com/NOAA-OWP/cahaba/pull/255)

Addresses issue when running on HUC6 scale.

### Changes

 - `src.json` should be fixed and slightly smaller by removing whitespace.
 - Rasters are about the same size as running fim as huc6 (compressed and tiled; aggregated are slightly larger).
 - Naming convention and feature id attribute are only added to the aggregated hucs.
 - HydroIDs are different for huc6 vs aggregated huc8s mostly due to forced split at huc boundaries (so long we use consistent workflow it shouldn't matter).
 - Fixed known issue where sometimes an incoming stream is not included in the final selection will affect aggregate outputs.

<br/><br/>

## v3.0.4.1 - 2021-02-12 - [PR #261](https://github.com/NOAA-OWP/cahaba/pull/261)

Updated MS Crosswalk method to address gaps in FIM.

### Changes

 - Fixed typo in stream midpoint calculation in `split_flows.py` and `add_crosswalk.py`.
 - `add_crosswalk.py` now restricts the MS crosswalk to NWM MS catchments.
 - `add_crosswalk.py` now performs a secondary MS crosswalk selection by nearest NWM MS catchment.

<br/><br/>

## v3.0.4.0 - 2021-02-10 - [PR #256](https://github.com/NOAA-OWP/cahaba/pull/256)

New python script "wrappers" for using `inundation.py`.

### Additions

 - Created `inundation_wrapper_nwm_flows.py` to produce inundation outputs using NWM recurrence flows: 1.5 year, 5 year, 10 year.
 - Created `inundation_wrapper_custom_flow.py` to produce inundation outputs with user-created flow file.
 - Created new `tools` parent directory to store `inundation_wrapper_nwm_flows.py` and  `inundation_wrapper_custom_flow.py`.

<br/><br/>

## v3.0.3.1 - 2021-02-04 - [PR #253](https://github.com/NOAA-OWP/cahaba/pull/253)

Bug fixes to correct mismatched variable name and file path.

### Changes

 - Corrected variable name in `fim_run.sh`.
 - `acquire_and_preprocess_inputs.py` now creates `huc_lists` folder and updates file path.

<br/><br/>

## v3.0.3.0 - 2021-02-04 - [PR #227](https://github.com/NOAA-OWP/cahaba/pull/227)

Post-process to aggregate FIM outputs to HUC6 scale.

### Additions

 - Viz outputs aggregated to HUC6 scale; saves outputs to `aggregate_fim_outputs` folder.

### Changes

 - `split_flows.py` now splits streams at HUC8 boundaries to ensure consistent catchment boundaries along edges.
 - `aggregate_fim_outputs.sh` has been depreciated but remains in the repo for potential FIM 4 development.
 - Replaced geopandas driver arg with getDriver throughout repo.
 - Organized parameters in environment files by group.
 - Cleaned up variable names in `split_flows.py` and `build_stream_traversal.py`.
 - `build_stream_traversal.py` is now assigning HydroID by midpoint instead centroid.
 - Cleanup of `clip_vectors_to_wbd.py`.

<br/><br/>

## v3.0.2.0 - 2021-01-25 - [PR #218](https://github.com/NOAA-OWP/cahaba/pull/218)

Addition of an API service to schedule, run and manage `fim_run` jobs through a user-friendly web interface.

### Additions

 - `api` folder that contains all the codebase for the new service.

<br/><br/>

## v3.0.1.0 - 2021-01-21 - [PR #206](https://github.com/NOAA-OWP/cahaba/pull/206)

Preprocess MS and FR stream networks

### Changes

 - Headwater stream segments geometries are adjusted to align with with NWM streams.
 - Incoming streams are selected using intersection points between NWM streams and HUC4 boundaries.
 - `clip_vectors_to_wbd.py` handles local headwaters.
 - Removes NHDPlus features categorized as coastline and underground conduit.
 - Added streams layer to production whitelist.
 - Fixed progress bar in `lib/acquire_and_preprocess_inputs.py`.
 - Added `getDriver` to shared `functions.py`.
 - Cleaned up variable names and types.

<br/><br/>

## v3.0.0.4 - 2021-01-20 - [PR #230](https://github.com/NOAA-OWP/cahaba/pull/230)

Changed the directory where the `included_huc*.lst` files are being read from.

### Changes

 - Changed the directory where the `included_huc*.lst` files are being read from.

<br/><br/>

## v3.0.0.3 - 2021-01-14 - [PR #210](https://github.com/NOAA-OWP/cahaba/pull/210)

Hotfix for handling nodata value in rasterized levee lines.

### Changes

 - Resolves bug for HUCs where `$ndv > 0` (Great Lakes region).
 - Initialize the `nld_rasterized_elev.tif` using a value of `-9999` instead of `$ndv`.

 <br/><br/>

## v3.0.0.2 - 2021-01-06 - [PR #200](https://github.com/NOAA-OWP/cahaba/pull/200)

Patch to address AHPSs mapping errors.

### Changes

 - Checks `dtype` of `hydroTable.csv` columns to resolve errors caused in `inundation.py` when joining to flow forecast.
 - Exits `inundation.py` when all hydrotable HydroIDs are lake features.
 - Updates path to latest AHPs site layer.
 - Updated [readme](https://github.com/NOAA-OWP/cahaba/commit/9bffb885f32dfcd95978c7ccd2639f9df56ff829)

<br/><br/>

## v3.0.0.1 - 2020-12-31 - [PR #184](https://github.com/NOAA-OWP/cahaba/pull/184)

Modifications to build and run Docker image more reliably. Cleanup on some pre-processing scripts.

### Changes

 - Changed to noninteractive install of GRASS.
 - Changed some paths from relative to absolute and cleaned up some python shebang lines.

### Notes
 - `aggregate_vector_inputs.py` doesn't work yet. Need to externally download required data to run fim_run.sh

 <br/><br/>

## v3.0.0.0 - 2020-12-22 - [PR #181](https://github.com/NOAA-OWP/cahaba/pull/181)

The software released here builds on the flood inundation mapping capabilities demonstrated as part of the National Flood Interoperability Experiment, the Office of Water Prediction's Innovators Program and the National Water Center Summer Institute. The flood inundation mapping software implements the Height Above Nearest Drainage (HAND) algorithm and incorporates community feedback and lessons learned over several years. The software has been designed to meet the requirements set by stakeholders interested in flood prediction and has been developed in partnership with several entities across the water enterprise.<|MERGE_RESOLUTION|>--- conflicted
+++ resolved
@@ -1,7 +1,6 @@
 All notable changes to this project will be documented in this file.
 We follow the [Semantic Versioning 2.0.0](http://semver.org/) format.
 
-<<<<<<< HEAD
 ## v4.5.x.x - 2023-12-08 - [PR#1048](https://github.com/NOAA-OWP/inundation-mapping/pull/1048)
 
 This script produces inundation depths and attempts to overcome the catchment boundary issue by interpolating water surface elevations between catchments. Water surface calculations require the hydroconditioned DEM (`dem_thalwegCond_{}.tif`) for computation, however, this file is not in the standard outputs from fim_pipeline.sh. Therefore, users may have to re-run fim_pipeline.sh with dem_thalwegCond_{}.tif removed from all deny lists.
@@ -9,7 +8,6 @@
 ### Additions
 
 - `tools/interpolate_water_surface.py`: New post-inundation processing tool for extending depths beyond catchment limits. The `interpolate_wse()` contains the logic for computing the updated depth raster, but users can also call this module directly to perform inundation, similar to how `inundate_mosaic_wrapper.py` works, but with the new post-processing enhancement.
-=======
 ## v4.5.2.6 - 2024-07-12 - [PR#1184](https://github.com/NOAA-OWP/inundation-mapping/pull/1184)
 
 This PR adds a new script to determine which bridges are inundated by a specific flow. It will assign a risk status to each bridge point based on a specific threshold.
@@ -17,13 +15,10 @@
 ### Additions
 
 - `tools/bridge_inundation.py`
->>>>>>> 56748d43
-
-<br/><br/>
-
-
-<<<<<<< HEAD
-=======
+
+<br/><br/>
+
+
 ## v4.5.2.5 - 2024-07-08 - [PR#1205](https://github.com/NOAA-OWP/inundation-mapping/pull/1205)
 
 Snaps crosswalk from the midpoint of DEM-derived reaches to the nearest point on NWM streams within a threshold of 100 meters. DEM-derived streams that do not locate any NWM streams within 100 meters of their midpoints are removed from the FIM hydrofabric and their catchments are not inundated.
@@ -52,7 +47,6 @@
 
 <br/><br/>
 
->>>>>>> 56748d43
 ## v4.5.2.3 - 2024-06-14 - [PR#1169](https://github.com/NOAA-OWP/inundation-mapping/pull/1169)
 
 This tool scans all log directory looking for the word "error" (not case-sensitive). This is primary added to help find errors in the post processing logs such as src_optimization folder (and others).
