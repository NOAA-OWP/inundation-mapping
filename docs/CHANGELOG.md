All notable changes to this project will be documented in this file.
We follow the [Semantic Versioning 2.0.0](http://semver.org/) format.

<<<<<<< HEAD
## v4.0.10.1 - 2022-10-5 - [PR #695](https://github.com/NOAA-OWP/inundation-mapping/pull/695)

This hotfix address a bug with how the rating curve comparison (sierra test) handles the branch zero synthetic rating curve in the comparison plots. Address #676 

### Changes

- `tools/rating_curve_comparison.py`
  - Added logging function to print and write to log file
  - Added new filters to ignore AHPS only sites (these are sites that we need for CatFIM but do not have a USGS gage or USGS rating curve available for sierra test analysis)
  - Added functionality to identify branch zero SRCs
  - Added new plot formatting to distinguish branch zero from other branches
=======
## v4.0.10.0 - 2022-10-4 - [PR #697](https://github.com/NOAA-OWP/inundation-mapping/pull/697)

Change FIM to load DEM's from the new USGS 3Dep files instead of the original NHD Rasters.

### Changes

- `config`
    - `params_template.env`: Change default of the calib db back to true:  src_adjust_spatial back to "True". Plus a few text updates.
- `src`
    - `gms`
        - `run_by_unit.sh`: Change input_DEM value to the new vrt `$inputDataDir/3dep_dems/10m_5070/fim_seamless_3dep_dem_10m_5070.vrt` to load the new 3Dep DEM's. Note: The 3Dep DEM's are projected as CRS 5070, but for now, our code is using ESRI:102039. Later all code and input will be changed to CRS:5070. We now are defining the FIM desired projection (102039), so we need to reproject on the fly from 5070 to 102039 during the gdalwarp cut.
        - `run_by_branch.sh`: Removed unused lines.
    - `utils`
        - `shared_variables.py`: Changes to use the new 3Dep DEM rasters instead of the NHD rasters. Moved some values (grouped some variables). Added some new variables for 3Dep. Note: At this time, some of these new enviro variables for 3Dep are not used but are expected to be used shortly.
- `data`
    - `usgs`
        - `acquire_and_preprocess_3dep_dems.py`: Minor updates for adjustments of environmental variables. Adjustments to ensure the cell sizes are fully defined as 10 x 10 as source has a different resolution. The data we downloaded to the new `inputs/3dep_dems/10m_5070` was loaded as 10x10, CRS:5070 rasters.

### Removals

- `lib`
    - `aggregate_fim_outputs.py` : obsolete. Had been deprecated for a while and replaced by other files.
    - `fr_to_mr_raster_mask.py` : obsolete. Had been deprecated for a while and replaced by other files.

<br/><br/>

## v4.0.9.8 - 2022-10-06 - [PR #701](https://github.com/NOAA-OWP/inundation-mapping/pull/701)

Moved the calibration tool from dev-fim3 branch into "dev" (fim4) branch. Git history not available.

Also updated making it easier to deploy, along with better information for external contributors.

Changed the system so the calibration database name is configurable. This allows test databases to be setup in the same postgres db / server system. You can have more than one calb_db_keys.env running in different computers (or even more than one on one server) pointing to the same actual postgres server and service. ie) multiple dev machine can call a single production server which hosts the database.

For more details see /tools/calibration-db/README.md

### Changes

- `tools`
    - `calibration-db`
        - `docker-compose.yml`: changed to allow for configurable database name. (allows for more then one database in a postgres database system (one for prod, another for test if needed))

### Additions

- `config`
    - `calb_db_keys_template.env`: a new template verison of the required config values.

### Removals

- `tools`
    - `calibration-db`
        - `start_db.sh`: Removed as the command should be run on demand and not specifically scripted because of its configurable location of the env file.

<br/><br/>

## v4.0.9.7 - 2022-10-7 - [PR #703](https://github.com/NOAA-OWP/inundation-mapping/pull/703)

During a recent release of a FIM 3 version, it was discovered that FIM3 has slightly different AWS S3 upload requirements. A new s3 whitelist file has been created for FIM3 and the other s3 file was renamed to include the phrase "fim4" in it.

This is being added to source control as it might be used again and we don't want to loose it.

### Additions

- `config`
   - `aws_s3_put_fim3_whitelist.lst`
   
### Renamed

- `config`
   - `aws_s3_put_fim4_whitelist.lst`: renamed from aws_s3_put_whitelist.lst

<br/><br/>

## v4.0.9.6 - 2022-10-17 - [PR #711](https://github.com/NOAA-OWP/inundation-mapping/pull/711)

Bug fix and formatting upgrades. It was also upgraded to allow for misc other inundation data such as high water data.

### Changes

- `tools`
    - `inundate_nation.py`:  As stated above.

### Testing

- it was run in a production model against fim 4.0.9.2 at 100 yr and 2 yr as well as a new High Water dataset.

<br/><br/>

## v4.0.9.5 - 2022-10-3 - [PR #696](https://github.com/NOAA-OWP/inundation-mapping/pull/696)

- Fixed deny_gms_unit_prod.lst to comment LandSea_subset.gpkg, so it does not get removed. It is needed for processing in some branches
- Change default for params_template.env -> src_adjust_spatial="False", back to default of "True"
- Fixed an infinite loop when src_adjust_usgs_rating.py was unable to talk to the calib db.
- Fixed src_adjsust_usgs_rating.py for when the usgs_elev_table.csv may not exist.

### Changes

- `gms_run_branch.sh`:  removed some "time" command in favour of using fim commands from bash_functions.sh which give better time and output messages.

- `config`
    - `deny_gms_unit_prod.lst`: Commented out LandSea_subset.gpkg as some HUCs need that file in place.
    - `params_template.env`: Changed default src_adjust_spatial back to True

- `src`
    - `src_adjust_spatial_obs.py`:  Added code to a while loop (line 298) so it is not an indefinite loop that never stops running. It will now attempts to contact the calibration db after 6 attempts. Small adjustments to output and logging were also made and validation that a connection to the calib db was actually successful.
    - `src_adjust_usgs_rating.py`: Discovered that a usgs_elev_df might not exist (particularly when processing was being done for hucs that have no usgs guage data). If the usgs_elev_df does not exist, it no longer errors out.
>>>>>>> 290573da

<br/><br/>

## v4.0.9.4 - 2022-09-30 - [PR #691](https://github.com/NOAA-OWP/inundation-mapping/pull/691)

Cleanup Branch Zero output at the end of a processing run. Without this fix, some very large files were being left on the file system. Adjustments and cleanup changed the full BED output run from appx 2 TB output to appx 1 TB output.

### Additions

- `unit_tests`
    - `gms`
        - `outputs_cleanup_params.json` and `outputs_cleanup_unittests.py`: The usual unit test files.

### Changes

- `gms_pipeline.sh`: changed variables and text to reflect the renamed default `deny_gms_branchs_prod.lst` and `deny_gms_unit_prod.lst` files. Also tells how a user can use the word 'none' for the deny list parameter (both or either unit or branch deny list) to skip output cleanup(s).

- `gms_run_unit.sh`: changed variables and text to reflect the renamed default `deny_gms_unit_prod.lst` files. Also added a bit of minor output text (styling). Also tells how a user can use the word 'none' for the deny list parameter to skip output cleanup.

- `gms_run_branch.sh`:
       ... changed variables and text to reflect the renamed default `deny_gms_branches.lst` files. 
       ... added a bit of minor output text (styling).
       ... also tells how a user can use the word 'none' for the deny list parameter to skip output cleanup.
       ... added a new section that calls the `outputs_cleanup.py` file and will do post cleanup on branch zero output files.

- `src`
    - `gms`
        - `outputs_cleanup.py`: pretty much rewrote it in its entirety. Now accepts a manditory branch id (can be zero) and can recursively search subdirectories. ie) We can submit a whole output directory with all hucs and ask to cleanup branch 0 folder OR cleanup files in any particular directory as we did before (per branch id).
          
          - `run_by_unit.sh`:  updated to pass in a branch id (or the value of "0" meaning branch zero) to outputs_cleanup.py.
          - `run_by_branch.sh`:  updated to pass in a branch id to outputs_cleanup.py.
      
- `unit_tests`
    - `README.md`: updated to talk about the specific deny list for unit_testing.
    - `__template_unittests.py`: updated for the latest code standards for unit tests. 

- `config`
    - `deny_gms_branch_unittest.lst`: Added some new files to be deleted, updated others.
    - `deny_gms_branch_zero.lst`: Added some new files to be deleted.
    - `deny_gms_branches_dev.lst`:  Renamed from `deny_gms_branches_default.lst` and some new files to be deleted, updated others. Now used primarily for development and testing use.
    - `deny_gms_branches_prod.lst`:  Renamed from `deny_gms_branches_min` and some new files to be deleted, updated others. Now used primarily for when releasing a version to production.
    - `deny_gms_unit_prod.lst`: Renamed from `deny_gms_unit_default.lst`, yes... there currently is no "dev" version.  Added some new files to be deleted.

<br/><br/>

## v4.0.9.3 - 2022-09-13 - [PR #681](https://github.com/NOAA-OWP/inundation-mapping/pull/681)

Created a new tool to downloaded USGS 3Dep DEM's via their S3 bucket.

Other changes:
 - Some code file re-organization in favour of the new `data` folder which is designed for getting, setting, and processing data from external sources such as AWS, WBD, NHD, NWM, etc.
 - Added tmux as a new tool embedded inside the docker images.

### Additions

- `data`
   - `usgs`
      - `acquire_and_preprocess_3dep_dems.py`:  The new tool as described above. For now it is hardcoded to a set path for USGS AWS S3 vrt file but may change later for it to become parameter driven.
 - `create_vrt_file.py`: This is also a new tool that can take a directory of geotiff files and create a gdal virtual file, .vrt extention, also called a `virtual raster`. Instead of clipping against HUC4, 6, 8's raster files, and run risks of boundary issues, vrt's actual like all of the tif's are one giant mosaiced raster and can be clipped as one.

### Removals

- 'Dockerfile.prod`:  No longer being used (never was used)

### Changes

- `Dockerfile`:  Added apt install for tmux. This tool will now be available in docker images and assists developers.

- `data`
   - `acquire_and_preprocess_inputs.py`:  moved from the `tools` directory but not other changes made. Note: will required review/adjustments before being used again.
   - `nws`
      - `preprocess_ahps_nws.py`:  moved from the `tools` directory but not other changes made. Note: will required review/adjustments before being used again.
      - `preprocess_rasters.py`: moved from the `tools` directory but not other changes made. Note: will required review/adjustments before being used again.
    - `usgs`
         - `preprocess_ahps_usgs.py`:  moved from the `tools` directory but not other changes made. Note: will required review/adjustments before being used again.
         - `preprocess_download_usgs_grids.py`: moved from the `tools` directory but not other changes made. Note: will required review/adjustments before being used again.

 - `src`
     - `utils`
         - `shared_functions.py`:  changes made were
              - Cleanup the "imports" section of the file (including a change to how the utils.shared_variables file is loaded.
              - Added `progress_bar_handler` function which can be re-used by other code files.
              - Added `get_file_names` which can create a list of files from a given directory matching a given extension. 
              - Modified `print_current_date_time` and `print_date_time_duration` and  methods to return the date time strings. These helper methods exist to help with standardization of logging and output console messages.
              - Added `print_start_header` and `print_end_header` to help with standardization of console and logging output messages.
          - `shared_variables.py`: Additions in support of near future functionality of having fim load DEM's from USGS 3DEP instead of NHD rasters.

<br/><br/>

## v4.0.(pending) - 2022-09-13 - [PR #681](https://github.com/NOAA-OWP/inundation-mapping/pull/681)

Created a new tool to downloaded USGS 3Dep DEM's via their S3 bucket.

Other changes:
 - Some code file re-organization in favour of the new `data` folder which is designed for getting, setting, and processing data from external sources such as AWS, WBD, NHD, NWM, etc.
 - Added tmux as a new tool embedded inside the docker images.

## Additions

- `data`
   - `usgs`
      - `acquire_and_preprocess_3dep_dems.py`:  The new tool as described above. For now it is hardcoded to a set path for USGS AWS S3 vrt file but may change later for it to become parameter driven.
 - `create_vrt_file.py`: This is also a new tool that can take a directory of geotiff files and create a gdal virtual file, .vrt extention, also called a `virtual raster`. Instead of clipping against HUC4, 6, 8's raster files, and run risks of boundary issues, vrt's actual like all of the tif's are one giant mosaiced raster and can be clipped as one.

## Removals

- 'Dockerfile.prod`:  No longer being used (never was used)

## Changes

- `Dockerfile`:  Added apt install for tmux. This tool will now be available in docker images and assists developers.

- `data`
   - `acquire_and_preprocess_inputs.py`:  moved from the `tools` directory but not other changes made. Note: will required review/adjustments before being used again.
   - `nws`
      - `preprocess_ahps_nws.py`:  moved from the `tools` directory but not other changes made. Note: will required review/adjustments before being used again.
      - `preprocess_rasters.py`: moved from the `tools` directory but not other changes made. Note: will required review/adjustments before being used again.
    - `usgs`
         - `preprocess_ahps_usgs.py`:  moved from the `tools` directory but not other changes made. Note: will required review/adjustments before being used again.
         - `preprocess_download_usgs_grids.py`: moved from the `tools` directory but not other changes made. Note: will required review/adjustments before being used again.

 - `src`
     - `utils`
         - `shared_functions.py`:  changes made were
              - Cleanup the "imports" section of the file (including a change to how the utils.shared_variables file is loaded.
              - Added `progress_bar_handler` function which can be re-used by other code files.
              - Added `get_file_names` which can create a list of files from a given directory matching a given extension. 
              - Modified `print_current_date_time` and `print_date_time_duration` and  methods to return the date time strings. These helper methods exist to help with standardization of logging and output console messages.
              - Added `print_start_header` and `print_end_header` to help with standardization of console and logging output messages.
          - `shared_variables.py`: Additions in support of near future functionality of having fim load DEM's from USGS 3DEP instead of NHD rasters.

<br/><br/>


## v4.0.9.2 - 2022-09-12 - [PR #678](https://github.com/NOAA-OWP/inundation-mapping/pull/678)

This fixes several bugs related to branch definition and trimming due to waterbodies.

### Changes

- `src/gms/stream_branches.py`
   - Bypasses erroneous stream network data in the to ID field by using the Node attribute instead.
   - Adds check if no nwm_lakes_proj_subset.gpkg file is found due to no waterbodies in the HUC.
   - Allows for multiple upstream branches when stream order overrides arbolate sum.

<br/><br/>

## v4.0.9.1 - 2022-09-01 - [PR #664](https://github.com/NOAA-OWP/inundation-mapping/pull/664)

A couple of changes:
1) Addition of a new tool for pushing files / folders up to an AWS (Amazon Web Service) S3 bucket.
2) Updates to the Docker image creation files to include new packages for boto3 (for AWS) and also added `jupyter`, `jupterlab` and `ipympl` to make it easier to use those tools during development.
3) Correct an oversight of `logs\src_optimization` not being cleared upon `overwrite` run.

### Additions

- `src`
   - `data`
       - `README.md`: Details on how the new system for `data` folders (for communication for external data sources/services).
       - `aws`
           - `aws_base.py`:  A file using a class and inheritance system (parent / child). This file has properties and a method that all child class will be expected to use and share. This makes it quicker and easier to added new AWS tools and helps keep consistant patterns and standards.
           - `aws_creds_template.env`: There are a number of ways to validate credentials to send data up to S3. We have chosen to use an `.env` file that can be passed into the tool from any location. This is the template for that `.env` file. Later versions may be changed to use AWS profile security system.
           - `s3.py`: This file pushes file and folders up to a defined S3 bucket and root folder. Note: while it is designed only for `puts` (pushing to S3), hooks were added in case functional is added later for `gets` (pull from S3).


### Changes

- `utils`
   - `shared_functions.py`:  A couple of new features
       -  Added a method which accepts a path to a .lst or .txt file with a collection of data and load it into a  python list object. It can be used for a list of HUCS, file paths, or almost anything. 
       - A new method for quick addition of current date/time in output.
       - A new method for quick calculation and formatting of time duration in hours, min and seconds.
       - A new method for search for a string in a given python list. It was designed with the following in mind, we already have a python list loaded with whitelist of files to be included in an S3 push. As we iterate through files from the file system, we can use this tool to see if the file should be pushed to S3. This tool can easily be used contexts and there is similar functionality in other FIM4 code that might be able to this method.

- `Dockerfile` : Removed a line for reloading Shapely in recent PRs, which for some reason is no longer needed after adding the new BOTO3 python package. Must be related to python packages dependencies. This removed Shapely warning seen as a result of another recent PR. Also added AWS CLI for bash commands.

- `Pipfile` and `Pipfile.lock`:  Updates for the four new python packages, `boto3` (for AWS), `jupyter`, `jupyterlab` and `ipympl`. We have some staff that use Jupyter in their dev actitivies. Adding this package into the base Docker image will make it easier for them.

<br/><br/>

## 4.0.9.0 - 2022-09-09 - [PR #672](https://github.com/NOAA-OWP/inundation-mapping/pull/672)

When deriving level paths, this improvement allows stream order to override arbolate sum when selecting the proper upstream segment to continue the current branch.

<br/><br/>

## 4.0.8.0 - 2022-08-26 - [PR #671](https://github.com/NOAA-OWP/inundation-mapping/pull/671)

Trims ends of branches that are in waterbodies; also removes branches if they are entirely in a waterbody.

## Changes

- `src/gms/stream_branches.py`: adds `trim_branches_in_waterbodies()` and `remove_branches_in_waterbodies()` to trim and prune branches in waterbodies.

<br/><br/>

## v4.0.7.2 - 2022-08-11 - [PR #654](https://github.com/NOAA-OWP/inundation-mapping/pull/654)

`inundate_nation.py` A change to switch the inundate nation function away from refrences to `inundate.py`, and rather use `inundate_gms.py` and `mosaic_inundation.py`

### Changes

- `inundate_gms`:  Changed `mask_type = 'filter'`

<br/><br/>

## v4.0.7.1 - 2022-08-22 - [PR #665](https://github.com/NOAA-OWP/inundation-mapping/pull/665)

Hotfix for addressing missing input variable when running `gms_run_branch.sh` outside of `gms_pipeline.sh`. 

### Changes
- `gms_run_branch.sh`: defining path to WBD HUC input file directly in ogr2ogr call rather than using the $input_WBD_gdb defined in `gms_run_unit.sh`
- `src/src_adjust_spatial_obs.py`: removed an extra print statement
- `src/src_roughness_optimization.py`: removed a log file write that contained sensitive host name

<br/><br/>

## v4.0.7.0 - 2022-08-17 - [PR #657](https://github.com/NOAA-OWP/inundation-mapping/pull/657)

Introduces synthetic rating curve calibration workflow. The calibration computes new Manning's coefficients for the HAND SRCs using input data: USGS gage locations, USGS rating curve csv, and a benchmark FIM extent point database stored in PostgreSQL database. This addresses [#535].

### Additions

- `src/src_adjust_spatial_obs.py`: new synthetic rating curve calibration routine that prepares all of the spatial (point data) benchmark data for ingest to the Manning's coefficient calculations performed in `src_roughness_optimization.py`
- `src/src_adjust_usgs_rating.py`: new synthetic rating curve calibration routine that prepares all of the USGS gage location and observed rating curve data for ingest to the Manning's coefficient calculations performed in `src_roughness_optimization.py`
- `src/src_roughness_optimization.py`: new SRC post-processing script that ingests observed data and HUC/branch FIM output data to compute optimized Manning's coefficient values and update the discharge values in the SRCs. Outputs a new hydroTable.csv.

### Changes

- `config/deny_gms_branch_zero.lst`: added `gw_catchments_reaches_filtered_addedAttributes_crosswalked_{}.gpkg` to list of files to keep (used in calibration workflow)
- `config/deny_gms_branches_min.lst`: added `gw_catchments_reaches_filtered_addedAttributes_crosswalked_{}.gpkg` to list of files to keep (used in calibration workflow)
- `config/deny_gms_unit_default.lst`: added `usgs_elev_table.csv` to list of files to keep (used in calibration workflow)
- `config/params_template.env`: added new variables for user to control calibration
  - `src_adjust_usgs`: Toggle to run src adjustment routine (True=on; False=off)
  - `nwm_recur_file`: input file location with nwm feature_id and recurrence flow values
  - `src_adjust_spatial`: Toggle to run src adjustment routine (True=on; False=off)
  - `fim_obs_pnt_data`: input file location with benchmark point data used to populate the postgresql database
  - `CALB_DB_KEYS_FILE`: path to env file with sensitive paths for accessing postgres database
- `gms_run_branch.sh`: includes new steps in the workflow to connect to the calibration PostgreSQL database, run SRC calibration w/ USGS gage rating curves, run SRC calibration w/ benchmark point database
- `src/add_crosswalk.py`: added step to create placeholder variables to be replaced in post-processing (as needed). Created here to ensure consistent column variables in the final hydrotable.csv
- `src/gms/run_by_unit.sh`: added new steps to workflow to create the `usgs_subset_gages.gpkg` file for branch zero and then perform crosswalk and create `usgs_elev_table.csv` for branch zero
- `src/make_stages_and_catchlist.py`: Reconcile flows and catchments hydroids
- `src/usgs_gage_aggregate.py`: changed streamorder data type from integer to string to better handle missing values in `usgs_gage_unit_setup.py`
- `src/usgs_gage_unit_setup.py`: added new inputs and function to populate `usgs_elev_table.csv` for branch zero using all available gages within the huc (not filtering to a specific branch)
- `src/utils/shared_functions.py`: added two new functions for calibration workflow
  - `check_file_age`: check the age of a file (use for flagging potentially outdated input)
  - `concat_huc_csv`: concatenate huc csv files to a single dataframe/csv
- `src/utils/shared_variables.py`: defined new SRC calibration threshold variables
  - `DOWNSTREAM_THRESHOLD`: distance in km to propogate new roughness values downstream
  - `ROUGHNESS_MAX_THRESH`: max allowable adjusted roughness value (void values larger than this)
  - `ROUGHNESS_MIN_THRESH`: min allowable adjusted roughness value (void values smaller than this)

<br/><br/>

## v4.0.6.3 - 2022-08-04 - [PR #652](https://github.com/NOAA-OWP/inundation-mapping/pull/652)

Updated `Dockerfile`, `Pipfile` and `Pipfile.lock` to add the new psycopg2 python package required for a WIP code fix for the new FIM4 calibration db.

<br/><br/>

## v4.0.6.2 - 2022-08-16 - [PR #639](https://github.com/NOAA-OWP/inundation-mapping/pull/639)

This file converts USFIMR remote sensed inundation shapefiles into a raster that can be used to compare to the FIM data. It has to be run separately for each shapefile. This addresses [#629].

### Additions

- `/tools/fimr_to_benchmark.py`: This file converts USFIMR remote sensed inundation shapefiles into a raster that can be used to compare to the FIM data. It has to be run separately for each shapefile.

<br/><br/>

## v4.0.6.1 - 2022-08-12 - [PR #655](https://github.com/NOAA-OWP/inundation-mapping/pull/655)

Prunes branches that fail with NO_FLOWLINES_EXIST (Exit code: 61) in `gms_run_branch.sh` after running `split_flows.py`

### Additions
- Adds `remove_error_branches.py` (called from `gms_run_branch.sh`)
- Adds `gms_inputs_removed.csv` to log branches that have been removed across all HUCs

### Removals
- Deletes branch folders that fail
- Deletes branch from `gms_inputs.csv`

<br/><br/>


## v4.0.6.0 - 2022-08-10 - [PR #614](https://github.com/NOAA-OWP/inundation-mapping/pull/614)

Addressing #560, this fix in run_by_branch trims the DEM derived streamline if it extends past the end of the branch streamline. It does this by finding the terminal point of the branch stream, snapping to the nearest point on the DEM derived stream, and cutting off the remaining downstream portion of the DEM derived stream.

### Changes

- `/src/split_flows.py`: Trims the DEM derived streamline if it flows past the terminus of the branch (or level path) streamline.
- `/src/gms/delineate_hydros_and_produce_HAND.sh`: Added branch streamlines as an input to `split_flows.py`.

<br/><br/>

## v4.0.5.4 - 2022-08-01 - [PR #642](https://github.com/NOAA-OWP/inundation-mapping/pull/642)

Fixes bug that causes [Errno2] No such file or directory error when running synthesize_test_cases.py if testing_versions folder doesn't exist (for example, after downloading test_cases from ESIP S3).

### Additions

- `run_test_case.py`: Checks for testing_versions folder in test_cases and adds it if it doesn't exist.

<br/><br/>

## v4.0.5.3 - 2022-07-27 - [PR #630](https://github.com/NOAA-OWP/inundation-mapping/issues/630)

A file called gms_pipeline.sh already existed but was unusable. This has been updated and now can be used as a "one-command" execution of the fim4/gms run. While you still can run gms_run_unit.sh and gms_run_branch.sh as you did before, you no longer need to. Input arguments were simplified to allow for more default and this simplification was added to `gms_run_unit.sh` and `gms_run_branch.sh` as well. 

A new feature was added that is being used for `gms_pipeline.sh` which tests the percent and number of errors after hucs are processed before continuing onto branch processing.

New FIM4/gms usability is now just (at a minumum): `gms_pipeline.sh -n <output name> -u <HUC(s) or HUC list path>`
	
`gms_run_branch.sh` and `gms_run_branch.sh` have also been changed to add the new -a flag and default to dropping stream orders 1 and 2.

### Additions

- `src`
    - `check_unit_errors.py`: as described above.
- `unit_tests`
    - `check_unit_errors_unittests.py` and `check_unit_errors_params.json`: to match new file.    

### Changes

- `README.md`:  Updated text for FIM4, gms_pipeline, S3 input updates, information about updating dependencies, misc link updates and misc text verbage.
- `gms_pipeline.sh`: as described above.
- `gms_run_unit.sh`: as described above. Also small updates to clean up folders and files in case of an overwrite.
- `gms_run_branch.sh`: as described above.
- `src`
     - `utils`
         - `fim_enums.py`:  FIM_system_exit_codes renamed to FIM_exit_codes.
         - `shared_variables.py`: added configurable values for minimum number and percentage of unit errors.
    - `bash_functions.env`:   Update to make the cumulative time screen outputs in mins/secs instead of just seconds.
    - `check_huc_inputs.py`:  Now returns the number of HUCs being processed, needed by `gms_pipeline.sh` (Note: to get the value back to a bash file, it has to send it back via a "print" line and not a "return" value.  Improved input validation, 
- `unit_tests`
   - `README.md`: Misc text and link updates.

### Removals

- `config\params_template_calibrated.env`: No longer needed. Has been removed already from dev-fim3 and confirmed that it is not needed.
<br><br>

## v4.0.5.2 - 2022-07-25 - [PR #622](https://github.com/NOAA-OWP/inundation-mapping/pull/622)

Updates to unit tests including a minor update for outputs and loading in .json parameter files.
<br><br>


## v4.0.5.1 - 2022-06-27 - [PR #612](https://github.com/NOAA-OWP/inundation-mapping/pull/612)

`Alpha Test Refactor` An upgrade was made a few weeks back to the dev-fim3 branch that improved performance, usability and readability of running alpha tests. Some cleanup in other files for readability, debugging verbosity and styling were done as well. A newer, cleaner system for printing lines when the verbose flag is enabled was added.

### Changes

- `gms_run_branch.sh`:  Updated help instructions to about using multiple HUCs as command arguments.
- `gms_run_unit.sh`:  Updated help instructions to about using multiple HUCs as command arguments.
- `src/utils`
    - `shared_functions.py`: 
       - Added a new function called `vprint` which creates a simpler way (and better readability) for other python files when wanting to include a print line when the verbose flag is on.
       - Added a new class named `FIM_Helpers` as a wrapper for the new `vprint` method. 
       - With the new `FIM_Helpers` class, a previously existing method named `append_id_to_file_name` was moved into this class making it easier and quicker for usage in other classes.
       
- `tools`
    - `composite_inundation.py`: Updated its usage of the `append_id_to_file_name` function to now call the`FIM_Helpers` method version of it.
    - `gms_tools`
       - `inundate_gms.py`: Updated for its adjusted usage of the `append_id_to_file_name` method, also removed its own `def __vprint` function in favour of the `FIM_Helpers.vprint` method. 
       - `mosaic_inundation.py`: 
          - Added adjustments for use of `append_id_to_file_name` and adjustments for `fh.vprint`.
          - Fixed a bug for the variable `ag_mosaic_output` which was not pre-declared and would fail as using an undefined variable in certain conditions.
    - `run_test_case.py`: Ported `test_case` class from FIM 3 and tweaked slightly to allow for GMS FIM. Also added more prints against the new fh.vprint method. Also added a default print line for progress / traceability for all alpha test regardless if the verbose flag is set.
    - `synthesize_test_cases.py`: Ported `test_case` class from FIM 3.
- `unit_tests`
   - `shared_functions_unittests.py`: Update to match moving the `append_id_to_file_name` into the `FIM_Helpers` class. Also removed all "header print lines" for each unit test method (for output readability).

<br/><br/>

## v4.0.5.0 - 2022-06-16 - [PR #611](https://github.com/NOAA-OWP/inundation-mapping/pull/611)

'Branch zero' is a new branch that runs the HUCs full stream network to make up for stream orders 1 & 2 being skipped by the GMS solution and is similar to the FR extent in FIM v3. This new branch is created during `run_by_unit.sh` and the processed DEM is used by the other GMS branches during `run_by_branch.sh` to improve efficiency.

### Additions

- `src/gms/delineate_hydros_and_produce_HAND.sh`: Runs all of the modules associated with delineating stream lines and catchments and building the HAND relative elevation model. This file is called once during `gms_run_unit` to produce the branch zero files and is also run for every GMS branch in `gms_run_branch`.
- `config/deny_gms_branch_zero.lst`: A list specifically for branch zero that helps with cleanup (removing unneeded files after processing).

### Changes

- `src/`
    - `output_cleanup.py`: Fixed bug for viz flag.
    - `gms/`
        - `run_by_unit.sh`: Added creation of "branch zero", DEM pre-processing, and now calls.
        -  `delineate_hydros_and_produce_HAND.sh` to produce HAND outputs for the entire stream network.
        - `run_by_branch.sh`: Removed DEM processing steps (now done in `run_by_unit.sh`), moved stream network delineation and HAND generation to `delineate_hydros_and_produce_HAND.sh`.
        - `generate_branch_list.py`: Added argument and parameter to sure that the branch zero entry was added to the branch list.
- `config/`
     - `params_template.env`: Added `zero_branch_id` variable.
- `tools`
     - `run_test_case.py`: Some styling / readability upgrades plus some enhanced outputs.  Also changed the _verbose_ flag to _gms_verbose_ being passed into Mosaic_inundation function.
     - `synthesize_test_cases.py`: arguments being passed into the _alpha_test_args_ from being hardcoded from flags to verbose (effectively turning on verbose outputs when applicable. Note: Progress bar was not affected.
     - `tools_shared_functions.py`: Some styling / readability upgrades.
- `gms_run_unit.sh`: Added export of extent variable, dropped the -s flag and added the -a flag so it now defaults to dropping stream orders 1 and 2.
- `gms_run_branch.sh`: Fixed bug when using overwrite flag saying branch errors folder already exists, dropped the -s flag and added the -a flag so it now defaults to dropping stream orders 1 and 2.

### Removals

- `tests/`: Redundant
- `tools/shared_variables`: Redundant

<br/><br/>

## v4.0.4.3 - 2022-05-26 - [PR #605](https://github.com/NOAA-OWP/inundation-mapping/pull/605)

We needed a tool that could composite / mosaic inundation maps for FIM3 FR and FIM4 / GMS with stream orders 3 and higher. A tool previously existed named composite_fr_ms_inundation.py and it was renamed to composite_inundation.py and upgraded to handle any combination of 2 of 3 items (FIM3 FR, FIM3 MS and/or FIM4 GMS).

### Additions

- `tools/composite_inundation.py`: Technically it is a renamed from composite_ms_fr_inundation.py, and is based on that functionality, but has been heavily modified. It has a number of options, but primarily is designed to take two sets of output directories, inundate the files, then composite them into a single mosiac'd raster per huc. The primary usage is expected to be compositing FIM3 FR with FIM4 / GMS with stream orders 3 and higher. 

- `unit_tests/gms/inundate_gms_unittests.py and inundate_gms_params.json`: for running unit tests against `tools/gms_tools/inunundate_gms.py`.
- `unit_tests/shared_functions_unittests.py and shared_functions_params.json`: A new function named `append_id_to_file_name_single_identifier` was added to `src/utils/shared_functions.py` and some unit tests for that function was created.

### Removed

- `tools/composite_ms_fr_inundation.py`: replaced with upgraded version named `composite_inundation.py`.

### Changes

- `tools/gms_tools/inundate_gms.py`: some style, readabilty cleanup plus move a function up to `shared_functions.py`.
- `tools/gms_tools/mosaic_inundation.py`: some style, readabilty cleanup plus move a function up to `shared_functions.py`.
- `tools/inundation.py`: some style, readabilty cleanup.
- `tools/synthesize_test_cases.py`: was updated primarily for sample usage notes.

<br/><br/>

## v4.0.4.2 - 2022-05-03 - [PR #594](https://github.com/NOAA-OWP/inundation-mapping/pull/594)

This hotfix includes several revisions needed to fix/update the FIM4 area inundation evaluation scripts. These changes largely migrate revisions from the FIM3 evaluation code to the FIM4 evaluation code.

### Changes

- `tools/eval_plots.py`: Copied FIM3 code revisions to enable RAS2FIM evals and PND plots. Replaced deprecated parameter name for matplotlib grid()
- `tools/synthesize_test_cases.py`: Copied FIM3 code revisions to assign FR, MS, COMP resolution variable and addressed magnitude list variable for IFC eval
- `tools/tools_shared_functions.py`: Copied FIM3 code revisions to enable probability not detected (PND) metric calculation
- `tools/tools_shared_variables.py`: Updated magnitude dictionary variables for RAS2FIM evals and PND plots

<br/><br/>

## v4.0.4.1 - 2022-05-02 - [PR #587](https://github.com/NOAA-OWP/inundation-mapping/pull/587)

While testing GMS against evaluation and inundation data, we discovered some challenges for running alpha testing at full scale. Part of it was related to the very large output volume for GMS which resulted in outputs being created on multiple servers and folders. Considering the GMS volume and processing, a tool was required to extract out the ~215 HUC's that we have evaluation data for. Next, we needed isolate valid HUC output folders from original 2,188 HUC's and its 100's of thousands of branches. The first new tool allows us to point to the `test_case` data folder and create a list of all HUC's that we have validation for.

Now that we have a list of relavent HUC's, we need to consolidate output folders from the previously processed full CONUS+ output data. The new `copy_test_case_folders.py` tool extracts relavent HUC (gms unit) folders, based on the list created above, into a consolidated folder. The two tools combine result in significantly reduced overall processing time for running alpha tests at scale.

`gms_run_unit.sh` and `aggregated_branch_lists.py` were adjusted to make a previously hardcoded file path and file name to be run-time parameters. By adding the two new arguments, the file could be used against the new `copy_test_case_folders.py`. `copy_test_case_folders.py` and `gms_run_unit.sh` can now call `aggregated_branch_lists.py` to create a key input file called `gms_inputs.csv` which is a key file required for alpha testing.

A few other small adjustments were made for readability and traceability as well as a few small fixes discovered when running at scale.

### Additions

- `tools/find_test_case_folders.py`: A new tool for creating a list of HUC's that we have test/evaluation data for.
- `tools/copy_test_case_folders.py`: A new tool for using the list created above, to scan through other fully processed output folders and extract only the HUC's (gms units) and it's branches into a consolidated folder, ready for alpha test processing (or other needs).

### Changes

- `src/gms/aggregate_branch_lists.py`: Adjusted to allow two previously hardcoded values to now be incoming arguments. Now this file can be used by both `gms_run_unit.sh` and `copy_test_case_folders.py`.
- `tools/synthesize_test_cases.py`: Adjustments for readability and progress status. The embedded progress bars are not working and will be addressed later.
- `tools/run_test_case.py`: A print statement was added to help with processing progess was added.
- `gms_run_unit.sh`: This was adjusted to match the new input parameters for `aggregate_branch_lists.py` as well as additions for progress status. It now will show the entire progress period start datetime, end datetime and duration. 
- `gms_run_branch.sh`: Also was upgraded to show the entire progress period start datetime, end datetime and duration.

<br/><br/>

## v4.0.4.0 - 2022-04-12 - [PR #557](https://github.com/NOAA-OWP/inundation-mapping/pull/557)

During large scale testing of the new **filtering out stream orders 1 and 2** feature [PR #548](https://github.com/NOAA-OWP/inundation-mapping/pull/548), a bug was discovered with 14 HUCS that had no remaining streams after removing stream orders 1 and 2. This resulted in a number of unmanaged and unclear exceptions. An exception may be still raised will still be raised in this fix for logging purposes, but it is now very clear what happened. Other types of events are logged with clear codes to identify what happened.

Fixes were put in place for a couple of new logging behaviors.

1. Recognize that for system exit codes, there are times when an event is neither a success (code 0) nor a failure (code 1). During processing where stream orders are dropped, some HUCs had no remaining reaches, others had mismatched reaches and others as had missing flowlines (reaches) relating to dissolved level paths (merging individual reaches as part of GMS). When these occur, we want to abort the HUC (unit) or branch processing, identify that they were aborted for specific reasons and continue. A new custom system exit code system was adding using python enums. Logging was enhanced to recognize that some exit codes were not a 0 or a 1 and process them differently.

2. Pathing and log management became an issue. It us not uncommon for tens or hundreds of thousands of branches to be processed. A new feature was to recognize what is happening with each branch or unit and have them easily found and recognizable. Futher, processing for failure (sys exit code of 1) are now copied into a unique folder as the occur to help with visualization of run time errors. Previously errors were not extracted until the end of the entire run which may be multiple days.

3. A minor correction was made when dissolved level paths were created with the new merged level path not always having a valid stream order value.

### File Additions

- `src/`
   - `utils/`
      - `fim_enums.py`:
         - A new class called `FIM_system_exit_codes` was added. This allows tracking and blocking of duplicate system exit codes when a custom system code is required.
        

### Changes

- `fim_run.sh`: Added the gms `non-zero-exit-code` system to `fim_run` to help uncover and isolate errors during processing. Errors recorded in log files within in the logs/unit folder are now copied into a new folder called `unit_errors`.  
    
- `gms_run_branch.sh`:
    -  Minor adjustments to how the `non-zero-exit code` logs were created. Testing uncovered that previous versions were not always reliable. This is now stablized and enhanced.
    - In previous versions, only the `gms_unit.sh` was aware that **stream order filtering** was being done. Now all branch processing is also aware that filtering is in place. Processing in child files and classes can now make adjustments as/if required for stream order filtering.
    - Small output adjustments were made to help with overall screen and log readability.  

- `gms_run_unit.sh`:
    - Minor adjustments to how the `non-zero-exit-code` logs were created similar to `gms_run_branch.sh.`
    - Small text corrections, formatting and output corrections were added.
    - A feature removing all log files at the start of the entire process run were added if the `overwrite` command line argument was added.

- `src/`
   - `filter_catchments_and_add_attributes.py`:
      - Some minor formatting and readability adjustments were added.
      - Additions were made to help this code be aware and responding accordingly if that stream order filtering has occurred. Previously recorded as bugs coming from this class, are now may recorded with the new custom exit code if applicable.

   - `run_by_unit.sh` (supporting fim_run.sh):
         - As a change was made to sub-process call to `filter_catchments_and_add_attributes.py` file, which is shared by gms, related to reach errors / events.

   - `split_flows.py`:
      - Some minor formatting and readability adjustments were added.
      - Additions were made to recognize the same type of errors as being described in other files related to stream order filtering issues.
      - A correction was made to be more precise and more explicit when a gms branch error existed. This was done to ensure that we were not letting other exceptions be trapped that were NOT related to stream flow filtering.
      
   - `time_and_tee_run_by_unit.sh`:
      - The new custom system exit codes was added. Note that the values of 61 (responding system code) are hardcoded instead of using the python based `Fim_system_exit_code` system. This is related to limited communication between python and bash.

   - `gms/`
      - `derive_level_paths.py`:  
          - Was upgraded to use the new fim_enums.Fim_system_exit_codes system. This occurs when no streams / flows remain after filtering.  Without this upgrade, standard exceptions were being issued with minimal details for the error.
          - Minor adjustments to formatting for readability were made.

      - `generate_branch_list.py` :  Minor adjustments to formatting for readability were made.

      - `run_by_branch.sh`:
         - Some minor formatting and readability adjustments were added.
         - Additions to the subprocess call to `split_flows.py` were added so it was aware that branch filtering was being used. `split_flows.py` was one of the files that was throwing errors related to stream order filtering. A subprocess call to `filter_catchments_and_add_attributes.py` adjustment was also required for the same reason.

      - `run_by_unit.sh`:
         - Some minor formatting and readability adjustments were added.
         - An addition was made to help trap errors that might be triggered by `derive_level_paths.py` for `stream order filtering`.

      - `time_and_tee_run_by_branch.sh`:
         - A system was added recognize if an non successful system exit code was sent back from `run_by_branch`. This includes true errors of code 1 and other new custom system exit codes. Upon detection of non-zero-exit codes, log files are immediately copied into special folders for quicker and easier visibility. Previously errors were not brought forth until the entire process was completed which ranged fro hours up to 18 days. Note: System exit codes of 60 and 61 were hardcoded instead of using the values from the new  `FIM_system_exit_codes` due to limitation of communication between python and bash.

      - `time_and_tee_run_by_unit.sh`:
         - The same upgrade as described above in `time_and_tee_run_by_branch.sh` was applied here.
         - Minor readability and output formatting changes were made.

      - `todo.md`
         - An entry was removed from this list which talked about errors due to small level paths exactly as was fixed in this pull request set.

- `unit_tests/`
   - `gms/`
      - `derive_level_paths_unittests.py` :  Added a new unit test specifically testing this type of condition with a known HUC that triggered the branch errors previously described..
      - `derive_level_paths_params.json`:
           - Added a new node with a HUC number known to fail.
           - Changed pathing for unit test data pathing from `/data/outputs/gms_example_unit_tests` to `/data/outputs/fim_unit_test_data_do_not_remove`. The new folder is intended to be a more permanent folder for unit test data.
           - Some additional tests were added validating the argument for dropping stream orders.

### Unit Test File Additions:

- `unit_tests/`
   - `filter_catchments_and_add_attributes_unittests.py` and `filter_catchments_and_add_attributes_params.json`:

   - `split_flows_unittests.py' and `split_flows_params.json`

<br/><br/>

## v4.0.3.1 - 2022-03-10 - [PR #561](https://github.com/NOAA-OWP/inundation-mapping/pull/561)

Bug fixes to get the Alpha Test working in FIM 4.

### Changes

- `tools/sythesize_test_cases.py`: Fixed bugs that prevented multiple benchmark types in the same huc from running `run_test_case.py`.
- `tools/run_test_case.py`: Fixed mall bug for IFC benchmark.
- `tools/eval_plots.py`: Fixed Pandas query bugs.

<br/><br/>

## v4.0.3.0 - 2022-03-03 - [PR #550](https://github.com/NOAA-OWP/inundation-mapping/pull/550)

This PR ports the functionality of `usgs_gage_crosswalk.py` and `rating_curve_comparison.py` to FIM 4.

### Additions

- `src/`:
    - `usgs_gage_aggregate.py`: Aggregates all instances of `usgs_elev_table.csv` to the HUC level. This makes it easier to view the gages in each HUC without having to hunt through branch folders and easier for the Sierra Test to run at the HUC level.
    - `usgs_gage_unit_setup.py`: Assigns a branch to each USGS gage within a unit. The output of this module is `usgs_subset_gages.gpkg` at the HUC level containing the `levpa_id` attribute.

### Changes

- `gms_run_branch.sh`: Added a line to aggregate all `usgs_elev_table.csv` into the HUC directory level using `src/usgs_gage_aggregate.py`.
- `src/`:
    -  `gms/`
        - `run_by_branch.sh`: Added a block to run `src/usgs_gage_crosswalk.py`. 
        - `run_by_unit.sh`: Added a block to run `src/usgs_gage_unit_setup.py`.
    - `usgs_gage_crosswalk.py`: Similar to it's functionality in FIM 3, this module snaps USGS gages to the stream network, samples the underlying DEMs, and writes the attributes to `usgs_elev_table.csv`. This CSV is later aggregated to the HUC level and eventually used in `tools/rating_curve_comparison.py`. Addresses #539 
- `tools/rating_curve_comparison.py`: Updated Sierra Test to work with FIM 4 data structure.
- `unit_tests/`:
    - `rating_curve_comparison_unittests.py` & `rating_curve_comparison_params.json`: Unit test code and parameters for the Sierra Test.
    - `usgs_gage_crosswalk_unittests.py` & `usgs_gage_crosswalk_params.json`: Unit test code and parameters for `usgs_gage_crosswalk.py`
- `config/`:
    - `deny_gms_branches_default.lst` & `config/deny_gms_branches_min.lst`: Add `usgs_elev_table.csv` to the lists as a comment so it doesn't get deleted during cleanup.
    - `deny_gms_unit_default.lst`: Add `usgs_subset_gages.gpkg` to the lists as a comment so it doesn't get deleted during cleanup.

<br/><br/>

## v4.0.2.0 - 2022-03-02 - [PR #548](https://github.com/NOAA-OWP/inundation-mapping/pull/548)

Added a new optional system which allows an argument to be added to the `gms_run_unit.sh` command line to filter out stream orders 1 and 2 when calculating branches. 

### Changes

- `gms_run_unit.sh`: Add the new optional `-s` command line argument. Inclusion of this argument means "drop stream orders 1 and 2".

- `src/gms`
   - `run_by_unit.sh`: Capture and forward the drop stream orders flag to `derive_level_paths.py`
	
   - `derive_level_paths.py`: Capture the drop stream order flag and working with `stream_branches.py` to include/not include loading nwm stream with stream orders 1 and 2.
	
   - `stream_branchs.py`: A correction was put in place to allow for the filter of branch attributes and values to be excluded. The `from_file` method has the functionality but was incomplete. This was corrected and how could accept the values from `derive_level_paths.py` to use the branch attribute of "order_" (gkpg field) and values excluded of [1,2] when optionally desired.

- `unit_tests/gms`
    - `derive_level_paths_unittests.py` and `derive_level_paths_params.py`: Updated for testing for the new "drop stream orders 1 and 2" feature. Upgrades were also made to earlier existing incomplete test methods to test more output conditions.
	
<br/><br/>

## v4.0.1.0 - 2022-02-02 - [PR #525](https://github.com/NOAA-OWP/cahaba/pull/525)

The addition of a very simple and evolving unit test system which has two unit tests against two py files.  This will set a precendence and will grow over time and may be automated, possibly during git check-in triggered. The embedded README.md has more details of what we currently have, how to use it, how to add new unit tests, and expected future enhancements.

### Additions

- `/unit_tests/` folder which has the following:

   - `clip_vectors_to_wbd_params.json`: A set of default "happy path" values that are expected to pass validation for the clip_vectors_to_wbd.py -> clip_vectors_to_wbd (function).

   - `clip_vectors_to_wbd_unittests.py`: A unit test file for src/clip_vectors_to_wbd.py. Incomplete but evolving.

   - `README.md`: Some information about how to create unit tests and how to use them.

   - `unit_tests_utils.py`: A python file where methods that are common to all unit tests can be placed.

   - `gms/derive_level_paths_params.json`: A set of default "happy path" values that are expected to pass validation for the derive_level_paths_params.py -> Derive_level_paths (function). 

   - `gms/derive_level_paths_unittests.py`: A unit test file for `src/derive_level_paths.py`. Incomplete but evolving.

<br/><br/>

## v4.0.0.0 - 2022-02-01 - [PR #524](https://github.com/NOAA-OWP/cahaba/pull/524)

FIM4 builds upon FIM3 and allows for better representation of inundation through the reduction of artificial restriction of inundation at catchment boundaries.

More details will be made available through a publication by Aristizabal et. al. and will be included in the "Credits and References" section of the README.md, titled "Reducing Horton-Strahler Stream Order Can Enhance Flood Inundation Mapping Skill with Applications for the U.S. National Water Model."

### Additions

- `/src/gms`: A new directory containing scripts necessary to produce the FIM4 Height Above Nearest Drainage grids and synthetic rating curves needed for inundation mapping.
- `/tools/gms_tools`: A new directory containing scripts necessary to generate and evaluate inundation maps produced from FIM4 Height Above Nearest Drainage grids and synthetic rating curves.

<br/><br/>

## v3.0.24.3 - 2021-11-29 - [PR #488](https://github.com/NOAA-OWP/cahaba/pull/488)

Fixed projection issue in `synthesize_test_cases.py`.

### Changes

- `Pipfile`: Added `Pyproj` to `Pipfile` to specify a version that did not have the current projection issues.

<br/><br/>

## v3.0.24.2 - 2021-11-18 - [PR #486](https://github.com/NOAA-OWP/cahaba/pull/486)

Adding a new check to keep `usgs_elev_table.csv`, `src_base.csv`, `small_segments.csv` for runs not using the `-viz` flag. We unintentionally deleted some .csv files in `vary_mannings_n_composite.py` but need to maintain some of these for non `-viz` runs (e.g. `usgs_elev_table.csv` is used for sierra test input).

### Changes

- `fim_run.sh`: passing `-v` flag to `vary_mannings_n_composite.py` to determine which csv files to delete. Setting `$viz` = 0 for non `-v` runs.
- `src/vary_mannings_n_composite.py`: added `-v` input arg and if statement to check which .csv files to delete.
- `src/add_crosswalk.py`: removed deprecated barc variables from input args.
- `src/run_by_unit.sh`: removed deprecated barc variables from input args to `add_crosswalk.py`.

<br/><br/>

## v3.0.24.1 - 2021-11-17 - [PR #484](https://github.com/NOAA-OWP/cahaba/pull/484)

Patch to clean up unnecessary files and create better names for intermediate raster files.

### Removals

- `tools/run_test_case_gms.py`: Unnecessary file.

### Changes

- `tools/composite_ms_fr_inundation.py`: Clean up documentation and intermediate file names.
- `tools/run_test_case.py`: Remove unnecessary imports.

<br/><br/>

## v3.0.24.0 - 2021-11-08 - [PR #482](https://github.com/NOAA-OWP/cahaba/pull/482)

Adds `composite_ms_fr_inundation.py` to allow for the generation of an inundation map given a "flow file" CSV and full-resolution (FR) and mainstem (MS) relative elevation models, synthetic rating curves, and catchments rasters created by the `fim_run.sh` script.

### Additions
- `composite_ms_fr_inundation.py`: New module that is used to inundate both MS and FR FIM and composite the two inundation rasters.
- `/tools/gms_tools/`: Three modules (`inundate_gms.py`, `mosaic_inundation.py`, `overlapping_inundation.py`) ported from the GMS branch used to composite inundation rasters.

### Changes
- `inundation.py`: Added 2 exception classes ported from the GMS branch.

<br/><br/>

## v3.0.23.3 - 2021-11-04 - [PR #481](https://github.com/NOAA-OWP/cahaba/pull/481)
Includes additional hydraulic properties to the `hydroTable.csv`: `Number of Cells`, `SurfaceArea (m2)`, `BedArea (m2)`, `Volume (m3)`, `SLOPE`, `LENGTHKM`, `AREASQKM`, `Roughness`, `TopWidth (m)`, `WettedPerimeter (m)`. Also adds `demDerived_reaches_split_points.gpkg`, `flowdir_d8_burned_filled.tif`, and `dem_thalwegCond.tif` to `-v` whitelist.

### Changes
- `run_by_unit.sh`: Added `EXIT FLAG` tag and previous non-zero exit code tag to the print statement to allow log lookup.
- `add_crosswalk.py`: Added extra attributes to the hydroTable.csv. Includes a default `barc_on` and `vmann_on` (=False) attribute that is overwritten (=True) if SRC post-processing modules are run.
- `bathy_src_adjust_topwidth.py`: Overwrites the `barc_on` attribute where applicable and includes the BARC-modified Volume property.
- `vary_mannings_n_composite.py`: Overwrites the `vmann_on` attribute where applicable.
- `output_cleanup.py`: Adds new files to the `-v` whitelist.

<br/><br/>

## v3.0.23.2 - 2021-11-04 - [PR #480](https://github.com/NOAA-OWP/cahaba/pull/480)
Hotfix for `vary_manning_n_composite.py` to address null discharge values for non-CONUS hucs.

### Changes
- `vary_manning_n_composite.py`: Add numpy where clause to set final discharge value to the original value if `vmann=False`

<br/><br/>

## v3.0.23.1 - 2021-11-03 - [PR #479](https://github.com/NOAA-OWP/cahaba/pull/479)
Patches the API updater. The `params_calibrated.env` is replaced with `params_template.env` because the BARC and Multi-N modules supplant the calibrated values.

### Changes
- `api/node/updater/updater.py`: Changed `params_calibrated.env` to `params_template.env`

<br/><br/>

## v3.0.23.0 - 2021-10-31 - [PR #475](https://github.com/NOAA-OWP/cahaba/pull/475)

Moved the synthetic rating curve (SRC) processes from the `\tools` directory to `\src` directory to support post-processing in `fim_run.sh`. These SRC post-processing modules will now run as part of the default `fim_run.sh` workflow. Reconfigured bathymetry adjusted rating curve (BARC) module to use the 1.5yr flow from NWM v2 recurrence flow data in combination with the Bieger et al. (2015) regression equations with bankfull discharge predictor variable input.

### Additions
- `src/bathy_src_adjust_topwidth.py` --> New version of bathymetry adjusted rating curve (BARC) module that is configured to use the Bieger et al. (2015) regression equation with input bankfull discharge as the predictor variable (previous version used the drainage area version of the regression equations). Also added log output capability, added reconfigured output content in `src_full_crosswalked_BARC.csv` and `hydroTable.csv`, and included modifications to allow BARC to run as a post-processing step in `fim_run.sh`. Reminder: BARC is only configured for MS extent.

### Removals
- `config/params_calibrated.env` --> deprecated the calibrated roughness values by stream order with the new introduction of variable/composite roughness module
- `src/bathy_rc_adjust.py` --> deprecated the previous BARC version

### Changes
- `src/identify_src_bankfull.py` --> Moved this script from /tools to /src, added more doc strings, cleaned up output log, and reconfigured to allow execution from fim_run.sh post-processing.
- `src/vary_mannings_n_composite.py` --> Moved this script from /tools to /src, added more doc strings, cleaned up output log, added/reconfigured output content in src_full_crosswalked_vmann.csv and hydroTable.csv, and reconfigured to allow execution from fim_run.sh post-processing.
- `config/params_template.env` --> Added additional parameter/variables for input to `identify_src_bankfull.py`, `vary_mannings_n_composite.py`, and `bathy_src_adjust_topwidth.py`.
      - default BARC input: bankfull channel geometry derived from the Bieger et al. (2015) bankfull discharge regression equations
      - default bankfull flow input: NWM v2 1.5-year recurrence flows
      - default variable roughness input: global (all NWM feature_ids) roughness values of 0.06 for in-channel and 0.11 for max overbank
- `fim_run.sh` --> Added SRC post-processing calls after the `run_by_unit.sh` workflow
- `src/add_crosswalk.py` --> Removed BARC module call (moved to post-processing)
- `src/run_by_unit.sh` --> Removed old/unnecessary print statement.
      - **Note: reset exit codes to 0 for unnecessary processing flags.** Non-zero error codes in `run_by_unit.sh` prevent the `fim_run.sh` post-processing steps from running. This error handling issue will be more appropriately handled in a soon to be release enhancement.
- `tools/run_test_case.py` --> Reverted changes used during development process

<br/><br/>

## v3.0.22.8 - 2021-10-26 - [PR #471](https://github.com/NOAA-OWP/cahaba/pull/471)

Manually filtering segments from stream input layer to fix flow reversal of the MS River (HUC 08030100).

### Changes
- `clip_vectors_to_wbd.py`: Fixes bug where flow direction is reversed for HUC 08030100. The issue is resolved by filtering incoming stream segments that intersect with the elevation grid boundary.

<br/><br/>

## v3.0.22.7 - 2021-10-08 - [PR #467](https://github.com/NOAA-OWP/cahaba/pull/467)

These "tool" enhancements 1) delineate in-channel vs. out-of-channel geometry to allow more targeted development of key physical drivers influencing the SRC calculations (e.g. bathymetry & Manning’s n) #418 and 2) applies a variable/composite Manning’s roughness (n) using user provided csv with in-channel vs. overbank roughness values #419 & #410.

### Additions
- `identify_src_bankfull.p`: new post-processing tool that ingests a flow csv (e.g. NWM 1.5yr recurr flow) to approximate the bankfull STG and then calculate the channel vs. overbank proportions using the volume and hydraulic radius variables
- `vary_mannings_n_composite.py`: new post-processing tool that ingests a csv containing feature_id, channel roughness, and overbank roughness and then generates composite n values via the channel ratio variable

### Changes
- `eval_plots.py`: modified the plot legend text to display full label for development tests
- `inundation.py`: added new optional argument (-n) and corresponding function to produce a csv containing the stage value (and SRC variables) calculated from the flow to stage interpolation.

<br/><br/>

## v3.0.22.6 - 2021-09-13 - [PR #462](https://github.com/NOAA-OWP/cahaba/pull/462)

This new workflow ingests FIM point observations from users and “corrects” the synthetic rating curves to produce the desired FIM extent at locations where feedback is available (locally calibrate FIM).

### Changes
- `add_crosswalk.py`: added `NextDownID` and `order_` attributes to the exported `hydroTable.csv`. This will potentially be used in future enhancements to extend SRC changes to upstream/downstream catchments.
- `adjust_rc_with_feedback.py`: added a new workflow to perform the SRC modifications (revised discharge) using the existing HAND geometry variables combined with the user provided point location flow and stage data.
- `inundation_wrapper_custom_flow.py`: updated code to allow for huc6 processing to generate custom inundation outputs.

<br/><br/>

## v3.0.22.5 - 2021-09-08 - [PR #460](https://github.com/NOAA-OWP/cahaba/pull/460)

Patches an issue where only certain benchmark categories were being used in evaluation.

### Changes
- In `tools/tools_shared_variables.py`, created a variable `MAGNITUDE_DICT` to store benchmark category magnitudes.
- `synthesize_test_cases.py` imports `MAGNITUDE_DICT` and uses it to assign magnitudes.

<br/><br/>

## v3.0.22.4 - 2021-08-30 - [PR #456](https://github.com/NOAA-OWP/cahaba/pull/456)

Renames the BARC modified variables that are exported to `src_full_crosswalked.csv` to replace the original variables. The default/original variables are renamed with `orig_` prefix. This change is needed to ensure downstream uses of the `src_full_crosswalked.csv` are able to reference the authoritative version of the channel geometry variables (i.e. BARC-adjust where available).

### Changes
- In `src_full_crosswalked.csv`, default/original variables are renamed with `orig_` prefix and `SA_div` is renamed to `SA_div_flag`.

<br/><br/>

## v3.0.22.3 - 2021-08-27 - [PR #457](https://github.com/NOAA-OWP/cahaba/pull/457)

This fixes a bug in the `get_metadata()` function in `/tools/tools_shared_functions.py` that arose because of a WRDS update. Previously the `metadata_source` response was returned as independent variables, but now it is returned a list of strings. Another issue was observed where the `EVALUATED_SITES_CSV` variable was being misdefined (at least on the development VM) through the OS environmental variable setting.

### Changes
- In `tools_shared_functions.py`, changed parsing of WRDS `metadata_sources` to account for new list type.
- In `generate_categorical_fim_flows.py`, changed the way the `EVALUATED_SITES_CSV` path is defined from OS environmental setting to a relative path that will work within Docker container.

<br/><br/>

## v3.0.22.2 - 2021-08-26 - [PR #455](https://github.com/NOAA-OWP/cahaba/pull/455)

This merge addresses an issues with the bathymetry adjusted rating curve (BARC) calculations exacerbating single-pixel inundation issues for the lower Mississippi River. This fix allows the user to specify a stream order value that will be ignored in BARC calculations (reverts to using the original/default rating curve). If/when the "thalweg notch" issue is addressed, this change may be unmade.

### Changes
- Added new env variable `ignore_streamorders` set to 10.
- Added new BARC code to set the bathymetry adjusted cross-section area to 0 (reverts to using the default SRC values) based on the streamorder env variable.

<br/><br/>

## v3.0.22.1 - 2021-08-20 - [PR #447](https://github.com/NOAA-OWP/cahaba/pull/447)

Patches the minimum stream length in the template parameters file.

### Changes
- Changes `max_split_distance_meters` in `params_template.env` to 1500.

<br/><br/>

## v3.0.22.0 - 2021-08-19 - [PR #444](https://github.com/NOAA-OWP/cahaba/pull/444)

This adds a script, `adjust_rc_with_feedback.py`, that will be expanded  in future issues. The primary function that performs the HAND value and hydroid extraction is ingest_points_layer() but this may change as the overall synthetic rating curve automatic update machanism evolves.

### Additions
- Added `adjust_rc_with_feedback.py` with `ingest_points_layer()`, a function to extract HAND and hydroid values for use in an automatic synthetic rating curve updating mechanism.

<br/><br/>

## v3.0.21.0 - 2021-08-18 - [PR #433](https://github.com/NOAA-OWP/cahaba/pull/433)

General repository cleanup, made memory-profiling an optional flag, API's release feature now saves outputs.

### Changes
- Remove `Dockerfile.prod`, rename `Dockerfile.dev` to just `Dockerfile`, and remove `.dockerignore`.
- Clean up `Dockerfile` and remove any unused* packages or variables.
- Remove any unused* Python packages from the `Pipfile`.
- Move the `CHANGELOG.md`, `SECURITY.md`, and `TERMS.md` files to the `/docs` folder.
- Remove any unused* scripts in the `/tools` and `/src` folders.
- Move `tools/preprocess` scripts into `tools/`.
- Ensure all scripts in the `/src` folder have their code in functions and are being called via a `__main__` function (This will help with implementing memory profiling fully).
- Changed memory-profiling to be an option flag `-m` for `fim_run.sh`.
- Updated FIM API to save all outputs during a "release" job.

<br/><br/>

## v3.0.20.2 - 2021-08-13 - [PR #443](https://github.com/NOAA-OWP/cahaba/pull/443)

This merge modifies `clip_vectors_to_wbd.py` to check for relevant input data.

### Changes
- `clip_vectors_to_wbd.py` now checks that there are NWM stream segments within the buffered HUC boundary.
- `included_huc8_ms.lst` has several additional HUC8s.

<br/><br/>

## v3.0.20.1 - 2021-08-12 - [PR #442](https://github.com/NOAA-OWP/cahaba/pull/442)

This merge improves documentation in various scripts.

### Changes
This PR better documents the following:

- `inundate_nation.py`
- `synthesize_test_cases.py`
- `adjust_thalweg_lateral.py`
- `rem.py`

<br/><br/>

## v3.0.20.0 - 2021-08-11 - [PR #440](https://github.com/NOAA-OWP/cahaba/pull/440)

This merge adds two new scripts into `/tools/` for use in QAQC.

### Additions
- `inundate_nation.py` to produce inundation maps for the entire country for use in QAQC.
- `check_deep_flooding.py` to check for depths of inundation greater than a user-supplied threshold at specific areas defined by a user-supplied shapefile.

<br/><br/>

## v3.0.19.5 - 2021-07-19

Updating `README.md`.

<br/><br/>

## v3.0.19.4 - 2021-07-13 - [PR #431](https://github.com/NOAA-OWP/cahaba/pull/431)

Updating logging and fixing bug in vector preprocessing.

### Additions
- `fim_completion_check.py` adds message to docker log to log any HUCs that were requested but did not finish `run_by_unit.sh`.
- Adds `input_data_edits_changelog.txt` to the inputs folder to track any manual or version/location specific changes that were made to data used in FIM 3.

### Changes
- Provides unique exit codes to relevant domain checkpoints within `run_by_unit.sh`.
- Bug fixes in `reduce_nhd_stream_density.py`, `mprof plot` call.
- Improved error handling in `add_crosswalk.py`.

<br/><br/>

## v3.0.19.3 - 2021-07-09

Hot fix to `synthesize_test_cases`.

### Changes
- Fixed if/elif/else statement in `synthesize_test_cases.py` that resulted in only IFC data being evaluated.

<br/><br/>

## v3.0.19.2 - 2021-07-01 - [PR #429](https://github.com/NOAA-OWP/cahaba/pull/429)

Updates to evaluation scripts to allow for Alpha testing at Iowa Flood Center (IFC) sites. Also, `BAD_SITES` variable updates to omit sites not suitable for evaluation from metric calculations.

### Changes
- The `BAD_SITES` list in `tools_shared_variables.py` was updated and reasons for site omission are documented.
- Refactored `run_test_case.py`, `synthesize_test_cases.py`, `tools_shared_variables.py`, and `eval_plots.py` to allow for IFC comparisons.

<br/><br/>

## v3.0.19.1 - 2021-06-17 - [PR #417](https://github.com/NOAA-OWP/cahaba/pull/417)

Adding a thalweg profile tool to identify significant drops in thalweg elevation. Also setting lateral thalweg adjustment threshold in hydroconditioning.

### Additions
- `thalweg_drop_check.py` checks the elevation along the thalweg for each stream path downstream of MS headwaters within a HUC.

### Removals
- Removing `dissolveLinks` arg from `clip_vectors_to_wbd.py`.

### Changes
- Cleaned up code in `split_flows.py` to make it more readable.
- Refactored `reduce_nhd_stream_density.py` and `adjust_headwater_streams.py` to limit MS headwater points in `agg_nhd_headwaters_adj.gpkg`.
- Fixed a bug in `adjust_thalweg_lateral.py` lateral elevation replacement threshold; changed threshold to 3 meters.
- Updated `aggregate_vector_inputs.py` to log intermediate processes.

<br/><br/>

## v3.0.19.0 - 2021-06-10 - [PR #415](https://github.com/NOAA-OWP/cahaba/pull/415)

Feature to evaluate performance of alternative CatFIM techniques.

### Additions
- Added `eval_catfim_alt.py` to evaluate performance of alternative CatFIM techniques.

<br/><br/>

## v3.0.18.0 - 2021-06-09 - [PR #404](https://github.com/NOAA-OWP/cahaba/pull/404)

To help analyze the memory consumption of the Fim Run process, the python module `memory-profiler` has been added to give insights into where peak memory usage is with in the codebase.

In addition, the Dockerfile was previously broken due to the Taudem dependency removing the version that was previously being used by FIM. To fix this, and allow new docker images to be built, the Taudem version has been updated to the newest version on the Github repo and thus needs to be thoroughly tested to determine if this new version has affected the overall FIM outputs.

### Additions
- Added `memory-profiler` to `Pipfile` and `Pipfile.lock`.
- Added `mprof` (memory-profiler cli utility) call to the `time_and_tee_run_by_unit.sh` to create overall memory usage graph location in the `/logs/{HUC}_memory.png` of the outputs directory.
- Added `@profile` decorator to all functions within scripts used in the `run_by_unit.sh` script to allow for memory usage tracking, which is then recorded in the `/logs/{HUC}.log` file of the outputs directory.

### Changes
- Changed the Taudem version in `Dockerfile.dev` to `98137bb6541a0d0077a9c95becfed4e56d0aa0ac`.
- Changed all calls of python scripts in `run_by_unit.s` to be called with the `-m memory-profiler` argument to allow scripts to also track memory usage.

<br/><br/>

## v3.0.17.1 - 2021-06-04 - [PR #395](https://github.com/NOAA-OWP/cahaba/pull/395)

Bug fix to the `generate_nws_lid.py` script

### Changes
- Fixes incorrectly assigned attribute field "is_headwater" for some sites in the `nws_lid.gpkg` layer.
- Updated `agg_nhd_headwaters_adj.gpkg`, `agg_nhd_streams_adj.gpkg`, `nwm_flows.gpkg`, and `nwm_catchments.gpkg` input layers using latest NWS LIDs.

<br/><br/>

## v3.0.17.0 - 2021-06-04 - [PR #393](https://github.com/NOAA-OWP/cahaba/pull/393)
BARC updates to cap the bathy calculated xsec area in `bathy_rc_adjust.py` and allow user to choose input bankfull geometry.

### Changes

- Added new env variable to control which input file is used for the bankfull geometry input to bathy estimation workflow.
- Modified the bathymetry cross section area calculation to cap the additional area value so that it cannot exceed the bankfull cross section area value for each stream segment (bankfull value obtained from regression equation dataset).
- Modified the `rating_curve_comparison.py` plot output to always put the FIM rating curve on top of the USGS rating curve (avoids USGS points covering FIM).
- Created a new aggregate csv file (aggregates for all hucs) for all of the `usgs_elev_table.csv` files (one per huc).
- Evaluate the FIM Bathymetry Adjusted Rating Curve (BARC) tool performance using the estimated bankfull geometry dataset derived for the NWM route link dataset.

<br/><br/>

## v3.0.16.3 - 2021-05-21 - [PR #388](https://github.com/NOAA-OWP/cahaba/pull/388)

Enhancement and bug fixes to `synthesize_test_cases.py`.

### Changes
- Addresses a bug where AHPS sites without benchmark data were receiving a CSI of 0 in the master metrics CSV produced by `synthesize_test_cases.py`.
- Includes a feature enhancement to `synthesize_test_cases.py` that allows for the inclusion of user-specified testing versions in the master metrics CSV.
- Removes some of the print statements used by `synthesize_test_cases.py`.

<br/><br/>

## v3.0.16.2 - 2021-05-18 - [PR #384](https://github.com/NOAA-OWP/cahaba/pull/384)

Modifications and fixes to `run_test_case.py`, `eval_plots.py`, and AHPS preprocessing scripts.

### Changes
- Comment out return statement causing `run_test_case.py` to skip over sites/hucs when calculating contingency rasters.
- Move bad sites list and query statement used to filter out bad sites to the `tools_shared_variables.py`.
- Add print statements in `eval_plots.py` detailing the bad sites used and the query used to filter out bad sites.
- Update AHPS preprocessing scripts to produce a domain shapefile.
- Change output filenames produced in ahps preprocessing scripts.
- Update workarounds for some sites in ahps preprocessing scripts.

<br/><br/>

## v3.0.16.1 - 2021-05-11 - [PR #380](https://github.com/NOAA-OWP/cahaba/pull/380)

The current version of Eventlet used in the Connector module of the FIM API is outdated and vulnerable. This update bumps the version to the patched version.

### Changes
- Updated `api/node/connector/requirements.txt` to have the Eventlet version as 0.31.0

<br/><br/>

## v3.0.16.0 - 2021-05-07 - [PR #378](https://github.com/NOAA-OWP/cahaba/pull/378)

New "Release" feature added to the FIM API. This feature will allow for automated FIM, CatFIM, and relevant metrics to be generated when a new FIM Version is released. See [#373](https://github.com/NOAA-OWP/cahaba/issues/373) for more detailed steps that take place in this feature.

### Additions
- Added new window to the UI in `api/frontend/gui/templates/index.html`.
- Added new job type to `api/node/connector/connector.py` to allow these release jobs to run.
- Added additional logic in `api/node/updater/updater.py` to run the new eval and CatFIM scripts used in the release feature.

### Changes
- Updated `api/frontend/output_handler/output_handler.py` to allow for copying more broad ranges of file paths instead of only the `/data/outputs` directory.

<br/><br/>

## v3.0.15.10 - 2021-05-06 - [PR #375](https://github.com/NOAA-OWP/cahaba/pull/375)

Remove Great Lakes coastlines from WBD buffer.

### Changes
- `gl_water_polygons.gpkg` layer is used to mask out Great Lakes boundaries and remove NHDPlus HR coastline segments.

<br/><br/>

## v3.0.15.9 - 2021-05-03 - [PR #372](https://github.com/NOAA-OWP/cahaba/pull/372)

Generate `nws_lid.gpkg`.

### Additions
- Generate `nws_lid.gpkg` with attributes indicating if site is a headwater `nws_lid` as well as if it is co-located with another `nws_lid` which is referenced to the same `nwm_feature_id` segment.

<br/><br/>

## v3.0.15.8 - 2021-04-29 - [PR #371](https://github.com/NOAA-OWP/cahaba/pull/371)

Refactor NHDPlus HR preprocessing workflow. Resolves issue #238

### Changes
- Consolidate NHD streams, NWM catchments, and headwaters MS and FR layers with `mainstem` column.
- HUC8 intersections are included in the input headwaters layer.
- `clip_vectors_to_wbd.py` removes incoming stream segment from the selected layers.

<br/><br/>

## v3.0.15.7 - 2021-04-28 - [PR #367](https://github.com/NOAA-OWP/cahaba/pull/367)

Refactor synthesize_test_case.py to handle exceptions during multiprocessing. Resolves issue #351

### Changes
- refactored `inundation.py` and `run_test_case.py` to handle exceptions without using `sys.exit()`.

<br/><br/>

## v3.0.15.6 - 2021-04-23 - [PR #365](https://github.com/NOAA-OWP/cahaba/pull/365)

Implement CatFIM threshold flows to Sierra test and add AHPS benchmark preprocessing scripts.

### Additions
- Produce CatFIM flows file when running `rating_curve_get_usgs_gages.py`.
- Several scripts to preprocess AHPS benchmark data. Requires numerous file dependencies not available through Cahaba.

### Changes
- Modify `rating_curve_comparison.py` to ingest CatFIM threshold flows in calculations.
- Modify `eval_plots.py` to save all site specific bar plots in same parent directory instead of in subdirectories.
- Add variables to `env.template` for AHPS benchmark preprocessing.

<br/><br/>

## v3.0.15.5 - 2021-04-20 - [PR #363](https://github.com/NOAA-OWP/cahaba/pull/363)

Prevent eval_plots.py from erroring out when spatial argument enabled if certain datasets not analyzed.

### Changes
- Add check to make sure analyzed dataset is available prior to creating spatial dataset.

<br/><br/>

## v3.0.15.4 - 2021-04-20 - [PR #356](https://github.com/NOAA-OWP/cahaba/pull/356)

Closing all multiprocessing Pool objects in repo.

<br/><br/>

## v3.0.15.3 - 2021-04-19 - [PR #358](https://github.com/NOAA-OWP/cahaba/pull/358)

Preprocess NHDPlus HR rasters for consistent projections, nodata values, and convert from cm to meters.

### Additions
- `preprocess_rasters.py` reprojects raster, converts to meters, and updates nodata value to -9999.
- Cleaned up log messages from `bathy_rc_adjust.py` and `usgs_gage_crosswalk.py`.
- Outputs paths updated in `generate_categorical_fim_mapping.py` and `generate_categorical_fim.py`.
- `update_raster_profile` cleans up raster crs, blocksize, nodata values, and converts elevation grids from cm to meters.
- `reproject_dem.py` imports gdal to reproject elevation rasters because an error was occurring when using rasterio.

### Changes
- `burn_in_levees.py` replaces the `gdal_calc.py` command to resolve inconsistent outputs with burned in levee values.

<br/><br/>

## v3.0.15.2 - 2021-04-16 - [PR #359](https://github.com/NOAA-OWP/cahaba/pull/359)

Hotfix to preserve desired files when production flag used in `fim_run.sh`.

### Changes

- Fixed production whitelisted files.

<br/><br/>

## v3.0.15.1 - 2021-04-13 - [PR #355](https://github.com/NOAA-OWP/cahaba/pull/355)

Sierra test considered all USGS gage locations to be mainstems even though many actually occurred with tributaries. This resulted in unrealistic comparisons as incorrect gages were assigned to mainstems segments. This feature branch identifies gages that are on mainstems via attribute field.

### Changes

- Modifies `usgs_gage_crosswalk.py` to filter out gages from the `usgs_gages.gpkg` layer such that for a "MS" run, only consider gages that contain rating curve information (via `curve` attribute) and are also mainstems gages (via `mainstems` attribute).
- Modifies `usgs_gage_crosswalk.py` to filter out gages from the `usgs_gages.gpkg` layer such that for a "FR" run, only consider gages that contain rating curve information (via `curve` attribute) and are not mainstems gages (via `mainstems` attribute).
- Modifies how mainstems segments are determined by using the `nwm_flows_ms.gpkg` as a lookup to determine if the NWM segment specified by WRDS for a gage site is a mainstems gage.

### Additions

- Adds a `mainstem` attribute field to `usgs_gages.gpkg` that indicates whether a gage is located on a mainstems river.
- Adds `NWM_FLOWS_MS` variable to the `.env` and `.env.template` files.
- Adds the `extent` argument specified by user when running `fim_run.sh` to `usgs_gage_crosswalk.py`.

<br/><br/>

## v3.0.15.0 - 2021-04-08 - [PR #340](https://github.com/NOAA-OWP/cahaba/pull/340)

Implementing a prototype technique to estimate the missing bathymetric component in the HAND-derived synthetic rating curves. The new Bathymetric Adjusted Rating Curve (BARC) function is built within the `fim_run.sh` workflow and will ingest bankfull geometry estimates provided by the user to modify the cross section area used in the synthetic rating curve generation.

### Changes
 - `add_crosswalk.py` outputs the stream order variables to `src_full_crosswalked.csv` and calls the new `bathy_rc_adjust.py` if bathy env variable set to True and `extent=MS`.
 - `run_by_unit.sh` includes a new csv outputs for reviewing BARC calculations.
 - `params_template.env` & `params_calibrated.env` contain new BARC function input variables and on/off toggle variable.
 - `eval_plots.py` now includes additional AHPS eval sites in the list of "bad_sites" (flagged issues with MS flowlines).

### Additions
 - `bathy_rc_adjust.py`:
    - Imports the existing synthetic rating curve table and the bankfull geometry input data (topwidth and cross section area per COMID).
    - Performs new synthetic rating curve calculations with bathymetry estimation modifications.
    - Flags issues with the thalweg-notch artifact.

<br/><br/>

## v3.0.14.0 - 2021-04-05 - [PR #338](https://github.com/NOAA-OWP/cahaba/pull/338)

Create tool to retrieve rating curves from USGS sites and convert to elevation (NAVD88). Intended to be used as part of the Sierra Test.

### Changes
 - Modify `usgs_gage_crosswalk.py` to:
    1) Look for `location_id` instead of `site_no` attribute field in `usgs_gages.gpkg` file.
    2) Filter out gages that do not have rating curves included in the `usgs_rating_curves.csv`.
 - Modify `rating_curve_comparison.py` to perform a check on the age of the user specified `usgs_rating_curves.csv` and alert user to the age of the file and recommend updating if file is older the 30 days.

### Additions
 - Add `rating_curve_get_usgs_curves.py`. This script will generate the following files:
     1) `usgs_rating_curves.csv`: A csv file that contains rating curves (including converted to NAVD88 elevation) for USGS gages in a format that is compatible with  `rating_curve_comparisons.py`. As it is is currently configured, only gages within CONUS will have rating curve data.
     2) `log.csv`: A log file that records status for each gage and includes error messages.
     3) `usgs_gages.gpkg`: A geospatial layer (in FIM projection) of all active USGS gages that meet a predefined criteria. Additionally, the `curve` attribute indicates whether a rating curve is found in the `usgs_rating_curves.csv`. This spatial file is only generated if the `all` option is passed with the `-l` argument.

<br/><br/>

## v3.0.13.0 - 2021-04-01 - [PR #332](https://github.com/NOAA-OWP/cahaba/pull/332)

Created tool to compare synthetic rating curve with benchmark rating curve (Sierra Test).

### Changes
 - Update `aggregate_fim_outputs.py` call argument in `fim_run.sh` from 4 jobs to 6 jobs, to optimize API performance.
 - Reroutes median elevation data from `add_crosswalk.py` and `rem.py` to new file (depreciating `hand_ref_elev_table.csv`).
 - Adds new files to `viz_whitelist` in `output_cleanup.py`.

### Additions
 - `usgs_gage_crosswalk.py`: generates `usgs_elev_table.csv` in `run_by_unit.py` with elevation and additional attributes at USGS gages.
 - `rating_curve_comparison.py`: post-processing script to plot and calculate metrics between synthetic rating curves and USGS rating curve data.

<br/><br/>

## v3.0.12.1 - 2021-03-31 - [PR #336](https://github.com/NOAA-OWP/cahaba/pull/336)

Fix spatial option in `eval_plots.py` when creating plots and spatial outputs.

### Changes
 - Removes file dependencies from spatial option. Does require the WBD layer which should be specified in `.env` file.
 - Produces outputs in a format consistent with requirements needed for publishing.
 - Preserves leading zeros in huc information for all outputs from `eval_plots.py`.

### Additions
 - Creates `fim_performance_points.shp`: this layer consists of all evaluated ahps points (with metrics). Spatial data retrieved from WRDS on the fly.
 - Creates `fim_performance_polys.shp`: this layer consists of all evaluated huc8s (with metrics). Spatial data retrieved from WBD layer.

<br/><br/>

## v3.0.12.0 - 2021-03-26 - [PR #327](https://github.com/NOAA-OWP/cahaba/pull/237)

Add more detail/information to plotting capabilities.

### Changes
 - Merge `plot_functions.py` into `eval_plots.py` and move `eval_plots.py` into the tools directory.
 - Remove `plots` subdirectory.

### Additions
 - Optional argument to create barplots of CSI for each individual site.
 - Create a csv containing the data used to create the scatterplots.

<br/><br/>

## v3.0.11.0 - 2021-03-22 - [PR #319](https://github.com/NOAA-OWP/cahaba/pull/298)

Improvements to CatFIM service source data generation.

### Changes
 - Renamed `generate_categorical_fim.py` to `generate_categorical_fim_mapping.py`.
 - Updated the status outputs of the `nws_lid_sites layer` and saved it in the same directory as the `merged catfim_library layer`.
 - Additional stability fixes (such as improved compatability with WRDS updates).

### Additions
 - Added `generate_categorical_fim.py` to wrap `generate_categorical_fim_flows.py` and `generate_categorical_fim_mapping.py`.
 - Create new `nws_lid_sites` shapefile located in same directory as the `catfim_library` shapefile.

<br/><br/>

## v3.0.10.1 - 2021-03-24 - [PR #320](https://github.com/NOAA-OWP/cahaba/pull/320)

Patch to synthesize_test_cases.py.

### Changes
 - Bug fix to `synthesize_test_cases.py` to allow comparison between `testing` version and `official` versions.

<br/><br/>

## v3.0.10.0 - 2021-03-12 - [PR #298](https://github.com/NOAA-OWP/cahaba/pull/298)

Preprocessing of flow files for Categorical FIM.

### Additions
 - Generate Categorical FIM flow files for each category (action, minor, moderate, major).
 - Generate point shapefile of Categorical FIM sites.
 - Generate csv of attribute data in shapefile.
 - Aggregate all shapefiles and csv files into one file in parent directory.
 - Add flood of record category.

 ### Changes
 - Stability fixes to `generate_categorical_fim.py`.

<br/><br/>

## v3.0.9.0 - 2021-03-12 - [PR #297](https://github.com/NOAA-OWP/cahaba/pull/297)

Enhancements to FIM API.

### Changes
 - `fim_run.sh` can now be run with jobs in parallel.
 - Viz post-processing can now be selected in API interface.
 - Jobs table shows jobs that end with errors.
 - HUC preset lists can now be selected in interface.
 - Better `output_handler` file writing.
 - Overall better restart and retry handlers for networking problems.
 - Jobs can now be canceled in API interface.
 - Both FR and MS configs can be selected for a single job.

<br/><br/>

## v3.0.8.2 - 2021-03-11 - [PR #296](https://github.com/NOAA-OWP/cahaba/pull/296)

Enhancements to post-processing for Viz-related use-cases.

### Changes
 - Aggregate grids are projected to Web Mercator during `-v` runs in `fim_run.sh`.
 - HUC6 aggregation is parallelized.
 - Aggregate grid blocksize is changed from 256 to 1024 for faster postprocessing.

<br/><br/>

## v3.0.8.1 - 2021-03-10 - [PR #302](https://github.com/NOAA-OWP/cahaba/pull/302)

Patched import issue in `tools_shared_functions.py`.

### Changes
 - Changed `utils.` to `tools_` in `tools_shared_functions.py` after recent structural change to `tools` directory.

<br/><br/>

## v3.0.8.0 - 2021-03-09 - [PR #279](https://github.com/NOAA-OWP/cahaba/pull/279)

Refactored NWS Flood Categorical HAND FIM (CatFIM) pipeline to open source.

### Changes
 - Added `VIZ_PROJECTION` to `shared_variables.py`.
 - Added missing library referenced in `inundation.py`.
 - Cleaned up and converted evaluation scripts in `generate_categorical_fim.py` to open source.
 - Removed `util` folders under `tools` directory.

<br/><br/>

## v3.0.7.1 - 2021-03-02 - [PR #290](https://github.com/NOAA-OWP/cahaba/pull/290)

Renamed benchmark layers in `test_cases` and updated variable names in evaluation scripts.

### Changes
 - Updated `run_test_case.py` with new benchmark layer names.
 - Updated `run_test_case_calibration.py` with new benchmark layer names.

<br/><br/>

## v3.0.7.0 - 2021-03-01 - [PR #288](https://github.com/NOAA-OWP/cahaba/pull/288)

Restructured the repository. This has no impact on hydrological work done in the codebase and is simply moving files and renaming directories.

### Changes
 - Moved the contents of the `lib` folder to a new folder called `src`.
 - Moved the contents of the `tests` folder to the `tools` folder.
 - Changed any instance of `lib` or `libDir` to `src` or `srcDir`.

<br/><br/>

## v3.0.6.0 - 2021-02-25 - [PR #276](https://github.com/NOAA-OWP/cahaba/pull/276)

Enhancement that creates metric plots and summary statistics using metrics compiled by `synthesize_test_cases.py`.

### Additions
 - Added `eval_plots.py`, which produces:
    - Boxplots of CSI, FAR, and POD/TPR
    - Barplot of aggregated CSI scores
    - Scatterplot of CSI comparing two FIM versions
    - CSV of aggregated statistics (CSI, FAR, POD/TPR)
    - CSV of analyzed data and analyzed sites

<br/><br/>

## v3.0.5.3 - 2021-02-23 - [PR #275](https://github.com/NOAA-OWP/cahaba/pull/275)

Bug fixes to new evaluation code.

### Changes

 - Fixed a bug in `synthesize_test_cases.py` where the extent (MS/FR) was not being written to merged metrics file properly.
 - Fixed a bug in `synthesize_test_cases.py` where only BLE test cases were being written to merged metrics file.
 - Removed unused imports from `inundation.py`.
 - Updated README.md

<br/><br/>

## v3.0.5.2 - 2021-02-23 - [PR #272](https://github.com/NOAA-OWP/cahaba/pull/272)

Adds HAND synthetic rating curve (SRC) datum elevation values to `hydroTable.csv` output.

### Changes

 - Updated `add_crosswalk.py` to included "Median_Thal_Elev_m" variable outputs in `hydroTable.csv`.
 - Renamed hydroid attribute in `rem.py` to "Median" in case we want to include other statistics in the future (e.g. min, max, range etc.).

<br/><br/>
## v3.0.5.1 - 2021-02-22

Fixed `TEST_CASES_DIR` path in `tests/utils/shared_variables.py`.

### Changes

 - Removed `"_new"` from `TEST_CASES_DIR` variable.

<br/><br/>

## v3.0.5.0 - 2021-02-22 - [PR #267](https://github.com/NOAA-OWP/cahaba/pull/267)

Enhancements to allow for evaluation at AHPS sites, the generation of a query-optimized metrics CSV, and the generation of categorical FIM. This merge requires that the `/test_cases` directory be updated for all machines performing evaluation.

### Additions

 - `generate_categorical_fim.py` was added to allow production of NWS Flood Categorical HAND FIM (CatFIM) source data. More changes on this script are to follow in subsequent branches.

### Removals

 - `ble_autoeval.sh` and `all_ble_stats_comparison.py` were deleted because `synthesize_test_cases.py` now handles the merging of metrics.
 - The code block in `run_test_case.py` that was responsible for printing the colored metrics to screen has been commented out because of the new scale of evaluations (formerly in `run_test_case.py`, now in `shared_functions.py`)
 - Remove unused imports from inundation wrappers in `/tools`.

### Changes

 - Updated `synthesize_test_cases.py` to allow for AHPS site evaluations.
 - Reorganized `run_test_case.py` by moving more functions into `shared_functions.py`.
 - Created more shared variables in `shared_variables.py` and updated import statements in relevant scripts.

<br/><br/>

## v3.0.4.4 - 2021-02-19 - [PR #266](https://github.com/NOAA-OWP/cahaba/pull/266)

Rating curves for short stream segments are replaced with rating curves from upstream/downstream segments.

### Changes

 - Short stream segments are identified and are reassigned the channel geometry from upstream/downstream segment.
 - `fossid` renamed to `fimid` and the attribute's starting value is now 1000 to avoid HydroIDs with leading zeroes.
 - Addresses issue where HydroIDs were not included in final hydrotable.
 - Added `import sys` to `inundation.py` (missing from previous feature branch).
 - Variable names and general workflow are cleaned up.

<br/><br/>

## v3.0.4.3 - 2021-02-12 - [PR #254](https://github.com/NOAA-OWP/cahaba/pull/254)

Modified `rem.py` with a new function to output HAND reference elev.

### Changes

 - Function `make_catchment_hydroid_dict` creates a df of pixel catchment ids and overlapping hydroids.
 - Merge hydroid df and thalweg minimum elevation df.
 - Produces new output containing all catchment ids and min thalweg elevation value named `hand_ref_elev_table.csv`.
 - Overwrites the `demDerived_reaches_split.gpk` layer by adding additional attribute `Min_Thal_Elev_meters` to view the elevation value for each hydroid.

<br/><br/>

## v3.0.4.2 - 2021-02-12 - [PR #255](https://github.com/NOAA-OWP/cahaba/pull/255)

Addresses issue when running on HUC6 scale.

### Changes

 - `src.json` should be fixed and slightly smaller by removing whitespace.
 - Rasters are about the same size as running fim as huc6 (compressed and tiled; aggregated are slightly larger).
 - Naming convention and feature id attribute are only added to the aggregated hucs.
 - HydroIDs are different for huc6 vs aggregated huc8s mostly due to forced split at huc boundaries (so long we use consistent workflow it shouldn't matter).
 - Fixed known issue where sometimes an incoming stream is not included in the final selection will affect aggregate outputs.

<br/><br/>

## v3.0.4.1 - 2021-02-12 - [PR #261](https://github.com/NOAA-OWP/cahaba/pull/261)

Updated MS Crosswalk method to address gaps in FIM.

### Changes

 - Fixed typo in stream midpoint calculation in `split_flows.py` and `add_crosswalk.py`.
 - `add_crosswalk.py` now restricts the MS crosswalk to NWM MS catchments.
 - `add_crosswalk.py` now performs a secondary MS crosswalk selection by nearest NWM MS catchment.

<br/><br/>

## v3.0.4.0 - 2021-02-10 - [PR #256](https://github.com/NOAA-OWP/cahaba/pull/256)

New python script "wrappers" for using `inundation.py`.

### Additions

 - Created `inundation_wrapper_nwm_flows.py` to produce inundation outputs using NWM recurrence flows: 1.5 year, 5 year, 10 year.
 - Created `inundation_wrapper_custom_flow.py` to produce inundation outputs with user-created flow file.
 - Created new `tools` parent directory to store `inundation_wrapper_nwm_flows.py` and  `inundation_wrapper_custom_flow.py`.

<br/><br/>

## v3.0.3.1 - 2021-02-04 - [PR #253](https://github.com/NOAA-OWP/cahaba/pull/253)

Bug fixes to correct mismatched variable name and file path.

### Changes

 - Corrected variable name in `fim_run.sh`.
 - `acquire_and_preprocess_inputs.py` now creates `huc_lists` folder and updates file path.

<br/><br/>

## v3.0.3.0 - 2021-02-04 - [PR #227](https://github.com/NOAA-OWP/cahaba/pull/227)

Post-process to aggregate FIM outputs to HUC6 scale.

### Additions

 - Viz outputs aggregated to HUC6 scale; saves outputs to `aggregate_fim_outputs` folder.

### Changes

 - `split_flows.py` now splits streams at HUC8 boundaries to ensure consistent catchment boundaries along edges.
 - `aggregate_fim_outputs.sh` has been depreciated but remains in the repo for potential FIM 4 development.
 - Replaced geopandas driver arg with getDriver throughout repo.
 - Organized parameters in environment files by group.
 - Cleaned up variable names in `split_flows.py` and `build_stream_traversal.py`.
 - `build_stream_traversal.py` is now assigning HydroID by midpoint instead centroid.
 - Cleanup of `clip_vectors_to_wbd.py`.

<br/><br/>

## v3.0.2.0 - 2021-01-25 - [PR #218](https://github.com/NOAA-OWP/cahaba/pull/218)

Addition of an API service to schedule, run and manage `fim_run` jobs through a user-friendly web interface.

### Additions

 - `api` folder that contains all the codebase for the new service.

<br/><br/>

## v3.0.1.0 - 2021-01-21 - [PR #206](https://github.com/NOAA-OWP/cahaba/pull/206)

Preprocess MS and FR stream networks

### Changes

 - Headwater stream segments geometries are adjusted to align with with NWM streams.
 - Incoming streams are selected using intersection points between NWM streams and HUC4 boundaries.
 - `clip_vectors_to_wbd.py` handles local headwaters.
 - Removes NHDPlus features categorized as coastline and underground conduit.  
 - Added streams layer to production whitelist.
 - Fixed progress bar in `lib/acquire_and_preprocess_inputs.py`.
 - Added `getDriver` to shared `functions.py`.
 - Cleaned up variable names and types.

<br/><br/>

## v3.0.0.4 - 2021-01-20 - [PR #230](https://github.com/NOAA-OWP/cahaba/pull/230)

Changed the directory where the `included_huc*.lst` files are being read from.

### Changes

 - Changed the directory where the `included_huc*.lst` files are being read from.

<br/><br/>

## v3.0.0.3 - 2021-01-14 - [PR #210](https://github.com/NOAA-OWP/cahaba/pull/210)

Hotfix for handling nodata value in rasterized levee lines.

### Changes

 - Resolves bug for HUCs where `$ndv > 0` (Great Lakes region).
 - Initialize the `nld_rasterized_elev.tif` using a value of `-9999` instead of `$ndv`.

 <br/><br/>

## v3.0.0.2 - 2021-01-06 - [PR #200](https://github.com/NOAA-OWP/cahaba/pull/200)

Patch to address AHPSs mapping errors.

### Changes

 - Checks `dtype` of `hydroTable.csv` columns to resolve errors caused in `inundation.py` when joining to flow forecast.
 - Exits `inundation.py` when all hydrotable HydroIDs are lake features.
 - Updates path to latest AHPs site layer.
 - Updated [readme](https://github.com/NOAA-OWP/cahaba/commit/9bffb885f32dfcd95978c7ccd2639f9df56ff829)

<br/><br/>

## v3.0.0.1 - 2020-12-31 - [PR #184](https://github.com/NOAA-OWP/cahaba/pull/184)

Modifications to build and run Docker image more reliably. Cleanup on some pre-processing scripts.

### Changes

 - Changed to noninteractive install of GRASS.
 - Changed some paths from relative to absolute and cleaned up some python shebang lines.

### Notes
 - `aggregate_vector_inputs.py` doesn't work yet. Need to externally download required data to run fim_run.sh

 <br/><br/>

## v3.0.0.0 - 2020-12-22 - [PR #181](https://github.com/NOAA-OWP/cahaba/pull/181)

The software released here builds on the flood inundation mapping capabilities demonstrated as part of the National Flood Interoperability Experiment, the Office of Water Prediction's Innovators Program and the National Water Center Summer Institute. The flood inundation mapping software implements the Height Above Nearest Drainage (HAND) algorithm and incorporates community feedback and lessons learned over several years. The software has been designed to meet the requirements set by stakeholders interested in flood prediction and has been developed in partnership with several entities across the water enterprise.<|MERGE_RESOLUTION|>--- conflicted
+++ resolved
@@ -1,7 +1,6 @@
 All notable changes to this project will be documented in this file.
 We follow the [Semantic Versioning 2.0.0](http://semver.org/) format.
 
-<<<<<<< HEAD
 ## v4.0.10.1 - 2022-10-5 - [PR #695](https://github.com/NOAA-OWP/inundation-mapping/pull/695)
 
 This hotfix address a bug with how the rating curve comparison (sierra test) handles the branch zero synthetic rating curve in the comparison plots. Address #676 
@@ -13,7 +12,9 @@
   - Added new filters to ignore AHPS only sites (these are sites that we need for CatFIM but do not have a USGS gage or USGS rating curve available for sierra test analysis)
   - Added functionality to identify branch zero SRCs
   - Added new plot formatting to distinguish branch zero from other branches
-=======
+
+<br/><br/>
+
 ## v4.0.10.0 - 2022-10-4 - [PR #697](https://github.com/NOAA-OWP/inundation-mapping/pull/697)
 
 Change FIM to load DEM's from the new USGS 3Dep files instead of the original NHD Rasters.
@@ -120,7 +121,6 @@
 - `src`
     - `src_adjust_spatial_obs.py`:  Added code to a while loop (line 298) so it is not an indefinite loop that never stops running. It will now attempts to contact the calibration db after 6 attempts. Small adjustments to output and logging were also made and validation that a connection to the calib db was actually successful.
     - `src_adjust_usgs_rating.py`: Discovered that a usgs_elev_df might not exist (particularly when processing was being done for hucs that have no usgs guage data). If the usgs_elev_df does not exist, it no longer errors out.
->>>>>>> 290573da
 
 <br/><br/>
 
