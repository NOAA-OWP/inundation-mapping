--- conflicted
+++ resolved
@@ -1,7 +1,6 @@
 All notable changes to this project will be documented in this file.
 We follow the [Semantic Versioning 2.0.0](http://semver.org/) format.
 
-<<<<<<< HEAD
 
 ## v4.5.x.x - 2025-01-24 - [PR#1268](https://github.com/NOAA-OWP/inundation-mapping/pull/1268)
 
@@ -10,7 +9,6 @@
 ### Additions
 `data/nws/ahps_bench_polys_to_calb_pts.py`: this script ingests the HEC-RAS partner FIM benchmark data and outputs huc level parquet files containing the water edge points with associated attributes.
 `data/nws/merge_nws_usgs_point_parquet.py`: the script combines the `nws` and `usgs` parquet point files created seperately by the `ahps_bench_polys_to_calb_pts.py` script
-=======
 ## v4.5.14.0 - 2025-01-24 - [PR#1340](https://github.com/NOAA-OWP/inundation-mapping/pull/1340)
 
 This PR focuses on adjusting rating curves by using bathymetric data and optimized channel roughness values. The bathymetry data includes eHydro surveys and AI-based datasets created for all NWM streams. New manning roughness values were developed for each feature-id using a differential evolution objective function (OF). The OF minimizes the number of the false_positives and false_negatives cells in our flood inundation maps where we have test cases across the CONUS. 
@@ -69,7 +67,6 @@
 ### Changes
 - `tools/catfim/generate_categorical_fim.py`: Remove references to `lid_to_run` variable.
 - ` tools/catfim/generate_categorical_fim_flows.py`: Remove references to `lid_to_run` variable.
->>>>>>> deb8b2ea
 
 <br/><br/>
 
