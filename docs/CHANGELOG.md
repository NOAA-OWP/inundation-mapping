--- conflicted
+++ resolved
@@ -1,7 +1,6 @@
 All notable changes to this project will be documented in this file.
 We follow the [Semantic Versioning 2.0.0](http://semver.org/) format.
 
-<<<<<<< HEAD
 ## v4.4.x.x - 2023-12-13 - [PR#1054](https://github.com/NOAA-OWP/inundation-mapping/pull/1054)
 
 Recent testing exposed a bug with the `acquire_and_preprocess_3dep_dems.py` script. It lost the ability to be re-run and look for files that were unsuccessful earlier attempts and try them again. It may have been lost due to confusion of the word "retry". Now "retry" means restart the entire run. A new flag called "repair"  has been added meaning fix what failed earlier.  This is a key feature it is common for communication failures when calling USGS to download DEMs.  And with some runs taking many hours, this feature becomes important.
@@ -25,7 +24,6 @@
 
 <br/><br/>
 
-=======
 ## v4.4.9.0 - 2024-01-12 - [PR#1058](https://github.com/NOAA-OWP/inundation-mapping/pull/1058)
 
 Upgrades base Docker image to GDAL v3.8.0. In order to upgrade past GDAL v.3.4.3 (see #1029), TauDEM's `aread8` was replaced with a module from the `pyflwdir` Python package.
@@ -79,7 +77,6 @@
 <br/><br/>
 
 
->>>>>>> e7a6b795
 ## v4.4.8.2 - 2023-12-12 - [PR#1052](https://github.com/NOAA-OWP/inundation-mapping/pull/1052)
 
 The alpha test for v4.4.8.1 came back with a large degradation in skill and we noticed that the global manning's roughness file was changed in v4.4.7.1 - likely in error.
