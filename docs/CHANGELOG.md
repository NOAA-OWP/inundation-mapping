--- conflicted
+++ resolved
@@ -2,7 +2,6 @@
 We follow the [Semantic Versioning 2.0.0](http://semver.org/) format.
 
 
-<<<<<<< HEAD
 ## v4.5.x.x - 2024-07-31 - [PR#1238](https://github.com/NOAA-OWP/inundation-mapping/pull/1238)
 
 Prior to this fix, fim_post_processing.sh took just under 4 hours to reset permissions on all files and folder under the entire run. On closer inspection, it was updating permissions for all HUC folders where were already correct. A few other folders needed to have permission updates added. This will speed that up significantly.
@@ -20,7 +19,7 @@
 - `tools\hash_compare.py`: Added note
  <br/><br/>
 
-=======
+
 ## v4.5.4.3 - 2024-08-02 - [PR#1136](https://github.com/NOAA-OWP/inundation-mapping/pull/1136)
 
 Levee-protected areas are associated with levelpaths based on a 1000 m buffer on each side of the levee line. However, not all levees are designed to protect against all associated levelpaths, especially where the levelpath flows through the levee-protected area. Levee-protected areas are unmasked by removing levelpaths from association that don't intersect levees but instead flow around them which allows inundation by these branches.
@@ -77,7 +76,6 @@
 -  `tools/inundate_nation.py`
 
 <br/><br/>
->>>>>>> b47e4faf
 
 ## v4.5.3.1 - 2024-07-24 - [PR#1233](https://github.com/NOAA-OWP/inundation-mapping/pull/1233)
 
