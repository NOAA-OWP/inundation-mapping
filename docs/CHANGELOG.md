--- conflicted
+++ resolved
@@ -1,9 +1,8 @@
 All notable changes to this project will be documented in this file.
 We follow the [Semantic Versioning 2.0.0](http://semver.org/) format.
 
-<<<<<<< HEAD
-
-## v4.2.x.x - 2023-02-15 - [PR#814](https://github.com/NOAA-OWP/inundation-mapping/pull/814)
+
+## v4.3.0.0 - 2023-02-15 - [PR#814](https://github.com/NOAA-OWP/inundation-mapping/pull/814)
 
 Replaces GRASS with Whitebox. This addresses several issues, including Windows permissions and GRASS projection issues. Whitebox also has a slight performance benefit over GRASS.
 
@@ -22,7 +21,8 @@
     - `gms/`
         - `delineate_hydros_and_produce_HAND.sh` and `run_by_unit.sh`: Removes GRASS parameter
         - `mask_dem.py`: Removes unnecessary line
-=======
+
+<br/><br/>
 
 ## v4.2.1.0 - 2023-02-21 - [PR#829](https://github.com/NOAA-OWP/inundation-mapping/pull/829)
 
@@ -56,7 +56,6 @@
 
 - `src`
     - `run_unit_wb.sh`: Test if branch_id.lst exists, which legitimately might not. Also a bit of text cleanup.
->>>>>>> 06ca69d3
 
 <br/><br/>
 
@@ -323,7 +322,6 @@
 
 <br/><br/>
 
-
 ## v4.0.19.5 - 2023-01-24 - [PR#801](https://github.com/NOAA-OWP/inundation-mapping/pull/801)
 
 When running tools/test_case_by_hydroid.py, it throws an error of local variable 'stats' referenced before assignment.
