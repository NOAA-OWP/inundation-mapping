--- conflicted
+++ resolved
@@ -1,7 +1,6 @@
 All notable changes to this project will be documented in this file.
 We follow the [Semantic Versioning 2.0.0](http://semver.org/) format.
 
-<<<<<<< HEAD
 ## vx.x.x.x - 2024-11-08 - [PR#1340](https://github.com/NOAA-OWP/inundation-mapping/pull/1340)
 
 This branch focuses on adjusting rating curves by using bathymetric data and optimized channel roughness values. The bathymetry data includes eHydro surveys and AI-based datasets created for all NWM streams. New manning roughness values were developed for each feature-id using a differential evolution objective function (OF). The OF minimizes the number of the false_positives and false_negatives cells in our flood inundation maps where we have test cases across the CONUS. 
@@ -17,7 +16,6 @@
 
 ### Testing
 This PR has been tested over multiple HUC8s around the Illinois River, Kanawha River, and Ohio River.
-=======
 ## v4.5.13.1 - 2024-12-13 - [PR#1361](https://github.com/NOAA-OWP/inundation-mapping/pull/1361)
 
 This PR was triggered by two dep-bot PR's. One for Tornado, one for aiohttp. Upon further research, these two exist only as dependencies for Jupyter and Jupyterlab which were very out of date. Upgrading Jupyter/JupyterLab took care of the other two.
@@ -66,7 +64,6 @@
     - `pixel_counter.py`: Adds check if file exists
     - `run_test_case.py`: if there is a .aux.xml file in the test_case dir, this can fail. now fixed.
     - `test_case_by_hydro_id.py`: Fixes bug and adds error checking/logging
->>>>>>> 1fa128f8
 
 <br/><br/>
 
