All notable changes to this project will be documented in this file.
We follow the [Semantic Versioning 2.0.0](http://semver.org/) format.


<<<<<<< HEAD
## v4.0.11.3 - 2022-11-10 - [PR #739](https://github.com/NOAA-OWP/inundation-mapping/pull/739)

New tool with instructions of downloading levee protected areas and a tool to pre-process it, ready for FIM.

### Additions

- `data`
    - `nld`
         - `preprocess_levee_protected_areas.py`:  as described above

### Changes

- `data`
     - `preprocess_rasters.py`: added deprecation note. It will eventually be replaced in it's entirety.
- `src`
    - `utils`
        - shared_functions.py`: a few styling adjustments.
        - 
=======
## v4.0.11.2 - 2022-11-07 - [PR #737](https://github.com/NOAA-OWP/inundation-mapping/pull/737)

Add an extra input args to the gms_**.sh files to allow for an override of the branch zero deny list, same as we can do with the unit and branch deny list overrides. This is needed for debugging purposes.

Also, if there is no override for the deny branch zero list and is not using the word "none", then use the default or overridden standard branch deny list.  This will keep the branch zero's and branch output folders similar but not identical for outputs.

### Changes

- `gms_pipeline.sh`:  Add new param to allow for branch zero deny list override. Plus added better logic for catching bad deny lists earlier.
- `gms_run_branch.sh`:  Add new param to allow for branch zero deny list override.  Add logic to cleanup all branch zero output folders with the default branch deny list (not the branch zero list), UNLESS an override exists for the branch zero deny list.
- `gms_run_unit.sh`: Add new param to allow for branch zero deny list override.
- `config`
    - `deny_gms_branch_zero.lst`: update to keep an additional file in the outputs.
- `src`
    - `output_cleanup.py`: added note saying it is deprecated.
    - `gms`
        - `run_by_branch.sh`: variable name change (matching new names in related files for deny lists)
        - `run_by_unit.sh`: Add new param to allow for branch zero deny list override.

>>>>>>> 8bedee7b
<br/><br/>


## v4.0.11.1 - 2022-11-01 - [PR #732](https://github.com/NOAA-OWP/inundation-mapping/pull/732)

Due to a recent IT security scan, it was determined that Jupyter-core needed to be upgraded.

### Changes

- `Pipfile` and `Pipfile.lock`:  Added a specific version of Jupyter Core that is compliant with IT.

<br/><br/>

## v4.0.11.0 - 2022-09-21 - [PR #690](https://github.com/NOAA-OWP/inundation-mapping/pull/690)

Masks levee-protected areas from Relative Elevation Model if branch 0 or if branch stream order exceeds a threshold.

### Additions

- `src/gms/`
   - `delineate_hydros_and_produce_HAND.sh`
      - Reprojects and creates HUC-level raster of levee-protected areas from polygon layer
      - Uses that raster to mask/remove those areas from the Relative Elevation Model
   - `rasterize_by_order.py`: Subsets levee-protected area branch-level raster if branch 0 or if order exceeds a threshold (default threshold: max order - 1)
- `config/`
   - `deny_gms_branches_default.lst`, and `deny_gms_branches_min.lst`: Added LeveeProtectedAreas_subset_{}.tif
   - `params_template.env`: Adds mask_leveed_area_toggle

### Changes

- `src/gms/delineate_hydros_and_produce_HAND.sh`: Fixes a bug in ocean/Great Lakes masking
- `tools/`
    - `eval_alt_catfim.py` and `run_test_case.py`: Changes the levee mask to the updated inputs/nld_vectors/Levee_protected_areas.gpkg

<br/><br/>

## v4.0.10.5 - 2022-10-21 - [PR #720](https://github.com/NOAA-OWP/inundation-mapping/pull/720)

Earlier versions of the acquire_and_preprocess_3dep_dems.py did not have any buffer added when downloading HUC6 DEMs. This resulted in 1 pixel nodata gaps in the final REM outputs in some cases at HUC8 sharing a HUC6 border. Adding the param of cblend 6 to the gdalwarp command meant put a 6 extra pixels all around perimeter. Testing showed that 6 pixels was plenty sufficient as the gaps were never more than 1 pixel on borders of no-data.

### Changes

- `data`
    - `usgs`
        - `acquire_and_preprocess_3dep_dems.py`: Added the `cblend 6` param to the gdalwarp call for when the dem is downloaded from USGS.
    - `create_vrt_file.py`:  Added sample usage comment.
 - `src`
     - `gms`
         `run_by_unit.sh`: Added a comment about gdal as it relates to run_by_unit.

Note: the new replacement inputs/3dep_dems/10m_5070/ files can / will be copied before PR approval as the true fix was replacment DEM's. There is zero risk of overwriting prior to code merge.

<br/><br/>

## v4.0.10.4 - 2022-10-27 - [PR #727](https://github.com/NOAA-OWP/inundation-mapping/pull/727)

Creates a single crosswalk table containing HUC (huc8), BranchID, HydroID, feature_id (and optionally LakeID) from branch-level hydroTables.csv files.

### Additions

- `tools/gms_tools/combine_crosswalk_tables.py`: reads and concatenates hydroTable.csv files, writes crosswalk table
- `gms_run_branch.sh`: Adds `tools/gms_tools/make_complete_hydrotable.py` to post-processing

<br/><br/>

## v4.0.10.3 - 2022-10-19 - [PR #718](https://github.com/NOAA-OWP/inundation-mapping/pull/718)

Fixes thalweg notch by clipping upstream ends of the stream segments to prevent the stream network from reaching the edge of the DEM and being treated as outlets when pit filling the burned DEM.

### Changes

- `src/clip_vectors_to_wbd.py`: Uses a slightly smaller buffer than wbd_buffer (wbd_buffer_distance-2*(DEM cell size)) to clip stream network inside of DEM extent.

<br/><br/>

## v4.0.10.2 - 2022-10-24 - [PR #723](https://github.com/NOAA-OWP/inundation-mapping/pull/723)

Runs branch 0 on HUCs with no other branches remaining after filtering stream orders if `drop_low_stream_orders` is used.

### Additions

- `src/gms`
    - `stream_branches.py`: adds `exclude_attribute_values()` to filter out stream orders 1&2 outside of `load_file()`

### Changes

- `src/gms`
    - `buffer_stream_branches.py`: adds check for `streams_file`
    - `derive_level_paths.py`: checks length of `stream_network` before filtering out stream orders 1&2, then filters using `stream_network.exclude_attribute_values()`
    - `generate_branch_list.py`: adds check for `stream_network_dissolved`

<br/><br/>
    
## v4.0.10.1 - 2022-10-5 - [PR #695](https://github.com/NOAA-OWP/inundation-mapping/pull/695)

This hotfix address a bug with how the rating curve comparison (sierra test) handles the branch zero synthetic rating curve in the comparison plots. Address #676 

### Changes

- `tools/rating_curve_comparison.py`
  - Added logging function to print and write to log file
  - Added new filters to ignore AHPS only sites (these are sites that we need for CatFIM but do not have a USGS gage or USGS rating curve available for sierra test analysis)
  - Added functionality to identify branch zero SRCs
  - Added new plot formatting to distinguish branch zero from other branches

<br/><br/>

## v4.0.10.0 - 2022-10-4 - [PR #697](https://github.com/NOAA-OWP/inundation-mapping/pull/697)

Change FIM to load DEM's from the new USGS 3Dep files instead of the original NHD Rasters.

### Changes

- `config`
    - `params_template.env`: Change default of the calib db back to true:  src_adjust_spatial back to "True". Plus a few text updates.
- `src`
    - `gms`
        - `run_by_unit.sh`: Change input_DEM value to the new vrt `$inputDataDir/3dep_dems/10m_5070/fim_seamless_3dep_dem_10m_5070.vrt` to load the new 3Dep DEM's. Note: The 3Dep DEM's are projected as CRS 5070, but for now, our code is using ESRI:102039. Later all code and input will be changed to CRS:5070. We now are defining the FIM desired projection (102039), so we need to reproject on the fly from 5070 to 102039 during the gdalwarp cut.
        - `run_by_branch.sh`: Removed unused lines.
    - `utils`
        - `shared_variables.py`: Changes to use the new 3Dep DEM rasters instead of the NHD rasters. Moved some values (grouped some variables). Added some new variables for 3Dep. Note: At this time, some of these new enviro variables for 3Dep are not used but are expected to be used shortly.
- `data`
    - `usgs`
        - `acquire_and_preprocess_3dep_dems.py`: Minor updates for adjustments of environmental variables. Adjustments to ensure the cell sizes are fully defined as 10 x 10 as source has a different resolution. The data we downloaded to the new `inputs/3dep_dems/10m_5070` was loaded as 10x10, CRS:5070 rasters.

### Removals

- `lib`
    - `aggregate_fim_outputs.py` : obsolete. Had been deprecated for a while and replaced by other files.
    - `fr_to_mr_raster_mask.py` : obsolete. Had been deprecated for a while and replaced by other files.

<br/><br/>

## v4.0.9.8 - 2022-10-06 - [PR #701](https://github.com/NOAA-OWP/inundation-mapping/pull/701)

Moved the calibration tool from dev-fim3 branch into "dev" (fim4) branch. Git history not available.

Also updated making it easier to deploy, along with better information for external contributors.

Changed the system so the calibration database name is configurable. This allows test databases to be setup in the same postgres db / server system. You can have more than one calb_db_keys.env running in different computers (or even more than one on one server) pointing to the same actual postgres server and service. ie) multiple dev machine can call a single production server which hosts the database.

For more details see /tools/calibration-db/README.md

### Changes

- `tools`
    - `calibration-db`
        - `docker-compose.yml`: changed to allow for configurable database name. (allows for more then one database in a postgres database system (one for prod, another for test if needed))

### Additions

- `config`
    - `calb_db_keys_template.env`: a new template verison of the required config values.

### Removals

- `tools`
    - `calibration-db`
        - `start_db.sh`: Removed as the command should be run on demand and not specifically scripted because of its configurable location of the env file.

<br/><br/>

## v4.0.9.7 - 2022-10-7 - [PR #703](https://github.com/NOAA-OWP/inundation-mapping/pull/703)

During a recent release of a FIM 3 version, it was discovered that FIM3 has slightly different AWS S3 upload requirements. A new s3 whitelist file has been created for FIM3 and the other s3 file was renamed to include the phrase "fim4" in it.

This is being added to source control as it might be used again and we don't want to loose it.

### Additions

- `config`
   - `aws_s3_put_fim3_whitelist.lst`
   
### Renamed

- `config`
   - `aws_s3_put_fim4_whitelist.lst`: renamed from aws_s3_put_whitelist.lst

<br/><br/>

## v4.0.9.6 - 2022-10-17 - [PR #711](https://github.com/NOAA-OWP/inundation-mapping/pull/711)

Bug fix and formatting upgrades. It was also upgraded to allow for misc other inundation data such as high water data.

### Changes

- `tools`
    - `inundate_nation.py`:  As stated above.

### Testing

- it was run in a production model against fim 4.0.9.2 at 100 yr and 2 yr as well as a new High Water dataset.

<br/><br/>

## v4.0.9.5 - 2022-10-3 - [PR #696](https://github.com/NOAA-OWP/inundation-mapping/pull/696)

- Fixed deny_gms_unit_prod.lst to comment LandSea_subset.gpkg, so it does not get removed. It is needed for processing in some branches
- Change default for params_template.env -> src_adjust_spatial="False", back to default of "True"
- Fixed an infinite loop when src_adjust_usgs_rating.py was unable to talk to the calib db.
- Fixed src_adjsust_usgs_rating.py for when the usgs_elev_table.csv may not exist.

### Changes

- `gms_run_branch.sh`:  removed some "time" command in favour of using fim commands from bash_functions.sh which give better time and output messages.

- `config`
    - `deny_gms_unit_prod.lst`: Commented out LandSea_subset.gpkg as some HUCs need that file in place.
    - `params_template.env`: Changed default src_adjust_spatial back to True

- `src`
    - `src_adjust_spatial_obs.py`:  Added code to a while loop (line 298) so it is not an indefinite loop that never stops running. It will now attempts to contact the calibration db after 6 attempts. Small adjustments to output and logging were also made and validation that a connection to the calib db was actually successful.
    - `src_adjust_usgs_rating.py`: Discovered that a usgs_elev_df might not exist (particularly when processing was being done for hucs that have no usgs guage data). If the usgs_elev_df does not exist, it no longer errors out.

<br/><br/>

## v4.0.9.4 - 2022-09-30 - [PR #691](https://github.com/NOAA-OWP/inundation-mapping/pull/691)

Cleanup Branch Zero output at the end of a processing run. Without this fix, some very large files were being left on the file system. Adjustments and cleanup changed the full BED output run from appx 2 TB output to appx 1 TB output.

### Additions

- `unit_tests`
    - `gms`
        - `outputs_cleanup_params.json` and `outputs_cleanup_unittests.py`: The usual unit test files.

### Changes

- `gms_pipeline.sh`: changed variables and text to reflect the renamed default `deny_gms_branchs_prod.lst` and `deny_gms_unit_prod.lst` files. Also tells how a user can use the word 'none' for the deny list parameter (both or either unit or branch deny list) to skip output cleanup(s).

- `gms_run_unit.sh`: changed variables and text to reflect the renamed default `deny_gms_unit_prod.lst` files. Also added a bit of minor output text (styling). Also tells how a user can use the word 'none' for the deny list parameter to skip output cleanup.

- `gms_run_branch.sh`:
       ... changed variables and text to reflect the renamed default `deny_gms_branches.lst` files. 
       ... added a bit of minor output text (styling).
       ... also tells how a user can use the word 'none' for the deny list parameter to skip output cleanup.
       ... added a new section that calls the `outputs_cleanup.py` file and will do post cleanup on branch zero output files.

- `src`
    - `gms`
        - `outputs_cleanup.py`: pretty much rewrote it in its entirety. Now accepts a manditory branch id (can be zero) and can recursively search subdirectories. ie) We can submit a whole output directory with all hucs and ask to cleanup branch 0 folder OR cleanup files in any particular directory as we did before (per branch id).
          
          - `run_by_unit.sh`:  updated to pass in a branch id (or the value of "0" meaning branch zero) to outputs_cleanup.py.
          - `run_by_branch.sh`:  updated to pass in a branch id to outputs_cleanup.py.
      
- `unit_tests`
    - `README.md`: updated to talk about the specific deny list for unit_testing.
    - `__template_unittests.py`: updated for the latest code standards for unit tests. 

- `config`
    - `deny_gms_branch_unittest.lst`: Added some new files to be deleted, updated others.
    - `deny_gms_branch_zero.lst`: Added some new files to be deleted.
    - `deny_gms_branches_dev.lst`:  Renamed from `deny_gms_branches_default.lst` and some new files to be deleted, updated others. Now used primarily for development and testing use.
    - `deny_gms_branches_prod.lst`:  Renamed from `deny_gms_branches_min` and some new files to be deleted, updated others. Now used primarily for when releasing a version to production.
    - `deny_gms_unit_prod.lst`: Renamed from `deny_gms_unit_default.lst`, yes... there currently is no "dev" version.  Added some new files to be deleted.

<br/><br/>

## v4.0.9.3 - 2022-09-13 - [PR #681](https://github.com/NOAA-OWP/inundation-mapping/pull/681)

Created a new tool to downloaded USGS 3Dep DEM's via their S3 bucket.

Other changes:
 - Some code file re-organization in favour of the new `data` folder which is designed for getting, setting, and processing data from external sources such as AWS, WBD, NHD, NWM, etc.
 - Added tmux as a new tool embedded inside the docker images.

### Additions

- `data`
   - `usgs`
      - `acquire_and_preprocess_3dep_dems.py`:  The new tool as described above. For now it is hardcoded to a set path for USGS AWS S3 vrt file but may change later for it to become parameter driven.
 - `create_vrt_file.py`: This is also a new tool that can take a directory of geotiff files and create a gdal virtual file, .vrt extention, also called a `virtual raster`. Instead of clipping against HUC4, 6, 8's raster files, and run risks of boundary issues, vrt's actual like all of the tif's are one giant mosaiced raster and can be clipped as one.

### Removals

- 'Dockerfile.prod`:  No longer being used (never was used)

### Changes

- `Dockerfile`:  Added apt install for tmux. This tool will now be available in docker images and assists developers.

- `data`
   - `acquire_and_preprocess_inputs.py`:  moved from the `tools` directory but not other changes made. Note: will required review/adjustments before being used again.
   - `nws`
      - `preprocess_ahps_nws.py`:  moved from the `tools` directory but not other changes made. Note: will required review/adjustments before being used again.
      - `preprocess_rasters.py`: moved from the `tools` directory but not other changes made. Note: will required review/adjustments before being used again.
    - `usgs`
         - `preprocess_ahps_usgs.py`:  moved from the `tools` directory but not other changes made. Note: will required review/adjustments before being used again.
         - `preprocess_download_usgs_grids.py`: moved from the `tools` directory but not other changes made. Note: will required review/adjustments before being used again.

 - `src`
     - `utils`
         - `shared_functions.py`:  changes made were
              - Cleanup the "imports" section of the file (including a change to how the utils.shared_variables file is loaded.
              - Added `progress_bar_handler` function which can be re-used by other code files.
              - Added `get_file_names` which can create a list of files from a given directory matching a given extension. 
              - Modified `print_current_date_time` and `print_date_time_duration` and  methods to return the date time strings. These helper methods exist to help with standardization of logging and output console messages.
              - Added `print_start_header` and `print_end_header` to help with standardization of console and logging output messages.
          - `shared_variables.py`: Additions in support of near future functionality of having fim load DEM's from USGS 3DEP instead of NHD rasters.

<br/><br/>

## v4.0.(pending) - 2022-09-13 - [PR #681](https://github.com/NOAA-OWP/inundation-mapping/pull/681)

Created a new tool to downloaded USGS 3Dep DEM's via their S3 bucket.

Other changes:
 - Some code file re-organization in favour of the new `data` folder which is designed for getting, setting, and processing data from external sources such as AWS, WBD, NHD, NWM, etc.
 - Added tmux as a new tool embedded inside the docker images.

## Additions

- `data`
   - `usgs`
      - `acquire_and_preprocess_3dep_dems.py`:  The new tool as described above. For now it is hardcoded to a set path for USGS AWS S3 vrt file but may change later for it to become parameter driven.
 - `create_vrt_file.py`: This is also a new tool that can take a directory of geotiff files and create a gdal virtual file, .vrt extention, also called a `virtual raster`. Instead of clipping against HUC4, 6, 8's raster files, and run risks of boundary issues, vrt's actual like all of the tif's are one giant mosaiced raster and can be clipped as one.

## Removals

- 'Dockerfile.prod`:  No longer being used (never was used)

## Changes

- `Dockerfile`:  Added apt install for tmux. This tool will now be available in docker images and assists developers.

- `data`
   - `acquire_and_preprocess_inputs.py`:  moved from the `tools` directory but not other changes made. Note: will required review/adjustments before being used again.
   - `nws`
      - `preprocess_ahps_nws.py`:  moved from the `tools` directory but not other changes made. Note: will required review/adjustments before being used again.
      - `preprocess_rasters.py`: moved from the `tools` directory but not other changes made. Note: will required review/adjustments before being used again.
    - `usgs`
         - `preprocess_ahps_usgs.py`:  moved from the `tools` directory but not other changes made. Note: will required review/adjustments before being used again.
         - `preprocess_download_usgs_grids.py`: moved from the `tools` directory but not other changes made. Note: will required review/adjustments before being used again.

 - `src`
     - `utils`
         - `shared_functions.py`:  changes made were
              - Cleanup the "imports" section of the file (including a change to how the utils.shared_variables file is loaded.
              - Added `progress_bar_handler` function which can be re-used by other code files.
              - Added `get_file_names` which can create a list of files from a given directory matching a given extension. 
              - Modified `print_current_date_time` and `print_date_time_duration` and  methods to return the date time strings. These helper methods exist to help with standardization of logging and output console messages.
              - Added `print_start_header` and `print_end_header` to help with standardization of console and logging output messages.
          - `shared_variables.py`: Additions in support of near future functionality of having fim load DEM's from USGS 3DEP instead of NHD rasters.

<br/><br/>


## v4.0.9.2 - 2022-09-12 - [PR #678](https://github.com/NOAA-OWP/inundation-mapping/pull/678)

This fixes several bugs related to branch definition and trimming due to waterbodies.

### Changes

- `src/gms/stream_branches.py`
   - Bypasses erroneous stream network data in the to ID field by using the Node attribute instead.
   - Adds check if no nwm_lakes_proj_subset.gpkg file is found due to no waterbodies in the HUC.
   - Allows for multiple upstream branches when stream order overrides arbolate sum.

<br/><br/>

## v4.0.9.1 - 2022-09-01 - [PR #664](https://github.com/NOAA-OWP/inundation-mapping/pull/664)

A couple of changes:
1) Addition of a new tool for pushing files / folders up to an AWS (Amazon Web Service) S3 bucket.
2) Updates to the Docker image creation files to include new packages for boto3 (for AWS) and also added `jupyter`, `jupterlab` and `ipympl` to make it easier to use those tools during development.
3) Correct an oversight of `logs\src_optimization` not being cleared upon `overwrite` run.

### Additions

- `src`
   - `data`
       - `README.md`: Details on how the new system for `data` folders (for communication for external data sources/services).
       - `aws`
           - `aws_base.py`:  A file using a class and inheritance system (parent / child). This file has properties and a method that all child class will be expected to use and share. This makes it quicker and easier to added new AWS tools and helps keep consistant patterns and standards.
           - `aws_creds_template.env`: There are a number of ways to validate credentials to send data up to S3. We have chosen to use an `.env` file that can be passed into the tool from any location. This is the template for that `.env` file. Later versions may be changed to use AWS profile security system.
           - `s3.py`: This file pushes file and folders up to a defined S3 bucket and root folder. Note: while it is designed only for `puts` (pushing to S3), hooks were added in case functional is added later for `gets` (pull from S3).


### Changes

- `utils`
   - `shared_functions.py`:  A couple of new features
       -  Added a method which accepts a path to a .lst or .txt file with a collection of data and load it into a  python list object. It can be used for a list of HUCS, file paths, or almost anything. 
       - A new method for quick addition of current date/time in output.
       - A new method for quick calculation and formatting of time duration in hours, min and seconds.
       - A new method for search for a string in a given python list. It was designed with the following in mind, we already have a python list loaded with whitelist of files to be included in an S3 push. As we iterate through files from the file system, we can use this tool to see if the file should be pushed to S3. This tool can easily be used contexts and there is similar functionality in other FIM4 code that might be able to this method.

- `Dockerfile` : Removed a line for reloading Shapely in recent PRs, which for some reason is no longer needed after adding the new BOTO3 python package. Must be related to python packages dependencies. This removed Shapely warning seen as a result of another recent PR. Also added AWS CLI for bash commands.

- `Pipfile` and `Pipfile.lock`:  Updates for the four new python packages, `boto3` (for AWS), `jupyter`, `jupyterlab` and `ipympl`. We have some staff that use Jupyter in their dev actitivies. Adding this package into the base Docker image will make it easier for them.

<br/><br/>

## 4.0.9.0 - 2022-09-09 - [PR #672](https://github.com/NOAA-OWP/inundation-mapping/pull/672)

When deriving level paths, this improvement allows stream order to override arbolate sum when selecting the proper upstream segment to continue the current branch.

<br/><br/>

## 4.0.8.0 - 2022-08-26 - [PR #671](https://github.com/NOAA-OWP/inundation-mapping/pull/671)

Trims ends of branches that are in waterbodies; also removes branches if they are entirely in a waterbody.

## Changes

- `src/gms/stream_branches.py`: adds `trim_branches_in_waterbodies()` and `remove_branches_in_waterbodies()` to trim and prune branches in waterbodies.

<br/><br/>

## v4.0.7.2 - 2022-08-11 - [PR #654](https://github.com/NOAA-OWP/inundation-mapping/pull/654)

`inundate_nation.py` A change to switch the inundate nation function away from refrences to `inundate.py`, and rather use `inundate_gms.py` and `mosaic_inundation.py`

### Changes

- `inundate_gms`:  Changed `mask_type = 'filter'`

<br/><br/>

## v4.0.7.1 - 2022-08-22 - [PR #665](https://github.com/NOAA-OWP/inundation-mapping/pull/665)

Hotfix for addressing missing input variable when running `gms_run_branch.sh` outside of `gms_pipeline.sh`. 

### Changes
- `gms_run_branch.sh`: defining path to WBD HUC input file directly in ogr2ogr call rather than using the $input_WBD_gdb defined in `gms_run_unit.sh`
- `src/src_adjust_spatial_obs.py`: removed an extra print statement
- `src/src_roughness_optimization.py`: removed a log file write that contained sensitive host name

<br/><br/>

## v4.0.7.0 - 2022-08-17 - [PR #657](https://github.com/NOAA-OWP/inundation-mapping/pull/657)

Introduces synthetic rating curve calibration workflow. The calibration computes new Manning's coefficients for the HAND SRCs using input data: USGS gage locations, USGS rating curve csv, and a benchmark FIM extent point database stored in PostgreSQL database. This addresses [#535].

### Additions

- `src/src_adjust_spatial_obs.py`: new synthetic rating curve calibration routine that prepares all of the spatial (point data) benchmark data for ingest to the Manning's coefficient calculations performed in `src_roughness_optimization.py`
- `src/src_adjust_usgs_rating.py`: new synthetic rating curve calibration routine that prepares all of the USGS gage location and observed rating curve data for ingest to the Manning's coefficient calculations performed in `src_roughness_optimization.py`
- `src/src_roughness_optimization.py`: new SRC post-processing script that ingests observed data and HUC/branch FIM output data to compute optimized Manning's coefficient values and update the discharge values in the SRCs. Outputs a new hydroTable.csv.

### Changes

- `config/deny_gms_branch_zero.lst`: added `gw_catchments_reaches_filtered_addedAttributes_crosswalked_{}.gpkg` to list of files to keep (used in calibration workflow)
- `config/deny_gms_branches_min.lst`: added `gw_catchments_reaches_filtered_addedAttributes_crosswalked_{}.gpkg` to list of files to keep (used in calibration workflow)
- `config/deny_gms_unit_default.lst`: added `usgs_elev_table.csv` to list of files to keep (used in calibration workflow)
- `config/params_template.env`: added new variables for user to control calibration
  - `src_adjust_usgs`: Toggle to run src adjustment routine (True=on; False=off)
  - `nwm_recur_file`: input file location with nwm feature_id and recurrence flow values
  - `src_adjust_spatial`: Toggle to run src adjustment routine (True=on; False=off)
  - `fim_obs_pnt_data`: input file location with benchmark point data used to populate the postgresql database
  - `CALB_DB_KEYS_FILE`: path to env file with sensitive paths for accessing postgres database
- `gms_run_branch.sh`: includes new steps in the workflow to connect to the calibration PostgreSQL database, run SRC calibration w/ USGS gage rating curves, run SRC calibration w/ benchmark point database
- `src/add_crosswalk.py`: added step to create placeholder variables to be replaced in post-processing (as needed). Created here to ensure consistent column variables in the final hydrotable.csv
- `src/gms/run_by_unit.sh`: added new steps to workflow to create the `usgs_subset_gages.gpkg` file for branch zero and then perform crosswalk and create `usgs_elev_table.csv` for branch zero
- `src/make_stages_and_catchlist.py`: Reconcile flows and catchments hydroids
- `src/usgs_gage_aggregate.py`: changed streamorder data type from integer to string to better handle missing values in `usgs_gage_unit_setup.py`
- `src/usgs_gage_unit_setup.py`: added new inputs and function to populate `usgs_elev_table.csv` for branch zero using all available gages within the huc (not filtering to a specific branch)
- `src/utils/shared_functions.py`: added two new functions for calibration workflow
  - `check_file_age`: check the age of a file (use for flagging potentially outdated input)
  - `concat_huc_csv`: concatenate huc csv files to a single dataframe/csv
- `src/utils/shared_variables.py`: defined new SRC calibration threshold variables
  - `DOWNSTREAM_THRESHOLD`: distance in km to propogate new roughness values downstream
  - `ROUGHNESS_MAX_THRESH`: max allowable adjusted roughness value (void values larger than this)
  - `ROUGHNESS_MIN_THRESH`: min allowable adjusted roughness value (void values smaller than this)

<br/><br/>

## v4.0.6.3 - 2022-08-04 - [PR #652](https://github.com/NOAA-OWP/inundation-mapping/pull/652)

Updated `Dockerfile`, `Pipfile` and `Pipfile.lock` to add the new psycopg2 python package required for a WIP code fix for the new FIM4 calibration db.

<br/><br/>

## v4.0.6.2 - 2022-08-16 - [PR #639](https://github.com/NOAA-OWP/inundation-mapping/pull/639)

This file converts USFIMR remote sensed inundation shapefiles into a raster that can be used to compare to the FIM data. It has to be run separately for each shapefile. This addresses [#629].

### Additions

- `/tools/fimr_to_benchmark.py`: This file converts USFIMR remote sensed inundation shapefiles into a raster that can be used to compare to the FIM data. It has to be run separately for each shapefile.

<br/><br/>

## v4.0.6.1 - 2022-08-12 - [PR #655](https://github.com/NOAA-OWP/inundation-mapping/pull/655)

Prunes branches that fail with NO_FLOWLINES_EXIST (Exit code: 61) in `gms_run_branch.sh` after running `split_flows.py`

### Additions
- Adds `remove_error_branches.py` (called from `gms_run_branch.sh`)
- Adds `gms_inputs_removed.csv` to log branches that have been removed across all HUCs

### Removals
- Deletes branch folders that fail
- Deletes branch from `gms_inputs.csv`

<br/><br/>


## v4.0.6.0 - 2022-08-10 - [PR #614](https://github.com/NOAA-OWP/inundation-mapping/pull/614)

Addressing #560, this fix in run_by_branch trims the DEM derived streamline if it extends past the end of the branch streamline. It does this by finding the terminal point of the branch stream, snapping to the nearest point on the DEM derived stream, and cutting off the remaining downstream portion of the DEM derived stream.

### Changes

- `/src/split_flows.py`: Trims the DEM derived streamline if it flows past the terminus of the branch (or level path) streamline.
- `/src/gms/delineate_hydros_and_produce_HAND.sh`: Added branch streamlines as an input to `split_flows.py`.

<br/><br/>

## v4.0.5.4 - 2022-08-01 - [PR #642](https://github.com/NOAA-OWP/inundation-mapping/pull/642)

Fixes bug that causes [Errno2] No such file or directory error when running synthesize_test_cases.py if testing_versions folder doesn't exist (for example, after downloading test_cases from ESIP S3).

### Additions

- `run_test_case.py`: Checks for testing_versions folder in test_cases and adds it if it doesn't exist.

<br/><br/>

## v4.0.5.3 - 2022-07-27 - [PR #630](https://github.com/NOAA-OWP/inundation-mapping/issues/630)

A file called gms_pipeline.sh already existed but was unusable. This has been updated and now can be used as a "one-command" execution of the fim4/gms run. While you still can run gms_run_unit.sh and gms_run_branch.sh as you did before, you no longer need to. Input arguments were simplified to allow for more default and this simplification was added to `gms_run_unit.sh` and `gms_run_branch.sh` as well. 

A new feature was added that is being used for `gms_pipeline.sh` which tests the percent and number of errors after hucs are processed before continuing onto branch processing.

New FIM4/gms usability is now just (at a minumum): `gms_pipeline.sh -n <output name> -u <HUC(s) or HUC list path>`
	
`gms_run_branch.sh` and `gms_run_branch.sh` have also been changed to add the new -a flag and default to dropping stream orders 1 and 2.

### Additions

- `src`
    - `check_unit_errors.py`: as described above.
- `unit_tests`
    - `check_unit_errors_unittests.py` and `check_unit_errors_params.json`: to match new file.    

### Changes

- `README.md`:  Updated text for FIM4, gms_pipeline, S3 input updates, information about updating dependencies, misc link updates and misc text verbage.
- `gms_pipeline.sh`: as described above.
- `gms_run_unit.sh`: as described above. Also small updates to clean up folders and files in case of an overwrite.
- `gms_run_branch.sh`: as described above.
- `src`
     - `utils`
         - `fim_enums.py`:  FIM_system_exit_codes renamed to FIM_exit_codes.
         - `shared_variables.py`: added configurable values for minimum number and percentage of unit errors.
    - `bash_functions.env`:   Update to make the cumulative time screen outputs in mins/secs instead of just seconds.
    - `check_huc_inputs.py`:  Now returns the number of HUCs being processed, needed by `gms_pipeline.sh` (Note: to get the value back to a bash file, it has to send it back via a "print" line and not a "return" value.  Improved input validation, 
- `unit_tests`
   - `README.md`: Misc text and link updates.

### Removals

- `config\params_template_calibrated.env`: No longer needed. Has been removed already from dev-fim3 and confirmed that it is not needed.
<br><br>

## v4.0.5.2 - 2022-07-25 - [PR #622](https://github.com/NOAA-OWP/inundation-mapping/pull/622)

Updates to unit tests including a minor update for outputs and loading in .json parameter files.
<br><br>


## v4.0.5.1 - 2022-06-27 - [PR #612](https://github.com/NOAA-OWP/inundation-mapping/pull/612)

`Alpha Test Refactor` An upgrade was made a few weeks back to the dev-fim3 branch that improved performance, usability and readability of running alpha tests. Some cleanup in other files for readability, debugging verbosity and styling were done as well. A newer, cleaner system for printing lines when the verbose flag is enabled was added.

### Changes

- `gms_run_branch.sh`:  Updated help instructions to about using multiple HUCs as command arguments.
- `gms_run_unit.sh`:  Updated help instructions to about using multiple HUCs as command arguments.
- `src/utils`
    - `shared_functions.py`: 
       - Added a new function called `vprint` which creates a simpler way (and better readability) for other python files when wanting to include a print line when the verbose flag is on.
       - Added a new class named `FIM_Helpers` as a wrapper for the new `vprint` method. 
       - With the new `FIM_Helpers` class, a previously existing method named `append_id_to_file_name` was moved into this class making it easier and quicker for usage in other classes.
       
- `tools`
    - `composite_inundation.py`: Updated its usage of the `append_id_to_file_name` function to now call the`FIM_Helpers` method version of it.
    - `gms_tools`
       - `inundate_gms.py`: Updated for its adjusted usage of the `append_id_to_file_name` method, also removed its own `def __vprint` function in favour of the `FIM_Helpers.vprint` method. 
       - `mosaic_inundation.py`: 
          - Added adjustments for use of `append_id_to_file_name` and adjustments for `fh.vprint`.
          - Fixed a bug for the variable `ag_mosaic_output` which was not pre-declared and would fail as using an undefined variable in certain conditions.
    - `run_test_case.py`: Ported `test_case` class from FIM 3 and tweaked slightly to allow for GMS FIM. Also added more prints against the new fh.vprint method. Also added a default print line for progress / traceability for all alpha test regardless if the verbose flag is set.
    - `synthesize_test_cases.py`: Ported `test_case` class from FIM 3.
- `unit_tests`
   - `shared_functions_unittests.py`: Update to match moving the `append_id_to_file_name` into the `FIM_Helpers` class. Also removed all "header print lines" for each unit test method (for output readability).

<br/><br/>

## v4.0.5.0 - 2022-06-16 - [PR #611](https://github.com/NOAA-OWP/inundation-mapping/pull/611)

'Branch zero' is a new branch that runs the HUCs full stream network to make up for stream orders 1 & 2 being skipped by the GMS solution and is similar to the FR extent in FIM v3. This new branch is created during `run_by_unit.sh` and the processed DEM is used by the other GMS branches during `run_by_branch.sh` to improve efficiency.

### Additions

- `src/gms/delineate_hydros_and_produce_HAND.sh`: Runs all of the modules associated with delineating stream lines and catchments and building the HAND relative elevation model. This file is called once during `gms_run_unit` to produce the branch zero files and is also run for every GMS branch in `gms_run_branch`.
- `config/deny_gms_branch_zero.lst`: A list specifically for branch zero that helps with cleanup (removing unneeded files after processing).

### Changes

- `src/`
    - `output_cleanup.py`: Fixed bug for viz flag.
    - `gms/`
        - `run_by_unit.sh`: Added creation of "branch zero", DEM pre-processing, and now calls.
        -  `delineate_hydros_and_produce_HAND.sh` to produce HAND outputs for the entire stream network.
        - `run_by_branch.sh`: Removed DEM processing steps (now done in `run_by_unit.sh`), moved stream network delineation and HAND generation to `delineate_hydros_and_produce_HAND.sh`.
        - `generate_branch_list.py`: Added argument and parameter to sure that the branch zero entry was added to the branch list.
- `config/`
     - `params_template.env`: Added `zero_branch_id` variable.
- `tools`
     - `run_test_case.py`: Some styling / readability upgrades plus some enhanced outputs.  Also changed the _verbose_ flag to _gms_verbose_ being passed into Mosaic_inundation function.
     - `synthesize_test_cases.py`: arguments being passed into the _alpha_test_args_ from being hardcoded from flags to verbose (effectively turning on verbose outputs when applicable. Note: Progress bar was not affected.
     - `tools_shared_functions.py`: Some styling / readability upgrades.
- `gms_run_unit.sh`: Added export of extent variable, dropped the -s flag and added the -a flag so it now defaults to dropping stream orders 1 and 2.
- `gms_run_branch.sh`: Fixed bug when using overwrite flag saying branch errors folder already exists, dropped the -s flag and added the -a flag so it now defaults to dropping stream orders 1 and 2.

### Removals

- `tests/`: Redundant
- `tools/shared_variables`: Redundant

<br/><br/>

## v4.0.4.3 - 2022-05-26 - [PR #605](https://github.com/NOAA-OWP/inundation-mapping/pull/605)

We needed a tool that could composite / mosaic inundation maps for FIM3 FR and FIM4 / GMS with stream orders 3 and higher. A tool previously existed named composite_fr_ms_inundation.py and it was renamed to composite_inundation.py and upgraded to handle any combination of 2 of 3 items (FIM3 FR, FIM3 MS and/or FIM4 GMS).

### Additions

- `tools/composite_inundation.py`: Technically it is a renamed from composite_ms_fr_inundation.py, and is based on that functionality, but has been heavily modified. It has a number of options, but primarily is designed to take two sets of output directories, inundate the files, then composite them into a single mosiac'd raster per huc. The primary usage is expected to be compositing FIM3 FR with FIM4 / GMS with stream orders 3 and higher. 

- `unit_tests/gms/inundate_gms_unittests.py and inundate_gms_params.json`: for running unit tests against `tools/gms_tools/inunundate_gms.py`.
- `unit_tests/shared_functions_unittests.py and shared_functions_params.json`: A new function named `append_id_to_file_name_single_identifier` was added to `src/utils/shared_functions.py` and some unit tests for that function was created.

### Removed

- `tools/composite_ms_fr_inundation.py`: replaced with upgraded version named `composite_inundation.py`.

### Changes

- `tools/gms_tools/inundate_gms.py`: some style, readabilty cleanup plus move a function up to `shared_functions.py`.
- `tools/gms_tools/mosaic_inundation.py`: some style, readabilty cleanup plus move a function up to `shared_functions.py`.
- `tools/inundation.py`: some style, readabilty cleanup.
- `tools/synthesize_test_cases.py`: was updated primarily for sample usage notes.

<br/><br/>

## v4.0.4.2 - 2022-05-03 - [PR #594](https://github.com/NOAA-OWP/inundation-mapping/pull/594)

This hotfix includes several revisions needed to fix/update the FIM4 area inundation evaluation scripts. These changes largely migrate revisions from the FIM3 evaluation code to the FIM4 evaluation code.

### Changes

- `tools/eval_plots.py`: Copied FIM3 code revisions to enable RAS2FIM evals and PND plots. Replaced deprecated parameter name for matplotlib grid()
- `tools/synthesize_test_cases.py`: Copied FIM3 code revisions to assign FR, MS, COMP resolution variable and addressed magnitude list variable for IFC eval
- `tools/tools_shared_functions.py`: Copied FIM3 code revisions to enable probability not detected (PND) metric calculation
- `tools/tools_shared_variables.py`: Updated magnitude dictionary variables for RAS2FIM evals and PND plots

<br/><br/>

## v4.0.4.1 - 2022-05-02 - [PR #587](https://github.com/NOAA-OWP/inundation-mapping/pull/587)

While testing GMS against evaluation and inundation data, we discovered some challenges for running alpha testing at full scale. Part of it was related to the very large output volume for GMS which resulted in outputs being created on multiple servers and folders. Considering the GMS volume and processing, a tool was required to extract out the ~215 HUC's that we have evaluation data for. Next, we needed isolate valid HUC output folders from original 2,188 HUC's and its 100's of thousands of branches. The first new tool allows us to point to the `test_case` data folder and create a list of all HUC's that we have validation for.

Now that we have a list of relavent HUC's, we need to consolidate output folders from the previously processed full CONUS+ output data. The new `copy_test_case_folders.py` tool extracts relavent HUC (gms unit) folders, based on the list created above, into a consolidated folder. The two tools combine result in significantly reduced overall processing time for running alpha tests at scale.

`gms_run_unit.sh` and `aggregated_branch_lists.py` were adjusted to make a previously hardcoded file path and file name to be run-time parameters. By adding the two new arguments, the file could be used against the new `copy_test_case_folders.py`. `copy_test_case_folders.py` and `gms_run_unit.sh` can now call `aggregated_branch_lists.py` to create a key input file called `gms_inputs.csv` which is a key file required for alpha testing.

A few other small adjustments were made for readability and traceability as well as a few small fixes discovered when running at scale.

### Additions

- `tools/find_test_case_folders.py`: A new tool for creating a list of HUC's that we have test/evaluation data for.
- `tools/copy_test_case_folders.py`: A new tool for using the list created above, to scan through other fully processed output folders and extract only the HUC's (gms units) and it's branches into a consolidated folder, ready for alpha test processing (or other needs).

### Changes

- `src/gms/aggregate_branch_lists.py`: Adjusted to allow two previously hardcoded values to now be incoming arguments. Now this file can be used by both `gms_run_unit.sh` and `copy_test_case_folders.py`.
- `tools/synthesize_test_cases.py`: Adjustments for readability and progress status. The embedded progress bars are not working and will be addressed later.
- `tools/run_test_case.py`: A print statement was added to help with processing progess was added.
- `gms_run_unit.sh`: This was adjusted to match the new input parameters for `aggregate_branch_lists.py` as well as additions for progress status. It now will show the entire progress period start datetime, end datetime and duration. 
- `gms_run_branch.sh`: Also was upgraded to show the entire progress period start datetime, end datetime and duration.

<br/><br/>

## v4.0.4.0 - 2022-04-12 - [PR #557](https://github.com/NOAA-OWP/inundation-mapping/pull/557)

During large scale testing of the new **filtering out stream orders 1 and 2** feature [PR #548](https://github.com/NOAA-OWP/inundation-mapping/pull/548), a bug was discovered with 14 HUCS that had no remaining streams after removing stream orders 1 and 2. This resulted in a number of unmanaged and unclear exceptions. An exception may be still raised will still be raised in this fix for logging purposes, but it is now very clear what happened. Other types of events are logged with clear codes to identify what happened.

Fixes were put in place for a couple of new logging behaviors.

1. Recognize that for system exit codes, there are times when an event is neither a success (code 0) nor a failure (code 1). During processing where stream orders are dropped, some HUCs had no remaining reaches, others had mismatched reaches and others as had missing flowlines (reaches) relating to dissolved level paths (merging individual reaches as part of GMS). When these occur, we want to abort the HUC (unit) or branch processing, identify that they were aborted for specific reasons and continue. A new custom system exit code system was adding using python enums. Logging was enhanced to recognize that some exit codes were not a 0 or a 1 and process them differently.

2. Pathing and log management became an issue. It us not uncommon for tens or hundreds of thousands of branches to be processed. A new feature was to recognize what is happening with each branch or unit and have them easily found and recognizable. Futher, processing for failure (sys exit code of 1) are now copied into a unique folder as the occur to help with visualization of run time errors. Previously errors were not extracted until the end of the entire run which may be multiple days.

3. A minor correction was made when dissolved level paths were created with the new merged level path not always having a valid stream order value.

### File Additions

- `src/`
   - `utils/`
      - `fim_enums.py`:
         - A new class called `FIM_system_exit_codes` was added. This allows tracking and blocking of duplicate system exit codes when a custom system code is required.
        

### Changes

- `fim_run.sh`: Added the gms `non-zero-exit-code` system to `fim_run` to help uncover and isolate errors during processing. Errors recorded in log files within in the logs/unit folder are now copied into a new folder called `unit_errors`.  
    
- `gms_run_branch.sh`:
    -  Minor adjustments to how the `non-zero-exit code` logs were created. Testing uncovered that previous versions were not always reliable. This is now stablized and enhanced.
    - In previous versions, only the `gms_unit.sh` was aware that **stream order filtering** was being done. Now all branch processing is also aware that filtering is in place. Processing in child files and classes can now make adjustments as/if required for stream order filtering.
    - Small output adjustments were made to help with overall screen and log readability.  

- `gms_run_unit.sh`:
    - Minor adjustments to how the `non-zero-exit-code` logs were created similar to `gms_run_branch.sh.`
    - Small text corrections, formatting and output corrections were added.
    - A feature removing all log files at the start of the entire process run were added if the `overwrite` command line argument was added.

- `src/`
   - `filter_catchments_and_add_attributes.py`:
      - Some minor formatting and readability adjustments were added.
      - Additions were made to help this code be aware and responding accordingly if that stream order filtering has occurred. Previously recorded as bugs coming from this class, are now may recorded with the new custom exit code if applicable.

   - `run_by_unit.sh` (supporting fim_run.sh):
         - As a change was made to sub-process call to `filter_catchments_and_add_attributes.py` file, which is shared by gms, related to reach errors / events.

   - `split_flows.py`:
      - Some minor formatting and readability adjustments were added.
      - Additions were made to recognize the same type of errors as being described in other files related to stream order filtering issues.
      - A correction was made to be more precise and more explicit when a gms branch error existed. This was done to ensure that we were not letting other exceptions be trapped that were NOT related to stream flow filtering.
      
   - `time_and_tee_run_by_unit.sh`:
      - The new custom system exit codes was added. Note that the values of 61 (responding system code) are hardcoded instead of using the python based `Fim_system_exit_code` system. This is related to limited communication between python and bash.

   - `gms/`
      - `derive_level_paths.py`:  
          - Was upgraded to use the new fim_enums.Fim_system_exit_codes system. This occurs when no streams / flows remain after filtering.  Without this upgrade, standard exceptions were being issued with minimal details for the error.
          - Minor adjustments to formatting for readability were made.

      - `generate_branch_list.py` :  Minor adjustments to formatting for readability were made.

      - `run_by_branch.sh`:
         - Some minor formatting and readability adjustments were added.
         - Additions to the subprocess call to `split_flows.py` were added so it was aware that branch filtering was being used. `split_flows.py` was one of the files that was throwing errors related to stream order filtering. A subprocess call to `filter_catchments_and_add_attributes.py` adjustment was also required for the same reason.

      - `run_by_unit.sh`:
         - Some minor formatting and readability adjustments were added.
         - An addition was made to help trap errors that might be triggered by `derive_level_paths.py` for `stream order filtering`.

      - `time_and_tee_run_by_branch.sh`:
         - A system was added recognize if an non successful system exit code was sent back from `run_by_branch`. This includes true errors of code 1 and other new custom system exit codes. Upon detection of non-zero-exit codes, log files are immediately copied into special folders for quicker and easier visibility. Previously errors were not brought forth until the entire process was completed which ranged fro hours up to 18 days. Note: System exit codes of 60 and 61 were hardcoded instead of using the values from the new  `FIM_system_exit_codes` due to limitation of communication between python and bash.

      - `time_and_tee_run_by_unit.sh`:
         - The same upgrade as described above in `time_and_tee_run_by_branch.sh` was applied here.
         - Minor readability and output formatting changes were made.

      - `todo.md`
         - An entry was removed from this list which talked about errors due to small level paths exactly as was fixed in this pull request set.

- `unit_tests/`
   - `gms/`
      - `derive_level_paths_unittests.py` :  Added a new unit test specifically testing this type of condition with a known HUC that triggered the branch errors previously described..
      - `derive_level_paths_params.json`:
           - Added a new node with a HUC number known to fail.
           - Changed pathing for unit test data pathing from `/data/outputs/gms_example_unit_tests` to `/data/outputs/fim_unit_test_data_do_not_remove`. The new folder is intended to be a more permanent folder for unit test data.
           - Some additional tests were added validating the argument for dropping stream orders.

### Unit Test File Additions:

- `unit_tests/`
   - `filter_catchments_and_add_attributes_unittests.py` and `filter_catchments_and_add_attributes_params.json`:

   - `split_flows_unittests.py' and `split_flows_params.json`

<br/><br/>

## v4.0.3.1 - 2022-03-10 - [PR #561](https://github.com/NOAA-OWP/inundation-mapping/pull/561)

Bug fixes to get the Alpha Test working in FIM 4.

### Changes

- `tools/sythesize_test_cases.py`: Fixed bugs that prevented multiple benchmark types in the same huc from running `run_test_case.py`.
- `tools/run_test_case.py`: Fixed mall bug for IFC benchmark.
- `tools/eval_plots.py`: Fixed Pandas query bugs.

<br/><br/>

## v4.0.3.0 - 2022-03-03 - [PR #550](https://github.com/NOAA-OWP/inundation-mapping/pull/550)

This PR ports the functionality of `usgs_gage_crosswalk.py` and `rating_curve_comparison.py` to FIM 4.

### Additions

- `src/`:
    - `usgs_gage_aggregate.py`: Aggregates all instances of `usgs_elev_table.csv` to the HUC level. This makes it easier to view the gages in each HUC without having to hunt through branch folders and easier for the Sierra Test to run at the HUC level.
    - `usgs_gage_unit_setup.py`: Assigns a branch to each USGS gage within a unit. The output of this module is `usgs_subset_gages.gpkg` at the HUC level containing the `levpa_id` attribute.

### Changes

- `gms_run_branch.sh`: Added a line to aggregate all `usgs_elev_table.csv` into the HUC directory level using `src/usgs_gage_aggregate.py`.
- `src/`:
    -  `gms/`
        - `run_by_branch.sh`: Added a block to run `src/usgs_gage_crosswalk.py`. 
        - `run_by_unit.sh`: Added a block to run `src/usgs_gage_unit_setup.py`.
    - `usgs_gage_crosswalk.py`: Similar to it's functionality in FIM 3, this module snaps USGS gages to the stream network, samples the underlying DEMs, and writes the attributes to `usgs_elev_table.csv`. This CSV is later aggregated to the HUC level and eventually used in `tools/rating_curve_comparison.py`. Addresses #539 
- `tools/rating_curve_comparison.py`: Updated Sierra Test to work with FIM 4 data structure.
- `unit_tests/`:
    - `rating_curve_comparison_unittests.py` & `rating_curve_comparison_params.json`: Unit test code and parameters for the Sierra Test.
    - `usgs_gage_crosswalk_unittests.py` & `usgs_gage_crosswalk_params.json`: Unit test code and parameters for `usgs_gage_crosswalk.py`
- `config/`:
    - `deny_gms_branches_default.lst` & `config/deny_gms_branches_min.lst`: Add `usgs_elev_table.csv` to the lists as a comment so it doesn't get deleted during cleanup.
    - `deny_gms_unit_default.lst`: Add `usgs_subset_gages.gpkg` to the lists as a comment so it doesn't get deleted during cleanup.

<br/><br/>

## v4.0.2.0 - 2022-03-02 - [PR #548](https://github.com/NOAA-OWP/inundation-mapping/pull/548)

Added a new optional system which allows an argument to be added to the `gms_run_unit.sh` command line to filter out stream orders 1 and 2 when calculating branches. 

### Changes

- `gms_run_unit.sh`: Add the new optional `-s` command line argument. Inclusion of this argument means "drop stream orders 1 and 2".

- `src/gms`
   - `run_by_unit.sh`: Capture and forward the drop stream orders flag to `derive_level_paths.py`
	
   - `derive_level_paths.py`: Capture the drop stream order flag and working with `stream_branches.py` to include/not include loading nwm stream with stream orders 1 and 2.
	
   - `stream_branchs.py`: A correction was put in place to allow for the filter of branch attributes and values to be excluded. The `from_file` method has the functionality but was incomplete. This was corrected and how could accept the values from `derive_level_paths.py` to use the branch attribute of "order_" (gkpg field) and values excluded of [1,2] when optionally desired.

- `unit_tests/gms`
    - `derive_level_paths_unittests.py` and `derive_level_paths_params.py`: Updated for testing for the new "drop stream orders 1 and 2" feature. Upgrades were also made to earlier existing incomplete test methods to test more output conditions.
	
<br/><br/>

## v4.0.1.0 - 2022-02-02 - [PR #525](https://github.com/NOAA-OWP/cahaba/pull/525)

The addition of a very simple and evolving unit test system which has two unit tests against two py files.  This will set a precendence and will grow over time and may be automated, possibly during git check-in triggered. The embedded README.md has more details of what we currently have, how to use it, how to add new unit tests, and expected future enhancements.

### Additions

- `/unit_tests/` folder which has the following:

   - `clip_vectors_to_wbd_params.json`: A set of default "happy path" values that are expected to pass validation for the clip_vectors_to_wbd.py -> clip_vectors_to_wbd (function).

   - `clip_vectors_to_wbd_unittests.py`: A unit test file for src/clip_vectors_to_wbd.py. Incomplete but evolving.

   - `README.md`: Some information about how to create unit tests and how to use them.

   - `unit_tests_utils.py`: A python file where methods that are common to all unit tests can be placed.

   - `gms/derive_level_paths_params.json`: A set of default "happy path" values that are expected to pass validation for the derive_level_paths_params.py -> Derive_level_paths (function). 

   - `gms/derive_level_paths_unittests.py`: A unit test file for `src/derive_level_paths.py`. Incomplete but evolving.

<br/><br/>

## v4.0.0.0 - 2022-02-01 - [PR #524](https://github.com/NOAA-OWP/cahaba/pull/524)

FIM4 builds upon FIM3 and allows for better representation of inundation through the reduction of artificial restriction of inundation at catchment boundaries.

More details will be made available through a publication by Aristizabal et. al. and will be included in the "Credits and References" section of the README.md, titled "Reducing Horton-Strahler Stream Order Can Enhance Flood Inundation Mapping Skill with Applications for the U.S. National Water Model."

### Additions

- `/src/gms`: A new directory containing scripts necessary to produce the FIM4 Height Above Nearest Drainage grids and synthetic rating curves needed for inundation mapping.
- `/tools/gms_tools`: A new directory containing scripts necessary to generate and evaluate inundation maps produced from FIM4 Height Above Nearest Drainage grids and synthetic rating curves.

<br/><br/>

## v3.0.24.3 - 2021-11-29 - [PR #488](https://github.com/NOAA-OWP/cahaba/pull/488)

Fixed projection issue in `synthesize_test_cases.py`.

### Changes

- `Pipfile`: Added `Pyproj` to `Pipfile` to specify a version that did not have the current projection issues.

<br/><br/>

## v3.0.24.2 - 2021-11-18 - [PR #486](https://github.com/NOAA-OWP/cahaba/pull/486)

Adding a new check to keep `usgs_elev_table.csv`, `src_base.csv`, `small_segments.csv` for runs not using the `-viz` flag. We unintentionally deleted some .csv files in `vary_mannings_n_composite.py` but need to maintain some of these for non `-viz` runs (e.g. `usgs_elev_table.csv` is used for sierra test input).

### Changes

- `fim_run.sh`: passing `-v` flag to `vary_mannings_n_composite.py` to determine which csv files to delete. Setting `$viz` = 0 for non `-v` runs.
- `src/vary_mannings_n_composite.py`: added `-v` input arg and if statement to check which .csv files to delete.
- `src/add_crosswalk.py`: removed deprecated barc variables from input args.
- `src/run_by_unit.sh`: removed deprecated barc variables from input args to `add_crosswalk.py`.

<br/><br/>

## v3.0.24.1 - 2021-11-17 - [PR #484](https://github.com/NOAA-OWP/cahaba/pull/484)

Patch to clean up unnecessary files and create better names for intermediate raster files.

### Removals

- `tools/run_test_case_gms.py`: Unnecessary file.

### Changes

- `tools/composite_ms_fr_inundation.py`: Clean up documentation and intermediate file names.
- `tools/run_test_case.py`: Remove unnecessary imports.

<br/><br/>

## v3.0.24.0 - 2021-11-08 - [PR #482](https://github.com/NOAA-OWP/cahaba/pull/482)

Adds `composite_ms_fr_inundation.py` to allow for the generation of an inundation map given a "flow file" CSV and full-resolution (FR) and mainstem (MS) relative elevation models, synthetic rating curves, and catchments rasters created by the `fim_run.sh` script.

### Additions
- `composite_ms_fr_inundation.py`: New module that is used to inundate both MS and FR FIM and composite the two inundation rasters.
- `/tools/gms_tools/`: Three modules (`inundate_gms.py`, `mosaic_inundation.py`, `overlapping_inundation.py`) ported from the GMS branch used to composite inundation rasters.

### Changes
- `inundation.py`: Added 2 exception classes ported from the GMS branch.

<br/><br/>

## v3.0.23.3 - 2021-11-04 - [PR #481](https://github.com/NOAA-OWP/cahaba/pull/481)
Includes additional hydraulic properties to the `hydroTable.csv`: `Number of Cells`, `SurfaceArea (m2)`, `BedArea (m2)`, `Volume (m3)`, `SLOPE`, `LENGTHKM`, `AREASQKM`, `Roughness`, `TopWidth (m)`, `WettedPerimeter (m)`. Also adds `demDerived_reaches_split_points.gpkg`, `flowdir_d8_burned_filled.tif`, and `dem_thalwegCond.tif` to `-v` whitelist.

### Changes
- `run_by_unit.sh`: Added `EXIT FLAG` tag and previous non-zero exit code tag to the print statement to allow log lookup.
- `add_crosswalk.py`: Added extra attributes to the hydroTable.csv. Includes a default `barc_on` and `vmann_on` (=False) attribute that is overwritten (=True) if SRC post-processing modules are run.
- `bathy_src_adjust_topwidth.py`: Overwrites the `barc_on` attribute where applicable and includes the BARC-modified Volume property.
- `vary_mannings_n_composite.py`: Overwrites the `vmann_on` attribute where applicable.
- `output_cleanup.py`: Adds new files to the `-v` whitelist.

<br/><br/>

## v3.0.23.2 - 2021-11-04 - [PR #480](https://github.com/NOAA-OWP/cahaba/pull/480)
Hotfix for `vary_manning_n_composite.py` to address null discharge values for non-CONUS hucs.

### Changes
- `vary_manning_n_composite.py`: Add numpy where clause to set final discharge value to the original value if `vmann=False`

<br/><br/>

## v3.0.23.1 - 2021-11-03 - [PR #479](https://github.com/NOAA-OWP/cahaba/pull/479)
Patches the API updater. The `params_calibrated.env` is replaced with `params_template.env` because the BARC and Multi-N modules supplant the calibrated values.

### Changes
- `api/node/updater/updater.py`: Changed `params_calibrated.env` to `params_template.env`

<br/><br/>

## v3.0.23.0 - 2021-10-31 - [PR #475](https://github.com/NOAA-OWP/cahaba/pull/475)

Moved the synthetic rating curve (SRC) processes from the `\tools` directory to `\src` directory to support post-processing in `fim_run.sh`. These SRC post-processing modules will now run as part of the default `fim_run.sh` workflow. Reconfigured bathymetry adjusted rating curve (BARC) module to use the 1.5yr flow from NWM v2 recurrence flow data in combination with the Bieger et al. (2015) regression equations with bankfull discharge predictor variable input.

### Additions
- `src/bathy_src_adjust_topwidth.py` --> New version of bathymetry adjusted rating curve (BARC) module that is configured to use the Bieger et al. (2015) regression equation with input bankfull discharge as the predictor variable (previous version used the drainage area version of the regression equations). Also added log output capability, added reconfigured output content in `src_full_crosswalked_BARC.csv` and `hydroTable.csv`, and included modifications to allow BARC to run as a post-processing step in `fim_run.sh`. Reminder: BARC is only configured for MS extent.

### Removals
- `config/params_calibrated.env` --> deprecated the calibrated roughness values by stream order with the new introduction of variable/composite roughness module
- `src/bathy_rc_adjust.py` --> deprecated the previous BARC version

### Changes
- `src/identify_src_bankfull.py` --> Moved this script from /tools to /src, added more doc strings, cleaned up output log, and reconfigured to allow execution from fim_run.sh post-processing.
- `src/vary_mannings_n_composite.py` --> Moved this script from /tools to /src, added more doc strings, cleaned up output log, added/reconfigured output content in src_full_crosswalked_vmann.csv and hydroTable.csv, and reconfigured to allow execution from fim_run.sh post-processing.
- `config/params_template.env` --> Added additional parameter/variables for input to `identify_src_bankfull.py`, `vary_mannings_n_composite.py`, and `bathy_src_adjust_topwidth.py`.
      - default BARC input: bankfull channel geometry derived from the Bieger et al. (2015) bankfull discharge regression equations
      - default bankfull flow input: NWM v2 1.5-year recurrence flows
      - default variable roughness input: global (all NWM feature_ids) roughness values of 0.06 for in-channel and 0.11 for max overbank
- `fim_run.sh` --> Added SRC post-processing calls after the `run_by_unit.sh` workflow
- `src/add_crosswalk.py` --> Removed BARC module call (moved to post-processing)
- `src/run_by_unit.sh` --> Removed old/unnecessary print statement.
      - **Note: reset exit codes to 0 for unnecessary processing flags.** Non-zero error codes in `run_by_unit.sh` prevent the `fim_run.sh` post-processing steps from running. This error handling issue will be more appropriately handled in a soon to be release enhancement.
- `tools/run_test_case.py` --> Reverted changes used during development process

<br/><br/>

## v3.0.22.8 - 2021-10-26 - [PR #471](https://github.com/NOAA-OWP/cahaba/pull/471)

Manually filtering segments from stream input layer to fix flow reversal of the MS River (HUC 08030100).

### Changes
- `clip_vectors_to_wbd.py`: Fixes bug where flow direction is reversed for HUC 08030100. The issue is resolved by filtering incoming stream segments that intersect with the elevation grid boundary.

<br/><br/>

## v3.0.22.7 - 2021-10-08 - [PR #467](https://github.com/NOAA-OWP/cahaba/pull/467)

These "tool" enhancements 1) delineate in-channel vs. out-of-channel geometry to allow more targeted development of key physical drivers influencing the SRC calculations (e.g. bathymetry & Manning’s n) #418 and 2) applies a variable/composite Manning’s roughness (n) using user provided csv with in-channel vs. overbank roughness values #419 & #410.

### Additions
- `identify_src_bankfull.p`: new post-processing tool that ingests a flow csv (e.g. NWM 1.5yr recurr flow) to approximate the bankfull STG and then calculate the channel vs. overbank proportions using the volume and hydraulic radius variables
- `vary_mannings_n_composite.py`: new post-processing tool that ingests a csv containing feature_id, channel roughness, and overbank roughness and then generates composite n values via the channel ratio variable

### Changes
- `eval_plots.py`: modified the plot legend text to display full label for development tests
- `inundation.py`: added new optional argument (-n) and corresponding function to produce a csv containing the stage value (and SRC variables) calculated from the flow to stage interpolation.

<br/><br/>

## v3.0.22.6 - 2021-09-13 - [PR #462](https://github.com/NOAA-OWP/cahaba/pull/462)

This new workflow ingests FIM point observations from users and “corrects” the synthetic rating curves to produce the desired FIM extent at locations where feedback is available (locally calibrate FIM).

### Changes
- `add_crosswalk.py`: added `NextDownID` and `order_` attributes to the exported `hydroTable.csv`. This will potentially be used in future enhancements to extend SRC changes to upstream/downstream catchments.
- `adjust_rc_with_feedback.py`: added a new workflow to perform the SRC modifications (revised discharge) using the existing HAND geometry variables combined with the user provided point location flow and stage data.
- `inundation_wrapper_custom_flow.py`: updated code to allow for huc6 processing to generate custom inundation outputs.

<br/><br/>

## v3.0.22.5 - 2021-09-08 - [PR #460](https://github.com/NOAA-OWP/cahaba/pull/460)

Patches an issue where only certain benchmark categories were being used in evaluation.

### Changes
- In `tools/tools_shared_variables.py`, created a variable `MAGNITUDE_DICT` to store benchmark category magnitudes.
- `synthesize_test_cases.py` imports `MAGNITUDE_DICT` and uses it to assign magnitudes.

<br/><br/>

## v3.0.22.4 - 2021-08-30 - [PR #456](https://github.com/NOAA-OWP/cahaba/pull/456)

Renames the BARC modified variables that are exported to `src_full_crosswalked.csv` to replace the original variables. The default/original variables are renamed with `orig_` prefix. This change is needed to ensure downstream uses of the `src_full_crosswalked.csv` are able to reference the authoritative version of the channel geometry variables (i.e. BARC-adjust where available).

### Changes
- In `src_full_crosswalked.csv`, default/original variables are renamed with `orig_` prefix and `SA_div` is renamed to `SA_div_flag`.

<br/><br/>

## v3.0.22.3 - 2021-08-27 - [PR #457](https://github.com/NOAA-OWP/cahaba/pull/457)

This fixes a bug in the `get_metadata()` function in `/tools/tools_shared_functions.py` that arose because of a WRDS update. Previously the `metadata_source` response was returned as independent variables, but now it is returned a list of strings. Another issue was observed where the `EVALUATED_SITES_CSV` variable was being misdefined (at least on the development VM) through the OS environmental variable setting.

### Changes
- In `tools_shared_functions.py`, changed parsing of WRDS `metadata_sources` to account for new list type.
- In `generate_categorical_fim_flows.py`, changed the way the `EVALUATED_SITES_CSV` path is defined from OS environmental setting to a relative path that will work within Docker container.

<br/><br/>

## v3.0.22.2 - 2021-08-26 - [PR #455](https://github.com/NOAA-OWP/cahaba/pull/455)

This merge addresses an issues with the bathymetry adjusted rating curve (BARC) calculations exacerbating single-pixel inundation issues for the lower Mississippi River. This fix allows the user to specify a stream order value that will be ignored in BARC calculations (reverts to using the original/default rating curve). If/when the "thalweg notch" issue is addressed, this change may be unmade.

### Changes
- Added new env variable `ignore_streamorders` set to 10.
- Added new BARC code to set the bathymetry adjusted cross-section area to 0 (reverts to using the default SRC values) based on the streamorder env variable.

<br/><br/>

## v3.0.22.1 - 2021-08-20 - [PR #447](https://github.com/NOAA-OWP/cahaba/pull/447)

Patches the minimum stream length in the template parameters file.

### Changes
- Changes `max_split_distance_meters` in `params_template.env` to 1500.

<br/><br/>

## v3.0.22.0 - 2021-08-19 - [PR #444](https://github.com/NOAA-OWP/cahaba/pull/444)

This adds a script, `adjust_rc_with_feedback.py`, that will be expanded  in future issues. The primary function that performs the HAND value and hydroid extraction is ingest_points_layer() but this may change as the overall synthetic rating curve automatic update machanism evolves.

### Additions
- Added `adjust_rc_with_feedback.py` with `ingest_points_layer()`, a function to extract HAND and hydroid values for use in an automatic synthetic rating curve updating mechanism.

<br/><br/>

## v3.0.21.0 - 2021-08-18 - [PR #433](https://github.com/NOAA-OWP/cahaba/pull/433)

General repository cleanup, made memory-profiling an optional flag, API's release feature now saves outputs.

### Changes
- Remove `Dockerfile.prod`, rename `Dockerfile.dev` to just `Dockerfile`, and remove `.dockerignore`.
- Clean up `Dockerfile` and remove any unused* packages or variables.
- Remove any unused* Python packages from the `Pipfile`.
- Move the `CHANGELOG.md`, `SECURITY.md`, and `TERMS.md` files to the `/docs` folder.
- Remove any unused* scripts in the `/tools` and `/src` folders.
- Move `tools/preprocess` scripts into `tools/`.
- Ensure all scripts in the `/src` folder have their code in functions and are being called via a `__main__` function (This will help with implementing memory profiling fully).
- Changed memory-profiling to be an option flag `-m` for `fim_run.sh`.
- Updated FIM API to save all outputs during a "release" job.

<br/><br/>

## v3.0.20.2 - 2021-08-13 - [PR #443](https://github.com/NOAA-OWP/cahaba/pull/443)

This merge modifies `clip_vectors_to_wbd.py` to check for relevant input data.

### Changes
- `clip_vectors_to_wbd.py` now checks that there are NWM stream segments within the buffered HUC boundary.
- `included_huc8_ms.lst` has several additional HUC8s.

<br/><br/>

## v3.0.20.1 - 2021-08-12 - [PR #442](https://github.com/NOAA-OWP/cahaba/pull/442)

This merge improves documentation in various scripts.

### Changes
This PR better documents the following:

- `inundate_nation.py`
- `synthesize_test_cases.py`
- `adjust_thalweg_lateral.py`
- `rem.py`

<br/><br/>

## v3.0.20.0 - 2021-08-11 - [PR #440](https://github.com/NOAA-OWP/cahaba/pull/440)

This merge adds two new scripts into `/tools/` for use in QAQC.

### Additions
- `inundate_nation.py` to produce inundation maps for the entire country for use in QAQC.
- `check_deep_flooding.py` to check for depths of inundation greater than a user-supplied threshold at specific areas defined by a user-supplied shapefile.

<br/><br/>

## v3.0.19.5 - 2021-07-19

Updating `README.md`.

<br/><br/>

## v3.0.19.4 - 2021-07-13 - [PR #431](https://github.com/NOAA-OWP/cahaba/pull/431)

Updating logging and fixing bug in vector preprocessing.

### Additions
- `fim_completion_check.py` adds message to docker log to log any HUCs that were requested but did not finish `run_by_unit.sh`.
- Adds `input_data_edits_changelog.txt` to the inputs folder to track any manual or version/location specific changes that were made to data used in FIM 3.

### Changes
- Provides unique exit codes to relevant domain checkpoints within `run_by_unit.sh`.
- Bug fixes in `reduce_nhd_stream_density.py`, `mprof plot` call.
- Improved error handling in `add_crosswalk.py`.

<br/><br/>

## v3.0.19.3 - 2021-07-09

Hot fix to `synthesize_test_cases`.

### Changes
- Fixed if/elif/else statement in `synthesize_test_cases.py` that resulted in only IFC data being evaluated.

<br/><br/>

## v3.0.19.2 - 2021-07-01 - [PR #429](https://github.com/NOAA-OWP/cahaba/pull/429)

Updates to evaluation scripts to allow for Alpha testing at Iowa Flood Center (IFC) sites. Also, `BAD_SITES` variable updates to omit sites not suitable for evaluation from metric calculations.

### Changes
- The `BAD_SITES` list in `tools_shared_variables.py` was updated and reasons for site omission are documented.
- Refactored `run_test_case.py`, `synthesize_test_cases.py`, `tools_shared_variables.py`, and `eval_plots.py` to allow for IFC comparisons.

<br/><br/>

## v3.0.19.1 - 2021-06-17 - [PR #417](https://github.com/NOAA-OWP/cahaba/pull/417)

Adding a thalweg profile tool to identify significant drops in thalweg elevation. Also setting lateral thalweg adjustment threshold in hydroconditioning.

### Additions
- `thalweg_drop_check.py` checks the elevation along the thalweg for each stream path downstream of MS headwaters within a HUC.

### Removals
- Removing `dissolveLinks` arg from `clip_vectors_to_wbd.py`.

### Changes
- Cleaned up code in `split_flows.py` to make it more readable.
- Refactored `reduce_nhd_stream_density.py` and `adjust_headwater_streams.py` to limit MS headwater points in `agg_nhd_headwaters_adj.gpkg`.
- Fixed a bug in `adjust_thalweg_lateral.py` lateral elevation replacement threshold; changed threshold to 3 meters.
- Updated `aggregate_vector_inputs.py` to log intermediate processes.

<br/><br/>

## v3.0.19.0 - 2021-06-10 - [PR #415](https://github.com/NOAA-OWP/cahaba/pull/415)

Feature to evaluate performance of alternative CatFIM techniques.

### Additions
- Added `eval_catfim_alt.py` to evaluate performance of alternative CatFIM techniques.

<br/><br/>

## v3.0.18.0 - 2021-06-09 - [PR #404](https://github.com/NOAA-OWP/cahaba/pull/404)

To help analyze the memory consumption of the Fim Run process, the python module `memory-profiler` has been added to give insights into where peak memory usage is with in the codebase.

In addition, the Dockerfile was previously broken due to the Taudem dependency removing the version that was previously being used by FIM. To fix this, and allow new docker images to be built, the Taudem version has been updated to the newest version on the Github repo and thus needs to be thoroughly tested to determine if this new version has affected the overall FIM outputs.

### Additions
- Added `memory-profiler` to `Pipfile` and `Pipfile.lock`.
- Added `mprof` (memory-profiler cli utility) call to the `time_and_tee_run_by_unit.sh` to create overall memory usage graph location in the `/logs/{HUC}_memory.png` of the outputs directory.
- Added `@profile` decorator to all functions within scripts used in the `run_by_unit.sh` script to allow for memory usage tracking, which is then recorded in the `/logs/{HUC}.log` file of the outputs directory.

### Changes
- Changed the Taudem version in `Dockerfile.dev` to `98137bb6541a0d0077a9c95becfed4e56d0aa0ac`.
- Changed all calls of python scripts in `run_by_unit.s` to be called with the `-m memory-profiler` argument to allow scripts to also track memory usage.

<br/><br/>

## v3.0.17.1 - 2021-06-04 - [PR #395](https://github.com/NOAA-OWP/cahaba/pull/395)

Bug fix to the `generate_nws_lid.py` script

### Changes
- Fixes incorrectly assigned attribute field "is_headwater" for some sites in the `nws_lid.gpkg` layer.
- Updated `agg_nhd_headwaters_adj.gpkg`, `agg_nhd_streams_adj.gpkg`, `nwm_flows.gpkg`, and `nwm_catchments.gpkg` input layers using latest NWS LIDs.

<br/><br/>

## v3.0.17.0 - 2021-06-04 - [PR #393](https://github.com/NOAA-OWP/cahaba/pull/393)
BARC updates to cap the bathy calculated xsec area in `bathy_rc_adjust.py` and allow user to choose input bankfull geometry.

### Changes

- Added new env variable to control which input file is used for the bankfull geometry input to bathy estimation workflow.
- Modified the bathymetry cross section area calculation to cap the additional area value so that it cannot exceed the bankfull cross section area value for each stream segment (bankfull value obtained from regression equation dataset).
- Modified the `rating_curve_comparison.py` plot output to always put the FIM rating curve on top of the USGS rating curve (avoids USGS points covering FIM).
- Created a new aggregate csv file (aggregates for all hucs) for all of the `usgs_elev_table.csv` files (one per huc).
- Evaluate the FIM Bathymetry Adjusted Rating Curve (BARC) tool performance using the estimated bankfull geometry dataset derived for the NWM route link dataset.

<br/><br/>

## v3.0.16.3 - 2021-05-21 - [PR #388](https://github.com/NOAA-OWP/cahaba/pull/388)

Enhancement and bug fixes to `synthesize_test_cases.py`.

### Changes
- Addresses a bug where AHPS sites without benchmark data were receiving a CSI of 0 in the master metrics CSV produced by `synthesize_test_cases.py`.
- Includes a feature enhancement to `synthesize_test_cases.py` that allows for the inclusion of user-specified testing versions in the master metrics CSV.
- Removes some of the print statements used by `synthesize_test_cases.py`.

<br/><br/>

## v3.0.16.2 - 2021-05-18 - [PR #384](https://github.com/NOAA-OWP/cahaba/pull/384)

Modifications and fixes to `run_test_case.py`, `eval_plots.py`, and AHPS preprocessing scripts.

### Changes
- Comment out return statement causing `run_test_case.py` to skip over sites/hucs when calculating contingency rasters.
- Move bad sites list and query statement used to filter out bad sites to the `tools_shared_variables.py`.
- Add print statements in `eval_plots.py` detailing the bad sites used and the query used to filter out bad sites.
- Update AHPS preprocessing scripts to produce a domain shapefile.
- Change output filenames produced in ahps preprocessing scripts.
- Update workarounds for some sites in ahps preprocessing scripts.

<br/><br/>

## v3.0.16.1 - 2021-05-11 - [PR #380](https://github.com/NOAA-OWP/cahaba/pull/380)

The current version of Eventlet used in the Connector module of the FIM API is outdated and vulnerable. This update bumps the version to the patched version.

### Changes
- Updated `api/node/connector/requirements.txt` to have the Eventlet version as 0.31.0

<br/><br/>

## v3.0.16.0 - 2021-05-07 - [PR #378](https://github.com/NOAA-OWP/cahaba/pull/378)

New "Release" feature added to the FIM API. This feature will allow for automated FIM, CatFIM, and relevant metrics to be generated when a new FIM Version is released. See [#373](https://github.com/NOAA-OWP/cahaba/issues/373) for more detailed steps that take place in this feature.

### Additions
- Added new window to the UI in `api/frontend/gui/templates/index.html`.
- Added new job type to `api/node/connector/connector.py` to allow these release jobs to run.
- Added additional logic in `api/node/updater/updater.py` to run the new eval and CatFIM scripts used in the release feature.

### Changes
- Updated `api/frontend/output_handler/output_handler.py` to allow for copying more broad ranges of file paths instead of only the `/data/outputs` directory.

<br/><br/>

## v3.0.15.10 - 2021-05-06 - [PR #375](https://github.com/NOAA-OWP/cahaba/pull/375)

Remove Great Lakes coastlines from WBD buffer.

### Changes
- `gl_water_polygons.gpkg` layer is used to mask out Great Lakes boundaries and remove NHDPlus HR coastline segments.

<br/><br/>

## v3.0.15.9 - 2021-05-03 - [PR #372](https://github.com/NOAA-OWP/cahaba/pull/372)

Generate `nws_lid.gpkg`.

### Additions
- Generate `nws_lid.gpkg` with attributes indicating if site is a headwater `nws_lid` as well as if it is co-located with another `nws_lid` which is referenced to the same `nwm_feature_id` segment.

<br/><br/>

## v3.0.15.8 - 2021-04-29 - [PR #371](https://github.com/NOAA-OWP/cahaba/pull/371)

Refactor NHDPlus HR preprocessing workflow. Resolves issue #238

### Changes
- Consolidate NHD streams, NWM catchments, and headwaters MS and FR layers with `mainstem` column.
- HUC8 intersections are included in the input headwaters layer.
- `clip_vectors_to_wbd.py` removes incoming stream segment from the selected layers.

<br/><br/>

## v3.0.15.7 - 2021-04-28 - [PR #367](https://github.com/NOAA-OWP/cahaba/pull/367)

Refactor synthesize_test_case.py to handle exceptions during multiprocessing. Resolves issue #351

### Changes
- refactored `inundation.py` and `run_test_case.py` to handle exceptions without using `sys.exit()`.

<br/><br/>

## v3.0.15.6 - 2021-04-23 - [PR #365](https://github.com/NOAA-OWP/cahaba/pull/365)

Implement CatFIM threshold flows to Sierra test and add AHPS benchmark preprocessing scripts.

### Additions
- Produce CatFIM flows file when running `rating_curve_get_usgs_gages.py`.
- Several scripts to preprocess AHPS benchmark data. Requires numerous file dependencies not available through Cahaba.

### Changes
- Modify `rating_curve_comparison.py` to ingest CatFIM threshold flows in calculations.
- Modify `eval_plots.py` to save all site specific bar plots in same parent directory instead of in subdirectories.
- Add variables to `env.template` for AHPS benchmark preprocessing.

<br/><br/>

## v3.0.15.5 - 2021-04-20 - [PR #363](https://github.com/NOAA-OWP/cahaba/pull/363)

Prevent eval_plots.py from erroring out when spatial argument enabled if certain datasets not analyzed.

### Changes
- Add check to make sure analyzed dataset is available prior to creating spatial dataset.

<br/><br/>

## v3.0.15.4 - 2021-04-20 - [PR #356](https://github.com/NOAA-OWP/cahaba/pull/356)

Closing all multiprocessing Pool objects in repo.

<br/><br/>

## v3.0.15.3 - 2021-04-19 - [PR #358](https://github.com/NOAA-OWP/cahaba/pull/358)

Preprocess NHDPlus HR rasters for consistent projections, nodata values, and convert from cm to meters.

### Additions
- `preprocess_rasters.py` reprojects raster, converts to meters, and updates nodata value to -9999.
- Cleaned up log messages from `bathy_rc_adjust.py` and `usgs_gage_crosswalk.py`.
- Outputs paths updated in `generate_categorical_fim_mapping.py` and `generate_categorical_fim.py`.
- `update_raster_profile` cleans up raster crs, blocksize, nodata values, and converts elevation grids from cm to meters.
- `reproject_dem.py` imports gdal to reproject elevation rasters because an error was occurring when using rasterio.

### Changes
- `burn_in_levees.py` replaces the `gdal_calc.py` command to resolve inconsistent outputs with burned in levee values.

<br/><br/>

## v3.0.15.2 - 2021-04-16 - [PR #359](https://github.com/NOAA-OWP/cahaba/pull/359)

Hotfix to preserve desired files when production flag used in `fim_run.sh`.

### Changes

- Fixed production whitelisted files.

<br/><br/>

## v3.0.15.1 - 2021-04-13 - [PR #355](https://github.com/NOAA-OWP/cahaba/pull/355)

Sierra test considered all USGS gage locations to be mainstems even though many actually occurred with tributaries. This resulted in unrealistic comparisons as incorrect gages were assigned to mainstems segments. This feature branch identifies gages that are on mainstems via attribute field.

### Changes

- Modifies `usgs_gage_crosswalk.py` to filter out gages from the `usgs_gages.gpkg` layer such that for a "MS" run, only consider gages that contain rating curve information (via `curve` attribute) and are also mainstems gages (via `mainstems` attribute).
- Modifies `usgs_gage_crosswalk.py` to filter out gages from the `usgs_gages.gpkg` layer such that for a "FR" run, only consider gages that contain rating curve information (via `curve` attribute) and are not mainstems gages (via `mainstems` attribute).
- Modifies how mainstems segments are determined by using the `nwm_flows_ms.gpkg` as a lookup to determine if the NWM segment specified by WRDS for a gage site is a mainstems gage.

### Additions

- Adds a `mainstem` attribute field to `usgs_gages.gpkg` that indicates whether a gage is located on a mainstems river.
- Adds `NWM_FLOWS_MS` variable to the `.env` and `.env.template` files.
- Adds the `extent` argument specified by user when running `fim_run.sh` to `usgs_gage_crosswalk.py`.

<br/><br/>

## v3.0.15.0 - 2021-04-08 - [PR #340](https://github.com/NOAA-OWP/cahaba/pull/340)

Implementing a prototype technique to estimate the missing bathymetric component in the HAND-derived synthetic rating curves. The new Bathymetric Adjusted Rating Curve (BARC) function is built within the `fim_run.sh` workflow and will ingest bankfull geometry estimates provided by the user to modify the cross section area used in the synthetic rating curve generation.

### Changes
 - `add_crosswalk.py` outputs the stream order variables to `src_full_crosswalked.csv` and calls the new `bathy_rc_adjust.py` if bathy env variable set to True and `extent=MS`.
 - `run_by_unit.sh` includes a new csv outputs for reviewing BARC calculations.
 - `params_template.env` & `params_calibrated.env` contain new BARC function input variables and on/off toggle variable.
 - `eval_plots.py` now includes additional AHPS eval sites in the list of "bad_sites" (flagged issues with MS flowlines).

### Additions
 - `bathy_rc_adjust.py`:
    - Imports the existing synthetic rating curve table and the bankfull geometry input data (topwidth and cross section area per COMID).
    - Performs new synthetic rating curve calculations with bathymetry estimation modifications.
    - Flags issues with the thalweg-notch artifact.

<br/><br/>

## v3.0.14.0 - 2021-04-05 - [PR #338](https://github.com/NOAA-OWP/cahaba/pull/338)

Create tool to retrieve rating curves from USGS sites and convert to elevation (NAVD88). Intended to be used as part of the Sierra Test.

### Changes
 - Modify `usgs_gage_crosswalk.py` to:
    1) Look for `location_id` instead of `site_no` attribute field in `usgs_gages.gpkg` file.
    2) Filter out gages that do not have rating curves included in the `usgs_rating_curves.csv`.
 - Modify `rating_curve_comparison.py` to perform a check on the age of the user specified `usgs_rating_curves.csv` and alert user to the age of the file and recommend updating if file is older the 30 days.

### Additions
 - Add `rating_curve_get_usgs_curves.py`. This script will generate the following files:
     1) `usgs_rating_curves.csv`: A csv file that contains rating curves (including converted to NAVD88 elevation) for USGS gages in a format that is compatible with  `rating_curve_comparisons.py`. As it is is currently configured, only gages within CONUS will have rating curve data.
     2) `log.csv`: A log file that records status for each gage and includes error messages.
     3) `usgs_gages.gpkg`: A geospatial layer (in FIM projection) of all active USGS gages that meet a predefined criteria. Additionally, the `curve` attribute indicates whether a rating curve is found in the `usgs_rating_curves.csv`. This spatial file is only generated if the `all` option is passed with the `-l` argument.

<br/><br/>

## v3.0.13.0 - 2021-04-01 - [PR #332](https://github.com/NOAA-OWP/cahaba/pull/332)

Created tool to compare synthetic rating curve with benchmark rating curve (Sierra Test).

### Changes
 - Update `aggregate_fim_outputs.py` call argument in `fim_run.sh` from 4 jobs to 6 jobs, to optimize API performance.
 - Reroutes median elevation data from `add_crosswalk.py` and `rem.py` to new file (depreciating `hand_ref_elev_table.csv`).
 - Adds new files to `viz_whitelist` in `output_cleanup.py`.

### Additions
 - `usgs_gage_crosswalk.py`: generates `usgs_elev_table.csv` in `run_by_unit.py` with elevation and additional attributes at USGS gages.
 - `rating_curve_comparison.py`: post-processing script to plot and calculate metrics between synthetic rating curves and USGS rating curve data.

<br/><br/>

## v3.0.12.1 - 2021-03-31 - [PR #336](https://github.com/NOAA-OWP/cahaba/pull/336)

Fix spatial option in `eval_plots.py` when creating plots and spatial outputs.

### Changes
 - Removes file dependencies from spatial option. Does require the WBD layer which should be specified in `.env` file.
 - Produces outputs in a format consistent with requirements needed for publishing.
 - Preserves leading zeros in huc information for all outputs from `eval_plots.py`.

### Additions
 - Creates `fim_performance_points.shp`: this layer consists of all evaluated ahps points (with metrics). Spatial data retrieved from WRDS on the fly.
 - Creates `fim_performance_polys.shp`: this layer consists of all evaluated huc8s (with metrics). Spatial data retrieved from WBD layer.

<br/><br/>

## v3.0.12.0 - 2021-03-26 - [PR #327](https://github.com/NOAA-OWP/cahaba/pull/237)

Add more detail/information to plotting capabilities.

### Changes
 - Merge `plot_functions.py` into `eval_plots.py` and move `eval_plots.py` into the tools directory.
 - Remove `plots` subdirectory.

### Additions
 - Optional argument to create barplots of CSI for each individual site.
 - Create a csv containing the data used to create the scatterplots.

<br/><br/>

## v3.0.11.0 - 2021-03-22 - [PR #319](https://github.com/NOAA-OWP/cahaba/pull/298)

Improvements to CatFIM service source data generation.

### Changes
 - Renamed `generate_categorical_fim.py` to `generate_categorical_fim_mapping.py`.
 - Updated the status outputs of the `nws_lid_sites layer` and saved it in the same directory as the `merged catfim_library layer`.
 - Additional stability fixes (such as improved compatability with WRDS updates).

### Additions
 - Added `generate_categorical_fim.py` to wrap `generate_categorical_fim_flows.py` and `generate_categorical_fim_mapping.py`.
 - Create new `nws_lid_sites` shapefile located in same directory as the `catfim_library` shapefile.

<br/><br/>

## v3.0.10.1 - 2021-03-24 - [PR #320](https://github.com/NOAA-OWP/cahaba/pull/320)

Patch to synthesize_test_cases.py.

### Changes
 - Bug fix to `synthesize_test_cases.py` to allow comparison between `testing` version and `official` versions.

<br/><br/>

## v3.0.10.0 - 2021-03-12 - [PR #298](https://github.com/NOAA-OWP/cahaba/pull/298)

Preprocessing of flow files for Categorical FIM.

### Additions
 - Generate Categorical FIM flow files for each category (action, minor, moderate, major).
 - Generate point shapefile of Categorical FIM sites.
 - Generate csv of attribute data in shapefile.
 - Aggregate all shapefiles and csv files into one file in parent directory.
 - Add flood of record category.

 ### Changes
 - Stability fixes to `generate_categorical_fim.py`.

<br/><br/>

## v3.0.9.0 - 2021-03-12 - [PR #297](https://github.com/NOAA-OWP/cahaba/pull/297)

Enhancements to FIM API.

### Changes
 - `fim_run.sh` can now be run with jobs in parallel.
 - Viz post-processing can now be selected in API interface.
 - Jobs table shows jobs that end with errors.
 - HUC preset lists can now be selected in interface.
 - Better `output_handler` file writing.
 - Overall better restart and retry handlers for networking problems.
 - Jobs can now be canceled in API interface.
 - Both FR and MS configs can be selected for a single job.

<br/><br/>

## v3.0.8.2 - 2021-03-11 - [PR #296](https://github.com/NOAA-OWP/cahaba/pull/296)

Enhancements to post-processing for Viz-related use-cases.

### Changes
 - Aggregate grids are projected to Web Mercator during `-v` runs in `fim_run.sh`.
 - HUC6 aggregation is parallelized.
 - Aggregate grid blocksize is changed from 256 to 1024 for faster postprocessing.

<br/><br/>

## v3.0.8.1 - 2021-03-10 - [PR #302](https://github.com/NOAA-OWP/cahaba/pull/302)

Patched import issue in `tools_shared_functions.py`.

### Changes
 - Changed `utils.` to `tools_` in `tools_shared_functions.py` after recent structural change to `tools` directory.

<br/><br/>

## v3.0.8.0 - 2021-03-09 - [PR #279](https://github.com/NOAA-OWP/cahaba/pull/279)

Refactored NWS Flood Categorical HAND FIM (CatFIM) pipeline to open source.

### Changes
 - Added `VIZ_PROJECTION` to `shared_variables.py`.
 - Added missing library referenced in `inundation.py`.
 - Cleaned up and converted evaluation scripts in `generate_categorical_fim.py` to open source.
 - Removed `util` folders under `tools` directory.

<br/><br/>

## v3.0.7.1 - 2021-03-02 - [PR #290](https://github.com/NOAA-OWP/cahaba/pull/290)

Renamed benchmark layers in `test_cases` and updated variable names in evaluation scripts.

### Changes
 - Updated `run_test_case.py` with new benchmark layer names.
 - Updated `run_test_case_calibration.py` with new benchmark layer names.

<br/><br/>

## v3.0.7.0 - 2021-03-01 - [PR #288](https://github.com/NOAA-OWP/cahaba/pull/288)

Restructured the repository. This has no impact on hydrological work done in the codebase and is simply moving files and renaming directories.

### Changes
 - Moved the contents of the `lib` folder to a new folder called `src`.
 - Moved the contents of the `tests` folder to the `tools` folder.
 - Changed any instance of `lib` or `libDir` to `src` or `srcDir`.

<br/><br/>

## v3.0.6.0 - 2021-02-25 - [PR #276](https://github.com/NOAA-OWP/cahaba/pull/276)

Enhancement that creates metric plots and summary statistics using metrics compiled by `synthesize_test_cases.py`.

### Additions
 - Added `eval_plots.py`, which produces:
    - Boxplots of CSI, FAR, and POD/TPR
    - Barplot of aggregated CSI scores
    - Scatterplot of CSI comparing two FIM versions
    - CSV of aggregated statistics (CSI, FAR, POD/TPR)
    - CSV of analyzed data and analyzed sites

<br/><br/>

## v3.0.5.3 - 2021-02-23 - [PR #275](https://github.com/NOAA-OWP/cahaba/pull/275)

Bug fixes to new evaluation code.

### Changes

 - Fixed a bug in `synthesize_test_cases.py` where the extent (MS/FR) was not being written to merged metrics file properly.
 - Fixed a bug in `synthesize_test_cases.py` where only BLE test cases were being written to merged metrics file.
 - Removed unused imports from `inundation.py`.
 - Updated README.md

<br/><br/>

## v3.0.5.2 - 2021-02-23 - [PR #272](https://github.com/NOAA-OWP/cahaba/pull/272)

Adds HAND synthetic rating curve (SRC) datum elevation values to `hydroTable.csv` output.

### Changes

 - Updated `add_crosswalk.py` to included "Median_Thal_Elev_m" variable outputs in `hydroTable.csv`.
 - Renamed hydroid attribute in `rem.py` to "Median" in case we want to include other statistics in the future (e.g. min, max, range etc.).

<br/><br/>
## v3.0.5.1 - 2021-02-22

Fixed `TEST_CASES_DIR` path in `tests/utils/shared_variables.py`.

### Changes

 - Removed `"_new"` from `TEST_CASES_DIR` variable.

<br/><br/>

## v3.0.5.0 - 2021-02-22 - [PR #267](https://github.com/NOAA-OWP/cahaba/pull/267)

Enhancements to allow for evaluation at AHPS sites, the generation of a query-optimized metrics CSV, and the generation of categorical FIM. This merge requires that the `/test_cases` directory be updated for all machines performing evaluation.

### Additions

 - `generate_categorical_fim.py` was added to allow production of NWS Flood Categorical HAND FIM (CatFIM) source data. More changes on this script are to follow in subsequent branches.

### Removals

 - `ble_autoeval.sh` and `all_ble_stats_comparison.py` were deleted because `synthesize_test_cases.py` now handles the merging of metrics.
 - The code block in `run_test_case.py` that was responsible for printing the colored metrics to screen has been commented out because of the new scale of evaluations (formerly in `run_test_case.py`, now in `shared_functions.py`)
 - Remove unused imports from inundation wrappers in `/tools`.

### Changes

 - Updated `synthesize_test_cases.py` to allow for AHPS site evaluations.
 - Reorganized `run_test_case.py` by moving more functions into `shared_functions.py`.
 - Created more shared variables in `shared_variables.py` and updated import statements in relevant scripts.

<br/><br/>

## v3.0.4.4 - 2021-02-19 - [PR #266](https://github.com/NOAA-OWP/cahaba/pull/266)

Rating curves for short stream segments are replaced with rating curves from upstream/downstream segments.

### Changes

 - Short stream segments are identified and are reassigned the channel geometry from upstream/downstream segment.
 - `fossid` renamed to `fimid` and the attribute's starting value is now 1000 to avoid HydroIDs with leading zeroes.
 - Addresses issue where HydroIDs were not included in final hydrotable.
 - Added `import sys` to `inundation.py` (missing from previous feature branch).
 - Variable names and general workflow are cleaned up.

<br/><br/>

## v3.0.4.3 - 2021-02-12 - [PR #254](https://github.com/NOAA-OWP/cahaba/pull/254)

Modified `rem.py` with a new function to output HAND reference elev.

### Changes

 - Function `make_catchment_hydroid_dict` creates a df of pixel catchment ids and overlapping hydroids.
 - Merge hydroid df and thalweg minimum elevation df.
 - Produces new output containing all catchment ids and min thalweg elevation value named `hand_ref_elev_table.csv`.
 - Overwrites the `demDerived_reaches_split.gpk` layer by adding additional attribute `Min_Thal_Elev_meters` to view the elevation value for each hydroid.

<br/><br/>

## v3.0.4.2 - 2021-02-12 - [PR #255](https://github.com/NOAA-OWP/cahaba/pull/255)

Addresses issue when running on HUC6 scale.

### Changes

 - `src.json` should be fixed and slightly smaller by removing whitespace.
 - Rasters are about the same size as running fim as huc6 (compressed and tiled; aggregated are slightly larger).
 - Naming convention and feature id attribute are only added to the aggregated hucs.
 - HydroIDs are different for huc6 vs aggregated huc8s mostly due to forced split at huc boundaries (so long we use consistent workflow it shouldn't matter).
 - Fixed known issue where sometimes an incoming stream is not included in the final selection will affect aggregate outputs.

<br/><br/>

## v3.0.4.1 - 2021-02-12 - [PR #261](https://github.com/NOAA-OWP/cahaba/pull/261)

Updated MS Crosswalk method to address gaps in FIM.

### Changes

 - Fixed typo in stream midpoint calculation in `split_flows.py` and `add_crosswalk.py`.
 - `add_crosswalk.py` now restricts the MS crosswalk to NWM MS catchments.
 - `add_crosswalk.py` now performs a secondary MS crosswalk selection by nearest NWM MS catchment.

<br/><br/>

## v3.0.4.0 - 2021-02-10 - [PR #256](https://github.com/NOAA-OWP/cahaba/pull/256)

New python script "wrappers" for using `inundation.py`.

### Additions

 - Created `inundation_wrapper_nwm_flows.py` to produce inundation outputs using NWM recurrence flows: 1.5 year, 5 year, 10 year.
 - Created `inundation_wrapper_custom_flow.py` to produce inundation outputs with user-created flow file.
 - Created new `tools` parent directory to store `inundation_wrapper_nwm_flows.py` and  `inundation_wrapper_custom_flow.py`.

<br/><br/>

## v3.0.3.1 - 2021-02-04 - [PR #253](https://github.com/NOAA-OWP/cahaba/pull/253)

Bug fixes to correct mismatched variable name and file path.

### Changes

 - Corrected variable name in `fim_run.sh`.
 - `acquire_and_preprocess_inputs.py` now creates `huc_lists` folder and updates file path.

<br/><br/>

## v3.0.3.0 - 2021-02-04 - [PR #227](https://github.com/NOAA-OWP/cahaba/pull/227)

Post-process to aggregate FIM outputs to HUC6 scale.

### Additions

 - Viz outputs aggregated to HUC6 scale; saves outputs to `aggregate_fim_outputs` folder.

### Changes

 - `split_flows.py` now splits streams at HUC8 boundaries to ensure consistent catchment boundaries along edges.
 - `aggregate_fim_outputs.sh` has been depreciated but remains in the repo for potential FIM 4 development.
 - Replaced geopandas driver arg with getDriver throughout repo.
 - Organized parameters in environment files by group.
 - Cleaned up variable names in `split_flows.py` and `build_stream_traversal.py`.
 - `build_stream_traversal.py` is now assigning HydroID by midpoint instead centroid.
 - Cleanup of `clip_vectors_to_wbd.py`.

<br/><br/>

## v3.0.2.0 - 2021-01-25 - [PR #218](https://github.com/NOAA-OWP/cahaba/pull/218)

Addition of an API service to schedule, run and manage `fim_run` jobs through a user-friendly web interface.

### Additions

 - `api` folder that contains all the codebase for the new service.

<br/><br/>

## v3.0.1.0 - 2021-01-21 - [PR #206](https://github.com/NOAA-OWP/cahaba/pull/206)

Preprocess MS and FR stream networks

### Changes

 - Headwater stream segments geometries are adjusted to align with with NWM streams.
 - Incoming streams are selected using intersection points between NWM streams and HUC4 boundaries.
 - `clip_vectors_to_wbd.py` handles local headwaters.
 - Removes NHDPlus features categorized as coastline and underground conduit.  
 - Added streams layer to production whitelist.
 - Fixed progress bar in `lib/acquire_and_preprocess_inputs.py`.
 - Added `getDriver` to shared `functions.py`.
 - Cleaned up variable names and types.

<br/><br/>

## v3.0.0.4 - 2021-01-20 - [PR #230](https://github.com/NOAA-OWP/cahaba/pull/230)

Changed the directory where the `included_huc*.lst` files are being read from.

### Changes

 - Changed the directory where the `included_huc*.lst` files are being read from.

<br/><br/>

## v3.0.0.3 - 2021-01-14 - [PR #210](https://github.com/NOAA-OWP/cahaba/pull/210)

Hotfix for handling nodata value in rasterized levee lines.

### Changes

 - Resolves bug for HUCs where `$ndv > 0` (Great Lakes region).
 - Initialize the `nld_rasterized_elev.tif` using a value of `-9999` instead of `$ndv`.

 <br/><br/>

## v3.0.0.2 - 2021-01-06 - [PR #200](https://github.com/NOAA-OWP/cahaba/pull/200)

Patch to address AHPSs mapping errors.

### Changes

 - Checks `dtype` of `hydroTable.csv` columns to resolve errors caused in `inundation.py` when joining to flow forecast.
 - Exits `inundation.py` when all hydrotable HydroIDs are lake features.
 - Updates path to latest AHPs site layer.
 - Updated [readme](https://github.com/NOAA-OWP/cahaba/commit/9bffb885f32dfcd95978c7ccd2639f9df56ff829)

<br/><br/>

## v3.0.0.1 - 2020-12-31 - [PR #184](https://github.com/NOAA-OWP/cahaba/pull/184)

Modifications to build and run Docker image more reliably. Cleanup on some pre-processing scripts.

### Changes

 - Changed to noninteractive install of GRASS.
 - Changed some paths from relative to absolute and cleaned up some python shebang lines.

### Notes
 - `aggregate_vector_inputs.py` doesn't work yet. Need to externally download required data to run fim_run.sh

 <br/><br/>

## v3.0.0.0 - 2020-12-22 - [PR #181](https://github.com/NOAA-OWP/cahaba/pull/181)

The software released here builds on the flood inundation mapping capabilities demonstrated as part of the National Flood Interoperability Experiment, the Office of Water Prediction's Innovators Program and the National Water Center Summer Institute. The flood inundation mapping software implements the Height Above Nearest Drainage (HAND) algorithm and incorporates community feedback and lessons learned over several years. The software has been designed to meet the requirements set by stakeholders interested in flood prediction and has been developed in partnership with several entities across the water enterprise.<|MERGE_RESOLUTION|>--- conflicted
+++ resolved
@@ -2,7 +2,6 @@
 We follow the [Semantic Versioning 2.0.0](http://semver.org/) format.
 
 
-<<<<<<< HEAD
 ## v4.0.11.3 - 2022-11-10 - [PR #739](https://github.com/NOAA-OWP/inundation-mapping/pull/739)
 
 New tool with instructions of downloading levee protected areas and a tool to pre-process it, ready for FIM.
@@ -19,9 +18,10 @@
      - `preprocess_rasters.py`: added deprecation note. It will eventually be replaced in it's entirety.
 - `src`
     - `utils`
-        - shared_functions.py`: a few styling adjustments.
-        - 
-=======
+        - `shared_functions.py`: a few styling adjustments.
+
+<br/><br/>
+
 ## v4.0.11.2 - 2022-11-07 - [PR #737](https://github.com/NOAA-OWP/inundation-mapping/pull/737)
 
 Add an extra input args to the gms_**.sh files to allow for an override of the branch zero deny list, same as we can do with the unit and branch deny list overrides. This is needed for debugging purposes.
@@ -41,9 +41,7 @@
         - `run_by_branch.sh`: variable name change (matching new names in related files for deny lists)
         - `run_by_unit.sh`: Add new param to allow for branch zero deny list override.
 
->>>>>>> 8bedee7b
-<br/><br/>
-
+<br/><br/>
 
 ## v4.0.11.1 - 2022-11-01 - [PR #732](https://github.com/NOAA-OWP/inundation-mapping/pull/732)
 
