--- conflicted
+++ resolved
@@ -3,30 +3,22 @@
 
 <br/><br/>
 
-<<<<<<< HEAD
 ## v3.0.23.3 - 2021-11-04 - [PR #481](https://github.com/NOAA-OWP/cahaba/pull/481)
 Includes additional hydraulic properties to the hydroTable.csv. Added the following variables to each hydroTable: Number of Cells, SurfaceArea (m2), BedArea (m2), Volume (m3), SLOPE, LENGTHKM, AREASQKM, Roughness, TopWidth (m), WettedPerimeter (m).
 
 ## Changes
-- `run_by_unit.sh`: Added "EXIT FLAG" and previous non-zero exit code to the print statement to allow log lookup.
-- `add_crosswalk.py`: Added extra attributes to the hydroTable.csv. Includes a default "barc_on" and "vmann_on" (=False) attribute that is overwritten (=True) if SRC post-processing modules are run
-- `bathy_src_adjust_topwidth.py`: Overwrites the "barc_on" attribute where applicable and includes the BARC-modified Volume property
-- `vary_mannings_n_composite.py`: Overwrites the "vmann_on" attribute where applicable
+- `run_by_unit.sh`: Added "EXIT FLAG" tag and previous non-zero exit code tag to the print statement to allow log lookup.
+- `add_crosswalk.py`: Added extra attributes to the hydroTable.csv. Includes a default `barc_on` and `vmann_on` (=False) attribute that is overwritten (=True) if SRC post-processing modules are run
+- `bathy_src_adjust_topwidth.py`: Overwrites the `barc_on` attribute where applicable and includes the BARC-modified Volume property
+- `vary_mannings_n_composite.py`: Overwrites the `vmann_on` attribute where applicable
 
 <br/><br/>
 
 ## v3.0.23.2 - 2021-11-04 - [PR #480](https://github.com/NOAA-OWP/cahaba/pull/480)
-Hotfix for vary_manning_n_composite.py to address null discharge values for non-CONUS hucs.
-
-## Changes
-- `vary_manning_n_composite.py`: Add numpy where clause to set final discharge value to the original value if vmann=False
-=======
-## v3.0.23.2 - 2021-11-03 - [PR #480](https://github.com/NOAA-OWP/cahaba/pull/480)
 Hotfix for `vary_manning_n_composite.py` to address null discharge values for non-CONUS hucs.
 
 ## Changes
-- `vary_manning_n_composite.py`: Add numpy where clause to set final discharge value to the original value if `vmann=False`.
->>>>>>> f903a809
+- `vary_manning_n_composite.py`: Add numpy where clause to set final discharge value to the original value if `vmann=False`
 
 <br/><br/>
 
