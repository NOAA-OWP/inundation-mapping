All notable changes to this project will be documented in this file.
We follow the [Semantic Versioning 2.0.0](http://semver.org/) format.


<<<<<<< HEAD
## v4.3.11.x - 2023-05-19 - [PR#918](https://github.com/NOAA-OWP/inundation-mapping/pull/918)

This fix addresses a bug that was preventing `burn_in_levees.py` from running. The if statement in run_unit_wb.sh preceeding `burn_in_levees.py` was checking for the existence of a filepath that doesn't exist.

### Changes  
- `src/run_unit_wb.sh`: fixed the if statement filepath to check for the presence of levee features to burn into the DEM
=======
## v4.3.11.1 - 2023-05-16 - [PR#904](https://github.com/NOAA-OWP/inundation-mapping/pull/904)

`pandas.append` was deprecated in our last Pandas upgrade (v4.3.9.0). This PR updates the remaining instances of `pandas.append` to `pandas.concat`.

The file `tools/thalweg_drop_check.py` had an instance of `pandas.append` but was deleted as it is no longer used or necessary.

### Changes

The following files had instances of `pandas.append` changed to `pandas.concat`:
- `data/`
    - `nws/preprocess_ahps_nws.py`
    - `usgs/`
        - `acquire_and_preprocess_3dep_dems.py`
        - `preprocess_ahps_usgs.py`
- `src/`
    - `add_crosswalk.py`
    - `adjust_headwater_streams.py`
    - `aggregate_vector_inputs.py`
    - `reset_mannings.py`
- `tools/`
    - `aggregate_mannings_calibration.py`
    - `eval_plots.py`
    - `generate_categorical_fim.py`
    - `generate_categorical_fim_flows.py`
    - `plots/`
        - `eval_plots.py`
        - `utils/shared_functions.py`
    - `rating_curve_comparison.py`
    - `rating_curve_get_usgs_curves.py`
    - `tools_shared_functions.py`

### Removals

- `tools/thalweg_drop_check.py`
>>>>>>> b9bd379d

<br/><br/>

## v4.3.11.0 - 2023-05-12 - [PR#903](https://github.com/NOAA-OWP/inundation-mapping/pull/903)

These changes address some known issues where the DEM derived flowlines follow the incorrect flow path (address issues with stream order 1 and 2 only). The revised code adds a new workflow to generate a new flow direction raster separately for input to the `run_by_branch.sh` workflow (branch 0 remains unchanged). This modification helps ensure that the DEM derived flowlines follow the desired NWM flow line when generating the DEM derived flowlines at the branch level. 

### Changes  
- `config/deny_branch_zero.lst`: removed `LandSea_subset_{}.tif` and `flowdir_d8_burned_filled_{}.tif` from the "keep" list as these files are now kept in the huc root folder.
- `config/deny_unit.lst`: added file cleanups for newly generated branch input files stored in the huc root folder (`dem_burned.tif`, `dem_burned_filled.tif`, `flowdir_d8_burned_filled.tif`, `flows_grid_boolean.tif`, `wbd_buffered_streams.gpkg`)
- `src/clip_vectors_to_wbd.py`: saving the `wbd_streams_buffer` as an output gpkg for input to `derive_level_paths.py`
- `src/derive_level_paths.py`: added a new step to clip the `out_stream_network_dissolved` with the `buffer_wbd_streams` polygon. this resolves errors with the edge case scenarios where a NWM flow line intersects the WBD buffer polygon
- `src/run_unit_wb.sh`: Introduce new processing steps to generate separate outputs for input to branch 0 vs. all other branches. Remove the branch zero `outputs_cleanup.py` as the branches are no longer pointing to files stored in the branch 0 directory (stored in huc directory)
   - Rasterize reach boolean (1 & 0) for all branches (not branch 0): using the `nwm_subset_streams_levelPaths_dissolved.gpkg` to define the branch levelpath flow lines
   - AGREEDEM reconditioning for all branches (not branch 0)
   - Pit remove burned DEM for all branches (not branch 0)
   - D8 flow direction generation for all branches (not branch 0)
- `src/run_by_branch.sh`: changed `clip_rasters_to_branches.py` input file location for `$tempHucDataDir/flowdir_d8_burned_filled.tif` (newly created file)

<br/><br/>

## v4.3.10.0 - 2023-05-12 - [PR#888](https://github.com/NOAA-OWP/inundation-mapping/pull/888)

`aggregate_by_huc.py` was taking a long time to process. Most HUCs can aggregate their branches into one merged hydrotable.csv in just 22 seconds, but a good handful took over 2 mins and a few took over 7 mins. When multiplied by 2,138 HUCs it was super slow. Multi-proc has not been added and it now takes appx 40 mins at 80 cores. 

An error logging system was also added to track errors that may have occurred during processing. 

### Changes  
- `fim_pipeline.sh` - added a duration counter at the end of processing HUCs
- `fim_post_processing.sh` - added a job limit (number of procs), did a little cleanup, and added a warning note about usage of job limits in this script, 
- `src`
    - `aggregate_by_huc.py`: Added multi proc, made it useable for non external script calls, added a logging system for errors only.
    - `indentify_src_bankful.py`: typo fix.

<br/><br/>

## v4.3.9.2 - 2023-05-12 - [PR#902](https://github.com/NOAA-OWP/inundation-mapping/pull/902)

This merge fixes several sites in Stage-Based CatFIM sites that showed overinundation. The cause was found to be the result of Stage-Based CatFIM code pulling the wrong value from the `usgs_elev_table.csv`. Priority is intended to go to the `dem_adj_elevation` value that is not from branch 0, however there was a flaw in the prioritization logic. Also includes a change to `requests` usage that is in response to an apparent IT SSL change. This latter change was necessary in order to run CatFIM. Also added a check to make sure the `dem_adj_thalweg` is not too far off the official elevation, and continues if it is.

### Changes  
- `/tools/generate_categorical_fim.py`: fixed pandas bug where the non-branch zero `dem_adj_elevation` value was not being properly indexed. Also added a check to make sure the `dem_adj_thalweg` is not too far off the official elevation, and continues if it is.
- ` /tools/tools_shared_functions.py`: added `verify=False` to `requests` library calls because connections to WRDS was being refused (likely because of new IT protocols).

<br/><br/>

## v4.3.9.1 - 2023-05-12 - [PR#893](https://github.com/NOAA-OWP/inundation-mapping/pull/893)

Fix existing unit tests, remove unwanted behavior in `check_unit_errors_test.py`, update `unit_tests/README.md`

### Changes  

- `unit_tests/`
    - `README.md` : Split up headings for setting up unit tests/running unit tests & re-formatted code block.
    - `check_unit_errors_test.py`: Fixed unwanted behavior of test leaving behind `sample_n.txt` files in `unit_errors/`
    - `clip_vectors_to_wbd_params.json`: Update parameters
    - `clip_vectors_to_wbd_test.py`: Update arguments
    - `pyproject.toml`: Ignore RuntimeWarning, to suppress pytest failure. 
    - `usgs_gage_crosswalk_test.py`: Enhance readability of arguments in `gage_crosswalk.run_crosswalk` call

<br/><br/>

## v4.3.9.0 - 2023-04-19 - [PR#889](https://github.com/NOAA-OWP/inundation-mapping/pull/889)

Updates GDAL in base Docker image from 3.1.2 to 3.4.3 and updates all Python packages to latest versions, including Pandas v.2.0.0. Fixes resulting errors caused by deprecation and/or other changes in dependencies. 

NOTE: Although the most current GDAL is version 3.6.3, something in 3.5 causes an issue in TauDEM `aread8` (this has been submitted as https://github.com/dtarb/TauDEM/issues/254)

### Changes

- `Dockerfile`: Upgrade package versions and fix `tzdata`
- `fim_post_processing.sh`: Fix typo
- `Pipfile` and `Pipfile.lock`: Update Python versions
- `src/`
    - `add_crosswalk.py`, `aggregate_by_huc.py`, `src_adjust_usgs_rating.py`, and `usgs_gage_unit_setup.py`: Change `df1.append(df2)` (deprecated) to `pd.concat([df1, df2])`
    - `build_stream_traversal.py`: Add `dropna=True` to address change in NaN handling
    - `getRasterInfoNative.py`: Replace `import gdal` (deprecated) with `from osgeo import gdal`
    - `stream_branches.py`: Change deprecated indexing to `.iloc[0]` and avoid `groupby.max()` over geometry
- `tools`
    - `inundation.py`: Cleans unused `from gdal`
    - `eval_plots.py`: deprecated dataframe.append fixed and deprecated python query pattern fixed.

<br/><br/>

## v4.3.8.0 - 2023-04-07 - [PR#881](https://github.com/NOAA-OWP/inundation-mapping/pull/881)

Clips branch 0 to terminal segments of NWM streams using the `to` attribute of NWM streams (where `to=0`).

### Changes

- `src/`
    - `delineate_hydros_and_produce_HAND.sh`: Added input arguments to `src/split_flows.py`
    - `split_flows.py`: Added functionality to snap and trim branch 0 flows to terminal NWM streamlines

<br/><br/>

## v4.3.7.4 - 2023-04-10 - [PR#882](https://github.com/NOAA-OWP/inundation-mapping/pull/882)

Bug fix for empty `output_catchments` in `src/filter_catchments_and_add_attributes.py`

### Changes

- `src/filter_catchments_and_add_attributes.py`: Adds check for empty `output_catchments` and exits with Status 61 if empty.

<br/><br/>

## v4.3.7.3 - 2023-04-14 - [PR#880](https://github.com/NOAA-OWP/inundation-mapping/pull/880)

Hotfix for addressing an error during the NRMSE calculation/aggregation step within `tools/rating_curve_comparison.py`. Also added the "n" variable to the agg_nwm_recurr_flow_elev_stats table. Addresses #878 

### Changes  

- `tools/rating_curve_comparison.py`: address error for computing nrmse when n=1; added the "n" variable (sample size) to the output metrics table

<br/><br/>

## v4.3.7.2 - 2023-04-06 - [PR#879](https://github.com/NOAA-OWP/inundation-mapping/pull/879)

Replaces `os.environ` with input arguments in Python files that are called from bash scripts. The bash scripts now access the environment variables and pass them to the Python files as input arguments. In addition to adapting some Python scripts to a more modular structure which allows them to be run individually, it also allows Visual Studio Code debugger to work properly. Closes #875.

### Changes

- `fim_pre_processing.sh`: Added `-i $inputsDir` input argument to `src/check_huc_inputs.py`
- `src/`
    - `add_crosswalk.py`: Changed `min_catchment_area` and `min_stream_length` environment variables to input arguments
    - `check_huc_inputs.py`: Changed `inputsDir` environment variable to input argument
    - `delineate_hydros_and_produce_HAND.sh`: Added `-m $max_split_distance_meters -t $slope_min -b $lakes_buffer_dist_meters` input arguments to `src/split_flows.py`
    - `split_flows.py`: Changed `max_split_distance_meters`, `slope_min`, and `lakes_buffer_dist_meters` from environment variables to input arguments

<br/><br/>

## v4.3.7.1 - 2023-04-06 - [PR#874](https://github.com/NOAA-OWP/inundation-mapping/pull/874)

Hotfix to `process_branch.sh` because it wasn't removing code-61 branches on exit. Also removes the current run from the new fim_temp directory.

### Changes  

- `fim_pipeline.sh`: removal of current run from fim_temp directory
- `src/process_branch.sh`: switched the exit 61 block to use the temp directory instead of the outputs directory

<br/><br/>

## v4.3.7.0 - 2023-03-02 - [PR#868](https://github.com/NOAA-OWP/inundation-mapping/pull/868)

This pull request adds a new feature to `fim_post_processing.sh` to aggregate all of the hydrotables for a given HUC into a single HUC-level `hydrotable.csv` file. Note that the aggregation step happens near the end of `fim_post_processing.sh` (after the subdivision and calibration routines), and the branch hydrotable files are preserved in the branch directories for the time being.

### Changes  

- `fim_pipeline.sh`: created a new variable `$jobMaxLimit` that multiplies the `$jobHucLimit` and the `$jobBranchLimit`
- `fim_post_processing.sh`: added new aggregation/concatenation step after the SRC calibration routines; passing the new `$jobMaxLimit` to the commands that accept a multiprocessing job number input; added `$skipcal` argument to the USGS rating curve calibration routine
- `src/add_crosswalk.py`: changed the default value for `calb_applied` variable to be a boolean
- `src/aggregate_by_huc.py`: file renamed (previous name: `src/usgs_gage_aggregate.py`); updated to perform branch to huc file aggregation for `hydroTable_{branch_id}.csv` and `src_full_crosswalked_{branch_id}.csv` files; note that the input arguments ask you to specify which file types to aggregate using the flags: `-elev`, `-htable`, and `-src`
- `tools/inundate_gms.py`: added check to use the aggregated HUC-level `hydrotable.csv` if it exists, otherwise continue to use the branch hydroTable files
- `tools/inundation.py`: added `usecols` argument to the `pd.read_csv` commands to improve read time for hydrotables
- `src/subdiv_chan_obank_src.py`: add dtype to hydrotable pd.read_csv to resolve pandas dtype interpretation warnings

<br/><br/>

## v4.3.6.0 - 2023-03-23 - [PR#803](https://github.com/NOAA-OWP/inundation-mapping/pull/803)

Clips Watershed Boundary Dataset (WBD) to DEM domain for increased efficiency. Essentially, this is a wrapper for `geopandas.clip()` and moves clipping from `src/clip_vectors_to_wbd.py` to `data/wbd/preprocess_wbd.py`.

### Additions

- `data/wbd/preprocess_wbd.py`: Clips WBD to DEM domain polygon

### Changes

- `src/`
    - `bash_variables.env`: Updates `input_WBD_gdb` environment variable
    - `clip_vectors_to_wbd.py`: Removes clipping to DEM domain

<br/><br/>

## v4.3.5.1 - 2023-04-01 - [PR#867](https://github.com/NOAA-OWP/inundation-mapping/pull/867)

outputs_cleanup.py was throwing an error saying that the HUC source directory (to be cleaned up), did not exist. This was confirmed in a couple of environments. The src path in run_unit_wb.sh was sending in the "outputs" directory and not the "fim_temp" directory. This might have been a merge issue.

The log file was moved to the unit_errors folder to validate the error, as expected.

### Changes  

- `src/run_unit_wb.sh`: Change the source path being submitted to `outputs_cleanup.py` from the `outputs` HUC directory to the `fim_temp` HUC directory.
- `fim_process_unit_wb.sh`: Updated the phrase "Copied temp directory" to "Moved temp directory"

<br/><br/>

## v4.3.5.0 - 2023-03-02 - [PR#857](https://github.com/NOAA-OWP/inundation-mapping/pull/857)

Addresses changes to function calls needed to run upgraded Shapely library plus other related library upgrades. Upgraded libraries include:
- shapely
- geopandas
- pandas
- numba
- rasterstats
- numpy
- rtree
- tqdm
- pyarrow
- py7zr

Pygeos is removed because its functionality is incorporated into the upgraded shapely library.

### Changes

- `Dockerfile`
- `Pipfile and Pipfile.lock`
- `src/`
	- `associate_levelpaths_with_levees.py`
    - `build_stream_traversal.py`
	- `add_crosswalk.py`
	- `adjust_headwater_streams.py`
	- `aggregate_vector_inputs.py`
	- `clip_vectors_to_wbd.py`
	- `derive_headwaters.py`
	- `stream_branches.py`
	- `split_flows.py`
- `tools/`
	- `fimr_to_benchmark.py`
	- `tools_shared_functions.py`

<br/><br/>

## v4.3.4.0 - 2023-03-16-23 [PR#847](https://github.com/NOAA-OWP/inundation-mapping/pull/847)

### Changes

Create a 'working directory' in the Docker container to run processes within the container's non-persistent filesystem. Modify variables in scripts that process HUCs and branches to use the temporary working directory, and then copy temporary directory (after trimming un-wanted files) over to output directory (persistent filesystem).  Roll back changes to `unit_tests/` to use `/data/outputs` (contains canned data), as the volume mounted `outputs/` most likely will not contain the necessary unit test data. 

- `Dockerfile` - create a `/fim_temp` working directory, update `projectDir` to an `ENV`, rename inputs and outputs directory variables  
- `fim_pipeline.sh` - remove `projectDir=/foss_fim`, update path of `logFile`, remove indentation  
- `fim_pre_processing.sh` - change `$outputRunDataDir` => `$outputDestDir` & add `$tempRunDir`  
- `fim_post_processing.sh` - change `$outputRunDataDir` => `$outputDestDir`   
- `fim_process_unit_wb.sh` - change `$outputRunDataDir` => `$outputDestDir`, add vars & export `tempRunDir`, `tempHucDataDir`, & `tempBranchDataDir` to `run_unit_wb.sh`  
- `README.md` - add linebreaks to codeblocks  

- `src/` 
  - `bash_variables.env` - `$inputDataDir` => `$inputsDir`  
  - `check_huc_inputs.py` - `$inputDataDir` => `$inputsDir`  
  - `delineate_hydros_and_produce_HAND.py` - `$outputHucDataDir` => `$tempHucDataDir`, `$outputCurrentBranchDataDir` => `$tempCurrentBranchDataDir`  
  - `process_branch.sh` - `$outputRunDataDir` => `$outputsDestDir`  
  - `run_by_branch.sh` - `$outputCurrentBranchDataDir` => `$tempCurrentBranchDataDir`, `$outputHucDataDir` => `$tempHucDataDir`  
  - `run_unit_wb.sh` - `$outputRunDataDir` => `$outputDestDir`, `$outputHucDataDir` => `$tempHucDataDir`  
  - `utils/`  
    - `shared_functions.py` - `$inputDataDir` => `$inputsDir`  

- `tools/` 
  - `inundation_wrapper_custom_flow.py` - `$outputDataDir` => `$outputsDir`  
  - `inundation_wrapper_nwm_flows.py`  - `$outputDataDir` => `$outputsDir`  
  - `tools_shared_variables.py` - `$outputDataDir` => `$outputsDir`    

- `unit_tests/`
  - `README.md` - add linebreaks to code blocks, `/outputs/` => `/data/outputs/`  
  - `*_params.json` - `/outputs/` => `/data/outputs/` & `$outputRunDataDir` => `$outputDestDir`  
  - `derive_level_paths_test.py` - `$outputRunDataDir` => `$outputDestDir`  
  - `check_unit_errors_test.py` - `/outputs/` => `/data/outputs/`  
  - `shared_functions_test.py` - `$outputRunDataDir` => `$outputDestDir`
  - `split_flows_test.py`  - `/outputs/` => `/data/outputs/`  
  - `tools/` 
    - `*_params.json` - `/outputs/` => `/data/outputs/` & `$outputRunDataDir` => `$outputDestDir`  

<br/><br/>

## v4.3.3.7 - 2023-03-22 - [PR#856](https://github.com/NOAA-OWP/inundation-mapping/pull/856)

Simple update to the `PULL_REQUEST_TEMPLATE.md` to remove unnecessary/outdated boilerplate items, add octothorpe (#) in front of Additions, Changes, Removals to mirror `CHANGELOG.md` format, and clean up the PR Checklist.

### Changes
- `docs/`  
  - `PULL_REQUEST_TEMPLATE.md` 

<br/><br/>
  
## v4.3.3.6 - 2023-03-30 - [PR#859](https://github.com/NOAA-OWP/inundation-mapping/pull/859)

Addresses the issue of output storage space being taken up by output files from branches that did not run. Updates branch processing to remove the extraneous branch file if a branch gets an error code of 61.

### Changes

- `src/process_branch.sh`: added line 41, which removes the outputs and output folder if Error 61 occurs.

<br/><br/>

## v4.3.3.5 - 2023-03-23 - [PR#848](https://github.com/NOAA-OWP/inundation-mapping/pull/848)

Introduces two new arguments (`-pcsv` and `-pfiles`) and improves the documentation of  `synthesize_test_cases.py`. The new arguments allow the user to provide a CSV of previous metrics (`-pcsv`) and to specity whether or not metrics should pulled from previous directories (`-pfiles`). 

The dtype warning was suppressed through updates to the `read_csv` function in `hydrotable.py` and additional comments were added throughout script to improve readability.

### Changes
- `tools/inundation.py`: Add data types to the section that reads in the hydrotable (line 483).

- `tools/synthesize_test_cases.py`: Improved formatting, spacing, and added comments. Added two new arguments: `pcsv` and `pfiles` along with checks to verify they are not being called concurrently (lines 388-412). In `create_master_metrics_csv`, creates an `iteration_list` that only contains `['comparison']` if `pfiles` is not true, reads in the previous metric csv `prev_metrics_csv` if it is provided and combine it with the compiled metrics (after it is converted to dataframe), and saves the metrics dataframe (`df_to_write`) to CSV.
  
<br/><br/>

## v4.3.3.4 - 2023-03-17 - [PR#849](https://github.com/NOAA-OWP/inundation-mapping/pull/849)

This hotfix addresses an error in inundate_nation.py relating to projection CRS.

### Changes

- `tools/inundate_nation.py`: #782 CRS projection change likely causing issue with previous projection configuration

<br/><br/>

## v4.3.3.3 - 2023-03-20 - [PR#854](https://github.com/NOAA-OWP/inundation-mapping/pull/854)

At least one site (e.g. TRYM7) was not been getting mapped in Stage-Based CatFIM, despite having all of the acceptable accuracy codes. This was caused by a data type issue in the `acceptable_coord_acc_code_list` in `tools_shared_variables.py` having the accuracy codes of 5 and 1 as a strings instead of an integers.

### Changes

- `/tools/tools_shared_variables.py`: Added integers 5 and 1 to the acceptable_coord_acc_code_list, kept the '5' and '1' strings as well.

<br/><br/>

## v4.3.3.2 - 2023-03-20 - [PR#851](https://github.com/NOAA-OWP/inundation-mapping/pull/851)

Bug fix to change `.split()` to `os.path.splitext()`

### Changes

- `src/stream_branches.py`: Change 3 occurrences of `.split()` to `os.path.splitext()`

<br/><br/>

## v4.3.3.1 - 2023-03-20 - [PR#855](https://github.com/NOAA-OWP/inundation-mapping/pull/855)

Bug fix for KeyError in `src/associate_levelpaths_with_levees.py`

### Changes

- `src/associate_levelpaths_with_levees.py`: Adds check if input files exist and handles empty GeoDataFrame(s) after intersecting levee buffers with leveed areas.

<br/><br/>

## v4.3.3.0 - 2023-03-02 - [PR#831](https://github.com/NOAA-OWP/inundation-mapping/pull/831)

Addresses bug wherein multiple CatFIM sites in the flow-based service were displaying the same NWS LID. This merge also creates a workaround solution for a slowdown that was observed in the WRDS location API, which may be a temporary workaround, until WRDS addresses the slowdown.

### Changes

- `tools/generate_categorical_fim_mapping.py`: resets the list of tifs to format for each LID within the loop that does the map processing, instead of only once before the start of the loop.
- `tools/tools_shared_functions.py`:
  - adds a try-except block around code that attempted to iterate on an empty list when the API didn't return relevant metadata for a given feature ID (this is commented out, but may be used in the future once WRDS slowdown is addressed).
  - Uses a passed NWM flows geodataframe to determine stream order.
- `/tools/generate_categorical_fim_flows.py`:
  - Adds multiprocessing to flows generation and uses `nwm_flows.gpkg` instead of the WRDS API to determine stream order of NWM feature_ids.
  - Adds duration print messages.
- `/tools/generate_categorical_fim.py`:
  - Refactor to allow for new NWM filtering scheme.
  - Bug fix in multiprocessing calls for interval map production.
  - Adds duration print messages.

<br/><br/>

## v4.3.2.0 - 2023-03-15 - [PR#845](https://github.com/NOAA-OWP/inundation-mapping/pull/845)

This merge revises the methodology for masking levee-protected areas from inundation. It accomplishes two major tasks: (1) updates the procedure for acquiring and preprocessing the levee data to be burned into the DEM and (2) revises the way levee-protected areas are masked from branches.

(1) There are now going to be two different levee vector line files in each HUC. One (`nld_subset_levees_burned.gpkg`) for the levee elevation burning and one (`nld_subset_levees.gpkg`) for the levee-level-path assignment and masking workflow.

(2) Levee-protected areas are masked from inundation based on a few methods:
  - Branch 0: All levee-protected areas are masked.
  - Other branches: Levee-protected areas are masked from the DEMs of branches for level path(s) that the levee is protecting against by using single-sided buffers alongside each side of the levee to determine which side the levee is protecting against (the side opposite the associated levee-protected area).

### Additions

- `.gitignore`: Adds `.private` folder for unversioned code.
- `data/`
    - `esri.py`: Class for querying and downloading ESRI feature services.
    - `nld/`
        - `levee_download.py`: Module that handles downloading and preprocessing levee lines and protected areas from the National Levee Database.
- `src/associate_levelpaths_with_levees.py`: Associates level paths with levees using single-sided levee buffers and writes to CSV to be used by `src/mask_dem.py`

### Changes

- `.config/`
    - `deny_branch_zero.lst`: Adds `dem_meters_{}.tif`.
    - `deny_branches.lst`: Adds `levee_levelpaths.csv` and removes `nld_subset_levees_{}.tif`.
    - `deny_unit.lst`: Adds `dem_meters.tif`.
    - `params_template.env`: Adds `levee_buffer` parameter for levee buffer size/distance in meters and `levee_id_attribute`.
- `src/`
    - `bash_variables.env`: Updates `input_nld_levee_protected_areas` and adds `input_NLD` (moved from `run_unit_wb.sh`) and `input_levees_preprocessed` environment. .variables
    - `burn_in_levees.py`: Removed the unit conversion from feet to meters because it's now being done in `levee_download.py`.
    - `clip_vectors_to_wbd.py`: Added the new levee lines for the levee-level-path assignment and masking workflow.
    - `delineate_hydros_and_produce_HAND.sh`: Updates input arguments.
    - `mask_dem.py`: Updates to use `levee_levelpaths.csv` (output from `associate_levelpaths_with_levees.py`) to mask branch DEMs.
    - `run_by_branch.sh`: Clips `dem_meters.tif` to use for branches instead of `dem_meters_0.tif` since branch 0 is already masked.
    - `run_unit_wb.sh`: Added inputs to `clip_vectors_to_wbd.py`. Added `associate_levelpaths_with_levees.py`. Processes `dem_meters.tif` and then makes a copy for branch 0. Moved `deny_unit.lst` cleanup to after branch processing.

### Removals
- `data/nld/preprocess_levee_protected_areas.py`: Deprecated.

<br/><br/>

## v4.3.1.0 - 2023-03-10 - [PR#834](https://github.com/NOAA-OWP/inundation-mapping/pull/834)

Change all occurances of /data/outputs to /outputs to honor the correct volume mount directory specified when executing docker run.

### Changes

- `Dockerfile` - updated comments in relation to `projectDir=/foss_fim`
- `fim_pipeline.sh` - updated comments in relation to `projectDir=/foss_fim`
- `fim_pre_processing.sh` -updated comments in relation to `projectDir=/foss_fim`
- `fim_post_processing.sh` - updated comments in relation to `projectDir=/foss_fim`
- `README.md` - Provide documentation on starting the Docker Container, and update docs to include additional command line option for calibration database tool.   

- `src/` 
  - `usgs_gage_crosswalk.py` - added newline character to shorten commented example usage
  - `usgs_gage_unit_setup.py` - `/data/outputs/` => `/outputs/`  

- `tools/` 
  - `cache_metrics.py` -  `/data/outputs/` => `/outputs/`
  - `copy_test_case_folders.py`  - `/data/outputs/` => `/outputs/`
  - `run_test_case.py` - `/data/outputs/` => `/outputs/`  

- `unit_tests/*_params.json`  - `/data/outputs/` => `/outputs/` 

- `unit_tests/split_flows_test.py`  - `/data/outputs/` => `/outputs/` 

<br/><br/>

## v4.3.0.1 - 2023-03-06 - [PR#841](https://github.com/NOAA-OWP/inundation-mapping/pull/841)

Deletes intermediate files generated by `src/agreedem.py` by adding them to `config/deny_*.lst`

- `config/`
    - `deny_branch_zero.lst`, `deny_branches.lst`, `deny_branch_unittests.lst`: Added `agree_binary_bufgrid.tif`, `agree_bufgrid_zerod.tif`, and `agree_smogrid_zerod.tif`
    - `deny_unit.lst`: Added `agree_binary_bufgrid.tif`, `agree_bufgrid.tif`, `agree_bufgrid_allo.tif`, `agree_bufgrid_dist.tif`,  `agree_bufgrid_zerod.tif`, `agree_smogrid.tif`, `agree_smogrid_allo.tif`, `agree_smogrid_dist.tif`, `agree_smogrid_zerod.tif`

<br/><br/>

## v4.3.0.0 - 2023-02-15 - [PR#814](https://github.com/NOAA-OWP/inundation-mapping/pull/814)

Replaces GRASS with Whitebox. This addresses several issues, including Windows permissions and GRASS projection issues. Whitebox also has a slight performance benefit over GRASS.

### Removals

- `src/r_grow_distance.py`: Deletes file

### Changes

- `Dockerfile`: Removes GRASS, update `$outputDataDir` from `/data/outputs` to `/outputs`
- `Pipfile` and `Pipfile.lock`: Adds Whitebox and removes GRASS
- `src/`
    - `agreedem.py`: Removes `r_grow_distance`; refactors to use with context and removes redundant raster reads.
    - `adjust_lateral_thalweg.py` and `agreedem.py`: Refactors to use `with` context and removes redundant raster reads
    - `unique_pixel_and_allocation.py`: Replaces GRASS with Whitebox and remove `r_grow_distance`
    - `gms/`
        - `delineate_hydros_and_produce_HAND.sh` and `run_by_unit.sh`: Removes GRASS parameter
        - `mask_dem.py`: Removes unnecessary line

<br/><br/>

## v4.2.1.0 - 2023-02-21 - [PR#829](https://github.com/NOAA-OWP/inundation-mapping/pull/829)

During the merge from remove-fim3 PR into dev, merge conflicts were discovered in the unit_tests folders and files. Attempts to fix them at that time failed, so some files were removed, other renamed, other edited to get the merge to work.  Here are the fixes to put the unit tests system back to par.

Note: some unit tests are now temporarily disabled due to dependencies on other files / folders which may not exist in other environments.

Also.. the Changelog.md was broken and is being restored here.

Also.. a minor text addition was added to the acquire_and_preprocess_3dep_dems.py files (not directly related to this PR)

For file changes directly related to unit_test folder and it's file, please see [PR#829](https://github.com/NOAA-OWP/inundation-mapping/pull/829)

Other file changes:

### Changes
- `Pipfile.lock` : rebuilt and updated as a safety pre-caution.
- `docs`
    - `CHANGELOG.md`: additions to this file for FIM 4.2.0.0 were not merged correctly.  (re-added just below in the 4.2.0.0 section)
- `data`
    - `usgs`
        - `acquire_and_preprocess_3dep_dems.py`: Added text on data input URL source.
        
<br/><br/>

## v4.2.0.1 - 2023-02-16 - [PR#827](https://github.com/NOAA-OWP/inundation-mapping/pull/827)

FIM 4.2.0.0. was throwing errors for 14 HUCs that did not have any level paths. These are HUCs that have only stream orders 1 and 2 and are covered under branch zero, but no stream orders 3+ (no level paths).  This has now been changed to not throw an error but continue to process of the HUC.

### Changes

- `src`
    - `run_unit_wb.sh`: Test if branch_id.lst exists, which legitimately might not. Also a bit of text cleanup.

<br/><br/>

## v4.2.0.0 - 2023-02-16 - [PR#816](https://github.com/NOAA-OWP/inundation-mapping/pull/816)

This update removes the remaining elements of FIM3 code.  It further removes the phrases "GMS" as basically the entire FIM4 model. FIM4 is GMS. With removing FIM3, it also means remove concepts of "MS" and "FR" which were no longer relevant in FIM4.  There are only a few remaining places that will continue with the phrase "GMS" which is in some inundation files which are being re-evaluated.  Some deprecated files have been removed and some subfolders removed.

There are a lot of duplicate explanations for some of the changes, so here is a shortcut system.

- desc 1:  Remove or rename values based on phrase "GMS, MS and/or FR"
- desc 2:  Moved file from the /src/gms folder to /src  or /tools/gms_tools to /tools
- desc 3:  No longer needed as we now use the `fim_pipeline.sh` processing model.

### Removals

- `data`
    - `acquire_and_preprocess_inputs.py`:  No longer needed
- `gms_pipeline.sh` : see desc 3
- `gms_run_branch.sh` : see desc 3
- `gms_run_post_processing.sh` : see desc 3
- `gms_run_unit.sh` : see desc 3
- `src`
    - `gms`
        - `init.py` : folder removed, no longer needed.
        - `aggregate_branch_lists.py`: no longer needed.  Newer version already exists in src directory.
        - `remove_error_branches.py` :  see desc 3
        - `run_by_unit.sh` : see desc 3
        - `test_new_crosswalk.sh` : no longer needed
        - `time_and_tee_run_by_branch.sh` : see desc 3
        - `time_and_tee_run_by_unit.sh` : see desc 3
    - `output_cleanup.py` : see desc 3
 - `tools/gms_tools`
     - `init.py` : folder removed, no longer needed.

### Changes

- `config`
   - `deny_branch_unittests.lst` :  renamed from `deny_gms_branch_unittests.lst`
   - `deny_branch_zero.lst` : renamed from `deny_gms_branch_zero.lst`
   - `deny_branches.lst` :  renamed from `deny_gms_branches.lst`
   - `deny_unit.lst`  : renamed from `deny_gms_unit.lst`
   - `params_template.env` : see desc 1

- `data`
    - `nws`
        - `preprocess_ahps_nws.py`:   Added deprecation note: If reused, it needs review and/or upgrades.
    - `acquire_and_preprocess_3dep_dems.py` : see desc 1
 - `fim_post_processing.sh` : see desc 1, plus a small pathing change.
 - `fim_pre_processing.sh` : see desc 1
 - ` src`
     - `add_crosswalk.py` : see desc 1. Also cleaned up some formatting and commented out a code block in favor of a better way to pass args from "__main__"
     - `bash_variables.env` : see desc 1
     - `buffer_stream_branches.py` : see desc 2
     - `clip_rasters_to_branches.py` : see desc 2
     - `crosswalk_nwm_demDerived.py` :  see desc 1 and desc 2
     - `delineate_hydros_and_produce_HAND.sh` : see desc 1 and desc 2
     - `derive_level_paths.py`  :  see desc 1 and desc 2
     - `edit_points.py` : see desc  2
     - `filter_inputs_by_huc.py`: see desc 1 and desc 2
     - `finalize_srcs.py`:  see desc 2
     - `generate_branch_list.py` : see desc 1
     - `make_rem.py` : see desc 2
     - `make_dem.py` : see desc  2
     - `outputs_cleanup.py`:  see desc 1
     - `process_branch.sh`:  see desc 1
     - `query_vectors_by_branch_polygons.py`: see desc 2
     - `reset_mannings.py` : see desc 2
     - `run_by_branch.sh`:  see desc 1
     - `run_unit_wb.sh`: see desc 1
     - `stream_branches.py`:  see desc 2
     - `subset_catch_list_by_branch_id.py`: see desc 2
     - `toDo.md`: see desc 2
     - `usgs_gage_aggregate.py`:  see desc 1
     - `usgs_gage_unit_setup.py` : see desc 1
     - `utils`
         - `fim_enums.py` : see desc 1

- `tools`
    - `combine_crosswalk_tables.py` : see desc 2
    - `compare_ms_and_non_ms_metrics.py` : see desc 2
    - `compile_comp_stats.py`: see desc 2  and added note about possible deprecation.
    - `compile_computation_stats.py` : see desc 2  and added note about possible deprecation.
    - `composite_inundation.py` : see desc 1 : note.. references a file called inundate_gms which retains it's name for now.
    - `consolidate_metrics.py`: added note about possible deprecation.
    - `copy_test_case_folders.py`: see desc 1
    - `eval_plots.py` : see desc 1
    - `evaluate_continuity.py`: see desc 2
    - `find_max_catchment_breadth.py` : see desc 2
    - `generate_categorical_fim_mapping.py` : see desc 1
    - `inundate_gms.py`: see desc 1 and desc 2. Note: This file has retained its name with the phrase "gms" in it as it might be upgraded later and there are some similar files with similar names.
    - `inundate_nation.py` : see desc 1
    - `inundation.py`:  text styling change
    - `make_boxes_from_bounds.py`: text styling change
    - `mosaic_inundation.py`:  see desc 1 and desc 2
    - `overlapping_inundation.py`: see desc 2
    - `plots.py` : see desc 2
    - `run_test_case.py`:  see desc 1
    - `synthesize_test_cases.py`: see desc 1

- `unit_tests`
    - `README.md`: see desc 1
    - `__template_unittests.py`: see desc 1
    - `check_unit_errors_params.json`  and `check_unit_errors_unittests.py` : see desc 1
    - `derive_level_paths_params.json` and `derive_level_paths_unittests.py` : see desc 1 and desc 2
    - `filter_catchments_and_add_attributes_unittests.py`: see desc 1
    - `outputs_cleanup_params.json` and `outputs_cleanup_unittests.py`: see desc 1 and desc 2
    - `split_flows_unittests.py` : see desc 1
    - `tools`
        - `inundate_gms_params.json` and `inundate_gms_unittests.py`: see desc 1 and desc 2

<br/><br/>

## v4.1.3.0 - 2023-02-13 - [PR#812](https://github.com/NOAA-OWP/inundation-mapping/pull/812)

An update was required to adjust host name when in the AWS environment

### Changes

- `fim_post_processing.sh`: Added an "if isAWS" flag system based on the input command args from fim_pipeline.sh or 

- `tools/calibration-db`
    - `README.md`: Minor text correction.

<br/><br/>

## v4.1.2.0 - 2023-02-15 - [PR#808](https://github.com/NOAA-OWP/inundation-mapping/pull/808)

Add `pytest` package and refactor existing unit tests. Update parameters to unit tests (`/unit_tests/*_params.json`) to valid paths. Add leading slash to paths in `/config/params_template.env`.

### Additions

- `/unit_tests`
  - `__init__.py`  - needed for `pytest` command line executable to pick up tests.
  - `pyproject.toml`  - used to specify which warnings are excluded/filtered.
  - `/gms`  
    - `__init__.py` - needed for `pytest` command line executable to pick up tests.
  - `/tools`
    - `__init__.py`  - needed for `pytest` command line executable to pick up tests.
    - `inundate_gms_params.json` - file moved up into this directory
    - `inundate_gms_test.py`     - file moved up into this directory
    - `inundation_params.json`   - file moved up into this directory
    - `inundation_test.py`       - file moved up into this directory

### Removals

- `/unit_tests/tools/gms_tools/` directory removed, and files moved up into `/unit_tests/tools`    
 
### Changes

- `Pipfile` - updated to include pytest as a dependency
- `Pipfile.lock` - updated to include pytest as a dependency

- `/config`
  - `params_template.env` - leading slash added to paths
  
- `/unit_tests/` - All of the `*_test.py` files were refactored to follow the `pytest` paradigm.  
  - `*_params.json` - valid paths on `fim-dev1` provided
  - `README.md`  - updated to include documentation on pytest.  
  - `unit_tests_utils.py`  
  - `__template_unittests.py` -> `__template.py` - exclude the `_test` suffix to remove from test suite. Updated example on new format for pytest.
  - `check_unit_errors_test.py`  
  - `clip_vectors_to_wbd_test.py`  
  - `filter_catchments_and_add_attributes_test.py`  
  - `rating_curve_comparison_test.py`  
  - `shared_functions_test.py`  
  - `split_flow_test.py`  
  - `usgs_gage_crosswalk_test.py`  
  - `aggregate_branch_lists_test.py`  
  - `generate_branch_list_test.py`  
  - `generate_branch_list_csv_test.py`  
  - `aggregate_branch_lists_test.py`  
  - `generate_branch_list_csv_test.py`  
  - `generate_branch_list_test.py`  
    - `/gms`  
      - `derive_level_paths_test.py`  
      - `outputs_cleanup_test.py`
    - `/tools`
      - `inundate_unittests.py` -> `inundation_test.py`  
      - `inundate_gms_test.py`


<br/><br/>

## v4.1.1.0 - 2023-02-16 - [PR#809](https://github.com/NOAA-OWP/inundation-mapping/pull/809)

The CatFIM code was updated to allow 1-foot interval processing across all stage-based AHPS sites ranging from action stage to 5 feet above major stage, along with restart capability for interrupted processing runs.

### Changes

- `tools/generate_categorical_fim.py` (all changes made here)
    - Added try-except blocks for code that didn't allow most sites to actually get processed because it was trying to check values of some USGS-related variables that most of the sites didn't have
    - Overwrite abilities of the different outputs for the viz team were not consistent (i.e., one of the files had the ability to be overwritten but another didn't), so that has been made consistent to disallow any overwrites of the existing final outputs for a specified output folder.
    - The code also has the ability to restart from an interrupted run and resume processing uncompleted HUCs by first checking for a simple "complete" file for each HUC. If a HUC has that file, then it is skipped (because it already completed processing during a run for a particular output folder / run name).
    - When a HUC is successfully processed, an empty "complete" text file is created / touched.

<br/><br/>

## v4.1.0.0 - 2023-01-30 - [PR#806](https://github.com/NOAA-OWP/inundation-mapping/pull/806)

As we move to Amazon Web Service, AWS, we need to change our processing system. Currently, it is `gms_pipeline.sh` using bash "parallel" as an iterator which then first processes all HUCs, but not their branches. One of `gms_pipeline.sh`'s next steps is to do branch processing which is again iterated via "parallel". AKA. Units processed as one step, branches processed as second independent step.

**Note:** While we are taking steps to move to AWS, we will continue to maintain the ability of doing all processing on a single server using a single docker container as we have for a long time. Moving to AWS is simply taking portions of code from FIM and adding it to AWS tools for performance of large scale production runs.

Our new processing system, starting with this PR,  is to allow each HUC to process it's own branches.

A further requirement was to split up the overall processing flow to independent steps, with each step being able to process itself without relying on "export" variables from other files. Note: There are still a few exceptions.  The basic flow now becomes
- `fim_pre_processing.sh`, 
- one or more calls to `fim_process_unit_wb.sh` (calling this file for each single HUC to be processed).
- followed by a call to `fim_post_processing.sh`. 


Note: This is a very large, complex PR with alot of critical details. Please read the details at [PR 806](https://github.com/NOAA-OWP/inundation-mapping/pull/806). 

### CRITICAL NOTE
The new `fim_pipeline.sh` and by proxy `fim_pre_processing.sh` has two new key input args, one named **-jh** (job HUCs) and one named **-jb** (job branches).  You can assign the number of cores/CPU's are used for processing a HUC versus the number of branches.  For the -jh number arg, it only is used against the `fim_pipeline.sh` file when it is processing more than one HUC or a list of HUCs as it is the iterator for HUCs.   The -jb flag says how many cores/CPU's can be used when processing branches (note.. the average HUC has 26 branches). 

BUT.... you have to be careful not to overload your system.  **You need to multiply the -jh and the -jb values together, but only when using the `fim_pipeline.sh` script.**  Why? _If you have 16 CPU's available on your machine, and you assign -jh as 10 and -jb as 26, you are actually asking for 126 cores (10 x 26) but your machine only has 16 cores._   If you are not using `fim_pipeline.sh` but using the three processing steps independently, then the -jh value has not need to be anything but the number of 1 as each actual HUC can only be processed one at a time. (aka.. no iterator).
</br>

### Additions

- `fim_pipeline.sh` :  The wrapper for the three new major "FIM" processing steps. This script allows processing in one command, same as the current tool of `gms_pipeline.sh`.
- `fim_pre_processing.sh`: This file handles all argument input from the user, validates those inputs and sets up or cleans up folders. It also includes a new system of taking most input parameters and some key enviro variables and writing them out to a files called `runtime_args.env`.  Future processing steps need minimal input arguments as it can read most values it needs from this new `runtime_args.env`. This allows the three major steps to work independently from each other. Someone can now come in, run `fim_pre_processing.sh`, then run `fim_process_unit_wb.sh`, each with one HUC, as many time as they like, each adding just its own HUC folder to the output runtime folder. 
- `fim_post_processing.sh`: Scans all HUC folders inside the runtime folders to handle a number of processing steps which include (to name a few): 
    - aggregating errors
    - aggregating to create a single list (gms_inputs.csv) for all valid HUCs and their branch ids
    - usgs gage aggregation
    - adjustments to SRV's
    - and more    
- `fim_process_unit_wb.sh`: Accepts only input args of runName and HUC number. It then sets up global variable, folders, etc to process just the one HUC. The logic for processing the HUC is in `run_unit_wb.sh` but managed by this `fim_process_unit_wb.sh` file including all error trapping.
- `src`
    - `aggregate_branch_lists.py`:  When each HUC is being processed, it creates it's own .csv file with its branch id's. In post processing we need one master csv list and this file aggregates them. Note: This is a similar file already in the `src/gms` folder but that version operates a bit different and will be deprecated soon.
    - `generate_branch_list.py`: This creates the single .lst for a HUC defining each branch id. With this list, `run_unit_wb.sh` can do a parallelized iteration over each of its branches for processing. Note: This is also similar to the current `src/gms` file of the same name and the gms folder version will also be deprecated soon.
    - `generate_branch_list_csv.py`. As each branch, including branch zero, has processed and if it was successful, it will add to a .csv list in the HUC directory. At the end, it becomes a list of all successful branches. This file will be aggregates with all similar .csv in post processing for future processing.
    - `run_unit_wb.sh`:  The actual HUC processing logic. Note: This is fundamentally the same as the current HUC processing logic that exists currently in `src/gms/run_by_unit.sh`, which will be removed in the very near future. However, at the end of this file, it creates and manages a parallelized iterator for processing each of it's branches.
    - `process_branch.sh`:  Same concept as `process_unit_wb.sh` but this one is for processing a single branch. This file manages the true branch processing file of `src/gms/run_by_branch.sh`.  It is a wrapper file to `src/gms/run_by_branch.sh` and catches all error and copies error files as applicable. This allows the parent processing files to continue despite branch errors. Both the new fim processing system and the older gms processing system currently share the branch processing file of `src/gms/run_by_branch.sh`. When the gms processing file is removed, this file will likely not change, only moved one directory up and be no longer in the `gms` sub-folder.
- `unit_tests`
    - `aggregate_branch_lists_unittests.py' and `aggregate_branch_lists_params.json`  (based on the newer `src` directory edition of `aggregate_branch_lists.py`).
    - `generate_branch_list_unittest.py` and `generate_branch_list_params.json` (based on the newer `src` directory edition of `generate_branch_list.py`).
    -  `generate_branch_list_csv_unittest.py` and `generate_branch_list_csv_params.json` 

### Changes

- `config`
    - `params_template.env`: Removed the `default_max_jobs` value and moved the `startDiv` and `stopDiv` to the `bash_variables.env` file.
    - `deny_gms_unit.lst` : Renamed from `deny_gms_unit_prod.lst`
    - `deny_gms_branches.lst` : Renamed from `deny_gms_branches_prod.lst`

- `gms_pipeline.sh`, `gms_run_branch.sh`, `gms_run_unit.sh`, and `gms_post_processing.sh` :  Changed to hardcode the `default_max_jobs` to the value of 1. (we don't want this to be changed at all). They were also changed for minor adjustments for the `deny` list files names.

- `src`
    - `bash_functions.env`: Fix error with calculating durations.
    - `bash_variables.env`:  Adds the two export lines (stopDiv and startDiv) from `params_template.env`
    - `clip_vectors_to_wbd.py`: Cleaned up some print statements for better output traceability.
    - `check_huc_inputs.py`: Added logic to ensure the file was an .lst file. Other file formats were not be handled correctly.
    - `gms`
        - `delineate_hydros_and_produce_HAND.sh`: Removed all `stopDiv` variable to reduce log and screen output. 
        - `run_by_branch.sh`: Removed an unnecessary test for overriding outputs.

### Removed

- `config`
    - `deny_gms_branches_dev.lst`

<br/><br/>

## v4.0.19.5 - 2023-01-24 - [PR#801](https://github.com/NOAA-OWP/inundation-mapping/pull/801)

When running tools/test_case_by_hydroid.py, it throws an error of local variable 'stats' referenced before assignment.

### Changes

- `tools`
    - `pixel_counter.py`: declare stats object and remove the GA_Readonly flag
    - `test_case_by_hydroid_id_py`: Added more logging.

<br/><br/>

## v4.0.19.4 - 2023-01-25 - [PR#802](https://github.com/NOAA-OWP/inundation-mapping/pull/802)

This revision includes a slight alteration to the filtering technique used to trim/remove lakeid nwm_reaches that exist at the upstream end of each branch network. By keeping a single lakeid reach at the branch level, we can avoid issues with the branch headwater point starting at a lake boundary. This ensures the headwater catchments for some branches are properly identified as a lake catchment (no inundation produced). 

### Changes

- `src/gms/stream_branches.py`: New changes to the `find_upstream_reaches_in_waterbodies` function: Added a step to create a list of nonlake segments (lakeid = -9999) . Use the list of nonlake reaches to allow the filter to keep a the first lakeid reach that connects to a nonlake segment.

<br/><br/>

## v4.0.19.3 - 2023-01-17 - [PR#794](https://github.com/NOAA-OWP/inundation-mapping/pull/794)

Removing FIM3 files and references.  Anything still required for FIM 3 are held in the dev-fim3 branch.

### Removals

- `data`
    - `preprocess_rasters.py`: no longer valid as it is for NHD DEM rasters.
- `fim_run.sh`
- ` src`
    - `aggregate_fim_outputs.sh`
    - `fr_to_ms_raster.mask.py`
    - `get_all_huc_in_inputs.py`
    - `reduce_nhd_stream_density.py`
    - `rem.py`:  There are two files named `rem.py`, one in the src directory and one in the gms directory. This version in the src directory is no longer valid. The `rem.py` in the gms directory is being renamed to avoid future enhancements of moving files.
    - `run_by_unit.sh`:  There are two files named `run_by_unit.sh`, one in the src directory and one in the gms directory. This version in the src directory is for fim3. For the remaining `run_by_unit.sh`, it is NOT being renamed at this time as it will likely be renamed in the near future.
    - `time_and_tee_run_by_unit.sh`:  Same not as above for `run_by_unit.sh`.
    - `utils`
        - `archive_cleanup.py`
 - `tools`
     - `compare_gms_srcs_to_fr.py`
     - `preprocess_fimx.py`

### Changes

- `src`
    - `adjust_headwater_streams.py`: Likely deprecated but kept for safety reason. Deprecation note added.
- `tools`
    - `cygnss_preprocess.py`: Likely deprecated but kept for safety reason. Deprecation note added.
    - `nesdis_preprocess.py`: Likely deprecated but kept for safety reason. Deprecation note added.

<br/><br/>

## v4.0.19.2 - 2023-01-17 - [PR#797](https://github.com/NOAA-OWP/inundation-mapping/pull/797)

Consolidates global bash environment variables into a new `src/bash_variables.env` file. Additionally, Python environment variables have been moved into this file and `src/utils/shared_variables.py` now references this file. Hardcoded projections have been replaced by an environment variable. This also replaces the Manning's N file in `config/params_template.env` with a constant and updates relevant code. Unused environment variables have been removed.

### Additions

- `src/bash_variables.env`: Adds file for global environment variables

### Removals

- `config/`
    - `mannings_default.json`
    - `mannings_default_calibrated.json`

### Changes

- `config/params_template.env`: Changes manning_n from filename to default value of 0.06
- `gms_run_branch.sh`: Adds `bash_variables.env`
- `gms_run_post_processing.sh`: Adds `bash_variables.env` and changes projection from hardcoded to environment variable
- `gms_run_unit.sh`: Adds `bash_variables.env`
- `src/`
    - `add_crosswalk.py`: Assigns default manning_n value and removes assignments by stream orders
    - `aggregate_vector_inputs.py`: Removes unused references to environment variables and function
    - `gms/run_by_unit.sh`: Removes environment variable assignments and uses projection from environment variables
    - `utils/shared_variables.py`: Removes environment variables and instead references src/bash_variables.env

<br/><br/>

## v4.0.19.1 - 2023-01-17 - [PR#796](https://github.com/NOAA-OWP/inundation-mapping/pull/796)

### Changes

- `tools/gms_tools/combine_crosswalk_tables.py`: Checks length of dataframe list before concatenating

<br/><br/>

## v4.0.19.0 - 2023-01-06 - [PR#782](https://github.com/NOAA-OWP/inundation-mapping/pull/782)

Changes the projection of HAND processing to EPSG 5070.

### Changes

- `gms_run_post_processing.sh`: Adds target projection for `points`
- `data/nld/preprocess_levee_protected_areas.py`: Changed to use `utils.shared_variables.DEFAULT_FIM_PROJECTION_CRS`
- `src/`
    - `clip_vectors_to_wbd.py`: Save intermediate outputs in EPSG:5070
    - `src_adjust_spatial_obs.py`: Changed to use `utils.shared_variables.DEFAULT_FIM_PROJECTION_CRS`
    - `utils/shared_variables.py`: Changes the designated projection variables
    - `gms/`
        - `stream_branches.py`: Checks the projection of the input streams and changes if necessary
        - `run_by_unit.py`: Changes the default projection crs variable and added as HUC target projection
- `tools/inundate_nation.py`: Changed to use `utils.shared_variables.PREP_PROJECTION`

<br/><br/>

## v4.0.18.2 - 2023-01-11 - [PR#790](https://github.com/NOAA-OWP/inundation-mapping/pull/790)

Remove Great Lakes clipping

### Changes

- `src/`
    - `clip_vectors_to_wbd.py`: Removes Great Lakes clipping and references to Great Lakes polygons and lake buffer size

    - `gms/run_by_unit.sh`: Removes Great Lakes polygon and lake buffer size arguments to `src/clip_vectors_to_wbd.py`

<br/><br/>

## v4.0.18.1 - 2022-12-13 - [PR #760](https://github.com/NOAA-OWP/inundation-mapping/pull/760)

Adds stacked bar eval plots.

### Additions

- `/tools/eval_plots_stackedbar.py`: produces stacked bar eval plots in the same manner as `eval_plots.py`.

<br/><br/>

## v4.0.18.0 - 2023-01-03 - [PR#780](https://github.com/NOAA-OWP/inundation-mapping/pull/780)

Clips WBD and stream branch buffer polygons to DEM domain.

### Changes

- `src/`
    - `clip_vectors_to_wbd.py`: Clips WBD polygon to DEM domain

    - `gms/`
        - `buffer_stream_branches.py`: Clips branch buffer polygons to DEM domain
        - `derive_level_paths.py`: Stop processing if no branches exist
        - `mask_dem.py`: Checks if stream file exists before continuing
        - `remove_error_branches.py`: Checks if error_branches has data before continuing
        - `run_by_unit.sh`: Adds DEM domain as bash variable and adds it as an argument to calling `clip_vectors_to_wbd.py` and `buffer_stream_branches.py`

<br/><br/>


## v4.0.17.4 - 2023-01-06 - [PR#781](https://github.com/NOAA-OWP/inundation-mapping/pull/781)

Added crosswalk_table.csv from the root output folder as being a file push up to Hydrovis s3 bucket after FIM BED runs.

### Changes

- `config`
    - `aws_s3_put_fim4_hydrovis_whitelist.lst`:  Added crosswalk_table.csv to whitelist.


<br/><br/>

## v4.0.17.3 - 2022-12-23 - [PR#773](https://github.com/NOAA-OWP/inundation-mapping/pull/773)

Cleans up REM masking of levee-protected areas and fixes associated error.

### Removals

- `src/gms/`
    - `delineate_hydros_and_produce_HAND.sh`: removes rasterization and masking of levee-protected areas from the REM
    - `rasterize_by_order`: removes this file
- `config/`
    - `deny_gms_branch_zero.lst`, `deny_gms_branches_dev.lst`, and `deny_gms_branches_prod.lst`: removes `LeveeProtectedAreas_subset_{}.tif`

### Changes

- `src/gms/rem.py`: fixes an error where the nodata value of the DEM was overlooked

<br/><br/>

## v4.0.17.2 - 2022-12-29 - [PR #779](https://github.com/NOAA-OWP/inundation-mapping/pull/779)

Remove dependency on `other` folder in `test_cases`. Also updates ESRI and QGIS agreement raster symbology label to include the addition of levee-protected areas as a mask.

### Removals

- `tools/`
    - `aggregate_metrics.py` and `cache_metrics.py`: Removes reference to test_cases/other folder

### Changes

- `config/symbology/`
    - `esri/agreement_raster.lyr` and `qgis/agreement_raster.qml`: Updates label from Waterbody mask to Masked since mask also now includes levee-protected areas
- `tools/`
    - `eval_alt_catfim.py` and `run_test_case.py`: Updates waterbody mask to dataset located in /inputs folder

<br/><br/>

## v4.0.17.1 - 2022-12-29 - [PR #778](https://github.com/NOAA-OWP/inundation-mapping/pull/778)

This merge fixes a bug where all of the Stage-Based intervals were the same.

### Changes
- `/tools/generate_categorical_fim.py`: Changed `stage` variable to `interval_stage` variable in `produce_stage_based_catfim_tifs` function call.

<br/><br/>

## v4.0.17.0 - 2022-12-21 - [PR #771](https://github.com/NOAA-OWP/inundation-mapping/pull/771)

Added rysnc to docker images. rysnc can now be used inside the images to move data around via docker mounts.

### Changes

- `Dockerfile` : added rsync 

<br/><br/>

## v4.0.16.0 - 2022-12-20 - [PR #768](https://github.com/NOAA-OWP/inundation-mapping/pull/768)

`gms_run_branch.sh` was processing all of the branches iteratively, then continuing on to a large post processing portion of code. That has now be split to two files, one for branch iteration and the other file for just post processing.

Other minor changes include:
- Removing the system where a user could override `DropStreamOrders` where they could process streams with stream orders 1 and 2 independently like other GMS branches.  This option is now removed, so it will only allow stream orders 3 and higher as gms branches and SO 1 and 2 will always be in branch zero.

- The `retry` flag on the three gms*.sh files has been removed. It did not work correctly and was not being used. Usage of it would have created unreliable results. 

### Additions

- `gms_run_post_processing.sh`
   - handles all tasks from after `gms_run_branch.sh` to this file, except for output cleanup, which stayed in `gms_run_branch.sh`.
   - Can be run completely independent from `gms_run_unit.sh` or gms_run_branch.sh` as long as all of the files are in place. And can be re-run if desired.

### Changes

- `gms_pipeline.sh`
   - Remove "retry" system.
   - Remove "dropLowStreamOrders" system.
   - Updated for newer reusable output date/time/duration system.
   - Add call to new `gms_run_post_processing.sh` file.

- `gms_run_branch.sh`
   - Remove "retry" system.
   - Remove "dropLowStreamOrders" system.
   - Updated for newer reusable output date/time/duration system.
   - Removed most code from below the branch iterator to the new `gms_run_post_processing.sh` file. However, it did keep the branch files output cleanup and non-zero exit code checking.

- `gms_run_unit.sh`
   - Remove "retry" system.
   - Remove "dropLowStreamOrders" system.
   - Updated for newer reusable output date/time/duration system.

- `src`
    - `bash_functions.env`:  Added a new method to make it easier / simpler to calculation and display duration time. 
    - `filter_catchments_and_add_attributes.py`:  Remove "dropLowStreamOrders" system.
    - `split_flows.py`: Remove "dropLowStreamOrders" system.
    - `usgs_gage_unit_setup.py`:  Remove "dropLowStreamOrders" system.

- `gms`  
    - `delineate_hydros_and_produced_HAND.sh` : Remove "dropLowStreamOrders" system.
    - `derive_level_paths.py`: Remove "dropLowStreamOrders" system and some small style updates.
    - `run_by_unit.sh`: Remove "dropLowStreamOrders" system.

- `unit_tests/gms`
    - `derive_level_paths_params.json` and `derive_level_paths_unittests.py`: Remove "dropLowStreamOrders" system.

<br/><br/>

## v4.0.15.0 - 2022-12-20 - [PR #758](https://github.com/NOAA-OWP/inundation-mapping/pull/758)

This merge addresses feedback received from field users regarding CatFIM. Users wanted a Stage-Based version of CatFIM, they wanted maps created for multiple intervals between flood categories, and they wanted documentation as to why many sites are absent from the Stage-Based CatFIM service. This merge seeks to address this feedback. CatFIM will continue to evolve with more feedback over time.

## Changes
- `/src/gms/usgs_gage_crosswalk.py`: Removed filtering of extra attributes when writing table
- `/src/gms/usgs_gage_unit_setup.py`: Removed filter of gages where `rating curve == yes`. The filtering happens later on now.
- `/tools/eval_plots.py`: Added a post-processing step to produce CSVs of spatial data
- `/tools/generate_categorical_fim.py`:
  - New arguments to support more advanced multiprocessing, support production of Stage-Based CatFIM, specific output directory pathing, upstream and downstream distance, controls on how high past "major" magnitude to go when producing interval maps for Stage-Based, the ability to run a single AHPS site.
- `/tools/generate_categorical_fim_flows.py`:
  - Allows for flows to be retrieved for only one site (useful for testing)
  - More logging
  - Filtering stream segments according to stream order
- `/tools/generate_categorical_fim_mapping.py`:
  - Support for Stage-Based CatFIM production
  - Enhanced multiprocessing
  - Improved post-processing
- `/tools/pixel_counter.py`: fixed a bug where Nonetypes were being returned
- `/tools/rating_curve_get_usgs_rating_curves.py`:
  - Removed filtering when producing `usgs_gages.gpkg`, but adding attribute as to whether or not it meets acceptance criteria, as defined in `gms_tools/tools_shared_variables.py`.
  - Creating a lookup list to filter out unacceptable gages before they're written to `usgs_rating_curves.csv`
  - The `usgs_gages.gpkg` now includes two fields indicating whether or not gages pass acceptance criteria (defined in `tools_shared_variables.py`. The fields are `acceptable_codes` and `acceptable_alt_error`
- `/tools/tools_shared_functions.py`:
  - Added `get_env_paths()` function to retrieve environmental variable information used by CatFIM and rating curves scripts
  - `Added `filter_nwm_segments_by_stream_order()` function that uses WRDS to filter out NWM feature_ids from a list if their stream order is different than a desired stream order.
- `/tools/tools_shared_variables.py`: Added the acceptance criteria and URLS for gages as non-constant variables. These can be modified and tracked through version changes. These variables are imported by the CatFIM and USGS rating curve and gage generation scripts.
- `/tools/test_case_by_hydroid.py`: reformatting code, recommend adding more comments/docstrings in future commit

<br/><br/>

## v4.0.14.2 - 2022-12-22 - [PR #772](https://github.com/NOAA-OWP/inundation-mapping/pull/772)

Added `usgs_elev_table.csv` to hydrovis whitelist files.  Also updated the name to include the word "hydrovis" in them (anticipating more s3 whitelist files).

### Changes

- `config`
    - `aws_s3_put_fim4_hydrovis_whitelist.lst`:  File name updated and added usgs_elev_table.csv so it gets push up as well.
    - `aws_s3_put_fim3_hydrovis_whitelist.lst`: File name updated

- `data/aws`
   - `s3.py`: added `/foss_fim/config/aws_s3_put_fim4_hydrovis_whitelist.lst` as a default to the -w param.

<br/><br/>

## v4.0.14.1 - 2022-12-03 - [PR #753](https://github.com/NOAA-OWP/inundation-mapping/pull/753)

Creates a polygon of 3DEP DEM domain (to eliminate errors caused by stream networks with no DEM data in areas of HUCs that are outside of the U.S. border) and uses the polygon layer to clip the WBD and stream network (to a buffer inside the WBD).

### Additions
- `data/usgs/acquire_and_preprocess_3dep_dems.py`: Adds creation of 3DEP domain polygon by polygonizing all HUC6 3DEP DEMs and then dissolving them.
- `src/gms/run_by_unit.sh`: Adds 3DEP domain polygon .gpkg as input to `src/clip_vectors_to_wbd.py`

### Changes
- `src/clip_vectors_to_wbd.py`: Clips WBD to 3DEP domain polygon and clips streams to a buffer inside the clipped WBD polygon.

<br/><br/>

## v4.0.14.0 - 2022-12-20 - [PR #769](https://github.com/NOAA-OWP/inundation-mapping/pull/769)

Masks levee-protected areas from the DEM in branch 0 and in highest two stream order branches.

### Additions

- `src/gms/`
    - `mask_dem.py`: Masks levee-protected areas from the DEM in branch 0 and in highest two stream order branches
    - `delineate_hydros_and_produce_HAND.sh`: Adds `src/gms/mask_dem.py`

<br/><br/>

## v4.0.13.2 - 2022-12-20 - [PR #767](https://github.com/NOAA-OWP/inundation-mapping/pull/767)

Fixes inundation of nodata areas of REM.

### Changes

- `tools/inundation.py`: Assigns depth a value of `0` if REM is less than `0`

<br/><br/>

## v4.0.13.1 - 2022-12-09 - [PR #743](https://github.com/NOAA-OWP/inundation-mapping/pull/743)

This merge adds the tools required to generate Alpha metrics by hydroid. It summarizes the Apha metrics by branch 0 catchment for use in the Hydrovis "FIM Performance" service.

### Additions

- `pixel_counter.py`:  A script to perform zonal statistics against raster data and geometries
- `pixel_counter_functions.py`: Supporting functions
- `pixel_counter_wrapper.py`: a script that wraps `pixel_counter.py` for batch processing
- `test_case_by_hydroid.py`: the main script to orchestrate the generation of alpha metrics by catchment

<br/><br/>

## v4.0.13.0 - 2022-11-16 - [PR #744](https://github.com/NOAA-OWP/inundation-mapping/pull/744)

Changes branch 0 headwaters data source from NHD to NWS to be consistent with branches. Removes references to NHD flowlines and headwater data.

### Changes

- `src/gms/derive_level_paths.py`: Generates headwaters before stream branch filtering

### Removals

- Removes NHD flowlines and headwater references from `gms_run_unit.sh`, `config/deny_gms_unit_prod.lst`, `src/clip_vectors_to_wbd.py`, `src/gms/run_by_unit.sh`, `unit_tests/__template_unittests.py`, `unit_tests/clip_vectors_to_wbd_params.json`, and `unit_tests/clip_vectors_to_wbd_unittests.py`

<br/><br/>

## V4.0.12.2 - 2022-12-04 - [PR #754](https://github.com/NOAA-OWP/inundation-mapping/pull/754)

Stop writing `gms_inputs_removed.csv` if no branches are removed with Error status 61.

### Changes

- `src/gms/remove_error_branches.py`: Checks if error branches is not empty before saving gms_inputs_removed.csv

<br/><br/>

## v4.0.12.1 - 2022-11-30 - [PR #751](https://github.com/NOAA-OWP/inundation-mapping/pull/751)

Updating a few deny list files.

### Changes

- `config`:
    - `deny_gms_branches_dev.lst`, `deny_gms_branches_prod.lst`, and `deny_gms_unit_prod.lst`

<br/><br/>


## v4.0.12.0 - 2022-11-28 - [PR #736](https://github.com/NOAA-OWP/inundation-mapping/pull/736)

This feature branch introduces a new methodology for computing Manning's equation for the synthetic rating curves. The new subdivision approach 1) estimates bankfull stage by crosswalking "bankfull" proxy discharge data to the raw SRC discharge values 2) identifies in-channel vs. overbank geometry values 3) applies unique in-channel and overbank Manning's n value (user provided values) to compute Manning's equation separately for channel and overbank discharge and adds the two components together for total discharge 4) computes a calibration coefficient (where benchmark data exists) that applies to the  calibrated total discharge calculation.

### Additions

- `src/subdiv_chan_obank_src.py`: new script that performs all subdiv calculations and then produce a new (modified) `hydroTable.csv`. Inputs include `src_full_crosswalked.csv` for each huc/branch and a Manning's roughness csv file (containing: featureid, channel n, overbank n; file located in the `/inputs/rating_curve/variable_roughness/`). Note that the `identify_src_bankfull.py` script must be run prior to running the subdiv workflow.

### Changes

- `config/params_template.env`: removed BARC and composite roughness parameters; added new subdivision parameters; default Manning's n file set to `mannings_global_06_12.csv`
- `gms_run_branch.sh`: moved the PostgreSQL database steps to occur immediately before the SRC calibration steps; added new subdivision step; added condition to SRC calibration to ensure subdivision routine is run
- `src/add_crosswalk.py`: removed BARC function call; update placeholder value list (removed BARC and composite roughness variables) - these placeholder variables ensure that all hydrotables have the same dimensions
- `src/identify_src_bankfull.py`: revised FIM3 starting code to work with FIM4 framework; stripped out unnecessary calculations; restricted bankfull identification to stage values > 0
- `src/src_adjust_spatial_obs.py`: added huc sort function to help user track progress from console outputs
- `src/src_adjust_usgs_rating.py`: added huc sort function to help user track progress from console outputs
- `src/src_roughness_optimization.py`: reconfigured code to compute a calibration coefficient and apply adjustments using the subdivision variables; renamed numerous variables; simplified code where possible
- `src/utils/shared_variables.py`: increased `ROUGHNESS_MAX_THRESH` from 0.6 to 0.8
- `tools/vary_mannings_n_composite.py`: *moved this script from /src to /tools*; updated this code from FIM3 to work with FIM4 structure; however, it is not currently implemented (the subdivision routine replaces this)
- `tools/aggregate_csv_files.py`: helper tool to search for csv files by name/wildcard and concatenate all found files into one csv (used for aggregating previous calibrated roughness values)
- `tools/eval_plots.py`: updated list of metrics to plot to also include equitable threat score and mathews correlation coefficient (MCC)
- `tools/synthesize_test_cases.py`: updated the list of FIM version metrics that the `PREV` flag will use to create the final aggregated metrics csv; this change will combine the dev versions provided with the `-dc` flag along with the existing `previous_fim_list` 

<br/><br/>

## v4.0.11.5 - 2022-11-18 - [PR #746](https://github.com/NOAA-OWP/inundation-mapping/pull/746)

Skips `src/usgs_gage_unit_setup.py` if no level paths exist. This may happen if a HUC has no stream orders > 2. This is a bug fix for #723 for the case that the HUC also has USGS gages.

### Changes

- `src/gms/run_by_unit.sh`: Adds check for `nwm_subset_streams_levelPaths.gpkg` before running `usgs_gage_unit_setup.py`

<br/><br/>

## v4.0.11.4 - 2022-10-12 - [PR #709](https://github.com/NOAA-OWP/inundation-mapping/pull/709)

Adds capability to produce single rating curve comparison plots for each gage.

### Changes

- `tools/rating_curve_comparison.py`
    - Adds generate_single_plot() to make a single rating curve comparison plot for each gage in a given HUC
    - Adds command line switch to generate single plots
    
<br/><br/>

## v4.0.11.3 - 2022-11-10 - [PR #739](https://github.com/NOAA-OWP/inundation-mapping/pull/739)

New tool with instructions of downloading levee protected areas and a tool to pre-process it, ready for FIM.

### Additions

- `data`
    - `nld`
         - `preprocess_levee_protected_areas.py`:  as described above

### Changes

- `data`
     - `preprocess_rasters.py`: added deprecation note. It will eventually be replaced in it's entirety.
- `src`
    - `utils`
        - `shared_functions.py`: a few styling adjustments.

<br/><br/>

## v4.0.11.2 - 2022-11-07 - [PR #737](https://github.com/NOAA-OWP/inundation-mapping/pull/737)

Add an extra input args to the gms_**.sh files to allow for an override of the branch zero deny list, same as we can do with the unit and branch deny list overrides. This is needed for debugging purposes.

Also, if there is no override for the deny branch zero list and is not using the word "none", then use the default or overridden standard branch deny list.  This will keep the branch zero's and branch output folders similar but not identical for outputs.

### Changes

- `gms_pipeline.sh`:  Add new param to allow for branch zero deny list override. Plus added better logic for catching bad deny lists earlier.
- `gms_run_branch.sh`:  Add new param to allow for branch zero deny list override.  Add logic to cleanup all branch zero output folders with the default branch deny list (not the branch zero list), UNLESS an override exists for the branch zero deny list.
- `gms_run_unit.sh`: Add new param to allow for branch zero deny list override.
- `config`
    - `deny_gms_branch_zero.lst`: update to keep an additional file in the outputs.
- `src`
    - `output_cleanup.py`: added note saying it is deprecated.
    - `gms`
        - `run_by_branch.sh`: variable name change (matching new names in related files for deny lists)
        - `run_by_unit.sh`: Add new param to allow for branch zero deny list override.

<br/><br/>

## v4.0.11.1 - 2022-11-01 - [PR #732](https://github.com/NOAA-OWP/inundation-mapping/pull/732)

Due to a recent IT security scan, it was determined that Jupyter-core needed to be upgraded.

### Changes

- `Pipfile` and `Pipfile.lock`:  Added a specific version of Jupyter Core that is compliant with IT.

<br/><br/>

## v4.0.11.0 - 2022-09-21 - [PR #690](https://github.com/NOAA-OWP/inundation-mapping/pull/690)

Masks levee-protected areas from Relative Elevation Model if branch 0 or if branch stream order exceeds a threshold.

### Additions

- `src/gms/`
   - `delineate_hydros_and_produce_HAND.sh`
      - Reprojects and creates HUC-level raster of levee-protected areas from polygon layer
      - Uses that raster to mask/remove those areas from the Relative Elevation Model
   - `rasterize_by_order.py`: Subsets levee-protected area branch-level raster if branch 0 or if order exceeds a threshold (default threshold: max order - 1)
- `config/`
   - `deny_gms_branches_default.lst`, and `deny_gms_branches_min.lst`: Added LeveeProtectedAreas_subset_{}.tif
   - `params_template.env`: Adds mask_leveed_area_toggle

### Changes

- `src/gms/delineate_hydros_and_produce_HAND.sh`: Fixes a bug in ocean/Great Lakes masking
- `tools/`
    - `eval_alt_catfim.py` and `run_test_case.py`: Changes the levee mask to the updated inputs/nld_vectors/Levee_protected_areas.gpkg

<br/><br/>

## v4.0.10.5 - 2022-10-21 - [PR #720](https://github.com/NOAA-OWP/inundation-mapping/pull/720)

Earlier versions of the acquire_and_preprocess_3dep_dems.py did not have any buffer added when downloading HUC6 DEMs. This resulted in 1 pixel nodata gaps in the final REM outputs in some cases at HUC8 sharing a HUC6 border. Adding the param of cblend 6 to the gdalwarp command meant put a 6 extra pixels all around perimeter. Testing showed that 6 pixels was plenty sufficient as the gaps were never more than 1 pixel on borders of no-data.

### Changes

- `data`
    - `usgs`
        - `acquire_and_preprocess_3dep_dems.py`: Added the `cblend 6` param to the gdalwarp call for when the dem is downloaded from USGS.
    - `create_vrt_file.py`:  Added sample usage comment.
 - `src`
     - `gms`
         `run_by_unit.sh`: Added a comment about gdal as it relates to run_by_unit.

Note: the new replacement inputs/3dep_dems/10m_5070/ files can / will be copied before PR approval as the true fix was replacment DEM's. There is zero risk of overwriting prior to code merge.

<br/><br/>

## v4.0.10.4 - 2022-10-27 - [PR #727](https://github.com/NOAA-OWP/inundation-mapping/pull/727)

Creates a single crosswalk table containing HUC (huc8), BranchID, HydroID, feature_id (and optionally LakeID) from branch-level hydroTables.csv files.

### Additions

- `tools/gms_tools/combine_crosswalk_tables.py`: reads and concatenates hydroTable.csv files, writes crosswalk table
- `gms_run_branch.sh`: Adds `tools/gms_tools/make_complete_hydrotable.py` to post-processing

<br/><br/>

## v4.0.10.3 - 2022-10-19 - [PR #718](https://github.com/NOAA-OWP/inundation-mapping/pull/718)

Fixes thalweg notch by clipping upstream ends of the stream segments to prevent the stream network from reaching the edge of the DEM and being treated as outlets when pit filling the burned DEM.

### Changes

- `src/clip_vectors_to_wbd.py`: Uses a slightly smaller buffer than wbd_buffer (wbd_buffer_distance-2*(DEM cell size)) to clip stream network inside of DEM extent.

<br/><br/>

## v4.0.10.2 - 2022-10-24 - [PR #723](https://github.com/NOAA-OWP/inundation-mapping/pull/723)

Runs branch 0 on HUCs with no other branches remaining after filtering stream orders if `drop_low_stream_orders` is used.

### Additions

- `src/gms`
    - `stream_branches.py`: adds `exclude_attribute_values()` to filter out stream orders 1&2 outside of `load_file()`

### Changes

- `src/gms`
    - `buffer_stream_branches.py`: adds check for `streams_file`
    - `derive_level_paths.py`: checks length of `stream_network` before filtering out stream orders 1&2, then filters using `stream_network.exclude_attribute_values()`
    - `generate_branch_list.py`: adds check for `stream_network_dissolved`

<br/><br/>
    
## v4.0.10.1 - 2022-10-5 - [PR #695](https://github.com/NOAA-OWP/inundation-mapping/pull/695)

This hotfix address a bug with how the rating curve comparison (sierra test) handles the branch zero synthetic rating curve in the comparison plots. Address #676 

### Changes

- `tools/rating_curve_comparison.py`
  - Added logging function to print and write to log file
  - Added new filters to ignore AHPS only sites (these are sites that we need for CatFIM but do not have a USGS gage or USGS rating curve available for sierra test analysis)
  - Added functionality to identify branch zero SRCs
  - Added new plot formatting to distinguish branch zero from other branches

<br/><br/>

## v4.0.10.0 - 2022-10-4 - [PR #697](https://github.com/NOAA-OWP/inundation-mapping/pull/697)

Change FIM to load DEM's from the new USGS 3Dep files instead of the original NHD Rasters.

### Changes

- `config`
    - `params_template.env`: Change default of the calib db back to true:  src_adjust_spatial back to "True". Plus a few text updates.
- `src`
    - `gms`
        - `run_by_unit.sh`: Change input_DEM value to the new vrt `$inputDataDir/3dep_dems/10m_5070/fim_seamless_3dep_dem_10m_5070.vrt` to load the new 3Dep DEM's. Note: The 3Dep DEM's are projected as CRS 5070, but for now, our code is using ESRI:102039. Later all code and input will be changed to CRS:5070. We now are defining the FIM desired projection (102039), so we need to reproject on the fly from 5070 to 102039 during the gdalwarp cut.
        - `run_by_branch.sh`: Removed unused lines.
    - `utils`
        - `shared_variables.py`: Changes to use the new 3Dep DEM rasters instead of the NHD rasters. Moved some values (grouped some variables). Added some new variables for 3Dep. Note: At this time, some of these new enviro variables for 3Dep are not used but are expected to be used shortly.
- `data`
    - `usgs`
        - `acquire_and_preprocess_3dep_dems.py`: Minor updates for adjustments of environmental variables. Adjustments to ensure the cell sizes are fully defined as 10 x 10 as source has a different resolution. The data we downloaded to the new `inputs/3dep_dems/10m_5070` was loaded as 10x10, CRS:5070 rasters.

### Removals

- `lib`
    - `aggregate_fim_outputs.py` : obsolete. Had been deprecated for a while and replaced by other files.
    - `fr_to_mr_raster_mask.py` : obsolete. Had been deprecated for a while and replaced by other files.

<br/><br/>

## v4.0.9.8 - 2022-10-06 - [PR #701](https://github.com/NOAA-OWP/inundation-mapping/pull/701)

Moved the calibration tool from dev-fim3 branch into "dev" (fim4) branch. Git history not available.

Also updated making it easier to deploy, along with better information for external contributors.

Changed the system so the calibration database name is configurable. This allows test databases to be setup in the same postgres db / server system. You can have more than one calb_db_keys.env running in different computers (or even more than one on one server) pointing to the same actual postgres server and service. ie) multiple dev machine can call a single production server which hosts the database.

For more details see /tools/calibration-db/README.md

### Changes

- `tools`
    - `calibration-db`
        - `docker-compose.yml`: changed to allow for configurable database name. (allows for more then one database in a postgres database system (one for prod, another for test if needed))

### Additions

- `config`
    - `calb_db_keys_template.env`: a new template verison of the required config values.

### Removals

- `tools`
    - `calibration-db`
        - `start_db.sh`: Removed as the command should be run on demand and not specifically scripted because of its configurable location of the env file.

<br/><br/>

## v4.0.9.7 - 2022-10-7 - [PR #703](https://github.com/NOAA-OWP/inundation-mapping/pull/703)

During a recent release of a FIM 3 version, it was discovered that FIM3 has slightly different AWS S3 upload requirements. A new s3 whitelist file has been created for FIM3 and the other s3 file was renamed to include the phrase "fim4" in it.

This is being added to source control as it might be used again and we don't want to loose it.

### Additions

- `config`
   - `aws_s3_put_fim3_whitelist.lst`
   
### Renamed

- `config`
   - `aws_s3_put_fim4_whitelist.lst`: renamed from aws_s3_put_whitelist.lst

<br/><br/>

## v4.0.9.6 - 2022-10-17 - [PR #711](https://github.com/NOAA-OWP/inundation-mapping/pull/711)

Bug fix and formatting upgrades. It was also upgraded to allow for misc other inundation data such as high water data.

### Changes

- `tools`
    - `inundate_nation.py`:  As stated above.

### Testing

- it was run in a production model against fim 4.0.9.2 at 100 yr and 2 yr as well as a new High Water dataset.

<br/><br/>

## v4.0.9.5 - 2022-10-3 - [PR #696](https://github.com/NOAA-OWP/inundation-mapping/pull/696)

- Fixed deny_gms_unit_prod.lst to comment LandSea_subset.gpkg, so it does not get removed. It is needed for processing in some branches
- Change default for params_template.env -> src_adjust_spatial="False", back to default of "True"
- Fixed an infinite loop when src_adjust_usgs_rating.py was unable to talk to the calib db.
- Fixed src_adjsust_usgs_rating.py for when the usgs_elev_table.csv may not exist.

### Changes

- `gms_run_branch.sh`:  removed some "time" command in favour of using fim commands from bash_functions.sh which give better time and output messages.

- `config`
    - `deny_gms_unit_prod.lst`: Commented out LandSea_subset.gpkg as some HUCs need that file in place.
    - `params_template.env`: Changed default src_adjust_spatial back to True

- `src`
    - `src_adjust_spatial_obs.py`:  Added code to a while loop (line 298) so it is not an indefinite loop that never stops running. It will now attempts to contact the calibration db after 6 attempts. Small adjustments to output and logging were also made and validation that a connection to the calib db was actually successful.
    - `src_adjust_usgs_rating.py`: Discovered that a usgs_elev_df might not exist (particularly when processing was being done for hucs that have no usgs guage data). If the usgs_elev_df does not exist, it no longer errors out.

<br/><br/>

## v4.0.9.4 - 2022-09-30 - [PR #691](https://github.com/NOAA-OWP/inundation-mapping/pull/691)

Cleanup Branch Zero output at the end of a processing run. Without this fix, some very large files were being left on the file system. Adjustments and cleanup changed the full BED output run from appx 2 TB output to appx 1 TB output.

### Additions

- `unit_tests`
    - `gms`
        - `outputs_cleanup_params.json` and `outputs_cleanup_unittests.py`: The usual unit test files.

### Changes

- `gms_pipeline.sh`: changed variables and text to reflect the renamed default `deny_gms_branchs_prod.lst` and `deny_gms_unit_prod.lst` files. Also tells how a user can use the word 'none' for the deny list parameter (both or either unit or branch deny list) to skip output cleanup(s).

- `gms_run_unit.sh`: changed variables and text to reflect the renamed default `deny_gms_unit_prod.lst` files. Also added a bit of minor output text (styling). Also tells how a user can use the word 'none' for the deny list parameter to skip output cleanup.

- `gms_run_branch.sh`:
       ... changed variables and text to reflect the renamed default `deny_gms_branches.lst` files. 
       ... added a bit of minor output text (styling).
       ... also tells how a user can use the word 'none' for the deny list parameter to skip output cleanup.
       ... added a new section that calls the `outputs_cleanup.py` file and will do post cleanup on branch zero output files.

- `src`
    - `gms`
        - `outputs_cleanup.py`: pretty much rewrote it in its entirety. Now accepts a manditory branch id (can be zero) and can recursively search subdirectories. ie) We can submit a whole output directory with all hucs and ask to cleanup branch 0 folder OR cleanup files in any particular directory as we did before (per branch id).
          
          - `run_by_unit.sh`:  updated to pass in a branch id (or the value of "0" meaning branch zero) to outputs_cleanup.py.
          - `run_by_branch.sh`:  updated to pass in a branch id to outputs_cleanup.py.
      
- `unit_tests`
    - `README.md`: updated to talk about the specific deny list for unit_testing.
    - `__template_unittests.py`: updated for the latest code standards for unit tests. 

- `config`
    - `deny_gms_branch_unittest.lst`: Added some new files to be deleted, updated others.
    - `deny_gms_branch_zero.lst`: Added some new files to be deleted.
    - `deny_gms_branches_dev.lst`:  Renamed from `deny_gms_branches_default.lst` and some new files to be deleted, updated others. Now used primarily for development and testing use.
    - `deny_gms_branches_prod.lst`:  Renamed from `deny_gms_branches_min` and some new files to be deleted, updated others. Now used primarily for when releasing a version to production.
    - `deny_gms_unit_prod.lst`: Renamed from `deny_gms_unit_default.lst`, yes... there currently is no "dev" version.  Added some new files to be deleted.

<br/><br/>

## v4.0.9.3 - 2022-09-13 - [PR #681](https://github.com/NOAA-OWP/inundation-mapping/pull/681)

Created a new tool to downloaded USGS 3Dep DEM's via their S3 bucket.

Other changes:
 - Some code file re-organization in favour of the new `data` folder which is designed for getting, setting, and processing data from external sources such as AWS, WBD, NHD, NWM, etc.
 - Added tmux as a new tool embedded inside the docker images.

### Additions

- `data`
   - `usgs`
      - `acquire_and_preprocess_3dep_dems.py`:  The new tool as described above. For now it is hardcoded to a set path for USGS AWS S3 vrt file but may change later for it to become parameter driven.
 - `create_vrt_file.py`: This is also a new tool that can take a directory of geotiff files and create a gdal virtual file, .vrt extention, also called a `virtual raster`. Instead of clipping against HUC4, 6, 8's raster files, and run risks of boundary issues, vrt's actual like all of the tif's are one giant mosaiced raster and can be clipped as one.

### Removals

- 'Dockerfile.prod`:  No longer being used (never was used)

### Changes

- `Dockerfile`:  Added apt install for tmux. This tool will now be available in docker images and assists developers.

- `data`
   - `acquire_and_preprocess_inputs.py`:  moved from the `tools` directory but not other changes made. Note: will required review/adjustments before being used again.
   - `nws`
      - `preprocess_ahps_nws.py`:  moved from the `tools` directory but not other changes made. Note: will required review/adjustments before being used again.
      - `preprocess_rasters.py`: moved from the `tools` directory but not other changes made. Note: will required review/adjustments before being used again.
    - `usgs`
         - `preprocess_ahps_usgs.py`:  moved from the `tools` directory but not other changes made. Note: will required review/adjustments before being used again.
         - `preprocess_download_usgs_grids.py`: moved from the `tools` directory but not other changes made. Note: will required review/adjustments before being used again.

 - `src`
     - `utils`
         - `shared_functions.py`:  changes made were
              - Cleanup the "imports" section of the file (including a change to how the utils.shared_variables file is loaded.
              - Added `progress_bar_handler` function which can be re-used by other code files.
              - Added `get_file_names` which can create a list of files from a given directory matching a given extension. 
              - Modified `print_current_date_time` and `print_date_time_duration` and  methods to return the date time strings. These helper methods exist to help with standardization of logging and output console messages.
              - Added `print_start_header` and `print_end_header` to help with standardization of console and logging output messages.
          - `shared_variables.py`: Additions in support of near future functionality of having fim load DEM's from USGS 3DEP instead of NHD rasters.

<br/><br/>

## v4.0.9.2 - 2022-09-12 - [PR #678](https://github.com/NOAA-OWP/inundation-mapping/pull/678)

This fixes several bugs related to branch definition and trimming due to waterbodies.

### Changes

- `src/gms/stream_branches.py`
   - Bypasses erroneous stream network data in the to ID field by using the Node attribute instead.
   - Adds check if no nwm_lakes_proj_subset.gpkg file is found due to no waterbodies in the HUC.
   - Allows for multiple upstream branches when stream order overrides arbolate sum.

<br/><br/>

## v4.0.9.1 - 2022-09-01 - [PR #664](https://github.com/NOAA-OWP/inundation-mapping/pull/664)

A couple of changes:
1) Addition of a new tool for pushing files / folders up to an AWS (Amazon Web Service) S3 bucket.
2) Updates to the Docker image creation files to include new packages for boto3 (for AWS) and also added `jupyter`, `jupterlab` and `ipympl` to make it easier to use those tools during development.
3) Correct an oversight of `logs\src_optimization` not being cleared upon `overwrite` run.

### Additions

- `src`
   - `data`
       - `README.md`: Details on how the new system for `data` folders (for communication for external data sources/services).
       - `aws`
           - `aws_base.py`:  A file using a class and inheritance system (parent / child). This file has properties and a method that all child class will be expected to use and share. This makes it quicker and easier to added new AWS tools and helps keep consistant patterns and standards.
           - `aws_creds_template.env`: There are a number of ways to validate credentials to send data up to S3. We have chosen to use an `.env` file that can be passed into the tool from any location. This is the template for that `.env` file. Later versions may be changed to use AWS profile security system.
           - `s3.py`: This file pushes file and folders up to a defined S3 bucket and root folder. Note: while it is designed only for `puts` (pushing to S3), hooks were added in case functional is added later for `gets` (pull from S3).


### Changes

- `utils`
   - `shared_functions.py`:  A couple of new features
       -  Added a method which accepts a path to a .lst or .txt file with a collection of data and load it into a  python list object. It can be used for a list of HUCS, file paths, or almost anything. 
       - A new method for quick addition of current date/time in output.
       - A new method for quick calculation and formatting of time duration in hours, min and seconds.
       - A new method for search for a string in a given python list. It was designed with the following in mind, we already have a python list loaded with whitelist of files to be included in an S3 push. As we iterate through files from the file system, we can use this tool to see if the file should be pushed to S3. This tool can easily be used contexts and there is similar functionality in other FIM4 code that might be able to this method.

- `Dockerfile` : Removed a line for reloading Shapely in recent PRs, which for some reason is no longer needed after adding the new BOTO3 python package. Must be related to python packages dependencies. This removed Shapely warning seen as a result of another recent PR. Also added AWS CLI for bash commands.

- `Pipfile` and `Pipfile.lock`:  Updates for the four new python packages, `boto3` (for AWS), `jupyter`, `jupyterlab` and `ipympl`. We have some staff that use Jupyter in their dev actitivies. Adding this package into the base Docker image will make it easier for them.

<br/><br/>

## 4.0.9.0 - 2022-09-09 - [PR #672](https://github.com/NOAA-OWP/inundation-mapping/pull/672)

When deriving level paths, this improvement allows stream order to override arbolate sum when selecting the proper upstream segment to continue the current branch.

<br/><br/>

## 4.0.8.0 - 2022-08-26 - [PR #671](https://github.com/NOAA-OWP/inundation-mapping/pull/671)

Trims ends of branches that are in waterbodies; also removes branches if they are entirely in a waterbody.

## Changes

- `src/gms/stream_branches.py`: adds `trim_branches_in_waterbodies()` and `remove_branches_in_waterbodies()` to trim and prune branches in waterbodies.

<br/><br/>

## v4.0.7.2 - 2022-08-11 - [PR #654](https://github.com/NOAA-OWP/inundation-mapping/pull/654)

`inundate_nation.py` A change to switch the inundate nation function away from refrences to `inundate.py`, and rather use `inundate_gms.py` and `mosaic_inundation.py`

### Changes

- `inundate_gms`:  Changed `mask_type = 'filter'`

<br/><br/>

## v4.0.7.1 - 2022-08-22 - [PR #665](https://github.com/NOAA-OWP/inundation-mapping/pull/665)

Hotfix for addressing missing input variable when running `gms_run_branch.sh` outside of `gms_pipeline.sh`. 

### Changes
- `gms_run_branch.sh`: defining path to WBD HUC input file directly in ogr2ogr call rather than using the $input_WBD_gdb defined in `gms_run_unit.sh`
- `src/src_adjust_spatial_obs.py`: removed an extra print statement
- `src/src_roughness_optimization.py`: removed a log file write that contained sensitive host name

<br/><br/>

## v4.0.7.0 - 2022-08-17 - [PR #657](https://github.com/NOAA-OWP/inundation-mapping/pull/657)

Introduces synthetic rating curve calibration workflow. The calibration computes new Manning's coefficients for the HAND SRCs using input data: USGS gage locations, USGS rating curve csv, and a benchmark FIM extent point database stored in PostgreSQL database. This addresses [#535].

### Additions

- `src/src_adjust_spatial_obs.py`: new synthetic rating curve calibration routine that prepares all of the spatial (point data) benchmark data for ingest to the Manning's coefficient calculations performed in `src_roughness_optimization.py`
- `src/src_adjust_usgs_rating.py`: new synthetic rating curve calibration routine that prepares all of the USGS gage location and observed rating curve data for ingest to the Manning's coefficient calculations performed in `src_roughness_optimization.py`
- `src/src_roughness_optimization.py`: new SRC post-processing script that ingests observed data and HUC/branch FIM output data to compute optimized Manning's coefficient values and update the discharge values in the SRCs. Outputs a new hydroTable.csv.

### Changes

- `config/deny_gms_branch_zero.lst`: added `gw_catchments_reaches_filtered_addedAttributes_crosswalked_{}.gpkg` to list of files to keep (used in calibration workflow)
- `config/deny_gms_branches_min.lst`: added `gw_catchments_reaches_filtered_addedAttributes_crosswalked_{}.gpkg` to list of files to keep (used in calibration workflow)
- `config/deny_gms_unit_default.lst`: added `usgs_elev_table.csv` to list of files to keep (used in calibration workflow)
- `config/params_template.env`: added new variables for user to control calibration
  - `src_adjust_usgs`: Toggle to run src adjustment routine (True=on; False=off)
  - `nwm_recur_file`: input file location with nwm feature_id and recurrence flow values
  - `src_adjust_spatial`: Toggle to run src adjustment routine (True=on; False=off)
  - `fim_obs_pnt_data`: input file location with benchmark point data used to populate the postgresql database
  - `CALB_DB_KEYS_FILE`: path to env file with sensitive paths for accessing postgres database
- `gms_run_branch.sh`: includes new steps in the workflow to connect to the calibration PostgreSQL database, run SRC calibration w/ USGS gage rating curves, run SRC calibration w/ benchmark point database
- `src/add_crosswalk.py`: added step to create placeholder variables to be replaced in post-processing (as needed). Created here to ensure consistent column variables in the final hydrotable.csv
- `src/gms/run_by_unit.sh`: added new steps to workflow to create the `usgs_subset_gages.gpkg` file for branch zero and then perform crosswalk and create `usgs_elev_table.csv` for branch zero
- `src/make_stages_and_catchlist.py`: Reconcile flows and catchments hydroids
- `src/usgs_gage_aggregate.py`: changed streamorder data type from integer to string to better handle missing values in `usgs_gage_unit_setup.py`
- `src/usgs_gage_unit_setup.py`: added new inputs and function to populate `usgs_elev_table.csv` for branch zero using all available gages within the huc (not filtering to a specific branch)
- `src/utils/shared_functions.py`: added two new functions for calibration workflow
  - `check_file_age`: check the age of a file (use for flagging potentially outdated input)
  - `concat_huc_csv`: concatenate huc csv files to a single dataframe/csv
- `src/utils/shared_variables.py`: defined new SRC calibration threshold variables
  - `DOWNSTREAM_THRESHOLD`: distance in km to propogate new roughness values downstream
  - `ROUGHNESS_MAX_THRESH`: max allowable adjusted roughness value (void values larger than this)
  - `ROUGHNESS_MIN_THRESH`: min allowable adjusted roughness value (void values smaller than this)

<br/><br/>

## v4.0.6.3 - 2022-08-04 - [PR #652](https://github.com/NOAA-OWP/inundation-mapping/pull/652)

Updated `Dockerfile`, `Pipfile` and `Pipfile.lock` to add the new psycopg2 python package required for a WIP code fix for the new FIM4 calibration db.

<br/><br/>

## v4.0.6.2 - 2022-08-16 - [PR #639](https://github.com/NOAA-OWP/inundation-mapping/pull/639)

This file converts USFIMR remote sensed inundation shapefiles into a raster that can be used to compare to the FIM data. It has to be run separately for each shapefile. This addresses [#629].

### Additions

- `/tools/fimr_to_benchmark.py`: This file converts USFIMR remote sensed inundation shapefiles into a raster that can be used to compare to the FIM data. It has to be run separately for each shapefile.

<br/><br/>

## v4.0.6.1 - 2022-08-12 - [PR #655](https://github.com/NOAA-OWP/inundation-mapping/pull/655)

Prunes branches that fail with NO_FLOWLINES_EXIST (Exit code: 61) in `gms_run_branch.sh` after running `split_flows.py`

### Additions
- Adds `remove_error_branches.py` (called from `gms_run_branch.sh`)
- Adds `gms_inputs_removed.csv` to log branches that have been removed across all HUCs

### Removals
- Deletes branch folders that fail
- Deletes branch from `gms_inputs.csv`

<br/><br/>

## v4.0.6.0 - 2022-08-10 - [PR #614](https://github.com/NOAA-OWP/inundation-mapping/pull/614)

Addressing #560, this fix in run_by_branch trims the DEM derived streamline if it extends past the end of the branch streamline. It does this by finding the terminal point of the branch stream, snapping to the nearest point on the DEM derived stream, and cutting off the remaining downstream portion of the DEM derived stream.

### Changes

- `/src/split_flows.py`: Trims the DEM derived streamline if it flows past the terminus of the branch (or level path) streamline.
- `/src/gms/delineate_hydros_and_produce_HAND.sh`: Added branch streamlines as an input to `split_flows.py`.

<br/><br/>

## v4.0.5.4 - 2022-08-01 - [PR #642](https://github.com/NOAA-OWP/inundation-mapping/pull/642)

Fixes bug that causes [Errno2] No such file or directory error when running synthesize_test_cases.py if testing_versions folder doesn't exist (for example, after downloading test_cases from ESIP S3).

### Additions

- `run_test_case.py`: Checks for testing_versions folder in test_cases and adds it if it doesn't exist.

<br/><br/>

## v4.0.5.3 - 2022-07-27 - [PR #630](https://github.com/NOAA-OWP/inundation-mapping/issues/630)

A file called gms_pipeline.sh already existed but was unusable. This has been updated and now can be used as a "one-command" execution of the fim4/gms run. While you still can run gms_run_unit.sh and gms_run_branch.sh as you did before, you no longer need to. Input arguments were simplified to allow for more default and this simplification was added to `gms_run_unit.sh` and `gms_run_branch.sh` as well. 

A new feature was added that is being used for `gms_pipeline.sh` which tests the percent and number of errors after hucs are processed before continuing onto branch processing.

New FIM4/gms usability is now just (at a minumum): `gms_pipeline.sh -n <output name> -u <HUC(s) or HUC list path>`
	
`gms_run_branch.sh` and `gms_run_branch.sh` have also been changed to add the new -a flag and default to dropping stream orders 1 and 2.

### Additions

- `src`
    - `check_unit_errors.py`: as described above.
- `unit_tests`
    - `check_unit_errors_unittests.py` and `check_unit_errors_params.json`: to match new file.    

### Changes

- `README.md`:  Updated text for FIM4, gms_pipeline, S3 input updates, information about updating dependencies, misc link updates and misc text verbage.
- `gms_pipeline.sh`: as described above.
- `gms_run_unit.sh`: as described above. Also small updates to clean up folders and files in case of an overwrite.
- `gms_run_branch.sh`: as described above.
- `src`
     - `utils`
         - `fim_enums.py`:  FIM_system_exit_codes renamed to FIM_exit_codes.
         - `shared_variables.py`: added configurable values for minimum number and percentage of unit errors.
    - `bash_functions.env`:   Update to make the cumulative time screen outputs in mins/secs instead of just seconds.
    - `check_huc_inputs.py`:  Now returns the number of HUCs being processed, needed by `gms_pipeline.sh` (Note: to get the value back to a bash file, it has to send it back via a "print" line and not a "return" value.  Improved input validation, 
- `unit_tests`
   - `README.md`: Misc text and link updates.

### Removals

- `config\params_template_calibrated.env`: No longer needed. Has been removed already from dev-fim3 and confirmed that it is not needed.
<br><br>

## v4.0.5.2 - 2022-07-25 - [PR #622](https://github.com/NOAA-OWP/inundation-mapping/pull/622)

Updates to unit tests including a minor update for outputs and loading in .json parameter files.
<br><br>


## v4.0.5.1 - 2022-06-27 - [PR #612](https://github.com/NOAA-OWP/inundation-mapping/pull/612)

`Alpha Test Refactor` An upgrade was made a few weeks back to the dev-fim3 branch that improved performance, usability and readability of running alpha tests. Some cleanup in other files for readability, debugging verbosity and styling were done as well. A newer, cleaner system for printing lines when the verbose flag is enabled was added.

### Changes

- `gms_run_branch.sh`:  Updated help instructions to about using multiple HUCs as command arguments.
- `gms_run_unit.sh`:  Updated help instructions to about using multiple HUCs as command arguments.
- `src/utils`
    - `shared_functions.py`: 
       - Added a new function called `vprint` which creates a simpler way (and better readability) for other python files when wanting to include a print line when the verbose flag is on.
       - Added a new class named `FIM_Helpers` as a wrapper for the new `vprint` method. 
       - With the new `FIM_Helpers` class, a previously existing method named `append_id_to_file_name` was moved into this class making it easier and quicker for usage in other classes.
       
- `tools`
    - `composite_inundation.py`: Updated its usage of the `append_id_to_file_name` function to now call the`FIM_Helpers` method version of it.
    - `gms_tools`
       - `inundate_gms.py`: Updated for its adjusted usage of the `append_id_to_file_name` method, also removed its own `def __vprint` function in favour of the `FIM_Helpers.vprint` method. 
       - `mosaic_inundation.py`: 
          - Added adjustments for use of `append_id_to_file_name` and adjustments for `fh.vprint`.
          - Fixed a bug for the variable `ag_mosaic_output` which was not pre-declared and would fail as using an undefined variable in certain conditions.
    - `run_test_case.py`: Ported `test_case` class from FIM 3 and tweaked slightly to allow for GMS FIM. Also added more prints against the new fh.vprint method. Also added a default print line for progress / traceability for all alpha test regardless if the verbose flag is set.
    - `synthesize_test_cases.py`: Ported `test_case` class from FIM 3.
- `unit_tests`
   - `shared_functions_unittests.py`: Update to match moving the `append_id_to_file_name` into the `FIM_Helpers` class. Also removed all "header print lines" for each unit test method (for output readability).

<br/><br/>

## v4.0.5.0 - 2022-06-16 - [PR #611](https://github.com/NOAA-OWP/inundation-mapping/pull/611)

'Branch zero' is a new branch that runs the HUCs full stream network to make up for stream orders 1 & 2 being skipped by the GMS solution and is similar to the FR extent in FIM v3. This new branch is created during `run_by_unit.sh` and the processed DEM is used by the other GMS branches during `run_by_branch.sh` to improve efficiency.

### Additions

- `src/gms/delineate_hydros_and_produce_HAND.sh`: Runs all of the modules associated with delineating stream lines and catchments and building the HAND relative elevation model. This file is called once during `gms_run_unit` to produce the branch zero files and is also run for every GMS branch in `gms_run_branch`.
- `config/deny_gms_branch_zero.lst`: A list specifically for branch zero that helps with cleanup (removing unneeded files after processing).

### Changes

- `src/`
    - `output_cleanup.py`: Fixed bug for viz flag.
    - `gms/`
        - `run_by_unit.sh`: Added creation of "branch zero", DEM pre-processing, and now calls.
        -  `delineate_hydros_and_produce_HAND.sh` to produce HAND outputs for the entire stream network.
        - `run_by_branch.sh`: Removed DEM processing steps (now done in `run_by_unit.sh`), moved stream network delineation and HAND generation to `delineate_hydros_and_produce_HAND.sh`.
        - `generate_branch_list.py`: Added argument and parameter to sure that the branch zero entry was added to the branch list.
- `config/`
     - `params_template.env`: Added `zero_branch_id` variable.
- `tools`
     - `run_test_case.py`: Some styling / readability upgrades plus some enhanced outputs.  Also changed the _verbose_ flag to _gms_verbose_ being passed into Mosaic_inundation function.
     - `synthesize_test_cases.py`: arguments being passed into the _alpha_test_args_ from being hardcoded from flags to verbose (effectively turning on verbose outputs when applicable. Note: Progress bar was not affected.
     - `tools_shared_functions.py`: Some styling / readability upgrades.
- `gms_run_unit.sh`: Added export of extent variable, dropped the -s flag and added the -a flag so it now defaults to dropping stream orders 1 and 2.
- `gms_run_branch.sh`: Fixed bug when using overwrite flag saying branch errors folder already exists, dropped the -s flag and added the -a flag so it now defaults to dropping stream orders 1 and 2.

### Removals

- `tests/`: Redundant
- `tools/shared_variables`: Redundant

<br/><br/>

## v4.0.4.3 - 2022-05-26 - [PR #605](https://github.com/NOAA-OWP/inundation-mapping/pull/605)

We needed a tool that could composite / mosaic inundation maps for FIM3 FR and FIM4 / GMS with stream orders 3 and higher. A tool previously existed named composite_fr_ms_inundation.py and it was renamed to composite_inundation.py and upgraded to handle any combination of 2 of 3 items (FIM3 FR, FIM3 MS and/or FIM4 GMS).

### Additions

- `tools/composite_inundation.py`: Technically it is a renamed from composite_ms_fr_inundation.py, and is based on that functionality, but has been heavily modified. It has a number of options, but primarily is designed to take two sets of output directories, inundate the files, then composite them into a single mosiac'd raster per huc. The primary usage is expected to be compositing FIM3 FR with FIM4 / GMS with stream orders 3 and higher. 

- `unit_tests/gms/inundate_gms_unittests.py and inundate_gms_params.json`: for running unit tests against `tools/gms_tools/inunundate_gms.py`.
- `unit_tests/shared_functions_unittests.py and shared_functions_params.json`: A new function named `append_id_to_file_name_single_identifier` was added to `src/utils/shared_functions.py` and some unit tests for that function was created.

### Removed

- `tools/composite_ms_fr_inundation.py`: replaced with upgraded version named `composite_inundation.py`.

### Changes

- `tools/gms_tools/inundate_gms.py`: some style, readabilty cleanup plus move a function up to `shared_functions.py`.
- `tools/gms_tools/mosaic_inundation.py`: some style, readabilty cleanup plus move a function up to `shared_functions.py`.
- `tools/inundation.py`: some style, readabilty cleanup.
- `tools/synthesize_test_cases.py`: was updated primarily for sample usage notes.

<br/><br/>

## v4.0.4.2 - 2022-05-03 - [PR #594](https://github.com/NOAA-OWP/inundation-mapping/pull/594)

This hotfix includes several revisions needed to fix/update the FIM4 area inundation evaluation scripts. These changes largely migrate revisions from the FIM3 evaluation code to the FIM4 evaluation code.

### Changes

- `tools/eval_plots.py`: Copied FIM3 code revisions to enable RAS2FIM evals and PND plots. Replaced deprecated parameter name for matplotlib grid()
- `tools/synthesize_test_cases.py`: Copied FIM3 code revisions to assign FR, MS, COMP resolution variable and addressed magnitude list variable for IFC eval
- `tools/tools_shared_functions.py`: Copied FIM3 code revisions to enable probability not detected (PND) metric calculation
- `tools/tools_shared_variables.py`: Updated magnitude dictionary variables for RAS2FIM evals and PND plots

<br/><br/>

## v4.0.4.1 - 2022-05-02 - [PR #587](https://github.com/NOAA-OWP/inundation-mapping/pull/587)

While testing GMS against evaluation and inundation data, we discovered some challenges for running alpha testing at full scale. Part of it was related to the very large output volume for GMS which resulted in outputs being created on multiple servers and folders. Considering the GMS volume and processing, a tool was required to extract out the ~215 HUC's that we have evaluation data for. Next, we needed isolate valid HUC output folders from original 2,188 HUC's and its 100's of thousands of branches. The first new tool allows us to point to the `test_case` data folder and create a list of all HUC's that we have validation for.

Now that we have a list of relavent HUC's, we need to consolidate output folders from the previously processed full CONUS+ output data. The new `copy_test_case_folders.py` tool extracts relavent HUC (gms unit) folders, based on the list created above, into a consolidated folder. The two tools combine result in significantly reduced overall processing time for running alpha tests at scale.

`gms_run_unit.sh` and `aggregated_branch_lists.py` were adjusted to make a previously hardcoded file path and file name to be run-time parameters. By adding the two new arguments, the file could be used against the new `copy_test_case_folders.py`. `copy_test_case_folders.py` and `gms_run_unit.sh` can now call `aggregated_branch_lists.py` to create a key input file called `gms_inputs.csv` which is a key file required for alpha testing.

A few other small adjustments were made for readability and traceability as well as a few small fixes discovered when running at scale.

### Additions

- `tools/find_test_case_folders.py`: A new tool for creating a list of HUC's that we have test/evaluation data for.
- `tools/copy_test_case_folders.py`: A new tool for using the list created above, to scan through other fully processed output folders and extract only the HUC's (gms units) and it's branches into a consolidated folder, ready for alpha test processing (or other needs).

### Changes

- `src/gms/aggregate_branch_lists.py`: Adjusted to allow two previously hardcoded values to now be incoming arguments. Now this file can be used by both `gms_run_unit.sh` and `copy_test_case_folders.py`.
- `tools/synthesize_test_cases.py`: Adjustments for readability and progress status. The embedded progress bars are not working and will be addressed later.
- `tools/run_test_case.py`: A print statement was added to help with processing progess was added.
- `gms_run_unit.sh`: This was adjusted to match the new input parameters for `aggregate_branch_lists.py` as well as additions for progress status. It now will show the entire progress period start datetime, end datetime and duration. 
- `gms_run_branch.sh`: Also was upgraded to show the entire progress period start datetime, end datetime and duration.

<br/><br/>

## v4.0.4.0 - 2022-04-12 - [PR #557](https://github.com/NOAA-OWP/inundation-mapping/pull/557)

During large scale testing of the new **filtering out stream orders 1 and 2** feature [PR #548](https://github.com/NOAA-OWP/inundation-mapping/pull/548), a bug was discovered with 14 HUCS that had no remaining streams after removing stream orders 1 and 2. This resulted in a number of unmanaged and unclear exceptions. An exception may be still raised will still be raised in this fix for logging purposes, but it is now very clear what happened. Other types of events are logged with clear codes to identify what happened.

Fixes were put in place for a couple of new logging behaviors.

1. Recognize that for system exit codes, there are times when an event is neither a success (code 0) nor a failure (code 1). During processing where stream orders are dropped, some HUCs had no remaining reaches, others had mismatched reaches and others as had missing flowlines (reaches) relating to dissolved level paths (merging individual reaches as part of GMS). When these occur, we want to abort the HUC (unit) or branch processing, identify that they were aborted for specific reasons and continue. A new custom system exit code system was adding using python enums. Logging was enhanced to recognize that some exit codes were not a 0 or a 1 and process them differently.

2. Pathing and log management became an issue. It us not uncommon for tens or hundreds of thousands of branches to be processed. A new feature was to recognize what is happening with each branch or unit and have them easily found and recognizable. Futher, processing for failure (sys exit code of 1) are now copied into a unique folder as the occur to help with visualization of run time errors. Previously errors were not extracted until the end of the entire run which may be multiple days.

3. A minor correction was made when dissolved level paths were created with the new merged level path not always having a valid stream order value.

### File Additions

- `src/`
   - `utils/`
      - `fim_enums.py`:
         - A new class called `FIM_system_exit_codes` was added. This allows tracking and blocking of duplicate system exit codes when a custom system code is required.
        

### Changes

- `fim_run.sh`: Added the gms `non-zero-exit-code` system to `fim_run` to help uncover and isolate errors during processing. Errors recorded in log files within in the logs/unit folder are now copied into a new folder called `unit_errors`.  
    
- `gms_run_branch.sh`:
    -  Minor adjustments to how the `non-zero-exit code` logs were created. Testing uncovered that previous versions were not always reliable. This is now stablized and enhanced.
    - In previous versions, only the `gms_unit.sh` was aware that **stream order filtering** was being done. Now all branch processing is also aware that filtering is in place. Processing in child files and classes can now make adjustments as/if required for stream order filtering.
    - Small output adjustments were made to help with overall screen and log readability.  

- `gms_run_unit.sh`:
    - Minor adjustments to how the `non-zero-exit-code` logs were created similar to `gms_run_branch.sh.`
    - Small text corrections, formatting and output corrections were added.
    - A feature removing all log files at the start of the entire process run were added if the `overwrite` command line argument was added.

- `src/`
   - `filter_catchments_and_add_attributes.py`:
      - Some minor formatting and readability adjustments were added.
      - Additions were made to help this code be aware and responding accordingly if that stream order filtering has occurred. Previously recorded as bugs coming from this class, are now may recorded with the new custom exit code if applicable.

   - `run_by_unit.sh` (supporting fim_run.sh):
         - As a change was made to sub-process call to `filter_catchments_and_add_attributes.py` file, which is shared by gms, related to reach errors / events.

   - `split_flows.py`:
      - Some minor formatting and readability adjustments were added.
      - Additions were made to recognize the same type of errors as being described in other files related to stream order filtering issues.
      - A correction was made to be more precise and more explicit when a gms branch error existed. This was done to ensure that we were not letting other exceptions be trapped that were NOT related to stream flow filtering.
      
   - `time_and_tee_run_by_unit.sh`:
      - The new custom system exit codes was added. Note that the values of 61 (responding system code) are hardcoded instead of using the python based `Fim_system_exit_code` system. This is related to limited communication between python and bash.

   - `gms/`
      - `derive_level_paths.py`:  
          - Was upgraded to use the new fim_enums.Fim_system_exit_codes system. This occurs when no streams / flows remain after filtering.  Without this upgrade, standard exceptions were being issued with minimal details for the error.
          - Minor adjustments to formatting for readability were made.

      - `generate_branch_list.py` :  Minor adjustments to formatting for readability were made.

      - `run_by_branch.sh`:
         - Some minor formatting and readability adjustments were added.
         - Additions to the subprocess call to `split_flows.py` were added so it was aware that branch filtering was being used. `split_flows.py` was one of the files that was throwing errors related to stream order filtering. A subprocess call to `filter_catchments_and_add_attributes.py` adjustment was also required for the same reason.

      - `run_by_unit.sh`:
         - Some minor formatting and readability adjustments were added.
         - An addition was made to help trap errors that might be triggered by `derive_level_paths.py` for `stream order filtering`.

      - `time_and_tee_run_by_branch.sh`:
         - A system was added recognize if an non successful system exit code was sent back from `run_by_branch`. This includes true errors of code 1 and other new custom system exit codes. Upon detection of non-zero-exit codes, log files are immediately copied into special folders for quicker and easier visibility. Previously errors were not brought forth until the entire process was completed which ranged fro hours up to 18 days. Note: System exit codes of 60 and 61 were hardcoded instead of using the values from the new  `FIM_system_exit_codes` due to limitation of communication between python and bash.

      - `time_and_tee_run_by_unit.sh`:
         - The same upgrade as described above in `time_and_tee_run_by_branch.sh` was applied here.
         - Minor readability and output formatting changes were made.

      - `todo.md`
         - An entry was removed from this list which talked about errors due to small level paths exactly as was fixed in this pull request set.

- `unit_tests/`
   - `gms/`
      - `derive_level_paths_unittests.py` :  Added a new unit test specifically testing this type of condition with a known HUC that triggered the branch errors previously described..
      - `derive_level_paths_params.json`:
           - Added a new node with a HUC number known to fail.
           - Changed pathing for unit test data pathing from `/data/outputs/gms_example_unit_tests` to `/data/outputs/fim_unit_test_data_do_not_remove`. The new folder is intended to be a more permanent folder for unit test data.
           - Some additional tests were added validating the argument for dropping stream orders.

### Unit Test File Additions:

- `unit_tests/`
   - `filter_catchments_and_add_attributes_unittests.py` and `filter_catchments_and_add_attributes_params.json`:

   - `split_flows_unittests.py' and `split_flows_params.json`

<br/><br/>

## v4.0.3.1 - 2022-03-10 - [PR #561](https://github.com/NOAA-OWP/inundation-mapping/pull/561)

Bug fixes to get the Alpha Test working in FIM 4.

### Changes

- `tools/sythesize_test_cases.py`: Fixed bugs that prevented multiple benchmark types in the same huc from running `run_test_case.py`.
- `tools/run_test_case.py`: Fixed mall bug for IFC benchmark.
- `tools/eval_plots.py`: Fixed Pandas query bugs.

<br/><br/>

## v4.0.3.0 - 2022-03-03 - [PR #550](https://github.com/NOAA-OWP/inundation-mapping/pull/550)

This PR ports the functionality of `usgs_gage_crosswalk.py` and `rating_curve_comparison.py` to FIM 4.

### Additions

- `src/`:
    - `usgs_gage_aggregate.py`: Aggregates all instances of `usgs_elev_table.csv` to the HUC level. This makes it easier to view the gages in each HUC without having to hunt through branch folders and easier for the Sierra Test to run at the HUC level.
    - `usgs_gage_unit_setup.py`: Assigns a branch to each USGS gage within a unit. The output of this module is `usgs_subset_gages.gpkg` at the HUC level containing the `levpa_id` attribute.

### Changes

- `gms_run_branch.sh`: Added a line to aggregate all `usgs_elev_table.csv` into the HUC directory level using `src/usgs_gage_aggregate.py`.
- `src/`:
    -  `gms/`
        - `run_by_branch.sh`: Added a block to run `src/usgs_gage_crosswalk.py`. 
        - `run_by_unit.sh`: Added a block to run `src/usgs_gage_unit_setup.py`.
    - `usgs_gage_crosswalk.py`: Similar to it's functionality in FIM 3, this module snaps USGS gages to the stream network, samples the underlying DEMs, and writes the attributes to `usgs_elev_table.csv`. This CSV is later aggregated to the HUC level and eventually used in `tools/rating_curve_comparison.py`. Addresses #539 
- `tools/rating_curve_comparison.py`: Updated Sierra Test to work with FIM 4 data structure.
- `unit_tests/`:
    - `rating_curve_comparison_unittests.py` & `rating_curve_comparison_params.json`: Unit test code and parameters for the Sierra Test.
    - `usgs_gage_crosswalk_unittests.py` & `usgs_gage_crosswalk_params.json`: Unit test code and parameters for `usgs_gage_crosswalk.py`
- `config/`:
    - `deny_gms_branches_default.lst` & `config/deny_gms_branches_min.lst`: Add `usgs_elev_table.csv` to the lists as a comment so it doesn't get deleted during cleanup.
    - `deny_gms_unit_default.lst`: Add `usgs_subset_gages.gpkg` to the lists as a comment so it doesn't get deleted during cleanup.

<br/><br/>

## v4.0.2.0 - 2022-03-02 - [PR #548](https://github.com/NOAA-OWP/inundation-mapping/pull/548)

Added a new optional system which allows an argument to be added to the `gms_run_unit.sh` command line to filter out stream orders 1 and 2 when calculating branches. 

### Changes

- `gms_run_unit.sh`: Add the new optional `-s` command line argument. Inclusion of this argument means "drop stream orders 1 and 2".

- `src/gms`
   - `run_by_unit.sh`: Capture and forward the drop stream orders flag to `derive_level_paths.py`
	
   - `derive_level_paths.py`: Capture the drop stream order flag and working with `stream_branches.py` to include/not include loading nwm stream with stream orders 1 and 2.
	
   - `stream_branchs.py`: A correction was put in place to allow for the filter of branch attributes and values to be excluded. The `from_file` method has the functionality but was incomplete. This was corrected and how could accept the values from `derive_level_paths.py` to use the branch attribute of "order_" (gkpg field) and values excluded of [1,2] when optionally desired.

- `unit_tests/gms`
    - `derive_level_paths_unittests.py` and `derive_level_paths_params.py`: Updated for testing for the new "drop stream orders 1 and 2" feature. Upgrades were also made to earlier existing incomplete test methods to test more output conditions.
	
<br/><br/>

## v4.0.1.0 - 2022-02-02 - [PR #525](https://github.com/NOAA-OWP/cahaba/pull/525)

The addition of a very simple and evolving unit test system which has two unit tests against two py files.  This will set a precendence and will grow over time and may be automated, possibly during git check-in triggered. The embedded README.md has more details of what we currently have, how to use it, how to add new unit tests, and expected future enhancements.

### Additions

- `/unit_tests/` folder which has the following:

   - `clip_vectors_to_wbd_params.json`: A set of default "happy path" values that are expected to pass validation for the clip_vectors_to_wbd.py -> clip_vectors_to_wbd (function).

   - `clip_vectors_to_wbd_unittests.py`: A unit test file for src/clip_vectors_to_wbd.py. Incomplete but evolving.

   - `README.md`: Some information about how to create unit tests and how to use them.

   - `unit_tests_utils.py`: A python file where methods that are common to all unit tests can be placed.

   - `gms/derive_level_paths_params.json`: A set of default "happy path" values that are expected to pass validation for the derive_level_paths_params.py -> Derive_level_paths (function). 

   - `gms/derive_level_paths_unittests.py`: A unit test file for `src/derive_level_paths.py`. Incomplete but evolving.

<br/><br/>

## v4.0.0.0 - 2022-02-01 - [PR #524](https://github.com/NOAA-OWP/cahaba/pull/524)

FIM4 builds upon FIM3 and allows for better representation of inundation through the reduction of artificial restriction of inundation at catchment boundaries.

More details will be made available through a publication by Aristizabal et. al. and will be included in the "Credits and References" section of the README.md, titled "Reducing Horton-Strahler Stream Order Can Enhance Flood Inundation Mapping Skill with Applications for the U.S. National Water Model."

### Additions

- `/src/gms`: A new directory containing scripts necessary to produce the FIM4 Height Above Nearest Drainage grids and synthetic rating curves needed for inundation mapping.
- `/tools/gms_tools`: A new directory containing scripts necessary to generate and evaluate inundation maps produced from FIM4 Height Above Nearest Drainage grids and synthetic rating curves.

<br/><br/>

## v3.0.24.3 - 2021-11-29 - [PR #488](https://github.com/NOAA-OWP/cahaba/pull/488)

Fixed projection issue in `synthesize_test_cases.py`.

### Changes

- `Pipfile`: Added `Pyproj` to `Pipfile` to specify a version that did not have the current projection issues.

<br/><br/>

## v3.0.24.2 - 2021-11-18 - [PR #486](https://github.com/NOAA-OWP/cahaba/pull/486)

Adding a new check to keep `usgs_elev_table.csv`, `src_base.csv`, `small_segments.csv` for runs not using the `-viz` flag. We unintentionally deleted some .csv files in `vary_mannings_n_composite.py` but need to maintain some of these for non `-viz` runs (e.g. `usgs_elev_table.csv` is used for sierra test input).

### Changes

- `fim_run.sh`: passing `-v` flag to `vary_mannings_n_composite.py` to determine which csv files to delete. Setting `$viz` = 0 for non `-v` runs.
- `src/vary_mannings_n_composite.py`: added `-v` input arg and if statement to check which .csv files to delete.
- `src/add_crosswalk.py`: removed deprecated barc variables from input args.
- `src/run_by_unit.sh`: removed deprecated barc variables from input args to `add_crosswalk.py`.

<br/><br/>

## v3.0.24.1 - 2021-11-17 - [PR #484](https://github.com/NOAA-OWP/cahaba/pull/484)

Patch to clean up unnecessary files and create better names for intermediate raster files.

### Removals

- `tools/run_test_case_gms.py`: Unnecessary file.

### Changes

- `tools/composite_ms_fr_inundation.py`: Clean up documentation and intermediate file names.
- `tools/run_test_case.py`: Remove unnecessary imports.

<br/><br/>

## v3.0.24.0 - 2021-11-08 - [PR #482](https://github.com/NOAA-OWP/cahaba/pull/482)

Adds `composite_ms_fr_inundation.py` to allow for the generation of an inundation map given a "flow file" CSV and full-resolution (FR) and mainstem (MS) relative elevation models, synthetic rating curves, and catchments rasters created by the `fim_run.sh` script.

### Additions
- `composite_ms_fr_inundation.py`: New module that is used to inundate both MS and FR FIM and composite the two inundation rasters.
- `/tools/gms_tools/`: Three modules (`inundate_gms.py`, `mosaic_inundation.py`, `overlapping_inundation.py`) ported from the GMS branch used to composite inundation rasters.

### Changes
- `inundation.py`: Added 2 exception classes ported from the GMS branch.

<br/><br/>

## v3.0.23.3 - 2021-11-04 - [PR #481](https://github.com/NOAA-OWP/cahaba/pull/481)
Includes additional hydraulic properties to the `hydroTable.csv`: `Number of Cells`, `SurfaceArea (m2)`, `BedArea (m2)`, `Volume (m3)`, `SLOPE`, `LENGTHKM`, `AREASQKM`, `Roughness`, `TopWidth (m)`, `WettedPerimeter (m)`. Also adds `demDerived_reaches_split_points.gpkg`, `flowdir_d8_burned_filled.tif`, and `dem_thalwegCond.tif` to `-v` whitelist.

### Changes
- `run_by_unit.sh`: Added `EXIT FLAG` tag and previous non-zero exit code tag to the print statement to allow log lookup.
- `add_crosswalk.py`: Added extra attributes to the hydroTable.csv. Includes a default `barc_on` and `vmann_on` (=False) attribute that is overwritten (=True) if SRC post-processing modules are run.
- `bathy_src_adjust_topwidth.py`: Overwrites the `barc_on` attribute where applicable and includes the BARC-modified Volume property.
- `vary_mannings_n_composite.py`: Overwrites the `vmann_on` attribute where applicable.
- `output_cleanup.py`: Adds new files to the `-v` whitelist.

<br/><br/>

## v3.0.23.2 - 2021-11-04 - [PR #480](https://github.com/NOAA-OWP/cahaba/pull/480)
Hotfix for `vary_manning_n_composite.py` to address null discharge values for non-CONUS hucs.

### Changes
- `vary_manning_n_composite.py`: Add numpy where clause to set final discharge value to the original value if `vmann=False`

<br/><br/>

## v3.0.23.1 - 2021-11-03 - [PR #479](https://github.com/NOAA-OWP/cahaba/pull/479)
Patches the API updater. The `params_calibrated.env` is replaced with `params_template.env` because the BARC and Multi-N modules supplant the calibrated values.

### Changes
- `api/node/updater/updater.py`: Changed `params_calibrated.env` to `params_template.env`

<br/><br/>

## v3.0.23.0 - 2021-10-31 - [PR #475](https://github.com/NOAA-OWP/cahaba/pull/475)

Moved the synthetic rating curve (SRC) processes from the `\tools` directory to `\src` directory to support post-processing in `fim_run.sh`. These SRC post-processing modules will now run as part of the default `fim_run.sh` workflow. Reconfigured bathymetry adjusted rating curve (BARC) module to use the 1.5yr flow from NWM v2 recurrence flow data in combination with the Bieger et al. (2015) regression equations with bankfull discharge predictor variable input.

### Additions
- `src/bathy_src_adjust_topwidth.py` --> New version of bathymetry adjusted rating curve (BARC) module that is configured to use the Bieger et al. (2015) regression equation with input bankfull discharge as the predictor variable (previous version used the drainage area version of the regression equations). Also added log output capability, added reconfigured output content in `src_full_crosswalked_BARC.csv` and `hydroTable.csv`, and included modifications to allow BARC to run as a post-processing step in `fim_run.sh`. Reminder: BARC is only configured for MS extent.

### Removals
- `config/params_calibrated.env` --> deprecated the calibrated roughness values by stream order with the new introduction of variable/composite roughness module
- `src/bathy_rc_adjust.py` --> deprecated the previous BARC version

### Changes
- `src/identify_src_bankfull.py` --> Moved this script from /tools to /src, added more doc strings, cleaned up output log, and reconfigured to allow execution from fim_run.sh post-processing.
- `src/vary_mannings_n_composite.py` --> Moved this script from /tools to /src, added more doc strings, cleaned up output log, added/reconfigured output content in src_full_crosswalked_vmann.csv and hydroTable.csv, and reconfigured to allow execution from fim_run.sh post-processing.
- `config/params_template.env` --> Added additional parameter/variables for input to `identify_src_bankfull.py`, `vary_mannings_n_composite.py`, and `bathy_src_adjust_topwidth.py`.
      - default BARC input: bankfull channel geometry derived from the Bieger et al. (2015) bankfull discharge regression equations
      - default bankfull flow input: NWM v2 1.5-year recurrence flows
      - default variable roughness input: global (all NWM feature_ids) roughness values of 0.06 for in-channel and 0.11 for max overbank
- `fim_run.sh` --> Added SRC post-processing calls after the `run_by_unit.sh` workflow
- `src/add_crosswalk.py` --> Removed BARC module call (moved to post-processing)
- `src/run_by_unit.sh` --> Removed old/unnecessary print statement.
      - **Note: reset exit codes to 0 for unnecessary processing flags.** Non-zero error codes in `run_by_unit.sh` prevent the `fim_run.sh` post-processing steps from running. This error handling issue will be more appropriately handled in a soon to be release enhancement.
- `tools/run_test_case.py` --> Reverted changes used during development process

<br/><br/>

## v3.0.22.8 - 2021-10-26 - [PR #471](https://github.com/NOAA-OWP/cahaba/pull/471)

Manually filtering segments from stream input layer to fix flow reversal of the MS River (HUC 08030100).

### Changes
- `clip_vectors_to_wbd.py`: Fixes bug where flow direction is reversed for HUC 08030100. The issue is resolved by filtering incoming stream segments that intersect with the elevation grid boundary.

<br/><br/>

## v3.0.22.7 - 2021-10-08 - [PR #467](https://github.com/NOAA-OWP/cahaba/pull/467)

These "tool" enhancements 1) delineate in-channel vs. out-of-channel geometry to allow more targeted development of key physical drivers influencing the SRC calculations (e.g. bathymetry & Manning’s n) #418 and 2) applies a variable/composite Manning’s roughness (n) using user provided csv with in-channel vs. overbank roughness values #419 & #410.

### Additions
- `identify_src_bankfull.p`: new post-processing tool that ingests a flow csv (e.g. NWM 1.5yr recurr flow) to approximate the bankfull STG and then calculate the channel vs. overbank proportions using the volume and hydraulic radius variables
- `vary_mannings_n_composite.py`: new post-processing tool that ingests a csv containing feature_id, channel roughness, and overbank roughness and then generates composite n values via the channel ratio variable

### Changes
- `eval_plots.py`: modified the plot legend text to display full label for development tests
- `inundation.py`: added new optional argument (-n) and corresponding function to produce a csv containing the stage value (and SRC variables) calculated from the flow to stage interpolation.

<br/><br/>

## v3.0.22.6 - 2021-09-13 - [PR #462](https://github.com/NOAA-OWP/cahaba/pull/462)

This new workflow ingests FIM point observations from users and “corrects” the synthetic rating curves to produce the desired FIM extent at locations where feedback is available (locally calibrate FIM).

### Changes
- `add_crosswalk.py`: added `NextDownID` and `order_` attributes to the exported `hydroTable.csv`. This will potentially be used in future enhancements to extend SRC changes to upstream/downstream catchments.
- `adjust_rc_with_feedback.py`: added a new workflow to perform the SRC modifications (revised discharge) using the existing HAND geometry variables combined with the user provided point location flow and stage data.
- `inundation_wrapper_custom_flow.py`: updated code to allow for huc6 processing to generate custom inundation outputs.

<br/><br/>

## v3.0.22.5 - 2021-09-08 - [PR #460](https://github.com/NOAA-OWP/cahaba/pull/460)

Patches an issue where only certain benchmark categories were being used in evaluation.

### Changes
- In `tools/tools_shared_variables.py`, created a variable `MAGNITUDE_DICT` to store benchmark category magnitudes.
- `synthesize_test_cases.py` imports `MAGNITUDE_DICT` and uses it to assign magnitudes.

<br/><br/>

## v3.0.22.4 - 2021-08-30 - [PR #456](https://github.com/NOAA-OWP/cahaba/pull/456)

Renames the BARC modified variables that are exported to `src_full_crosswalked.csv` to replace the original variables. The default/original variables are renamed with `orig_` prefix. This change is needed to ensure downstream uses of the `src_full_crosswalked.csv` are able to reference the authoritative version of the channel geometry variables (i.e. BARC-adjust where available).

### Changes
- In `src_full_crosswalked.csv`, default/original variables are renamed with `orig_` prefix and `SA_div` is renamed to `SA_div_flag`.

<br/><br/>

## v3.0.22.3 - 2021-08-27 - [PR #457](https://github.com/NOAA-OWP/cahaba/pull/457)

This fixes a bug in the `get_metadata()` function in `/tools/tools_shared_functions.py` that arose because of a WRDS update. Previously the `metadata_source` response was returned as independent variables, but now it is returned a list of strings. Another issue was observed where the `EVALUATED_SITES_CSV` variable was being misdefined (at least on the development VM) through the OS environmental variable setting.

### Changes
- In `tools_shared_functions.py`, changed parsing of WRDS `metadata_sources` to account for new list type.
- In `generate_categorical_fim_flows.py`, changed the way the `EVALUATED_SITES_CSV` path is defined from OS environmental setting to a relative path that will work within Docker container.

<br/><br/>

## v3.0.22.2 - 2021-08-26 - [PR #455](https://github.com/NOAA-OWP/cahaba/pull/455)

This merge addresses an issues with the bathymetry adjusted rating curve (BARC) calculations exacerbating single-pixel inundation issues for the lower Mississippi River. This fix allows the user to specify a stream order value that will be ignored in BARC calculations (reverts to using the original/default rating curve). If/when the "thalweg notch" issue is addressed, this change may be unmade.

### Changes
- Added new env variable `ignore_streamorders` set to 10.
- Added new BARC code to set the bathymetry adjusted cross-section area to 0 (reverts to using the default SRC values) based on the streamorder env variable.

<br/><br/>

## v3.0.22.1 - 2021-08-20 - [PR #447](https://github.com/NOAA-OWP/cahaba/pull/447)

Patches the minimum stream length in the template parameters file.

### Changes
- Changes `max_split_distance_meters` in `params_template.env` to 1500.

<br/><br/>

## v3.0.22.0 - 2021-08-19 - [PR #444](https://github.com/NOAA-OWP/cahaba/pull/444)

This adds a script, `adjust_rc_with_feedback.py`, that will be expanded  in future issues. The primary function that performs the HAND value and hydroid extraction is ingest_points_layer() but this may change as the overall synthetic rating curve automatic update machanism evolves.

### Additions
- Added `adjust_rc_with_feedback.py` with `ingest_points_layer()`, a function to extract HAND and hydroid values for use in an automatic synthetic rating curve updating mechanism.

<br/><br/>

## v3.0.21.0 - 2021-08-18 - [PR #433](https://github.com/NOAA-OWP/cahaba/pull/433)

General repository cleanup, made memory-profiling an optional flag, API's release feature now saves outputs.

### Changes
- Remove `Dockerfile.prod`, rename `Dockerfile.dev` to just `Dockerfile`, and remove `.dockerignore`.
- Clean up `Dockerfile` and remove any unused* packages or variables.
- Remove any unused* Python packages from the `Pipfile`.
- Move the `CHANGELOG.md`, `SECURITY.md`, and `TERMS.md` files to the `/docs` folder.
- Remove any unused* scripts in the `/tools` and `/src` folders.
- Move `tools/preprocess` scripts into `tools/`.
- Ensure all scripts in the `/src` folder have their code in functions and are being called via a `__main__` function (This will help with implementing memory profiling fully).
- Changed memory-profiling to be an option flag `-m` for `fim_run.sh`.
- Updated FIM API to save all outputs during a "release" job.

<br/><br/>

## v3.0.20.2 - 2021-08-13 - [PR #443](https://github.com/NOAA-OWP/cahaba/pull/443)

This merge modifies `clip_vectors_to_wbd.py` to check for relevant input data.

### Changes
- `clip_vectors_to_wbd.py` now checks that there are NWM stream segments within the buffered HUC boundary.
- `included_huc8_ms.lst` has several additional HUC8s.

<br/><br/>

## v3.0.20.1 - 2021-08-12 - [PR #442](https://github.com/NOAA-OWP/cahaba/pull/442)

This merge improves documentation in various scripts.

### Changes
This PR better documents the following:

- `inundate_nation.py`
- `synthesize_test_cases.py`
- `adjust_thalweg_lateral.py`
- `rem.py`

<br/><br/>

## v3.0.20.0 - 2021-08-11 - [PR #440](https://github.com/NOAA-OWP/cahaba/pull/440)

This merge adds two new scripts into `/tools/` for use in QAQC.

### Additions
- `inundate_nation.py` to produce inundation maps for the entire country for use in QAQC.
- `check_deep_flooding.py` to check for depths of inundation greater than a user-supplied threshold at specific areas defined by a user-supplied shapefile.

<br/><br/>

## v3.0.19.5 - 2021-07-19

Updating `README.md`.

<br/><br/>

## v3.0.19.4 - 2021-07-13 - [PR #431](https://github.com/NOAA-OWP/cahaba/pull/431)

Updating logging and fixing bug in vector preprocessing.

### Additions
- `fim_completion_check.py` adds message to docker log to log any HUCs that were requested but did not finish `run_by_unit.sh`.
- Adds `input_data_edits_changelog.txt` to the inputs folder to track any manual or version/location specific changes that were made to data used in FIM 3.

### Changes
- Provides unique exit codes to relevant domain checkpoints within `run_by_unit.sh`.
- Bug fixes in `reduce_nhd_stream_density.py`, `mprof plot` call.
- Improved error handling in `add_crosswalk.py`.

<br/><br/>

## v3.0.19.3 - 2021-07-09

Hot fix to `synthesize_test_cases`.

### Changes
- Fixed if/elif/else statement in `synthesize_test_cases.py` that resulted in only IFC data being evaluated.

<br/><br/>

## v3.0.19.2 - 2021-07-01 - [PR #429](https://github.com/NOAA-OWP/cahaba/pull/429)

Updates to evaluation scripts to allow for Alpha testing at Iowa Flood Center (IFC) sites. Also, `BAD_SITES` variable updates to omit sites not suitable for evaluation from metric calculations.

### Changes
- The `BAD_SITES` list in `tools_shared_variables.py` was updated and reasons for site omission are documented.
- Refactored `run_test_case.py`, `synthesize_test_cases.py`, `tools_shared_variables.py`, and `eval_plots.py` to allow for IFC comparisons.

<br/><br/>

## v3.0.19.1 - 2021-06-17 - [PR #417](https://github.com/NOAA-OWP/cahaba/pull/417)

Adding a thalweg profile tool to identify significant drops in thalweg elevation. Also setting lateral thalweg adjustment threshold in hydroconditioning.

### Additions
- `thalweg_drop_check.py` checks the elevation along the thalweg for each stream path downstream of MS headwaters within a HUC.

### Removals
- Removing `dissolveLinks` arg from `clip_vectors_to_wbd.py`.

### Changes
- Cleaned up code in `split_flows.py` to make it more readable.
- Refactored `reduce_nhd_stream_density.py` and `adjust_headwater_streams.py` to limit MS headwater points in `agg_nhd_headwaters_adj.gpkg`.
- Fixed a bug in `adjust_thalweg_lateral.py` lateral elevation replacement threshold; changed threshold to 3 meters.
- Updated `aggregate_vector_inputs.py` to log intermediate processes.

<br/><br/>

## v3.0.19.0 - 2021-06-10 - [PR #415](https://github.com/NOAA-OWP/cahaba/pull/415)

Feature to evaluate performance of alternative CatFIM techniques.

### Additions
- Added `eval_catfim_alt.py` to evaluate performance of alternative CatFIM techniques.

<br/><br/>

## v3.0.18.0 - 2021-06-09 - [PR #404](https://github.com/NOAA-OWP/cahaba/pull/404)

To help analyze the memory consumption of the Fim Run process, the python module `memory-profiler` has been added to give insights into where peak memory usage is with in the codebase.

In addition, the Dockerfile was previously broken due to the Taudem dependency removing the version that was previously being used by FIM. To fix this, and allow new docker images to be built, the Taudem version has been updated to the newest version on the Github repo and thus needs to be thoroughly tested to determine if this new version has affected the overall FIM outputs.

### Additions
- Added `memory-profiler` to `Pipfile` and `Pipfile.lock`.
- Added `mprof` (memory-profiler cli utility) call to the `time_and_tee_run_by_unit.sh` to create overall memory usage graph location in the `/logs/{HUC}_memory.png` of the outputs directory.
- Added `@profile` decorator to all functions within scripts used in the `run_by_unit.sh` script to allow for memory usage tracking, which is then recorded in the `/logs/{HUC}.log` file of the outputs directory.

### Changes
- Changed the Taudem version in `Dockerfile.dev` to `98137bb6541a0d0077a9c95becfed4e56d0aa0ac`.
- Changed all calls of python scripts in `run_by_unit.s` to be called with the `-m memory-profiler` argument to allow scripts to also track memory usage.

<br/><br/>

## v3.0.17.1 - 2021-06-04 - [PR #395](https://github.com/NOAA-OWP/cahaba/pull/395)

Bug fix to the `generate_nws_lid.py` script

### Changes
- Fixes incorrectly assigned attribute field "is_headwater" for some sites in the `nws_lid.gpkg` layer.
- Updated `agg_nhd_headwaters_adj.gpkg`, `agg_nhd_streams_adj.gpkg`, `nwm_flows.gpkg`, and `nwm_catchments.gpkg` input layers using latest NWS LIDs.

<br/><br/>

## v3.0.17.0 - 2021-06-04 - [PR #393](https://github.com/NOAA-OWP/cahaba/pull/393)
BARC updates to cap the bathy calculated xsec area in `bathy_rc_adjust.py` and allow user to choose input bankfull geometry.

### Changes

- Added new env variable to control which input file is used for the bankfull geometry input to bathy estimation workflow.
- Modified the bathymetry cross section area calculation to cap the additional area value so that it cannot exceed the bankfull cross section area value for each stream segment (bankfull value obtained from regression equation dataset).
- Modified the `rating_curve_comparison.py` plot output to always put the FIM rating curve on top of the USGS rating curve (avoids USGS points covering FIM).
- Created a new aggregate csv file (aggregates for all hucs) for all of the `usgs_elev_table.csv` files (one per huc).
- Evaluate the FIM Bathymetry Adjusted Rating Curve (BARC) tool performance using the estimated bankfull geometry dataset derived for the NWM route link dataset.

<br/><br/>

## v3.0.16.3 - 2021-05-21 - [PR #388](https://github.com/NOAA-OWP/cahaba/pull/388)

Enhancement and bug fixes to `synthesize_test_cases.py`.

### Changes
- Addresses a bug where AHPS sites without benchmark data were receiving a CSI of 0 in the master metrics CSV produced by `synthesize_test_cases.py`.
- Includes a feature enhancement to `synthesize_test_cases.py` that allows for the inclusion of user-specified testing versions in the master metrics CSV.
- Removes some of the print statements used by `synthesize_test_cases.py`.

<br/><br/>

## v3.0.16.2 - 2021-05-18 - [PR #384](https://github.com/NOAA-OWP/cahaba/pull/384)

Modifications and fixes to `run_test_case.py`, `eval_plots.py`, and AHPS preprocessing scripts.

### Changes
- Comment out return statement causing `run_test_case.py` to skip over sites/hucs when calculating contingency rasters.
- Move bad sites list and query statement used to filter out bad sites to the `tools_shared_variables.py`.
- Add print statements in `eval_plots.py` detailing the bad sites used and the query used to filter out bad sites.
- Update AHPS preprocessing scripts to produce a domain shapefile.
- Change output filenames produced in ahps preprocessing scripts.
- Update workarounds for some sites in ahps preprocessing scripts.

<br/><br/>

## v3.0.16.1 - 2021-05-11 - [PR #380](https://github.com/NOAA-OWP/cahaba/pull/380)

The current version of Eventlet used in the Connector module of the FIM API is outdated and vulnerable. This update bumps the version to the patched version.

### Changes
- Updated `api/node/connector/requirements.txt` to have the Eventlet version as 0.31.0

<br/><br/>

## v3.0.16.0 - 2021-05-07 - [PR #378](https://github.com/NOAA-OWP/cahaba/pull/378)

New "Release" feature added to the FIM API. This feature will allow for automated FIM, CatFIM, and relevant metrics to be generated when a new FIM Version is released. See [#373](https://github.com/NOAA-OWP/cahaba/issues/373) for more detailed steps that take place in this feature.

### Additions
- Added new window to the UI in `api/frontend/gui/templates/index.html`.
- Added new job type to `api/node/connector/connector.py` to allow these release jobs to run.
- Added additional logic in `api/node/updater/updater.py` to run the new eval and CatFIM scripts used in the release feature.

### Changes
- Updated `api/frontend/output_handler/output_handler.py` to allow for copying more broad ranges of file paths instead of only the `/data/outputs` directory.

<br/><br/>

## v3.0.15.10 - 2021-05-06 - [PR #375](https://github.com/NOAA-OWP/cahaba/pull/375)

Remove Great Lakes coastlines from WBD buffer.

### Changes
- `gl_water_polygons.gpkg` layer is used to mask out Great Lakes boundaries and remove NHDPlus HR coastline segments.

<br/><br/>

## v3.0.15.9 - 2021-05-03 - [PR #372](https://github.com/NOAA-OWP/cahaba/pull/372)

Generate `nws_lid.gpkg`.

### Additions
- Generate `nws_lid.gpkg` with attributes indicating if site is a headwater `nws_lid` as well as if it is co-located with another `nws_lid` which is referenced to the same `nwm_feature_id` segment.

<br/><br/>

## v3.0.15.8 - 2021-04-29 - [PR #371](https://github.com/NOAA-OWP/cahaba/pull/371)

Refactor NHDPlus HR preprocessing workflow. Resolves issue #238

### Changes
- Consolidate NHD streams, NWM catchments, and headwaters MS and FR layers with `mainstem` column.
- HUC8 intersections are included in the input headwaters layer.
- `clip_vectors_to_wbd.py` removes incoming stream segment from the selected layers.

<br/><br/>

## v3.0.15.7 - 2021-04-28 - [PR #367](https://github.com/NOAA-OWP/cahaba/pull/367)

Refactor synthesize_test_case.py to handle exceptions during multiprocessing. Resolves issue #351

### Changes
- refactored `inundation.py` and `run_test_case.py` to handle exceptions without using `sys.exit()`.

<br/><br/>

## v3.0.15.6 - 2021-04-23 - [PR #365](https://github.com/NOAA-OWP/cahaba/pull/365)

Implement CatFIM threshold flows to Sierra test and add AHPS benchmark preprocessing scripts.

### Additions
- Produce CatFIM flows file when running `rating_curve_get_usgs_gages.py`.
- Several scripts to preprocess AHPS benchmark data. Requires numerous file dependencies not available through Cahaba.

### Changes
- Modify `rating_curve_comparison.py` to ingest CatFIM threshold flows in calculations.
- Modify `eval_plots.py` to save all site specific bar plots in same parent directory instead of in subdirectories.
- Add variables to `env.template` for AHPS benchmark preprocessing.

<br/><br/>

## v3.0.15.5 - 2021-04-20 - [PR #363](https://github.com/NOAA-OWP/cahaba/pull/363)

Prevent eval_plots.py from erroring out when spatial argument enabled if certain datasets not analyzed.

### Changes
- Add check to make sure analyzed dataset is available prior to creating spatial dataset.

<br/><br/>

## v3.0.15.4 - 2021-04-20 - [PR #356](https://github.com/NOAA-OWP/cahaba/pull/356)

Closing all multiprocessing Pool objects in repo.

<br/><br/>

## v3.0.15.3 - 2021-04-19 - [PR #358](https://github.com/NOAA-OWP/cahaba/pull/358)

Preprocess NHDPlus HR rasters for consistent projections, nodata values, and convert from cm to meters.

### Additions
- `preprocess_rasters.py` reprojects raster, converts to meters, and updates nodata value to -9999.
- Cleaned up log messages from `bathy_rc_adjust.py` and `usgs_gage_crosswalk.py`.
- Outputs paths updated in `generate_categorical_fim_mapping.py` and `generate_categorical_fim.py`.
- `update_raster_profile` cleans up raster crs, blocksize, nodata values, and converts elevation grids from cm to meters.
- `reproject_dem.py` imports gdal to reproject elevation rasters because an error was occurring when using rasterio.

### Changes
- `burn_in_levees.py` replaces the `gdal_calc.py` command to resolve inconsistent outputs with burned in levee values.

<br/><br/>

## v3.0.15.2 - 2021-04-16 - [PR #359](https://github.com/NOAA-OWP/cahaba/pull/359)

Hotfix to preserve desired files when production flag used in `fim_run.sh`.

### Changes

- Fixed production whitelisted files.

<br/><br/>

## v3.0.15.1 - 2021-04-13 - [PR #355](https://github.com/NOAA-OWP/cahaba/pull/355)

Sierra test considered all USGS gage locations to be mainstems even though many actually occurred with tributaries. This resulted in unrealistic comparisons as incorrect gages were assigned to mainstems segments. This feature branch identifies gages that are on mainstems via attribute field.

### Changes

- Modifies `usgs_gage_crosswalk.py` to filter out gages from the `usgs_gages.gpkg` layer such that for a "MS" run, only consider gages that contain rating curve information (via `curve` attribute) and are also mainstems gages (via `mainstems` attribute).
- Modifies `usgs_gage_crosswalk.py` to filter out gages from the `usgs_gages.gpkg` layer such that for a "FR" run, only consider gages that contain rating curve information (via `curve` attribute) and are not mainstems gages (via `mainstems` attribute).
- Modifies how mainstems segments are determined by using the `nwm_flows_ms.gpkg` as a lookup to determine if the NWM segment specified by WRDS for a gage site is a mainstems gage.

### Additions

- Adds a `mainstem` attribute field to `usgs_gages.gpkg` that indicates whether a gage is located on a mainstems river.
- Adds `NWM_FLOWS_MS` variable to the `.env` and `.env.template` files.
- Adds the `extent` argument specified by user when running `fim_run.sh` to `usgs_gage_crosswalk.py`.

<br/><br/>

## v3.0.15.0 - 2021-04-08 - [PR #340](https://github.com/NOAA-OWP/cahaba/pull/340)

Implementing a prototype technique to estimate the missing bathymetric component in the HAND-derived synthetic rating curves. The new Bathymetric Adjusted Rating Curve (BARC) function is built within the `fim_run.sh` workflow and will ingest bankfull geometry estimates provided by the user to modify the cross section area used in the synthetic rating curve generation.

### Changes
 - `add_crosswalk.py` outputs the stream order variables to `src_full_crosswalked.csv` and calls the new `bathy_rc_adjust.py` if bathy env variable set to True and `extent=MS`.
 - `run_by_unit.sh` includes a new csv outputs for reviewing BARC calculations.
 - `params_template.env` & `params_calibrated.env` contain new BARC function input variables and on/off toggle variable.
 - `eval_plots.py` now includes additional AHPS eval sites in the list of "bad_sites" (flagged issues with MS flowlines).

### Additions
 - `bathy_rc_adjust.py`:
    - Imports the existing synthetic rating curve table and the bankfull geometry input data (topwidth and cross section area per COMID).
    - Performs new synthetic rating curve calculations with bathymetry estimation modifications.
    - Flags issues with the thalweg-notch artifact.

<br/><br/>

## v3.0.14.0 - 2021-04-05 - [PR #338](https://github.com/NOAA-OWP/cahaba/pull/338)

Create tool to retrieve rating curves from USGS sites and convert to elevation (NAVD88). Intended to be used as part of the Sierra Test.

### Changes
 - Modify `usgs_gage_crosswalk.py` to:
    1) Look for `location_id` instead of `site_no` attribute field in `usgs_gages.gpkg` file.
    2) Filter out gages that do not have rating curves included in the `usgs_rating_curves.csv`.
 - Modify `rating_curve_comparison.py` to perform a check on the age of the user specified `usgs_rating_curves.csv` and alert user to the age of the file and recommend updating if file is older the 30 days.

### Additions
 - Add `rating_curve_get_usgs_curves.py`. This script will generate the following files:
     1) `usgs_rating_curves.csv`: A csv file that contains rating curves (including converted to NAVD88 elevation) for USGS gages in a format that is compatible with  `rating_curve_comparisons.py`. As it is is currently configured, only gages within CONUS will have rating curve data.
     2) `log.csv`: A log file that records status for each gage and includes error messages.
     3) `usgs_gages.gpkg`: A geospatial layer (in FIM projection) of all active USGS gages that meet a predefined criteria. Additionally, the `curve` attribute indicates whether a rating curve is found in the `usgs_rating_curves.csv`. This spatial file is only generated if the `all` option is passed with the `-l` argument.

<br/><br/>

## v3.0.13.0 - 2021-04-01 - [PR #332](https://github.com/NOAA-OWP/cahaba/pull/332)

Created tool to compare synthetic rating curve with benchmark rating curve (Sierra Test).

### Changes
 - Update `aggregate_fim_outputs.py` call argument in `fim_run.sh` from 4 jobs to 6 jobs, to optimize API performance.
 - Reroutes median elevation data from `add_crosswalk.py` and `rem.py` to new file (depreciating `hand_ref_elev_table.csv`).
 - Adds new files to `viz_whitelist` in `output_cleanup.py`.

### Additions
 - `usgs_gage_crosswalk.py`: generates `usgs_elev_table.csv` in `run_by_unit.py` with elevation and additional attributes at USGS gages.
 - `rating_curve_comparison.py`: post-processing script to plot and calculate metrics between synthetic rating curves and USGS rating curve data.

<br/><br/>

## v3.0.12.1 - 2021-03-31 - [PR #336](https://github.com/NOAA-OWP/cahaba/pull/336)

Fix spatial option in `eval_plots.py` when creating plots and spatial outputs.

### Changes
 - Removes file dependencies from spatial option. Does require the WBD layer which should be specified in `.env` file.
 - Produces outputs in a format consistent with requirements needed for publishing.
 - Preserves leading zeros in huc information for all outputs from `eval_plots.py`.

### Additions
 - Creates `fim_performance_points.shp`: this layer consists of all evaluated ahps points (with metrics). Spatial data retrieved from WRDS on the fly.
 - Creates `fim_performance_polys.shp`: this layer consists of all evaluated huc8s (with metrics). Spatial data retrieved from WBD layer.

<br/><br/>

## v3.0.12.0 - 2021-03-26 - [PR #327](https://github.com/NOAA-OWP/cahaba/pull/237)

Add more detail/information to plotting capabilities.

### Changes
 - Merge `plot_functions.py` into `eval_plots.py` and move `eval_plots.py` into the tools directory.
 - Remove `plots` subdirectory.

### Additions
 - Optional argument to create barplots of CSI for each individual site.
 - Create a csv containing the data used to create the scatterplots.

<br/><br/>

## v3.0.11.0 - 2021-03-22 - [PR #319](https://github.com/NOAA-OWP/cahaba/pull/298)

Improvements to CatFIM service source data generation.

### Changes
 - Renamed `generate_categorical_fim.py` to `generate_categorical_fim_mapping.py`.
 - Updated the status outputs of the `nws_lid_sites layer` and saved it in the same directory as the `merged catfim_library layer`.
 - Additional stability fixes (such as improved compatability with WRDS updates).

### Additions
 - Added `generate_categorical_fim.py` to wrap `generate_categorical_fim_flows.py` and `generate_categorical_fim_mapping.py`.
 - Create new `nws_lid_sites` shapefile located in same directory as the `catfim_library` shapefile.

<br/><br/>

## v3.0.10.1 - 2021-03-24 - [PR #320](https://github.com/NOAA-OWP/cahaba/pull/320)

Patch to synthesize_test_cases.py.

### Changes
 - Bug fix to `synthesize_test_cases.py` to allow comparison between `testing` version and `official` versions.

<br/><br/>

## v3.0.10.0 - 2021-03-12 - [PR #298](https://github.com/NOAA-OWP/cahaba/pull/298)

Preprocessing of flow files for Categorical FIM.

### Additions
 - Generate Categorical FIM flow files for each category (action, minor, moderate, major).
 - Generate point shapefile of Categorical FIM sites.
 - Generate csv of attribute data in shapefile.
 - Aggregate all shapefiles and csv files into one file in parent directory.
 - Add flood of record category.

 ### Changes
 - Stability fixes to `generate_categorical_fim.py`.

<br/><br/>

## v3.0.9.0 - 2021-03-12 - [PR #297](https://github.com/NOAA-OWP/cahaba/pull/297)

Enhancements to FIM API.

### Changes
 - `fim_run.sh` can now be run with jobs in parallel.
 - Viz post-processing can now be selected in API interface.
 - Jobs table shows jobs that end with errors.
 - HUC preset lists can now be selected in interface.
 - Better `output_handler` file writing.
 - Overall better restart and retry handlers for networking problems.
 - Jobs can now be canceled in API interface.
 - Both FR and MS configs can be selected for a single job.

<br/><br/>

## v3.0.8.2 - 2021-03-11 - [PR #296](https://github.com/NOAA-OWP/cahaba/pull/296)

Enhancements to post-processing for Viz-related use-cases.

### Changes
 - Aggregate grids are projected to Web Mercator during `-v` runs in `fim_run.sh`.
 - HUC6 aggregation is parallelized.
 - Aggregate grid blocksize is changed from 256 to 1024 for faster postprocessing.

<br/><br/>

## v3.0.8.1 - 2021-03-10 - [PR #302](https://github.com/NOAA-OWP/cahaba/pull/302)

Patched import issue in `tools_shared_functions.py`.

### Changes
 - Changed `utils.` to `tools_` in `tools_shared_functions.py` after recent structural change to `tools` directory.

<br/><br/>

## v3.0.8.0 - 2021-03-09 - [PR #279](https://github.com/NOAA-OWP/cahaba/pull/279)

Refactored NWS Flood Categorical HAND FIM (CatFIM) pipeline to open source.

### Changes
 - Added `VIZ_PROJECTION` to `shared_variables.py`.
 - Added missing library referenced in `inundation.py`.
 - Cleaned up and converted evaluation scripts in `generate_categorical_fim.py` to open source.
 - Removed `util` folders under `tools` directory.

<br/><br/>

## v3.0.7.1 - 2021-03-02 - [PR #290](https://github.com/NOAA-OWP/cahaba/pull/290)

Renamed benchmark layers in `test_cases` and updated variable names in evaluation scripts.

### Changes
 - Updated `run_test_case.py` with new benchmark layer names.
 - Updated `run_test_case_calibration.py` with new benchmark layer names.

<br/><br/>

## v3.0.7.0 - 2021-03-01 - [PR #288](https://github.com/NOAA-OWP/cahaba/pull/288)

Restructured the repository. This has no impact on hydrological work done in the codebase and is simply moving files and renaming directories.

### Changes
 - Moved the contents of the `lib` folder to a new folder called `src`.
 - Moved the contents of the `tests` folder to the `tools` folder.
 - Changed any instance of `lib` or `libDir` to `src` or `srcDir`.

<br/><br/>

## v3.0.6.0 - 2021-02-25 - [PR #276](https://github.com/NOAA-OWP/cahaba/pull/276)

Enhancement that creates metric plots and summary statistics using metrics compiled by `synthesize_test_cases.py`.

### Additions
 - Added `eval_plots.py`, which produces:
    - Boxplots of CSI, FAR, and POD/TPR
    - Barplot of aggregated CSI scores
    - Scatterplot of CSI comparing two FIM versions
    - CSV of aggregated statistics (CSI, FAR, POD/TPR)
    - CSV of analyzed data and analyzed sites

<br/><br/>

## v3.0.5.3 - 2021-02-23 - [PR #275](https://github.com/NOAA-OWP/cahaba/pull/275)

Bug fixes to new evaluation code.

### Changes

 - Fixed a bug in `synthesize_test_cases.py` where the extent (MS/FR) was not being written to merged metrics file properly.
 - Fixed a bug in `synthesize_test_cases.py` where only BLE test cases were being written to merged metrics file.
 - Removed unused imports from `inundation.py`.
 - Updated README.md

<br/><br/>

## v3.0.5.2 - 2021-02-23 - [PR #272](https://github.com/NOAA-OWP/cahaba/pull/272)

Adds HAND synthetic rating curve (SRC) datum elevation values to `hydroTable.csv` output.

### Changes

 - Updated `add_crosswalk.py` to included "Median_Thal_Elev_m" variable outputs in `hydroTable.csv`.
 - Renamed hydroid attribute in `rem.py` to "Median" in case we want to include other statistics in the future (e.g. min, max, range etc.).

<br/><br/>
## v3.0.5.1 - 2021-02-22

Fixed `TEST_CASES_DIR` path in `tests/utils/shared_variables.py`.

### Changes

 - Removed `"_new"` from `TEST_CASES_DIR` variable.

<br/><br/>

## v3.0.5.0 - 2021-02-22 - [PR #267](https://github.com/NOAA-OWP/cahaba/pull/267)

Enhancements to allow for evaluation at AHPS sites, the generation of a query-optimized metrics CSV, and the generation of categorical FIM. This merge requires that the `/test_cases` directory be updated for all machines performing evaluation.

### Additions

 - `generate_categorical_fim.py` was added to allow production of NWS Flood Categorical HAND FIM (CatFIM) source data. More changes on this script are to follow in subsequent branches.

### Removals

 - `ble_autoeval.sh` and `all_ble_stats_comparison.py` were deleted because `synthesize_test_cases.py` now handles the merging of metrics.
 - The code block in `run_test_case.py` that was responsible for printing the colored metrics to screen has been commented out because of the new scale of evaluations (formerly in `run_test_case.py`, now in `shared_functions.py`)
 - Remove unused imports from inundation wrappers in `/tools`.

### Changes

 - Updated `synthesize_test_cases.py` to allow for AHPS site evaluations.
 - Reorganized `run_test_case.py` by moving more functions into `shared_functions.py`.
 - Created more shared variables in `shared_variables.py` and updated import statements in relevant scripts.

<br/><br/>

## v3.0.4.4 - 2021-02-19 - [PR #266](https://github.com/NOAA-OWP/cahaba/pull/266)

Rating curves for short stream segments are replaced with rating curves from upstream/downstream segments.

### Changes

 - Short stream segments are identified and are reassigned the channel geometry from upstream/downstream segment.
 - `fossid` renamed to `fimid` and the attribute's starting value is now 1000 to avoid HydroIDs with leading zeroes.
 - Addresses issue where HydroIDs were not included in final hydrotable.
 - Added `import sys` to `inundation.py` (missing from previous feature branch).
 - Variable names and general workflow are cleaned up.

<br/><br/>

## v3.0.4.3 - 2021-02-12 - [PR #254](https://github.com/NOAA-OWP/cahaba/pull/254)

Modified `rem.py` with a new function to output HAND reference elev.

### Changes

 - Function `make_catchment_hydroid_dict` creates a df of pixel catchment ids and overlapping hydroids.
 - Merge hydroid df and thalweg minimum elevation df.
 - Produces new output containing all catchment ids and min thalweg elevation value named `hand_ref_elev_table.csv`.
 - Overwrites the `demDerived_reaches_split.gpk` layer by adding additional attribute `Min_Thal_Elev_meters` to view the elevation value for each hydroid.

<br/><br/>

## v3.0.4.2 - 2021-02-12 - [PR #255](https://github.com/NOAA-OWP/cahaba/pull/255)

Addresses issue when running on HUC6 scale.

### Changes

 - `src.json` should be fixed and slightly smaller by removing whitespace.
 - Rasters are about the same size as running fim as huc6 (compressed and tiled; aggregated are slightly larger).
 - Naming convention and feature id attribute are only added to the aggregated hucs.
 - HydroIDs are different for huc6 vs aggregated huc8s mostly due to forced split at huc boundaries (so long we use consistent workflow it shouldn't matter).
 - Fixed known issue where sometimes an incoming stream is not included in the final selection will affect aggregate outputs.

<br/><br/>

## v3.0.4.1 - 2021-02-12 - [PR #261](https://github.com/NOAA-OWP/cahaba/pull/261)

Updated MS Crosswalk method to address gaps in FIM.

### Changes

 - Fixed typo in stream midpoint calculation in `split_flows.py` and `add_crosswalk.py`.
 - `add_crosswalk.py` now restricts the MS crosswalk to NWM MS catchments.
 - `add_crosswalk.py` now performs a secondary MS crosswalk selection by nearest NWM MS catchment.

<br/><br/>

## v3.0.4.0 - 2021-02-10 - [PR #256](https://github.com/NOAA-OWP/cahaba/pull/256)

New python script "wrappers" for using `inundation.py`.

### Additions

 - Created `inundation_wrapper_nwm_flows.py` to produce inundation outputs using NWM recurrence flows: 1.5 year, 5 year, 10 year.
 - Created `inundation_wrapper_custom_flow.py` to produce inundation outputs with user-created flow file.
 - Created new `tools` parent directory to store `inundation_wrapper_nwm_flows.py` and  `inundation_wrapper_custom_flow.py`.

<br/><br/>

## v3.0.3.1 - 2021-02-04 - [PR #253](https://github.com/NOAA-OWP/cahaba/pull/253)

Bug fixes to correct mismatched variable name and file path.

### Changes

 - Corrected variable name in `fim_run.sh`.
 - `acquire_and_preprocess_inputs.py` now creates `huc_lists` folder and updates file path.

<br/><br/>

## v3.0.3.0 - 2021-02-04 - [PR #227](https://github.com/NOAA-OWP/cahaba/pull/227)

Post-process to aggregate FIM outputs to HUC6 scale.

### Additions

 - Viz outputs aggregated to HUC6 scale; saves outputs to `aggregate_fim_outputs` folder.

### Changes

 - `split_flows.py` now splits streams at HUC8 boundaries to ensure consistent catchment boundaries along edges.
 - `aggregate_fim_outputs.sh` has been depreciated but remains in the repo for potential FIM 4 development.
 - Replaced geopandas driver arg with getDriver throughout repo.
 - Organized parameters in environment files by group.
 - Cleaned up variable names in `split_flows.py` and `build_stream_traversal.py`.
 - `build_stream_traversal.py` is now assigning HydroID by midpoint instead centroid.
 - Cleanup of `clip_vectors_to_wbd.py`.

<br/><br/>

## v3.0.2.0 - 2021-01-25 - [PR #218](https://github.com/NOAA-OWP/cahaba/pull/218)

Addition of an API service to schedule, run and manage `fim_run` jobs through a user-friendly web interface.

### Additions

 - `api` folder that contains all the codebase for the new service.

<br/><br/>

## v3.0.1.0 - 2021-01-21 - [PR #206](https://github.com/NOAA-OWP/cahaba/pull/206)

Preprocess MS and FR stream networks

### Changes

 - Headwater stream segments geometries are adjusted to align with with NWM streams.
 - Incoming streams are selected using intersection points between NWM streams and HUC4 boundaries.
 - `clip_vectors_to_wbd.py` handles local headwaters.
 - Removes NHDPlus features categorized as coastline and underground conduit.  
 - Added streams layer to production whitelist.
 - Fixed progress bar in `lib/acquire_and_preprocess_inputs.py`.
 - Added `getDriver` to shared `functions.py`.
 - Cleaned up variable names and types.

<br/><br/>

## v3.0.0.4 - 2021-01-20 - [PR #230](https://github.com/NOAA-OWP/cahaba/pull/230)

Changed the directory where the `included_huc*.lst` files are being read from.

### Changes

 - Changed the directory where the `included_huc*.lst` files are being read from.

<br/><br/>

## v3.0.0.3 - 2021-01-14 - [PR #210](https://github.com/NOAA-OWP/cahaba/pull/210)

Hotfix for handling nodata value in rasterized levee lines.

### Changes

 - Resolves bug for HUCs where `$ndv > 0` (Great Lakes region).
 - Initialize the `nld_rasterized_elev.tif` using a value of `-9999` instead of `$ndv`.

 <br/><br/>

## v3.0.0.2 - 2021-01-06 - [PR #200](https://github.com/NOAA-OWP/cahaba/pull/200)

Patch to address AHPSs mapping errors.

### Changes

 - Checks `dtype` of `hydroTable.csv` columns to resolve errors caused in `inundation.py` when joining to flow forecast.
 - Exits `inundation.py` when all hydrotable HydroIDs are lake features.
 - Updates path to latest AHPs site layer.
 - Updated [readme](https://github.com/NOAA-OWP/cahaba/commit/9bffb885f32dfcd95978c7ccd2639f9df56ff829)

<br/><br/>

## v3.0.0.1 - 2020-12-31 - [PR #184](https://github.com/NOAA-OWP/cahaba/pull/184)

Modifications to build and run Docker image more reliably. Cleanup on some pre-processing scripts.

### Changes

 - Changed to noninteractive install of GRASS.
 - Changed some paths from relative to absolute and cleaned up some python shebang lines.

### Notes
 - `aggregate_vector_inputs.py` doesn't work yet. Need to externally download required data to run fim_run.sh

 <br/><br/>

## v3.0.0.0 - 2020-12-22 - [PR #181](https://github.com/NOAA-OWP/cahaba/pull/181)

The software released here builds on the flood inundation mapping capabilities demonstrated as part of the National Flood Interoperability Experiment, the Office of Water Prediction's Innovators Program and the National Water Center Summer Institute. The flood inundation mapping software implements the Height Above Nearest Drainage (HAND) algorithm and incorporates community feedback and lessons learned over several years. The software has been designed to meet the requirements set by stakeholders interested in flood prediction and has been developed in partnership with several entities across the water enterprise.<|MERGE_RESOLUTION|>--- conflicted
+++ resolved
@@ -2,14 +2,15 @@
 We follow the [Semantic Versioning 2.0.0](http://semver.org/) format.
 
 
-<<<<<<< HEAD
 ## v4.3.11.x - 2023-05-19 - [PR#918](https://github.com/NOAA-OWP/inundation-mapping/pull/918)
 
 This fix addresses a bug that was preventing `burn_in_levees.py` from running. The if statement in run_unit_wb.sh preceeding `burn_in_levees.py` was checking for the existence of a filepath that doesn't exist.
 
 ### Changes  
 - `src/run_unit_wb.sh`: fixed the if statement filepath to check for the presence of levee features to burn into the DEM
-=======
+
+<br/><br/>
+
 ## v4.3.11.1 - 2023-05-16 - [PR#904](https://github.com/NOAA-OWP/inundation-mapping/pull/904)
 
 `pandas.append` was deprecated in our last Pandas upgrade (v4.3.9.0). This PR updates the remaining instances of `pandas.append` to `pandas.concat`.
@@ -44,7 +45,6 @@
 ### Removals
 
 - `tools/thalweg_drop_check.py`
->>>>>>> b9bd379d
 
 <br/><br/>
 
