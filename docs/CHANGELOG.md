--- conflicted
+++ resolved
@@ -2,15 +2,16 @@
 We follow the [Semantic Versioning 2.0.0](http://semver.org/) format.
 <br/><br/>
 
-<<<<<<< HEAD
-## v3.0.22.3 - 2021-08-27 - [PR #456](https://github.com/NOAA-OWP/cahaba/pull/456)
+## v3.0.22.4 - 2021-08-30 - [PR #456](https://github.com/NOAA-OWP/cahaba/pull/456)
 
 This hotfix renames the BARC modified variables that are exported to src_full_crosswalked.csv to replace the original variables. The default/original variables are renamed with "orig_" prefix. This change is needed to ensure downstream uses of the src_full_crosswalked.csv are able to reference the authoritative version of the channel geometry variables (i.e. BARC-adjust where available).
 
 ## Changes
 - default/original variables are renamed with "orig_" prefix
 - renamed SA_div to SA_div_flag
-=======
+
+<br/><br/>
+
 ## v3.0.22.3 - 2021-08-27 - [PR #457](https://github.com/NOAA-OWP/cahaba/pull/457)
 
 This fixes a bug in the `get_metadata()` function in `/tools/tools_shared_functions.py` that arose because of a WRDS update. Previously the `metadata_source` response was returned as independent variables, but now it is returned a list of strings. Another issue was observed where the `EVALUATED_SITES_CSV` variable was being misdefined (at least on the development VM) through the OS environmental variable setting.
@@ -18,7 +19,6 @@
 ## Changes
 - In `tools_shared_functions.py`, changed parsing of WRDS `metadata_sources` to account for new list type.
 - In `generate_categorical_fim_flows.py`, changed the way the `EVALUATED_SITES_CSV` path is defined from OS environmental setting to a relative path that will work within Docker container.
->>>>>>> eb8b33f3
 
 <br/><br/>
 
