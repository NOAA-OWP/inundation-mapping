--- conflicted
+++ resolved
@@ -1,8 +1,7 @@
 All notable changes to this project will be documented in this file.
 We follow the [Semantic Versioning 2.0.0](http://semver.org/) format.
 
-<<<<<<< HEAD
-## v4.4.x.x - 2023-12-13 - [PR#1054](https://github.com/NOAA-OWP/inundation-mapping/pull/1054)
+## v4.4.10.0 - 2024-02-02 - [PR#1054](https://github.com/NOAA-OWP/inundation-mapping/pull/1054)
 
 Recent testing exposed a bug with the `acquire_and_preprocess_3dep_dems.py` script. It lost the ability to be re-run and look for files that were unsuccessful earlier attempts and try them again. It may have been lost due to confusion of the word "retry". Now "retry" means restart the entire run. A new flag called "repair"  has been added meaning fix what failed earlier.  This is a key feature it is common for communication failures when calling USGS to download DEMs.  And with some runs taking many hours, this feature becomes important.
 
@@ -28,8 +27,8 @@
     - `run_by_branch.sh`: Removed some unnecessary logging. Added a duration system so we know how long the branch took to process.
     - `run_unit_by_wb.sh`: Removed some unnecessary logging. Changed a few gdal calls to be less verbose.
     - `split_flows.py`: Removed progress bar which was unnecessary and was adding to logging.
-      
-=======
+  
+<br/><br/>
 
 ## v4.4.9.2 - 2024-02-02 - [PR#1066](https://github.com/NOAA-OWP/inundation-mapping/pull/1066)
 
@@ -50,7 +49,6 @@
 - `src`
     - `Pipfile` and `Pipfile.lock`: Updated some packages.
     
->>>>>>> 682c15bb
 <br/><br/>
 
 ## v4.4.9.0 - 2024-01-12 - [PR#1058](https://github.com/NOAA-OWP/inundation-mapping/pull/1058)
