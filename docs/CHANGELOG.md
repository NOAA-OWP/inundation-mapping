All notable changes to this project will be documented in this file.
We follow the [Semantic Versioning 2.0.0](http://semver.org/) format.

<<<<<<< HEAD
## v4.x.x.x - 2024-06-28 - [PR#1198](https://github.com/NOAA-OWP/inundation-mapping/pull/1198)

This PR updates scripts that use the recurrence flow files. The new flow files (NWM V3) are in `/inputs/rating_curve/nwm_recur_flows/`.

### Changes

- `src/bash_variables.env`: high water threshold and recurrence flows CSV files were updated into new NWM v3 flow files.
- `src/src_adjust_ras2fim_rating.py`: 100 year recurrence was removed since it is not included in the new AEP.
- `src/src_adjust_usgs_rating_trace.py`: 100 year recurrence was removed since it is not included in the new AEP.
- `tools/rating_curve_comparison.py`: 100 year recurrence was removed since it is not included in the new AEP. Also, the name of recurrence flow CSV file was updated.
=======
## v4.5.2.11 - 2024-07-19 - [PR#1222](https://github.com/NOAA-OWP/inundation-mapping/pull/1222)

We are having problems with post processing overall duration taking a long time. This new system captures duration times for each module/section inside fim_post_processing.sh and records it to a file on the output directory. It records it as it progress and will also help us learn if fim_post_processing.sh stopped along the way.

Note: When used in code, we call `Set_log_file_path` shell variable with a file name and path (no validation done at this time).  The each time a person wants to print to screen and console, use the `l_echo` command instead of the native `echo` command. If the log file has not been set, the output will continue to go to screen, just not the log file.

### Changes
- `fim_pipeline.sh`: A couple of minor text output changes.
- `fim_post_processing.sh`:  As described above.
- `src\bash_functions.env`:  New functions and adjustments to support the new log system.

<br/><br/>


## v4.5.2.10 - 2024-07-19 - [PR#1224](https://github.com/NOAA-OWP/inundation-mapping/pull/1224)

Addresses warnings to reduce output messages.

### Changes

- `src/'
    - `adjust_thalweg_lateral.py`: fixes number type
    - `src/delineate_hydros_and_produce_HAND.sh`: removes division by zero warning
    - `getRasterInfoNative.py`: adds `gdal.UseExceptions()`

<br/><br/>


## v4.5.2.9 - 2024-07-19 - [PR#1216](https://github.com/NOAA-OWP/inundation-mapping/pull/1216)

Adds `NO_VALID_CROSSWALKS` to `FIM_exit_codes` which is used when the crosswalk table or output_catchments DataFrame is empty. Removes branches that fail with `NO_VALID_CROSSWALKS`.

### Changes
    - `add_crosswalk.py`: Added `NO_VALID_CROSSWALKS` as exit status when crosswalk or output_catchments is empty
    - `process_branch.sh`: Removed branches that fail with `NO_VALID_CROSSWALKS`
    - `utils/fim_enums.py`: Added `NO_VALID_CROSSWALKS` to `FIM_exit_codes`

<br/><br/>


## v4.5.2.8 - 2024-07-19 - [PR#1219](https://github.com/NOAA-OWP/inundation-mapping/pull/1219)

Changes non-fatal `ERROR` messages to `WARNINGS` to avoid triggering being logged as errors.

### Changes

- `src/`
    - `bathymetric_adjustment.py`: Changes `WARNING` to `ERROR` in Exception
    - `src_roughness_optimization.py`: Changes `ERROR` messages to `WARNING`

<br/><br/>

## v4.5.2.7 - 2024-07-19 - [PR#1220](https://github.com/NOAA-OWP/inundation-mapping/pull/1220)

With this PR we can run post_processing.sh multiple times on a processed batch without any concerns that it may change the hydroTable or src_full_crosswalked files.

### Additions

- `src/update_htable_src.py`

### Changes

-  `config/deny_branch_zero.lst`
-  `config/deny_branches.lst`
-  `fim_post_processing.sh`

<br/><br/>

>>>>>>> 25135e01
## v4.5.2.6 - 2024-07-12 - [PR#1184](https://github.com/NOAA-OWP/inundation-mapping/pull/1184)

This PR adds a new script to determine which bridges are inundated by a specific flow. It will assign a risk status to each bridge point based on a specific threshold.

### Additions

- `tools/bridge_inundation.py`

<br/><br/>

## v4.5.2.5 - 2024-07-08 - [PR#1205](https://github.com/NOAA-OWP/inundation-mapping/pull/1205)

Snaps crosswalk from the midpoint of DEM-derived reaches to the nearest point on NWM streams within a threshold of 100 meters. DEM-derived streams that do not locate any NWM streams within 100 meters of their midpoints are removed from the FIM hydrofabric and their catchments are not inundated.

### Changes

- `src/add_crosswalk.py`: Locates nearest NWM stream to midpoint of DEM-derived reaches if within 100 meters. Also fixes a couple of minor bugs. 

<br/><br/>

## v4.5.2.4 - 2024-07-08 - [PR#1204](https://github.com/NOAA-OWP/inundation-mapping/pull/1204)

Bug fix for extending outlets in order to ensure proper flow direction in depression filling algorithm. This PR adds a distance criteria that in order for the end of an outlet stream to be snapped to the wbd_buffered boundary, the end point must be less than 100 meters from the WBD boundary.

Also adds missing argparse arguments so that the script can be run from the command line.

### Changes

- `data`
     - `wbd`
          - `clip_vectors_to_wbd.py`: Adds a 100 meter distance threshold to WBD to snap outlets to buffered WBD.
          - `generate_pre_clip_fim_huc8.py`: Upgrading logging system.
- `src`
     - `bash_variables.env`: Updated pre-clip input path to new pre-clip files.

<br/><br/>

## v4.5.2.3 - 2024-06-14 - [PR#1169](https://github.com/NOAA-OWP/inundation-mapping/pull/1169)

This tool scans all log directory looking for the word "error" (not case-sensitive). This is primary added to help find errors in the post processing logs such as src_optimization folder (and others).

### Changes

- `fim_post_processing.sh`: as described
- `src\mitigate_branch_outlet_backpool.py`: Has the word error in text which fills up the error scan logs.

<br/><br/>

## v4.5.2.2 - 2024-06-14 - [PR#1183](https://github.com/NOAA-OWP/inundation-mapping/pull/1183)

Upgrades whitebox from v2.3.1 to 2.3.4. Whitebox was upgraded by `pip install -U whitebox` and then `pipenv lock` to update the `Pipfile`.

### Changes

- `Dockerfile`: Removed whitebox hack
- `Pipfile` and `Pipfile.lock`: Upgraded whitebox to v2.3.4.

<br/><br/>

## v4.5.2.1 - 2024-05-21 - [PR#1172](https://github.com/NOAA-OWP/inundation-mapping/pull/1172)

Removes loading of `apache-arrow` repository from the Dockerfile where it was causing a GPG key error during `docker build`.

A number of python packages were updated in this PR. You will need to build a new Docker image for this release.

### Changes

- Dockerfile: Adds a line remove the loading of apache-arrow during `apt-get update`.

<br/><br/>


## v4.5.2.0 - 2024-05-20 - [PR#1166](https://github.com/NOAA-OWP/inundation-mapping/pull/1166)

The main goal of this PR is to create bridge point data that be used as a service in HydroVIS. Since every branch processes bridges separately, it's possible to inundate a bridge from more than just the feature_id it crosses. To reflect this, the `osm_bridge_centroids.gpkg` now found in HUC directories will have coincident points - one that is inundated from the reach it crosses and the other a backwater-influenced point indicated by the `is_backwater` field.

### Changes

- ` src/`
    - `aggregate_by_huc.py`: Added the aggregation steps for bridge centroids; aggregation includes using SRCs to lookup flow values for each bridge, filtering out coincident points that have the same assigned feature_ids and higher overtopping flow, and assigning select points as backwater-influenced.
    - ` delineate_hydros_and_produce_HAND.sh`: Moved the bridge healing to after the crosswalk so that the centroids can use the crosswalked catchments for feature_id and flow lookups.
    -  `heal_bridges_osm.py`: Optimized the bridge healing so that it doesn't have to write out an intermediate raster; exports bridge centroids and spatial joins them to catchments; added functions for SRC flow lookups used in `aggregate_by_huc.py`.
- ` fim_post_processing.sh`: Added a bridge flag input for `aggregate_by_huc.py`.
- `data/bridges/pull_osm_bridges.py`: Removed the saving of a midpoint geopackage.
- `config/deny_branch_zero.lst` & `deny_branches.lst`: Added `#osm_bridge_centroids_{}.gpkg` to the deny lists.

<br/><br/>


## v4.5.1.3 - 2024-05-17 - [PR#1170](https://github.com/NOAA-OWP/inundation-mapping/pull/1170)

This hotfix addresses the issue #1162 by explicitly using 'fiona' engine for reading gpkg files with Boolean dtype. This is applicable only for `usgs_gages.gpkg` and `usgs_subset_gages.gpkg` files. 

### Changes
- `src/usgs_gage_unit_setup.py`  ... changed only two lines for fiona engine
- `src/usgs_gage_crosswalk.py` ...  changed only one line for fiona engine + two small changes to use `self.branch_id` for the correct log report
- `tools/rating_curve_comparison.py`...  changed only one line for fiona engine

<br/><br/>

## v4.5.1.2 - 2024-05-17 - [PR#1135](https://github.com/NOAA-OWP/inundation-mapping/pull/1135)

Updates USGS gage processing to use the correct projection (determined by whether the HUC is in Alaska or not).

### Changes
- `src/run_by_branch.sh`: Added `huc_CRS` as an input argument for `usgs_gage_crosswalk.py`
- `src/run_unit_wb.sh`: Added `huc_CRS` as an input argument for `usgs_gage_unit_setup.py` and `usgs_gage_crosswalk.py`
- `src/usgs_gage_crosswalk.py`: Added `huc_CRS` as an input argument for the `run_crosswalk()` function and added re-projection steps wherever new data is being read in so that the files are able to be properly merged.
- `src/usgs_gage_unit_setup.py`: Added `huc_CRS` as an input argument for the `Gage2Branch()` crosswalking class.

<br/><br/>

## v4.5.1.1 - 2024-05-17 - [PR#1094](https://github.com/NOAA-OWP/inundation-mapping/pull/1094)

Extends flows (i.e., discharge) to stream segments missing from NWS and USGS validation flow files. The levelpath associated with existing flows in the AHPS domain is identified, and any stream segments of the levelpath in the domain missing from the flow file are added to the flow file by assigning the existing flow (this is a constant value regardless of other tributaries including other levelpaths in the domain). Stream segments not on the levelpath are dropped from the flow file, including tributary flows. The original flow file is saved along with the output with an appended `.bak`.

### Additions

- `data/extend_benchmark_flows.py`: Adds missing flows to NWS or USGS benchmark flow files and removes flows from tributaries. The original flow file is saved with an appended `.bak`.

### Changes

- `tools/tools_shared_variables.py`: Removed corrected flow files from `BAD_SITES` list.

<br/><br/>

## v4.5.1.0 - 2024-05-17 - [PR#1156](https://github.com/NOAA-OWP/inundation-mapping/pull/1156)

This focuses on removing hydro-conditioning artifacts by subtracting the thalweg DEM from HAND REM and adding back the original DEM. Also, a new tool was created to test this feature over multiple HUCs

### Additions
- `tools/analyze_for_missing_FIM_cells.py`: A new script `analyze_for_missing_FIM_cells.py` was added to test and analyze healed HAND for hydro-conditioning artifacts FIM. 

### Changes
- `src/delineate_hydros_and_produce_HAND.sh`: Removing hydro-conditioning artifacts from HAND REM.
- `config/params_template.env`: Creating an option to include/exclude healed HAND from FIM pipeline.

<br/><br/>

## v4.5.0.2 - 2024-05-17 - [PR#1159](https://github.com/NOAA-OWP/inundation-mapping/pull/1159)

This PR addresses issue #1132 and include the following changes on `tools/generate_nws_lid.py` for updating `nws_lid.gpkg` dataset.

In this revised version, stations only from these two groups are retrieved:
- lid stations with `rfc_forecast_point= True` 
- lid stations in `/data/inputs/ahp_sites/evaluated_ahps_sites.csv`

The lid stations in AK (Alaska), HI, and PR, with above two criteria have also been selected, as shown in the map below. In the previous version of the code, **all of lid stations** in PR and HI (regardless of meeting above two criteria), were also being retrieved. I have updated this version to exclude such stations. 

Also, In this revised version, I've eliminated the code sections that previously generated the "is_headwater" and "is_colocated" columns, which are not needed in FIM4. Therefore, in this updated version, these columns are no longer present. 

Similar to 'usgs_gages.gpkg' dataset, all lid stations, including those in Alaska, are stored in a single gpkg file (`nws_lid.gpkg`) with EPSG=5070. The Alaska stations can be identified using their HUC8 numbers (beginning with '19'). 

### Changes
- tools/generate_nws_lid.py

<br/><br/>


## v4.5.0.1 - 2024-05-09 - [PR#1150](https://github.com/NOAA-OWP/inundation-mapping/pull/1150)

Fixes two bugs discovered in v4.5.0.0:
1. `echo` missing in bash command
2. raster resolution of `dem_meters.tif` has now been explicitly set in `gdalwarp`.

### Changes

- `src/`
    - `add_crosswalk.py`: fixed stream order if max > `max_order`
    - `bash_variables.env`: added `res` environment variable for default raster cell size
    - `delineate_hydros_and_produce_HAND.sh`: added missing `echo`
    - `heal_bridges_osm.py`: fixed raster resolution and number of rows/columns
    - `run_unit_wb.sh`: added `-tr` to gdalwarp when generating `dem_meters.tif`; removed extraneous `Tcount`

<br/><br/>

## v4.5.0.0 - 2024-05-06 - [PR#1122](https://github.com/NOAA-OWP/inundation-mapping/pull/1122)

This PR includes 2 scripts to add Open Street Map bridge data into the HAND process: a script that pulls data from OSM and a script that heals those bridges in the HAND grids. Both scripts should be run as part of a pre-processing step for FIM runs. They only need to be run if we think OSM data has changed a lot or for any new FIM versions.

A new docker image is also required for `pull_osm_bridges.py` (acquire and preprocess) script.

### Additions
- `data/bridges/pull_osm_bridges.py`: First pre-processing script that pulls OSM data and saves bridge lines out as separate shapefiles by HUC8 to a specified location
- `src/heal_bridges_osm.py`: Second pre-processing script that uses the pre-saved OSM bridge lines and heals max HAND values across those bridge lines. Healed HAND grids are saved to a specified location.

### Changes
- `Pipfile`, `Pipfile.lock`: Adjusted files to add new python package to docker image.
- `data`
    - `clip_vectors_to_wdbd.py`: Updated to pre-clip new bridge data. Logging upgraded.
    - `generate_pre_clip_fim_huc8.py`: Updated to pre-clip new bridge data. Logging added and a system for multi-process logging.
- `src`
    - `delineate_hydros_and_produce_HAND.sh`: add python call to run `heal_bridges_osm.py` after hydraulic properties are calculated.
    - `bash_variables.env`: Added new variable for OSM bridges and adjusted pre-clip output date
    - `utils`
        - `shared_functions.py`: removed function no longer in use.
        - `shared_variables.py`: removed variables no longer in use.
  
<br/><br/>

## v4.4.16.0 - 2024-05-06 - [PR#1121](https://github.com/NOAA-OWP/inundation-mapping/pull/1121)

Some NWM streams, particularly in coastal areas, fail to reach the edge of the DEM resulting in reverse flow. This issue was resolved by clipping the ocean mask from the buffered WBD and DEM, and any remaining streams that didn't have outlets reaching the edge of the buffered WBD boundary were extended by snapping the end to the nearest point on the buffered WBD.

### Changes

- `data/wbd/clip_vectors_to_wbd.py`: Clips `landsea` ocean mask from the buffered WBD and adds a function to extend outlet streams to the buffered WBD

<br/><br/>


- `data/wbd/clip_vectors_to_wbd.py`: Updated multi-processing and added more logging.

<br/><br/>

## v4.4.15.4 - 2024-05-06 - [PR#1115](https://github.com/NOAA-OWP/inundation-mapping/pull/1115)

This PR addresses issue #1040 and includes the following updates:
- Upgraded to WRDS API version 3 and ensured schema compatibility of new USGS gages data.
- Expanded data retrieval to include Alaska gages alongside CONUS gages. 
- Enables retrieving SRC data for individual USGS gages, removing the necessity of using 'all' for the '-l' flag in rating_curve_get_usgs_curves.py." 


### Changes
 - `tools/tools_shared_functions.py`   
    -  Improved the stability of API calls.
    - Removed the exclusion of Alaska gages from USGS gages metadata (`usgs_gages.gpkg` output), preserving Alaska gages in the metadata.  
- `rating_curve_get_usgs_curves.py` 
    - Removed the exclusion of Alaska gages when retrieving SRC values.
    - Enabled retrieving SRC data for individual USGS gages.
- Moved the script `rating_curve_get_usgs_curves.py` from `tools` folder into `data/usgs`.

<br/><br/>

## v4.4.15.3 - 2024-05-06 - [PR#1128](https://github.com/NOAA-OWP/inundation-mapping/pull/1128)

Fixes a KeyError in `src/mitigate_branch_outlet_backpool.py`.

### Changes

`src/mitigate_branch_outlet_backpool.py`: Addresses case where `catchments_df['outlier']` are all False.

<br/><br/>

## v4.4.15.2 - 2024-05-06 - [PR#1133](https://github.com/NOAA-OWP/inundation-mapping/pull/1133)

Bug fix for error when reading the subfolders of a directory using `listdir()` where files exist that start with an 8-digit number that are later interpreted as directories.

### Changes

The following files were modified to use `listdir()` to read only directories instead of both directories and files:
- `src/`
    - `bathy_src_adjust_topwidth.py`, `identify_src_bankfull.py`, `subdiv_chan_obank_src.py`, `utils/shared_functions.py`
- `tools/vary_mannings_n_composite.py`


<br/><br/>


## v4.4.15.1 - 2024-05-06 - [PR#1081](https://github.com/NOAA-OWP/inundation-mapping/pull/1038)

This hotfix address a bug within the SRC adjustment routine to filter out USGS gauge locations that were conflated to lakeid reaches. These fatal errors were preventing `fim_post_processing.sh` from completing. There are also new try except blocks to handle potential errors when opening/writing SRC adjustment attributes to the catchment gpkg (unknown issues with collisions or corrupt gpkg files). Closes #1137 

### Changes

- `src/src_adjust_usgs_rating_trace.py`: Added filter for processing valid hydroids that meet criteria (i.e non-lakes) and more robust logging.
- `src/src_roughness_optimization.py`: Added data checks and logging to ensure input calibration data files contains necessary attributes. Also included a new try/except block to trap and log issues with file collisions or corrupt catchment gpkg read/write.

<br/><br/>

## v4.4.15.0 - 2024-04-17 - [PR#1081](https://github.com/NOAA-OWP/inundation-mapping/pull/1081)

This enhancement includes changes to the SRC calibration routine that uses the USGS published rating curve database. The modifications attempt to mimic the technique used in the stage-based CatFIM where the USGS WSE/flow is propagated upstream and downstream of the gauge location. This closes #892 

### Additions
`src/src_adjust_usgs_rating_trace.py`: updated SRC calibration routine to include the a new upstream/downstream tracing routine. The WSE(HAND stage) and flow targets obtained from the USGS rating curve are now applied to all hydroids within 8km (~5 miles) of the gauge location.  

### Changes
`fim_post_processing.sh`: using the new `src_adjust_usgs_rating_trace.py` in place of the `src_adjust_usgs_rating.py`
`src/src_roughness_optimization.py`: minor changes to facilitate new calibration input (reset index)
`src/utils/shared_variables.py`: added `USGS_CALB_TRACE_DIST` as the trace distance variable

### Removals
`src/src_adjust_usgs_rating.py`: deprecated (replaced with the new `src_adjust_usgs_rating_trace.py`)

<br/><br/>


## v4.4.14.1 - 2024-04-17 - [PR#1103](https://github.com/NOAA-OWP/inundation-mapping/pull/1103)

Adds checks for intermediate files produced by Whitebox in the AGREE process (`src/agreedem.py`). Without these checks, if Whitebox fails to produce an output, no error is generated until much later in the `src/delineate_hydros_and_produce_HAND.sh` processing chain which makes troubleshooting difficult.

### Changes

- `src/agreedem.py`: Added checks to verify existence of intermediate files before continuing

<br/><br/>

## v4.4.14.0 - 2024-04-17 - [PR#1106](https://github.com/NOAA-OWP/inundation-mapping/pull/10106)

Updates the FIM pipeline so it can process HUCs in southern Alaska. Running FIM in southern Alaska requires that a different CRS and a few different files be used. Additionally, some of the Alaska HUCs displayed an issue where the input stream density was too high, so this update introduces some logic to adjust the threshold of stream orders to exclude based on whether an Alaska HUC is listed as high or medium-high stream density. This update intriduces new Alaska-specific inputs, which are listed in the PR. 

### Changes
- `data/wbd/generate_pre_clip_fim_huc8.py`: Adjusted comment.
- `src/bash_variables.env`: Changed pre-clip HUC 8 directory to be a folder with both Alaska and CONUS HUCs.
- `src/check_huc_inputs.py`: Changed the `included_huc_list` variable to refer to a HUC list that includes Alaska.
- `src/derive_level_paths.py`: Add in logic to exclude different stream orders based on whether the HUC falls into the high or medium-high density HUC lists.
- `src/run_by_branch.sh`: Add in logic to check whether the HUC is in Alaska or not and to use the correct CRS accordingly.
- `src/run_unit_wb.sh`: Add in logic to check whether the HUC is in Alaska or not and to use the correct CRS and DEM domain filename accordingly.
- `src/utils/shared_variables.py`: Add the Alaska CRS, a list of high stream density HUCs, and a list of medium-high stream density HUCs.

<br/><br/>


## v4.4.13.3 - 2024-04-15 - [PR#1114](https://github.com/NOAA-OWP/inundation-mapping/pull/1114)

Two recent dependabot PR's came in, one for upgrading the `pillow` package and the other for upgrading idna. Both have been adjusted in this PR. 
In this PR, we also moved `openpyxl` package, which was part of an independent dockerfile, Pipfile and Pipefile.lock in the "dev" directory. This is now merged into the parent standard docker image.

Covers [PR 1111](https://github.com/NOAA-OWP/inundation-mapping/pull/1111) and 
Covers [PR 1119](https://github.com/NOAA-OWP/inundation-mapping/pull/1119)

A small update to the README.md was also updated for an unrelated topic (about AWS S3 credentials).

### Changes
- `Pipfile / Pipefile.lock`: As described above.
- `data/ble/ble_benchmark/README.md`: Updated notes to remove talking the specific ble docker image.

### Removals
- `data/ble/ble_benchmark`
   - `Dockerfile`: removed in favor the parent root Docker files.
   - `Pipfile`: removed in favor the parent root Docker files.
   - `Pipfile.lock` : removed in favor the parent root Docker files.

<br/><br/>

## v4.4.13.2 - 2024-04-04 - [PR#1110](https://github.com/NOAA-OWP/inundation-mapping/pull/1110)

This PR reflects upgrades for openJDK from 17.0.8 to something higher, minimum of 17.0.9. After some research, we can not upgrade all the way to the latest openJDK but can jump up to 19.0.  This limitation is related to version of our base docker image.  openJDK was identified as requiring an upgrade by a system wide security scan.

The "black" packages is also be upgraded from 23.7.0 to 24.3.

**NOTE: the update of "black" has change the rules slightly for formatting. This is why you see a bunch of files being changed but only for the formatting changes.**

### Files Change
- `Dockerfile`, `Pipfile`, `Pipefile.lock`
- `pre-commit-config.yaml` is also has Black upgraded for CI/CD tests for linting during GIT check ins.
- `many files`:
     - 19 files have had minor formatting changes related to the upgrade in the "black" package.

<br/><br/>


## v4.4.13.1 - 2024-03-11 - [PR#1086](https://github.com/NOAA-OWP/inundation-mapping/pull/1086)

Fixes bug where levee-protected areas were not being masked from branch 0 DEMs.

### Changes

`src/mask_dem.py`: Corrects indentation preventing masked branch 0 from overwriting existing DEM.

<br/><br/>

## v4.4.13.0 - 2024-03-11 - [PR#1006](https://github.com/NOAA-OWP/inundation-mapping/pull/1006)

Adds a new module that mitigates the branch outlet backpool error. In some HUCs, an overly-large catchment appears at the outlet of the branch (as in issue #985) which causes an artificially large amount of water to get routed to the smaller stream instead of the main stem. This issue is mitigated by trimming the levelpath just above the outlet and removing the offending pixel catchment from the pixel catchments and catchment reaches files. 

The branch outlet backpool issue is identified based on two criteria: 
  1. There is a pixel catchment that is abnormally large (more than two standard deviations above the mean.)
  2. The abnormally-large pixel catchment occurs at the outlet of the levelpath.

If both criteria are met for a branch, then the issue is mitigated by trimming the flowline to the third-to-last point.

### Additions

- `src/mitigate_branch_outlet_backpool.py`: Detects and mitigates the branch outlet backpool error. If both branch outlet backpool criteria are met, the snapped point is set to be the penultimate vertex and then the flowline is trimmed to that point (instead of the last point). Trims the `gw_catchments_pixels_<id>.tif` and `gw_catchments_reaches_<id>.tif` rasters by using `gdal_polygonize.py` to polygonize the `gw_pixel_catchments_<id>.tif` file, creating a mask that excludes the problematic pixel catchment, and then using that mask to trim the pixel catchment and catchment reaches rasters.

### Changes

- `src/delineate_hydros_and_produce_HAND.sh`: Adds the `mitigate_branch_outlet_backpool.py` module to run after the  `Gage Watershed for Pixels` step. 
- `src/split_flows.py`: Improves documentation and readability.

<br/><br/>

## v4.4.12.0 - 2024-03-11 - [PR#1078](https://github.com/NOAA-OWP/inundation-mapping/pull/1078)

Resolves issue #1033 by adding Alaska-specific data to the FIM input folders and updating the pre-clip vector process to use the proper data and CRS when an Alaska HUC is detected. The `-wbd` flag was removed from the optional arguments of `generate_pre_clip_fim_huc8`. The WBD file path will now only be sourced from the `bash_variables.env` file. The `bash_variables.env` file has been updated to include the new Alaska-specific FIM input files.

### Changes

- `/data/wbd/`
    - `clip_vectors_to_wbd.py`: Replaced all CRS inputs with the `huc_CRS` variable, which is input based on whether the HUC is Alaska or CONUS. Previously, the default FIM projection was automatically assigned as the CRS (which had been retrieved from `utils.shared_variables`).

    - `generate_pre_clip_fim_huc8.py`:
        - Added Alaska projection and links to the new Alaska data file paths that were added to `bash_variables.env`.
        - Removed the `wbd` argument from the `pre_clip_hucs_from_wbd` function and made it so that the code gets the WBD path from `bash_variables.env`.
        - Added logic to check whether the HUC is in Alaska and, if so, use the Alaska-specific HUC and input file paths.
        - Cleaned up the spelling and formatting of some comments
- `/src/`
    - `bash_variables.env`: Added the Alaska-specific projection (EPSG:3338) and file paths for Alaska-specific data (see data changelog for list of new input data)

<br/><br/>

## v4.4.11.1 - 2024-03-08 - [PR#1080](https://github.com/NOAA-OWP/inundation-mapping/pull/1080)

Fixes bug in bathymetric adjustment where `mask` is used with `geopandas.read_file`. The solution is to force `read_file` to use `fiona` instead of `pyogrio`.

### Changes

`src/bathymetric_adjustment.py`: Use `engine=fiona` instead of default `pyogrio` to use `mask=` with `geopandas.read_file`

<br/><br/>

## v4.4.11.0 - 2024-02-16 - [PR#1077](https://github.com/NOAA-OWP/inundation-mapping/pull/1077)

Replace `fiona` with `pyogrio` to improve I/O speed. `geopandas` will use `pyogrio` by default starting with version 1.0. `pyarrow` was also added as an environment variable to further speedup I/O. As a result of the changes in this PR, `fim_pipeline.sh` runs approximately 10% faster.

### Changes

- `Pipfile`: Upgraded `geopandas` from v0.12.2 to v0.14.3, added `pyogrio`, and fixed version of `pyflwdir`.
- `src/bash_variables.env`: Added environment variable for `pyogrio` to use `pyarrow`
- To all of the following files: Added `pyogrio` and `pyarrow`
    - `data/`
        - `bathymetry/preprocess_bathymetry.py`, `ble/ble_benchmark/create_flow_forecast_file.py`, `esri.py`, `nld/levee_download.py`, `usgs/acquire_and_preprocess_3dep_dems.py`, `wbd/clip_vectors_to_wbd.py`, `wbd/preprocess_wbd.py`, `write_parquet_from_calib_pts.py`
    - `src/`
        - `add_crosswalk.py`, `associate_levelpaths_with_levees.py`, `bathy_rc_adjust.py`, `bathymetric_adjustment.py`, `buffer_stream_branches.py`, `build_stream_traversal.py`, `crosswalk_nwm_demDerived.py`, `derive_headwaters.py`, `derive_level_paths.py`, `edit_points.py`, `filter_catchments_and_add_attributes.py`, `finalize_srcs.py`, `make_stages_and_catchlist.py`, `mask_dem.py`, `reachID_grid_to_vector_points.py`, `split_flows.py`, `src_adjust_spatial_obs.py`, `stream_branches.py`, `subset_catch_list_by_branch_id.py`, `usgs_gage_crosswalk.py`, `usgs_gage_unit_setup.py`, `utils/shared_functions.py`
    - `tools/`
        - `adjust_rc_with_feedback.py`, `check_deep_flooding.py`, `create_flow_forecast_file.py`, `eval_plots.py`, `evaluate_continuity.py`, `evaluate_crosswalk.py`, `fimr_to_benchmark.py`, `find_max_catchment_breadth.py`, `generate_categorical_fim.py`, `generate_categorical_fim_flows.py`, `generate_categorical_fim_mapping.py`, `generate_nws_lid.py`, `hash_compare.py`, `inundate_events.py`, `inundation.py`, `make_boxes_from_bounds.py`, `mosaic_inundation.py`, `overlapping_inundation.py`, `rating_curve_comparison.py`, `rating_curve_get_usgs_curves.py`, `test_case_by_hydro_id.py`, `tools_shared_functions.py`
        
<br/><br/>

## v4.4.10.1 - 2024-02-16 - [PR#1075](https://github.com/NOAA-OWP/inundation-mapping/pull/1075)

We recently added code to fim_pre_processing.sh that checks the CPU count. Earlier this test was being done in post-processing and was killing a pipeline that had already been running for a while.

Fix:
- Removed the CPU test from pre-processing. This puts us back to it possibly failing in post-processing but we have to leave it for now. 
- Exit status codes (non 0) are now returned in pre-processing and post-processing when an error has occurred.

Tested that the a non zero return exit from pre-processing shuts down the AWS step functions.

### Changes
- `fim_pre_processing.sh`: added non zero exit codes when in error, plus removed CPU test
- `fim_post_processing.sh`:  added non zero exit codes when in error

<br/><br/>

## v4.4.10.0 - 2024-02-02 - [PR#1054](https://github.com/NOAA-OWP/inundation-mapping/pull/1054)

Recent testing exposed a bug with the `acquire_and_preprocess_3dep_dems.py` script. It lost the ability to be re-run and look for files that were unsuccessful earlier attempts and try them again. It may have been lost due to confusion of the word "retry". Now "retry" means restart the entire run. A new flag called "repair"  has been added meaning fix what failed earlier.  This is a key feature it is common for communication failures when calling USGS to download DEMs.  And with some runs taking many hours, this feature becomes important.

Also used the opportunity to fix a couple of other minor issues:
1) Reduce log output
2) Add a test for ensuring the user does not submit job numbers (num of cpu requests) to exceed the system max cpus. This test exists in a number of places in the code but way later in the processing stack after alot of processing has been done. Now it is done at the start of the fim pipeline stack.
3) remove arguments for "isaws" which is no longer in use and has not been for a while.
4) quick upgrade to the tracker log that keeps track of duration of each unit being processed.

### Changes

- `data\usgs\`
    - `acquire_and_preprocess_3dep_dems.py`: Re-add a feature which allowed for restarting and redo missing outputs or partial outputs. System now named as a "repair" system.
- `fim_pipeline.sh`:  remove the parallel `--eta` flag to reduce logging. It was not needed, also removed "isaws" flag.
- `fim_pre_processing.sh`: Added validation tests for maximum CPU requests (job numbers)
- `fim_post_processing.sh`: Added a permissions updated as output folders were being locked due to permissions.
- `fim_process_unit_wb.sh`: Fixed a bug with output folders being locked due to permissions, but it was not recursive.
- `src`
    - `bash_functions.sh`: Added function so the unit timing logs would also have a time in percentage so it can easily be used to calculate averages.
    - `delineate_hydros_and_produce_HAND.sh`: Removed some unnecessary logging. Changed a few gdal calls to be less verbose.
    - `derive_level_paths.py`: Changed verbose to false to reduce  unnecessary logging.
    - `run_by_branch.sh`: Removed some unnecessary logging. Added a duration system so we know how long the branch took to process.
    - `run_unit_by_wb.sh`: Removed some unnecessary logging. Changed a few gdal calls to be less verbose.
    - `split_flows.py`: Removed progress bar which was unnecessary and was adding to logging.
  
<br/><br/>

## v4.4.9.2 - 2024-02-02 - [PR#1066](https://github.com/NOAA-OWP/inundation-mapping/pull/1066)

Adds an index to the aggregated `crosswalk_table.csv`. The index is a consecutive integer that starts at 1. Columns have been reordered, renamed, and sorted.

### Changes

`tools/combine_crosswalk_tables.py`: Adds index and sorts and renames columns

<br/><br/>

## v4.4.9.1 - 2024-02-02 - [PR#1073](https://github.com/NOAA-OWP/inundation-mapping/pull/1073)

Dependabot requested two fixes. One for an upgrade to pillow [#1068](https://github.com/NOAA-OWP/inundation-mapping/pull/1068) and the other for juypterlab #[1067 ](https://github.com/NOAA-OWP/inundation-mapping/pull/1067)

### Changes

- `src`
    - `Pipfile` and `Pipfile.lock`: Updated some packages.
    
<br/><br/>

## v4.4.9.0 - 2024-01-12 - [PR#1058](https://github.com/NOAA-OWP/inundation-mapping/pull/1058)

Upgrades base Docker image to GDAL v3.8.0. In order to upgrade past GDAL v.3.4.3 (see #1029), TauDEM's `aread8` was replaced with a module from the `pyflwdir` Python package.

### Additions

- `src/accumulate_headwaters.py`: Uses `pyflwdir` to accumulate headwaters and threshold and create stream pixels.

### Changes

- `Dockerfile`: Upgrade GDAL from v.3.4.3 to v.3.8.0; remove JDK 17 and TauDEM `aread8` and `threshold`.
- `Pipfile` and `Pipfile.lock`: Add `pyflwdir`, `pycryptodomex` and upgrade Python version.
- `src/delineate_hydros_and_produce_HAND.sh`: Add `src/accumulate_headwaters.py` and remove TauDEM `aread8` and `threshold`

<br/><br/>

## v4.4.8.4 - 2024-01-12 - [PR#1061](https://github.com/NOAA-OWP/inundation-mapping/pull/1061)

Adds a post-processing tool to compare crosswalked (conflated) `feature_id`s between NWM stream network to DEM-derived reaches. The tool is run if the `-x` flag is added to `fim_pipeline.sh`. Results are computed for branch 0 and saved in a summary file in the HUC output folder.

### Additions

- `tools/evaluate_crosswalk.py`: evaluates crosswalk accuracy using two methods:
    - intersections: the number of intersections between streamlines
    - network (or tree): compares the feature_ids of the immediate upstream segments

### Changes

- `Dockerfile`: added `toolsDir` environment variable
- `fim_pipeline.sh`: added `-x` flag to run crosswalk evaluation tool
- `fim_post_processing.sh`: changed hardcoded `/foss_fim/tools` to `toolsDir` environment variable
- `fim_pre_processing.sh`: added `evaluateCrosswalk` environment variable
- `src/`
    - `add_crosswalk.py`: fix bug
    - `delineate_hydros_and_produce_HAND.sh`: added a call to `verify_crosswalk.py` if evaluateCrosswalk is True.

<br/><br/>

## v4.4.8.3 - 2024-01-05 - [PR#1059](https://github.com/NOAA-OWP/inundation-mapping/pull/1059)

Fixes erroneous branch inundation in levee-protected areas.

Levees disrupt the natural hydrology and can create large catchments that contain low-lying areas in levee-protected areas that are subject to being inundated in the REM (HAND) grid. However, these low-lying areas are hydrologically disconnected from the stream associated with the catchment and can be erroneously inundated. Branch inundation in levee-protected areas is now confined to the catchment for the levelpath.

### Changes

- `src/`
    - `delineate_hydros_and_produce_HAND.sh`: Adds input argument for catchments.
    - `mask_dem.py`: Adds DEM masking for areas of levee-protected areas that are not in the levelpath catchment.

<br/><br/>


## v4.4.8.2 - 2023-12-12 - [PR#1052](https://github.com/NOAA-OWP/inundation-mapping/pull/1052)

The alpha test for v4.4.8.1 came back with a large degradation in skill and we noticed that the global manning's roughness file was changed in v4.4.7.1 - likely in error.

### Changes

- `src`/`bash_variables.env`: changed the global roughness file to `${inputsDir}/rating_curve/variable_roughness/mannings_global_06_12.csv`

<br/><br/>

## v4.4.8.1 - 2023-12-08 - [PR#1047](https://github.com/NOAA-OWP/inundation-mapping/pull/1047)

Upgrades JDK to v.17.0.9 in Docker image to address security vulnerabilities.

### Changes

- `Dockerfile`: Upgrades JDK to v.17.

<br/><br/>

## v4.4.8.0 - 2023-12-08 - [PR#1045](https://github.com/NOAA-OWP/inundation-mapping/pull/1045)

In order to avoid file system collisions on AWS, and keep the reads/writes from the same file on disk to a minimum, three files (`HUC6_dem_domain.gpkg`, `nws_lid.gpkg`, `reformat_ras_rating_curve_points_rel_101.gpkg`, & `usgs_gages.gpkg`) are now copied from disk into a scratch directory (temporary working directory), and removed after processing steps are completed.

### Changes

- `config`/`deny_unit.lst`: Add files to remove list - repetitive copies needed for processing step (`run_unit_wb.sh`)
- `src`
    - `bash_variables.env`: Add a new variable for the ras rating curve filename. It will be easier to track the filename in the `.env`, and pull into `run_unit_wb.sh`, rather than hardcode it.
    - `run_unit_wb.sh`: Copy files and update references from `$inputsDir` to `$tempHucDataDir`.

<br/><br/>

## v4.4.7.2 - 2023-12-08 - [PR#1026](https://github.com/NOAA-OWP/inundation-mapping/pull/1026)

A couple of directly related issues were fixed in this PR.
The initial problem came from Issue #[1025](https://github.com/NOAA-OWP/inundation-mapping/issues/1025) which was about a pathing issue for the outputs directory. In testing that fix, it exposed a few other pathing and file cleanup issues which are now fixed. We also added more console output to help view variables and pathing.

### Changes

- `config`/`params_template.env`:  Updated for a newer mannings global file. Changed and tested by Ryan Spies.
- `tools`
    - `inundate_mosiac_wrapper.py`:  Took out a misleading and non-required print statement.
    - `inundate_nation.py`: As mentioned above.

<br/><br/>

## v4.4.7.1 - 2023-12-01 - [PR#1036](https://github.com/NOAA-OWP/inundation-mapping/pull/1036)

Quick update to match incoming ras2fim calibration output files being feed into FIM was the initial change.

There is no FIM issue card for this, but this is related to a ras2fim [PR #205](https://github.com/NOAA-OWP/ras2fim/pull/205) which also made changes to ensure compatibility. New copies of both the `reformat_ras_rating_curve_table_rel_101.csv` and `reformat_ras_rating_curve_points_rel_101.gpkg` were generated from ras2fim but retained the version of `rel_101`.

Originally, was planning to update just the two locations for newer versions of the two `reformat_ras_rating_surve...` files. Both had been update to recognize the ras2release version rel_101.

In the process of doing that, we took the opportunity to move all inputs files from params_template.env and put them into bash_variables.env as per precedence set recently.

### Changes

- `config`/`params_template.env`: moved input variables into `src/bash_variables.env`
- `src`
    - `bash_variablles.env`: Added all input variables from `params_template.env` to here and added one new one from `run_unit_wb.sh` for ras_rating_curve_points_gpkg.
    - `run_unit_wb.sh`:   Updated an input param to the usgs_gage_unit_setup.py file to point the -ras param to the updated rel_101 value now in the `src/bash_variables.env`.
    - `usgs_gage_unit_setup.py`:  Changed to drop a column no longer going to be coming from ras2fim calibration files.

<br/><br/>

## v4.4.7.0 - 2023-11-13 - [PR#1030](https://github.com/NOAA-OWP/inundation-mapping/pull/1030)

This PR introduces the `.github/workflows/lint_and_format.yaml` file which serves as the first step in developing a Continuous Integration pipeline for this repository. 
The `flake8-pyproject` dependency is now used, as it works out of the box with the `pre-commit` GitHub Action in the GitHub Hosted Runner environment.
In switching to this package, a couple of `E721` errors appeared. Modifications were made to the appropriate files to resolve the `flake8` `E721` errors.
Also, updates to the `unit_tests` were necessary since Branch IDs have changed with the latest code.  

A small fix was also included where `src_adjust_ras2fim_rating.py` which sometimes fails with an encoding error when the ras2fim csv sometimes is created or adjsuted in windows.

### Changes
- `.pre-commit-config.yaml`: use `flake8-pyproject` package instead of `pyproject-flake8`.
- `Pipfile` and `Pipfile.lock`: updated to use `flake8-pyproject` package instead of `pyproject-flake8`, upgrade `pyarrow` version.
- `data`
    - `/wbd/generate_pre_clip_fim_huc8.py`: Add space between (-) operator line 134.
    - `write_parquet_from_calib_pts.py`: Add space between (-) operator line 234.
- `src`
    - `check_huc_inputs.py`: Change `== string` to `is str`, remove `import string`
    - `src_adjust_ras2fim_rating.py`: Fixed encoding error.
- `tools`
    - `eval_plots.py`: Add space after comma in lines 207 & 208
    - `generate_categorical_fim_mapping.py`: Use `is` instead of `==`, line 315
    - `hash_compare.py`: Add space after comma, line 153.
    - `inundate_mosaic_wrapper.py`: Use `is` instead of `==`, line 73.
    - `inundation_wrapper_nwm_flows.py`: Use `is not` instead of `!=`, line 76.
    - `mosaic_inundation.py`: Use `is` instead of `==`, line 181.
- `unit_tests`
    - `README.md`: Updated documentation, run `pytest` in `/foss_fim` directory.
    - `clip_vectors_to_wbd_test.py`: File moved to data/wbd directory, update import statement, skipped this test.
    - `filter_catchments_and_add_attributes_params.json`: Update Branch ID
    - `inundate_gms_params.json`: Moved to `unit_tests/` folder.
    - `inundate_gms_test.py`: Moved to `unit_tests/` folder.
    - `inundation_params.json`: Moved to `unit_tests/` folder.
    - `inundation_test.py`: Moved to `unit_tests/` folder.
    - `outputs_cleanup_params.json`: Update Branch ID
    - `outputs_cleanup_test.py`: Update import statement
    - `split_flows_params.json`: Update Branch ID
    - `usgs_gage_crosswalk_params.json`: Update Branch ID & update argument to gage_crosswalk.run_crosswalk
    - `usgs_gage_crosswalk_test.py`: Update params to gage_crosswalk.run_crosswalk

### Additions 
- `.github/workflows/`
    - `lint_and_format.yaml`: Add GitHub Actions Workflow file for Continuous Integration environment (lint and format test).

<br/><br/>

## v4.4.6.0 - 2023-11-17 - [PR#1031](https://github.com/NOAA-OWP/inundation-mapping/pull/1031)

Upgrade our acquire 3Dep DEMs script to pull down South Alaska HUCS with its own CRS.

The previous set of DEMs run for FIM and it's related vrt already included all of Alaska, and those have not been re-run. FIM code will be updated in the near future to detect if the HUC starts with a `19` with slight different logic, so it can preserve the CRS of EPSG:3338 all the way to final FIM outputs.  See [792 ](https://github.com/NOAA-OWP/inundation-mapping/issues/792)for new integration into FIM.

A new vrt for the new South Alaska DEMs was also run with no changes required.

This issue closes [1028](https://github.com/NOAA-OWP/inundation-mapping/issues/1028). 

### Additions
- `src/utils`
     - `shared_validators.py`: A new script where we can put in code to validate more complex arguments for python scripts. Currently has one for validating CRS values. It does valid if the CRS value is legitimate but does check a bunch of formatting including that it starts with either the name of `EPSG` or `ESRI`

### Changes
- `data/usgs` 
    - `aquire_and_preprocess_3dep_dems.py`: Changes include:
        - Add new input arg for desired target projection and logic to support an incoming CRS.
        - Updated logic for pre-existing output folders and `on-the-fly` question to users during execution if they want to overwrite the output folder (if applicable).
        - Changed date/times to utc.
        - Upgraded error handing for the gdal "processing" call.

<br/><br/>

## v4.4.5.0 - 2023-10-26 - [PR#1018](https://github.com/NOAA-OWP/inundation-mapping/pull/1018)

During a recent BED attempt which added the new pre-clip system, it was erroring out on a number of hucs. It was issuing an error in the add_crosswalk.py script. While a minor bug does exist there, after a wide number of tests, the true culprit is the memory profile system embedded throughout FIM. This system has been around for at least a few years but not in use. It is not 100% clear why it became a problem with the addition of pre-clip, but that changes how records are loaded which likely affected memory at random times.

This PR removes that system.

A couple of other minor updates were made:
- Update to the pip files (also carried forward changes from other current PRs)
- When a huc or huc list is provided to fim_pipeline, it goes to a script, check_huc_inputs.py, to ensure that the incoming HUCs are valid and in that list. In the previous code it looks for all files with the file name pattern of "included_huc*.lst". However, we now only want it to check against the file "included_huc8.list".

### Changes
- `CONTRIBUTING.md`: Text update.
- `Pipfile` and `Pipfile.lock`: updated to remove tghe memory-profiler package, update gval to 0.2.3 and update urllib3 to 1.26.18.
- `data/wbd`
    - `clip_vectors_to_wbd.py`: remove profiler
 - `src`
     - `add_crosswalk.py`: remove profiler
     - `add_thalweg_lateral.py`: remove profiler.
     - `aggregate_by_huc.py`: remove profiler and small text correction.
     - `agreedem.py`: remove profiler.
     - `bathy_src_adjust_topwidth.py`: remove profiler.
     - `burn_in_levees.py`: remove profiler.
     - `check_huc_inputs.py`: changed test pattern to just look against `included_huc8.lst`.
     - `delineate_hydros_and_produce_HAND.sh`: remove profiler.
     - `filter_catchments_and_add_attributes.py`: remove profiler.
     - `make_stages_and_catchlist.py` remove profiler.
     - `mask_dem.py`: remove profiler.
     - `reachID_grid_to_vector_points.py`: remove profiler.
     - `run_unit_wb.sh`: remove profiler.
     - `split_flows.py`: remove profiler.
     - `unique_pixel_and_allocation.py`: remove profiler.
     - `usgs_gage_crosswalk.py`: remove profiler.
     - `usgs_gage_unit_setup.py`: remove profiler.
     - `utils`
         - `shared_functions`: remove profiler.
      ` unit_tests`
          - `clip_vectors_to_wbd_tests.py`: Linting tools change order of the imports.

<br/><br/>

## v4.4.4.1 - 2023-10-26 - [PR#1007](https://github.com/NOAA-OWP/inundation-mapping/pull/1007)

Updates GVAL to address memory and performance issues associated with running synthesize test cases.

### Changes

- `tools/tools_shared_functions.py`
- `Pipfile`
- `pyproject.toml`
- `tools/run_test_case.py`
- `tools/synthesize_test_cases.py`
- `tools/inundate_mosaic_wrapper`
<br/><br/>

## v4.4.4.0 - 2023-10-20 - [PR#1012](https://github.com/NOAA-OWP/inundation-mapping/pull/1012)

The way in which watershed boundary data (WBD) is generated and processed has been modified. Instead of generating those files "on the fly" for every run, a script has been added that will take a huclist and create the .gpkg files per HUC in a specified directory (`$pre_clip_huc_dir`).  During a `fim_pipeline.sh` run, the pre-clipped staged vectors will be copied over to the containers' working directory. This reduces runtime and the repetitive computation needed to generate those files every run.

### Changes

- `src/`
    - `bash_variables.env`: Add pre_clip_huc_dir env variable. 
    - `clip_vectors_to_wbd.py`: Moved to `/data/wbd/clip_vectors_to_wbd.py`.
    - `src/run_unit_wb.sh`: Remove ogr2ogr calls to get & clip WBD, remove call to clip_vectors_to_wbd.py, and replace with copying staged .gpkg files. 

### Additions

- `data/wbd/`
    - `generate_pre_clip_fim_huc8.py`: This script generates the pre-clipped vectors at the huc level.

<br/><br/>

## v4.4.3.0 - 2023-10-10 - [PR#1005](https://github.com/NOAA-OWP/inundation-mapping/pull/1005)

Revise stream clipping to WBD by (1) reducing the buffer to clip streams away from the edge of the DEM (to prevent reverse flow issues) from 3 cells to 8 cells to account for the 70m AGREE buffer; (2) splitting MultiLineStrings formed by NWM streams being clipped by the DEM edge and then re-entering the DEM, and retaining only the lowest segment. Also changes the value of `input_WBD_gdb` to use the WBD clipped to the DEM domain.

### Changes

- `src/`
    - `bash_variables.env`: Update WBD to the WBD clipped to the DEM domain
    - `clip_vectors_to_wbd.py`: Decrease stream buffer from 3 to 8 cells inside of the WBD buffer; select the lowest segment of any incoming levelpaths that are split by the DEM edge.
    - `derive_level_paths.py`: Remove unused argument
    - `stream_branches.py`: Remove unused argument

<br/><br/>

## v4.4.2.3 - 2023-09-21 - [PR#998](https://github.com/NOAA-OWP/inundation-mapping/pull/998)

Removes exclude list for black formatter in `.pre-commit-config.yaml` as well as in `pyproject.toml`. Ran the `black` executable on the 
whole repository, the re-formatted files in `src/` & `tools/` are included.

### Changes

- `.pre-commit-config.yaml`
- `pyproject.toml`
- `src/add_crosswalk.py`
- `src/bathy_src_adjust_topwidth.py`
- `src/bathymetric_adjustment.py`
- `src/identify_src_bankfull.py`
- `src/src_roughness_optimization.py`
- `tools/vary_mannings_n_composite.py`

<br/><br/>

## v4.4.2.2 - 2023-09-21 - [PR#997](https://github.com/NOAA-OWP/inundation-mapping/pull/997)

Bug fix for an error related to reindexing in `StreamNetwork.drop()`.

### Changes

- `src/stream_branches.py`: Fixes reindexing error.

<br/><br/>

## v4.4.2.1 - 2023-09-20 - [PR#990](https://github.com/NOAA-OWP/inundation-mapping/pull/990)

Corrects a bug in `src/usgs_gage_unit_setup.py` caused by missing geometry field after `GeoDataFrame.update()`.

### Changes

- `src/usgs_gage_unit_setup.py`: Sets geometry field in `self.gages`.

<br/><br/>

## v4.4.2.0 - 2023-09-20 - [PR#993](https://github.com/NOAA-OWP/inundation-mapping/pull/993)

Resolves the causes of two warnings in pandas and geopandas: (1) `FutureWarning` from taking the `int()` of single-length Series and (2) `SettingWithCopyWarning` resulting from the use of `inplace=True`.

### Changes

Removed `inplace=True` from
- `data/`
    - `usgs/preprocess_ahps_usgs.py`
    - `write_parquet_from_calib_pts.py`
- `src/`
    - `add_crosswalk.py`
    - `bathy_src_adjust_topwidth.py`
    - `clip_vectors_to_wbd.py`
    - `crosswalk_nwm_demDerived.py`
    - `derive_level_paths.py`
    - `finalize_srcs.py`
    - `identify_src_bankfull.py`
    - `src_adjust_usgs_rating.py`
    - `src_roughness_optimization.py`
    - `stream_branches.py`
    - `subdiv_chan_obank_src.py`
    - `subset_catch_list_by_branch_id.py`
    - `usgs_gage_unit_setup.py`
    - `utils/shared_functions.py`
- `tools/`
    - `adjust_rc_with_feedback.py`
    - `aggregate_csv_files.py`
    - `combine_crosswalk_tables.py`
    - `eval_plots_stackedbar.py`
    - `inundation.py`
    - `make_boxes_from_bounds.py`
    - `mosaic_inundation.py`
    - `plots.py`
    - `rating_curve_comparison.py`
    - `vary_mannings_n_composite.py`

Fixed single-length Series in
- `src/`
    - `split_flows.py`
    - `stream_branches.py`

- ``src/stream_branches.py``: Fixed class methods

<br/><br/>

## v4.4.1.1 - 2023-09-20 - [PR#992](https://github.com/NOAA-OWP/inundation-mapping/pull/992)

Fixes errors caused when a GeoDataFrame contains a `MultiLineString` geometry instead of a `LineString`. Update black force-exclude list.

### Changes

- `src/`
    `split_flows.py` and `stream_branches.py`: Converts `MultiLineString` geometry into `LineString`s.
- `pyproject.toml` : Add three files in `src/` to exclude list.

<br/><br/>

## v4.4.1.0 - 2023-09-18 - [PR#988](https://github.com/NOAA-OWP/inundation-mapping/pull/988)

Format code using `black` formatter, incorporate `isort` package to sort import statements,
and adhere all code to PEP8 Style Guide using the `flake8` package. Remove deprecated files.
Set up git pre-commit hooks.

Not all files were modified, however, to avoid individually listing each file here, the `/*` convention
is used to denote that almost every file in those directories were formatted and linted.

### Changes

- `.gitattributes`: Add newline at EOF.
- `.github/*`: 
- `.gitignore`: Trim extra last line.
- `CONTRIBUTING.md`: Update contributing guidelines.
- `Dockerfile`: Update PYTHONPATH to point to correct `unit_tests` directory.
- `Pipfile`: Add flake8, black, pyproject-flake8, pre-commit, isort packages
- `Pipfile.lock`: Update to correspond with new packages in Pipfile 
- `README.md` : Update link to wiki, trim whitespace.
- `config/*`
- `data/*`
- `docs/*`
- `fim_pipeline.sh` : Clean up usage statement
- `fim_post_processing.sh`: Update usage statement
- `fim_pre_processing.sh`: Update usage statement.
- `fim_process_unit_wb.sh`: Make usage functional, combine usage and comments.
- `src/*`
- `tools/*`
- `unit_tests/*`: The directory name where the unit test data must reside was changed from
`fim_unit_test_data_do_not_remove` => `unit_test_data`

### Additions

- `pyproject.toml`: Configuration file
- `.pre-commit-config.yaml`: Initialize git pre-commit hooks
- `tools/hash_compare.py`: Carson's hash compare script added to compare files or directories 
in which we do not expect any changes.

### Removals

- `data/nws/preprocess_ahps_nws.py`
- `src/adjust_headwater_streams.py`
- `src/aggregate_vector_inputs.py`
- `src/utils/reproject_dem.py`
- `tools/code_standardizer/*`: Incorporated "code_standardizer" into base level Dockerfile.
- `tools/compile_comp_stats.py`
- `tools/compile_computational_stats.py`
- `tools/consolidate_metrics.py`
- `tools/copy_test_case_folders.py`
- `tools/cygnss_preprocessing.py`
- `tools/nesdis_preprocessing.py`
- `tools/plots/*`: Duplicate and unused directory.
- `.isort.cfg`: Incorporated into `pyproject.toml`

<br/><br/>

## v4.4.0.1 - 2023-09-06 - [PR#987](https://github.com/NOAA-OWP/inundation-mapping/pull/987)

Corrects a bug in `src/usgs_gage_unit_setup.py` that causes incorrect values to populate a table, generating an error in `src/usgs_gage_crosswalk.py`.

### Changes

- `src/usgs_gage_unit_setup.py`: Changes `self.gages.location_id.fillna(usgs_gages.nws_lid, inplace=True)` to `self.gages.location_id.fillna(self.gages.nws_lid, inplace=True)`

<br/><br/>

## v4.4.0.0 - 2023-09-01 - [PR#965](https://github.com/NOAA-OWP/inundation-mapping/pull/965)

This feature branch includes new functionality to perform an additional layer of HAND SRC calibration using ras2fim rating curve and point data. The calibration workflow for ras2fim data follows the same general logic as the existing USGS rating curve calibration routine.

### Additions

- `src/src_adjust_ras2fim_rating.py`: New python script to perform the data prep steps for running the SRC calibration routine:
1) merge the `ras_elev_table.csv` data and the ras2fim cross section rating curve data (`reformat_ras_rating_curve_table.csv`)
2) sample the ras2fim rating curve at NWM recurrence flow intervals (2, 5, 10, 25, 50, 100yr)
3) pass inputs to the `src_roughness_optimization.py` workflow

### Changes

- `config/deny_branches.lst`: Added `ras_elev_table.csv` to keep list. Needed for `fim_post_processing.sh`
- `config/deny_unit.lst`: Added `ras_elev_table.csv` to keep list. Needed for `fim_post_processing.sh`
- `config/params_template.env`: Added new block for ras2fim SRC calibration parameters (can turn on/off each of the three SRC calibration routines individually); also reconfigured docstrings for calibration parameters)
- `fim_post_processing.sh`: Added routines to create ras2fim calibration data and then run the SRC calibration workflow with ras2fim data
- `src/add_crosswalk.py`: Added placeholder variable (`calb_coef_ras2fim`) in all `hydrotable.csv` files
- `src/aggregate_by_huc.py`: Added new blocks to perform huc-branch aggregation for all `ras_elev_table.csv` files
- `src/run_by_branch.sh`: Revised input variable (changed from csv file to directory) for `usgs_gage_crosswalk.py` to facilitate both `usgs_elev_table.csv` and ras_elev_table.csv` outputs
- `src/run_unit_wb.sh`: Revised inputs and output variables for `usgs_gage_unit_setup.py` and `usgs_gage_crosswalk.py`
- `src/src_roughness_optimization.py`: Added code blocks to ingest ras2fim rating curve data; added new attributes/renamed output variables to catchments gpkg output
- `src/usgs_gage_crosswalk.py`: Added code block to process ras2fim point locations alongside existing USGS gage point locations; outputs a separate csv if ras2fim points exist within the huc
- `src/usgs_gage_unit_setup.py`: Added code block to ingest and process raw ras2fim point locations gpkg file (same general workflow to usgs gages); all valid points (USGS and RAS2FIM) are exported to the huc level `usgs_subset_gages.gpkg`
- `tools/inundate_nation.py`: Added functionality to allow user to pass in a single HUC for faster spot checking of NWM recurr inundation maps

<br/><br/>

## v4.3.15.6 - 2023-09-01 - [PR#972](https://github.com/NOAA-OWP/inundation-mapping/pull/972)

Adds functionality to `tools/inundate_mosaic_wrapper.py` and incorporates functionality into existing `inundation-mapping` scripts.

### Changes

- `tools/`
    - `inundate_mosaic_wrapper.py`: Refactors to call `Inundate_gms` only once; adds functionality to produce a mosaicked polygon from `depths_raster` without needing to generate the `inundation_raster`; removes `log_file` and `output_fileNames` as variables and input arguments; updates the help description for `keep_intermediate`.
    - `composite_inundation.py`, 'inundate_nation.py`, and `run_test_case.py`: Implements `produce_mosaicked_inundation()` from `tools/inundate_mosaic_wrapper.py`.
    - `inundate_gms.py`: Adds back `Inundate_gms(**vars(parser.parse_args()))` command-line function call.
    - `mosaic_inundation.py` and `overlapping_inundation.py`: Removes unused import(s).
    - `tools_shared_variables.py`: Changes hardcoded `INPUT_DIR` to environment variable.

<br/><br/>

## v4.3.15.5 - 2023-09-01 - [PR#970](https://github.com/NOAA-OWP/inundation-mapping/pull/970)

Fixes an issue where the stream network was clipped inside the DEM resulting in a burned stream channel that was then filled by the DEM depression filling process so that all pixels in the burned channel had the same elevation which was the elevation at the spill point (which wasn't necessarily at the HUC outlet). The stream network is now extended from the WBD to the buffered WBD and all streams except the outlet are clipped to the streams buffer inside the WBD (WBD - (3 x cell_size)). This also prevents reverse flow issues.

### Changes

- `src/`
    - `clip_vectors_to_wbd.py`: Clip NWM streams to buffered WBD and clip non-outlet streams to WBD streams buffer (WBD - (3 x cell_size)).
    - `derive_level_paths.py`: Add WBD input argument
    - `run_unit_wb.py`: Add WBD input argument
    - `src_stream_branches.py`: Ignore branches outside HUC
- `unit_tests/`
    - `derive_level_paths_params.json`: Add WBD parameter value
    - `derive_level_paths_test.py`: Add WBD parameter

<br/><br/>

## v4.3.15.4 - 2023-09-01 - [PR#977](https://github.com/NOAA-OWP/inundation-mapping/pull/977)

Fixes incorrect `nodata` value in `src/burn_in_levees.py` that was responsible for missing branches (Exit code: 61). Also cleans up related files.

### Changes

- `src/`
    - `buffer_stream_branches.py`: Moves script functionality into a function.
    - `burn_in_levees.py`: Corrects `nodata` value. Adds context managers for reading rasters.
    - `generate_branch_list.py`: Removes unused imports.
    - `mask_dem.py`: Removes commented code.

<br/><br/>

## v4.3.15.3 - 2023-09-01 - [PR#983](https://github.com/NOAA-OWP/inundation-mapping/pull/983)

This hotfix addresses some bugs introduced in the pandas upgrade.

### Changes

- `/tools/eval_plots_stackedbar.py`: 2 lines were changed to work with the pandas upgrade. Added an argument for a `groupby` median call and fixed a bug with the pandas `query`. Also updated with Black compliance.

<br/><br/>

## v4.3.15.2 - 2023-07-18 - [PR#948](https://github.com/NOAA-OWP/inundation-mapping/pull/948)

Adds a script to produce inundation maps (extent TIFs, polygons, and depth grids) given a flow file and hydrofabric outputs. This is meant to make it easier to team members and external collaborators to produce inundation maps.

### Additions
- `data/`
    - `/tools/inundate_mosaic_wrapper.py`: The script that performs the inundation and mosaicking processes.
    - `/tools/mosaic_inundation.py`: Add function (mosaic_final_inundation_extent_to_poly).

<br/><br/>

## v4.3.15.1 - 2023-08-08 - [PR#960](https://github.com/NOAA-OWP/inundation-mapping/pull/960)

Provides a scripted procedure for updating BLE benchmark data including downloading, extracting, and processing raw BLE data into benchmark inundation files (inundation rasters and discharge tables).

### Additions

- `data/ble/ble_benchmark/`
    - `Dockerfile`, `Pipfile`, and `Pipfile.lock`: creates a new Docker image with necessary Python packages
    - `README.md`: contains installation and usage information
    - `create_ble_benchmark.py`: main script to generate BLE benchmark data

### Changes

- `data/ble/ble_benchmark/`
    - `create_flow_forecast_file.py` and `preprocess_benchmark.py`: moved from /tools

<br/><br/>

## v4.3.15.0 - 2023-08-08 - [PR#956](https://github.com/NOAA-OWP/inundation-mapping/pull/956)

Integrating GVAL in to the evaluation of agreement maps and contingency tables.

- `Dockerfile`: Add dependencies for GVAL
- `Pipfile`: Add GVAL and update related dependencies
- `Pipfile.lock`: Setup for Docker Image builds
- `run_test_case.py`: Remove unused arguments and cleanup
- `synthesize_test_cases.py`: Fix None comparisons and cleanup
- `tools/shared_functions.py`: Add GVAL crosswalk function, add rework create_stats_from_raster, create and create_stats_from_contingency_table
- `unit_tests/tools/inundate_gms_test.py`: Bug fix

<br/><br/>

## v4.3.14.2 - 2023-08-08 - [PR#959](https://github.com/NOAA-OWP/inundation-mapping/pull/959)

The enhancements in this PR include the new modules for pre-processing bathymetric data from the USACE eHydro dataset and integrating the missing hydraulic geometry into the HAND synthetic rating curves.

### Changes
- `data/bathymetry/preprocess_bathymetry.py`: added data source column to output geopackage attribute table.
- `fim_post_processing.sh`: changed -bathy input reference location.
- `config/params_template.env`: added export to bathymetry_file

<br/><br/>

## v4.3.14.1 - 2023-07-13 - [PR#946](https://github.com/NOAA-OWP/inundation-mapping/pull/946)

ras2fim product had a need to run the acquire 3dep script to pull down some HUC8 DEMs. The old script was geared to HUC6 but could handle HUC8's but needed a few enhancements. ras2fim also did not need polys made from the DEMs, so a switch was added for that.

The earlier version on the "retry" feature would check the file size and if it was smaller than a particular size, it would attempt to reload it.  The size test has now been removed. If a file fails to download, the user will need to look at the log out, then remove the file before attempting again. Why? So the user can see why it failed and decide action from there.

Note: later, as needed, we might upgrade it to handle more than just 10m (which it is hardcoded against).

Additional changes to README to reflect how users can access ESIP's S3 as well as a one line addition to change file permissions in fim_process_unit_wb.sh.

### Changes
- `data`
    - `usgs`
        - `acquire_and_preprocess_3dep_dems.py`:  As described above.
 - `fim_pipeline.sh`:  a minor styling fix (added a couple of lines for readability)
 - `fim_pre_processing.sh`: a user message was incorrect & chmod 777 $outputDestDir.
 - `fim_process_unit_wb.sh`: chmod 777 for /output/<run_name> directory.
 - `README.md`: --no-sign-request instead of --request-payer requester for ESIP S3 access.

<br/><br/>

## v4.3.14.0 - 2023-08-03 - [PR#953](https://github.com/NOAA-OWP/inundation-mapping/pull/953)

The enhancements in this PR include the new modules for pre-processing bathymetric data from the USACE eHydro dataset and integrating the missing hydraulic geometry into the HAND synthetic rating curves.

### Additions

- `data/bathymetry/preprocess_bathymetry.py`: preprocesses the eHydro datasets.
- `src/bathymetric_adjustment.py`: adjusts synthetic rating curves for HUCs where preprocessed bathymetry is available.

### Changes

- `config/params_template.env`: added a toggle for the bathymetric adjustment routine: `bathymetry_adjust`
- `fim_post_processing.sh`: added the new `bathymetric_adjustment.py` to the postprocessing lineup
- `src/`
    - `add_crosswalk.py`, `aggregate_by_huc.py`, & `subdiv_chan_obank_src.py`: accounting for the new Bathymetry_source field in SRCs

<br/><br/>

## v4.3.13.0 - 2023-07-26 - [PR#952](https://github.com/NOAA-OWP/inundation-mapping/pull/952)

Adds a feature to manually calibrate rating curves for specified NWM `feature_id`s using a CSV of manual coefficients to output a new rating curve. Manual calibration is applied after any/all other calibrations. Coefficient values between 0 and 1 increase the discharge value (and decrease inundation) for each stage in the rating curve while values greater than 1 decrease the discharge value (and increase inundation).

Manual calibration is performed if `manual_calb_toggle="True"` and the file specified by `man_calb_file` (with `HUC8`, `feature_id`, and `calb_coef_manual` fields) exists. The original HUC-level `hydrotable.csv` (after calibration) is saved with a suffix of `_pre-manual` before the new rating curve is written.

### Additions

- `src/src_manual_calibration.py`: Adds functionality for manual calibration by CSV file

### Changes

- `config/params_template.env`: Adds `manual_calb_toggle` and `man_calb_file` parameters
- `fim_post_processing.sh`: Adds check for toggle and if `man_calb_file` exists before running manual calibration

<br/><br/>

## v4.3.12.1 - 2023-07-21 - [PR#950](https://github.com/NOAA-OWP/inundation-mapping/pull/950)

Fixes a couple of bugs that prevented inundation using HUC-level hydrotables. Update associated unit tests.

### Changes

- `tools/inundate_gms.py`: Fixes a file path error and Pandas DataFrame indexing error.
- `unit_tests/tools/inundate_gms_test.py`: Do not skip this test, refactor to check that all branch inundation rasters exist.
- `unit_tests/tools/inundate_gms_params.json`: Only test 1 HUC, update forecast filepath, use 4 'workers'.

### Removals

- `unit_tests/tools/inundate_gms_unittests.py`: No longer used. Holdover from legacy unit tests.

<br/><br/>


## v4.3.12.0 - 2023-07-05 - [PR#940](https://github.com/NOAA-OWP/inundation-mapping/pull/940)

Refactor Point Calibration Database for synthetic rating curve adjustment to use `.parquet` files instead of a PostgreSQL database.

### Additions
- `data/`
    -`write_parquet_from_calib_pts.py`: Script to write `.parquet` files based on calibration points contained in a .gpkg file.

### Changes
- `src/`
    - `src_adjust_spatial_obs.py`: Refactor to remove PostgreSQL and use `.parquet` files.
    - `src_roughness_optimization.py`: Line up comments and add newline at EOF.
    - `bash_variables.env`: Update formatting, and add `{}` to inherited `.env` variables for proper variable expansion in Python scripts.
- `/config`
    - `params_template.env`: Update comment.
- `fim_pre_processing.sh`: In usage statement, remove references to PostGRES calibration tool.
- `fim_post_processing.sh`: Remove connection to and loading of PostgreSQL database.
- `.gitignore`: Add newline.
- `README.md`: Remove references to PostGRES calibration tool.

### Removals
- `config/`
    - `calb_db_keys_template.env`: No longer necessary without PostGRES Database.

- `/tools/calibration-db` : Removed directory including files below.
    - `README.md`
    - `docker-compose.yml`
    - `docker-entrypoint-enitdb.d/init-db.sh`

<br/><br/>

## v4.3.11.7 - 2023-06-12 - [PR#932](https://github.com/NOAA-OWP/inundation-mapping/pull/932)

Write to a csv file with processing time of `run_unit_wb.sh`, update PR Template, add/update bash functions in `bash_functions.env`, and modify error handling in `src/check_huc_inputs.py`. Update unit tests to throw no failures, `25 passed, 3 skipped`.

### Changes
- `.github/`
    - `PULL_REQUEST_TEMPLATE.md` : Update PR Checklist into Issuer Checklist and Merge Checklist
- `src/`
    - `run_unit_wb.sh`: Add line to log processing time to `$outputDestDir/logs/unit/total_duration_run_by_unit_all_HUCs.csv`
    - `check_huc_inputs.py`: Modify error handling. Correctly print HUC number if it is not valid (within `included_huc*.lst`)
    - `bash_functions.env`: Add `Calc_Time` function, add `local` keyword to functionally scoped variables in `Calc_Duration`
- `unit_tests/`
    - `derive_level_paths_test.py`: Update - new parameter (`buffer_wbd_streams`)
    - `derive_level_paths_params.json`: Add new parameter (`buffer_wbd_streams`)
    - `clip_vectors_to_wbd_test.py`: Update - new parameter (`wbd_streams_buffer_filename`)
    - `clip_vectors_to_wbd_params.json`: Add new parameter (`wbd_streams_buffer_filename`) & Fix pathing for `nwm_headwaters`

<br/><br/>

## v4.3.11.6 - 2023-05-26 - [PR#919](https://github.com/NOAA-OWP/inundation-mapping/pull/919)

Auto Bot asked for the python package of `requests` be upgraded from 2.28.2 to 2.31.0. This has triggered a number of packages to upgrade.

### Changes
- `Pipfile.lock`: as described.

<br/><br/>

## v4.3.11.5 - 2023-05-30 - [PR#911](https://github.com/NOAA-OWP/inundation-mapping/pull/911)

This fix addresses bugs found when using the recently added functionality in `tools/synthesize_test_cases.py` along with the `PREV` argument. The `-pfiles` argument now performs as expected for both `DEV` and `PREV` processing. Addresses #871

### Changes
`tools/synthesize_test_cases.py`: multiple changes to enable all expected functionality with the `-pfiles` and `-pcsv` arguments

<br/><br/>

## v4.3.11.4 - 2023-05-18 - [PR#917](https://github.com/NOAA-OWP/inundation-mapping/pull/917)

There is a growing number of files that need to be pushed up to HydroVis S3 during a production release, counting the new addition of rating curve comparison reports.

Earlier, we were running a number of aws cli scripts one at a time. This tool simplies it and pushes all of the QA and supporting files. Note: the HAND files from a release, will continue to be pushed by `/data/aws/s3.py` as it filters out files to be sent to HV s3.

### Additions

- `data\aws`
     - `push-hv-data-support-files.sh`: As described above. See file for command args.

<br/><br/>


## v4.3.11.3 - 2023-05-25 - [PR#920](https://github.com/NOAA-OWP/inundation-mapping/pull/920)

Fixes a bug in CatFIM script where a bracket was missing on a pandas `concat` statement.

### Changes
- `/tools/generate_categorical_fim.py`: fixes `concat` statement where bracket was missing.

<br/><br/>

## v4.3.11.2 - 2023-05-19 - [PR#918](https://github.com/NOAA-OWP/inundation-mapping/pull/918)

This fix addresses a bug that was preventing `burn_in_levees.py` from running. The if statement in run_unit_wb.sh preceeding `burn_in_levees.py` was checking for the existence of a filepath that doesn't exist.

### Changes
- `src/run_unit_wb.sh`: fixed the if statement filepath to check for the presence of levee features to burn into the DEM

<br/><br/>

## v4.3.11.1 - 2023-05-16 - [PR#904](https://github.com/NOAA-OWP/inundation-mapping/pull/904)

`pandas.append` was deprecated in our last Pandas upgrade (v4.3.9.0). This PR updates the remaining instances of `pandas.append` to `pandas.concat`.

The file `tools/thalweg_drop_check.py` had an instance of `pandas.append` but was deleted as it is no longer used or necessary.

### Changes

The following files had instances of `pandas.append` changed to `pandas.concat`:
- `data/`
    - `nws/preprocess_ahps_nws.py`
    - `usgs/`
        - `acquire_and_preprocess_3dep_dems.py`
        - `preprocess_ahps_usgs.py`
- `src/`
    - `add_crosswalk.py`
    - `adjust_headwater_streams.py`
    - `aggregate_vector_inputs.py`
    - `reset_mannings.py`
- `tools/`
    - `aggregate_mannings_calibration.py`
    - `eval_plots.py`
    - `generate_categorical_fim.py`
    - `generate_categorical_fim_flows.py`
    - `plots/`
        - `eval_plots.py`
        - `utils/shared_functions.py`
    - `rating_curve_comparison.py`
    - `rating_curve_get_usgs_curves.py`
    - `tools_shared_functions.py`

### Removals

- `tools/thalweg_drop_check.py`

<br/><br/>

## v4.3.11.0 - 2023-05-12 - [PR#903](https://github.com/NOAA-OWP/inundation-mapping/pull/903)

These changes address some known issues where the DEM derived flowlines follow the incorrect flow path (address issues with stream order 1 and 2 only). The revised code adds a new workflow to generate a new flow direction raster separately for input to the `run_by_branch.sh` workflow (branch 0 remains unchanged). This modification helps ensure that the DEM derived flowlines follow the desired NWM flow line when generating the DEM derived flowlines at the branch level.

### Changes
- `config/deny_branch_zero.lst`: removed `LandSea_subset_{}.tif` and `flowdir_d8_burned_filled_{}.tif` from the "keep" list as these files are now kept in the huc root folder.
- `config/deny_unit.lst`: added file cleanups for newly generated branch input files stored in the huc root folder (`dem_burned.tif`, `dem_burned_filled.tif`, `flowdir_d8_burned_filled.tif`, `flows_grid_boolean.tif`, `wbd_buffered_streams.gpkg`)
- `src/clip_vectors_to_wbd.py`: saving the `wbd_streams_buffer` as an output gpkg for input to `derive_level_paths.py`
- `src/derive_level_paths.py`: added a new step to clip the `out_stream_network_dissolved` with the `buffer_wbd_streams` polygon. this resolves errors with the edge case scenarios where a NWM flow line intersects the WBD buffer polygon
- `src/run_unit_wb.sh`: Introduce new processing steps to generate separate outputs for input to branch 0 vs. all other branches. Remove the branch zero `outputs_cleanup.py` as the branches are no longer pointing to files stored in the branch 0 directory (stored in huc directory)
   - Rasterize reach boolean (1 & 0) for all branches (not branch 0): using the `nwm_subset_streams_levelPaths_dissolved.gpkg` to define the branch levelpath flow lines
   - AGREEDEM reconditioning for all branches (not branch 0)
   - Pit remove burned DEM for all branches (not branch 0)
   - D8 flow direction generation for all branches (not branch 0)
- `src/run_by_branch.sh`: changed `clip_rasters_to_branches.py` input file location for `$tempHucDataDir/flowdir_d8_burned_filled.tif` (newly created file)

<br/><br/>

## v4.3.10.0 - 2023-05-12 - [PR#888](https://github.com/NOAA-OWP/inundation-mapping/pull/888)

`aggregate_by_huc.py` was taking a long time to process. Most HUCs can aggregate their branches into one merged hydrotable.csv in just 22 seconds, but a good handful took over 2 mins and a few took over 7 mins. When multiplied by 2,138 HUCs it was super slow. Multi-proc has not been added and it now takes appx 40 mins at 80 cores.

An error logging system was also added to track errors that may have occurred during processing.

### Changes
- `fim_pipeline.sh` - added a duration counter at the end of processing HUCs
- `fim_post_processing.sh` - added a job limit (number of procs), did a little cleanup, and added a warning note about usage of job limits in this script,
- `src`
    - `aggregate_by_huc.py`: Added multi proc, made it useable for non external script calls, added a logging system for errors only.
    - `indentify_src_bankful.py`: typo fix.

<br/><br/>

## v4.3.9.2 - 2023-05-12 - [PR#902](https://github.com/NOAA-OWP/inundation-mapping/pull/902)

This merge fixes several sites in Stage-Based CatFIM sites that showed overinundation. The cause was found to be the result of Stage-Based CatFIM code pulling the wrong value from the `usgs_elev_table.csv`. Priority is intended to go to the `dem_adj_elevation` value that is not from branch 0, however there was a flaw in the prioritization logic. Also includes a change to `requests` usage that is in response to an apparent IT SSL change. This latter change was necessary in order to run CatFIM. Also added a check to make sure the `dem_adj_thalweg` is not too far off the official elevation, and continues if it is.

### Changes
- `/tools/generate_categorical_fim.py`: fixed pandas bug where the non-branch zero `dem_adj_elevation` value was not being properly indexed. Also added a check to make sure the `dem_adj_thalweg` is not too far off the official elevation, and continues if it is.
- ` /tools/tools_shared_functions.py`: added `verify=False` to `requests` library calls because connections to WRDS was being refused (likely because of new IT protocols).

<br/><br/>

## v4.3.9.1 - 2023-05-12 - [PR#893](https://github.com/NOAA-OWP/inundation-mapping/pull/893)

Fix existing unit tests, remove unwanted behavior in `check_unit_errors_test.py`, update `unit_tests/README.md`

### Changes

- `unit_tests/`
    - `README.md` : Split up headings for setting up unit tests/running unit tests & re-formatted code block.
    - `check_unit_errors_test.py`: Fixed unwanted behavior of test leaving behind `sample_n.txt` files in `unit_errors/`
    - `clip_vectors_to_wbd_params.json`: Update parameters
    - `clip_vectors_to_wbd_test.py`: Update arguments
    - `pyproject.toml`: Ignore RuntimeWarning, to suppress pytest failure.
    - `usgs_gage_crosswalk_test.py`: Enhance readability of arguments in `gage_crosswalk.run_crosswalk` call

<br/><br/>

## v4.3.9.0 - 2023-04-19 - [PR#889](https://github.com/NOAA-OWP/inundation-mapping/pull/889)

Updates GDAL in base Docker image from 3.1.2 to 3.4.3 and updates all Python packages to latest versions, including Pandas v.2.0.0. Fixes resulting errors caused by deprecation and/or other changes in dependencies.

NOTE: Although the most current GDAL is version 3.6.3, something in 3.5 causes an issue in TauDEM `aread8` (this has been submitted as https://github.com/dtarb/TauDEM/issues/254)

### Changes

- `Dockerfile`: Upgrade package versions and fix `tzdata`
- `fim_post_processing.sh`: Fix typo
- `Pipfile` and `Pipfile.lock`: Update Python versions
- `src/`
    - `add_crosswalk.py`, `aggregate_by_huc.py`, `src_adjust_usgs_rating.py`, and `usgs_gage_unit_setup.py`: Change `df1.append(df2)` (deprecated) to `pd.concat([df1, df2])`
    - `build_stream_traversal.py`: Add `dropna=True` to address change in NaN handling
    - `getRasterInfoNative.py`: Replace `import gdal` (deprecated) with `from osgeo import gdal`
    - `stream_branches.py`: Change deprecated indexing to `.iloc[0]` and avoid `groupby.max()` over geometry
- `tools`
    - `inundation.py`: Cleans unused `from gdal`
    - `eval_plots.py`: deprecated dataframe.append fixed and deprecated python query pattern fixed.

<br/><br/>

## v4.3.8.0 - 2023-04-07 - [PR#881](https://github.com/NOAA-OWP/inundation-mapping/pull/881)

Clips branch 0 to terminal segments of NWM streams using the `to` attribute of NWM streams (where `to=0`).

### Changes

- `src/`
    - `delineate_hydros_and_produce_HAND.sh`: Added input arguments to `src/split_flows.py`
    - `split_flows.py`: Added functionality to snap and trim branch 0 flows to terminal NWM streamlines

<br/><br/>

## v4.3.7.4 - 2023-04-10 - [PR#882](https://github.com/NOAA-OWP/inundation-mapping/pull/882)

Bug fix for empty `output_catchments` in `src/filter_catchments_and_add_attributes.py`

### Changes

- `src/filter_catchments_and_add_attributes.py`: Adds check for empty `output_catchments` and exits with Status 61 if empty.

<br/><br/>

## v4.3.7.3 - 2023-04-14 - [PR#880](https://github.com/NOAA-OWP/inundation-mapping/pull/880)

Hotfix for addressing an error during the NRMSE calculation/aggregation step within `tools/rating_curve_comparison.py`. Also added the "n" variable to the agg_nwm_recurr_flow_elev_stats table. Addresses #878

### Changes

- `tools/rating_curve_comparison.py`: address error for computing nrmse when n=1; added the "n" variable (sample size) to the output metrics table

<br/><br/>

## v4.3.7.2 - 2023-04-06 - [PR#879](https://github.com/NOAA-OWP/inundation-mapping/pull/879)

Replaces `os.environ` with input arguments in Python files that are called from bash scripts. The bash scripts now access the environment variables and pass them to the Python files as input arguments. In addition to adapting some Python scripts to a more modular structure which allows them to be run individually, it also allows Visual Studio Code debugger to work properly. Closes #875.

### Changes

- `fim_pre_processing.sh`: Added `-i $inputsDir` input argument to `src/check_huc_inputs.py`
- `src/`
    - `add_crosswalk.py`: Changed `min_catchment_area` and `min_stream_length` environment variables to input arguments
    - `check_huc_inputs.py`: Changed `inputsDir` environment variable to input argument
    - `delineate_hydros_and_produce_HAND.sh`: Added `-m $max_split_distance_meters -t $slope_min -b $lakes_buffer_dist_meters` input arguments to `src/split_flows.py`
    - `split_flows.py`: Changed `max_split_distance_meters`, `slope_min`, and `lakes_buffer_dist_meters` from environment variables to input arguments

<br/><br/>

## v4.3.7.1 - 2023-04-06 - [PR#874](https://github.com/NOAA-OWP/inundation-mapping/pull/874)

Hotfix to `process_branch.sh` because it wasn't removing code-61 branches on exit. Also removes the current run from the new fim_temp directory.

### Changes

- `fim_pipeline.sh`: removal of current run from fim_temp directory
- `src/process_branch.sh`: switched the exit 61 block to use the temp directory instead of the outputs directory

<br/><br/>

## v4.3.7.0 - 2023-03-02 - [PR#868](https://github.com/NOAA-OWP/inundation-mapping/pull/868)

This pull request adds a new feature to `fim_post_processing.sh` to aggregate all of the hydrotables for a given HUC into a single HUC-level `hydrotable.csv` file. Note that the aggregation step happens near the end of `fim_post_processing.sh` (after the subdivision and calibration routines), and the branch hydrotable files are preserved in the branch directories for the time being.

### Changes

- `fim_pipeline.sh`: created a new variable `$jobMaxLimit` that multiplies the `$jobHucLimit` and the `$jobBranchLimit`
- `fim_post_processing.sh`: added new aggregation/concatenation step after the SRC calibration routines; passing the new `$jobMaxLimit` to the commands that accept a multiprocessing job number input; added `$skipcal` argument to the USGS rating curve calibration routine
- `src/add_crosswalk.py`: changed the default value for `calb_applied` variable to be a boolean
- `src/aggregate_by_huc.py`: file renamed (previous name: `src/usgs_gage_aggregate.py`); updated to perform branch to huc file aggregation for `hydroTable_{branch_id}.csv` and `src_full_crosswalked_{branch_id}.csv` files; note that the input arguments ask you to specify which file types to aggregate using the flags: `-elev`, `-htable`, and `-src`
- `tools/inundate_gms.py`: added check to use the aggregated HUC-level `hydrotable.csv` if it exists, otherwise continue to use the branch hydroTable files
- `tools/inundation.py`: added `usecols` argument to the `pd.read_csv` commands to improve read time for hydrotables
- `src/subdiv_chan_obank_src.py`: add dtype to hydrotable pd.read_csv to resolve pandas dtype interpretation warnings

<br/><br/>

## v4.3.6.0 - 2023-03-23 - [PR#803](https://github.com/NOAA-OWP/inundation-mapping/pull/803)

Clips Watershed Boundary Dataset (WBD) to DEM domain for increased efficiency. Essentially, this is a wrapper for `geopandas.clip()` and moves clipping from `src/clip_vectors_to_wbd.py` to `data/wbd/preprocess_wbd.py`.

### Additions

- `data/wbd/preprocess_wbd.py`: Clips WBD to DEM domain polygon

### Changes

- `src/`
    - `bash_variables.env`: Updates `input_WBD_gdb` environment variable
    - `clip_vectors_to_wbd.py`: Removes clipping to DEM domain

<br/><br/>

## v4.3.5.1 - 2023-04-01 - [PR#867](https://github.com/NOAA-OWP/inundation-mapping/pull/867)

outputs_cleanup.py was throwing an error saying that the HUC source directory (to be cleaned up), did not exist. This was confirmed in a couple of environments. The src path in run_unit_wb.sh was sending in the "outputs" directory and not the "fim_temp" directory. This might have been a merge issue.

The log file was moved to the unit_errors folder to validate the error, as expected.

### Changes

- `src/run_unit_wb.sh`: Change the source path being submitted to `outputs_cleanup.py` from the `outputs` HUC directory to the `fim_temp` HUC directory.
- `fim_process_unit_wb.sh`: Updated the phrase "Copied temp directory" to "Moved temp directory"

<br/><br/>

## v4.3.5.0 - 2023-03-02 - [PR#857](https://github.com/NOAA-OWP/inundation-mapping/pull/857)

Addresses changes to function calls needed to run upgraded Shapely library plus other related library upgrades. Upgraded libraries include:
- shapely
- geopandas
- pandas
- numba
- rasterstats
- numpy
- rtree
- tqdm
- pyarrow
- py7zr

Pygeos is removed because its functionality is incorporated into the upgraded shapely library.

### Changes

- `Dockerfile`
- `Pipfile and Pipfile.lock`
- `src/`
	- `associate_levelpaths_with_levees.py`
    - `build_stream_traversal.py`
	- `add_crosswalk.py`
	- `adjust_headwater_streams.py`
	- `aggregate_vector_inputs.py`
	- `clip_vectors_to_wbd.py`
	- `derive_headwaters.py`
	- `stream_branches.py`
	- `split_flows.py`
- `tools/`
	- `fimr_to_benchmark.py`
	- `tools_shared_functions.py`

<br/><br/>

## v4.3.4.0 - 2023-03-16-23 [PR#847](https://github.com/NOAA-OWP/inundation-mapping/pull/847)

### Changes

Create a 'working directory' in the Docker container to run processes within the container's non-persistent filesystem. Modify variables in scripts that process HUCs and branches to use the temporary working directory, and then copy temporary directory (after trimming un-wanted files) over to output directory (persistent filesystem).  Roll back changes to `unit_tests/` to use `/data/outputs` (contains canned data), as the volume mounted `outputs/` most likely will not contain the necessary unit test data.

- `Dockerfile` - create a `/fim_temp` working directory, update `projectDir` to an `ENV`, rename inputs and outputs directory variables
- `fim_pipeline.sh` - remove `projectDir=/foss_fim`, update path of `logFile`, remove indentation
- `fim_pre_processing.sh` - change `$outputRunDataDir` => `$outputDestDir` & add `$tempRunDir`
- `fim_post_processing.sh` - change `$outputRunDataDir` => `$outputDestDir`
- `fim_process_unit_wb.sh` - change `$outputRunDataDir` => `$outputDestDir`, add vars & export `tempRunDir`, `tempHucDataDir`, & `tempBranchDataDir` to `run_unit_wb.sh`
- `README.md` - add linebreaks to codeblocks

- `src/`
  - `bash_variables.env` - `$inputDataDir` => `$inputsDir`
  - `check_huc_inputs.py` - `$inputDataDir` => `$inputsDir`
  - `delineate_hydros_and_produce_HAND.py` - `$outputHucDataDir` => `$tempHucDataDir`, `$outputCurrentBranchDataDir` => `$tempCurrentBranchDataDir`
  - `process_branch.sh` - `$outputRunDataDir` => `$outputsDestDir`
  - `run_by_branch.sh` - `$outputCurrentBranchDataDir` => `$tempCurrentBranchDataDir`, `$outputHucDataDir` => `$tempHucDataDir`
  - `run_unit_wb.sh` - `$outputRunDataDir` => `$outputDestDir`, `$outputHucDataDir` => `$tempHucDataDir`
  - `utils/`
    - `shared_functions.py` - `$inputDataDir` => `$inputsDir`

- `tools/`
  - `inundation_wrapper_custom_flow.py` - `$outputDataDir` => `$outputsDir`
  - `inundation_wrapper_nwm_flows.py`  - `$outputDataDir` => `$outputsDir`
  - `tools_shared_variables.py` - `$outputDataDir` => `$outputsDir`

- `unit_tests/`
  - `README.md` - add linebreaks to code blocks, `/outputs/` => `/data/outputs/`
  - `*_params.json` - `/outputs/` => `/data/outputs/` & `$outputRunDataDir` => `$outputDestDir`
  - `derive_level_paths_test.py` - `$outputRunDataDir` => `$outputDestDir`
  - `check_unit_errors_test.py` - `/outputs/` => `/data/outputs/`
  - `shared_functions_test.py` - `$outputRunDataDir` => `$outputDestDir`
  - `split_flows_test.py`  - `/outputs/` => `/data/outputs/`
  - `tools/`
    - `*_params.json` - `/outputs/` => `/data/outputs/` & `$outputRunDataDir` => `$outputDestDir`

<br/><br/>

## v4.3.3.7 - 2023-03-22 - [PR#856](https://github.com/NOAA-OWP/inundation-mapping/pull/856)

Simple update to the `PULL_REQUEST_TEMPLATE.md` to remove unnecessary/outdated boilerplate items, add octothorpe (#) in front of Additions, Changes, Removals to mirror `CHANGELOG.md` format, and clean up the PR Checklist.

### Changes
- `docs/`
  - `PULL_REQUEST_TEMPLATE.md`

<br/><br/>

## v4.3.3.6 - 2023-03-30 - [PR#859](https://github.com/NOAA-OWP/inundation-mapping/pull/859)

Addresses the issue of output storage space being taken up by output files from branches that did not run. Updates branch processing to remove the extraneous branch file if a branch gets an error code of 61.

### Changes

- `src/process_branch.sh`: added line 41, which removes the outputs and output folder if Error 61 occurs.

<br/><br/>

## v4.3.3.5 - 2023-03-23 - [PR#848](https://github.com/NOAA-OWP/inundation-mapping/pull/848)

Introduces two new arguments (`-pcsv` and `-pfiles`) and improves the documentation of  `synthesize_test_cases.py`. The new arguments allow the user to provide a CSV of previous metrics (`-pcsv`) and to specity whether or not metrics should pulled from previous directories (`-pfiles`).

The dtype warning was suppressed through updates to the `read_csv` function in `hydrotable.py` and additional comments were added throughout script to improve readability.

### Changes
- `tools/inundation.py`: Add data types to the section that reads in the hydrotable (line 483).

- `tools/synthesize_test_cases.py`: Improved formatting, spacing, and added comments. Added two new arguments: `pcsv` and `pfiles` along with checks to verify they are not being called concurrently (lines 388-412). In `create_master_metrics_csv`, creates an `iteration_list` that only contains `['comparison']` if `pfiles` is not true, reads in the previous metric csv `prev_metrics_csv` if it is provided and combine it with the compiled metrics (after it is converted to dataframe), and saves the metrics dataframe (`df_to_write`) to CSV.

<br/><br/>

## v4.3.3.4 - 2023-03-17 - [PR#849](https://github.com/NOAA-OWP/inundation-mapping/pull/849)

This hotfix addresses an error in inundate_nation.py relating to projection CRS.

### Changes

- `tools/inundate_nation.py`: #782 CRS projection change likely causing issue with previous projection configuration

<br/><br/>

## v4.3.3.3 - 2023-03-20 - [PR#854](https://github.com/NOAA-OWP/inundation-mapping/pull/854)

At least one site (e.g. TRYM7) was not been getting mapped in Stage-Based CatFIM, despite having all of the acceptable accuracy codes. This was caused by a data type issue in the `acceptable_coord_acc_code_list` in `tools_shared_variables.py` having the accuracy codes of 5 and 1 as a strings instead of an integers.

### Changes

- `/tools/tools_shared_variables.py`: Added integers 5 and 1 to the acceptable_coord_acc_code_list, kept the '5' and '1' strings as well.

<br/><br/>

## v4.3.3.2 - 2023-03-20 - [PR#851](https://github.com/NOAA-OWP/inundation-mapping/pull/851)

Bug fix to change `.split()` to `os.path.splitext()`

### Changes

- `src/stream_branches.py`: Change 3 occurrences of `.split()` to `os.path.splitext()`

<br/><br/>

## v4.3.3.1 - 2023-03-20 - [PR#855](https://github.com/NOAA-OWP/inundation-mapping/pull/855)

Bug fix for KeyError in `src/associate_levelpaths_with_levees.py`

### Changes

- `src/associate_levelpaths_with_levees.py`: Adds check if input files exist and handles empty GeoDataFrame(s) after intersecting levee buffers with leveed areas.

<br/><br/>

## v4.3.3.0 - 2023-03-02 - [PR#831](https://github.com/NOAA-OWP/inundation-mapping/pull/831)

Addresses bug wherein multiple CatFIM sites in the flow-based service were displaying the same NWS LID. This merge also creates a workaround solution for a slowdown that was observed in the WRDS location API, which may be a temporary workaround, until WRDS addresses the slowdown.

### Changes

- `tools/generate_categorical_fim_mapping.py`: resets the list of tifs to format for each LID within the loop that does the map processing, instead of only once before the start of the loop.
- `tools/tools_shared_functions.py`:
  - adds a try-except block around code that attempted to iterate on an empty list when the API didn't return relevant metadata for a given feature ID (this is commented out, but may be used in the future once WRDS slowdown is addressed).
  - Uses a passed NWM flows geodataframe to determine stream order.
- `/tools/generate_categorical_fim_flows.py`:
  - Adds multiprocessing to flows generation and uses `nwm_flows.gpkg` instead of the WRDS API to determine stream order of NWM feature_ids.
  - Adds duration print messages.
- `/tools/generate_categorical_fim.py`:
  - Refactor to allow for new NWM filtering scheme.
  - Bug fix in multiprocessing calls for interval map production.
  - Adds duration print messages.

<br/><br/>

## v4.3.2.0 - 2023-03-15 - [PR#845](https://github.com/NOAA-OWP/inundation-mapping/pull/845)

This merge revises the methodology for masking levee-protected areas from inundation. It accomplishes two major tasks: (1) updates the procedure for acquiring and preprocessing the levee data to be burned into the DEM and (2) revises the way levee-protected areas are masked from branches.

(1) There are now going to be two different levee vector line files in each HUC. One (`nld_subset_levees_burned.gpkg`) for the levee elevation burning and one (`nld_subset_levees.gpkg`) for the levee-level-path assignment and masking workflow.

(2) Levee-protected areas are masked from inundation based on a few methods:
  - Branch 0: All levee-protected areas are masked.
  - Other branches: Levee-protected areas are masked from the DEMs of branches for level path(s) that the levee is protecting against by using single-sided buffers alongside each side of the levee to determine which side the levee is protecting against (the side opposite the associated levee-protected area).

### Additions

- `.gitignore`: Adds `.private` folder for unversioned code.
- `data/`
    - `esri.py`: Class for querying and downloading ESRI feature services.
    - `nld/`
        - `levee_download.py`: Module that handles downloading and preprocessing levee lines and protected areas from the National Levee Database.
- `src/associate_levelpaths_with_levees.py`: Associates level paths with levees using single-sided levee buffers and writes to CSV to be used by `src/mask_dem.py`

### Changes

- `.config/`
    - `deny_branch_zero.lst`: Adds `dem_meters_{}.tif`.
    - `deny_branches.lst`: Adds `levee_levelpaths.csv` and removes `nld_subset_levees_{}.tif`.
    - `deny_unit.lst`: Adds `dem_meters.tif`.
    - `params_template.env`: Adds `levee_buffer` parameter for levee buffer size/distance in meters and `levee_id_attribute`.
- `src/`
    - `bash_variables.env`: Updates `input_nld_levee_protected_areas` and adds `input_NLD` (moved from `run_unit_wb.sh`) and `input_levees_preprocessed` environment. .variables
    - `burn_in_levees.py`: Removed the unit conversion from feet to meters because it's now being done in `levee_download.py`.
    - `clip_vectors_to_wbd.py`: Added the new levee lines for the levee-level-path assignment and masking workflow.
    - `delineate_hydros_and_produce_HAND.sh`: Updates input arguments.
    - `mask_dem.py`: Updates to use `levee_levelpaths.csv` (output from `associate_levelpaths_with_levees.py`) to mask branch DEMs.
    - `run_by_branch.sh`: Clips `dem_meters.tif` to use for branches instead of `dem_meters_0.tif` since branch 0 is already masked.
    - `run_unit_wb.sh`: Added inputs to `clip_vectors_to_wbd.py`. Added `associate_levelpaths_with_levees.py`. Processes `dem_meters.tif` and then makes a copy for branch 0. Moved `deny_unit.lst` cleanup to after branch processing.

### Removals
- `data/nld/preprocess_levee_protected_areas.py`: Deprecated.

<br/><br/>

## v4.3.1.0 - 2023-03-10 - [PR#834](https://github.com/NOAA-OWP/inundation-mapping/pull/834)

Change all occurances of /data/outputs to /outputs to honor the correct volume mount directory specified when executing docker run.

### Changes

- `Dockerfile` - updated comments in relation to `projectDir=/foss_fim`
- `fim_pipeline.sh` - updated comments in relation to `projectDir=/foss_fim`
- `fim_pre_processing.sh` -updated comments in relation to `projectDir=/foss_fim`
- `fim_post_processing.sh` - updated comments in relation to `projectDir=/foss_fim`
- `README.md` - Provide documentation on starting the Docker Container, and update docs to include additional command line option for calibration database tool.

- `src/`
  - `usgs_gage_crosswalk.py` - added newline character to shorten commented example usage
  - `usgs_gage_unit_setup.py` - `/data/outputs/` => `/outputs/`

- `tools/`
  - `cache_metrics.py` -  `/data/outputs/` => `/outputs/`
  - `copy_test_case_folders.py`  - `/data/outputs/` => `/outputs/`
  - `run_test_case.py` - `/data/outputs/` => `/outputs/`

- `unit_tests/*_params.json`  - `/data/outputs/` => `/outputs/`

- `unit_tests/split_flows_test.py`  - `/data/outputs/` => `/outputs/`

<br/><br/>

## v4.3.0.1 - 2023-03-06 - [PR#841](https://github.com/NOAA-OWP/inundation-mapping/pull/841)

Deletes intermediate files generated by `src/agreedem.py` by adding them to `config/deny_*.lst`

- `config/`
    - `deny_branch_zero.lst`, `deny_branches.lst`, `deny_branch_unittests.lst`: Added `agree_binary_bufgrid.tif`, `agree_bufgrid_zerod.tif`, and `agree_smogrid_zerod.tif`
    - `deny_unit.lst`: Added `agree_binary_bufgrid.tif`, `agree_bufgrid.tif`, `agree_bufgrid_allo.tif`, `agree_bufgrid_dist.tif`,  `agree_bufgrid_zerod.tif`, `agree_smogrid.tif`, `agree_smogrid_allo.tif`, `agree_smogrid_dist.tif`, `agree_smogrid_zerod.tif`

<br/><br/>

## v4.3.0.0 - 2023-02-15 - [PR#814](https://github.com/NOAA-OWP/inundation-mapping/pull/814)

Replaces GRASS with Whitebox. This addresses several issues, including Windows permissions and GRASS projection issues. Whitebox also has a slight performance benefit over GRASS.

### Removals

- `src/r_grow_distance.py`: Deletes file

### Changes

- `Dockerfile`: Removes GRASS, update `$outputDataDir` from `/data/outputs` to `/outputs`
- `Pipfile` and `Pipfile.lock`: Adds Whitebox and removes GRASS
- `src/`
    - `agreedem.py`: Removes `r_grow_distance`; refactors to use with context and removes redundant raster reads.
    - `adjust_lateral_thalweg.py` and `agreedem.py`: Refactors to use `with` context and removes redundant raster reads
    - `unique_pixel_and_allocation.py`: Replaces GRASS with Whitebox and remove `r_grow_distance`
    - `gms/`
        - `delineate_hydros_and_produce_HAND.sh` and `run_by_unit.sh`: Removes GRASS parameter
        - `mask_dem.py`: Removes unnecessary line

<br/><br/>

## v4.2.1.0 - 2023-02-21 - [PR#829](https://github.com/NOAA-OWP/inundation-mapping/pull/829)

During the merge from remove-fim3 PR into dev, merge conflicts were discovered in the unit_tests folders and files. Attempts to fix them at that time failed, so some files were removed, other renamed, other edited to get the merge to work.  Here are the fixes to put the unit tests system back to par.

Note: some unit tests are now temporarily disabled due to dependencies on other files / folders which may not exist in other environments.

Also.. the Changelog.md was broken and is being restored here.

Also.. a minor text addition was added to the acquire_and_preprocess_3dep_dems.py files (not directly related to this PR)

For file changes directly related to unit_test folder and it's file, please see [PR#829](https://github.com/NOAA-OWP/inundation-mapping/pull/829)

Other file changes:

### Changes
- `Pipfile.lock` : rebuilt and updated as a safety pre-caution.
- `docs`
    - `CHANGELOG.md`: additions to this file for FIM 4.2.0.0 were not merged correctly.  (re-added just below in the 4.2.0.0 section)
- `data`
    - `usgs`
        - `acquire_and_preprocess_3dep_dems.py`: Added text on data input URL source.

<br/><br/>

## v4.2.0.1 - 2023-02-16 - [PR#827](https://github.com/NOAA-OWP/inundation-mapping/pull/827)

FIM 4.2.0.0. was throwing errors for 14 HUCs that did not have any level paths. These are HUCs that have only stream orders 1 and 2 and are covered under branch zero, but no stream orders 3+ (no level paths).  This has now been changed to not throw an error but continue to process of the HUC.

### Changes

- `src`
    - `run_unit_wb.sh`: Test if branch_id.lst exists, which legitimately might not. Also a bit of text cleanup.

<br/><br/>

## v4.2.0.0 - 2023-02-16 - [PR#816](https://github.com/NOAA-OWP/inundation-mapping/pull/816)

This update removes the remaining elements of FIM3 code.  It further removes the phrases "GMS" as basically the entire FIM4 model. FIM4 is GMS. With removing FIM3, it also means remove concepts of "MS" and "FR" which were no longer relevant in FIM4.  There are only a few remaining places that will continue with the phrase "GMS" which is in some inundation files which are being re-evaluated.  Some deprecated files have been removed and some subfolders removed.

There are a lot of duplicate explanations for some of the changes, so here is a shortcut system.

- desc 1:  Remove or rename values based on phrase "GMS, MS and/or FR"
- desc 2:  Moved file from the /src/gms folder to /src  or /tools/gms_tools to /tools
- desc 3:  No longer needed as we now use the `fim_pipeline.sh` processing model.

### Removals

- `data`
    - `acquire_and_preprocess_inputs.py`:  No longer needed
- `gms_pipeline.sh` : see desc 3
- `gms_run_branch.sh` : see desc 3
- `gms_run_post_processing.sh` : see desc 3
- `gms_run_unit.sh` : see desc 3
- `src`
    - `gms`
        - `init.py` : folder removed, no longer needed.
        - `aggregate_branch_lists.py`: no longer needed.  Newer version already exists in src directory.
        - `remove_error_branches.py` :  see desc 3
        - `run_by_unit.sh` : see desc 3
        - `test_new_crosswalk.sh` : no longer needed
        - `time_and_tee_run_by_branch.sh` : see desc 3
        - `time_and_tee_run_by_unit.sh` : see desc 3
    - `output_cleanup.py` : see desc 3
 - `tools/gms_tools`
     - `init.py` : folder removed, no longer needed.

### Changes

- `config`
   - `deny_branch_unittests.lst` :  renamed from `deny_gms_branch_unittests.lst`
   - `deny_branch_zero.lst` : renamed from `deny_gms_branch_zero.lst`
   - `deny_branches.lst` :  renamed from `deny_gms_branches.lst`
   - `deny_unit.lst`  : renamed from `deny_gms_unit.lst`
   - `params_template.env` : see desc 1

- `data`
    - `nws`
        - `preprocess_ahps_nws.py`:   Added deprecation note: If reused, it needs review and/or upgrades.
    - `acquire_and_preprocess_3dep_dems.py` : see desc 1
 - `fim_post_processing.sh` : see desc 1, plus a small pathing change.
 - `fim_pre_processing.sh` : see desc 1
 - ` src`
     - `add_crosswalk.py` : see desc 1. Also cleaned up some formatting and commented out a code block in favor of a better way to pass args from "__main__"
     - `bash_variables.env` : see desc 1
     - `buffer_stream_branches.py` : see desc 2
     - `clip_rasters_to_branches.py` : see desc 2
     - `crosswalk_nwm_demDerived.py` :  see desc 1 and desc 2
     - `delineate_hydros_and_produce_HAND.sh` : see desc 1 and desc 2
     - `derive_level_paths.py`  :  see desc 1 and desc 2
     - `edit_points.py` : see desc  2
     - `filter_inputs_by_huc.py`: see desc 1 and desc 2
     - `finalize_srcs.py`:  see desc 2
     - `generate_branch_list.py` : see desc 1
     - `make_rem.py` : see desc 2
     - `make_dem.py` : see desc  2
     - `outputs_cleanup.py`:  see desc 1
     - `process_branch.sh`:  see desc 1
     - `query_vectors_by_branch_polygons.py`: see desc 2
     - `reset_mannings.py` : see desc 2
     - `run_by_branch.sh`:  see desc 1
     - `run_unit_wb.sh`: see desc 1
     - `stream_branches.py`:  see desc 2
     - `subset_catch_list_by_branch_id.py`: see desc 2
     - `toDo.md`: see desc 2
     - `usgs_gage_aggregate.py`:  see desc 1
     - `usgs_gage_unit_setup.py` : see desc 1
     - `utils`
         - `fim_enums.py` : see desc 1

- `tools`
    - `combine_crosswalk_tables.py` : see desc 2
    - `compare_ms_and_non_ms_metrics.py` : see desc 2
    - `compile_comp_stats.py`: see desc 2  and added note about possible deprecation.
    - `compile_computation_stats.py` : see desc 2  and added note about possible deprecation.
    - `composite_inundation.py` : see desc 1 : note.. references a file called inundate_gms which retains it's name for now.
    - `consolidate_metrics.py`: added note about possible deprecation.
    - `copy_test_case_folders.py`: see desc 1
    - `eval_plots.py` : see desc 1
    - `evaluate_continuity.py`: see desc 2
    - `find_max_catchment_breadth.py` : see desc 2
    - `generate_categorical_fim_mapping.py` : see desc 1
    - `inundate_gms.py`: see desc 1 and desc 2. Note: This file has retained its name with the phrase "gms" in it as it might be upgraded later and there are some similar files with similar names.
    - `inundate_nation.py` : see desc 1
    - `inundation.py`:  text styling change
    - `make_boxes_from_bounds.py`: text styling change
    - `mosaic_inundation.py`:  see desc 1 and desc 2
    - `overlapping_inundation.py`: see desc 2
    - `plots.py` : see desc 2
    - `run_test_case.py`:  see desc 1
    - `synthesize_test_cases.py`: see desc 1

- `unit_tests`
    - `README.md`: see desc 1
    - `__template_unittests.py`: see desc 1
    - `check_unit_errors_params.json`  and `check_unit_errors_unittests.py` : see desc 1
    - `derive_level_paths_params.json` and `derive_level_paths_unittests.py` : see desc 1 and desc 2
    - `filter_catchments_and_add_attributes_unittests.py`: see desc 1
    - `outputs_cleanup_params.json` and `outputs_cleanup_unittests.py`: see desc 1 and desc 2
    - `split_flows_unittests.py` : see desc 1
    - `tools`
        - `inundate_gms_params.json` and `inundate_gms_unittests.py`: see desc 1 and desc 2

<br/><br/>

## v4.1.3.0 - 2023-02-13 - [PR#812](https://github.com/NOAA-OWP/inundation-mapping/pull/812)

An update was required to adjust host name when in the AWS environment

### Changes

- `fim_post_processing.sh`: Added an "if isAWS" flag system based on the input command args from fim_pipeline.sh or

- `tools/calibration-db`
    - `README.md`: Minor text correction.

<br/><br/>

## v4.1.2.0 - 2023-02-15 - [PR#808](https://github.com/NOAA-OWP/inundation-mapping/pull/808)

Add `pytest` package and refactor existing unit tests. Update parameters to unit tests (`/unit_tests/*_params.json`) to valid paths. Add leading slash to paths in `/config/params_template.env`.

### Additions

- `/unit_tests`
  - `__init__.py`  - needed for `pytest` command line executable to pick up tests.
  - `pyproject.toml`  - used to specify which warnings are excluded/filtered.
  - `/gms`
    - `__init__.py` - needed for `pytest` command line executable to pick up tests.
  - `/tools`
    - `__init__.py`  - needed for `pytest` command line executable to pick up tests.
    - `inundate_gms_params.json` - file moved up into this directory
    - `inundate_gms_test.py`     - file moved up into this directory
    - `inundation_params.json`   - file moved up into this directory
    - `inundation_test.py`       - file moved up into this directory

### Removals

- `/unit_tests/tools/gms_tools/` directory removed, and files moved up into `/unit_tests/tools`

### Changes

- `Pipfile` - updated to include pytest as a dependency
- `Pipfile.lock` - updated to include pytest as a dependency

- `/config`
  - `params_template.env` - leading slash added to paths

- `/unit_tests/` - All of the `*_test.py` files were refactored to follow the `pytest` paradigm.
  - `*_params.json` - valid paths on `fim-dev1` provided
  - `README.md`  - updated to include documentation on pytest.
  - `unit_tests_utils.py`
  - `__template_unittests.py` -> `__template.py` - exclude the `_test` suffix to remove from test suite. Updated example on new format for pytest.
  - `check_unit_errors_test.py`
  - `clip_vectors_to_wbd_test.py`
  - `filter_catchments_and_add_attributes_test.py`
  - `rating_curve_comparison_test.py`
  - `shared_functions_test.py`
  - `split_flow_test.py`
  - `usgs_gage_crosswalk_test.py`
  - `aggregate_branch_lists_test.py`
  - `generate_branch_list_test.py`
  - `generate_branch_list_csv_test.py`
  - `aggregate_branch_lists_test.py`
  - `generate_branch_list_csv_test.py`
  - `generate_branch_list_test.py`
    - `/gms`
      - `derive_level_paths_test.py`
      - `outputs_cleanup_test.py`
    - `/tools`
      - `inundate_unittests.py` -> `inundation_test.py`
      - `inundate_gms_test.py`


<br/><br/>

## v4.1.1.0 - 2023-02-16 - [PR#809](https://github.com/NOAA-OWP/inundation-mapping/pull/809)

The CatFIM code was updated to allow 1-foot interval processing across all stage-based AHPS sites ranging from action stage to 5 feet above major stage, along with restart capability for interrupted processing runs.

### Changes

- `tools/generate_categorical_fim.py` (all changes made here)
    - Added try-except blocks for code that didn't allow most sites to actually get processed because it was trying to check values of some USGS-related variables that most of the sites didn't have
    - Overwrite abilities of the different outputs for the viz team were not consistent (i.e., one of the files had the ability to be overwritten but another didn't), so that has been made consistent to disallow any overwrites of the existing final outputs for a specified output folder.
    - The code also has the ability to restart from an interrupted run and resume processing uncompleted HUCs by first checking for a simple "complete" file for each HUC. If a HUC has that file, then it is skipped (because it already completed processing during a run for a particular output folder / run name).
    - When a HUC is successfully processed, an empty "complete" text file is created / touched.

<br/><br/>

## v4.1.0.0 - 2023-01-30 - [PR#806](https://github.com/NOAA-OWP/inundation-mapping/pull/806)

As we move to Amazon Web Service, AWS, we need to change our processing system. Currently, it is `gms_pipeline.sh` using bash "parallel" as an iterator which then first processes all HUCs, but not their branches. One of `gms_pipeline.sh`'s next steps is to do branch processing which is again iterated via "parallel". AKA. Units processed as one step, branches processed as second independent step.

**Note:** While we are taking steps to move to AWS, we will continue to maintain the ability of doing all processing on a single server using a single docker container as we have for a long time. Moving to AWS is simply taking portions of code from FIM and adding it to AWS tools for performance of large scale production runs.

Our new processing system, starting with this PR,  is to allow each HUC to process it's own branches.

A further requirement was to split up the overall processing flow to independent steps, with each step being able to process itself without relying on "export" variables from other files. Note: There are still a few exceptions.  The basic flow now becomes
- `fim_pre_processing.sh`,
- one or more calls to `fim_process_unit_wb.sh` (calling this file for each single HUC to be processed).
- followed by a call to `fim_post_processing.sh`.


Note: This is a very large, complex PR with alot of critical details. Please read the details at [PR 806](https://github.com/NOAA-OWP/inundation-mapping/pull/806).

### CRITICAL NOTE
The new `fim_pipeline.sh` and by proxy `fim_pre_processing.sh` has two new key input args, one named **-jh** (job HUCs) and one named **-jb** (job branches).  You can assign the number of cores/CPU's are used for processing a HUC versus the number of branches.  For the -jh number arg, it only is used against the `fim_pipeline.sh` file when it is processing more than one HUC or a list of HUCs as it is the iterator for HUCs.   The -jb flag says how many cores/CPU's can be used when processing branches (note.. the average HUC has 26 branches).

BUT.... you have to be careful not to overload your system.  **You need to multiply the -jh and the -jb values together, but only when using the `fim_pipeline.sh` script.**  Why? _If you have 16 CPU's available on your machine, and you assign -jh as 10 and -jb as 26, you are actually asking for 126 cores (10 x 26) but your machine only has 16 cores._   If you are not using `fim_pipeline.sh` but using the three processing steps independently, then the -jh value has not need to be anything but the number of 1 as each actual HUC can only be processed one at a time. (aka.. no iterator).
</br>

### Additions

- `fim_pipeline.sh` :  The wrapper for the three new major "FIM" processing steps. This script allows processing in one command, same as the current tool of `gms_pipeline.sh`.
- `fim_pre_processing.sh`: This file handles all argument input from the user, validates those inputs and sets up or cleans up folders. It also includes a new system of taking most input parameters and some key enviro variables and writing them out to a files called `runtime_args.env`.  Future processing steps need minimal input arguments as it can read most values it needs from this new `runtime_args.env`. This allows the three major steps to work independently from each other. Someone can now come in, run `fim_pre_processing.sh`, then run `fim_process_unit_wb.sh`, each with one HUC, as many time as they like, each adding just its own HUC folder to the output runtime folder.
- `fim_post_processing.sh`: Scans all HUC folders inside the runtime folders to handle a number of processing steps which include (to name a few):
    - aggregating errors
    - aggregating to create a single list (gms_inputs.csv) for all valid HUCs and their branch ids
    - usgs gage aggregation
    - adjustments to SRV's
    - and more
- `fim_process_unit_wb.sh`: Accepts only input args of runName and HUC number. It then sets up global variable, folders, etc to process just the one HUC. The logic for processing the HUC is in `run_unit_wb.sh` but managed by this `fim_process_unit_wb.sh` file including all error trapping.
- `src`
    - `aggregate_branch_lists.py`:  When each HUC is being processed, it creates it's own .csv file with its branch id's. In post processing we need one master csv list and this file aggregates them. Note: This is a similar file already in the `src/gms` folder but that version operates a bit different and will be deprecated soon.
    - `generate_branch_list.py`: This creates the single .lst for a HUC defining each branch id. With this list, `run_unit_wb.sh` can do a parallelized iteration over each of its branches for processing. Note: This is also similar to the current `src/gms` file of the same name and the gms folder version will also be deprecated soon.
    - `generate_branch_list_csv.py`. As each branch, including branch zero, has processed and if it was successful, it will add to a .csv list in the HUC directory. At the end, it becomes a list of all successful branches. This file will be aggregates with all similar .csv in post processing for future processing.
    - `run_unit_wb.sh`:  The actual HUC processing logic. Note: This is fundamentally the same as the current HUC processing logic that exists currently in `src/gms/run_by_unit.sh`, which will be removed in the very near future. However, at the end of this file, it creates and manages a parallelized iterator for processing each of it's branches.
    - `process_branch.sh`:  Same concept as `process_unit_wb.sh` but this one is for processing a single branch. This file manages the true branch processing file of `src/gms/run_by_branch.sh`.  It is a wrapper file to `src/gms/run_by_branch.sh` and catches all error and copies error files as applicable. This allows the parent processing files to continue despite branch errors. Both the new fim processing system and the older gms processing system currently share the branch processing file of `src/gms/run_by_branch.sh`. When the gms processing file is removed, this file will likely not change, only moved one directory up and be no longer in the `gms` sub-folder.
- `unit_tests`
    - `aggregate_branch_lists_unittests.py' and `aggregate_branch_lists_params.json`  (based on the newer `src` directory edition of `aggregate_branch_lists.py`).
    - `generate_branch_list_unittest.py` and `generate_branch_list_params.json` (based on the newer `src` directory edition of `generate_branch_list.py`).
    -  `generate_branch_list_csv_unittest.py` and `generate_branch_list_csv_params.json`

### Changes

- `config`
    - `params_template.env`: Removed the `default_max_jobs` value and moved the `startDiv` and `stopDiv` to the `bash_variables.env` file.
    - `deny_gms_unit.lst` : Renamed from `deny_gms_unit_prod.lst`
    - `deny_gms_branches.lst` : Renamed from `deny_gms_branches_prod.lst`

- `gms_pipeline.sh`, `gms_run_branch.sh`, `gms_run_unit.sh`, and `gms_post_processing.sh` :  Changed to hardcode the `default_max_jobs` to the value of 1. (we don't want this to be changed at all). They were also changed for minor adjustments for the `deny` list files names.

- `src`
    - `bash_functions.env`: Fix error with calculating durations.
    - `bash_variables.env`:  Adds the two export lines (stopDiv and startDiv) from `params_template.env`
    - `clip_vectors_to_wbd.py`: Cleaned up some print statements for better output traceability.
    - `check_huc_inputs.py`: Added logic to ensure the file was an .lst file. Other file formats were not be handled correctly.
    - `gms`
        - `delineate_hydros_and_produce_HAND.sh`: Removed all `stopDiv` variable to reduce log and screen output.
        - `run_by_branch.sh`: Removed an unnecessary test for overriding outputs.

### Removed

- `config`
    - `deny_gms_branches_dev.lst`

<br/><br/>

## v4.0.19.5 - 2023-01-24 - [PR#801](https://github.com/NOAA-OWP/inundation-mapping/pull/801)

When running tools/test_case_by_hydroid.py, it throws an error of local variable 'stats' referenced before assignment.

### Changes

- `tools`
    - `pixel_counter.py`: declare stats object and remove the GA_Readonly flag
    - `test_case_by_hydroid_id_py`: Added more logging.

<br/><br/>

## v4.0.19.4 - 2023-01-25 - [PR#802](https://github.com/NOAA-OWP/inundation-mapping/pull/802)

This revision includes a slight alteration to the filtering technique used to trim/remove lakeid nwm_reaches that exist at the upstream end of each branch network. By keeping a single lakeid reach at the branch level, we can avoid issues with the branch headwater point starting at a lake boundary. This ensures the headwater catchments for some branches are properly identified as a lake catchment (no inundation produced).

### Changes

- `src/gms/stream_branches.py`: New changes to the `find_upstream_reaches_in_waterbodies` function: Added a step to create a list of nonlake segments (lakeid = -9999) . Use the list of nonlake reaches to allow the filter to keep a the first lakeid reach that connects to a nonlake segment.

<br/><br/>

## v4.0.19.3 - 2023-01-17 - [PR#794](https://github.com/NOAA-OWP/inundation-mapping/pull/794)

Removing FIM3 files and references.  Anything still required for FIM 3 are held in the dev-fim3 branch.

### Removals

- `data`
    - `preprocess_rasters.py`: no longer valid as it is for NHD DEM rasters.
- `fim_run.sh`
- ` src`
    - `aggregate_fim_outputs.sh`
    - `fr_to_ms_raster.mask.py`
    - `get_all_huc_in_inputs.py`
    - `reduce_nhd_stream_density.py`
    - `rem.py`:  There are two files named `rem.py`, one in the src directory and one in the gms directory. This version in the src directory is no longer valid. The `rem.py` in the gms directory is being renamed to avoid future enhancements of moving files.
    - `run_by_unit.sh`:  There are two files named `run_by_unit.sh`, one in the src directory and one in the gms directory. This version in the src directory is for fim3. For the remaining `run_by_unit.sh`, it is NOT being renamed at this time as it will likely be renamed in the near future.
    - `time_and_tee_run_by_unit.sh`:  Same not as above for `run_by_unit.sh`.
    - `utils`
        - `archive_cleanup.py`
 - `tools`
     - `compare_gms_srcs_to_fr.py`
     - `preprocess_fimx.py`

### Changes

- `src`
    - `adjust_headwater_streams.py`: Likely deprecated but kept for safety reason. Deprecation note added.
- `tools`
    - `cygnss_preprocess.py`: Likely deprecated but kept for safety reason. Deprecation note added.
    - `nesdis_preprocess.py`: Likely deprecated but kept for safety reason. Deprecation note added.

<br/><br/>

## v4.0.19.2 - 2023-01-17 - [PR#797](https://github.com/NOAA-OWP/inundation-mapping/pull/797)

Consolidates global bash environment variables into a new `src/bash_variables.env` file. Additionally, Python environment variables have been moved into this file and `src/utils/shared_variables.py` now references this file. Hardcoded projections have been replaced by an environment variable. This also replaces the Manning's N file in `config/params_template.env` with a constant and updates relevant code. Unused environment variables have been removed.

### Additions

- `src/bash_variables.env`: Adds file for global environment variables

### Removals

- `config/`
    - `mannings_default.json`
    - `mannings_default_calibrated.json`

### Changes

- `config/params_template.env`: Changes manning_n from filename to default value of 0.06
- `gms_run_branch.sh`: Adds `bash_variables.env`
- `gms_run_post_processing.sh`: Adds `bash_variables.env` and changes projection from hardcoded to environment variable
- `gms_run_unit.sh`: Adds `bash_variables.env`
- `src/`
    - `add_crosswalk.py`: Assigns default manning_n value and removes assignments by stream orders
    - `aggregate_vector_inputs.py`: Removes unused references to environment variables and function
    - `gms/run_by_unit.sh`: Removes environment variable assignments and uses projection from environment variables
    - `utils/shared_variables.py`: Removes environment variables and instead references src/bash_variables.env

<br/><br/>

## v4.0.19.1 - 2023-01-17 - [PR#796](https://github.com/NOAA-OWP/inundation-mapping/pull/796)

### Changes

- `tools/gms_tools/combine_crosswalk_tables.py`: Checks length of dataframe list before concatenating

<br/><br/>

## v4.0.19.0 - 2023-01-06 - [PR#782](https://github.com/NOAA-OWP/inundation-mapping/pull/782)

Changes the projection of HAND processing to EPSG 5070.

### Changes

- `gms_run_post_processing.sh`: Adds target projection for `points`
- `data/nld/preprocess_levee_protected_areas.py`: Changed to use `utils.shared_variables.DEFAULT_FIM_PROJECTION_CRS`
- `src/`
    - `clip_vectors_to_wbd.py`: Save intermediate outputs in EPSG:5070
    - `src_adjust_spatial_obs.py`: Changed to use `utils.shared_variables.DEFAULT_FIM_PROJECTION_CRS`
    - `utils/shared_variables.py`: Changes the designated projection variables
    - `gms/`
        - `stream_branches.py`: Checks the projection of the input streams and changes if necessary
        - `run_by_unit.py`: Changes the default projection crs variable and added as HUC target projection
- `tools/inundate_nation.py`: Changed to use `utils.shared_variables.PREP_PROJECTION`

<br/><br/>

## v4.0.18.2 - 2023-01-11 - [PR#790](https://github.com/NOAA-OWP/inundation-mapping/pull/790)

Remove Great Lakes clipping

### Changes

- `src/`
    - `clip_vectors_to_wbd.py`: Removes Great Lakes clipping and references to Great Lakes polygons and lake buffer size

    - `gms/run_by_unit.sh`: Removes Great Lakes polygon and lake buffer size arguments to `src/clip_vectors_to_wbd.py`

<br/><br/>

## v4.0.18.1 - 2022-12-13 - [PR #760](https://github.com/NOAA-OWP/inundation-mapping/pull/760)

Adds stacked bar eval plots.

### Additions

- `/tools/eval_plots_stackedbar.py`: produces stacked bar eval plots in the same manner as `eval_plots.py`.

<br/><br/>

## v4.0.18.0 - 2023-01-03 - [PR#780](https://github.com/NOAA-OWP/inundation-mapping/pull/780)

Clips WBD and stream branch buffer polygons to DEM domain.

### Changes

- `src/`
    - `clip_vectors_to_wbd.py`: Clips WBD polygon to DEM domain

    - `gms/`
        - `buffer_stream_branches.py`: Clips branch buffer polygons to DEM domain
        - `derive_level_paths.py`: Stop processing if no branches exist
        - `mask_dem.py`: Checks if stream file exists before continuing
        - `remove_error_branches.py`: Checks if error_branches has data before continuing
        - `run_by_unit.sh`: Adds DEM domain as bash variable and adds it as an argument to calling `clip_vectors_to_wbd.py` and `buffer_stream_branches.py`

<br/><br/>


## v4.0.17.4 - 2023-01-06 - [PR#781](https://github.com/NOAA-OWP/inundation-mapping/pull/781)

Added crosswalk_table.csv from the root output folder as being a file push up to Hydrovis s3 bucket after FIM BED runs.

### Changes

- `config`
    - `aws_s3_put_fim4_hydrovis_whitelist.lst`:  Added crosswalk_table.csv to whitelist.


<br/><br/>

## v4.0.17.3 - 2022-12-23 - [PR#773](https://github.com/NOAA-OWP/inundation-mapping/pull/773)

Cleans up REM masking of levee-protected areas and fixes associated error.

### Removals

- `src/gms/`
    - `delineate_hydros_and_produce_HAND.sh`: removes rasterization and masking of levee-protected areas from the REM
    - `rasterize_by_order`: removes this file
- `config/`
    - `deny_gms_branch_zero.lst`, `deny_gms_branches_dev.lst`, and `deny_gms_branches_prod.lst`: removes `LeveeProtectedAreas_subset_{}.tif`

### Changes

- `src/gms/rem.py`: fixes an error where the nodata value of the DEM was overlooked

<br/><br/>

## v4.0.17.2 - 2022-12-29 - [PR #779](https://github.com/NOAA-OWP/inundation-mapping/pull/779)

Remove dependency on `other` folder in `test_cases`. Also updates ESRI and QGIS agreement raster symbology label to include the addition of levee-protected areas as a mask.

### Removals

- `tools/`
    - `aggregate_metrics.py` and `cache_metrics.py`: Removes reference to test_cases/other folder

### Changes

- `config/symbology/`
    - `esri/agreement_raster.lyr` and `qgis/agreement_raster.qml`: Updates label from Waterbody mask to Masked since mask also now includes levee-protected areas
- `tools/`
    - `eval_alt_catfim.py` and `run_test_case.py`: Updates waterbody mask to dataset located in /inputs folder

<br/><br/>

## v4.0.17.1 - 2022-12-29 - [PR #778](https://github.com/NOAA-OWP/inundation-mapping/pull/778)

This merge fixes a bug where all of the Stage-Based intervals were the same.

### Changes
- `/tools/generate_categorical_fim.py`: Changed `stage` variable to `interval_stage` variable in `produce_stage_based_catfim_tifs` function call.

<br/><br/>

## v4.0.17.0 - 2022-12-21 - [PR #771](https://github.com/NOAA-OWP/inundation-mapping/pull/771)

Added rysnc to docker images. rysnc can now be used inside the images to move data around via docker mounts.

### Changes

- `Dockerfile` : added rsync

<br/><br/>

## v4.0.16.0 - 2022-12-20 - [PR #768](https://github.com/NOAA-OWP/inundation-mapping/pull/768)

`gms_run_branch.sh` was processing all of the branches iteratively, then continuing on to a large post processing portion of code. That has now be split to two files, one for branch iteration and the other file for just post processing.

Other minor changes include:
- Removing the system where a user could override `DropStreamOrders` where they could process streams with stream orders 1 and 2 independently like other GMS branches.  This option is now removed, so it will only allow stream orders 3 and higher as gms branches and SO 1 and 2 will always be in branch zero.

- The `retry` flag on the three gms*.sh files has been removed. It did not work correctly and was not being used. Usage of it would have created unreliable results.

### Additions

- `gms_run_post_processing.sh`
   - handles all tasks from after `gms_run_branch.sh` to this file, except for output cleanup, which stayed in `gms_run_branch.sh`.
   - Can be run completely independent from `gms_run_unit.sh` or gms_run_branch.sh` as long as all of the files are in place. And can be re-run if desired.

### Changes

- `gms_pipeline.sh`
   - Remove "retry" system.
   - Remove "dropLowStreamOrders" system.
   - Updated for newer reusable output date/time/duration system.
   - Add call to new `gms_run_post_processing.sh` file.

- `gms_run_branch.sh`
   - Remove "retry" system.
   - Remove "dropLowStreamOrders" system.
   - Updated for newer reusable output date/time/duration system.
   - Removed most code from below the branch iterator to the new `gms_run_post_processing.sh` file. However, it did keep the branch files output cleanup and non-zero exit code checking.

- `gms_run_unit.sh`
   - Remove "retry" system.
   - Remove "dropLowStreamOrders" system.
   - Updated for newer reusable output date/time/duration system.

- `src`
    - `bash_functions.env`:  Added a new method to make it easier / simpler to calculation and display duration time.
    - `filter_catchments_and_add_attributes.py`:  Remove "dropLowStreamOrders" system.
    - `split_flows.py`: Remove "dropLowStreamOrders" system.
    - `usgs_gage_unit_setup.py`:  Remove "dropLowStreamOrders" system.

- `gms`
    - `delineate_hydros_and_produced_HAND.sh` : Remove "dropLowStreamOrders" system.
    - `derive_level_paths.py`: Remove "dropLowStreamOrders" system and some small style updates.
    - `run_by_unit.sh`: Remove "dropLowStreamOrders" system.

- `unit_tests/gms`
    - `derive_level_paths_params.json` and `derive_level_paths_unittests.py`: Remove "dropLowStreamOrders" system.

<br/><br/>

## v4.0.15.0 - 2022-12-20 - [PR #758](https://github.com/NOAA-OWP/inundation-mapping/pull/758)

This merge addresses feedback received from field users regarding CatFIM. Users wanted a Stage-Based version of CatFIM, they wanted maps created for multiple intervals between flood categories, and they wanted documentation as to why many sites are absent from the Stage-Based CatFIM service. This merge seeks to address this feedback. CatFIM will continue to evolve with more feedback over time.

## Changes
- `/src/gms/usgs_gage_crosswalk.py`: Removed filtering of extra attributes when writing table
- `/src/gms/usgs_gage_unit_setup.py`: Removed filter of gages where `rating curve == yes`. The filtering happens later on now.
- `/tools/eval_plots.py`: Added a post-processing step to produce CSVs of spatial data
- `/tools/generate_categorical_fim.py`:
  - New arguments to support more advanced multiprocessing, support production of Stage-Based CatFIM, specific output directory pathing, upstream and downstream distance, controls on how high past "major" magnitude to go when producing interval maps for Stage-Based, the ability to run a single AHPS site.
- `/tools/generate_categorical_fim_flows.py`:
  - Allows for flows to be retrieved for only one site (useful for testing)
  - More logging
  - Filtering stream segments according to stream order
- `/tools/generate_categorical_fim_mapping.py`:
  - Support for Stage-Based CatFIM production
  - Enhanced multiprocessing
  - Improved post-processing
- `/tools/pixel_counter.py`: fixed a bug where Nonetypes were being returned
- `/tools/rating_curve_get_usgs_rating_curves.py`:
  - Removed filtering when producing `usgs_gages.gpkg`, but adding attribute as to whether or not it meets acceptance criteria, as defined in `gms_tools/tools_shared_variables.py`.
  - Creating a lookup list to filter out unacceptable gages before they're written to `usgs_rating_curves.csv`
  - The `usgs_gages.gpkg` now includes two fields indicating whether or not gages pass acceptance criteria (defined in `tools_shared_variables.py`. The fields are `acceptable_codes` and `acceptable_alt_error`
- `/tools/tools_shared_functions.py`:
  - Added `get_env_paths()` function to retrieve environmental variable information used by CatFIM and rating curves scripts
  - `Added `filter_nwm_segments_by_stream_order()` function that uses WRDS to filter out NWM feature_ids from a list if their stream order is different than a desired stream order.
- `/tools/tools_shared_variables.py`: Added the acceptance criteria and URLS for gages as non-constant variables. These can be modified and tracked through version changes. These variables are imported by the CatFIM and USGS rating curve and gage generation scripts.
- `/tools/test_case_by_hydroid.py`: reformatting code, recommend adding more comments/docstrings in future commit

<br/><br/>

## v4.0.14.2 - 2022-12-22 - [PR #772](https://github.com/NOAA-OWP/inundation-mapping/pull/772)

Added `usgs_elev_table.csv` to hydrovis whitelist files.  Also updated the name to include the word "hydrovis" in them (anticipating more s3 whitelist files).

### Changes

- `config`
    - `aws_s3_put_fim4_hydrovis_whitelist.lst`:  File name updated and added usgs_elev_table.csv so it gets push up as well.
    - `aws_s3_put_fim3_hydrovis_whitelist.lst`: File name updated

- `data/aws`
   - `s3.py`: added `/foss_fim/config/aws_s3_put_fim4_hydrovis_whitelist.lst` as a default to the -w param.

<br/><br/>

## v4.0.14.1 - 2022-12-03 - [PR #753](https://github.com/NOAA-OWP/inundation-mapping/pull/753)

Creates a polygon of 3DEP DEM domain (to eliminate errors caused by stream networks with no DEM data in areas of HUCs that are outside of the U.S. border) and uses the polygon layer to clip the WBD and stream network (to a buffer inside the WBD).

### Additions
- `data/usgs/acquire_and_preprocess_3dep_dems.py`: Adds creation of 3DEP domain polygon by polygonizing all HUC6 3DEP DEMs and then dissolving them.
- `src/gms/run_by_unit.sh`: Adds 3DEP domain polygon .gpkg as input to `src/clip_vectors_to_wbd.py`

### Changes
- `src/clip_vectors_to_wbd.py`: Clips WBD to 3DEP domain polygon and clips streams to a buffer inside the clipped WBD polygon.

<br/><br/>

## v4.0.14.0 - 2022-12-20 - [PR #769](https://github.com/NOAA-OWP/inundation-mapping/pull/769)

Masks levee-protected areas from the DEM in branch 0 and in highest two stream order branches.

### Additions

- `src/gms/`
    - `mask_dem.py`: Masks levee-protected areas from the DEM in branch 0 and in highest two stream order branches
    - `delineate_hydros_and_produce_HAND.sh`: Adds `src/gms/mask_dem.py`

<br/><br/>

## v4.0.13.2 - 2022-12-20 - [PR #767](https://github.com/NOAA-OWP/inundation-mapping/pull/767)

Fixes inundation of nodata areas of REM.

### Changes

- `tools/inundation.py`: Assigns depth a value of `0` if REM is less than `0`

<br/><br/>

## v4.0.13.1 - 2022-12-09 - [PR #743](https://github.com/NOAA-OWP/inundation-mapping/pull/743)

This merge adds the tools required to generate Alpha metrics by hydroid. It summarizes the Apha metrics by branch 0 catchment for use in the Hydrovis "FIM Performance" service.

### Additions

- `pixel_counter.py`:  A script to perform zonal statistics against raster data and geometries
- `pixel_counter_functions.py`: Supporting functions
- `pixel_counter_wrapper.py`: a script that wraps `pixel_counter.py` for batch processing
- `test_case_by_hydroid.py`: the main script to orchestrate the generation of alpha metrics by catchment

<br/><br/>

## v4.0.13.0 - 2022-11-16 - [PR #744](https://github.com/NOAA-OWP/inundation-mapping/pull/744)

Changes branch 0 headwaters data source from NHD to NWS to be consistent with branches. Removes references to NHD flowlines and headwater data.

### Changes

- `src/gms/derive_level_paths.py`: Generates headwaters before stream branch filtering

### Removals

- Removes NHD flowlines and headwater references from `gms_run_unit.sh`, `config/deny_gms_unit_prod.lst`, `src/clip_vectors_to_wbd.py`, `src/gms/run_by_unit.sh`, `unit_tests/__template_unittests.py`, `unit_tests/clip_vectors_to_wbd_params.json`, and `unit_tests/clip_vectors_to_wbd_unittests.py`

<br/><br/>

## V4.0.12.2 - 2022-12-04 - [PR #754](https://github.com/NOAA-OWP/inundation-mapping/pull/754)

Stop writing `gms_inputs_removed.csv` if no branches are removed with Error status 61.

### Changes

- `src/gms/remove_error_branches.py`: Checks if error branches is not empty before saving gms_inputs_removed.csv

<br/><br/>

## v4.0.12.1 - 2022-11-30 - [PR #751](https://github.com/NOAA-OWP/inundation-mapping/pull/751)

Updating a few deny list files.

### Changes

- `config`:
    - `deny_gms_branches_dev.lst`, `deny_gms_branches_prod.lst`, and `deny_gms_unit_prod.lst`

<br/><br/>


## v4.0.12.0 - 2022-11-28 - [PR #736](https://github.com/NOAA-OWP/inundation-mapping/pull/736)

This feature branch introduces a new methodology for computing Manning's equation for the synthetic rating curves. The new subdivision approach 1) estimates bankfull stage by crosswalking "bankfull" proxy discharge data to the raw SRC discharge values 2) identifies in-channel vs. overbank geometry values 3) applies unique in-channel and overbank Manning's n value (user provided values) to compute Manning's equation separately for channel and overbank discharge and adds the two components together for total discharge 4) computes a calibration coefficient (where benchmark data exists) that applies to the  calibrated total discharge calculation.

### Additions

- `src/subdiv_chan_obank_src.py`: new script that performs all subdiv calculations and then produce a new (modified) `hydroTable.csv`. Inputs include `src_full_crosswalked.csv` for each huc/branch and a Manning's roughness csv file (containing: featureid, channel n, overbank n; file located in the `/inputs/rating_curve/variable_roughness/`). Note that the `identify_src_bankfull.py` script must be run prior to running the subdiv workflow.

### Changes

- `config/params_template.env`: removed BARC and composite roughness parameters; added new subdivision parameters; default Manning's n file set to `mannings_global_06_12.csv`
- `gms_run_branch.sh`: moved the PostgreSQL database steps to occur immediately before the SRC calibration steps; added new subdivision step; added condition to SRC calibration to ensure subdivision routine is run
- `src/add_crosswalk.py`: removed BARC function call; update placeholder value list (removed BARC and composite roughness variables) - these placeholder variables ensure that all hydrotables have the same dimensions
- `src/identify_src_bankfull.py`: revised FIM3 starting code to work with FIM4 framework; stripped out unnecessary calculations; restricted bankfull identification to stage values > 0
- `src/src_adjust_spatial_obs.py`: added huc sort function to help user track progress from console outputs
- `src/src_adjust_usgs_rating.py`: added huc sort function to help user track progress from console outputs
- `src/src_roughness_optimization.py`: reconfigured code to compute a calibration coefficient and apply adjustments using the subdivision variables; renamed numerous variables; simplified code where possible
- `src/utils/shared_variables.py`: increased `ROUGHNESS_MAX_THRESH` from 0.6 to 0.8
- `tools/vary_mannings_n_composite.py`: *moved this script from /src to /tools*; updated this code from FIM3 to work with FIM4 structure; however, it is not currently implemented (the subdivision routine replaces this)
- `tools/aggregate_csv_files.py`: helper tool to search for csv files by name/wildcard and concatenate all found files into one csv (used for aggregating previous calibrated roughness values)
- `tools/eval_plots.py`: updated list of metrics to plot to also include equitable threat score and mathews correlation coefficient (MCC)
- `tools/synthesize_test_cases.py`: updated the list of FIM version metrics that the `PREV` flag will use to create the final aggregated metrics csv; this change will combine the dev versions provided with the `-dc` flag along with the existing `previous_fim_list`

<br/><br/>

## v4.0.11.5 - 2022-11-18 - [PR #746](https://github.com/NOAA-OWP/inundation-mapping/pull/746)

Skips `src/usgs_gage_unit_setup.py` if no level paths exist. This may happen if a HUC has no stream orders > 2. This is a bug fix for #723 for the case that the HUC also has USGS gages.

### Changes

- `src/gms/run_by_unit.sh`: Adds check for `nwm_subset_streams_levelPaths.gpkg` before running `usgs_gage_unit_setup.py`

<br/><br/>

## v4.0.11.4 - 2022-10-12 - [PR #709](https://github.com/NOAA-OWP/inundation-mapping/pull/709)

Adds capability to produce single rating curve comparison plots for each gage.

### Changes

- `tools/rating_curve_comparison.py`
    - Adds generate_single_plot() to make a single rating curve comparison plot for each gage in a given HUC
    - Adds command line switch to generate single plots

<br/><br/>

## v4.0.11.3 - 2022-11-10 - [PR #739](https://github.com/NOAA-OWP/inundation-mapping/pull/739)

New tool with instructions of downloading levee protected areas and a tool to pre-process it, ready for FIM.

### Additions

- `data`
    - `nld`
         - `preprocess_levee_protected_areas.py`:  as described above

### Changes

- `data`
     - `preprocess_rasters.py`: added deprecation note. It will eventually be replaced in it's entirety.
- `src`
    - `utils`
        - `shared_functions.py`: a few styling adjustments.

<br/><br/>

## v4.0.11.2 - 2022-11-07 - [PR #737](https://github.com/NOAA-OWP/inundation-mapping/pull/737)

Add an extra input args to the gms_**.sh files to allow for an override of the branch zero deny list, same as we can do with the unit and branch deny list overrides. This is needed for debugging purposes.

Also, if there is no override for the deny branch zero list and is not using the word "none", then use the default or overridden standard branch deny list.  This will keep the branch zero's and branch output folders similar but not identical for outputs.

### Changes

- `gms_pipeline.sh`:  Add new param to allow for branch zero deny list override. Plus added better logic for catching bad deny lists earlier.
- `gms_run_branch.sh`:  Add new param to allow for branch zero deny list override.  Add logic to cleanup all branch zero output folders with the default branch deny list (not the branch zero list), UNLESS an override exists for the branch zero deny list.
- `gms_run_unit.sh`: Add new param to allow for branch zero deny list override.
- `config`
    - `deny_gms_branch_zero.lst`: update to keep an additional file in the outputs.
- `src`
    - `output_cleanup.py`: added note saying it is deprecated.
    - `gms`
        - `run_by_branch.sh`: variable name change (matching new names in related files for deny lists)
        - `run_by_unit.sh`: Add new param to allow for branch zero deny list override.

<br/><br/>

## v4.0.11.1 - 2022-11-01 - [PR #732](https://github.com/NOAA-OWP/inundation-mapping/pull/732)

Due to a recent IT security scan, it was determined that Jupyter-core needed to be upgraded.

### Changes

- `Pipfile` and `Pipfile.lock`:  Added a specific version of Jupyter Core that is compliant with IT.

<br/><br/>

## v4.0.11.0 - 2022-09-21 - [PR #690](https://github.com/NOAA-OWP/inundation-mapping/pull/690)

Masks levee-protected areas from Relative Elevation Model if branch 0 or if branch stream order exceeds a threshold.

### Additions

- `src/gms/`
   - `delineate_hydros_and_produce_HAND.sh`
      - Reprojects and creates HUC-level raster of levee-protected areas from polygon layer
      - Uses that raster to mask/remove those areas from the Relative Elevation Model
   - `rasterize_by_order.py`: Subsets levee-protected area branch-level raster if branch 0 or if order exceeds a threshold (default threshold: max order - 1)
- `config/`
   - `deny_gms_branches_default.lst`, and `deny_gms_branches_min.lst`: Added LeveeProtectedAreas_subset_{}.tif
   - `params_template.env`: Adds mask_leveed_area_toggle

### Changes

- `src/gms/delineate_hydros_and_produce_HAND.sh`: Fixes a bug in ocean/Great Lakes masking
- `tools/`
    - `eval_alt_catfim.py` and `run_test_case.py`: Changes the levee mask to the updated inputs/nld_vectors/Levee_protected_areas.gpkg

<br/><br/>

## v4.0.10.5 - 2022-10-21 - [PR #720](https://github.com/NOAA-OWP/inundation-mapping/pull/720)

Earlier versions of the acquire_and_preprocess_3dep_dems.py did not have any buffer added when downloading HUC6 DEMs. This resulted in 1 pixel nodata gaps in the final REM outputs in some cases at HUC8 sharing a HUC6 border. Adding the param of cblend 6 to the gdalwarp command meant put a 6 extra pixels all around perimeter. Testing showed that 6 pixels was plenty sufficient as the gaps were never more than 1 pixel on borders of no-data.

### Changes

- `data`
    - `usgs`
        - `acquire_and_preprocess_3dep_dems.py`: Added the `cblend 6` param to the gdalwarp call for when the dem is downloaded from USGS.
    - `create_vrt_file.py`:  Added sample usage comment.
 - `src`
     - `gms`
         `run_by_unit.sh`: Added a comment about gdal as it relates to run_by_unit.

Note: the new replacement inputs/3dep_dems/10m_5070/ files can / will be copied before PR approval as the true fix was replacment DEM's. There is zero risk of overwriting prior to code merge.

<br/><br/>

## v4.0.10.4 - 2022-10-27 - [PR #727](https://github.com/NOAA-OWP/inundation-mapping/pull/727)

Creates a single crosswalk table containing HUC (huc8), BranchID, HydroID, feature_id (and optionally LakeID) from branch-level hydroTables.csv files.

### Additions

- `tools/gms_tools/combine_crosswalk_tables.py`: reads and concatenates hydroTable.csv files, writes crosswalk table
- `gms_run_branch.sh`: Adds `tools/gms_tools/make_complete_hydrotable.py` to post-processing

<br/><br/>

## v4.0.10.3 - 2022-10-19 - [PR #718](https://github.com/NOAA-OWP/inundation-mapping/pull/718)

Fixes thalweg notch by clipping upstream ends of the stream segments to prevent the stream network from reaching the edge of the DEM and being treated as outlets when pit filling the burned DEM.

### Changes

- `src/clip_vectors_to_wbd.py`: Uses a slightly smaller buffer than wbd_buffer (wbd_buffer_distance-2*(DEM cell size)) to clip stream network inside of DEM extent.

<br/><br/>

## v4.0.10.2 - 2022-10-24 - [PR #723](https://github.com/NOAA-OWP/inundation-mapping/pull/723)

Runs branch 0 on HUCs with no other branches remaining after filtering stream orders if `drop_low_stream_orders` is used.

### Additions

- `src/gms`
    - `stream_branches.py`: adds `exclude_attribute_values()` to filter out stream orders 1&2 outside of `load_file()`

### Changes

- `src/gms`
    - `buffer_stream_branches.py`: adds check for `streams_file`
    - `derive_level_paths.py`: checks length of `stream_network` before filtering out stream orders 1&2, then filters using `stream_network.exclude_attribute_values()`
    - `generate_branch_list.py`: adds check for `stream_network_dissolved`

<br/><br/>

## v4.0.10.1 - 2022-10-5 - [PR #695](https://github.com/NOAA-OWP/inundation-mapping/pull/695)

This hotfix address a bug with how the rating curve comparison (sierra test) handles the branch zero synthetic rating curve in the comparison plots. Address #676

### Changes

- `tools/rating_curve_comparison.py`
  - Added logging function to print and write to log file
  - Added new filters to ignore AHPS only sites (these are sites that we need for CatFIM but do not have a USGS gage or USGS rating curve available for sierra test analysis)
  - Added functionality to identify branch zero SRCs
  - Added new plot formatting to distinguish branch zero from other branches

<br/><br/>

## v4.0.10.0 - 2022-10-4 - [PR #697](https://github.com/NOAA-OWP/inundation-mapping/pull/697)

Change FIM to load DEM's from the new USGS 3Dep files instead of the original NHD Rasters.

### Changes

- `config`
    - `params_template.env`: Change default of the calib db back to true:  src_adjust_spatial back to "True". Plus a few text updates.
- `src`
    - `gms`
        - `run_by_unit.sh`: Change input_DEM value to the new vrt `$inputDataDir/3dep_dems/10m_5070/fim_seamless_3dep_dem_10m_5070.vrt` to load the new 3Dep DEM's. Note: The 3Dep DEM's are projected as CRS 5070, but for now, our code is using ESRI:102039. Later all code and input will be changed to CRS:5070. We now are defining the FIM desired projection (102039), so we need to reproject on the fly from 5070 to 102039 during the gdalwarp cut.
        - `run_by_branch.sh`: Removed unused lines.
    - `utils`
        - `shared_variables.py`: Changes to use the new 3Dep DEM rasters instead of the NHD rasters. Moved some values (grouped some variables). Added some new variables for 3Dep. Note: At this time, some of these new enviro variables for 3Dep are not used but are expected to be used shortly.
- `data`
    - `usgs`
        - `acquire_and_preprocess_3dep_dems.py`: Minor updates for adjustments of environmental variables. Adjustments to ensure the cell sizes are fully defined as 10 x 10 as source has a different resolution. The data we downloaded to the new `inputs/3dep_dems/10m_5070` was loaded as 10x10, CRS:5070 rasters.

### Removals

- `lib`
    - `aggregate_fim_outputs.py` : obsolete. Had been deprecated for a while and replaced by other files.
    - `fr_to_mr_raster_mask.py` : obsolete. Had been deprecated for a while and replaced by other files.

<br/><br/>

## v4.0.9.8 - 2022-10-06 - [PR #701](https://github.com/NOAA-OWP/inundation-mapping/pull/701)

Moved the calibration tool from dev-fim3 branch into "dev" (fim4) branch. Git history not available.

Also updated making it easier to deploy, along with better information for external contributors.

Changed the system so the calibration database name is configurable. This allows test databases to be setup in the same postgres db / server system. You can have more than one calb_db_keys.env running in different computers (or even more than one on one server) pointing to the same actual postgres server and service. ie) multiple dev machine can call a single production server which hosts the database.

For more details see /tools/calibration-db/README.md

### Changes

- `tools`
    - `calibration-db`
        - `docker-compose.yml`: changed to allow for configurable database name. (allows for more then one database in a postgres database system (one for prod, another for test if needed))

### Additions

- `config`
    - `calb_db_keys_template.env`: a new template verison of the required config values.

### Removals

- `tools`
    - `calibration-db`
        - `start_db.sh`: Removed as the command should be run on demand and not specifically scripted because of its configurable location of the env file.

<br/><br/>

## v4.0.9.7 - 2022-10-7 - [PR #703](https://github.com/NOAA-OWP/inundation-mapping/pull/703)

During a recent release of a FIM 3 version, it was discovered that FIM3 has slightly different AWS S3 upload requirements. A new s3 whitelist file has been created for FIM3 and the other s3 file was renamed to include the phrase "fim4" in it.

This is being added to source control as it might be used again and we don't want to loose it.

### Additions

- `config`
   - `aws_s3_put_fim3_whitelist.lst`

### Renamed

- `config`
   - `aws_s3_put_fim4_whitelist.lst`: renamed from aws_s3_put_whitelist.lst

<br/><br/>

## v4.0.9.6 - 2022-10-17 - [PR #711](https://github.com/NOAA-OWP/inundation-mapping/pull/711)

Bug fix and formatting upgrades. It was also upgraded to allow for misc other inundation data such as high water data.

### Changes

- `tools`
    - `inundate_nation.py`:  As stated above.

### Testing

- it was run in a production model against fim 4.0.9.2 at 100 yr and 2 yr as well as a new High Water dataset.

<br/><br/>

## v4.0.9.5 - 2022-10-3 - [PR #696](https://github.com/NOAA-OWP/inundation-mapping/pull/696)

- Fixed deny_gms_unit_prod.lst to comment LandSea_subset.gpkg, so it does not get removed. It is needed for processing in some branches
- Change default for params_template.env -> src_adjust_spatial="False", back to default of "True"
- Fixed an infinite loop when src_adjust_usgs_rating.py was unable to talk to the calib db.
- Fixed src_adjsust_usgs_rating.py for when the usgs_elev_table.csv may not exist.

### Changes

- `gms_run_branch.sh`:  removed some "time" command in favour of using fim commands from bash_functions.sh which give better time and output messages.

- `config`
    - `deny_gms_unit_prod.lst`: Commented out LandSea_subset.gpkg as some HUCs need that file in place.
    - `params_template.env`: Changed default src_adjust_spatial back to True

- `src`
    - `src_adjust_spatial_obs.py`:  Added code to a while loop (line 298) so it is not an indefinite loop that never stops running. It will now attempts to contact the calibration db after 6 attempts. Small adjustments to output and logging were also made and validation that a connection to the calib db was actually successful.
    - `src_adjust_usgs_rating.py`: Discovered that a usgs_elev_df might not exist (particularly when processing was being done for hucs that have no usgs guage data). If the usgs_elev_df does not exist, it no longer errors out.

<br/><br/>

## v4.0.9.4 - 2022-09-30 - [PR #691](https://github.com/NOAA-OWP/inundation-mapping/pull/691)

Cleanup Branch Zero output at the end of a processing run. Without this fix, some very large files were being left on the file system. Adjustments and cleanup changed the full BED output run from appx 2 TB output to appx 1 TB output.

### Additions

- `unit_tests`
    - `gms`
        - `outputs_cleanup_params.json` and `outputs_cleanup_unittests.py`: The usual unit test files.

### Changes

- `gms_pipeline.sh`: changed variables and text to reflect the renamed default `deny_gms_branchs_prod.lst` and `deny_gms_unit_prod.lst` files. Also tells how a user can use the word 'none' for the deny list parameter (both or either unit or branch deny list) to skip output cleanup(s).

- `gms_run_unit.sh`: changed variables and text to reflect the renamed default `deny_gms_unit_prod.lst` files. Also added a bit of minor output text (styling). Also tells how a user can use the word 'none' for the deny list parameter to skip output cleanup.

- `gms_run_branch.sh`:
       ... changed variables and text to reflect the renamed default `deny_gms_branches.lst` files.
       ... added a bit of minor output text (styling).
       ... also tells how a user can use the word 'none' for the deny list parameter to skip output cleanup.
       ... added a new section that calls the `outputs_cleanup.py` file and will do post cleanup on branch zero output files.

- `src`
    - `gms`
        - `outputs_cleanup.py`: pretty much rewrote it in its entirety. Now accepts a manditory branch id (can be zero) and can recursively search subdirectories. ie) We can submit a whole output directory with all hucs and ask to cleanup branch 0 folder OR cleanup files in any particular directory as we did before (per branch id).

          - `run_by_unit.sh`:  updated to pass in a branch id (or the value of "0" meaning branch zero) to outputs_cleanup.py.
          - `run_by_branch.sh`:  updated to pass in a branch id to outputs_cleanup.py.

- `unit_tests`
    - `README.md`: updated to talk about the specific deny list for unit_testing.
    - `__template_unittests.py`: updated for the latest code standards for unit tests.

- `config`
    - `deny_gms_branch_unittest.lst`: Added some new files to be deleted, updated others.
    - `deny_gms_branch_zero.lst`: Added some new files to be deleted.
    - `deny_gms_branches_dev.lst`:  Renamed from `deny_gms_branches_default.lst` and some new files to be deleted, updated others. Now used primarily for development and testing use.
    - `deny_gms_branches_prod.lst`:  Renamed from `deny_gms_branches_min` and some new files to be deleted, updated others. Now used primarily for when releasing a version to production.
    - `deny_gms_unit_prod.lst`: Renamed from `deny_gms_unit_default.lst`, yes... there currently is no "dev" version.  Added some new files to be deleted.

<br/><br/>

## v4.0.9.3 - 2022-09-13 - [PR #681](https://github.com/NOAA-OWP/inundation-mapping/pull/681)

Created a new tool to downloaded USGS 3Dep DEM's via their S3 bucket.

Other changes:
 - Some code file re-organization in favour of the new `data` folder which is designed for getting, setting, and processing data from external sources such as AWS, WBD, NHD, NWM, etc.
 - Added tmux as a new tool embedded inside the docker images.

### Additions

- `data`
   - `usgs`
      - `acquire_and_preprocess_3dep_dems.py`:  The new tool as described above. For now it is hardcoded to a set path for USGS AWS S3 vrt file but may change later for it to become parameter driven.
 - `create_vrt_file.py`: This is also a new tool that can take a directory of geotiff files and create a gdal virtual file, .vrt extention, also called a `virtual raster`. Instead of clipping against HUC4, 6, 8's raster files, and run risks of boundary issues, vrt's actual like all of the tif's are one giant mosaiced raster and can be clipped as one.

### Removals

- 'Dockerfile.prod`:  No longer being used (never was used)

### Changes

- `Dockerfile`:  Added apt install for tmux. This tool will now be available in docker images and assists developers.

- `data`
   - `acquire_and_preprocess_inputs.py`:  moved from the `tools` directory but not other changes made. Note: will required review/adjustments before being used again.
   - `nws`
      - `preprocess_ahps_nws.py`:  moved from the `tools` directory but not other changes made. Note: will required review/adjustments before being used again.
      - `preprocess_rasters.py`: moved from the `tools` directory but not other changes made. Note: will required review/adjustments before being used again.
    - `usgs`
         - `preprocess_ahps_usgs.py`:  moved from the `tools` directory but not other changes made. Note: will required review/adjustments before being used again.
         - `preprocess_download_usgs_grids.py`: moved from the `tools` directory but not other changes made. Note: will required review/adjustments before being used again.

 - `src`
     - `utils`
         - `shared_functions.py`:  changes made were
              - Cleanup the "imports" section of the file (including a change to how the utils.shared_variables file is loaded.
              - Added `progress_bar_handler` function which can be re-used by other code files.
              - Added `get_file_names` which can create a list of files from a given directory matching a given extension.
              - Modified `print_current_date_time` and `print_date_time_duration` and  methods to return the date time strings. These helper methods exist to help with standardization of logging and output console messages.
              - Added `print_start_header` and `print_end_header` to help with standardization of console and logging output messages.
          - `shared_variables.py`: Additions in support of near future functionality of having fim load DEM's from USGS 3DEP instead of NHD rasters.

<br/><br/>

## v4.0.9.2 - 2022-09-12 - [PR #678](https://github.com/NOAA-OWP/inundation-mapping/pull/678)

This fixes several bugs related to branch definition and trimming due to waterbodies.

### Changes

- `src/gms/stream_branches.py`
   - Bypasses erroneous stream network data in the to ID field by using the Node attribute instead.
   - Adds check if no nwm_lakes_proj_subset.gpkg file is found due to no waterbodies in the HUC.
   - Allows for multiple upstream branches when stream order overrides arbolate sum.

<br/><br/>

## v4.0.9.1 - 2022-09-01 - [PR #664](https://github.com/NOAA-OWP/inundation-mapping/pull/664)

A couple of changes:
1) Addition of a new tool for pushing files / folders up to an AWS (Amazon Web Service) S3 bucket.
2) Updates to the Docker image creation files to include new packages for boto3 (for AWS) and also added `jupyter`, `jupterlab` and `ipympl` to make it easier to use those tools during development.
3) Correct an oversight of `logs\src_optimization` not being cleared upon `overwrite` run.

### Additions

- `src`
   - `data`
       - `README.md`: Details on how the new system for `data` folders (for communication for external data sources/services).
       - `aws`
           - `aws_base.py`:  A file using a class and inheritance system (parent / child). This file has properties and a method that all child class will be expected to use and share. This makes it quicker and easier to added new AWS tools and helps keep consistant patterns and standards.
           - `aws_creds_template.env`: There are a number of ways to validate credentials to send data up to S3. We have chosen to use an `.env` file that can be passed into the tool from any location. This is the template for that `.env` file. Later versions may be changed to use AWS profile security system.
           - `s3.py`: This file pushes file and folders up to a defined S3 bucket and root folder. Note: while it is designed only for `puts` (pushing to S3), hooks were added in case functional is added later for `gets` (pull from S3).


### Changes

- `utils`
   - `shared_functions.py`:  A couple of new features
       -  Added a method which accepts a path to a .lst or .txt file with a collection of data and load it into a  python list object. It can be used for a list of HUCS, file paths, or almost anything.
       - A new method for quick addition of current date/time in output.
       - A new method for quick calculation and formatting of time duration in hours, min and seconds.
       - A new method for search for a string in a given python list. It was designed with the following in mind, we already have a python list loaded with whitelist of files to be included in an S3 push. As we iterate through files from the file system, we can use this tool to see if the file should be pushed to S3. This tool can easily be used contexts and there is similar functionality in other FIM4 code that might be able to this method.

- `Dockerfile` : Removed a line for reloading Shapely in recent PRs, which for some reason is no longer needed after adding the new BOTO3 python package. Must be related to python packages dependencies. This removed Shapely warning seen as a result of another recent PR. Also added AWS CLI for bash commands.

- `Pipfile` and `Pipfile.lock`:  Updates for the four new python packages, `boto3` (for AWS), `jupyter`, `jupyterlab` and `ipympl`. We have some staff that use Jupyter in their dev actitivies. Adding this package into the base Docker image will make it easier for them.

<br/><br/>

## 4.0.9.0 - 2022-09-09 - [PR #672](https://github.com/NOAA-OWP/inundation-mapping/pull/672)

When deriving level paths, this improvement allows stream order to override arbolate sum when selecting the proper upstream segment to continue the current branch.

<br/><br/>

## 4.0.8.0 - 2022-08-26 - [PR #671](https://github.com/NOAA-OWP/inundation-mapping/pull/671)

Trims ends of branches that are in waterbodies; also removes branches if they are entirely in a waterbody.

## Changes

- `src/gms/stream_branches.py`: adds `trim_branches_in_waterbodies()` and `remove_branches_in_waterbodies()` to trim and prune branches in waterbodies.

<br/><br/>

## v4.0.7.2 - 2022-08-11 - [PR #654](https://github.com/NOAA-OWP/inundation-mapping/pull/654)

`inundate_nation.py` A change to switch the inundate nation function away from refrences to `inundate.py`, and rather use `inundate_gms.py` and `mosaic_inundation.py`

### Changes

- `inundate_gms`:  Changed `mask_type = 'filter'`

<br/><br/>

## v4.0.7.1 - 2022-08-22 - [PR #665](https://github.com/NOAA-OWP/inundation-mapping/pull/665)

Hotfix for addressing missing input variable when running `gms_run_branch.sh` outside of `gms_pipeline.sh`.

### Changes
- `gms_run_branch.sh`: defining path to WBD HUC input file directly in ogr2ogr call rather than using the $input_WBD_gdb defined in `gms_run_unit.sh`
- `src/src_adjust_spatial_obs.py`: removed an extra print statement
- `src/src_roughness_optimization.py`: removed a log file write that contained sensitive host name

<br/><br/>

## v4.0.7.0 - 2022-08-17 - [PR #657](https://github.com/NOAA-OWP/inundation-mapping/pull/657)

Introduces synthetic rating curve calibration workflow. The calibration computes new Manning's coefficients for the HAND SRCs using input data: USGS gage locations, USGS rating curve csv, and a benchmark FIM extent point database stored in PostgreSQL database. This addresses [#535].

### Additions

- `src/src_adjust_spatial_obs.py`: new synthetic rating curve calibration routine that prepares all of the spatial (point data) benchmark data for ingest to the Manning's coefficient calculations performed in `src_roughness_optimization.py`
- `src/src_adjust_usgs_rating.py`: new synthetic rating curve calibration routine that prepares all of the USGS gage location and observed rating curve data for ingest to the Manning's coefficient calculations performed in `src_roughness_optimization.py`
- `src/src_roughness_optimization.py`: new SRC post-processing script that ingests observed data and HUC/branch FIM output data to compute optimized Manning's coefficient values and update the discharge values in the SRCs. Outputs a new hydroTable.csv.

### Changes

- `config/deny_gms_branch_zero.lst`: added `gw_catchments_reaches_filtered_addedAttributes_crosswalked_{}.gpkg` to list of files to keep (used in calibration workflow)
- `config/deny_gms_branches_min.lst`: added `gw_catchments_reaches_filtered_addedAttributes_crosswalked_{}.gpkg` to list of files to keep (used in calibration workflow)
- `config/deny_gms_unit_default.lst`: added `usgs_elev_table.csv` to list of files to keep (used in calibration workflow)
- `config/params_template.env`: added new variables for user to control calibration
  - `src_adjust_usgs`: Toggle to run src adjustment routine (True=on; False=off)
  - `nwm_recur_file`: input file location with nwm feature_id and recurrence flow values
  - `src_adjust_spatial`: Toggle to run src adjustment routine (True=on; False=off)
  - `fim_obs_pnt_data`: input file location with benchmark point data used to populate the postgresql database
  - `CALB_DB_KEYS_FILE`: path to env file with sensitive paths for accessing postgres database
- `gms_run_branch.sh`: includes new steps in the workflow to connect to the calibration PostgreSQL database, run SRC calibration w/ USGS gage rating curves, run SRC calibration w/ benchmark point database
- `src/add_crosswalk.py`: added step to create placeholder variables to be replaced in post-processing (as needed). Created here to ensure consistent column variables in the final hydrotable.csv
- `src/gms/run_by_unit.sh`: added new steps to workflow to create the `usgs_subset_gages.gpkg` file for branch zero and then perform crosswalk and create `usgs_elev_table.csv` for branch zero
- `src/make_stages_and_catchlist.py`: Reconcile flows and catchments hydroids
- `src/usgs_gage_aggregate.py`: changed streamorder data type from integer to string to better handle missing values in `usgs_gage_unit_setup.py`
- `src/usgs_gage_unit_setup.py`: added new inputs and function to populate `usgs_elev_table.csv` for branch zero using all available gages within the huc (not filtering to a specific branch)
- `src/utils/shared_functions.py`: added two new functions for calibration workflow
  - `check_file_age`: check the age of a file (use for flagging potentially outdated input)
  - `concat_huc_csv`: concatenate huc csv files to a single dataframe/csv
- `src/utils/shared_variables.py`: defined new SRC calibration threshold variables
  - `DOWNSTREAM_THRESHOLD`: distance in km to propogate new roughness values downstream
  - `ROUGHNESS_MAX_THRESH`: max allowable adjusted roughness value (void values larger than this)
  - `ROUGHNESS_MIN_THRESH`: min allowable adjusted roughness value (void values smaller than this)

<br/><br/>

## v4.0.6.3 - 2022-08-04 - [PR #652](https://github.com/NOAA-OWP/inundation-mapping/pull/652)

Updated `Dockerfile`, `Pipfile` and `Pipfile.lock` to add the new psycopg2 python package required for a WIP code fix for the new FIM4 calibration db.

<br/><br/>

## v4.0.6.2 - 2022-08-16 - [PR #639](https://github.com/NOAA-OWP/inundation-mapping/pull/639)

This file converts USFIMR remote sensed inundation shapefiles into a raster that can be used to compare to the FIM data. It has to be run separately for each shapefile. This addresses [#629].

### Additions

- `/tools/fimr_to_benchmark.py`: This file converts USFIMR remote sensed inundation shapefiles into a raster that can be used to compare to the FIM data. It has to be run separately for each shapefile.

<br/><br/>

## v4.0.6.1 - 2022-08-12 - [PR #655](https://github.com/NOAA-OWP/inundation-mapping/pull/655)

Prunes branches that fail with NO_FLOWLINES_EXIST (Exit code: 61) in `gms_run_branch.sh` after running `split_flows.py`

### Additions
- Adds `remove_error_branches.py` (called from `gms_run_branch.sh`)
- Adds `gms_inputs_removed.csv` to log branches that have been removed across all HUCs

### Removals
- Deletes branch folders that fail
- Deletes branch from `gms_inputs.csv`

<br/><br/>

## v4.0.6.0 - 2022-08-10 - [PR #614](https://github.com/NOAA-OWP/inundation-mapping/pull/614)

Addressing #560, this fix in run_by_branch trims the DEM derived streamline if it extends past the end of the branch streamline. It does this by finding the terminal point of the branch stream, snapping to the nearest point on the DEM derived stream, and cutting off the remaining downstream portion of the DEM derived stream.

### Changes

- `/src/split_flows.py`: Trims the DEM derived streamline if it flows past the terminus of the branch (or level path) streamline.
- `/src/gms/delineate_hydros_and_produce_HAND.sh`: Added branch streamlines as an input to `split_flows.py`.

<br/><br/>

## v4.0.5.4 - 2022-08-01 - [PR #642](https://github.com/NOAA-OWP/inundation-mapping/pull/642)

Fixes bug that causes [Errno2] No such file or directory error when running synthesize_test_cases.py if testing_versions folder doesn't exist (for example, after downloading test_cases from ESIP S3).

### Additions

- `run_test_case.py`: Checks for testing_versions folder in test_cases and adds it if it doesn't exist.

<br/><br/>

## v4.0.5.3 - 2022-07-27 - [PR #630](https://github.com/NOAA-OWP/inundation-mapping/issues/630)

A file called gms_pipeline.sh already existed but was unusable. This has been updated and now can be used as a "one-command" execution of the fim4/gms run. While you still can run gms_run_unit.sh and gms_run_branch.sh as you did before, you no longer need to. Input arguments were simplified to allow for more default and this simplification was added to `gms_run_unit.sh` and `gms_run_branch.sh` as well.

A new feature was added that is being used for `gms_pipeline.sh` which tests the percent and number of errors after hucs are processed before continuing onto branch processing.

New FIM4/gms usability is now just (at a minumum): `gms_pipeline.sh -n <output name> -u <HUC(s) or HUC list path>`

`gms_run_branch.sh` and `gms_run_branch.sh` have also been changed to add the new -a flag and default to dropping stream orders 1 and 2.

### Additions

- `src`
    - `check_unit_errors.py`: as described above.
- `unit_tests`
    - `check_unit_errors_unittests.py` and `check_unit_errors_params.json`: to match new file.

### Changes

- `README.md`:  Updated text for FIM4, gms_pipeline, S3 input updates, information about updating dependencies, misc link updates and misc text verbage.
- `gms_pipeline.sh`: as described above.
- `gms_run_unit.sh`: as described above. Also small updates to clean up folders and files in case of an overwrite.
- `gms_run_branch.sh`: as described above.
- `src`
     - `utils`
         - `fim_enums.py`:  FIM_system_exit_codes renamed to FIM_exit_codes.
         - `shared_variables.py`: added configurable values for minimum number and percentage of unit errors.
    - `bash_functions.env`:   Update to make the cumulative time screen outputs in mins/secs instead of just seconds.
    - `check_huc_inputs.py`:  Now returns the number of HUCs being processed, needed by `gms_pipeline.sh` (Note: to get the value back to a bash file, it has to send it back via a "print" line and not a "return" value.  Improved input validation,
- `unit_tests`
   - `README.md`: Misc text and link updates.

### Removals

- `config\params_template_calibrated.env`: No longer needed. Has been removed already from dev-fim3 and confirmed that it is not needed.
<br><br>

## v4.0.5.2 - 2022-07-25 - [PR #622](https://github.com/NOAA-OWP/inundation-mapping/pull/622)

Updates to unit tests including a minor update for outputs and loading in .json parameter files.
<br><br>


## v4.0.5.1 - 2022-06-27 - [PR #612](https://github.com/NOAA-OWP/inundation-mapping/pull/612)

`Alpha Test Refactor` An upgrade was made a few weeks back to the dev-fim3 branch that improved performance, usability and readability of running alpha tests. Some cleanup in other files for readability, debugging verbosity and styling were done as well. A newer, cleaner system for printing lines when the verbose flag is enabled was added.

### Changes

- `gms_run_branch.sh`:  Updated help instructions to about using multiple HUCs as command arguments.
- `gms_run_unit.sh`:  Updated help instructions to about using multiple HUCs as command arguments.
- `src/utils`
    - `shared_functions.py`:
       - Added a new function called `vprint` which creates a simpler way (and better readability) for other python files when wanting to include a print line when the verbose flag is on.
       - Added a new class named `FIM_Helpers` as a wrapper for the new `vprint` method.
       - With the new `FIM_Helpers` class, a previously existing method named `append_id_to_file_name` was moved into this class making it easier and quicker for usage in other classes.

- `tools`
    - `composite_inundation.py`: Updated its usage of the `append_id_to_file_name` function to now call the`FIM_Helpers` method version of it.
    - `gms_tools`
       - `inundate_gms.py`: Updated for its adjusted usage of the `append_id_to_file_name` method, also removed its own `def __vprint` function in favour of the `FIM_Helpers.vprint` method.
       - `mosaic_inundation.py`:
          - Added adjustments for use of `append_id_to_file_name` and adjustments for `fh.vprint`.
          - Fixed a bug for the variable `ag_mosaic_output` which was not pre-declared and would fail as using an undefined variable in certain conditions.
    - `run_test_case.py`: Ported `test_case` class from FIM 3 and tweaked slightly to allow for GMS FIM. Also added more prints against the new fh.vprint method. Also added a default print line for progress / traceability for all alpha test regardless if the verbose flag is set.
    - `synthesize_test_cases.py`: Ported `test_case` class from FIM 3.
- `unit_tests`
   - `shared_functions_unittests.py`: Update to match moving the `append_id_to_file_name` into the `FIM_Helpers` class. Also removed all "header print lines" for each unit test method (for output readability).

<br/><br/>

## v4.0.5.0 - 2022-06-16 - [PR #611](https://github.com/NOAA-OWP/inundation-mapping/pull/611)

'Branch zero' is a new branch that runs the HUCs full stream network to make up for stream orders 1 & 2 being skipped by the GMS solution and is similar to the FR extent in FIM v3. This new branch is created during `run_by_unit.sh` and the processed DEM is used by the other GMS branches during `run_by_branch.sh` to improve efficiency.

### Additions

- `src/gms/delineate_hydros_and_produce_HAND.sh`: Runs all of the modules associated with delineating stream lines and catchments and building the HAND relative elevation model. This file is called once during `gms_run_unit` to produce the branch zero files and is also run for every GMS branch in `gms_run_branch`.
- `config/deny_gms_branch_zero.lst`: A list specifically for branch zero that helps with cleanup (removing unneeded files after processing).

### Changes

- `src/`
    - `output_cleanup.py`: Fixed bug for viz flag.
    - `gms/`
        - `run_by_unit.sh`: Added creation of "branch zero", DEM pre-processing, and now calls.
        -  `delineate_hydros_and_produce_HAND.sh` to produce HAND outputs for the entire stream network.
        - `run_by_branch.sh`: Removed DEM processing steps (now done in `run_by_unit.sh`), moved stream network delineation and HAND generation to `delineate_hydros_and_produce_HAND.sh`.
        - `generate_branch_list.py`: Added argument and parameter to sure that the branch zero entry was added to the branch list.
- `config/`
     - `params_template.env`: Added `zero_branch_id` variable.
- `tools`
     - `run_test_case.py`: Some styling / readability upgrades plus some enhanced outputs.  Also changed the _verbose_ flag to _gms_verbose_ being passed into Mosaic_inundation function.
     - `synthesize_test_cases.py`: arguments being passed into the _alpha_test_args_ from being hardcoded from flags to verbose (effectively turning on verbose outputs when applicable. Note: Progress bar was not affected.
     - `tools_shared_functions.py`: Some styling / readability upgrades.
- `gms_run_unit.sh`: Added export of extent variable, dropped the -s flag and added the -a flag so it now defaults to dropping stream orders 1 and 2.
- `gms_run_branch.sh`: Fixed bug when using overwrite flag saying branch errors folder already exists, dropped the -s flag and added the -a flag so it now defaults to dropping stream orders 1 and 2.

### Removals

- `tests/`: Redundant
- `tools/shared_variables`: Redundant

<br/><br/>

## v4.0.4.3 - 2022-05-26 - [PR #605](https://github.com/NOAA-OWP/inundation-mapping/pull/605)

We needed a tool that could composite / mosaic inundation maps for FIM3 FR and FIM4 / GMS with stream orders 3 and higher. A tool previously existed named composite_fr_ms_inundation.py and it was renamed to composite_inundation.py and upgraded to handle any combination of 2 of 3 items (FIM3 FR, FIM3 MS and/or FIM4 GMS).

### Additions

- `tools/composite_inundation.py`: Technically it is a renamed from composite_ms_fr_inundation.py, and is based on that functionality, but has been heavily modified. It has a number of options, but primarily is designed to take two sets of output directories, inundate the files, then composite them into a single mosiac'd raster per huc. The primary usage is expected to be compositing FIM3 FR with FIM4 / GMS with stream orders 3 and higher.

- `unit_tests/gms/inundate_gms_unittests.py and inundate_gms_params.json`: for running unit tests against `tools/gms_tools/inunundate_gms.py`.
- `unit_tests/shared_functions_unittests.py and shared_functions_params.json`: A new function named `append_id_to_file_name_single_identifier` was added to `src/utils/shared_functions.py` and some unit tests for that function was created.

### Removed

- `tools/composite_ms_fr_inundation.py`: replaced with upgraded version named `composite_inundation.py`.

### Changes

- `tools/gms_tools/inundate_gms.py`: some style, readabilty cleanup plus move a function up to `shared_functions.py`.
- `tools/gms_tools/mosaic_inundation.py`: some style, readabilty cleanup plus move a function up to `shared_functions.py`.
- `tools/inundation.py`: some style, readabilty cleanup.
- `tools/synthesize_test_cases.py`: was updated primarily for sample usage notes.

<br/><br/>

## v4.0.4.2 - 2022-05-03 - [PR #594](https://github.com/NOAA-OWP/inundation-mapping/pull/594)

This hotfix includes several revisions needed to fix/update the FIM4 area inundation evaluation scripts. These changes largely migrate revisions from the FIM3 evaluation code to the FIM4 evaluation code.

### Changes

- `tools/eval_plots.py`: Copied FIM3 code revisions to enable RAS2FIM evals and PND plots. Replaced deprecated parameter name for matplotlib grid()
- `tools/synthesize_test_cases.py`: Copied FIM3 code revisions to assign FR, MS, COMP resolution variable and addressed magnitude list variable for IFC eval
- `tools/tools_shared_functions.py`: Copied FIM3 code revisions to enable probability not detected (PND) metric calculation
- `tools/tools_shared_variables.py`: Updated magnitude dictionary variables for RAS2FIM evals and PND plots

<br/><br/>

## v4.0.4.1 - 2022-05-02 - [PR #587](https://github.com/NOAA-OWP/inundation-mapping/pull/587)

While testing GMS against evaluation and inundation data, we discovered some challenges for running alpha testing at full scale. Part of it was related to the very large output volume for GMS which resulted in outputs being created on multiple servers and folders. Considering the GMS volume and processing, a tool was required to extract out the ~215 HUC's that we have evaluation data for. Next, we needed isolate valid HUC output folders from original 2,188 HUC's and its 100's of thousands of branches. The first new tool allows us to point to the `test_case` data folder and create a list of all HUC's that we have validation for.

Now that we have a list of relavent HUC's, we need to consolidate output folders from the previously processed full CONUS+ output data. The new `copy_test_case_folders.py` tool extracts relavent HUC (gms unit) folders, based on the list created above, into a consolidated folder. The two tools combine result in significantly reduced overall processing time for running alpha tests at scale.

`gms_run_unit.sh` and `aggregated_branch_lists.py` were adjusted to make a previously hardcoded file path and file name to be run-time parameters. By adding the two new arguments, the file could be used against the new `copy_test_case_folders.py`. `copy_test_case_folders.py` and `gms_run_unit.sh` can now call `aggregated_branch_lists.py` to create a key input file called `gms_inputs.csv` which is a key file required for alpha testing.

A few other small adjustments were made for readability and traceability as well as a few small fixes discovered when running at scale.

### Additions

- `tools/find_test_case_folders.py`: A new tool for creating a list of HUC's that we have test/evaluation data for.
- `tools/copy_test_case_folders.py`: A new tool for using the list created above, to scan through other fully processed output folders and extract only the HUC's (gms units) and it's branches into a consolidated folder, ready for alpha test processing (or other needs).

### Changes

- `src/gms/aggregate_branch_lists.py`: Adjusted to allow two previously hardcoded values to now be incoming arguments. Now this file can be used by both `gms_run_unit.sh` and `copy_test_case_folders.py`.
- `tools/synthesize_test_cases.py`: Adjustments for readability and progress status. The embedded progress bars are not working and will be addressed later.
- `tools/run_test_case.py`: A print statement was added to help with processing progess was added.
- `gms_run_unit.sh`: This was adjusted to match the new input parameters for `aggregate_branch_lists.py` as well as additions for progress status. It now will show the entire progress period start datetime, end datetime and duration.
- `gms_run_branch.sh`: Also was upgraded to show the entire progress period start datetime, end datetime and duration.

<br/><br/>

## v4.0.4.0 - 2022-04-12 - [PR #557](https://github.com/NOAA-OWP/inundation-mapping/pull/557)

During large scale testing of the new **filtering out stream orders 1 and 2** feature [PR #548](https://github.com/NOAA-OWP/inundation-mapping/pull/548), a bug was discovered with 14 HUCS that had no remaining streams after removing stream orders 1 and 2. This resulted in a number of unmanaged and unclear exceptions. An exception may be still raised will still be raised in this fix for logging purposes, but it is now very clear what happened. Other types of events are logged with clear codes to identify what happened.

Fixes were put in place for a couple of new logging behaviors.

1. Recognize that for system exit codes, there are times when an event is neither a success (code 0) nor a failure (code 1). During processing where stream orders are dropped, some HUCs had no remaining reaches, others had mismatched reaches and others as had missing flowlines (reaches) relating to dissolved level paths (merging individual reaches as part of GMS). When these occur, we want to abort the HUC (unit) or branch processing, identify that they were aborted for specific reasons and continue. A new custom system exit code system was adding using python enums. Logging was enhanced to recognize that some exit codes were not a 0 or a 1 and process them differently.

2. Pathing and log management became an issue. It us not uncommon for tens or hundreds of thousands of branches to be processed. A new feature was to recognize what is happening with each branch or unit and have them easily found and recognizable. Futher, processing for failure (sys exit code of 1) are now copied into a unique folder as the occur to help with visualization of run time errors. Previously errors were not extracted until the end of the entire run which may be multiple days.

3. A minor correction was made when dissolved level paths were created with the new merged level path not always having a valid stream order value.

### File Additions

- `src/`
   - `utils/`
      - `fim_enums.py`:
         - A new class called `FIM_system_exit_codes` was added. This allows tracking and blocking of duplicate system exit codes when a custom system code is required.


### Changes

- `fim_run.sh`: Added the gms `non-zero-exit-code` system to `fim_run` to help uncover and isolate errors during processing. Errors recorded in log files within in the logs/unit folder are now copied into a new folder called `unit_errors`.

- `gms_run_branch.sh`:
    -  Minor adjustments to how the `non-zero-exit code` logs were created. Testing uncovered that previous versions were not always reliable. This is now stablized and enhanced.
    - In previous versions, only the `gms_unit.sh` was aware that **stream order filtering** was being done. Now all branch processing is also aware that filtering is in place. Processing in child files and classes can now make adjustments as/if required for stream order filtering.
    - Small output adjustments were made to help with overall screen and log readability.

- `gms_run_unit.sh`:
    - Minor adjustments to how the `non-zero-exit-code` logs were created similar to `gms_run_branch.sh.`
    - Small text corrections, formatting and output corrections were added.
    - A feature removing all log files at the start of the entire process run were added if the `overwrite` command line argument was added.

- `src/`
   - `filter_catchments_and_add_attributes.py`:
      - Some minor formatting and readability adjustments were added.
      - Additions were made to help this code be aware and responding accordingly if that stream order filtering has occurred. Previously recorded as bugs coming from this class, are now may recorded with the new custom exit code if applicable.

   - `run_by_unit.sh` (supporting fim_run.sh):
         - As a change was made to sub-process call to `filter_catchments_and_add_attributes.py` file, which is shared by gms, related to reach errors / events.

   - `split_flows.py`:
      - Some minor formatting and readability adjustments were added.
      - Additions were made to recognize the same type of errors as being described in other files related to stream order filtering issues.
      - A correction was made to be more precise and more explicit when a gms branch error existed. This was done to ensure that we were not letting other exceptions be trapped that were NOT related to stream flow filtering.

   - `time_and_tee_run_by_unit.sh`:
      - The new custom system exit codes was added. Note that the values of 61 (responding system code) are hardcoded instead of using the python based `Fim_system_exit_code` system. This is related to limited communication between python and bash.

   - `gms/`
      - `derive_level_paths.py`:
          - Was upgraded to use the new fim_enums.Fim_system_exit_codes system. This occurs when no streams / flows remain after filtering.  Without this upgrade, standard exceptions were being issued with minimal details for the error.
          - Minor adjustments to formatting for readability were made.

      - `generate_branch_list.py` :  Minor adjustments to formatting for readability were made.

      - `run_by_branch.sh`:
         - Some minor formatting and readability adjustments were added.
         - Additions to the subprocess call to `split_flows.py` were added so it was aware that branch filtering was being used. `split_flows.py` was one of the files that was throwing errors related to stream order filtering. A subprocess call to `filter_catchments_and_add_attributes.py` adjustment was also required for the same reason.

      - `run_by_unit.sh`:
         - Some minor formatting and readability adjustments were added.
         - An addition was made to help trap errors that might be triggered by `derive_level_paths.py` for `stream order filtering`.

      - `time_and_tee_run_by_branch.sh`:
         - A system was added recognize if an non successful system exit code was sent back from `run_by_branch`. This includes true errors of code 1 and other new custom system exit codes. Upon detection of non-zero-exit codes, log files are immediately copied into special folders for quicker and easier visibility. Previously errors were not brought forth until the entire process was completed which ranged fro hours up to 18 days. Note: System exit codes of 60 and 61 were hardcoded instead of using the values from the new  `FIM_system_exit_codes` due to limitation of communication between python and bash.

      - `time_and_tee_run_by_unit.sh`:
         - The same upgrade as described above in `time_and_tee_run_by_branch.sh` was applied here.
         - Minor readability and output formatting changes were made.

      - `todo.md`
         - An entry was removed from this list which talked about errors due to small level paths exactly as was fixed in this pull request set.

- `unit_tests/`
   - `gms/`
      - `derive_level_paths_unittests.py` :  Added a new unit test specifically testing this type of condition with a known HUC that triggered the branch errors previously described..
      - `derive_level_paths_params.json`:
           - Added a new node with a HUC number known to fail.
           - Changed pathing for unit test data pathing from `/data/outputs/gms_example_unit_tests` to `/data/outputs/fim_unit_test_data_do_not_remove`. The new folder is intended to be a more permanent folder for unit test data.
           - Some additional tests were added validating the argument for dropping stream orders.

### Unit Test File Additions:

- `unit_tests/`
   - `filter_catchments_and_add_attributes_unittests.py` and `filter_catchments_and_add_attributes_params.json`:

   - `split_flows_unittests.py' and `split_flows_params.json`

<br/><br/>

## v4.0.3.1 - 2022-03-10 - [PR #561](https://github.com/NOAA-OWP/inundation-mapping/pull/561)

Bug fixes to get the Alpha Test working in FIM 4.

### Changes

- `tools/sythesize_test_cases.py`: Fixed bugs that prevented multiple benchmark types in the same huc from running `run_test_case.py`.
- `tools/run_test_case.py`: Fixed mall bug for IFC benchmark.
- `tools/eval_plots.py`: Fixed Pandas query bugs.

<br/><br/>

## v4.0.3.0 - 2022-03-03 - [PR #550](https://github.com/NOAA-OWP/inundation-mapping/pull/550)

This PR ports the functionality of `usgs_gage_crosswalk.py` and `rating_curve_comparison.py` to FIM 4.

### Additions

- `src/`:
    - `usgs_gage_aggregate.py`: Aggregates all instances of `usgs_elev_table.csv` to the HUC level. This makes it easier to view the gages in each HUC without having to hunt through branch folders and easier for the Sierra Test to run at the HUC level.
    - `usgs_gage_unit_setup.py`: Assigns a branch to each USGS gage within a unit. The output of this module is `usgs_subset_gages.gpkg` at the HUC level containing the `levpa_id` attribute.

### Changes

- `gms_run_branch.sh`: Added a line to aggregate all `usgs_elev_table.csv` into the HUC directory level using `src/usgs_gage_aggregate.py`.
- `src/`:
    -  `gms/`
        - `run_by_branch.sh`: Added a block to run `src/usgs_gage_crosswalk.py`.
        - `run_by_unit.sh`: Added a block to run `src/usgs_gage_unit_setup.py`.
    - `usgs_gage_crosswalk.py`: Similar to it's functionality in FIM 3, this module snaps USGS gages to the stream network, samples the underlying DEMs, and writes the attributes to `usgs_elev_table.csv`. This CSV is later aggregated to the HUC level and eventually used in `tools/rating_curve_comparison.py`. Addresses #539
- `tools/rating_curve_comparison.py`: Updated Sierra Test to work with FIM 4 data structure.
- `unit_tests/`:
    - `rating_curve_comparison_unittests.py` & `rating_curve_comparison_params.json`: Unit test code and parameters for the Sierra Test.
    - `usgs_gage_crosswalk_unittests.py` & `usgs_gage_crosswalk_params.json`: Unit test code and parameters for `usgs_gage_crosswalk.py`
- `config/`:
    - `deny_gms_branches_default.lst` & `config/deny_gms_branches_min.lst`: Add `usgs_elev_table.csv` to the lists as a comment so it doesn't get deleted during cleanup.
    - `deny_gms_unit_default.lst`: Add `usgs_subset_gages.gpkg` to the lists as a comment so it doesn't get deleted during cleanup.

<br/><br/>

## v4.0.2.0 - 2022-03-02 - [PR #548](https://github.com/NOAA-OWP/inundation-mapping/pull/548)

Added a new optional system which allows an argument to be added to the `gms_run_unit.sh` command line to filter out stream orders 1 and 2 when calculating branches.

### Changes

- `gms_run_unit.sh`: Add the new optional `-s` command line argument. Inclusion of this argument means "drop stream orders 1 and 2".

- `src/gms`
   - `run_by_unit.sh`: Capture and forward the drop stream orders flag to `derive_level_paths.py`

   - `derive_level_paths.py`: Capture the drop stream order flag and working with `stream_branches.py` to include/not include loading nwm stream with stream orders 1 and 2.

   - `stream_branchs.py`: A correction was put in place to allow for the filter of branch attributes and values to be excluded. The `from_file` method has the functionality but was incomplete. This was corrected and how could accept the values from `derive_level_paths.py` to use the branch attribute of "order_" (gkpg field) and values excluded of [1,2] when optionally desired.

- `unit_tests/gms`
    - `derive_level_paths_unittests.py` and `derive_level_paths_params.py`: Updated for testing for the new "drop stream orders 1 and 2" feature. Upgrades were also made to earlier existing incomplete test methods to test more output conditions.

<br/><br/>

## v4.0.1.0 - 2022-02-02 - [PR #525](https://github.com/NOAA-OWP/cahaba/pull/525)

The addition of a very simple and evolving unit test system which has two unit tests against two py files.  This will set a precendence and will grow over time and may be automated, possibly during git check-in triggered. The embedded README.md has more details of what we currently have, how to use it, how to add new unit tests, and expected future enhancements.

### Additions

- `/unit_tests/` folder which has the following:

   - `clip_vectors_to_wbd_params.json`: A set of default "happy path" values that are expected to pass validation for the clip_vectors_to_wbd.py -> clip_vectors_to_wbd (function).

   - `clip_vectors_to_wbd_unittests.py`: A unit test file for src/clip_vectors_to_wbd.py. Incomplete but evolving.

   - `README.md`: Some information about how to create unit tests and how to use them.

   - `unit_tests_utils.py`: A python file where methods that are common to all unit tests can be placed.

   - `gms/derive_level_paths_params.json`: A set of default "happy path" values that are expected to pass validation for the derive_level_paths_params.py -> Derive_level_paths (function).

   - `gms/derive_level_paths_unittests.py`: A unit test file for `src/derive_level_paths.py`. Incomplete but evolving.

<br/><br/>

## v4.0.0.0 - 2022-02-01 - [PR #524](https://github.com/NOAA-OWP/cahaba/pull/524)

FIM4 builds upon FIM3 and allows for better representation of inundation through the reduction of artificial restriction of inundation at catchment boundaries.

More details will be made available through a publication by Aristizabal et. al. and will be included in the "Credits and References" section of the README.md, titled "Reducing Horton-Strahler Stream Order Can Enhance Flood Inundation Mapping Skill with Applications for the U.S. National Water Model."

### Additions

- `/src/gms`: A new directory containing scripts necessary to produce the FIM4 Height Above Nearest Drainage grids and synthetic rating curves needed for inundation mapping.
- `/tools/gms_tools`: A new directory containing scripts necessary to generate and evaluate inundation maps produced from FIM4 Height Above Nearest Drainage grids and synthetic rating curves.

<br/><br/>

## v3.0.24.3 - 2021-11-29 - [PR #488](https://github.com/NOAA-OWP/cahaba/pull/488)

Fixed projection issue in `synthesize_test_cases.py`.

### Changes

- `Pipfile`: Added `Pyproj` to `Pipfile` to specify a version that did not have the current projection issues.

<br/><br/>

## v3.0.24.2 - 2021-11-18 - [PR #486](https://github.com/NOAA-OWP/cahaba/pull/486)

Adding a new check to keep `usgs_elev_table.csv`, `src_base.csv`, `small_segments.csv` for runs not using the `-viz` flag. We unintentionally deleted some .csv files in `vary_mannings_n_composite.py` but need to maintain some of these for non `-viz` runs (e.g. `usgs_elev_table.csv` is used for sierra test input).

### Changes

- `fim_run.sh`: passing `-v` flag to `vary_mannings_n_composite.py` to determine which csv files to delete. Setting `$viz` = 0 for non `-v` runs.
- `src/vary_mannings_n_composite.py`: added `-v` input arg and if statement to check which .csv files to delete.
- `src/add_crosswalk.py`: removed deprecated barc variables from input args.
- `src/run_by_unit.sh`: removed deprecated barc variables from input args to `add_crosswalk.py`.

<br/><br/>

## v3.0.24.1 - 2021-11-17 - [PR #484](https://github.com/NOAA-OWP/cahaba/pull/484)

Patch to clean up unnecessary files and create better names for intermediate raster files.

### Removals

- `tools/run_test_case_gms.py`: Unnecessary file.

### Changes

- `tools/composite_ms_fr_inundation.py`: Clean up documentation and intermediate file names.
- `tools/run_test_case.py`: Remove unnecessary imports.

<br/><br/>

## v3.0.24.0 - 2021-11-08 - [PR #482](https://github.com/NOAA-OWP/cahaba/pull/482)

Adds `composite_ms_fr_inundation.py` to allow for the generation of an inundation map given a "flow file" CSV and full-resolution (FR) and mainstem (MS) relative elevation models, synthetic rating curves, and catchments rasters created by the `fim_run.sh` script.

### Additions
- `composite_ms_fr_inundation.py`: New module that is used to inundate both MS and FR FIM and composite the two inundation rasters.
- `/tools/gms_tools/`: Three modules (`inundate_gms.py`, `mosaic_inundation.py`, `overlapping_inundation.py`) ported from the GMS branch used to composite inundation rasters.

### Changes
- `inundation.py`: Added 2 exception classes ported from the GMS branch.

<br/><br/>

## v3.0.23.3 - 2021-11-04 - [PR #481](https://github.com/NOAA-OWP/cahaba/pull/481)
Includes additional hydraulic properties to the `hydroTable.csv`: `Number of Cells`, `SurfaceArea (m2)`, `BedArea (m2)`, `Volume (m3)`, `SLOPE`, `LENGTHKM`, `AREASQKM`, `Roughness`, `TopWidth (m)`, `WettedPerimeter (m)`. Also adds `demDerived_reaches_split_points.gpkg`, `flowdir_d8_burned_filled.tif`, and `dem_thalwegCond.tif` to `-v` whitelist.

### Changes
- `run_by_unit.sh`: Added `EXIT FLAG` tag and previous non-zero exit code tag to the print statement to allow log lookup.
- `add_crosswalk.py`: Added extra attributes to the hydroTable.csv. Includes a default `barc_on` and `vmann_on` (=False) attribute that is overwritten (=True) if SRC post-processing modules are run.
- `bathy_src_adjust_topwidth.py`: Overwrites the `barc_on` attribute where applicable and includes the BARC-modified Volume property.
- `vary_mannings_n_composite.py`: Overwrites the `vmann_on` attribute where applicable.
- `output_cleanup.py`: Adds new files to the `-v` whitelist.

<br/><br/>

## v3.0.23.2 - 2021-11-04 - [PR #480](https://github.com/NOAA-OWP/cahaba/pull/480)
Hotfix for `vary_manning_n_composite.py` to address null discharge values for non-CONUS hucs.

### Changes
- `vary_manning_n_composite.py`: Add numpy where clause to set final discharge value to the original value if `vmann=False`

<br/><br/>

## v3.0.23.1 - 2021-11-03 - [PR #479](https://github.com/NOAA-OWP/cahaba/pull/479)
Patches the API updater. The `params_calibrated.env` is replaced with `params_template.env` because the BARC and Multi-N modules supplant the calibrated values.

### Changes
- `api/node/updater/updater.py`: Changed `params_calibrated.env` to `params_template.env`

<br/><br/>

## v3.0.23.0 - 2021-10-31 - [PR #475](https://github.com/NOAA-OWP/cahaba/pull/475)

Moved the synthetic rating curve (SRC) processes from the `\tools` directory to `\src` directory to support post-processing in `fim_run.sh`. These SRC post-processing modules will now run as part of the default `fim_run.sh` workflow. Reconfigured bathymetry adjusted rating curve (BARC) module to use the 1.5yr flow from NWM v2 recurrence flow data in combination with the Bieger et al. (2015) regression equations with bankfull discharge predictor variable input.

### Additions
- `src/bathy_src_adjust_topwidth.py` --> New version of bathymetry adjusted rating curve (BARC) module that is configured to use the Bieger et al. (2015) regression equation with input bankfull discharge as the predictor variable (previous version used the drainage area version of the regression equations). Also added log output capability, added reconfigured output content in `src_full_crosswalked_BARC.csv` and `hydroTable.csv`, and included modifications to allow BARC to run as a post-processing step in `fim_run.sh`. Reminder: BARC is only configured for MS extent.

### Removals
- `config/params_calibrated.env` --> deprecated the calibrated roughness values by stream order with the new introduction of variable/composite roughness module
- `src/bathy_rc_adjust.py` --> deprecated the previous BARC version

### Changes
- `src/identify_src_bankfull.py` --> Moved this script from /tools to /src, added more doc strings, cleaned up output log, and reconfigured to allow execution from fim_run.sh post-processing.
- `src/vary_mannings_n_composite.py` --> Moved this script from /tools to /src, added more doc strings, cleaned up output log, added/reconfigured output content in src_full_crosswalked_vmann.csv and hydroTable.csv, and reconfigured to allow execution from fim_run.sh post-processing.
- `config/params_template.env` --> Added additional parameter/variables for input to `identify_src_bankfull.py`, `vary_mannings_n_composite.py`, and `bathy_src_adjust_topwidth.py`.
      - default BARC input: bankfull channel geometry derived from the Bieger et al. (2015) bankfull discharge regression equations
      - default bankfull flow input: NWM v2 1.5-year recurrence flows
      - default variable roughness input: global (all NWM feature_ids) roughness values of 0.06 for in-channel and 0.11 for max overbank
- `fim_run.sh` --> Added SRC post-processing calls after the `run_by_unit.sh` workflow
- `src/add_crosswalk.py` --> Removed BARC module call (moved to post-processing)
- `src/run_by_unit.sh` --> Removed old/unnecessary print statement.
      - **Note: reset exit codes to 0 for unnecessary processing flags.** Non-zero error codes in `run_by_unit.sh` prevent the `fim_run.sh` post-processing steps from running. This error handling issue will be more appropriately handled in a soon to be release enhancement.
- `tools/run_test_case.py` --> Reverted changes used during development process

<br/><br/>

## v3.0.22.8 - 2021-10-26 - [PR #471](https://github.com/NOAA-OWP/cahaba/pull/471)

Manually filtering segments from stream input layer to fix flow reversal of the MS River (HUC 08030100).

### Changes
- `clip_vectors_to_wbd.py`: Fixes bug where flow direction is reversed for HUC 08030100. The issue is resolved by filtering incoming stream segments that intersect with the elevation grid boundary.

<br/><br/>

## v3.0.22.7 - 2021-10-08 - [PR #467](https://github.com/NOAA-OWP/cahaba/pull/467)

These "tool" enhancements 1) delineate in-channel vs. out-of-channel geometry to allow more targeted development of key physical drivers influencing the SRC calculations (e.g. bathymetry & Manning’s n) #418 and 2) applies a variable/composite Manning’s roughness (n) using user provided csv with in-channel vs. overbank roughness values #419 & #410.

### Additions
- `identify_src_bankfull.p`: new post-processing tool that ingests a flow csv (e.g. NWM 1.5yr recurr flow) to approximate the bankfull STG and then calculate the channel vs. overbank proportions using the volume and hydraulic radius variables
- `vary_mannings_n_composite.py`: new post-processing tool that ingests a csv containing feature_id, channel roughness, and overbank roughness and then generates composite n values via the channel ratio variable

### Changes
- `eval_plots.py`: modified the plot legend text to display full label for development tests
- `inundation.py`: added new optional argument (-n) and corresponding function to produce a csv containing the stage value (and SRC variables) calculated from the flow to stage interpolation.

<br/><br/>

## v3.0.22.6 - 2021-09-13 - [PR #462](https://github.com/NOAA-OWP/cahaba/pull/462)

This new workflow ingests FIM point observations from users and “corrects” the synthetic rating curves to produce the desired FIM extent at locations where feedback is available (locally calibrate FIM).

### Changes
- `add_crosswalk.py`: added `NextDownID` and `order_` attributes to the exported `hydroTable.csv`. This will potentially be used in future enhancements to extend SRC changes to upstream/downstream catchments.
- `adjust_rc_with_feedback.py`: added a new workflow to perform the SRC modifications (revised discharge) using the existing HAND geometry variables combined with the user provided point location flow and stage data.
- `inundation_wrapper_custom_flow.py`: updated code to allow for huc6 processing to generate custom inundation outputs.

<br/><br/>

## v3.0.22.5 - 2021-09-08 - [PR #460](https://github.com/NOAA-OWP/cahaba/pull/460)

Patches an issue where only certain benchmark categories were being used in evaluation.

### Changes
- In `tools/tools_shared_variables.py`, created a variable `MAGNITUDE_DICT` to store benchmark category magnitudes.
- `synthesize_test_cases.py` imports `MAGNITUDE_DICT` and uses it to assign magnitudes.

<br/><br/>

## v3.0.22.4 - 2021-08-30 - [PR #456](https://github.com/NOAA-OWP/cahaba/pull/456)

Renames the BARC modified variables that are exported to `src_full_crosswalked.csv` to replace the original variables. The default/original variables are renamed with `orig_` prefix. This change is needed to ensure downstream uses of the `src_full_crosswalked.csv` are able to reference the authoritative version of the channel geometry variables (i.e. BARC-adjust where available).

### Changes
- In `src_full_crosswalked.csv`, default/original variables are renamed with `orig_` prefix and `SA_div` is renamed to `SA_div_flag`.

<br/><br/>

## v3.0.22.3 - 2021-08-27 - [PR #457](https://github.com/NOAA-OWP/cahaba/pull/457)

This fixes a bug in the `get_metadata()` function in `/tools/tools_shared_functions.py` that arose because of a WRDS update. Previously the `metadata_source` response was returned as independent variables, but now it is returned a list of strings. Another issue was observed where the `EVALUATED_SITES_CSV` variable was being misdefined (at least on the development VM) through the OS environmental variable setting.

### Changes
- In `tools_shared_functions.py`, changed parsing of WRDS `metadata_sources` to account for new list type.
- In `generate_categorical_fim_flows.py`, changed the way the `EVALUATED_SITES_CSV` path is defined from OS environmental setting to a relative path that will work within Docker container.

<br/><br/>

## v3.0.22.2 - 2021-08-26 - [PR #455](https://github.com/NOAA-OWP/cahaba/pull/455)

This merge addresses an issues with the bathymetry adjusted rating curve (BARC) calculations exacerbating single-pixel inundation issues for the lower Mississippi River. This fix allows the user to specify a stream order value that will be ignored in BARC calculations (reverts to using the original/default rating curve). If/when the "thalweg notch" issue is addressed, this change may be unmade.

### Changes
- Added new env variable `ignore_streamorders` set to 10.
- Added new BARC code to set the bathymetry adjusted cross-section area to 0 (reverts to using the default SRC values) based on the streamorder env variable.

<br/><br/>

## v3.0.22.1 - 2021-08-20 - [PR #447](https://github.com/NOAA-OWP/cahaba/pull/447)

Patches the minimum stream length in the template parameters file.

### Changes
- Changes `max_split_distance_meters` in `params_template.env` to 1500.

<br/><br/>

## v3.0.22.0 - 2021-08-19 - [PR #444](https://github.com/NOAA-OWP/cahaba/pull/444)

This adds a script, `adjust_rc_with_feedback.py`, that will be expanded  in future issues. The primary function that performs the HAND value and hydroid extraction is ingest_points_layer() but this may change as the overall synthetic rating curve automatic update machanism evolves.

### Additions
- Added `adjust_rc_with_feedback.py` with `ingest_points_layer()`, a function to extract HAND and hydroid values for use in an automatic synthetic rating curve updating mechanism.

<br/><br/>

## v3.0.21.0 - 2021-08-18 - [PR #433](https://github.com/NOAA-OWP/cahaba/pull/433)

General repository cleanup, made memory-profiling an optional flag, API's release feature now saves outputs.

### Changes
- Remove `Dockerfile.prod`, rename `Dockerfile.dev` to just `Dockerfile`, and remove `.dockerignore`.
- Clean up `Dockerfile` and remove any unused* packages or variables.
- Remove any unused* Python packages from the `Pipfile`.
- Move the `CHANGELOG.md`, `SECURITY.md`, and `TERMS.md` files to the `/docs` folder.
- Remove any unused* scripts in the `/tools` and `/src` folders.
- Move `tools/preprocess` scripts into `tools/`.
- Ensure all scripts in the `/src` folder have their code in functions and are being called via a `__main__` function (This will help with implementing memory profiling fully).
- Changed memory-profiling to be an option flag `-m` for `fim_run.sh`.
- Updated FIM API to save all outputs during a "release" job.

<br/><br/>

## v3.0.20.2 - 2021-08-13 - [PR #443](https://github.com/NOAA-OWP/cahaba/pull/443)

This merge modifies `clip_vectors_to_wbd.py` to check for relevant input data.

### Changes
- `clip_vectors_to_wbd.py` now checks that there are NWM stream segments within the buffered HUC boundary.
- `included_huc8_ms.lst` has several additional HUC8s.

<br/><br/>

## v3.0.20.1 - 2021-08-12 - [PR #442](https://github.com/NOAA-OWP/cahaba/pull/442)

This merge improves documentation in various scripts.

### Changes
This PR better documents the following:

- `inundate_nation.py`
- `synthesize_test_cases.py`
- `adjust_thalweg_lateral.py`
- `rem.py`

<br/><br/>

## v3.0.20.0 - 2021-08-11 - [PR #440](https://github.com/NOAA-OWP/cahaba/pull/440)

This merge adds two new scripts into `/tools/` for use in QAQC.

### Additions
- `inundate_nation.py` to produce inundation maps for the entire country for use in QAQC.
- `check_deep_flooding.py` to check for depths of inundation greater than a user-supplied threshold at specific areas defined by a user-supplied shapefile.

<br/><br/>

## v3.0.19.5 - 2021-07-19

Updating `README.md`.

<br/><br/>

## v3.0.19.4 - 2021-07-13 - [PR #431](https://github.com/NOAA-OWP/cahaba/pull/431)

Updating logging and fixing bug in vector preprocessing.

### Additions
- `fim_completion_check.py` adds message to docker log to log any HUCs that were requested but did not finish `run_by_unit.sh`.
- Adds `input_data_edits_changelog.txt` to the inputs folder to track any manual or version/location specific changes that were made to data used in FIM 3.

### Changes
- Provides unique exit codes to relevant domain checkpoints within `run_by_unit.sh`.
- Bug fixes in `reduce_nhd_stream_density.py`, `mprof plot` call.
- Improved error handling in `add_crosswalk.py`.

<br/><br/>

## v3.0.19.3 - 2021-07-09

Hot fix to `synthesize_test_cases`.

### Changes
- Fixed if/elif/else statement in `synthesize_test_cases.py` that resulted in only IFC data being evaluated.

<br/><br/>

## v3.0.19.2 - 2021-07-01 - [PR #429](https://github.com/NOAA-OWP/cahaba/pull/429)

Updates to evaluation scripts to allow for Alpha testing at Iowa Flood Center (IFC) sites. Also, `BAD_SITES` variable updates to omit sites not suitable for evaluation from metric calculations.

### Changes
- The `BAD_SITES` list in `tools_shared_variables.py` was updated and reasons for site omission are documented.
- Refactored `run_test_case.py`, `synthesize_test_cases.py`, `tools_shared_variables.py`, and `eval_plots.py` to allow for IFC comparisons.

<br/><br/>

## v3.0.19.1 - 2021-06-17 - [PR #417](https://github.com/NOAA-OWP/cahaba/pull/417)

Adding a thalweg profile tool to identify significant drops in thalweg elevation. Also setting lateral thalweg adjustment threshold in hydroconditioning.

### Additions
- `thalweg_drop_check.py` checks the elevation along the thalweg for each stream path downstream of MS headwaters within a HUC.

### Removals
- Removing `dissolveLinks` arg from `clip_vectors_to_wbd.py`.

### Changes
- Cleaned up code in `split_flows.py` to make it more readable.
- Refactored `reduce_nhd_stream_density.py` and `adjust_headwater_streams.py` to limit MS headwater points in `agg_nhd_headwaters_adj.gpkg`.
- Fixed a bug in `adjust_thalweg_lateral.py` lateral elevation replacement threshold; changed threshold to 3 meters.
- Updated `aggregate_vector_inputs.py` to log intermediate processes.

<br/><br/>

## v3.0.19.0 - 2021-06-10 - [PR #415](https://github.com/NOAA-OWP/cahaba/pull/415)

Feature to evaluate performance of alternative CatFIM techniques.

### Additions
- Added `eval_catfim_alt.py` to evaluate performance of alternative CatFIM techniques.

<br/><br/>

## v3.0.18.0 - 2021-06-09 - [PR #404](https://github.com/NOAA-OWP/cahaba/pull/404)

To help analyze the memory consumption of the Fim Run process, the python module `memory-profiler` has been added to give insights into where peak memory usage is with in the codebase.

In addition, the Dockerfile was previously broken due to the Taudem dependency removing the version that was previously being used by FIM. To fix this, and allow new docker images to be built, the Taudem version has been updated to the newest version on the Github repo and thus needs to be thoroughly tested to determine if this new version has affected the overall FIM outputs.

### Additions
- Added `memory-profiler` to `Pipfile` and `Pipfile.lock`.
- Added `mprof` (memory-profiler cli utility) call to the `time_and_tee_run_by_unit.sh` to create overall memory usage graph location in the `/logs/{HUC}_memory.png` of the outputs directory.
- Added `@profile` decorator to all functions within scripts used in the `run_by_unit.sh` script to allow for memory usage tracking, which is then recorded in the `/logs/{HUC}.log` file of the outputs directory.

### Changes
- Changed the Taudem version in `Dockerfile.dev` to `98137bb6541a0d0077a9c95becfed4e56d0aa0ac`.
- Changed all calls of python scripts in `run_by_unit.s` to be called with the `-m memory-profiler` argument to allow scripts to also track memory usage.

<br/><br/>

## v3.0.17.1 - 2021-06-04 - [PR #395](https://github.com/NOAA-OWP/cahaba/pull/395)

Bug fix to the `generate_nws_lid.py` script

### Changes
- Fixes incorrectly assigned attribute field "is_headwater" for some sites in the `nws_lid.gpkg` layer.
- Updated `agg_nhd_headwaters_adj.gpkg`, `agg_nhd_streams_adj.gpkg`, `nwm_flows.gpkg`, and `nwm_catchments.gpkg` input layers using latest NWS LIDs.

<br/><br/>

## v3.0.17.0 - 2021-06-04 - [PR #393](https://github.com/NOAA-OWP/cahaba/pull/393)
BARC updates to cap the bathy calculated xsec area in `bathy_rc_adjust.py` and allow user to choose input bankfull geometry.

### Changes

- Added new env variable to control which input file is used for the bankfull geometry input to bathy estimation workflow.
- Modified the bathymetry cross section area calculation to cap the additional area value so that it cannot exceed the bankfull cross section area value for each stream segment (bankfull value obtained from regression equation dataset).
- Modified the `rating_curve_comparison.py` plot output to always put the FIM rating curve on top of the USGS rating curve (avoids USGS points covering FIM).
- Created a new aggregate csv file (aggregates for all hucs) for all of the `usgs_elev_table.csv` files (one per huc).
- Evaluate the FIM Bathymetry Adjusted Rating Curve (BARC) tool performance using the estimated bankfull geometry dataset derived for the NWM route link dataset.

<br/><br/>

## v3.0.16.3 - 2021-05-21 - [PR #388](https://github.com/NOAA-OWP/cahaba/pull/388)

Enhancement and bug fixes to `synthesize_test_cases.py`.

### Changes
- Addresses a bug where AHPS sites without benchmark data were receiving a CSI of 0 in the master metrics CSV produced by `synthesize_test_cases.py`.
- Includes a feature enhancement to `synthesize_test_cases.py` that allows for the inclusion of user-specified testing versions in the master metrics CSV.
- Removes some of the print statements used by `synthesize_test_cases.py`.

<br/><br/>

## v3.0.16.2 - 2021-05-18 - [PR #384](https://github.com/NOAA-OWP/cahaba/pull/384)

Modifications and fixes to `run_test_case.py`, `eval_plots.py`, and AHPS preprocessing scripts.

### Changes
- Comment out return statement causing `run_test_case.py` to skip over sites/hucs when calculating contingency rasters.
- Move bad sites list and query statement used to filter out bad sites to the `tools_shared_variables.py`.
- Add print statements in `eval_plots.py` detailing the bad sites used and the query used to filter out bad sites.
- Update AHPS preprocessing scripts to produce a domain shapefile.
- Change output filenames produced in ahps preprocessing scripts.
- Update workarounds for some sites in ahps preprocessing scripts.

<br/><br/>

## v3.0.16.1 - 2021-05-11 - [PR #380](https://github.com/NOAA-OWP/cahaba/pull/380)

The current version of Eventlet used in the Connector module of the FIM API is outdated and vulnerable. This update bumps the version to the patched version.

### Changes
- Updated `api/node/connector/requirements.txt` to have the Eventlet version as 0.31.0

<br/><br/>

## v3.0.16.0 - 2021-05-07 - [PR #378](https://github.com/NOAA-OWP/cahaba/pull/378)

New "Release" feature added to the FIM API. This feature will allow for automated FIM, CatFIM, and relevant metrics to be generated when a new FIM Version is released. See [#373](https://github.com/NOAA-OWP/cahaba/issues/373) for more detailed steps that take place in this feature.

### Additions
- Added new window to the UI in `api/frontend/gui/templates/index.html`.
- Added new job type to `api/node/connector/connector.py` to allow these release jobs to run.
- Added additional logic in `api/node/updater/updater.py` to run the new eval and CatFIM scripts used in the release feature.

### Changes
- Updated `api/frontend/output_handler/output_handler.py` to allow for copying more broad ranges of file paths instead of only the `/data/outputs` directory.

<br/><br/>

## v3.0.15.10 - 2021-05-06 - [PR #375](https://github.com/NOAA-OWP/cahaba/pull/375)

Remove Great Lakes coastlines from WBD buffer.

### Changes
- `gl_water_polygons.gpkg` layer is used to mask out Great Lakes boundaries and remove NHDPlus HR coastline segments.

<br/><br/>

## v3.0.15.9 - 2021-05-03 - [PR #372](https://github.com/NOAA-OWP/cahaba/pull/372)

Generate `nws_lid.gpkg`.

### Additions
- Generate `nws_lid.gpkg` with attributes indicating if site is a headwater `nws_lid` as well as if it is co-located with another `nws_lid` which is referenced to the same `nwm_feature_id` segment.

<br/><br/>

## v3.0.15.8 - 2021-04-29 - [PR #371](https://github.com/NOAA-OWP/cahaba/pull/371)

Refactor NHDPlus HR preprocessing workflow. Resolves issue #238

### Changes
- Consolidate NHD streams, NWM catchments, and headwaters MS and FR layers with `mainstem` column.
- HUC8 intersections are included in the input headwaters layer.
- `clip_vectors_to_wbd.py` removes incoming stream segment from the selected layers.

<br/><br/>

## v3.0.15.7 - 2021-04-28 - [PR #367](https://github.com/NOAA-OWP/cahaba/pull/367)

Refactor synthesize_test_case.py to handle exceptions during multiprocessing. Resolves issue #351

### Changes
- refactored `inundation.py` and `run_test_case.py` to handle exceptions without using `sys.exit()`.

<br/><br/>

## v3.0.15.6 - 2021-04-23 - [PR #365](https://github.com/NOAA-OWP/cahaba/pull/365)

Implement CatFIM threshold flows to Sierra test and add AHPS benchmark preprocessing scripts.

### Additions
- Produce CatFIM flows file when running `rating_curve_get_usgs_gages.py`.
- Several scripts to preprocess AHPS benchmark data. Requires numerous file dependencies not available through Cahaba.

### Changes
- Modify `rating_curve_comparison.py` to ingest CatFIM threshold flows in calculations.
- Modify `eval_plots.py` to save all site specific bar plots in same parent directory instead of in subdirectories.
- Add variables to `env.template` for AHPS benchmark preprocessing.

<br/><br/>

## v3.0.15.5 - 2021-04-20 - [PR #363](https://github.com/NOAA-OWP/cahaba/pull/363)

Prevent eval_plots.py from erroring out when spatial argument enabled if certain datasets not analyzed.

### Changes
- Add check to make sure analyzed dataset is available prior to creating spatial dataset.

<br/><br/>

## v3.0.15.4 - 2021-04-20 - [PR #356](https://github.com/NOAA-OWP/cahaba/pull/356)

Closing all multiprocessing Pool objects in repo.

<br/><br/>

## v3.0.15.3 - 2021-04-19 - [PR #358](https://github.com/NOAA-OWP/cahaba/pull/358)

Preprocess NHDPlus HR rasters for consistent projections, nodata values, and convert from cm to meters.

### Additions
- `preprocess_rasters.py` reprojects raster, converts to meters, and updates nodata value to -9999.
- Cleaned up log messages from `bathy_rc_adjust.py` and `usgs_gage_crosswalk.py`.
- Outputs paths updated in `generate_categorical_fim_mapping.py` and `generate_categorical_fim.py`.
- `update_raster_profile` cleans up raster crs, blocksize, nodata values, and converts elevation grids from cm to meters.
- `reproject_dem.py` imports gdal to reproject elevation rasters because an error was occurring when using rasterio.

### Changes
- `burn_in_levees.py` replaces the `gdal_calc.py` command to resolve inconsistent outputs with burned in levee values.

<br/><br/>

## v3.0.15.2 - 2021-04-16 - [PR #359](https://github.com/NOAA-OWP/cahaba/pull/359)

Hotfix to preserve desired files when production flag used in `fim_run.sh`.

### Changes

- Fixed production whitelisted files.

<br/><br/>

## v3.0.15.1 - 2021-04-13 - [PR #355](https://github.com/NOAA-OWP/cahaba/pull/355)

Sierra test considered all USGS gage locations to be mainstems even though many actually occurred with tributaries. This resulted in unrealistic comparisons as incorrect gages were assigned to mainstems segments. This feature branch identifies gages that are on mainstems via attribute field.

### Changes

- Modifies `usgs_gage_crosswalk.py` to filter out gages from the `usgs_gages.gpkg` layer such that for a "MS" run, only consider gages that contain rating curve information (via `curve` attribute) and are also mainstems gages (via `mainstems` attribute).
- Modifies `usgs_gage_crosswalk.py` to filter out gages from the `usgs_gages.gpkg` layer such that for a "FR" run, only consider gages that contain rating curve information (via `curve` attribute) and are not mainstems gages (via `mainstems` attribute).
- Modifies how mainstems segments are determined by using the `nwm_flows_ms.gpkg` as a lookup to determine if the NWM segment specified by WRDS for a gage site is a mainstems gage.

### Additions

- Adds a `mainstem` attribute field to `usgs_gages.gpkg` that indicates whether a gage is located on a mainstems river.
- Adds `NWM_FLOWS_MS` variable to the `.env` and `.env.template` files.
- Adds the `extent` argument specified by user when running `fim_run.sh` to `usgs_gage_crosswalk.py`.

<br/><br/>

## v3.0.15.0 - 2021-04-08 - [PR #340](https://github.com/NOAA-OWP/cahaba/pull/340)

Implementing a prototype technique to estimate the missing bathymetric component in the HAND-derived synthetic rating curves. The new Bathymetric Adjusted Rating Curve (BARC) function is built within the `fim_run.sh` workflow and will ingest bankfull geometry estimates provided by the user to modify the cross section area used in the synthetic rating curve generation.

### Changes
 - `add_crosswalk.py` outputs the stream order variables to `src_full_crosswalked.csv` and calls the new `bathy_rc_adjust.py` if bathy env variable set to True and `extent=MS`.
 - `run_by_unit.sh` includes a new csv outputs for reviewing BARC calculations.
 - `params_template.env` & `params_calibrated.env` contain new BARC function input variables and on/off toggle variable.
 - `eval_plots.py` now includes additional AHPS eval sites in the list of "bad_sites" (flagged issues with MS flowlines).

### Additions
 - `bathy_rc_adjust.py`:
    - Imports the existing synthetic rating curve table and the bankfull geometry input data (topwidth and cross section area per COMID).
    - Performs new synthetic rating curve calculations with bathymetry estimation modifications.
    - Flags issues with the thalweg-notch artifact.

<br/><br/>

## v3.0.14.0 - 2021-04-05 - [PR #338](https://github.com/NOAA-OWP/cahaba/pull/338)

Create tool to retrieve rating curves from USGS sites and convert to elevation (NAVD88). Intended to be used as part of the Sierra Test.

### Changes
 - Modify `usgs_gage_crosswalk.py` to:
    1) Look for `location_id` instead of `site_no` attribute field in `usgs_gages.gpkg` file.
    2) Filter out gages that do not have rating curves included in the `usgs_rating_curves.csv`.
 - Modify `rating_curve_comparison.py` to perform a check on the age of the user specified `usgs_rating_curves.csv` and alert user to the age of the file and recommend updating if file is older the 30 days.

### Additions
 - Add `rating_curve_get_usgs_curves.py`. This script will generate the following files:
     1) `usgs_rating_curves.csv`: A csv file that contains rating curves (including converted to NAVD88 elevation) for USGS gages in a format that is compatible with  `rating_curve_comparisons.py`. As it is is currently configured, only gages within CONUS will have rating curve data.
     2) `log.csv`: A log file that records status for each gage and includes error messages.
     3) `usgs_gages.gpkg`: A geospatial layer (in FIM projection) of all active USGS gages that meet a predefined criteria. Additionally, the `curve` attribute indicates whether a rating curve is found in the `usgs_rating_curves.csv`. This spatial file is only generated if the `all` option is passed with the `-l` argument.

<br/><br/>

## v3.0.13.0 - 2021-04-01 - [PR #332](https://github.com/NOAA-OWP/cahaba/pull/332)

Created tool to compare synthetic rating curve with benchmark rating curve (Sierra Test).

### Changes
 - Update `aggregate_fim_outputs.py` call argument in `fim_run.sh` from 4 jobs to 6 jobs, to optimize API performance.
 - Reroutes median elevation data from `add_crosswalk.py` and `rem.py` to new file (depreciating `hand_ref_elev_table.csv`).
 - Adds new files to `viz_whitelist` in `output_cleanup.py`.

### Additions
 - `usgs_gage_crosswalk.py`: generates `usgs_elev_table.csv` in `run_by_unit.py` with elevation and additional attributes at USGS gages.
 - `rating_curve_comparison.py`: post-processing script to plot and calculate metrics between synthetic rating curves and USGS rating curve data.

<br/><br/>

## v3.0.12.1 - 2021-03-31 - [PR #336](https://github.com/NOAA-OWP/cahaba/pull/336)

Fix spatial option in `eval_plots.py` when creating plots and spatial outputs.

### Changes
 - Removes file dependencies from spatial option. Does require the WBD layer which should be specified in `.env` file.
 - Produces outputs in a format consistent with requirements needed for publishing.
 - Preserves leading zeros in huc information for all outputs from `eval_plots.py`.

### Additions
 - Creates `fim_performance_points.shp`: this layer consists of all evaluated ahps points (with metrics). Spatial data retrieved from WRDS on the fly.
 - Creates `fim_performance_polys.shp`: this layer consists of all evaluated huc8s (with metrics). Spatial data retrieved from WBD layer.

<br/><br/>

## v3.0.12.0 - 2021-03-26 - [PR #327](https://github.com/NOAA-OWP/cahaba/pull/237)

Add more detail/information to plotting capabilities.

### Changes
 - Merge `plot_functions.py` into `eval_plots.py` and move `eval_plots.py` into the tools directory.
 - Remove `plots` subdirectory.

### Additions
 - Optional argument to create barplots of CSI for each individual site.
 - Create a csv containing the data used to create the scatterplots.

<br/><br/>

## v3.0.11.0 - 2021-03-22 - [PR #319](https://github.com/NOAA-OWP/cahaba/pull/298)

Improvements to CatFIM service source data generation.

### Changes
 - Renamed `generate_categorical_fim.py` to `generate_categorical_fim_mapping.py`.
 - Updated the status outputs of the `nws_lid_sites layer` and saved it in the same directory as the `merged catfim_library layer`.
 - Additional stability fixes (such as improved compatability with WRDS updates).

### Additions
 - Added `generate_categorical_fim.py` to wrap `generate_categorical_fim_flows.py` and `generate_categorical_fim_mapping.py`.
 - Create new `nws_lid_sites` shapefile located in same directory as the `catfim_library` shapefile.

<br/><br/>

## v3.0.10.1 - 2021-03-24 - [PR #320](https://github.com/NOAA-OWP/cahaba/pull/320)

Patch to synthesize_test_cases.py.

### Changes
 - Bug fix to `synthesize_test_cases.py` to allow comparison between `testing` version and `official` versions.

<br/><br/>

## v3.0.10.0 - 2021-03-12 - [PR #298](https://github.com/NOAA-OWP/cahaba/pull/298)

Preprocessing of flow files for Categorical FIM.

### Additions
 - Generate Categorical FIM flow files for each category (action, minor, moderate, major).
 - Generate point shapefile of Categorical FIM sites.
 - Generate csv of attribute data in shapefile.
 - Aggregate all shapefiles and csv files into one file in parent directory.
 - Add flood of record category.

 ### Changes
 - Stability fixes to `generate_categorical_fim.py`.

<br/><br/>

## v3.0.9.0 - 2021-03-12 - [PR #297](https://github.com/NOAA-OWP/cahaba/pull/297)

Enhancements to FIM API.

### Changes
 - `fim_run.sh` can now be run with jobs in parallel.
 - Viz post-processing can now be selected in API interface.
 - Jobs table shows jobs that end with errors.
 - HUC preset lists can now be selected in interface.
 - Better `output_handler` file writing.
 - Overall better restart and retry handlers for networking problems.
 - Jobs can now be canceled in API interface.
 - Both FR and MS configs can be selected for a single job.

<br/><br/>

## v3.0.8.2 - 2021-03-11 - [PR #296](https://github.com/NOAA-OWP/cahaba/pull/296)

Enhancements to post-processing for Viz-related use-cases.

### Changes
 - Aggregate grids are projected to Web Mercator during `-v` runs in `fim_run.sh`.
 - HUC6 aggregation is parallelized.
 - Aggregate grid blocksize is changed from 256 to 1024 for faster postprocessing.

<br/><br/>

## v3.0.8.1 - 2021-03-10 - [PR #302](https://github.com/NOAA-OWP/cahaba/pull/302)

Patched import issue in `tools_shared_functions.py`.

### Changes
 - Changed `utils.` to `tools_` in `tools_shared_functions.py` after recent structural change to `tools` directory.

<br/><br/>

## v3.0.8.0 - 2021-03-09 - [PR #279](https://github.com/NOAA-OWP/cahaba/pull/279)

Refactored NWS Flood Categorical HAND FIM (CatFIM) pipeline to open source.

### Changes
 - Added `VIZ_PROJECTION` to `shared_variables.py`.
 - Added missing library referenced in `inundation.py`.
 - Cleaned up and converted evaluation scripts in `generate_categorical_fim.py` to open source.
 - Removed `util` folders under `tools` directory.

<br/><br/>

## v3.0.7.1 - 2021-03-02 - [PR #290](https://github.com/NOAA-OWP/cahaba/pull/290)

Renamed benchmark layers in `test_cases` and updated variable names in evaluation scripts.

### Changes
 - Updated `run_test_case.py` with new benchmark layer names.
 - Updated `run_test_case_calibration.py` with new benchmark layer names.

<br/><br/>

## v3.0.7.0 - 2021-03-01 - [PR #288](https://github.com/NOAA-OWP/cahaba/pull/288)

Restructured the repository. This has no impact on hydrological work done in the codebase and is simply moving files and renaming directories.

### Changes
 - Moved the contents of the `lib` folder to a new folder called `src`.
 - Moved the contents of the `tests` folder to the `tools` folder.
 - Changed any instance of `lib` or `libDir` to `src` or `srcDir`.

<br/><br/>

## v3.0.6.0 - 2021-02-25 - [PR #276](https://github.com/NOAA-OWP/cahaba/pull/276)

Enhancement that creates metric plots and summary statistics using metrics compiled by `synthesize_test_cases.py`.

### Additions
 - Added `eval_plots.py`, which produces:
    - Boxplots of CSI, FAR, and POD/TPR
    - Barplot of aggregated CSI scores
    - Scatterplot of CSI comparing two FIM versions
    - CSV of aggregated statistics (CSI, FAR, POD/TPR)
    - CSV of analyzed data and analyzed sites

<br/><br/>

## v3.0.5.3 - 2021-02-23 - [PR #275](https://github.com/NOAA-OWP/cahaba/pull/275)

Bug fixes to new evaluation code.

### Changes

 - Fixed a bug in `synthesize_test_cases.py` where the extent (MS/FR) was not being written to merged metrics file properly.
 - Fixed a bug in `synthesize_test_cases.py` where only BLE test cases were being written to merged metrics file.
 - Removed unused imports from `inundation.py`.
 - Updated README.md

<br/><br/>

## v3.0.5.2 - 2021-02-23 - [PR #272](https://github.com/NOAA-OWP/cahaba/pull/272)

Adds HAND synthetic rating curve (SRC) datum elevation values to `hydroTable.csv` output.

### Changes

 - Updated `add_crosswalk.py` to included "Median_Thal_Elev_m" variable outputs in `hydroTable.csv`.
 - Renamed hydroid attribute in `rem.py` to "Median" in case we want to include other statistics in the future (e.g. min, max, range etc.).

<br/><br/>
## v3.0.5.1 - 2021-02-22

Fixed `TEST_CASES_DIR` path in `tests/utils/shared_variables.py`.

### Changes

 - Removed `"_new"` from `TEST_CASES_DIR` variable.

<br/><br/>

## v3.0.5.0 - 2021-02-22 - [PR #267](https://github.com/NOAA-OWP/cahaba/pull/267)

Enhancements to allow for evaluation at AHPS sites, the generation of a query-optimized metrics CSV, and the generation of categorical FIM. This merge requires that the `/test_cases` directory be updated for all machines performing evaluation.

### Additions

 - `generate_categorical_fim.py` was added to allow production of NWS Flood Categorical HAND FIM (CatFIM) source data. More changes on this script are to follow in subsequent branches.

### Removals

 - `ble_autoeval.sh` and `all_ble_stats_comparison.py` were deleted because `synthesize_test_cases.py` now handles the merging of metrics.
 - The code block in `run_test_case.py` that was responsible for printing the colored metrics to screen has been commented out because of the new scale of evaluations (formerly in `run_test_case.py`, now in `shared_functions.py`)
 - Remove unused imports from inundation wrappers in `/tools`.

### Changes

 - Updated `synthesize_test_cases.py` to allow for AHPS site evaluations.
 - Reorganized `run_test_case.py` by moving more functions into `shared_functions.py`.
 - Created more shared variables in `shared_variables.py` and updated import statements in relevant scripts.

<br/><br/>

## v3.0.4.4 - 2021-02-19 - [PR #266](https://github.com/NOAA-OWP/cahaba/pull/266)

Rating curves for short stream segments are replaced with rating curves from upstream/downstream segments.

### Changes

 - Short stream segments are identified and are reassigned the channel geometry from upstream/downstream segment.
 - `fossid` renamed to `fimid` and the attribute's starting value is now 1000 to avoid HydroIDs with leading zeroes.
 - Addresses issue where HydroIDs were not included in final hydrotable.
 - Added `import sys` to `inundation.py` (missing from previous feature branch).
 - Variable names and general workflow are cleaned up.

<br/><br/>

## v3.0.4.3 - 2021-02-12 - [PR #254](https://github.com/NOAA-OWP/cahaba/pull/254)

Modified `rem.py` with a new function to output HAND reference elev.

### Changes

 - Function `make_catchment_hydroid_dict` creates a df of pixel catchment ids and overlapping hydroids.
 - Merge hydroid df and thalweg minimum elevation df.
 - Produces new output containing all catchment ids and min thalweg elevation value named `hand_ref_elev_table.csv`.
 - Overwrites the `demDerived_reaches_split.gpk` layer by adding additional attribute `Min_Thal_Elev_meters` to view the elevation value for each hydroid.

<br/><br/>

## v3.0.4.2 - 2021-02-12 - [PR #255](https://github.com/NOAA-OWP/cahaba/pull/255)

Addresses issue when running on HUC6 scale.

### Changes

 - `src.json` should be fixed and slightly smaller by removing whitespace.
 - Rasters are about the same size as running fim as huc6 (compressed and tiled; aggregated are slightly larger).
 - Naming convention and feature id attribute are only added to the aggregated hucs.
 - HydroIDs are different for huc6 vs aggregated huc8s mostly due to forced split at huc boundaries (so long we use consistent workflow it shouldn't matter).
 - Fixed known issue where sometimes an incoming stream is not included in the final selection will affect aggregate outputs.

<br/><br/>

## v3.0.4.1 - 2021-02-12 - [PR #261](https://github.com/NOAA-OWP/cahaba/pull/261)

Updated MS Crosswalk method to address gaps in FIM.

### Changes

 - Fixed typo in stream midpoint calculation in `split_flows.py` and `add_crosswalk.py`.
 - `add_crosswalk.py` now restricts the MS crosswalk to NWM MS catchments.
 - `add_crosswalk.py` now performs a secondary MS crosswalk selection by nearest NWM MS catchment.

<br/><br/>

## v3.0.4.0 - 2021-02-10 - [PR #256](https://github.com/NOAA-OWP/cahaba/pull/256)

New python script "wrappers" for using `inundation.py`.

### Additions

 - Created `inundation_wrapper_nwm_flows.py` to produce inundation outputs using NWM recurrence flows: 1.5 year, 5 year, 10 year.
 - Created `inundation_wrapper_custom_flow.py` to produce inundation outputs with user-created flow file.
 - Created new `tools` parent directory to store `inundation_wrapper_nwm_flows.py` and  `inundation_wrapper_custom_flow.py`.

<br/><br/>

## v3.0.3.1 - 2021-02-04 - [PR #253](https://github.com/NOAA-OWP/cahaba/pull/253)

Bug fixes to correct mismatched variable name and file path.

### Changes

 - Corrected variable name in `fim_run.sh`.
 - `acquire_and_preprocess_inputs.py` now creates `huc_lists` folder and updates file path.

<br/><br/>

## v3.0.3.0 - 2021-02-04 - [PR #227](https://github.com/NOAA-OWP/cahaba/pull/227)

Post-process to aggregate FIM outputs to HUC6 scale.

### Additions

 - Viz outputs aggregated to HUC6 scale; saves outputs to `aggregate_fim_outputs` folder.

### Changes

 - `split_flows.py` now splits streams at HUC8 boundaries to ensure consistent catchment boundaries along edges.
 - `aggregate_fim_outputs.sh` has been depreciated but remains in the repo for potential FIM 4 development.
 - Replaced geopandas driver arg with getDriver throughout repo.
 - Organized parameters in environment files by group.
 - Cleaned up variable names in `split_flows.py` and `build_stream_traversal.py`.
 - `build_stream_traversal.py` is now assigning HydroID by midpoint instead centroid.
 - Cleanup of `clip_vectors_to_wbd.py`.

<br/><br/>

## v3.0.2.0 - 2021-01-25 - [PR #218](https://github.com/NOAA-OWP/cahaba/pull/218)

Addition of an API service to schedule, run and manage `fim_run` jobs through a user-friendly web interface.

### Additions

 - `api` folder that contains all the codebase for the new service.

<br/><br/>

## v3.0.1.0 - 2021-01-21 - [PR #206](https://github.com/NOAA-OWP/cahaba/pull/206)

Preprocess MS and FR stream networks

### Changes

 - Headwater stream segments geometries are adjusted to align with with NWM streams.
 - Incoming streams are selected using intersection points between NWM streams and HUC4 boundaries.
 - `clip_vectors_to_wbd.py` handles local headwaters.
 - Removes NHDPlus features categorized as coastline and underground conduit.
 - Added streams layer to production whitelist.
 - Fixed progress bar in `lib/acquire_and_preprocess_inputs.py`.
 - Added `getDriver` to shared `functions.py`.
 - Cleaned up variable names and types.

<br/><br/>

## v3.0.0.4 - 2021-01-20 - [PR #230](https://github.com/NOAA-OWP/cahaba/pull/230)

Changed the directory where the `included_huc*.lst` files are being read from.

### Changes

 - Changed the directory where the `included_huc*.lst` files are being read from.

<br/><br/>

## v3.0.0.3 - 2021-01-14 - [PR #210](https://github.com/NOAA-OWP/cahaba/pull/210)

Hotfix for handling nodata value in rasterized levee lines.

### Changes

 - Resolves bug for HUCs where `$ndv > 0` (Great Lakes region).
 - Initialize the `nld_rasterized_elev.tif` using a value of `-9999` instead of `$ndv`.

 <br/><br/>

## v3.0.0.2 - 2021-01-06 - [PR #200](https://github.com/NOAA-OWP/cahaba/pull/200)

Patch to address AHPSs mapping errors.

### Changes

 - Checks `dtype` of `hydroTable.csv` columns to resolve errors caused in `inundation.py` when joining to flow forecast.
 - Exits `inundation.py` when all hydrotable HydroIDs are lake features.
 - Updates path to latest AHPs site layer.
 - Updated [readme](https://github.com/NOAA-OWP/cahaba/commit/9bffb885f32dfcd95978c7ccd2639f9df56ff829)

<br/><br/>

## v3.0.0.1 - 2020-12-31 - [PR #184](https://github.com/NOAA-OWP/cahaba/pull/184)

Modifications to build and run Docker image more reliably. Cleanup on some pre-processing scripts.

### Changes

 - Changed to noninteractive install of GRASS.
 - Changed some paths from relative to absolute and cleaned up some python shebang lines.

### Notes
 - `aggregate_vector_inputs.py` doesn't work yet. Need to externally download required data to run fim_run.sh

 <br/><br/>

## v3.0.0.0 - 2020-12-22 - [PR #181](https://github.com/NOAA-OWP/cahaba/pull/181)

The software released here builds on the flood inundation mapping capabilities demonstrated as part of the National Flood Interoperability Experiment, the Office of Water Prediction's Innovators Program and the National Water Center Summer Institute. The flood inundation mapping software implements the Height Above Nearest Drainage (HAND) algorithm and incorporates community feedback and lessons learned over several years. The software has been designed to meet the requirements set by stakeholders interested in flood prediction and has been developed in partnership with several entities across the water enterprise.<|MERGE_RESOLUTION|>--- conflicted
+++ resolved
@@ -1,7 +1,6 @@
 All notable changes to this project will be documented in this file.
 We follow the [Semantic Versioning 2.0.0](http://semver.org/) format.
 
-<<<<<<< HEAD
 ## v4.x.x.x - 2024-06-28 - [PR#1198](https://github.com/NOAA-OWP/inundation-mapping/pull/1198)
 
 This PR updates scripts that use the recurrence flow files. The new flow files (NWM V3) are in `/inputs/rating_curve/nwm_recur_flows/`.
@@ -12,7 +11,6 @@
 - `src/src_adjust_ras2fim_rating.py`: 100 year recurrence was removed since it is not included in the new AEP.
 - `src/src_adjust_usgs_rating_trace.py`: 100 year recurrence was removed since it is not included in the new AEP.
 - `tools/rating_curve_comparison.py`: 100 year recurrence was removed since it is not included in the new AEP. Also, the name of recurrence flow CSV file was updated.
-=======
 ## v4.5.2.11 - 2024-07-19 - [PR#1222](https://github.com/NOAA-OWP/inundation-mapping/pull/1222)
 
 We are having problems with post processing overall duration taking a long time. This new system captures duration times for each module/section inside fim_post_processing.sh and records it to a file on the output directory. It records it as it progress and will also help us learn if fim_post_processing.sh stopped along the way.
@@ -81,7 +79,6 @@
 
 <br/><br/>
 
->>>>>>> 25135e01
 ## v4.5.2.6 - 2024-07-12 - [PR#1184](https://github.com/NOAA-OWP/inundation-mapping/pull/1184)
 
 This PR adds a new script to determine which bridges are inundated by a specific flow. It will assign a risk status to each bridge point based on a specific threshold.
