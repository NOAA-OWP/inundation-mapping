All notable changes to this project will be documented in this file.
We follow the [Semantic Versioning 2.0.0](http://semver.org/) format.


<<<<<<< HEAD
## v4.4.X.X - 2024-02-20 - [PR#1081](https://github.com/NOAA-OWP/inundation-mapping/pull/1081)

This enhancement includes changes to the SRC calibration routine that uses the USGS published rating curve database. The modifications attempt to mimic the technique used in the stage-based CatFIM where the USGS WSE/flow is propagated upstream and downstream of the gauge location. This closes #892 

### Additions
`src/src_adjust_usgs_rating_trace.py`: updated SRC calibration routine to include the a new upstream/downstream tracing routine. The WSE(HAND stage) and flow targets obtained from the USGS rating curve are now applied to all hydroids within 8km (~5 miles) of the gauge location.  

### Changes
`fim_post_processing.sh`: using the new `src_adjust_usgs_rating_trace.py` in place of the `src_adjust_usgs_rating.py`
`src/src_roughness_optimization.py`: minor changes to facilitate new calibration input (reset index)
`src/utils/shared_variables.py`: added `USGS_CALB_TRACE_DIST` as the trace distance variable

### Removals
`src/src_adjust_usgs_rating.py`: deprecated (replaced with the new `src_adjust_usgs_rating_trace.py`)
=======
## v4.4.14.1 - 2024-04-17 - [PR#1103](https://github.com/NOAA-OWP/inundation-mapping/pull/1103)

Adds checks for intermediate files produced by Whitebox in the AGREE process (`src/agreedem.py`). Without these checks, if Whitebox fails to produce an output, no error is generated until much later in the `src/delineate_hydros_and_produce_HAND.sh` processing chain which makes troubleshooting difficult.

### Changes

- `src/agreedem.py`: Added checks to verify existence of intermediate files before continuing

<br/><br/>


## v4.4.14.0 - 2024-04-17 - [PR#1106](https://github.com/NOAA-OWP/inundation-mapping/pull/10106)

Updates the FIM pipeline so it can process HUCs in southern Alaska. Running FIM in southern Alaska requires that a different CRS and a few different files be used. Additionally, some of the Alaska HUCs displayed an issue where the input stream density was too high, so this update introduces some logic to adjust the threshold of stream orders to exclude based on whether an Alaska HUC is listed as high or medium-high stream density. This update intriduces new Alaska-specific inputs, which are listed in the PR. 

### Changes
- `data/wbd/generate_pre_clip_fim_huc8.py`: Adjusted comment.
- `src/bash_variables.env`: Changed pre-clip HUC 8 directory to be a folder with both Alaska and CONUS HUCs.
- `src/check_huc_inputs.py`: Changed the `included_huc_list` variable to refer to a HUC list that includes Alaska.
- `src/derive_level_paths.py`: Add in logic to exclude different stream orders based on whether the HUC falls into the high or medium-high density HUC lists.
- `src/run_by_branch.sh`: Add in logic to check whether the HUC is in Alaska or not and to use the correct CRS accordingly.
- `src/run_unit_wb.sh`: Add in logic to check whether the HUC is in Alaska or not and to use the correct CRS and DEM domain filename accordingly.
- `src/utils/shared_variables.py`: Add the Alaska CRS, a list of high stream density HUCs, and a list of medium-high stream density HUCs.
>>>>>>> 729cc019

<br/><br/>


## v4.4.13.3 - 2024-04-15 - [PR#1114](https://github.com/NOAA-OWP/inundation-mapping/pull/1114)

Two recent dependabot PR's came in, one for upgrading the `pillow` package and the other for upgrading idna. Both have been adjusted in this PR. 
In this PR, we also moved `openpyxl` package, which was part of an independent dockerfile, Pipfile and Pipefile.lock in the "dev" directory. This is now merged into the parent standard docker image.

Covers [PR 1111](https://github.com/NOAA-OWP/inundation-mapping/pull/1111) and 
Covers [PR 1119](https://github.com/NOAA-OWP/inundation-mapping/pull/1119)

A small update to the README.md was also updated for an unrelated topic (about AWS S3 credentials).

### Changes
- `Pipfile / Pipefile.lock`: As described above.
- `data/ble/ble_benchmark/README.md`: Updated notes to remove talking the specific ble docker image.

### Removals
- `data/ble/ble_benchmark`
   - `Dockerfile`: removed in favor the parent root Docker files.
   - `Pipfile`: removed in favor the parent root Docker files.
   - `Pipfile.lock` : removed in favor the parent root Docker files.

<br/><br/>


## v4.4.13.2 - 2024-04-04 - [PR#1110](https://github.com/NOAA-OWP/inundation-mapping/pull/1110)

This PR reflects upgrades for openJDK from 17.0.8 to something higher, minimum of 17.0.9. After some research, we can not upgrade all the way to the latest openJDK but can jump up to 19.0.  This limitation is related to version of our base docker image.  openJDK was identified as requiring an upgrade by a system wide security scan.

The "black" packages is also be upgraded from 23.7.0 to 24.3.

**NOTE: the update of "black" has change the rules slightly for formatting. This is why you see a bunch of files being changed but only for the formatting changes.**

### Files Change
- `Dockerfile`, `Pipfile`, `Pipefile.lock`
- `pre-commit-config.yaml` is also has Black upgraded for CI/CD tests for linting during GIT check ins.
- `many files`:
     - 19 files have had minor formatting changes related to the upgrade in the "black" package.

<br/><br/>

## v4.4.13.1 - 2024-03-11 - [PR#1086](https://github.com/NOAA-OWP/inundation-mapping/pull/1086)

Fixes bug where levee-protected areas were not being masked from branch 0 DEMs.

### Changes

`src/mask_dem.py`: Corrects indentation preventing masked branch 0 from overwriting existing DEM.

<br/><br/>

## v4.4.13.0 - 2024-03-11 - [PR#1006](https://github.com/NOAA-OWP/inundation-mapping/pull/1006)

Adds a new module that mitigates the branch outlet backpool error. In some HUCs, an overly-large catchment appears at the outlet of the branch (as in issue #985) which causes an artificially large amount of water to get routed to the smaller stream instead of the main stem. This issue is mitigated by trimming the levelpath just above the outlet and removing the offending pixel catchment from the pixel catchments and catchment reaches files. 

The branch outlet backpool issue is identified based on two criteria: 
  1. There is a pixel catchment that is abnormally large (more than two standard deviations above the mean.)
  2. The abnormally-large pixel catchment occurs at the outlet of the levelpath.

If both criteria are met for a branch, then the issue is mitigated by trimming the flowline to the third-to-last point.

### Additions

- `src/mitigate_branch_outlet_backpool.py`: Detects and mitigates the branch outlet backpool error. If both branch outlet backpool criteria are met, the snapped point is set to be the penultimate vertex and then the flowline is trimmed to that point (instead of the last point). Trims the `gw_catchments_pixels_<id>.tif` and `gw_catchments_reaches_<id>.tif` rasters by using `gdal_polygonize.py` to polygonize the `gw_pixel_catchments_<id>.tif` file, creating a mask that excludes the problematic pixel catchment, and then using that mask to trim the pixel catchment and catchment reaches rasters.

### Changes

- `src/delineate_hydros_and_produce_HAND.sh`: Adds the `mitigate_branch_outlet_backpool.py` module to run after the  `Gage Watershed for Pixels` step. 
- `src/split_flows.py`: Improves documentation and readability.

<br/><br/>


## v4.4.12.0 - 2024-03-11 - [PR#1078](https://github.com/NOAA-OWP/inundation-mapping/pull/1078)

Resolves issue #1033 by adding Alaska-specific data to the FIM input folders and updating the pre-clip vector process to use the proper data and CRS when an Alaska HUC is detected. The `-wbd` flag was removed from the optional arguments of `generate_pre_clip_fim_huc8`. The WBD file path will now only be sourced from the `bash_variables.env` file. The `bash_variables.env` file has been updated to include the new Alaska-specific FIM input files.

### Changes

- `/data/wbd/`
    - `clip_vectors_to_wbd.py`: Replaced all CRS inputs with the `huc_CRS` variable, which is input based on whether the HUC is Alaska or CONUS. Previously, the default FIM projection was automatically assigned as the CRS (which had been retrieved from `utils.shared_variables`).

    - `generate_pre_clip_fim_huc8.py`:
        - Added Alaska projection and links to the new Alaska data file paths that were added to `bash_variables.env`.
        - Removed the `wbd` argument from the `pre_clip_hucs_from_wbd` function and made it so that the code gets the WBD path from `bash_variables.env`.
        - Added logic to check whether the HUC is in Alaska and, if so, use the Alaska-specific HUC and input file paths.
        - Cleaned up the spelling and formatting of some comments
- `/src/`
    - `bash_variables.env`: Added the Alaska-specific projection (EPSG:3338) and file paths for Alaska-specific data (see data changelog for list of new input data)

<br/><br/>


## v4.4.11.1 - 2024-03-08 - [PR#1080](https://github.com/NOAA-OWP/inundation-mapping/pull/1080)

Fixes bug in bathymetric adjustment where `mask` is used with `geopandas.read_file`. The solution is to force `read_file` to use `fiona` instead of `pyogrio`.

### Changes

`src/bathymetric_adjustment.py`: Use `engine=fiona` instead of default `pyogrio` to use `mask=` with `geopandas.read_file`

<br/><br/>

## v4.4.11.0 - 2024-02-16 - [PR#1077](https://github.com/NOAA-OWP/inundation-mapping/pull/1077)

Replace `fiona` with `pyogrio` to improve I/O speed. `geopandas` will use `pyogrio` by default starting with version 1.0. `pyarrow` was also added as an environment variable to further speedup I/O. As a result of the changes in this PR, `fim_pipeline.sh` runs approximately 10% faster.

### Changes

- `Pipfile`: Upgraded `geopandas` from v0.12.2 to v0.14.3, added `pyogrio`, and fixed version of `pyflwdir`.
- `src/bash_variables.env`: Added environment variable for `pyogrio` to use `pyarrow`
- To all of the following files: Added `pyogrio` and `pyarrow`
    - `data/`
        - `bathymetry/preprocess_bathymetry.py`, `ble/ble_benchmark/create_flow_forecast_file.py`, `esri.py`, `nld/levee_download.py`, `usgs/acquire_and_preprocess_3dep_dems.py`, `wbd/clip_vectors_to_wbd.py`, `wbd/preprocess_wbd.py`, `write_parquet_from_calib_pts.py`
    - `src/`
        - `add_crosswalk.py`, `associate_levelpaths_with_levees.py`, `bathy_rc_adjust.py`, `bathymetric_adjustment.py`, `buffer_stream_branches.py`, `build_stream_traversal.py`, `crosswalk_nwm_demDerived.py`, `derive_headwaters.py`, `derive_level_paths.py`, `edit_points.py`, `filter_catchments_and_add_attributes.py`, `finalize_srcs.py`, `make_stages_and_catchlist.py`, `mask_dem.py`, `reachID_grid_to_vector_points.py`, `split_flows.py`, `src_adjust_spatial_obs.py`, `stream_branches.py`, `subset_catch_list_by_branch_id.py`, `usgs_gage_crosswalk.py`, `usgs_gage_unit_setup.py`, `utils/shared_functions.py`
    - `tools/`
        - `adjust_rc_with_feedback.py`, `check_deep_flooding.py`, `create_flow_forecast_file.py`, `eval_plots.py`, `evaluate_continuity.py`, `evaluate_crosswalk.py`, `fimr_to_benchmark.py`, `find_max_catchment_breadth.py`, `generate_categorical_fim.py`, `generate_categorical_fim_flows.py`, `generate_categorical_fim_mapping.py`, `generate_nws_lid.py`, `hash_compare.py`, `inundate_events.py`, `inundation.py`, `make_boxes_from_bounds.py`, `mosaic_inundation.py`, `overlapping_inundation.py`, `rating_curve_comparison.py`, `rating_curve_get_usgs_curves.py`, `test_case_by_hydro_id.py`, `tools_shared_functions.py`
        
<br/><br/>

## v4.4.10.1 - 2024-02-16 - [PR#1075](https://github.com/NOAA-OWP/inundation-mapping/pull/1075)

We recently added code to fim_pre_processing.sh that checks the CPU count. Earlier this test was being done in post-processing and was killing a pipeline that had already been running for a while.

Fix:
- Removed the CPU test from pre-processing. This puts us back to it possibly failing in post-processing but we have to leave it for now. 
- Exit status codes (non 0) are now returned in pre-processing and post-processing when an error has occurred.

Tested that the a non zero return exit from pre-processing shuts down the AWS step functions.

### Changes
- `fim_pre_processing.sh`: added non zero exit codes when in error, plus removed CPU test
- `fim_post_processing.sh`:  added non zero exit codes when in error

<br/><br/>


## v4.4.10.0 - 2024-02-02 - [PR#1054](https://github.com/NOAA-OWP/inundation-mapping/pull/1054)

Recent testing exposed a bug with the `acquire_and_preprocess_3dep_dems.py` script. It lost the ability to be re-run and look for files that were unsuccessful earlier attempts and try them again. It may have been lost due to confusion of the word "retry". Now "retry" means restart the entire run. A new flag called "repair"  has been added meaning fix what failed earlier.  This is a key feature it is common for communication failures when calling USGS to download DEMs.  And with some runs taking many hours, this feature becomes important.

Also used the opportunity to fix a couple of other minor issues:
1) Reduce log output
2) Add a test for ensuring the user does not submit job numbers (num of cpu requests) to exceed the system max cpus. This test exists in a number of places in the code but way later in the processing stack after alot of processing has been done. Now it is done at the start of the fim pipeline stack.
3) remove arguments for "isaws" which is no longer in use and has not been for a while.
4) quick upgrade to the tracker log that keeps track of duration of each unit being processed.

### Changes


- `data\usgs\`
    - `acquire_and_preprocess_3dep_dems.py`: Re-add a feature which allowed for restarting and redo missing outputs or partial outputs. System now named as a "repair" system.
- `fim_pipeline.sh`:  remove the parallel `--eta` flag to reduce logging. It was not needed, also removed "isaws" flag.
- `fim_pre_processing.sh`: Added validation tests for maximum CPU requests (job numbers)
- `fim_post_processing.sh`: Added a permissions updated as output folders were being locked due to permissions.
- `fim_process_unit_wb.sh`: Fixed a bug with output folders being locked due to permissions, but it was not recursive.
- `src`
    - `bash_functions.sh`: Added function so the unit timing logs would also have a time in percentage so it can easily be used to calculate averages.
    - `delineate_hydros_and_produce_HAND.sh`: Removed some unnecessary logging. Changed a few gdal calls to be less verbose.
    - `derive_level_paths.py`: Changed verbose to false to reduce  unnecessary logging.
    - `run_by_branch.sh`: Removed some unnecessary logging. Added a duration system so we know how long the branch took to process.
    - `run_unit_by_wb.sh`: Removed some unnecessary logging. Changed a few gdal calls to be less verbose.
    - `split_flows.py`: Removed progress bar which was unnecessary and was adding to logging.
  
<br/><br/>

## v4.4.9.2 - 2024-02-02 - [PR#1066](https://github.com/NOAA-OWP/inundation-mapping/pull/1066)

Adds an index to the aggregated `crosswalk_table.csv`. The index is a consecutive integer that starts at 1. Columns have been reordered, renamed, and sorted.

### Changes

`tools/combine_crosswalk_tables.py`: Adds index and sorts and renames columns

<br/><br/>

## v4.4.9.1 - 2024-02-02 - [PR#1073](https://github.com/NOAA-OWP/inundation-mapping/pull/1073)

Dependabot requested two fixes. One for an upgrade to pillow [#1068](https://github.com/NOAA-OWP/inundation-mapping/pull/1068) and the other for juypterlab #[1067 ](https://github.com/NOAA-OWP/inundation-mapping/pull/1067)

### Changes

- `src`
    - `Pipfile` and `Pipfile.lock`: Updated some packages.
    
<br/><br/>

## v4.4.9.0 - 2024-01-12 - [PR#1058](https://github.com/NOAA-OWP/inundation-mapping/pull/1058)

Upgrades base Docker image to GDAL v3.8.0. In order to upgrade past GDAL v.3.4.3 (see #1029), TauDEM's `aread8` was replaced with a module from the `pyflwdir` Python package.

### Additions

- `src/accumulate_headwaters.py`: Uses `pyflwdir` to accumulate headwaters and threshold and create stream pixels.

### Changes

- `Dockerfile`: Upgrade GDAL from v.3.4.3 to v.3.8.0; remove JDK 17 and TauDEM `aread8` and `threshold`.
- `Pipfile` and `Pipfile.lock`: Add `pyflwdir`, `pycryptodomex` and upgrade Python version.
- `src/delineate_hydros_and_produce_HAND.sh`: Add `src/accumulate_headwaters.py` and remove TauDEM `aread8` and `threshold`

<br/><br/>

## v4.4.8.4 - 2024-01-12 - [PR#1061](https://github.com/NOAA-OWP/inundation-mapping/pull/1061)

Adds a post-processing tool to compare crosswalked (conflated) `feature_id`s between NWM stream network to DEM-derived reaches. The tool is run if the `-x` flag is added to `fim_pipeline.sh`. Results are computed for branch 0 and saved in a summary file in the HUC output folder.

### Additions

- `tools/evaluate_crosswalk.py`: evaluates crosswalk accuracy using two methods:
    - intersections: the number of intersections between streamlines
    - network (or tree): compares the feature_ids of the immediate upstream segments

### Changes

- `Dockerfile`: added `toolsDir` environment variable
- `fim_pipeline.sh`: added `-x` flag to run crosswalk evaluation tool
- `fim_post_processing.sh`: changed hardcoded `/foss_fim/tools` to `toolsDir` environment variable
- `fim_pre_processing.sh`: added `evaluateCrosswalk` environment variable
- `src/`
    - `add_crosswalk.py`: fix bug
    - `delineate_hydros_and_produce_HAND.sh`: added a call to `verify_crosswalk.py` if evaluateCrosswalk is True.

<br/><br/>

## v4.4.8.3 - 2024-01-05 - [PR#1059](https://github.com/NOAA-OWP/inundation-mapping/pull/1059)

Fixes erroneous branch inundation in levee-protected areas.

Levees disrupt the natural hydrology and can create large catchments that contain low-lying areas in levee-protected areas that are subject to being inundated in the REM (HAND) grid. However, these low-lying areas are hydrologically disconnected from the stream associated with the catchment and can be erroneously inundated. Branch inundation in levee-protected areas is now confined to the catchment for the levelpath.

### Changes

- `src/`
    - `delineate_hydros_and_produce_HAND.sh`: Adds input argument for catchments.
    - `mask_dem.py`: Adds DEM masking for areas of levee-protected areas that are not in the levelpath catchment.

<br/><br/>


## v4.4.8.2 - 2023-12-12 - [PR#1052](https://github.com/NOAA-OWP/inundation-mapping/pull/1052)

The alpha test for v4.4.8.1 came back with a large degradation in skill and we noticed that the global manning's roughness file was changed in v4.4.7.1 - likely in error.

### Changes

- `src`/`bash_variables.env`: changed the global roughness file to `${inputsDir}/rating_curve/variable_roughness/mannings_global_06_12.csv`

<br/><br/>

## v4.4.8.1 - 2023-12-08 - [PR#1047](https://github.com/NOAA-OWP/inundation-mapping/pull/1047)

Upgrades JDK to v.17.0.9 in Docker image to address security vulnerabilities.

### Changes

- `Dockerfile`: Upgrades JDK to v.17.

<br/><br/>

## v4.4.8.0 - 2023-12-08 - [PR#1045](https://github.com/NOAA-OWP/inundation-mapping/pull/1045)

In order to avoid file system collisions on AWS, and keep the reads/writes from the same file on disk to a minimum, three files (`HUC6_dem_domain.gpkg`, `nws_lid.gpkg`, `reformat_ras_rating_curve_points_rel_101.gpkg`, & `usgs_gages.gpkg`) are now copied from disk into a scratch directory (temporary working directory), and removed after processing steps are completed.

### Changes

- `config`/`deny_unit.lst`: Add files to remove list - repetitive copies needed for processing step (`run_unit_wb.sh`)
- `src`
    - `bash_variables.env`: Add a new variable for the ras rating curve filename. It will be easier to track the filename in the `.env`, and pull into `run_unit_wb.sh`, rather than hardcode it.
    - `run_unit_wb.sh`: Copy files and update references from `$inputsDir` to `$tempHucDataDir`.

<br/><br/>

## v4.4.7.2 - 2023-12-08 - [PR#1026](https://github.com/NOAA-OWP/inundation-mapping/pull/1026)

A couple of directly related issues were fixed in this PR.
The initial problem came from Issue #[1025](https://github.com/NOAA-OWP/inundation-mapping/issues/1025) which was about a pathing issue for the outputs directory. In testing that fix, it exposed a few other pathing and file cleanup issues which are now fixed. We also added more console output to help view variables and pathing.

### Changes

- `config`/`params_template.env`:  Updated for a newer mannings global file. Changed and tested by Ryan Spies.
- `tools`
    - `inundate_mosiac_wrapper.py`:  Took out a misleading and non-required print statement.
    - `inundate_nation.py`: As mentioned above.

<br/><br/>

## v4.4.7.1 - 2023-12-01 - [PR#1036](https://github.com/NOAA-OWP/inundation-mapping/pull/1036)

Quick update to match incoming ras2fim calibration output files being feed into FIM was the initial change.

There is no FIM issue card for this, but this is related to a ras2fim [PR #205](https://github.com/NOAA-OWP/ras2fim/pull/205) which also made changes to ensure compatibility. New copies of both the `reformat_ras_rating_curve_table_rel_101.csv` and `reformat_ras_rating_curve_points_rel_101.gpkg` were generated from ras2fim but retained the version of `rel_101`.

Originally, was planning to update just the two locations for newer versions of the two `reformat_ras_rating_surve...` files. Both had been update to recognize the ras2release version rel_101.

In the process of doing that, we took the opportunity to move all inputs files from params_template.env and put them into bash_variables.env as per precedence set recently.

### Changes

- `config`/`params_template.env`: moved input variables into `src/bash_variables.env`
- `src`
    - `bash_variablles.env`: Added all input variables from `params_template.env` to here and added one new one from `run_unit_wb.sh` for ras_rating_curve_points_gpkg.
    - `run_unit_wb.sh`:   Updated an input param to the usgs_gage_unit_setup.py file to point the -ras param to the updated rel_101 value now in the `src/bash_variables.env`.
    - `usgs_gage_unit_setup.py`:  Changed to drop a column no longer going to be coming from ras2fim calibration files.

<br/><br/>

## v4.4.7.0 - 2023-11-13 - [PR#1030](https://github.com/NOAA-OWP/inundation-mapping/pull/1030)

This PR introduces the `.github/workflows/lint_and_format.yaml` file which serves as the first step in developing a Continuous Integration pipeline for this repository. 
The `flake8-pyproject` dependency is now used, as it works out of the box with the `pre-commit` GitHub Action in the GitHub Hosted Runner environment.
In switching to this package, a couple of `E721` errors appeared. Modifications were made to the appropriate files to resolve the `flake8` `E721` errors.
Also, updates to the `unit_tests` were necessary since Branch IDs have changed with the latest code.  

A small fix was also included where `src_adjust_ras2fim_rating.py` which sometimes fails with an encoding error when the ras2fim csv sometimes is created or adjsuted in windows.

### Changes
- `.pre-commit-config.yaml`: use `flake8-pyproject` package instead of `pyproject-flake8`.
- `Pipfile` and `Pipfile.lock`: updated to use `flake8-pyproject` package instead of `pyproject-flake8`, upgrade `pyarrow` version.
- `data`
    - `/wbd/generate_pre_clip_fim_huc8.py`: Add space between (-) operator line 134.
    - `write_parquet_from_calib_pts.py`: Add space between (-) operator line 234.
- `src`
    - `check_huc_inputs.py`: Change `== string` to `is str`, remove `import string`
    - `src_adjust_ras2fim_rating.py`: Fixed encoding error.
- `tools`
    - `eval_plots.py`: Add space after comma in lines 207 & 208
    - `generate_categorical_fim_mapping.py`: Use `is` instead of `==`, line 315
    - `hash_compare.py`: Add space after comma, line 153.
    - `inundate_mosaic_wrapper.py`: Use `is` instead of `==`, line 73.
    - `inundation_wrapper_nwm_flows.py`: Use `is not` instead of `!=`, line 76.
    - `mosaic_inundation.py`: Use `is` instead of `==`, line 181.
- `unit_tests`
    - `README.md`: Updated documentation, run `pytest` in `/foss_fim` directory.
    - `clip_vectors_to_wbd_test.py`: File moved to data/wbd directory, update import statement, skipped this test.
    - `filter_catchments_and_add_attributes_params.json`: Update Branch ID
    - `inundate_gms_params.json`: Moved to `unit_tests/` folder.
    - `inundate_gms_test.py`: Moved to `unit_tests/` folder.
    - `inundation_params.json`: Moved to `unit_tests/` folder.
    - `inundation_test.py`: Moved to `unit_tests/` folder.
    - `outputs_cleanup_params.json`: Update Branch ID
    - `outputs_cleanup_test.py`: Update import statement
    - `split_flows_params.json`: Update Branch ID
    - `usgs_gage_crosswalk_params.json`: Update Branch ID & update argument to gage_crosswalk.run_crosswalk
    - `usgs_gage_crosswalk_test.py`: Update params to gage_crosswalk.run_crosswalk

### Additions 
- `.github/workflows/`
    - `lint_and_format.yaml`: Add GitHub Actions Workflow file for Continuous Integration environment (lint and format test).

<br/><br/>

## v4.4.6.0 - 2023-11-17 - [PR#1031](https://github.com/NOAA-OWP/inundation-mapping/pull/1031)

Upgrade our acquire 3Dep DEMs script to pull down South Alaska HUCS with its own CRS.

The previous set of DEMs run for FIM and it's related vrt already included all of Alaska, and those have not been re-run. FIM code will be updated in the near future to detect if the HUC starts with a `19` with slight different logic, so it can preserve the CRS of EPSG:3338 all the way to final FIM outputs.  See [792 ](https://github.com/NOAA-OWP/inundation-mapping/issues/792)for new integration into FIM.

A new vrt for the new South Alaska DEMs was also run with no changes required.

This issue closes [1028](https://github.com/NOAA-OWP/inundation-mapping/issues/1028). 

### Additions
- `src/utils`
     - `shared_validators.py`: A new script where we can put in code to validate more complex arguments for python scripts. Currently has one for validating CRS values. It does valid if the CRS value is legitimate but does check a bunch of formatting including that it starts with either the name of `EPSG` or `ESRI`

### Changes
- `data/usgs` 
    - `aquire_and_preprocess_3dep_dems.py`: Changes include:
        - Add new input arg for desired target projection and logic to support an incoming CRS.
        - Updated logic for pre-existing output folders and `on-the-fly` question to users during execution if they want to overwrite the output folder (if applicable).
        - Changed date/times to utc.
        - Upgraded error handing for the gdal "processing" call.

<br/><br/>


## v4.4.5.0 - 2023-10-26 - [PR#1018](https://github.com/NOAA-OWP/inundation-mapping/pull/1018)

During a recent BED attempt which added the new pre-clip system, it was erroring out on a number of hucs. It was issuing an error in the add_crosswalk.py script. While a minor bug does exist there, after a wide number of tests, the true culprit is the memory profile system embedded throughout FIM. This system has been around for at least a few years but not in use. It is not 100% clear why it became a problem with the addition of pre-clip, but that changes how records are loaded which likely affected memory at random times.

This PR removes that system.

A couple of other minor updates were made:
- Update to the pip files (also carried forward changes from other current PRs)
- When a huc or huc list is provided to fim_pipeline, it goes to a script, check_huc_inputs.py, to ensure that the incoming HUCs are valid and in that list. In the previous code it looks for all files with the file name pattern of "included_huc*.lst". However, we now only want it to check against the file "included_huc8.list".

### Changes
- `CONTRIBUTING.md`: Text update.
- `Pipfile` and `Pipfile.lock`: updated to remove tghe memory-profiler package, update gval to 0.2.3 and update urllib3 to 1.26.18.
- `data/wbd`
    - `clip_vectors_to_wbd.py`: remove profiler
 - `src`
     - `add_crosswalk.py`: remove profiler
     - `add_thalweg_lateral.py`: remove profiler.
     - `aggregate_by_huc.py`: remove profiler and small text correction.
     - `agreedem.py`: remove profiler.
     - `bathy_src_adjust_topwidth.py`: remove profiler.
     - `burn_in_levees.py`: remove profiler.
     - `check_huc_inputs.py`: changed test pattern to just look against `included_huc8.lst`.
     - `delineate_hydros_and_produce_HAND.sh`: remove profiler.
     - `filter_catchments_and_add_attributes.py`: remove profiler.
     - `make_stages_and_catchlist.py` remove profiler.
     - `mask_dem.py`: remove profiler.
     - `reachID_grid_to_vector_points.py`: remove profiler.
     - `run_unit_wb.sh`: remove profiler.
     - `split_flows.py`: remove profiler.
     - `unique_pixel_and_allocation.py`: remove profiler.
     - `usgs_gage_crosswalk.py`: remove profiler.
     - `usgs_gage_unit_setup.py`: remove profiler.
     - `utils`
         - `shared_functions`: remove profiler.
      ` unit_tests`
          - `clip_vectors_to_wbd_tests.py`: Linting tools change order of the imports.

<br/><br/>

## v4.4.4.1 - 2023-10-26 - [PR#1007](https://github.com/NOAA-OWP/inundation-mapping/pull/1007)

Updates GVAL to address memory and performance issues associated with running synthesize test cases.

### Changes

- `tools/tools_shared_functions.py`
- `Pipfile`
- `pyproject.toml`
- `tools/run_test_case.py`
- `tools/synthesize_test_cases.py`
- `tools/inundate_mosaic_wrapper`
<br/><br/>

## v4.4.4.0 - 2023-10-20 - [PR#1012](https://github.com/NOAA-OWP/inundation-mapping/pull/1012)

The way in which watershed boundary data (WBD) is generated and processed has been modified. Instead of generating those files "on the fly" for every run, a script has been added that will take a huclist and create the .gpkg files per HUC in a specified directory (`$pre_clip_huc_dir`).  During a `fim_pipeline.sh` run, the pre-clipped staged vectors will be copied over to the containers' working directory. This reduces runtime and the repetitive computation needed to generate those files every run.

### Changes

- `src/`
    - `bash_variables.env`: Add pre_clip_huc_dir env variable. 
    - `clip_vectors_to_wbd.py`: Moved to `/data/wbd/clip_vectors_to_wbd.py`.
    - `src/run_unit_wb.sh`: Remove ogr2ogr calls to get & clip WBD, remove call to clip_vectors_to_wbd.py, and replace with copying staged .gpkg files. 

### Additions

- `data/wbd/`
    - `generate_pre_clip_fim_huc8.py`: This script generates the pre-clipped vectors at the huc level.

<br/><br/>

## v4.4.3.0 - 2023-10-10 - [PR#1005](https://github.com/NOAA-OWP/inundation-mapping/pull/1005)

Revise stream clipping to WBD by (1) reducing the buffer to clip streams away from the edge of the DEM (to prevent reverse flow issues) from 3 cells to 8 cells to account for the 70m AGREE buffer; (2) splitting MultiLineStrings formed by NWM streams being clipped by the DEM edge and then re-entering the DEM, and retaining only the lowest segment. Also changes the value of `input_WBD_gdb` to use the WBD clipped to the DEM domain.

### Changes

- `src/`
    - `bash_variables.env`: Update WBD to the WBD clipped to the DEM domain
    - `clip_vectors_to_wbd.py`: Decrease stream buffer from 3 to 8 cells inside of the WBD buffer; select the lowest segment of any incoming levelpaths that are split by the DEM edge.
    - `derive_level_paths.py`: Remove unused argument
    - `stream_branches.py`: Remove unused argument

<br/><br/>

## v4.4.2.3 - 2023-09-21 - [PR#998](https://github.com/NOAA-OWP/inundation-mapping/pull/998)

Removes exclude list for black formatter in `.pre-commit-config.yaml` as well as in `pyproject.toml`. Ran the `black` executable on the 
whole repository, the re-formatted files in `src/` & `tools/` are included.

### Changes

- `.pre-commit-config.yaml`
- `pyproject.toml`
- `src/add_crosswalk.py`
- `src/bathy_src_adjust_topwidth.py`
- `src/bathymetric_adjustment.py`
- `src/identify_src_bankfull.py`
- `src/src_roughness_optimization.py`
- `tools/vary_mannings_n_composite.py`

<br/><br/>

## v4.4.2.2 - 2023-09-21 - [PR#997](https://github.com/NOAA-OWP/inundation-mapping/pull/997)

Bug fix for an error related to reindexing in `StreamNetwork.drop()`.

### Changes

- `src/stream_branches.py`: Fixes reindexing error.

<br/><br/>

## v4.4.2.1 - 2023-09-20 - [PR#990](https://github.com/NOAA-OWP/inundation-mapping/pull/990)

Corrects a bug in `src/usgs_gage_unit_setup.py` caused by missing geometry field after `GeoDataFrame.update()`.

### Changes

- `src/usgs_gage_unit_setup.py`: Sets geometry field in `self.gages`.

<br/><br/>

## v4.4.2.0 - 2023-09-20 - [PR#993](https://github.com/NOAA-OWP/inundation-mapping/pull/993)

Resolves the causes of two warnings in pandas and geopandas: (1) `FutureWarning` from taking the `int()` of single-length Series and (2) `SettingWithCopyWarning` resulting from the use of `inplace=True`.

### Changes

Removed `inplace=True` from
- `data/`
    - `usgs/preprocess_ahps_usgs.py`
    - `write_parquet_from_calib_pts.py`
- `src/`
    - `add_crosswalk.py`
    - `bathy_src_adjust_topwidth.py`
    - `clip_vectors_to_wbd.py`
    - `crosswalk_nwm_demDerived.py`
    - `derive_level_paths.py`
    - `finalize_srcs.py`
    - `identify_src_bankfull.py`
    - `src_adjust_usgs_rating.py`
    - `src_roughness_optimization.py`
    - `stream_branches.py`
    - `subdiv_chan_obank_src.py`
    - `subset_catch_list_by_branch_id.py`
    - `usgs_gage_unit_setup.py`
    - `utils/shared_functions.py`
- `tools/`
    - `adjust_rc_with_feedback.py`
    - `aggregate_csv_files.py`
    - `combine_crosswalk_tables.py`
    - `eval_plots_stackedbar.py`
    - `inundation.py`
    - `make_boxes_from_bounds.py`
    - `mosaic_inundation.py`
    - `plots.py`
    - `rating_curve_comparison.py`
    - `vary_mannings_n_composite.py`

Fixed single-length Series in
- `src/`
    - `split_flows.py`
    - `stream_branches.py`

- ``src/stream_branches.py``: Fixed class methods

<br/><br/>

## v4.4.1.1 - 2023-09-20 - [PR#992](https://github.com/NOAA-OWP/inundation-mapping/pull/992)

Fixes errors caused when a GeoDataFrame contains a `MultiLineString` geometry instead of a `LineString`. Update black force-exclude list.

### Changes

- `src/`
    `split_flows.py` and `stream_branches.py`: Converts `MultiLineString` geometry into `LineString`s.
- `pyproject.toml` : Add three files in `src/` to exclude list.

<br/><br/>

## v4.4.1.0 - 2023-09-18 - [PR#988](https://github.com/NOAA-OWP/inundation-mapping/pull/988)

Format code using `black` formatter, incorporate `isort` package to sort import statements,
and adhere all code to PEP8 Style Guide using the `flake8` package. Remove deprecated files.
Set up git pre-commit hooks.

Not all files were modified, however, to avoid individually listing each file here, the `/*` convention
is used to denote that almost every file in those directories were formatted and linted.

### Changes

- `.gitattributes`: Add newline at EOF.
- `.github/*`: 
- `.gitignore`: Trim extra last line.
- `CONTRIBUTING.md`: Update contributing guidelines.
- `Dockerfile`: Update PYTHONPATH to point to correct `unit_tests` directory.
- `Pipfile`: Add flake8, black, pyproject-flake8, pre-commit, isort packages
- `Pipfile.lock`: Update to correspond with new packages in Pipfile 
- `README.md` : Update link to wiki, trim whitespace.
- `config/*`
- `data/*`
- `docs/*`
- `fim_pipeline.sh` : Clean up usage statement
- `fim_post_processing.sh`: Update usage statement
- `fim_pre_processing.sh`: Update usage statement.
- `fim_process_unit_wb.sh`: Make usage functional, combine usage and comments.
- `src/*`
- `tools/*`
- `unit_tests/*`: The directory name where the unit test data must reside was changed from
`fim_unit_test_data_do_not_remove` => `unit_test_data`

### Additions

- `pyproject.toml`: Configuration file
- `.pre-commit-config.yaml`: Initialize git pre-commit hooks
- `tools/hash_compare.py`: Carson's hash compare script added to compare files or directories 
in which we do not expect any changes.

### Removals

- `data/nws/preprocess_ahps_nws.py`
- `src/adjust_headwater_streams.py`
- `src/aggregate_vector_inputs.py`
- `src/utils/reproject_dem.py`
- `tools/code_standardizer/*`: Incorporated "code_standardizer" into base level Dockerfile.
- `tools/compile_comp_stats.py`
- `tools/compile_computational_stats.py`
- `tools/consolidate_metrics.py`
- `tools/copy_test_case_folders.py`
- `tools/cygnss_preprocessing.py`
- `tools/nesdis_preprocessing.py`
- `tools/plots/*`: Duplicate and unused directory.
- `.isort.cfg`: Incorporated into `pyproject.toml`

<br/><br/>

## v4.4.0.1 - 2023-09-06 - [PR#987](https://github.com/NOAA-OWP/inundation-mapping/pull/987)

Corrects a bug in `src/usgs_gage_unit_setup.py` that causes incorrect values to populate a table, generating an error in `src/usgs_gage_crosswalk.py`.

### Changes

- `src/usgs_gage_unit_setup.py`: Changes `self.gages.location_id.fillna(usgs_gages.nws_lid, inplace=True)` to `self.gages.location_id.fillna(self.gages.nws_lid, inplace=True)`

<br/><br/>

## v4.4.0.0 - 2023-09-01 - [PR#965](https://github.com/NOAA-OWP/inundation-mapping/pull/965)

This feature branch includes new functionality to perform an additional layer of HAND SRC calibration using ras2fim rating curve and point data. The calibration workflow for ras2fim data follows the same general logic as the existing USGS rating curve calibration routine.

### Additions

- `src/src_adjust_ras2fim_rating.py`: New python script to perform the data prep steps for running the SRC calibration routine:
1) merge the `ras_elev_table.csv` data and the ras2fim cross section rating curve data (`reformat_ras_rating_curve_table.csv`)
2) sample the ras2fim rating curve at NWM recurrence flow intervals (2, 5, 10, 25, 50, 100yr)
3) pass inputs to the `src_roughness_optimization.py` workflow

### Changes

- `config/deny_branches.lst`: Added `ras_elev_table.csv` to keep list. Needed for `fim_post_processing.sh`
- `config/deny_unit.lst`: Added `ras_elev_table.csv` to keep list. Needed for `fim_post_processing.sh`
- `config/params_template.env`: Added new block for ras2fim SRC calibration parameters (can turn on/off each of the three SRC calibration routines individually); also reconfigured docstrings for calibration parameters)
- `fim_post_processing.sh`: Added routines to create ras2fim calibration data and then run the SRC calibration workflow with ras2fim data
- `src/add_crosswalk.py`: Added placeholder variable (`calb_coef_ras2fim`) in all `hydrotable.csv` files
- `src/aggregate_by_huc.py`: Added new blocks to perform huc-branch aggregation for all `ras_elev_table.csv` files
- `src/run_by_branch.sh`: Revised input variable (changed from csv file to directory) for `usgs_gage_crosswalk.py` to facilitate both `usgs_elev_table.csv` and ras_elev_table.csv` outputs
- `src/run_unit_wb.sh`: Revised inputs and output variables for `usgs_gage_unit_setup.py` and `usgs_gage_crosswalk.py`
- `src/src_roughness_optimization.py`: Added code blocks to ingest ras2fim rating curve data; added new attributes/renamed output variables to catchments gpkg output
- `src/usgs_gage_crosswalk.py`: Added code block to process ras2fim point locations alongside existing USGS gage point locations; outputs a separate csv if ras2fim points exist within the huc
- `src/usgs_gage_unit_setup.py`: Added code block to ingest and process raw ras2fim point locations gpkg file (same general workflow to usgs gages); all valid points (USGS and RAS2FIM) are exported to the huc level `usgs_subset_gages.gpkg`
- `tools/inundate_nation.py`: Added functionality to allow user to pass in a single HUC for faster spot checking of NWM recurr inundation maps

<br/><br/>

## v4.3.15.6 - 2023-09-01 - [PR#972](https://github.com/NOAA-OWP/inundation-mapping/pull/972)

Adds functionality to `tools/inundate_mosaic_wrapper.py` and incorporates functionality into existing `inundation-mapping` scripts.

### Changes

- `tools/`
    - `inundate_mosaic_wrapper.py`: Refactors to call `Inundate_gms` only once; adds functionality to produce a mosaicked polygon from `depths_raster` without needing to generate the `inundation_raster`; removes `log_file` and `output_fileNames` as variables and input arguments; updates the help description for `keep_intermediate`.
    - `composite_inundation.py`, 'inundate_nation.py`, and `run_test_case.py`: Implements `produce_mosaicked_inundation()` from `tools/inundate_mosaic_wrapper.py`.
    - `inundate_gms.py`: Adds back `Inundate_gms(**vars(parser.parse_args()))` command-line function call.
    - `mosaic_inundation.py` and `overlapping_inundation.py`: Removes unused import(s).
    - `tools_shared_variables.py`: Changes hardcoded `INPUT_DIR` to environment variable.

<br/><br/>

## v4.3.15.5 - 2023-09-01 - [PR#970](https://github.com/NOAA-OWP/inundation-mapping/pull/970)

Fixes an issue where the stream network was clipped inside the DEM resulting in a burned stream channel that was then filled by the DEM depression filling process so that all pixels in the burned channel had the same elevation which was the elevation at the spill point (which wasn't necessarily at the HUC outlet). The stream network is now extended from the WBD to the buffered WBD and all streams except the outlet are clipped to the streams buffer inside the WBD (WBD - (3 x cell_size)). This also prevents reverse flow issues.

### Changes

- `src/`
    - `clip_vectors_to_wbd.py`: Clip NWM streams to buffered WBD and clip non-outlet streams to WBD streams buffer (WBD - (3 x cell_size)).
    - `derive_level_paths.py`: Add WBD input argument
    - `run_unit_wb.py`: Add WBD input argument
    - `src_stream_branches.py`: Ignore branches outside HUC
- `unit_tests/`
    - `derive_level_paths_params.json`: Add WBD parameter value
    - `derive_level_paths_test.py`: Add WBD parameter

<br/><br/>

## v4.3.15.4 - 2023-09-01 - [PR#977](https://github.com/NOAA-OWP/inundation-mapping/pull/977)

Fixes incorrect `nodata` value in `src/burn_in_levees.py` that was responsible for missing branches (Exit code: 61). Also cleans up related files.

### Changes

- `src/`
    - `buffer_stream_branches.py`: Moves script functionality into a function.
    - `burn_in_levees.py`: Corrects `nodata` value. Adds context managers for reading rasters.
    - `generate_branch_list.py`: Removes unused imports.
    - `mask_dem.py`: Removes commented code.

<br/><br/>

## v4.3.15.3 - 2023-09-01 - [PR#983](https://github.com/NOAA-OWP/inundation-mapping/pull/983)

This hotfix addresses some bugs introduced in the pandas upgrade.

### Changes

- `/tools/eval_plots_stackedbar.py`: 2 lines were changed to work with the pandas upgrade. Added an argument for a `groupby` median call and fixed a bug with the pandas `query`. Also updated with Black compliance.

<br/><br/>

## v4.3.15.2 - 2023-07-18 - [PR#948](https://github.com/NOAA-OWP/inundation-mapping/pull/948)

Adds a script to produce inundation maps (extent TIFs, polygons, and depth grids) given a flow file and hydrofabric outputs. This is meant to make it easier to team members and external collaborators to produce inundation maps.

### Additions
- `data/`
    - `/tools/inundate_mosaic_wrapper.py`: The script that performs the inundation and mosaicking processes.
    - `/tools/mosaic_inundation.py`: Add function (mosaic_final_inundation_extent_to_poly).

<br/><br/>

## v4.3.15.1 - 2023-08-08 - [PR#960](https://github.com/NOAA-OWP/inundation-mapping/pull/960)

Provides a scripted procedure for updating BLE benchmark data including downloading, extracting, and processing raw BLE data into benchmark inundation files (inundation rasters and discharge tables).

### Additions

- `data/ble/ble_benchmark/`
    - `Dockerfile`, `Pipfile`, and `Pipfile.lock`: creates a new Docker image with necessary Python packages
    - `README.md`: contains installation and usage information
    - `create_ble_benchmark.py`: main script to generate BLE benchmark data

### Changes

- `data/ble/ble_benchmark/`
    - `create_flow_forecast_file.py` and `preprocess_benchmark.py`: moved from /tools

<br/><br/>

## v4.3.15.0 - 2023-08-08 - [PR#956](https://github.com/NOAA-OWP/inundation-mapping/pull/956)

Integrating GVAL in to the evaluation of agreement maps and contingency tables.

- `Dockerfile`: Add dependencies for GVAL
- `Pipfile`: Add GVAL and update related dependencies
- `Pipfile.lock`: Setup for Docker Image builds
- `run_test_case.py`: Remove unused arguments and cleanup
- `synthesize_test_cases.py`: Fix None comparisons and cleanup
- `tools/shared_functions.py`: Add GVAL crosswalk function, add rework create_stats_from_raster, create and create_stats_from_contingency_table
- `unit_tests/tools/inundate_gms_test.py`: Bug fix

<br/><br/>

## v4.3.14.2 - 2023-08-08 - [PR#959](https://github.com/NOAA-OWP/inundation-mapping/pull/959)

The enhancements in this PR include the new modules for pre-processing bathymetric data from the USACE eHydro dataset and integrating the missing hydraulic geometry into the HAND synthetic rating curves.

### Changes
- `data/bathymetry/preprocess_bathymetry.py`: added data source column to output geopackage attribute table.
- `fim_post_processing.sh`: changed -bathy input reference location.
- `config/params_template.env`: added export to bathymetry_file

<br/><br/>

## v4.3.14.1 - 2023-07-13 - [PR#946](https://github.com/NOAA-OWP/inundation-mapping/pull/946)

ras2fim product had a need to run the acquire 3dep script to pull down some HUC8 DEMs. The old script was geared to HUC6 but could handle HUC8's but needed a few enhancements. ras2fim also did not need polys made from the DEMs, so a switch was added for that.

The earlier version on the "retry" feature would check the file size and if it was smaller than a particular size, it would attempt to reload it.  The size test has now been removed. If a file fails to download, the user will need to look at the log out, then remove the file before attempting again. Why? So the user can see why it failed and decide action from there.

Note: later, as needed, we might upgrade it to handle more than just 10m (which it is hardcoded against).

Additional changes to README to reflect how users can access ESIP's S3 as well as a one line addition to change file permissions in fim_process_unit_wb.sh.

### Changes
- `data`
    - `usgs`
        - `acquire_and_preprocess_3dep_dems.py`:  As described above.
 - `fim_pipeline.sh`:  a minor styling fix (added a couple of lines for readability)
 - `fim_pre_processing.sh`: a user message was incorrect & chmod 777 $outputDestDir.
 - `fim_process_unit_wb.sh`: chmod 777 for /output/<run_name> directory.
 - `README.md`: --no-sign-request instead of --request-payer requester for ESIP S3 access.

<br/><br/>

## v4.3.14.0 - 2023-08-03 - [PR#953](https://github.com/NOAA-OWP/inundation-mapping/pull/953)

The enhancements in this PR include the new modules for pre-processing bathymetric data from the USACE eHydro dataset and integrating the missing hydraulic geometry into the HAND synthetic rating curves.

### Additions

- `data/bathymetry/preprocess_bathymetry.py`: preprocesses the eHydro datasets.
- `src/bathymetric_adjustment.py`: adjusts synthetic rating curves for HUCs where preprocessed bathymetry is available.

### Changes

- `config/params_template.env`: added a toggle for the bathymetric adjustment routine: `bathymetry_adjust`
- `fim_post_processing.sh`: added the new `bathymetric_adjustment.py` to the postprocessing lineup
- `src/`
    - `add_crosswalk.py`, `aggregate_by_huc.py`, & `subdiv_chan_obank_src.py`: accounting for the new Bathymetry_source field in SRCs

<br/><br/>

## v4.3.13.0 - 2023-07-26 - [PR#952](https://github.com/NOAA-OWP/inundation-mapping/pull/952)

Adds a feature to manually calibrate rating curves for specified NWM `feature_id`s using a CSV of manual coefficients to output a new rating curve. Manual calibration is applied after any/all other calibrations. Coefficient values between 0 and 1 increase the discharge value (and decrease inundation) for each stage in the rating curve while values greater than 1 decrease the discharge value (and increase inundation).

Manual calibration is performed if `manual_calb_toggle="True"` and the file specified by `man_calb_file` (with `HUC8`, `feature_id`, and `calb_coef_manual` fields) exists. The original HUC-level `hydrotable.csv` (after calibration) is saved with a suffix of `_pre-manual` before the new rating curve is written.

### Additions

- `src/src_manual_calibration.py`: Adds functionality for manual calibration by CSV file

### Changes

- `config/params_template.env`: Adds `manual_calb_toggle` and `man_calb_file` parameters
- `fim_post_processing.sh`: Adds check for toggle and if `man_calb_file` exists before running manual calibration

<br/><br/>

## v4.3.12.1 - 2023-07-21 - [PR#950](https://github.com/NOAA-OWP/inundation-mapping/pull/950)

Fixes a couple of bugs that prevented inundation using HUC-level hydrotables. Update associated unit tests.

### Changes

- `tools/inundate_gms.py`: Fixes a file path error and Pandas DataFrame indexing error.
- `unit_tests/tools/inundate_gms_test.py`: Do not skip this test, refactor to check that all branch inundation rasters exist.
- `unit_tests/tools/inundate_gms_params.json`: Only test 1 HUC, update forecast filepath, use 4 'workers'.

### Removals

- `unit_tests/tools/inundate_gms_unittests.py`: No longer used. Holdover from legacy unit tests.

<br/><br/>


## v4.3.12.0 - 2023-07-05 - [PR#940](https://github.com/NOAA-OWP/inundation-mapping/pull/940)

Refactor Point Calibration Database for synthetic rating curve adjustment to use `.parquet` files instead of a PostgreSQL database.

### Additions
- `data/`
    -`write_parquet_from_calib_pts.py`: Script to write `.parquet` files based on calibration points contained in a .gpkg file.

### Changes
- `src/`
    - `src_adjust_spatial_obs.py`: Refactor to remove PostgreSQL and use `.parquet` files.
    - `src_roughness_optimization.py`: Line up comments and add newline at EOF.
    - `bash_variables.env`: Update formatting, and add `{}` to inherited `.env` variables for proper variable expansion in Python scripts.
- `/config`
    - `params_template.env`: Update comment.
- `fim_pre_processing.sh`: In usage statement, remove references to PostGRES calibration tool.
- `fim_post_processing.sh`: Remove connection to and loading of PostgreSQL database.
- `.gitignore`: Add newline.
- `README.md`: Remove references to PostGRES calibration tool.

### Removals
- `config/`
    - `calb_db_keys_template.env`: No longer necessary without PostGRES Database.

- `/tools/calibration-db` : Removed directory including files below.
    - `README.md`
    - `docker-compose.yml`
    - `docker-entrypoint-enitdb.d/init-db.sh`

<br/><br/>

## v4.3.11.7 - 2023-06-12 - [PR#932](https://github.com/NOAA-OWP/inundation-mapping/pull/932)

Write to a csv file with processing time of `run_unit_wb.sh`, update PR Template, add/update bash functions in `bash_functions.env`, and modify error handling in `src/check_huc_inputs.py`. Update unit tests to throw no failures, `25 passed, 3 skipped`.

### Changes
- `.github/`
    - `PULL_REQUEST_TEMPLATE.md` : Update PR Checklist into Issuer Checklist and Merge Checklist
- `src/`
    - `run_unit_wb.sh`: Add line to log processing time to `$outputDestDir/logs/unit/total_duration_run_by_unit_all_HUCs.csv`
    - `check_huc_inputs.py`: Modify error handling. Correctly print HUC number if it is not valid (within `included_huc*.lst`)
    - `bash_functions.env`: Add `Calc_Time` function, add `local` keyword to functionally scoped variables in `Calc_Duration`
- `unit_tests/`
    - `derive_level_paths_test.py`: Update - new parameter (`buffer_wbd_streams`)
    - `derive_level_paths_params.json`: Add new parameter (`buffer_wbd_streams`)
    - `clip_vectors_to_wbd_test.py`: Update - new parameter (`wbd_streams_buffer_filename`)
    - `clip_vectors_to_wbd_params.json`: Add new parameter (`wbd_streams_buffer_filename`) & Fix pathing for `nwm_headwaters`

<br/><br/>

## v4.3.11.6 - 2023-05-26 - [PR#919](https://github.com/NOAA-OWP/inundation-mapping/pull/919)

Auto Bot asked for the python package of `requests` be upgraded from 2.28.2 to 2.31.0. This has triggered a number of packages to upgrade.

### Changes
- `Pipfile.lock`: as described.

<br/><br/>

## v4.3.11.5 - 2023-05-30 - [PR#911](https://github.com/NOAA-OWP/inundation-mapping/pull/911)

This fix addresses bugs found when using the recently added functionality in `tools/synthesize_test_cases.py` along with the `PREV` argument. The `-pfiles` argument now performs as expected for both `DEV` and `PREV` processing. Addresses #871

### Changes
`tools/synthesize_test_cases.py`: multiple changes to enable all expected functionality with the `-pfiles` and `-pcsv` arguments

<br/><br/>

## v4.3.11.4 - 2023-05-18 - [PR#917](https://github.com/NOAA-OWP/inundation-mapping/pull/917)

There is a growing number of files that need to be pushed up to HydroVis S3 during a production release, counting the new addition of rating curve comparison reports.

Earlier, we were running a number of aws cli scripts one at a time. This tool simplies it and pushes all of the QA and supporting files. Note: the HAND files from a release, will continue to be pushed by `/data/aws/s3.py` as it filters out files to be sent to HV s3.

### Additions

- `data\aws`
     - `push-hv-data-support-files.sh`: As described above. See file for command args.

<br/><br/>


## v4.3.11.3 - 2023-05-25 - [PR#920](https://github.com/NOAA-OWP/inundation-mapping/pull/920)

Fixes a bug in CatFIM script where a bracket was missing on a pandas `concat` statement.

### Changes
- `/tools/generate_categorical_fim.py`: fixes `concat` statement where bracket was missing.


<br/><br/>


## v4.3.11.2 - 2023-05-19 - [PR#918](https://github.com/NOAA-OWP/inundation-mapping/pull/918)

This fix addresses a bug that was preventing `burn_in_levees.py` from running. The if statement in run_unit_wb.sh preceeding `burn_in_levees.py` was checking for the existence of a filepath that doesn't exist.

### Changes
- `src/run_unit_wb.sh`: fixed the if statement filepath to check for the presence of levee features to burn into the DEM

<br/><br/>

## v4.3.11.1 - 2023-05-16 - [PR#904](https://github.com/NOAA-OWP/inundation-mapping/pull/904)

`pandas.append` was deprecated in our last Pandas upgrade (v4.3.9.0). This PR updates the remaining instances of `pandas.append` to `pandas.concat`.

The file `tools/thalweg_drop_check.py` had an instance of `pandas.append` but was deleted as it is no longer used or necessary.

### Changes

The following files had instances of `pandas.append` changed to `pandas.concat`:
- `data/`
    - `nws/preprocess_ahps_nws.py`
    - `usgs/`
        - `acquire_and_preprocess_3dep_dems.py`
        - `preprocess_ahps_usgs.py`
- `src/`
    - `add_crosswalk.py`
    - `adjust_headwater_streams.py`
    - `aggregate_vector_inputs.py`
    - `reset_mannings.py`
- `tools/`
    - `aggregate_mannings_calibration.py`
    - `eval_plots.py`
    - `generate_categorical_fim.py`
    - `generate_categorical_fim_flows.py`
    - `plots/`
        - `eval_plots.py`
        - `utils/shared_functions.py`
    - `rating_curve_comparison.py`
    - `rating_curve_get_usgs_curves.py`
    - `tools_shared_functions.py`

### Removals

- `tools/thalweg_drop_check.py`

<br/><br/>

## v4.3.11.0 - 2023-05-12 - [PR#903](https://github.com/NOAA-OWP/inundation-mapping/pull/903)

These changes address some known issues where the DEM derived flowlines follow the incorrect flow path (address issues with stream order 1 and 2 only). The revised code adds a new workflow to generate a new flow direction raster separately for input to the `run_by_branch.sh` workflow (branch 0 remains unchanged). This modification helps ensure that the DEM derived flowlines follow the desired NWM flow line when generating the DEM derived flowlines at the branch level.

### Changes
- `config/deny_branch_zero.lst`: removed `LandSea_subset_{}.tif` and `flowdir_d8_burned_filled_{}.tif` from the "keep" list as these files are now kept in the huc root folder.
- `config/deny_unit.lst`: added file cleanups for newly generated branch input files stored in the huc root folder (`dem_burned.tif`, `dem_burned_filled.tif`, `flowdir_d8_burned_filled.tif`, `flows_grid_boolean.tif`, `wbd_buffered_streams.gpkg`)
- `src/clip_vectors_to_wbd.py`: saving the `wbd_streams_buffer` as an output gpkg for input to `derive_level_paths.py`
- `src/derive_level_paths.py`: added a new step to clip the `out_stream_network_dissolved` with the `buffer_wbd_streams` polygon. this resolves errors with the edge case scenarios where a NWM flow line intersects the WBD buffer polygon
- `src/run_unit_wb.sh`: Introduce new processing steps to generate separate outputs for input to branch 0 vs. all other branches. Remove the branch zero `outputs_cleanup.py` as the branches are no longer pointing to files stored in the branch 0 directory (stored in huc directory)
   - Rasterize reach boolean (1 & 0) for all branches (not branch 0): using the `nwm_subset_streams_levelPaths_dissolved.gpkg` to define the branch levelpath flow lines
   - AGREEDEM reconditioning for all branches (not branch 0)
   - Pit remove burned DEM for all branches (not branch 0)
   - D8 flow direction generation for all branches (not branch 0)
- `src/run_by_branch.sh`: changed `clip_rasters_to_branches.py` input file location for `$tempHucDataDir/flowdir_d8_burned_filled.tif` (newly created file)

<br/><br/>

## v4.3.10.0 - 2023-05-12 - [PR#888](https://github.com/NOAA-OWP/inundation-mapping/pull/888)

`aggregate_by_huc.py` was taking a long time to process. Most HUCs can aggregate their branches into one merged hydrotable.csv in just 22 seconds, but a good handful took over 2 mins and a few took over 7 mins. When multiplied by 2,138 HUCs it was super slow. Multi-proc has not been added and it now takes appx 40 mins at 80 cores.

An error logging system was also added to track errors that may have occurred during processing.

### Changes
- `fim_pipeline.sh` - added a duration counter at the end of processing HUCs
- `fim_post_processing.sh` - added a job limit (number of procs), did a little cleanup, and added a warning note about usage of job limits in this script,
- `src`
    - `aggregate_by_huc.py`: Added multi proc, made it useable for non external script calls, added a logging system for errors only.
    - `indentify_src_bankful.py`: typo fix.

<br/><br/>

## v4.3.9.2 - 2023-05-12 - [PR#902](https://github.com/NOAA-OWP/inundation-mapping/pull/902)

This merge fixes several sites in Stage-Based CatFIM sites that showed overinundation. The cause was found to be the result of Stage-Based CatFIM code pulling the wrong value from the `usgs_elev_table.csv`. Priority is intended to go to the `dem_adj_elevation` value that is not from branch 0, however there was a flaw in the prioritization logic. Also includes a change to `requests` usage that is in response to an apparent IT SSL change. This latter change was necessary in order to run CatFIM. Also added a check to make sure the `dem_adj_thalweg` is not too far off the official elevation, and continues if it is.

### Changes
- `/tools/generate_categorical_fim.py`: fixed pandas bug where the non-branch zero `dem_adj_elevation` value was not being properly indexed. Also added a check to make sure the `dem_adj_thalweg` is not too far off the official elevation, and continues if it is.
- ` /tools/tools_shared_functions.py`: added `verify=False` to `requests` library calls because connections to WRDS was being refused (likely because of new IT protocols).

<br/><br/>

## v4.3.9.1 - 2023-05-12 - [PR#893](https://github.com/NOAA-OWP/inundation-mapping/pull/893)

Fix existing unit tests, remove unwanted behavior in `check_unit_errors_test.py`, update `unit_tests/README.md`

### Changes

- `unit_tests/`
    - `README.md` : Split up headings for setting up unit tests/running unit tests & re-formatted code block.
    - `check_unit_errors_test.py`: Fixed unwanted behavior of test leaving behind `sample_n.txt` files in `unit_errors/`
    - `clip_vectors_to_wbd_params.json`: Update parameters
    - `clip_vectors_to_wbd_test.py`: Update arguments
    - `pyproject.toml`: Ignore RuntimeWarning, to suppress pytest failure.
    - `usgs_gage_crosswalk_test.py`: Enhance readability of arguments in `gage_crosswalk.run_crosswalk` call

<br/><br/>

## v4.3.9.0 - 2023-04-19 - [PR#889](https://github.com/NOAA-OWP/inundation-mapping/pull/889)

Updates GDAL in base Docker image from 3.1.2 to 3.4.3 and updates all Python packages to latest versions, including Pandas v.2.0.0. Fixes resulting errors caused by deprecation and/or other changes in dependencies.

NOTE: Although the most current GDAL is version 3.6.3, something in 3.5 causes an issue in TauDEM `aread8` (this has been submitted as https://github.com/dtarb/TauDEM/issues/254)

### Changes

- `Dockerfile`: Upgrade package versions and fix `tzdata`
- `fim_post_processing.sh`: Fix typo
- `Pipfile` and `Pipfile.lock`: Update Python versions
- `src/`
    - `add_crosswalk.py`, `aggregate_by_huc.py`, `src_adjust_usgs_rating.py`, and `usgs_gage_unit_setup.py`: Change `df1.append(df2)` (deprecated) to `pd.concat([df1, df2])`
    - `build_stream_traversal.py`: Add `dropna=True` to address change in NaN handling
    - `getRasterInfoNative.py`: Replace `import gdal` (deprecated) with `from osgeo import gdal`
    - `stream_branches.py`: Change deprecated indexing to `.iloc[0]` and avoid `groupby.max()` over geometry
- `tools`
    - `inundation.py`: Cleans unused `from gdal`
    - `eval_plots.py`: deprecated dataframe.append fixed and deprecated python query pattern fixed.

<br/><br/>

## v4.3.8.0 - 2023-04-07 - [PR#881](https://github.com/NOAA-OWP/inundation-mapping/pull/881)

Clips branch 0 to terminal segments of NWM streams using the `to` attribute of NWM streams (where `to=0`).

### Changes

- `src/`
    - `delineate_hydros_and_produce_HAND.sh`: Added input arguments to `src/split_flows.py`
    - `split_flows.py`: Added functionality to snap and trim branch 0 flows to terminal NWM streamlines

<br/><br/>

## v4.3.7.4 - 2023-04-10 - [PR#882](https://github.com/NOAA-OWP/inundation-mapping/pull/882)

Bug fix for empty `output_catchments` in `src/filter_catchments_and_add_attributes.py`

### Changes

- `src/filter_catchments_and_add_attributes.py`: Adds check for empty `output_catchments` and exits with Status 61 if empty.

<br/><br/>

## v4.3.7.3 - 2023-04-14 - [PR#880](https://github.com/NOAA-OWP/inundation-mapping/pull/880)

Hotfix for addressing an error during the NRMSE calculation/aggregation step within `tools/rating_curve_comparison.py`. Also added the "n" variable to the agg_nwm_recurr_flow_elev_stats table. Addresses #878

### Changes

- `tools/rating_curve_comparison.py`: address error for computing nrmse when n=1; added the "n" variable (sample size) to the output metrics table

<br/><br/>

## v4.3.7.2 - 2023-04-06 - [PR#879](https://github.com/NOAA-OWP/inundation-mapping/pull/879)

Replaces `os.environ` with input arguments in Python files that are called from bash scripts. The bash scripts now access the environment variables and pass them to the Python files as input arguments. In addition to adapting some Python scripts to a more modular structure which allows them to be run individually, it also allows Visual Studio Code debugger to work properly. Closes #875.

### Changes

- `fim_pre_processing.sh`: Added `-i $inputsDir` input argument to `src/check_huc_inputs.py`
- `src/`
    - `add_crosswalk.py`: Changed `min_catchment_area` and `min_stream_length` environment variables to input arguments
    - `check_huc_inputs.py`: Changed `inputsDir` environment variable to input argument
    - `delineate_hydros_and_produce_HAND.sh`: Added `-m $max_split_distance_meters -t $slope_min -b $lakes_buffer_dist_meters` input arguments to `src/split_flows.py`
    - `split_flows.py`: Changed `max_split_distance_meters`, `slope_min`, and `lakes_buffer_dist_meters` from environment variables to input arguments

<br/><br/>

## v4.3.7.1 - 2023-04-06 - [PR#874](https://github.com/NOAA-OWP/inundation-mapping/pull/874)

Hotfix to `process_branch.sh` because it wasn't removing code-61 branches on exit. Also removes the current run from the new fim_temp directory.

### Changes

- `fim_pipeline.sh`: removal of current run from fim_temp directory
- `src/process_branch.sh`: switched the exit 61 block to use the temp directory instead of the outputs directory

<br/><br/>

## v4.3.7.0 - 2023-03-02 - [PR#868](https://github.com/NOAA-OWP/inundation-mapping/pull/868)

This pull request adds a new feature to `fim_post_processing.sh` to aggregate all of the hydrotables for a given HUC into a single HUC-level `hydrotable.csv` file. Note that the aggregation step happens near the end of `fim_post_processing.sh` (after the subdivision and calibration routines), and the branch hydrotable files are preserved in the branch directories for the time being.

### Changes

- `fim_pipeline.sh`: created a new variable `$jobMaxLimit` that multiplies the `$jobHucLimit` and the `$jobBranchLimit`
- `fim_post_processing.sh`: added new aggregation/concatenation step after the SRC calibration routines; passing the new `$jobMaxLimit` to the commands that accept a multiprocessing job number input; added `$skipcal` argument to the USGS rating curve calibration routine
- `src/add_crosswalk.py`: changed the default value for `calb_applied` variable to be a boolean
- `src/aggregate_by_huc.py`: file renamed (previous name: `src/usgs_gage_aggregate.py`); updated to perform branch to huc file aggregation for `hydroTable_{branch_id}.csv` and `src_full_crosswalked_{branch_id}.csv` files; note that the input arguments ask you to specify which file types to aggregate using the flags: `-elev`, `-htable`, and `-src`
- `tools/inundate_gms.py`: added check to use the aggregated HUC-level `hydrotable.csv` if it exists, otherwise continue to use the branch hydroTable files
- `tools/inundation.py`: added `usecols` argument to the `pd.read_csv` commands to improve read time for hydrotables
- `src/subdiv_chan_obank_src.py`: add dtype to hydrotable pd.read_csv to resolve pandas dtype interpretation warnings

<br/><br/>

## v4.3.6.0 - 2023-03-23 - [PR#803](https://github.com/NOAA-OWP/inundation-mapping/pull/803)

Clips Watershed Boundary Dataset (WBD) to DEM domain for increased efficiency. Essentially, this is a wrapper for `geopandas.clip()` and moves clipping from `src/clip_vectors_to_wbd.py` to `data/wbd/preprocess_wbd.py`.

### Additions

- `data/wbd/preprocess_wbd.py`: Clips WBD to DEM domain polygon

### Changes

- `src/`
    - `bash_variables.env`: Updates `input_WBD_gdb` environment variable
    - `clip_vectors_to_wbd.py`: Removes clipping to DEM domain

<br/><br/>

## v4.3.5.1 - 2023-04-01 - [PR#867](https://github.com/NOAA-OWP/inundation-mapping/pull/867)

outputs_cleanup.py was throwing an error saying that the HUC source directory (to be cleaned up), did not exist. This was confirmed in a couple of environments. The src path in run_unit_wb.sh was sending in the "outputs" directory and not the "fim_temp" directory. This might have been a merge issue.

The log file was moved to the unit_errors folder to validate the error, as expected.

### Changes

- `src/run_unit_wb.sh`: Change the source path being submitted to `outputs_cleanup.py` from the `outputs` HUC directory to the `fim_temp` HUC directory.
- `fim_process_unit_wb.sh`: Updated the phrase "Copied temp directory" to "Moved temp directory"

<br/><br/>

## v4.3.5.0 - 2023-03-02 - [PR#857](https://github.com/NOAA-OWP/inundation-mapping/pull/857)

Addresses changes to function calls needed to run upgraded Shapely library plus other related library upgrades. Upgraded libraries include:
- shapely
- geopandas
- pandas
- numba
- rasterstats
- numpy
- rtree
- tqdm
- pyarrow
- py7zr

Pygeos is removed because its functionality is incorporated into the upgraded shapely library.

### Changes

- `Dockerfile`
- `Pipfile and Pipfile.lock`
- `src/`
	- `associate_levelpaths_with_levees.py`
    - `build_stream_traversal.py`
	- `add_crosswalk.py`
	- `adjust_headwater_streams.py`
	- `aggregate_vector_inputs.py`
	- `clip_vectors_to_wbd.py`
	- `derive_headwaters.py`
	- `stream_branches.py`
	- `split_flows.py`
- `tools/`
	- `fimr_to_benchmark.py`
	- `tools_shared_functions.py`

<br/><br/>

## v4.3.4.0 - 2023-03-16-23 [PR#847](https://github.com/NOAA-OWP/inundation-mapping/pull/847)

### Changes

Create a 'working directory' in the Docker container to run processes within the container's non-persistent filesystem. Modify variables in scripts that process HUCs and branches to use the temporary working directory, and then copy temporary directory (after trimming un-wanted files) over to output directory (persistent filesystem).  Roll back changes to `unit_tests/` to use `/data/outputs` (contains canned data), as the volume mounted `outputs/` most likely will not contain the necessary unit test data.

- `Dockerfile` - create a `/fim_temp` working directory, update `projectDir` to an `ENV`, rename inputs and outputs directory variables
- `fim_pipeline.sh` - remove `projectDir=/foss_fim`, update path of `logFile`, remove indentation
- `fim_pre_processing.sh` - change `$outputRunDataDir` => `$outputDestDir` & add `$tempRunDir`
- `fim_post_processing.sh` - change `$outputRunDataDir` => `$outputDestDir`
- `fim_process_unit_wb.sh` - change `$outputRunDataDir` => `$outputDestDir`, add vars & export `tempRunDir`, `tempHucDataDir`, & `tempBranchDataDir` to `run_unit_wb.sh`
- `README.md` - add linebreaks to codeblocks

- `src/`
  - `bash_variables.env` - `$inputDataDir` => `$inputsDir`
  - `check_huc_inputs.py` - `$inputDataDir` => `$inputsDir`
  - `delineate_hydros_and_produce_HAND.py` - `$outputHucDataDir` => `$tempHucDataDir`, `$outputCurrentBranchDataDir` => `$tempCurrentBranchDataDir`
  - `process_branch.sh` - `$outputRunDataDir` => `$outputsDestDir`
  - `run_by_branch.sh` - `$outputCurrentBranchDataDir` => `$tempCurrentBranchDataDir`, `$outputHucDataDir` => `$tempHucDataDir`
  - `run_unit_wb.sh` - `$outputRunDataDir` => `$outputDestDir`, `$outputHucDataDir` => `$tempHucDataDir`
  - `utils/`
    - `shared_functions.py` - `$inputDataDir` => `$inputsDir`

- `tools/`
  - `inundation_wrapper_custom_flow.py` - `$outputDataDir` => `$outputsDir`
  - `inundation_wrapper_nwm_flows.py`  - `$outputDataDir` => `$outputsDir`
  - `tools_shared_variables.py` - `$outputDataDir` => `$outputsDir`

- `unit_tests/`
  - `README.md` - add linebreaks to code blocks, `/outputs/` => `/data/outputs/`
  - `*_params.json` - `/outputs/` => `/data/outputs/` & `$outputRunDataDir` => `$outputDestDir`
  - `derive_level_paths_test.py` - `$outputRunDataDir` => `$outputDestDir`
  - `check_unit_errors_test.py` - `/outputs/` => `/data/outputs/`
  - `shared_functions_test.py` - `$outputRunDataDir` => `$outputDestDir`
  - `split_flows_test.py`  - `/outputs/` => `/data/outputs/`
  - `tools/`
    - `*_params.json` - `/outputs/` => `/data/outputs/` & `$outputRunDataDir` => `$outputDestDir`

<br/><br/>

## v4.3.3.7 - 2023-03-22 - [PR#856](https://github.com/NOAA-OWP/inundation-mapping/pull/856)

Simple update to the `PULL_REQUEST_TEMPLATE.md` to remove unnecessary/outdated boilerplate items, add octothorpe (#) in front of Additions, Changes, Removals to mirror `CHANGELOG.md` format, and clean up the PR Checklist.

### Changes
- `docs/`
  - `PULL_REQUEST_TEMPLATE.md`

<br/><br/>

## v4.3.3.6 - 2023-03-30 - [PR#859](https://github.com/NOAA-OWP/inundation-mapping/pull/859)

Addresses the issue of output storage space being taken up by output files from branches that did not run. Updates branch processing to remove the extraneous branch file if a branch gets an error code of 61.

### Changes

- `src/process_branch.sh`: added line 41, which removes the outputs and output folder if Error 61 occurs.

<br/><br/>

## v4.3.3.5 - 2023-03-23 - [PR#848](https://github.com/NOAA-OWP/inundation-mapping/pull/848)

Introduces two new arguments (`-pcsv` and `-pfiles`) and improves the documentation of  `synthesize_test_cases.py`. The new arguments allow the user to provide a CSV of previous metrics (`-pcsv`) and to specity whether or not metrics should pulled from previous directories (`-pfiles`).

The dtype warning was suppressed through updates to the `read_csv` function in `hydrotable.py` and additional comments were added throughout script to improve readability.

### Changes
- `tools/inundation.py`: Add data types to the section that reads in the hydrotable (line 483).

- `tools/synthesize_test_cases.py`: Improved formatting, spacing, and added comments. Added two new arguments: `pcsv` and `pfiles` along with checks to verify they are not being called concurrently (lines 388-412). In `create_master_metrics_csv`, creates an `iteration_list` that only contains `['comparison']` if `pfiles` is not true, reads in the previous metric csv `prev_metrics_csv` if it is provided and combine it with the compiled metrics (after it is converted to dataframe), and saves the metrics dataframe (`df_to_write`) to CSV.

<br/><br/>

## v4.3.3.4 - 2023-03-17 - [PR#849](https://github.com/NOAA-OWP/inundation-mapping/pull/849)

This hotfix addresses an error in inundate_nation.py relating to projection CRS.

### Changes

- `tools/inundate_nation.py`: #782 CRS projection change likely causing issue with previous projection configuration

<br/><br/>

## v4.3.3.3 - 2023-03-20 - [PR#854](https://github.com/NOAA-OWP/inundation-mapping/pull/854)

At least one site (e.g. TRYM7) was not been getting mapped in Stage-Based CatFIM, despite having all of the acceptable accuracy codes. This was caused by a data type issue in the `acceptable_coord_acc_code_list` in `tools_shared_variables.py` having the accuracy codes of 5 and 1 as a strings instead of an integers.

### Changes

- `/tools/tools_shared_variables.py`: Added integers 5 and 1 to the acceptable_coord_acc_code_list, kept the '5' and '1' strings as well.

<br/><br/>

## v4.3.3.2 - 2023-03-20 - [PR#851](https://github.com/NOAA-OWP/inundation-mapping/pull/851)

Bug fix to change `.split()` to `os.path.splitext()`

### Changes

- `src/stream_branches.py`: Change 3 occurrences of `.split()` to `os.path.splitext()`

<br/><br/>

## v4.3.3.1 - 2023-03-20 - [PR#855](https://github.com/NOAA-OWP/inundation-mapping/pull/855)

Bug fix for KeyError in `src/associate_levelpaths_with_levees.py`

### Changes

- `src/associate_levelpaths_with_levees.py`: Adds check if input files exist and handles empty GeoDataFrame(s) after intersecting levee buffers with leveed areas.

<br/><br/>

## v4.3.3.0 - 2023-03-02 - [PR#831](https://github.com/NOAA-OWP/inundation-mapping/pull/831)

Addresses bug wherein multiple CatFIM sites in the flow-based service were displaying the same NWS LID. This merge also creates a workaround solution for a slowdown that was observed in the WRDS location API, which may be a temporary workaround, until WRDS addresses the slowdown.

### Changes

- `tools/generate_categorical_fim_mapping.py`: resets the list of tifs to format for each LID within the loop that does the map processing, instead of only once before the start of the loop.
- `tools/tools_shared_functions.py`:
  - adds a try-except block around code that attempted to iterate on an empty list when the API didn't return relevant metadata for a given feature ID (this is commented out, but may be used in the future once WRDS slowdown is addressed).
  - Uses a passed NWM flows geodataframe to determine stream order.
- `/tools/generate_categorical_fim_flows.py`:
  - Adds multiprocessing to flows generation and uses `nwm_flows.gpkg` instead of the WRDS API to determine stream order of NWM feature_ids.
  - Adds duration print messages.
- `/tools/generate_categorical_fim.py`:
  - Refactor to allow for new NWM filtering scheme.
  - Bug fix in multiprocessing calls for interval map production.
  - Adds duration print messages.

<br/><br/>

## v4.3.2.0 - 2023-03-15 - [PR#845](https://github.com/NOAA-OWP/inundation-mapping/pull/845)

This merge revises the methodology for masking levee-protected areas from inundation. It accomplishes two major tasks: (1) updates the procedure for acquiring and preprocessing the levee data to be burned into the DEM and (2) revises the way levee-protected areas are masked from branches.

(1) There are now going to be two different levee vector line files in each HUC. One (`nld_subset_levees_burned.gpkg`) for the levee elevation burning and one (`nld_subset_levees.gpkg`) for the levee-level-path assignment and masking workflow.

(2) Levee-protected areas are masked from inundation based on a few methods:
  - Branch 0: All levee-protected areas are masked.
  - Other branches: Levee-protected areas are masked from the DEMs of branches for level path(s) that the levee is protecting against by using single-sided buffers alongside each side of the levee to determine which side the levee is protecting against (the side opposite the associated levee-protected area).

### Additions

- `.gitignore`: Adds `.private` folder for unversioned code.
- `data/`
    - `esri.py`: Class for querying and downloading ESRI feature services.
    - `nld/`
        - `levee_download.py`: Module that handles downloading and preprocessing levee lines and protected areas from the National Levee Database.
- `src/associate_levelpaths_with_levees.py`: Associates level paths with levees using single-sided levee buffers and writes to CSV to be used by `src/mask_dem.py`

### Changes

- `.config/`
    - `deny_branch_zero.lst`: Adds `dem_meters_{}.tif`.
    - `deny_branches.lst`: Adds `levee_levelpaths.csv` and removes `nld_subset_levees_{}.tif`.
    - `deny_unit.lst`: Adds `dem_meters.tif`.
    - `params_template.env`: Adds `levee_buffer` parameter for levee buffer size/distance in meters and `levee_id_attribute`.
- `src/`
    - `bash_variables.env`: Updates `input_nld_levee_protected_areas` and adds `input_NLD` (moved from `run_unit_wb.sh`) and `input_levees_preprocessed` environment. .variables
    - `burn_in_levees.py`: Removed the unit conversion from feet to meters because it's now being done in `levee_download.py`.
    - `clip_vectors_to_wbd.py`: Added the new levee lines for the levee-level-path assignment and masking workflow.
    - `delineate_hydros_and_produce_HAND.sh`: Updates input arguments.
    - `mask_dem.py`: Updates to use `levee_levelpaths.csv` (output from `associate_levelpaths_with_levees.py`) to mask branch DEMs.
    - `run_by_branch.sh`: Clips `dem_meters.tif` to use for branches instead of `dem_meters_0.tif` since branch 0 is already masked.
    - `run_unit_wb.sh`: Added inputs to `clip_vectors_to_wbd.py`. Added `associate_levelpaths_with_levees.py`. Processes `dem_meters.tif` and then makes a copy for branch 0. Moved `deny_unit.lst` cleanup to after branch processing.

### Removals
- `data/nld/preprocess_levee_protected_areas.py`: Deprecated.

<br/><br/>

## v4.3.1.0 - 2023-03-10 - [PR#834](https://github.com/NOAA-OWP/inundation-mapping/pull/834)

Change all occurances of /data/outputs to /outputs to honor the correct volume mount directory specified when executing docker run.

### Changes

- `Dockerfile` - updated comments in relation to `projectDir=/foss_fim`
- `fim_pipeline.sh` - updated comments in relation to `projectDir=/foss_fim`
- `fim_pre_processing.sh` -updated comments in relation to `projectDir=/foss_fim`
- `fim_post_processing.sh` - updated comments in relation to `projectDir=/foss_fim`
- `README.md` - Provide documentation on starting the Docker Container, and update docs to include additional command line option for calibration database tool.

- `src/`
  - `usgs_gage_crosswalk.py` - added newline character to shorten commented example usage
  - `usgs_gage_unit_setup.py` - `/data/outputs/` => `/outputs/`

- `tools/`
  - `cache_metrics.py` -  `/data/outputs/` => `/outputs/`
  - `copy_test_case_folders.py`  - `/data/outputs/` => `/outputs/`
  - `run_test_case.py` - `/data/outputs/` => `/outputs/`

- `unit_tests/*_params.json`  - `/data/outputs/` => `/outputs/`

- `unit_tests/split_flows_test.py`  - `/data/outputs/` => `/outputs/`

<br/><br/>

## v4.3.0.1 - 2023-03-06 - [PR#841](https://github.com/NOAA-OWP/inundation-mapping/pull/841)

Deletes intermediate files generated by `src/agreedem.py` by adding them to `config/deny_*.lst`

- `config/`
    - `deny_branch_zero.lst`, `deny_branches.lst`, `deny_branch_unittests.lst`: Added `agree_binary_bufgrid.tif`, `agree_bufgrid_zerod.tif`, and `agree_smogrid_zerod.tif`
    - `deny_unit.lst`: Added `agree_binary_bufgrid.tif`, `agree_bufgrid.tif`, `agree_bufgrid_allo.tif`, `agree_bufgrid_dist.tif`,  `agree_bufgrid_zerod.tif`, `agree_smogrid.tif`, `agree_smogrid_allo.tif`, `agree_smogrid_dist.tif`, `agree_smogrid_zerod.tif`

<br/><br/>

## v4.3.0.0 - 2023-02-15 - [PR#814](https://github.com/NOAA-OWP/inundation-mapping/pull/814)

Replaces GRASS with Whitebox. This addresses several issues, including Windows permissions and GRASS projection issues. Whitebox also has a slight performance benefit over GRASS.

### Removals

- `src/r_grow_distance.py`: Deletes file

### Changes

- `Dockerfile`: Removes GRASS, update `$outputDataDir` from `/data/outputs` to `/outputs`
- `Pipfile` and `Pipfile.lock`: Adds Whitebox and removes GRASS
- `src/`
    - `agreedem.py`: Removes `r_grow_distance`; refactors to use with context and removes redundant raster reads.
    - `adjust_lateral_thalweg.py` and `agreedem.py`: Refactors to use `with` context and removes redundant raster reads
    - `unique_pixel_and_allocation.py`: Replaces GRASS with Whitebox and remove `r_grow_distance`
    - `gms/`
        - `delineate_hydros_and_produce_HAND.sh` and `run_by_unit.sh`: Removes GRASS parameter
        - `mask_dem.py`: Removes unnecessary line

<br/><br/>

## v4.2.1.0 - 2023-02-21 - [PR#829](https://github.com/NOAA-OWP/inundation-mapping/pull/829)

During the merge from remove-fim3 PR into dev, merge conflicts were discovered in the unit_tests folders and files. Attempts to fix them at that time failed, so some files were removed, other renamed, other edited to get the merge to work.  Here are the fixes to put the unit tests system back to par.

Note: some unit tests are now temporarily disabled due to dependencies on other files / folders which may not exist in other environments.

Also.. the Changelog.md was broken and is being restored here.

Also.. a minor text addition was added to the acquire_and_preprocess_3dep_dems.py files (not directly related to this PR)

For file changes directly related to unit_test folder and it's file, please see [PR#829](https://github.com/NOAA-OWP/inundation-mapping/pull/829)

Other file changes:

### Changes
- `Pipfile.lock` : rebuilt and updated as a safety pre-caution.
- `docs`
    - `CHANGELOG.md`: additions to this file for FIM 4.2.0.0 were not merged correctly.  (re-added just below in the 4.2.0.0 section)
- `data`
    - `usgs`
        - `acquire_and_preprocess_3dep_dems.py`: Added text on data input URL source.

<br/><br/>

## v4.2.0.1 - 2023-02-16 - [PR#827](https://github.com/NOAA-OWP/inundation-mapping/pull/827)

FIM 4.2.0.0. was throwing errors for 14 HUCs that did not have any level paths. These are HUCs that have only stream orders 1 and 2 and are covered under branch zero, but no stream orders 3+ (no level paths).  This has now been changed to not throw an error but continue to process of the HUC.

### Changes

- `src`
    - `run_unit_wb.sh`: Test if branch_id.lst exists, which legitimately might not. Also a bit of text cleanup.

<br/><br/>

## v4.2.0.0 - 2023-02-16 - [PR#816](https://github.com/NOAA-OWP/inundation-mapping/pull/816)

This update removes the remaining elements of FIM3 code.  It further removes the phrases "GMS" as basically the entire FIM4 model. FIM4 is GMS. With removing FIM3, it also means remove concepts of "MS" and "FR" which were no longer relevant in FIM4.  There are only a few remaining places that will continue with the phrase "GMS" which is in some inundation files which are being re-evaluated.  Some deprecated files have been removed and some subfolders removed.

There are a lot of duplicate explanations for some of the changes, so here is a shortcut system.

- desc 1:  Remove or rename values based on phrase "GMS, MS and/or FR"
- desc 2:  Moved file from the /src/gms folder to /src  or /tools/gms_tools to /tools
- desc 3:  No longer needed as we now use the `fim_pipeline.sh` processing model.

### Removals

- `data`
    - `acquire_and_preprocess_inputs.py`:  No longer needed
- `gms_pipeline.sh` : see desc 3
- `gms_run_branch.sh` : see desc 3
- `gms_run_post_processing.sh` : see desc 3
- `gms_run_unit.sh` : see desc 3
- `src`
    - `gms`
        - `init.py` : folder removed, no longer needed.
        - `aggregate_branch_lists.py`: no longer needed.  Newer version already exists in src directory.
        - `remove_error_branches.py` :  see desc 3
        - `run_by_unit.sh` : see desc 3
        - `test_new_crosswalk.sh` : no longer needed
        - `time_and_tee_run_by_branch.sh` : see desc 3
        - `time_and_tee_run_by_unit.sh` : see desc 3
    - `output_cleanup.py` : see desc 3
 - `tools/gms_tools`
     - `init.py` : folder removed, no longer needed.

### Changes

- `config`
   - `deny_branch_unittests.lst` :  renamed from `deny_gms_branch_unittests.lst`
   - `deny_branch_zero.lst` : renamed from `deny_gms_branch_zero.lst`
   - `deny_branches.lst` :  renamed from `deny_gms_branches.lst`
   - `deny_unit.lst`  : renamed from `deny_gms_unit.lst`
   - `params_template.env` : see desc 1

- `data`
    - `nws`
        - `preprocess_ahps_nws.py`:   Added deprecation note: If reused, it needs review and/or upgrades.
    - `acquire_and_preprocess_3dep_dems.py` : see desc 1
 - `fim_post_processing.sh` : see desc 1, plus a small pathing change.
 - `fim_pre_processing.sh` : see desc 1
 - ` src`
     - `add_crosswalk.py` : see desc 1. Also cleaned up some formatting and commented out a code block in favor of a better way to pass args from "__main__"
     - `bash_variables.env` : see desc 1
     - `buffer_stream_branches.py` : see desc 2
     - `clip_rasters_to_branches.py` : see desc 2
     - `crosswalk_nwm_demDerived.py` :  see desc 1 and desc 2
     - `delineate_hydros_and_produce_HAND.sh` : see desc 1 and desc 2
     - `derive_level_paths.py`  :  see desc 1 and desc 2
     - `edit_points.py` : see desc  2
     - `filter_inputs_by_huc.py`: see desc 1 and desc 2
     - `finalize_srcs.py`:  see desc 2
     - `generate_branch_list.py` : see desc 1
     - `make_rem.py` : see desc 2
     - `make_dem.py` : see desc  2
     - `outputs_cleanup.py`:  see desc 1
     - `process_branch.sh`:  see desc 1
     - `query_vectors_by_branch_polygons.py`: see desc 2
     - `reset_mannings.py` : see desc 2
     - `run_by_branch.sh`:  see desc 1
     - `run_unit_wb.sh`: see desc 1
     - `stream_branches.py`:  see desc 2
     - `subset_catch_list_by_branch_id.py`: see desc 2
     - `toDo.md`: see desc 2
     - `usgs_gage_aggregate.py`:  see desc 1
     - `usgs_gage_unit_setup.py` : see desc 1
     - `utils`
         - `fim_enums.py` : see desc 1

- `tools`
    - `combine_crosswalk_tables.py` : see desc 2
    - `compare_ms_and_non_ms_metrics.py` : see desc 2
    - `compile_comp_stats.py`: see desc 2  and added note about possible deprecation.
    - `compile_computation_stats.py` : see desc 2  and added note about possible deprecation.
    - `composite_inundation.py` : see desc 1 : note.. references a file called inundate_gms which retains it's name for now.
    - `consolidate_metrics.py`: added note about possible deprecation.
    - `copy_test_case_folders.py`: see desc 1
    - `eval_plots.py` : see desc 1
    - `evaluate_continuity.py`: see desc 2
    - `find_max_catchment_breadth.py` : see desc 2
    - `generate_categorical_fim_mapping.py` : see desc 1
    - `inundate_gms.py`: see desc 1 and desc 2. Note: This file has retained its name with the phrase "gms" in it as it might be upgraded later and there are some similar files with similar names.
    - `inundate_nation.py` : see desc 1
    - `inundation.py`:  text styling change
    - `make_boxes_from_bounds.py`: text styling change
    - `mosaic_inundation.py`:  see desc 1 and desc 2
    - `overlapping_inundation.py`: see desc 2
    - `plots.py` : see desc 2
    - `run_test_case.py`:  see desc 1
    - `synthesize_test_cases.py`: see desc 1

- `unit_tests`
    - `README.md`: see desc 1
    - `__template_unittests.py`: see desc 1
    - `check_unit_errors_params.json`  and `check_unit_errors_unittests.py` : see desc 1
    - `derive_level_paths_params.json` and `derive_level_paths_unittests.py` : see desc 1 and desc 2
    - `filter_catchments_and_add_attributes_unittests.py`: see desc 1
    - `outputs_cleanup_params.json` and `outputs_cleanup_unittests.py`: see desc 1 and desc 2
    - `split_flows_unittests.py` : see desc 1
    - `tools`
        - `inundate_gms_params.json` and `inundate_gms_unittests.py`: see desc 1 and desc 2

<br/><br/>

## v4.1.3.0 - 2023-02-13 - [PR#812](https://github.com/NOAA-OWP/inundation-mapping/pull/812)

An update was required to adjust host name when in the AWS environment

### Changes

- `fim_post_processing.sh`: Added an "if isAWS" flag system based on the input command args from fim_pipeline.sh or

- `tools/calibration-db`
    - `README.md`: Minor text correction.

<br/><br/>

## v4.1.2.0 - 2023-02-15 - [PR#808](https://github.com/NOAA-OWP/inundation-mapping/pull/808)

Add `pytest` package and refactor existing unit tests. Update parameters to unit tests (`/unit_tests/*_params.json`) to valid paths. Add leading slash to paths in `/config/params_template.env`.

### Additions

- `/unit_tests`
  - `__init__.py`  - needed for `pytest` command line executable to pick up tests.
  - `pyproject.toml`  - used to specify which warnings are excluded/filtered.
  - `/gms`
    - `__init__.py` - needed for `pytest` command line executable to pick up tests.
  - `/tools`
    - `__init__.py`  - needed for `pytest` command line executable to pick up tests.
    - `inundate_gms_params.json` - file moved up into this directory
    - `inundate_gms_test.py`     - file moved up into this directory
    - `inundation_params.json`   - file moved up into this directory
    - `inundation_test.py`       - file moved up into this directory

### Removals

- `/unit_tests/tools/gms_tools/` directory removed, and files moved up into `/unit_tests/tools`

### Changes

- `Pipfile` - updated to include pytest as a dependency
- `Pipfile.lock` - updated to include pytest as a dependency

- `/config`
  - `params_template.env` - leading slash added to paths

- `/unit_tests/` - All of the `*_test.py` files were refactored to follow the `pytest` paradigm.
  - `*_params.json` - valid paths on `fim-dev1` provided
  - `README.md`  - updated to include documentation on pytest.
  - `unit_tests_utils.py`
  - `__template_unittests.py` -> `__template.py` - exclude the `_test` suffix to remove from test suite. Updated example on new format for pytest.
  - `check_unit_errors_test.py`
  - `clip_vectors_to_wbd_test.py`
  - `filter_catchments_and_add_attributes_test.py`
  - `rating_curve_comparison_test.py`
  - `shared_functions_test.py`
  - `split_flow_test.py`
  - `usgs_gage_crosswalk_test.py`
  - `aggregate_branch_lists_test.py`
  - `generate_branch_list_test.py`
  - `generate_branch_list_csv_test.py`
  - `aggregate_branch_lists_test.py`
  - `generate_branch_list_csv_test.py`
  - `generate_branch_list_test.py`
    - `/gms`
      - `derive_level_paths_test.py`
      - `outputs_cleanup_test.py`
    - `/tools`
      - `inundate_unittests.py` -> `inundation_test.py`
      - `inundate_gms_test.py`


<br/><br/>

## v4.1.1.0 - 2023-02-16 - [PR#809](https://github.com/NOAA-OWP/inundation-mapping/pull/809)

The CatFIM code was updated to allow 1-foot interval processing across all stage-based AHPS sites ranging from action stage to 5 feet above major stage, along with restart capability for interrupted processing runs.

### Changes

- `tools/generate_categorical_fim.py` (all changes made here)
    - Added try-except blocks for code that didn't allow most sites to actually get processed because it was trying to check values of some USGS-related variables that most of the sites didn't have
    - Overwrite abilities of the different outputs for the viz team were not consistent (i.e., one of the files had the ability to be overwritten but another didn't), so that has been made consistent to disallow any overwrites of the existing final outputs for a specified output folder.
    - The code also has the ability to restart from an interrupted run and resume processing uncompleted HUCs by first checking for a simple "complete" file for each HUC. If a HUC has that file, then it is skipped (because it already completed processing during a run for a particular output folder / run name).
    - When a HUC is successfully processed, an empty "complete" text file is created / touched.

<br/><br/>

## v4.1.0.0 - 2023-01-30 - [PR#806](https://github.com/NOAA-OWP/inundation-mapping/pull/806)

As we move to Amazon Web Service, AWS, we need to change our processing system. Currently, it is `gms_pipeline.sh` using bash "parallel" as an iterator which then first processes all HUCs, but not their branches. One of `gms_pipeline.sh`'s next steps is to do branch processing which is again iterated via "parallel". AKA. Units processed as one step, branches processed as second independent step.

**Note:** While we are taking steps to move to AWS, we will continue to maintain the ability of doing all processing on a single server using a single docker container as we have for a long time. Moving to AWS is simply taking portions of code from FIM and adding it to AWS tools for performance of large scale production runs.

Our new processing system, starting with this PR,  is to allow each HUC to process it's own branches.

A further requirement was to split up the overall processing flow to independent steps, with each step being able to process itself without relying on "export" variables from other files. Note: There are still a few exceptions.  The basic flow now becomes
- `fim_pre_processing.sh`,
- one or more calls to `fim_process_unit_wb.sh` (calling this file for each single HUC to be processed).
- followed by a call to `fim_post_processing.sh`.


Note: This is a very large, complex PR with alot of critical details. Please read the details at [PR 806](https://github.com/NOAA-OWP/inundation-mapping/pull/806).

### CRITICAL NOTE
The new `fim_pipeline.sh` and by proxy `fim_pre_processing.sh` has two new key input args, one named **-jh** (job HUCs) and one named **-jb** (job branches).  You can assign the number of cores/CPU's are used for processing a HUC versus the number of branches.  For the -jh number arg, it only is used against the `fim_pipeline.sh` file when it is processing more than one HUC or a list of HUCs as it is the iterator for HUCs.   The -jb flag says how many cores/CPU's can be used when processing branches (note.. the average HUC has 26 branches).

BUT.... you have to be careful not to overload your system.  **You need to multiply the -jh and the -jb values together, but only when using the `fim_pipeline.sh` script.**  Why? _If you have 16 CPU's available on your machine, and you assign -jh as 10 and -jb as 26, you are actually asking for 126 cores (10 x 26) but your machine only has 16 cores._   If you are not using `fim_pipeline.sh` but using the three processing steps independently, then the -jh value has not need to be anything but the number of 1 as each actual HUC can only be processed one at a time. (aka.. no iterator).
</br>

### Additions

- `fim_pipeline.sh` :  The wrapper for the three new major "FIM" processing steps. This script allows processing in one command, same as the current tool of `gms_pipeline.sh`.
- `fim_pre_processing.sh`: This file handles all argument input from the user, validates those inputs and sets up or cleans up folders. It also includes a new system of taking most input parameters and some key enviro variables and writing them out to a files called `runtime_args.env`.  Future processing steps need minimal input arguments as it can read most values it needs from this new `runtime_args.env`. This allows the three major steps to work independently from each other. Someone can now come in, run `fim_pre_processing.sh`, then run `fim_process_unit_wb.sh`, each with one HUC, as many time as they like, each adding just its own HUC folder to the output runtime folder.
- `fim_post_processing.sh`: Scans all HUC folders inside the runtime folders to handle a number of processing steps which include (to name a few):
    - aggregating errors
    - aggregating to create a single list (gms_inputs.csv) for all valid HUCs and their branch ids
    - usgs gage aggregation
    - adjustments to SRV's
    - and more
- `fim_process_unit_wb.sh`: Accepts only input args of runName and HUC number. It then sets up global variable, folders, etc to process just the one HUC. The logic for processing the HUC is in `run_unit_wb.sh` but managed by this `fim_process_unit_wb.sh` file including all error trapping.
- `src`
    - `aggregate_branch_lists.py`:  When each HUC is being processed, it creates it's own .csv file with its branch id's. In post processing we need one master csv list and this file aggregates them. Note: This is a similar file already in the `src/gms` folder but that version operates a bit different and will be deprecated soon.
    - `generate_branch_list.py`: This creates the single .lst for a HUC defining each branch id. With this list, `run_unit_wb.sh` can do a parallelized iteration over each of its branches for processing. Note: This is also similar to the current `src/gms` file of the same name and the gms folder version will also be deprecated soon.
    - `generate_branch_list_csv.py`. As each branch, including branch zero, has processed and if it was successful, it will add to a .csv list in the HUC directory. At the end, it becomes a list of all successful branches. This file will be aggregates with all similar .csv in post processing for future processing.
    - `run_unit_wb.sh`:  The actual HUC processing logic. Note: This is fundamentally the same as the current HUC processing logic that exists currently in `src/gms/run_by_unit.sh`, which will be removed in the very near future. However, at the end of this file, it creates and manages a parallelized iterator for processing each of it's branches.
    - `process_branch.sh`:  Same concept as `process_unit_wb.sh` but this one is for processing a single branch. This file manages the true branch processing file of `src/gms/run_by_branch.sh`.  It is a wrapper file to `src/gms/run_by_branch.sh` and catches all error and copies error files as applicable. This allows the parent processing files to continue despite branch errors. Both the new fim processing system and the older gms processing system currently share the branch processing file of `src/gms/run_by_branch.sh`. When the gms processing file is removed, this file will likely not change, only moved one directory up and be no longer in the `gms` sub-folder.
- `unit_tests`
    - `aggregate_branch_lists_unittests.py' and `aggregate_branch_lists_params.json`  (based on the newer `src` directory edition of `aggregate_branch_lists.py`).
    - `generate_branch_list_unittest.py` and `generate_branch_list_params.json` (based on the newer `src` directory edition of `generate_branch_list.py`).
    -  `generate_branch_list_csv_unittest.py` and `generate_branch_list_csv_params.json`

### Changes

- `config`
    - `params_template.env`: Removed the `default_max_jobs` value and moved the `startDiv` and `stopDiv` to the `bash_variables.env` file.
    - `deny_gms_unit.lst` : Renamed from `deny_gms_unit_prod.lst`
    - `deny_gms_branches.lst` : Renamed from `deny_gms_branches_prod.lst`

- `gms_pipeline.sh`, `gms_run_branch.sh`, `gms_run_unit.sh`, and `gms_post_processing.sh` :  Changed to hardcode the `default_max_jobs` to the value of 1. (we don't want this to be changed at all). They were also changed for minor adjustments for the `deny` list files names.

- `src`
    - `bash_functions.env`: Fix error with calculating durations.
    - `bash_variables.env`:  Adds the two export lines (stopDiv and startDiv) from `params_template.env`
    - `clip_vectors_to_wbd.py`: Cleaned up some print statements for better output traceability.
    - `check_huc_inputs.py`: Added logic to ensure the file was an .lst file. Other file formats were not be handled correctly.
    - `gms`
        - `delineate_hydros_and_produce_HAND.sh`: Removed all `stopDiv` variable to reduce log and screen output.
        - `run_by_branch.sh`: Removed an unnecessary test for overriding outputs.

### Removed

- `config`
    - `deny_gms_branches_dev.lst`

<br/><br/>

## v4.0.19.5 - 2023-01-24 - [PR#801](https://github.com/NOAA-OWP/inundation-mapping/pull/801)

When running tools/test_case_by_hydroid.py, it throws an error of local variable 'stats' referenced before assignment.

### Changes

- `tools`
    - `pixel_counter.py`: declare stats object and remove the GA_Readonly flag
    - `test_case_by_hydroid_id_py`: Added more logging.

<br/><br/>

## v4.0.19.4 - 2023-01-25 - [PR#802](https://github.com/NOAA-OWP/inundation-mapping/pull/802)

This revision includes a slight alteration to the filtering technique used to trim/remove lakeid nwm_reaches that exist at the upstream end of each branch network. By keeping a single lakeid reach at the branch level, we can avoid issues with the branch headwater point starting at a lake boundary. This ensures the headwater catchments for some branches are properly identified as a lake catchment (no inundation produced).

### Changes

- `src/gms/stream_branches.py`: New changes to the `find_upstream_reaches_in_waterbodies` function: Added a step to create a list of nonlake segments (lakeid = -9999) . Use the list of nonlake reaches to allow the filter to keep a the first lakeid reach that connects to a nonlake segment.

<br/><br/>

## v4.0.19.3 - 2023-01-17 - [PR#794](https://github.com/NOAA-OWP/inundation-mapping/pull/794)

Removing FIM3 files and references.  Anything still required for FIM 3 are held in the dev-fim3 branch.

### Removals

- `data`
    - `preprocess_rasters.py`: no longer valid as it is for NHD DEM rasters.
- `fim_run.sh`
- ` src`
    - `aggregate_fim_outputs.sh`
    - `fr_to_ms_raster.mask.py`
    - `get_all_huc_in_inputs.py`
    - `reduce_nhd_stream_density.py`
    - `rem.py`:  There are two files named `rem.py`, one in the src directory and one in the gms directory. This version in the src directory is no longer valid. The `rem.py` in the gms directory is being renamed to avoid future enhancements of moving files.
    - `run_by_unit.sh`:  There are two files named `run_by_unit.sh`, one in the src directory and one in the gms directory. This version in the src directory is for fim3. For the remaining `run_by_unit.sh`, it is NOT being renamed at this time as it will likely be renamed in the near future.
    - `time_and_tee_run_by_unit.sh`:  Same not as above for `run_by_unit.sh`.
    - `utils`
        - `archive_cleanup.py`
 - `tools`
     - `compare_gms_srcs_to_fr.py`
     - `preprocess_fimx.py`

### Changes

- `src`
    - `adjust_headwater_streams.py`: Likely deprecated but kept for safety reason. Deprecation note added.
- `tools`
    - `cygnss_preprocess.py`: Likely deprecated but kept for safety reason. Deprecation note added.
    - `nesdis_preprocess.py`: Likely deprecated but kept for safety reason. Deprecation note added.

<br/><br/>

## v4.0.19.2 - 2023-01-17 - [PR#797](https://github.com/NOAA-OWP/inundation-mapping/pull/797)

Consolidates global bash environment variables into a new `src/bash_variables.env` file. Additionally, Python environment variables have been moved into this file and `src/utils/shared_variables.py` now references this file. Hardcoded projections have been replaced by an environment variable. This also replaces the Manning's N file in `config/params_template.env` with a constant and updates relevant code. Unused environment variables have been removed.

### Additions

- `src/bash_variables.env`: Adds file for global environment variables

### Removals

- `config/`
    - `mannings_default.json`
    - `mannings_default_calibrated.json`

### Changes

- `config/params_template.env`: Changes manning_n from filename to default value of 0.06
- `gms_run_branch.sh`: Adds `bash_variables.env`
- `gms_run_post_processing.sh`: Adds `bash_variables.env` and changes projection from hardcoded to environment variable
- `gms_run_unit.sh`: Adds `bash_variables.env`
- `src/`
    - `add_crosswalk.py`: Assigns default manning_n value and removes assignments by stream orders
    - `aggregate_vector_inputs.py`: Removes unused references to environment variables and function
    - `gms/run_by_unit.sh`: Removes environment variable assignments and uses projection from environment variables
    - `utils/shared_variables.py`: Removes environment variables and instead references src/bash_variables.env

<br/><br/>

## v4.0.19.1 - 2023-01-17 - [PR#796](https://github.com/NOAA-OWP/inundation-mapping/pull/796)

### Changes

- `tools/gms_tools/combine_crosswalk_tables.py`: Checks length of dataframe list before concatenating

<br/><br/>

## v4.0.19.0 - 2023-01-06 - [PR#782](https://github.com/NOAA-OWP/inundation-mapping/pull/782)

Changes the projection of HAND processing to EPSG 5070.

### Changes

- `gms_run_post_processing.sh`: Adds target projection for `points`
- `data/nld/preprocess_levee_protected_areas.py`: Changed to use `utils.shared_variables.DEFAULT_FIM_PROJECTION_CRS`
- `src/`
    - `clip_vectors_to_wbd.py`: Save intermediate outputs in EPSG:5070
    - `src_adjust_spatial_obs.py`: Changed to use `utils.shared_variables.DEFAULT_FIM_PROJECTION_CRS`
    - `utils/shared_variables.py`: Changes the designated projection variables
    - `gms/`
        - `stream_branches.py`: Checks the projection of the input streams and changes if necessary
        - `run_by_unit.py`: Changes the default projection crs variable and added as HUC target projection
- `tools/inundate_nation.py`: Changed to use `utils.shared_variables.PREP_PROJECTION`

<br/><br/>

## v4.0.18.2 - 2023-01-11 - [PR#790](https://github.com/NOAA-OWP/inundation-mapping/pull/790)

Remove Great Lakes clipping

### Changes

- `src/`
    - `clip_vectors_to_wbd.py`: Removes Great Lakes clipping and references to Great Lakes polygons and lake buffer size

    - `gms/run_by_unit.sh`: Removes Great Lakes polygon and lake buffer size arguments to `src/clip_vectors_to_wbd.py`

<br/><br/>

## v4.0.18.1 - 2022-12-13 - [PR #760](https://github.com/NOAA-OWP/inundation-mapping/pull/760)

Adds stacked bar eval plots.

### Additions

- `/tools/eval_plots_stackedbar.py`: produces stacked bar eval plots in the same manner as `eval_plots.py`.

<br/><br/>

## v4.0.18.0 - 2023-01-03 - [PR#780](https://github.com/NOAA-OWP/inundation-mapping/pull/780)

Clips WBD and stream branch buffer polygons to DEM domain.

### Changes

- `src/`
    - `clip_vectors_to_wbd.py`: Clips WBD polygon to DEM domain

    - `gms/`
        - `buffer_stream_branches.py`: Clips branch buffer polygons to DEM domain
        - `derive_level_paths.py`: Stop processing if no branches exist
        - `mask_dem.py`: Checks if stream file exists before continuing
        - `remove_error_branches.py`: Checks if error_branches has data before continuing
        - `run_by_unit.sh`: Adds DEM domain as bash variable and adds it as an argument to calling `clip_vectors_to_wbd.py` and `buffer_stream_branches.py`

<br/><br/>


## v4.0.17.4 - 2023-01-06 - [PR#781](https://github.com/NOAA-OWP/inundation-mapping/pull/781)

Added crosswalk_table.csv from the root output folder as being a file push up to Hydrovis s3 bucket after FIM BED runs.

### Changes

- `config`
    - `aws_s3_put_fim4_hydrovis_whitelist.lst`:  Added crosswalk_table.csv to whitelist.


<br/><br/>

## v4.0.17.3 - 2022-12-23 - [PR#773](https://github.com/NOAA-OWP/inundation-mapping/pull/773)

Cleans up REM masking of levee-protected areas and fixes associated error.

### Removals

- `src/gms/`
    - `delineate_hydros_and_produce_HAND.sh`: removes rasterization and masking of levee-protected areas from the REM
    - `rasterize_by_order`: removes this file
- `config/`
    - `deny_gms_branch_zero.lst`, `deny_gms_branches_dev.lst`, and `deny_gms_branches_prod.lst`: removes `LeveeProtectedAreas_subset_{}.tif`

### Changes

- `src/gms/rem.py`: fixes an error where the nodata value of the DEM was overlooked

<br/><br/>

## v4.0.17.2 - 2022-12-29 - [PR #779](https://github.com/NOAA-OWP/inundation-mapping/pull/779)

Remove dependency on `other` folder in `test_cases`. Also updates ESRI and QGIS agreement raster symbology label to include the addition of levee-protected areas as a mask.

### Removals

- `tools/`
    - `aggregate_metrics.py` and `cache_metrics.py`: Removes reference to test_cases/other folder

### Changes

- `config/symbology/`
    - `esri/agreement_raster.lyr` and `qgis/agreement_raster.qml`: Updates label from Waterbody mask to Masked since mask also now includes levee-protected areas
- `tools/`
    - `eval_alt_catfim.py` and `run_test_case.py`: Updates waterbody mask to dataset located in /inputs folder

<br/><br/>

## v4.0.17.1 - 2022-12-29 - [PR #778](https://github.com/NOAA-OWP/inundation-mapping/pull/778)

This merge fixes a bug where all of the Stage-Based intervals were the same.

### Changes
- `/tools/generate_categorical_fim.py`: Changed `stage` variable to `interval_stage` variable in `produce_stage_based_catfim_tifs` function call.

<br/><br/>

## v4.0.17.0 - 2022-12-21 - [PR #771](https://github.com/NOAA-OWP/inundation-mapping/pull/771)

Added rysnc to docker images. rysnc can now be used inside the images to move data around via docker mounts.

### Changes

- `Dockerfile` : added rsync

<br/><br/>

## v4.0.16.0 - 2022-12-20 - [PR #768](https://github.com/NOAA-OWP/inundation-mapping/pull/768)

`gms_run_branch.sh` was processing all of the branches iteratively, then continuing on to a large post processing portion of code. That has now be split to two files, one for branch iteration and the other file for just post processing.

Other minor changes include:
- Removing the system where a user could override `DropStreamOrders` where they could process streams with stream orders 1 and 2 independently like other GMS branches.  This option is now removed, so it will only allow stream orders 3 and higher as gms branches and SO 1 and 2 will always be in branch zero.

- The `retry` flag on the three gms*.sh files has been removed. It did not work correctly and was not being used. Usage of it would have created unreliable results.

### Additions

- `gms_run_post_processing.sh`
   - handles all tasks from after `gms_run_branch.sh` to this file, except for output cleanup, which stayed in `gms_run_branch.sh`.
   - Can be run completely independent from `gms_run_unit.sh` or gms_run_branch.sh` as long as all of the files are in place. And can be re-run if desired.

### Changes

- `gms_pipeline.sh`
   - Remove "retry" system.
   - Remove "dropLowStreamOrders" system.
   - Updated for newer reusable output date/time/duration system.
   - Add call to new `gms_run_post_processing.sh` file.

- `gms_run_branch.sh`
   - Remove "retry" system.
   - Remove "dropLowStreamOrders" system.
   - Updated for newer reusable output date/time/duration system.
   - Removed most code from below the branch iterator to the new `gms_run_post_processing.sh` file. However, it did keep the branch files output cleanup and non-zero exit code checking.

- `gms_run_unit.sh`
   - Remove "retry" system.
   - Remove "dropLowStreamOrders" system.
   - Updated for newer reusable output date/time/duration system.

- `src`
    - `bash_functions.env`:  Added a new method to make it easier / simpler to calculation and display duration time.
    - `filter_catchments_and_add_attributes.py`:  Remove "dropLowStreamOrders" system.
    - `split_flows.py`: Remove "dropLowStreamOrders" system.
    - `usgs_gage_unit_setup.py`:  Remove "dropLowStreamOrders" system.

- `gms`
    - `delineate_hydros_and_produced_HAND.sh` : Remove "dropLowStreamOrders" system.
    - `derive_level_paths.py`: Remove "dropLowStreamOrders" system and some small style updates.
    - `run_by_unit.sh`: Remove "dropLowStreamOrders" system.

- `unit_tests/gms`
    - `derive_level_paths_params.json` and `derive_level_paths_unittests.py`: Remove "dropLowStreamOrders" system.

<br/><br/>

## v4.0.15.0 - 2022-12-20 - [PR #758](https://github.com/NOAA-OWP/inundation-mapping/pull/758)

This merge addresses feedback received from field users regarding CatFIM. Users wanted a Stage-Based version of CatFIM, they wanted maps created for multiple intervals between flood categories, and they wanted documentation as to why many sites are absent from the Stage-Based CatFIM service. This merge seeks to address this feedback. CatFIM will continue to evolve with more feedback over time.

## Changes
- `/src/gms/usgs_gage_crosswalk.py`: Removed filtering of extra attributes when writing table
- `/src/gms/usgs_gage_unit_setup.py`: Removed filter of gages where `rating curve == yes`. The filtering happens later on now.
- `/tools/eval_plots.py`: Added a post-processing step to produce CSVs of spatial data
- `/tools/generate_categorical_fim.py`:
  - New arguments to support more advanced multiprocessing, support production of Stage-Based CatFIM, specific output directory pathing, upstream and downstream distance, controls on how high past "major" magnitude to go when producing interval maps for Stage-Based, the ability to run a single AHPS site.
- `/tools/generate_categorical_fim_flows.py`:
  - Allows for flows to be retrieved for only one site (useful for testing)
  - More logging
  - Filtering stream segments according to stream order
- `/tools/generate_categorical_fim_mapping.py`:
  - Support for Stage-Based CatFIM production
  - Enhanced multiprocessing
  - Improved post-processing
- `/tools/pixel_counter.py`: fixed a bug where Nonetypes were being returned
- `/tools/rating_curve_get_usgs_rating_curves.py`:
  - Removed filtering when producing `usgs_gages.gpkg`, but adding attribute as to whether or not it meets acceptance criteria, as defined in `gms_tools/tools_shared_variables.py`.
  - Creating a lookup list to filter out unacceptable gages before they're written to `usgs_rating_curves.csv`
  - The `usgs_gages.gpkg` now includes two fields indicating whether or not gages pass acceptance criteria (defined in `tools_shared_variables.py`. The fields are `acceptable_codes` and `acceptable_alt_error`
- `/tools/tools_shared_functions.py`:
  - Added `get_env_paths()` function to retrieve environmental variable information used by CatFIM and rating curves scripts
  - `Added `filter_nwm_segments_by_stream_order()` function that uses WRDS to filter out NWM feature_ids from a list if their stream order is different than a desired stream order.
- `/tools/tools_shared_variables.py`: Added the acceptance criteria and URLS for gages as non-constant variables. These can be modified and tracked through version changes. These variables are imported by the CatFIM and USGS rating curve and gage generation scripts.
- `/tools/test_case_by_hydroid.py`: reformatting code, recommend adding more comments/docstrings in future commit

<br/><br/>

## v4.0.14.2 - 2022-12-22 - [PR #772](https://github.com/NOAA-OWP/inundation-mapping/pull/772)

Added `usgs_elev_table.csv` to hydrovis whitelist files.  Also updated the name to include the word "hydrovis" in them (anticipating more s3 whitelist files).

### Changes

- `config`
    - `aws_s3_put_fim4_hydrovis_whitelist.lst`:  File name updated and added usgs_elev_table.csv so it gets push up as well.
    - `aws_s3_put_fim3_hydrovis_whitelist.lst`: File name updated

- `data/aws`
   - `s3.py`: added `/foss_fim/config/aws_s3_put_fim4_hydrovis_whitelist.lst` as a default to the -w param.

<br/><br/>

## v4.0.14.1 - 2022-12-03 - [PR #753](https://github.com/NOAA-OWP/inundation-mapping/pull/753)

Creates a polygon of 3DEP DEM domain (to eliminate errors caused by stream networks with no DEM data in areas of HUCs that are outside of the U.S. border) and uses the polygon layer to clip the WBD and stream network (to a buffer inside the WBD).

### Additions
- `data/usgs/acquire_and_preprocess_3dep_dems.py`: Adds creation of 3DEP domain polygon by polygonizing all HUC6 3DEP DEMs and then dissolving them.
- `src/gms/run_by_unit.sh`: Adds 3DEP domain polygon .gpkg as input to `src/clip_vectors_to_wbd.py`

### Changes
- `src/clip_vectors_to_wbd.py`: Clips WBD to 3DEP domain polygon and clips streams to a buffer inside the clipped WBD polygon.

<br/><br/>

## v4.0.14.0 - 2022-12-20 - [PR #769](https://github.com/NOAA-OWP/inundation-mapping/pull/769)

Masks levee-protected areas from the DEM in branch 0 and in highest two stream order branches.

### Additions

- `src/gms/`
    - `mask_dem.py`: Masks levee-protected areas from the DEM in branch 0 and in highest two stream order branches
    - `delineate_hydros_and_produce_HAND.sh`: Adds `src/gms/mask_dem.py`

<br/><br/>

## v4.0.13.2 - 2022-12-20 - [PR #767](https://github.com/NOAA-OWP/inundation-mapping/pull/767)

Fixes inundation of nodata areas of REM.

### Changes

- `tools/inundation.py`: Assigns depth a value of `0` if REM is less than `0`

<br/><br/>

## v4.0.13.1 - 2022-12-09 - [PR #743](https://github.com/NOAA-OWP/inundation-mapping/pull/743)

This merge adds the tools required to generate Alpha metrics by hydroid. It summarizes the Apha metrics by branch 0 catchment for use in the Hydrovis "FIM Performance" service.

### Additions

- `pixel_counter.py`:  A script to perform zonal statistics against raster data and geometries
- `pixel_counter_functions.py`: Supporting functions
- `pixel_counter_wrapper.py`: a script that wraps `pixel_counter.py` for batch processing
- `test_case_by_hydroid.py`: the main script to orchestrate the generation of alpha metrics by catchment

<br/><br/>

## v4.0.13.0 - 2022-11-16 - [PR #744](https://github.com/NOAA-OWP/inundation-mapping/pull/744)

Changes branch 0 headwaters data source from NHD to NWS to be consistent with branches. Removes references to NHD flowlines and headwater data.

### Changes

- `src/gms/derive_level_paths.py`: Generates headwaters before stream branch filtering

### Removals

- Removes NHD flowlines and headwater references from `gms_run_unit.sh`, `config/deny_gms_unit_prod.lst`, `src/clip_vectors_to_wbd.py`, `src/gms/run_by_unit.sh`, `unit_tests/__template_unittests.py`, `unit_tests/clip_vectors_to_wbd_params.json`, and `unit_tests/clip_vectors_to_wbd_unittests.py`

<br/><br/>

## V4.0.12.2 - 2022-12-04 - [PR #754](https://github.com/NOAA-OWP/inundation-mapping/pull/754)

Stop writing `gms_inputs_removed.csv` if no branches are removed with Error status 61.

### Changes

- `src/gms/remove_error_branches.py`: Checks if error branches is not empty before saving gms_inputs_removed.csv

<br/><br/>

## v4.0.12.1 - 2022-11-30 - [PR #751](https://github.com/NOAA-OWP/inundation-mapping/pull/751)

Updating a few deny list files.

### Changes

- `config`:
    - `deny_gms_branches_dev.lst`, `deny_gms_branches_prod.lst`, and `deny_gms_unit_prod.lst`

<br/><br/>


## v4.0.12.0 - 2022-11-28 - [PR #736](https://github.com/NOAA-OWP/inundation-mapping/pull/736)

This feature branch introduces a new methodology for computing Manning's equation for the synthetic rating curves. The new subdivision approach 1) estimates bankfull stage by crosswalking "bankfull" proxy discharge data to the raw SRC discharge values 2) identifies in-channel vs. overbank geometry values 3) applies unique in-channel and overbank Manning's n value (user provided values) to compute Manning's equation separately for channel and overbank discharge and adds the two components together for total discharge 4) computes a calibration coefficient (where benchmark data exists) that applies to the  calibrated total discharge calculation.

### Additions

- `src/subdiv_chan_obank_src.py`: new script that performs all subdiv calculations and then produce a new (modified) `hydroTable.csv`. Inputs include `src_full_crosswalked.csv` for each huc/branch and a Manning's roughness csv file (containing: featureid, channel n, overbank n; file located in the `/inputs/rating_curve/variable_roughness/`). Note that the `identify_src_bankfull.py` script must be run prior to running the subdiv workflow.

### Changes

- `config/params_template.env`: removed BARC and composite roughness parameters; added new subdivision parameters; default Manning's n file set to `mannings_global_06_12.csv`
- `gms_run_branch.sh`: moved the PostgreSQL database steps to occur immediately before the SRC calibration steps; added new subdivision step; added condition to SRC calibration to ensure subdivision routine is run
- `src/add_crosswalk.py`: removed BARC function call; update placeholder value list (removed BARC and composite roughness variables) - these placeholder variables ensure that all hydrotables have the same dimensions
- `src/identify_src_bankfull.py`: revised FIM3 starting code to work with FIM4 framework; stripped out unnecessary calculations; restricted bankfull identification to stage values > 0
- `src/src_adjust_spatial_obs.py`: added huc sort function to help user track progress from console outputs
- `src/src_adjust_usgs_rating.py`: added huc sort function to help user track progress from console outputs
- `src/src_roughness_optimization.py`: reconfigured code to compute a calibration coefficient and apply adjustments using the subdivision variables; renamed numerous variables; simplified code where possible
- `src/utils/shared_variables.py`: increased `ROUGHNESS_MAX_THRESH` from 0.6 to 0.8
- `tools/vary_mannings_n_composite.py`: *moved this script from /src to /tools*; updated this code from FIM3 to work with FIM4 structure; however, it is not currently implemented (the subdivision routine replaces this)
- `tools/aggregate_csv_files.py`: helper tool to search for csv files by name/wildcard and concatenate all found files into one csv (used for aggregating previous calibrated roughness values)
- `tools/eval_plots.py`: updated list of metrics to plot to also include equitable threat score and mathews correlation coefficient (MCC)
- `tools/synthesize_test_cases.py`: updated the list of FIM version metrics that the `PREV` flag will use to create the final aggregated metrics csv; this change will combine the dev versions provided with the `-dc` flag along with the existing `previous_fim_list`

<br/><br/>

## v4.0.11.5 - 2022-11-18 - [PR #746](https://github.com/NOAA-OWP/inundation-mapping/pull/746)

Skips `src/usgs_gage_unit_setup.py` if no level paths exist. This may happen if a HUC has no stream orders > 2. This is a bug fix for #723 for the case that the HUC also has USGS gages.

### Changes

- `src/gms/run_by_unit.sh`: Adds check for `nwm_subset_streams_levelPaths.gpkg` before running `usgs_gage_unit_setup.py`

<br/><br/>

## v4.0.11.4 - 2022-10-12 - [PR #709](https://github.com/NOAA-OWP/inundation-mapping/pull/709)

Adds capability to produce single rating curve comparison plots for each gage.

### Changes

- `tools/rating_curve_comparison.py`
    - Adds generate_single_plot() to make a single rating curve comparison plot for each gage in a given HUC
    - Adds command line switch to generate single plots

<br/><br/>

## v4.0.11.3 - 2022-11-10 - [PR #739](https://github.com/NOAA-OWP/inundation-mapping/pull/739)

New tool with instructions of downloading levee protected areas and a tool to pre-process it, ready for FIM.

### Additions

- `data`
    - `nld`
         - `preprocess_levee_protected_areas.py`:  as described above

### Changes

- `data`
     - `preprocess_rasters.py`: added deprecation note. It will eventually be replaced in it's entirety.
- `src`
    - `utils`
        - `shared_functions.py`: a few styling adjustments.

<br/><br/>

## v4.0.11.2 - 2022-11-07 - [PR #737](https://github.com/NOAA-OWP/inundation-mapping/pull/737)

Add an extra input args to the gms_**.sh files to allow for an override of the branch zero deny list, same as we can do with the unit and branch deny list overrides. This is needed for debugging purposes.

Also, if there is no override for the deny branch zero list and is not using the word "none", then use the default or overridden standard branch deny list.  This will keep the branch zero's and branch output folders similar but not identical for outputs.

### Changes

- `gms_pipeline.sh`:  Add new param to allow for branch zero deny list override. Plus added better logic for catching bad deny lists earlier.
- `gms_run_branch.sh`:  Add new param to allow for branch zero deny list override.  Add logic to cleanup all branch zero output folders with the default branch deny list (not the branch zero list), UNLESS an override exists for the branch zero deny list.
- `gms_run_unit.sh`: Add new param to allow for branch zero deny list override.
- `config`
    - `deny_gms_branch_zero.lst`: update to keep an additional file in the outputs.
- `src`
    - `output_cleanup.py`: added note saying it is deprecated.
    - `gms`
        - `run_by_branch.sh`: variable name change (matching new names in related files for deny lists)
        - `run_by_unit.sh`: Add new param to allow for branch zero deny list override.

<br/><br/>

## v4.0.11.1 - 2022-11-01 - [PR #732](https://github.com/NOAA-OWP/inundation-mapping/pull/732)

Due to a recent IT security scan, it was determined that Jupyter-core needed to be upgraded.

### Changes

- `Pipfile` and `Pipfile.lock`:  Added a specific version of Jupyter Core that is compliant with IT.

<br/><br/>

## v4.0.11.0 - 2022-09-21 - [PR #690](https://github.com/NOAA-OWP/inundation-mapping/pull/690)

Masks levee-protected areas from Relative Elevation Model if branch 0 or if branch stream order exceeds a threshold.

### Additions

- `src/gms/`
   - `delineate_hydros_and_produce_HAND.sh`
      - Reprojects and creates HUC-level raster of levee-protected areas from polygon layer
      - Uses that raster to mask/remove those areas from the Relative Elevation Model
   - `rasterize_by_order.py`: Subsets levee-protected area branch-level raster if branch 0 or if order exceeds a threshold (default threshold: max order - 1)
- `config/`
   - `deny_gms_branches_default.lst`, and `deny_gms_branches_min.lst`: Added LeveeProtectedAreas_subset_{}.tif
   - `params_template.env`: Adds mask_leveed_area_toggle

### Changes

- `src/gms/delineate_hydros_and_produce_HAND.sh`: Fixes a bug in ocean/Great Lakes masking
- `tools/`
    - `eval_alt_catfim.py` and `run_test_case.py`: Changes the levee mask to the updated inputs/nld_vectors/Levee_protected_areas.gpkg

<br/><br/>

## v4.0.10.5 - 2022-10-21 - [PR #720](https://github.com/NOAA-OWP/inundation-mapping/pull/720)

Earlier versions of the acquire_and_preprocess_3dep_dems.py did not have any buffer added when downloading HUC6 DEMs. This resulted in 1 pixel nodata gaps in the final REM outputs in some cases at HUC8 sharing a HUC6 border. Adding the param of cblend 6 to the gdalwarp command meant put a 6 extra pixels all around perimeter. Testing showed that 6 pixels was plenty sufficient as the gaps were never more than 1 pixel on borders of no-data.

### Changes

- `data`
    - `usgs`
        - `acquire_and_preprocess_3dep_dems.py`: Added the `cblend 6` param to the gdalwarp call for when the dem is downloaded from USGS.
    - `create_vrt_file.py`:  Added sample usage comment.
 - `src`
     - `gms`
         `run_by_unit.sh`: Added a comment about gdal as it relates to run_by_unit.

Note: the new replacement inputs/3dep_dems/10m_5070/ files can / will be copied before PR approval as the true fix was replacment DEM's. There is zero risk of overwriting prior to code merge.

<br/><br/>

## v4.0.10.4 - 2022-10-27 - [PR #727](https://github.com/NOAA-OWP/inundation-mapping/pull/727)

Creates a single crosswalk table containing HUC (huc8), BranchID, HydroID, feature_id (and optionally LakeID) from branch-level hydroTables.csv files.

### Additions

- `tools/gms_tools/combine_crosswalk_tables.py`: reads and concatenates hydroTable.csv files, writes crosswalk table
- `gms_run_branch.sh`: Adds `tools/gms_tools/make_complete_hydrotable.py` to post-processing

<br/><br/>

## v4.0.10.3 - 2022-10-19 - [PR #718](https://github.com/NOAA-OWP/inundation-mapping/pull/718)

Fixes thalweg notch by clipping upstream ends of the stream segments to prevent the stream network from reaching the edge of the DEM and being treated as outlets when pit filling the burned DEM.

### Changes

- `src/clip_vectors_to_wbd.py`: Uses a slightly smaller buffer than wbd_buffer (wbd_buffer_distance-2*(DEM cell size)) to clip stream network inside of DEM extent.

<br/><br/>

## v4.0.10.2 - 2022-10-24 - [PR #723](https://github.com/NOAA-OWP/inundation-mapping/pull/723)

Runs branch 0 on HUCs with no other branches remaining after filtering stream orders if `drop_low_stream_orders` is used.

### Additions

- `src/gms`
    - `stream_branches.py`: adds `exclude_attribute_values()` to filter out stream orders 1&2 outside of `load_file()`

### Changes

- `src/gms`
    - `buffer_stream_branches.py`: adds check for `streams_file`
    - `derive_level_paths.py`: checks length of `stream_network` before filtering out stream orders 1&2, then filters using `stream_network.exclude_attribute_values()`
    - `generate_branch_list.py`: adds check for `stream_network_dissolved`

<br/><br/>

## v4.0.10.1 - 2022-10-5 - [PR #695](https://github.com/NOAA-OWP/inundation-mapping/pull/695)

This hotfix address a bug with how the rating curve comparison (sierra test) handles the branch zero synthetic rating curve in the comparison plots. Address #676

### Changes

- `tools/rating_curve_comparison.py`
  - Added logging function to print and write to log file
  - Added new filters to ignore AHPS only sites (these are sites that we need for CatFIM but do not have a USGS gage or USGS rating curve available for sierra test analysis)
  - Added functionality to identify branch zero SRCs
  - Added new plot formatting to distinguish branch zero from other branches

<br/><br/>

## v4.0.10.0 - 2022-10-4 - [PR #697](https://github.com/NOAA-OWP/inundation-mapping/pull/697)

Change FIM to load DEM's from the new USGS 3Dep files instead of the original NHD Rasters.

### Changes

- `config`
    - `params_template.env`: Change default of the calib db back to true:  src_adjust_spatial back to "True". Plus a few text updates.
- `src`
    - `gms`
        - `run_by_unit.sh`: Change input_DEM value to the new vrt `$inputDataDir/3dep_dems/10m_5070/fim_seamless_3dep_dem_10m_5070.vrt` to load the new 3Dep DEM's. Note: The 3Dep DEM's are projected as CRS 5070, but for now, our code is using ESRI:102039. Later all code and input will be changed to CRS:5070. We now are defining the FIM desired projection (102039), so we need to reproject on the fly from 5070 to 102039 during the gdalwarp cut.
        - `run_by_branch.sh`: Removed unused lines.
    - `utils`
        - `shared_variables.py`: Changes to use the new 3Dep DEM rasters instead of the NHD rasters. Moved some values (grouped some variables). Added some new variables for 3Dep. Note: At this time, some of these new enviro variables for 3Dep are not used but are expected to be used shortly.
- `data`
    - `usgs`
        - `acquire_and_preprocess_3dep_dems.py`: Minor updates for adjustments of environmental variables. Adjustments to ensure the cell sizes are fully defined as 10 x 10 as source has a different resolution. The data we downloaded to the new `inputs/3dep_dems/10m_5070` was loaded as 10x10, CRS:5070 rasters.

### Removals

- `lib`
    - `aggregate_fim_outputs.py` : obsolete. Had been deprecated for a while and replaced by other files.
    - `fr_to_mr_raster_mask.py` : obsolete. Had been deprecated for a while and replaced by other files.

<br/><br/>

## v4.0.9.8 - 2022-10-06 - [PR #701](https://github.com/NOAA-OWP/inundation-mapping/pull/701)

Moved the calibration tool from dev-fim3 branch into "dev" (fim4) branch. Git history not available.

Also updated making it easier to deploy, along with better information for external contributors.

Changed the system so the calibration database name is configurable. This allows test databases to be setup in the same postgres db / server system. You can have more than one calb_db_keys.env running in different computers (or even more than one on one server) pointing to the same actual postgres server and service. ie) multiple dev machine can call a single production server which hosts the database.

For more details see /tools/calibration-db/README.md

### Changes

- `tools`
    - `calibration-db`
        - `docker-compose.yml`: changed to allow for configurable database name. (allows for more then one database in a postgres database system (one for prod, another for test if needed))

### Additions

- `config`
    - `calb_db_keys_template.env`: a new template verison of the required config values.

### Removals

- `tools`
    - `calibration-db`
        - `start_db.sh`: Removed as the command should be run on demand and not specifically scripted because of its configurable location of the env file.

<br/><br/>

## v4.0.9.7 - 2022-10-7 - [PR #703](https://github.com/NOAA-OWP/inundation-mapping/pull/703)

During a recent release of a FIM 3 version, it was discovered that FIM3 has slightly different AWS S3 upload requirements. A new s3 whitelist file has been created for FIM3 and the other s3 file was renamed to include the phrase "fim4" in it.

This is being added to source control as it might be used again and we don't want to loose it.

### Additions

- `config`
   - `aws_s3_put_fim3_whitelist.lst`

### Renamed

- `config`
   - `aws_s3_put_fim4_whitelist.lst`: renamed from aws_s3_put_whitelist.lst

<br/><br/>

## v4.0.9.6 - 2022-10-17 - [PR #711](https://github.com/NOAA-OWP/inundation-mapping/pull/711)

Bug fix and formatting upgrades. It was also upgraded to allow for misc other inundation data such as high water data.

### Changes

- `tools`
    - `inundate_nation.py`:  As stated above.

### Testing

- it was run in a production model against fim 4.0.9.2 at 100 yr and 2 yr as well as a new High Water dataset.

<br/><br/>

## v4.0.9.5 - 2022-10-3 - [PR #696](https://github.com/NOAA-OWP/inundation-mapping/pull/696)

- Fixed deny_gms_unit_prod.lst to comment LandSea_subset.gpkg, so it does not get removed. It is needed for processing in some branches
- Change default for params_template.env -> src_adjust_spatial="False", back to default of "True"
- Fixed an infinite loop when src_adjust_usgs_rating.py was unable to talk to the calib db.
- Fixed src_adjsust_usgs_rating.py for when the usgs_elev_table.csv may not exist.

### Changes

- `gms_run_branch.sh`:  removed some "time" command in favour of using fim commands from bash_functions.sh which give better time and output messages.

- `config`
    - `deny_gms_unit_prod.lst`: Commented out LandSea_subset.gpkg as some HUCs need that file in place.
    - `params_template.env`: Changed default src_adjust_spatial back to True

- `src`
    - `src_adjust_spatial_obs.py`:  Added code to a while loop (line 298) so it is not an indefinite loop that never stops running. It will now attempts to contact the calibration db after 6 attempts. Small adjustments to output and logging were also made and validation that a connection to the calib db was actually successful.
    - `src_adjust_usgs_rating.py`: Discovered that a usgs_elev_df might not exist (particularly when processing was being done for hucs that have no usgs guage data). If the usgs_elev_df does not exist, it no longer errors out.

<br/><br/>

## v4.0.9.4 - 2022-09-30 - [PR #691](https://github.com/NOAA-OWP/inundation-mapping/pull/691)

Cleanup Branch Zero output at the end of a processing run. Without this fix, some very large files were being left on the file system. Adjustments and cleanup changed the full BED output run from appx 2 TB output to appx 1 TB output.

### Additions

- `unit_tests`
    - `gms`
        - `outputs_cleanup_params.json` and `outputs_cleanup_unittests.py`: The usual unit test files.

### Changes

- `gms_pipeline.sh`: changed variables and text to reflect the renamed default `deny_gms_branchs_prod.lst` and `deny_gms_unit_prod.lst` files. Also tells how a user can use the word 'none' for the deny list parameter (both or either unit or branch deny list) to skip output cleanup(s).

- `gms_run_unit.sh`: changed variables and text to reflect the renamed default `deny_gms_unit_prod.lst` files. Also added a bit of minor output text (styling). Also tells how a user can use the word 'none' for the deny list parameter to skip output cleanup.

- `gms_run_branch.sh`:
       ... changed variables and text to reflect the renamed default `deny_gms_branches.lst` files.
       ... added a bit of minor output text (styling).
       ... also tells how a user can use the word 'none' for the deny list parameter to skip output cleanup.
       ... added a new section that calls the `outputs_cleanup.py` file and will do post cleanup on branch zero output files.

- `src`
    - `gms`
        - `outputs_cleanup.py`: pretty much rewrote it in its entirety. Now accepts a manditory branch id (can be zero) and can recursively search subdirectories. ie) We can submit a whole output directory with all hucs and ask to cleanup branch 0 folder OR cleanup files in any particular directory as we did before (per branch id).

          - `run_by_unit.sh`:  updated to pass in a branch id (or the value of "0" meaning branch zero) to outputs_cleanup.py.
          - `run_by_branch.sh`:  updated to pass in a branch id to outputs_cleanup.py.

- `unit_tests`
    - `README.md`: updated to talk about the specific deny list for unit_testing.
    - `__template_unittests.py`: updated for the latest code standards for unit tests.

- `config`
    - `deny_gms_branch_unittest.lst`: Added some new files to be deleted, updated others.
    - `deny_gms_branch_zero.lst`: Added some new files to be deleted.
    - `deny_gms_branches_dev.lst`:  Renamed from `deny_gms_branches_default.lst` and some new files to be deleted, updated others. Now used primarily for development and testing use.
    - `deny_gms_branches_prod.lst`:  Renamed from `deny_gms_branches_min` and some new files to be deleted, updated others. Now used primarily for when releasing a version to production.
    - `deny_gms_unit_prod.lst`: Renamed from `deny_gms_unit_default.lst`, yes... there currently is no "dev" version.  Added some new files to be deleted.

<br/><br/>

## v4.0.9.3 - 2022-09-13 - [PR #681](https://github.com/NOAA-OWP/inundation-mapping/pull/681)

Created a new tool to downloaded USGS 3Dep DEM's via their S3 bucket.

Other changes:
 - Some code file re-organization in favour of the new `data` folder which is designed for getting, setting, and processing data from external sources such as AWS, WBD, NHD, NWM, etc.
 - Added tmux as a new tool embedded inside the docker images.

### Additions

- `data`
   - `usgs`
      - `acquire_and_preprocess_3dep_dems.py`:  The new tool as described above. For now it is hardcoded to a set path for USGS AWS S3 vrt file but may change later for it to become parameter driven.
 - `create_vrt_file.py`: This is also a new tool that can take a directory of geotiff files and create a gdal virtual file, .vrt extention, also called a `virtual raster`. Instead of clipping against HUC4, 6, 8's raster files, and run risks of boundary issues, vrt's actual like all of the tif's are one giant mosaiced raster and can be clipped as one.

### Removals

- 'Dockerfile.prod`:  No longer being used (never was used)

### Changes

- `Dockerfile`:  Added apt install for tmux. This tool will now be available in docker images and assists developers.

- `data`
   - `acquire_and_preprocess_inputs.py`:  moved from the `tools` directory but not other changes made. Note: will required review/adjustments before being used again.
   - `nws`
      - `preprocess_ahps_nws.py`:  moved from the `tools` directory but not other changes made. Note: will required review/adjustments before being used again.
      - `preprocess_rasters.py`: moved from the `tools` directory but not other changes made. Note: will required review/adjustments before being used again.
    - `usgs`
         - `preprocess_ahps_usgs.py`:  moved from the `tools` directory but not other changes made. Note: will required review/adjustments before being used again.
         - `preprocess_download_usgs_grids.py`: moved from the `tools` directory but not other changes made. Note: will required review/adjustments before being used again.

 - `src`
     - `utils`
         - `shared_functions.py`:  changes made were
              - Cleanup the "imports" section of the file (including a change to how the utils.shared_variables file is loaded.
              - Added `progress_bar_handler` function which can be re-used by other code files.
              - Added `get_file_names` which can create a list of files from a given directory matching a given extension.
              - Modified `print_current_date_time` and `print_date_time_duration` and  methods to return the date time strings. These helper methods exist to help with standardization of logging and output console messages.
              - Added `print_start_header` and `print_end_header` to help with standardization of console and logging output messages.
          - `shared_variables.py`: Additions in support of near future functionality of having fim load DEM's from USGS 3DEP instead of NHD rasters.

<br/><br/>

## v4.0.9.2 - 2022-09-12 - [PR #678](https://github.com/NOAA-OWP/inundation-mapping/pull/678)

This fixes several bugs related to branch definition and trimming due to waterbodies.

### Changes

- `src/gms/stream_branches.py`
   - Bypasses erroneous stream network data in the to ID field by using the Node attribute instead.
   - Adds check if no nwm_lakes_proj_subset.gpkg file is found due to no waterbodies in the HUC.
   - Allows for multiple upstream branches when stream order overrides arbolate sum.

<br/><br/>

## v4.0.9.1 - 2022-09-01 - [PR #664](https://github.com/NOAA-OWP/inundation-mapping/pull/664)

A couple of changes:
1) Addition of a new tool for pushing files / folders up to an AWS (Amazon Web Service) S3 bucket.
2) Updates to the Docker image creation files to include new packages for boto3 (for AWS) and also added `jupyter`, `jupterlab` and `ipympl` to make it easier to use those tools during development.
3) Correct an oversight of `logs\src_optimization` not being cleared upon `overwrite` run.

### Additions

- `src`
   - `data`
       - `README.md`: Details on how the new system for `data` folders (for communication for external data sources/services).
       - `aws`
           - `aws_base.py`:  A file using a class and inheritance system (parent / child). This file has properties and a method that all child class will be expected to use and share. This makes it quicker and easier to added new AWS tools and helps keep consistant patterns and standards.
           - `aws_creds_template.env`: There are a number of ways to validate credentials to send data up to S3. We have chosen to use an `.env` file that can be passed into the tool from any location. This is the template for that `.env` file. Later versions may be changed to use AWS profile security system.
           - `s3.py`: This file pushes file and folders up to a defined S3 bucket and root folder. Note: while it is designed only for `puts` (pushing to S3), hooks were added in case functional is added later for `gets` (pull from S3).


### Changes

- `utils`
   - `shared_functions.py`:  A couple of new features
       -  Added a method which accepts a path to a .lst or .txt file with a collection of data and load it into a  python list object. It can be used for a list of HUCS, file paths, or almost anything.
       - A new method for quick addition of current date/time in output.
       - A new method for quick calculation and formatting of time duration in hours, min and seconds.
       - A new method for search for a string in a given python list. It was designed with the following in mind, we already have a python list loaded with whitelist of files to be included in an S3 push. As we iterate through files from the file system, we can use this tool to see if the file should be pushed to S3. This tool can easily be used contexts and there is similar functionality in other FIM4 code that might be able to this method.

- `Dockerfile` : Removed a line for reloading Shapely in recent PRs, which for some reason is no longer needed after adding the new BOTO3 python package. Must be related to python packages dependencies. This removed Shapely warning seen as a result of another recent PR. Also added AWS CLI for bash commands.

- `Pipfile` and `Pipfile.lock`:  Updates for the four new python packages, `boto3` (for AWS), `jupyter`, `jupyterlab` and `ipympl`. We have some staff that use Jupyter in their dev actitivies. Adding this package into the base Docker image will make it easier for them.

<br/><br/>

## 4.0.9.0 - 2022-09-09 - [PR #672](https://github.com/NOAA-OWP/inundation-mapping/pull/672)

When deriving level paths, this improvement allows stream order to override arbolate sum when selecting the proper upstream segment to continue the current branch.

<br/><br/>

## 4.0.8.0 - 2022-08-26 - [PR #671](https://github.com/NOAA-OWP/inundation-mapping/pull/671)

Trims ends of branches that are in waterbodies; also removes branches if they are entirely in a waterbody.

## Changes

- `src/gms/stream_branches.py`: adds `trim_branches_in_waterbodies()` and `remove_branches_in_waterbodies()` to trim and prune branches in waterbodies.

<br/><br/>

## v4.0.7.2 - 2022-08-11 - [PR #654](https://github.com/NOAA-OWP/inundation-mapping/pull/654)

`inundate_nation.py` A change to switch the inundate nation function away from refrences to `inundate.py`, and rather use `inundate_gms.py` and `mosaic_inundation.py`

### Changes

- `inundate_gms`:  Changed `mask_type = 'filter'`

<br/><br/>

## v4.0.7.1 - 2022-08-22 - [PR #665](https://github.com/NOAA-OWP/inundation-mapping/pull/665)

Hotfix for addressing missing input variable when running `gms_run_branch.sh` outside of `gms_pipeline.sh`.

### Changes
- `gms_run_branch.sh`: defining path to WBD HUC input file directly in ogr2ogr call rather than using the $input_WBD_gdb defined in `gms_run_unit.sh`
- `src/src_adjust_spatial_obs.py`: removed an extra print statement
- `src/src_roughness_optimization.py`: removed a log file write that contained sensitive host name

<br/><br/>

## v4.0.7.0 - 2022-08-17 - [PR #657](https://github.com/NOAA-OWP/inundation-mapping/pull/657)

Introduces synthetic rating curve calibration workflow. The calibration computes new Manning's coefficients for the HAND SRCs using input data: USGS gage locations, USGS rating curve csv, and a benchmark FIM extent point database stored in PostgreSQL database. This addresses [#535].

### Additions

- `src/src_adjust_spatial_obs.py`: new synthetic rating curve calibration routine that prepares all of the spatial (point data) benchmark data for ingest to the Manning's coefficient calculations performed in `src_roughness_optimization.py`
- `src/src_adjust_usgs_rating.py`: new synthetic rating curve calibration routine that prepares all of the USGS gage location and observed rating curve data for ingest to the Manning's coefficient calculations performed in `src_roughness_optimization.py`
- `src/src_roughness_optimization.py`: new SRC post-processing script that ingests observed data and HUC/branch FIM output data to compute optimized Manning's coefficient values and update the discharge values in the SRCs. Outputs a new hydroTable.csv.

### Changes

- `config/deny_gms_branch_zero.lst`: added `gw_catchments_reaches_filtered_addedAttributes_crosswalked_{}.gpkg` to list of files to keep (used in calibration workflow)
- `config/deny_gms_branches_min.lst`: added `gw_catchments_reaches_filtered_addedAttributes_crosswalked_{}.gpkg` to list of files to keep (used in calibration workflow)
- `config/deny_gms_unit_default.lst`: added `usgs_elev_table.csv` to list of files to keep (used in calibration workflow)
- `config/params_template.env`: added new variables for user to control calibration
  - `src_adjust_usgs`: Toggle to run src adjustment routine (True=on; False=off)
  - `nwm_recur_file`: input file location with nwm feature_id and recurrence flow values
  - `src_adjust_spatial`: Toggle to run src adjustment routine (True=on; False=off)
  - `fim_obs_pnt_data`: input file location with benchmark point data used to populate the postgresql database
  - `CALB_DB_KEYS_FILE`: path to env file with sensitive paths for accessing postgres database
- `gms_run_branch.sh`: includes new steps in the workflow to connect to the calibration PostgreSQL database, run SRC calibration w/ USGS gage rating curves, run SRC calibration w/ benchmark point database
- `src/add_crosswalk.py`: added step to create placeholder variables to be replaced in post-processing (as needed). Created here to ensure consistent column variables in the final hydrotable.csv
- `src/gms/run_by_unit.sh`: added new steps to workflow to create the `usgs_subset_gages.gpkg` file for branch zero and then perform crosswalk and create `usgs_elev_table.csv` for branch zero
- `src/make_stages_and_catchlist.py`: Reconcile flows and catchments hydroids
- `src/usgs_gage_aggregate.py`: changed streamorder data type from integer to string to better handle missing values in `usgs_gage_unit_setup.py`
- `src/usgs_gage_unit_setup.py`: added new inputs and function to populate `usgs_elev_table.csv` for branch zero using all available gages within the huc (not filtering to a specific branch)
- `src/utils/shared_functions.py`: added two new functions for calibration workflow
  - `check_file_age`: check the age of a file (use for flagging potentially outdated input)
  - `concat_huc_csv`: concatenate huc csv files to a single dataframe/csv
- `src/utils/shared_variables.py`: defined new SRC calibration threshold variables
  - `DOWNSTREAM_THRESHOLD`: distance in km to propogate new roughness values downstream
  - `ROUGHNESS_MAX_THRESH`: max allowable adjusted roughness value (void values larger than this)
  - `ROUGHNESS_MIN_THRESH`: min allowable adjusted roughness value (void values smaller than this)

<br/><br/>

## v4.0.6.3 - 2022-08-04 - [PR #652](https://github.com/NOAA-OWP/inundation-mapping/pull/652)

Updated `Dockerfile`, `Pipfile` and `Pipfile.lock` to add the new psycopg2 python package required for a WIP code fix for the new FIM4 calibration db.

<br/><br/>

## v4.0.6.2 - 2022-08-16 - [PR #639](https://github.com/NOAA-OWP/inundation-mapping/pull/639)

This file converts USFIMR remote sensed inundation shapefiles into a raster that can be used to compare to the FIM data. It has to be run separately for each shapefile. This addresses [#629].

### Additions

- `/tools/fimr_to_benchmark.py`: This file converts USFIMR remote sensed inundation shapefiles into a raster that can be used to compare to the FIM data. It has to be run separately for each shapefile.

<br/><br/>

## v4.0.6.1 - 2022-08-12 - [PR #655](https://github.com/NOAA-OWP/inundation-mapping/pull/655)

Prunes branches that fail with NO_FLOWLINES_EXIST (Exit code: 61) in `gms_run_branch.sh` after running `split_flows.py`

### Additions
- Adds `remove_error_branches.py` (called from `gms_run_branch.sh`)
- Adds `gms_inputs_removed.csv` to log branches that have been removed across all HUCs

### Removals
- Deletes branch folders that fail
- Deletes branch from `gms_inputs.csv`

<br/><br/>

## v4.0.6.0 - 2022-08-10 - [PR #614](https://github.com/NOAA-OWP/inundation-mapping/pull/614)

Addressing #560, this fix in run_by_branch trims the DEM derived streamline if it extends past the end of the branch streamline. It does this by finding the terminal point of the branch stream, snapping to the nearest point on the DEM derived stream, and cutting off the remaining downstream portion of the DEM derived stream.

### Changes

- `/src/split_flows.py`: Trims the DEM derived streamline if it flows past the terminus of the branch (or level path) streamline.
- `/src/gms/delineate_hydros_and_produce_HAND.sh`: Added branch streamlines as an input to `split_flows.py`.

<br/><br/>

## v4.0.5.4 - 2022-08-01 - [PR #642](https://github.com/NOAA-OWP/inundation-mapping/pull/642)

Fixes bug that causes [Errno2] No such file or directory error when running synthesize_test_cases.py if testing_versions folder doesn't exist (for example, after downloading test_cases from ESIP S3).

### Additions

- `run_test_case.py`: Checks for testing_versions folder in test_cases and adds it if it doesn't exist.

<br/><br/>

## v4.0.5.3 - 2022-07-27 - [PR #630](https://github.com/NOAA-OWP/inundation-mapping/issues/630)

A file called gms_pipeline.sh already existed but was unusable. This has been updated and now can be used as a "one-command" execution of the fim4/gms run. While you still can run gms_run_unit.sh and gms_run_branch.sh as you did before, you no longer need to. Input arguments were simplified to allow for more default and this simplification was added to `gms_run_unit.sh` and `gms_run_branch.sh` as well.

A new feature was added that is being used for `gms_pipeline.sh` which tests the percent and number of errors after hucs are processed before continuing onto branch processing.

New FIM4/gms usability is now just (at a minumum): `gms_pipeline.sh -n <output name> -u <HUC(s) or HUC list path>`

`gms_run_branch.sh` and `gms_run_branch.sh` have also been changed to add the new -a flag and default to dropping stream orders 1 and 2.

### Additions

- `src`
    - `check_unit_errors.py`: as described above.
- `unit_tests`
    - `check_unit_errors_unittests.py` and `check_unit_errors_params.json`: to match new file.

### Changes

- `README.md`:  Updated text for FIM4, gms_pipeline, S3 input updates, information about updating dependencies, misc link updates and misc text verbage.
- `gms_pipeline.sh`: as described above.
- `gms_run_unit.sh`: as described above. Also small updates to clean up folders and files in case of an overwrite.
- `gms_run_branch.sh`: as described above.
- `src`
     - `utils`
         - `fim_enums.py`:  FIM_system_exit_codes renamed to FIM_exit_codes.
         - `shared_variables.py`: added configurable values for minimum number and percentage of unit errors.
    - `bash_functions.env`:   Update to make the cumulative time screen outputs in mins/secs instead of just seconds.
    - `check_huc_inputs.py`:  Now returns the number of HUCs being processed, needed by `gms_pipeline.sh` (Note: to get the value back to a bash file, it has to send it back via a "print" line and not a "return" value.  Improved input validation,
- `unit_tests`
   - `README.md`: Misc text and link updates.

### Removals

- `config\params_template_calibrated.env`: No longer needed. Has been removed already from dev-fim3 and confirmed that it is not needed.
<br><br>

## v4.0.5.2 - 2022-07-25 - [PR #622](https://github.com/NOAA-OWP/inundation-mapping/pull/622)

Updates to unit tests including a minor update for outputs and loading in .json parameter files.
<br><br>


## v4.0.5.1 - 2022-06-27 - [PR #612](https://github.com/NOAA-OWP/inundation-mapping/pull/612)

`Alpha Test Refactor` An upgrade was made a few weeks back to the dev-fim3 branch that improved performance, usability and readability of running alpha tests. Some cleanup in other files for readability, debugging verbosity and styling were done as well. A newer, cleaner system for printing lines when the verbose flag is enabled was added.

### Changes

- `gms_run_branch.sh`:  Updated help instructions to about using multiple HUCs as command arguments.
- `gms_run_unit.sh`:  Updated help instructions to about using multiple HUCs as command arguments.
- `src/utils`
    - `shared_functions.py`:
       - Added a new function called `vprint` which creates a simpler way (and better readability) for other python files when wanting to include a print line when the verbose flag is on.
       - Added a new class named `FIM_Helpers` as a wrapper for the new `vprint` method.
       - With the new `FIM_Helpers` class, a previously existing method named `append_id_to_file_name` was moved into this class making it easier and quicker for usage in other classes.

- `tools`
    - `composite_inundation.py`: Updated its usage of the `append_id_to_file_name` function to now call the`FIM_Helpers` method version of it.
    - `gms_tools`
       - `inundate_gms.py`: Updated for its adjusted usage of the `append_id_to_file_name` method, also removed its own `def __vprint` function in favour of the `FIM_Helpers.vprint` method.
       - `mosaic_inundation.py`:
          - Added adjustments for use of `append_id_to_file_name` and adjustments for `fh.vprint`.
          - Fixed a bug for the variable `ag_mosaic_output` which was not pre-declared and would fail as using an undefined variable in certain conditions.
    - `run_test_case.py`: Ported `test_case` class from FIM 3 and tweaked slightly to allow for GMS FIM. Also added more prints against the new fh.vprint method. Also added a default print line for progress / traceability for all alpha test regardless if the verbose flag is set.
    - `synthesize_test_cases.py`: Ported `test_case` class from FIM 3.
- `unit_tests`
   - `shared_functions_unittests.py`: Update to match moving the `append_id_to_file_name` into the `FIM_Helpers` class. Also removed all "header print lines" for each unit test method (for output readability).

<br/><br/>

## v4.0.5.0 - 2022-06-16 - [PR #611](https://github.com/NOAA-OWP/inundation-mapping/pull/611)

'Branch zero' is a new branch that runs the HUCs full stream network to make up for stream orders 1 & 2 being skipped by the GMS solution and is similar to the FR extent in FIM v3. This new branch is created during `run_by_unit.sh` and the processed DEM is used by the other GMS branches during `run_by_branch.sh` to improve efficiency.

### Additions

- `src/gms/delineate_hydros_and_produce_HAND.sh`: Runs all of the modules associated with delineating stream lines and catchments and building the HAND relative elevation model. This file is called once during `gms_run_unit` to produce the branch zero files and is also run for every GMS branch in `gms_run_branch`.
- `config/deny_gms_branch_zero.lst`: A list specifically for branch zero that helps with cleanup (removing unneeded files after processing).

### Changes

- `src/`
    - `output_cleanup.py`: Fixed bug for viz flag.
    - `gms/`
        - `run_by_unit.sh`: Added creation of "branch zero", DEM pre-processing, and now calls.
        -  `delineate_hydros_and_produce_HAND.sh` to produce HAND outputs for the entire stream network.
        - `run_by_branch.sh`: Removed DEM processing steps (now done in `run_by_unit.sh`), moved stream network delineation and HAND generation to `delineate_hydros_and_produce_HAND.sh`.
        - `generate_branch_list.py`: Added argument and parameter to sure that the branch zero entry was added to the branch list.
- `config/`
     - `params_template.env`: Added `zero_branch_id` variable.
- `tools`
     - `run_test_case.py`: Some styling / readability upgrades plus some enhanced outputs.  Also changed the _verbose_ flag to _gms_verbose_ being passed into Mosaic_inundation function.
     - `synthesize_test_cases.py`: arguments being passed into the _alpha_test_args_ from being hardcoded from flags to verbose (effectively turning on verbose outputs when applicable. Note: Progress bar was not affected.
     - `tools_shared_functions.py`: Some styling / readability upgrades.
- `gms_run_unit.sh`: Added export of extent variable, dropped the -s flag and added the -a flag so it now defaults to dropping stream orders 1 and 2.
- `gms_run_branch.sh`: Fixed bug when using overwrite flag saying branch errors folder already exists, dropped the -s flag and added the -a flag so it now defaults to dropping stream orders 1 and 2.

### Removals

- `tests/`: Redundant
- `tools/shared_variables`: Redundant

<br/><br/>

## v4.0.4.3 - 2022-05-26 - [PR #605](https://github.com/NOAA-OWP/inundation-mapping/pull/605)

We needed a tool that could composite / mosaic inundation maps for FIM3 FR and FIM4 / GMS with stream orders 3 and higher. A tool previously existed named composite_fr_ms_inundation.py and it was renamed to composite_inundation.py and upgraded to handle any combination of 2 of 3 items (FIM3 FR, FIM3 MS and/or FIM4 GMS).

### Additions

- `tools/composite_inundation.py`: Technically it is a renamed from composite_ms_fr_inundation.py, and is based on that functionality, but has been heavily modified. It has a number of options, but primarily is designed to take two sets of output directories, inundate the files, then composite them into a single mosiac'd raster per huc. The primary usage is expected to be compositing FIM3 FR with FIM4 / GMS with stream orders 3 and higher.

- `unit_tests/gms/inundate_gms_unittests.py and inundate_gms_params.json`: for running unit tests against `tools/gms_tools/inunundate_gms.py`.
- `unit_tests/shared_functions_unittests.py and shared_functions_params.json`: A new function named `append_id_to_file_name_single_identifier` was added to `src/utils/shared_functions.py` and some unit tests for that function was created.

### Removed

- `tools/composite_ms_fr_inundation.py`: replaced with upgraded version named `composite_inundation.py`.

### Changes

- `tools/gms_tools/inundate_gms.py`: some style, readabilty cleanup plus move a function up to `shared_functions.py`.
- `tools/gms_tools/mosaic_inundation.py`: some style, readabilty cleanup plus move a function up to `shared_functions.py`.
- `tools/inundation.py`: some style, readabilty cleanup.
- `tools/synthesize_test_cases.py`: was updated primarily for sample usage notes.

<br/><br/>

## v4.0.4.2 - 2022-05-03 - [PR #594](https://github.com/NOAA-OWP/inundation-mapping/pull/594)

This hotfix includes several revisions needed to fix/update the FIM4 area inundation evaluation scripts. These changes largely migrate revisions from the FIM3 evaluation code to the FIM4 evaluation code.

### Changes

- `tools/eval_plots.py`: Copied FIM3 code revisions to enable RAS2FIM evals and PND plots. Replaced deprecated parameter name for matplotlib grid()
- `tools/synthesize_test_cases.py`: Copied FIM3 code revisions to assign FR, MS, COMP resolution variable and addressed magnitude list variable for IFC eval
- `tools/tools_shared_functions.py`: Copied FIM3 code revisions to enable probability not detected (PND) metric calculation
- `tools/tools_shared_variables.py`: Updated magnitude dictionary variables for RAS2FIM evals and PND plots

<br/><br/>

## v4.0.4.1 - 2022-05-02 - [PR #587](https://github.com/NOAA-OWP/inundation-mapping/pull/587)

While testing GMS against evaluation and inundation data, we discovered some challenges for running alpha testing at full scale. Part of it was related to the very large output volume for GMS which resulted in outputs being created on multiple servers and folders. Considering the GMS volume and processing, a tool was required to extract out the ~215 HUC's that we have evaluation data for. Next, we needed isolate valid HUC output folders from original 2,188 HUC's and its 100's of thousands of branches. The first new tool allows us to point to the `test_case` data folder and create a list of all HUC's that we have validation for.

Now that we have a list of relavent HUC's, we need to consolidate output folders from the previously processed full CONUS+ output data. The new `copy_test_case_folders.py` tool extracts relavent HUC (gms unit) folders, based on the list created above, into a consolidated folder. The two tools combine result in significantly reduced overall processing time for running alpha tests at scale.

`gms_run_unit.sh` and `aggregated_branch_lists.py` were adjusted to make a previously hardcoded file path and file name to be run-time parameters. By adding the two new arguments, the file could be used against the new `copy_test_case_folders.py`. `copy_test_case_folders.py` and `gms_run_unit.sh` can now call `aggregated_branch_lists.py` to create a key input file called `gms_inputs.csv` which is a key file required for alpha testing.

A few other small adjustments were made for readability and traceability as well as a few small fixes discovered when running at scale.

### Additions

- `tools/find_test_case_folders.py`: A new tool for creating a list of HUC's that we have test/evaluation data for.
- `tools/copy_test_case_folders.py`: A new tool for using the list created above, to scan through other fully processed output folders and extract only the HUC's (gms units) and it's branches into a consolidated folder, ready for alpha test processing (or other needs).

### Changes

- `src/gms/aggregate_branch_lists.py`: Adjusted to allow two previously hardcoded values to now be incoming arguments. Now this file can be used by both `gms_run_unit.sh` and `copy_test_case_folders.py`.
- `tools/synthesize_test_cases.py`: Adjustments for readability and progress status. The embedded progress bars are not working and will be addressed later.
- `tools/run_test_case.py`: A print statement was added to help with processing progess was added.
- `gms_run_unit.sh`: This was adjusted to match the new input parameters for `aggregate_branch_lists.py` as well as additions for progress status. It now will show the entire progress period start datetime, end datetime and duration.
- `gms_run_branch.sh`: Also was upgraded to show the entire progress period start datetime, end datetime and duration.

<br/><br/>

## v4.0.4.0 - 2022-04-12 - [PR #557](https://github.com/NOAA-OWP/inundation-mapping/pull/557)

During large scale testing of the new **filtering out stream orders 1 and 2** feature [PR #548](https://github.com/NOAA-OWP/inundation-mapping/pull/548), a bug was discovered with 14 HUCS that had no remaining streams after removing stream orders 1 and 2. This resulted in a number of unmanaged and unclear exceptions. An exception may be still raised will still be raised in this fix for logging purposes, but it is now very clear what happened. Other types of events are logged with clear codes to identify what happened.

Fixes were put in place for a couple of new logging behaviors.

1. Recognize that for system exit codes, there are times when an event is neither a success (code 0) nor a failure (code 1). During processing where stream orders are dropped, some HUCs had no remaining reaches, others had mismatched reaches and others as had missing flowlines (reaches) relating to dissolved level paths (merging individual reaches as part of GMS). When these occur, we want to abort the HUC (unit) or branch processing, identify that they were aborted for specific reasons and continue. A new custom system exit code system was adding using python enums. Logging was enhanced to recognize that some exit codes were not a 0 or a 1 and process them differently.

2. Pathing and log management became an issue. It us not uncommon for tens or hundreds of thousands of branches to be processed. A new feature was to recognize what is happening with each branch or unit and have them easily found and recognizable. Futher, processing for failure (sys exit code of 1) are now copied into a unique folder as the occur to help with visualization of run time errors. Previously errors were not extracted until the end of the entire run which may be multiple days.

3. A minor correction was made when dissolved level paths were created with the new merged level path not always having a valid stream order value.

### File Additions

- `src/`
   - `utils/`
      - `fim_enums.py`:
         - A new class called `FIM_system_exit_codes` was added. This allows tracking and blocking of duplicate system exit codes when a custom system code is required.


### Changes

- `fim_run.sh`: Added the gms `non-zero-exit-code` system to `fim_run` to help uncover and isolate errors during processing. Errors recorded in log files within in the logs/unit folder are now copied into a new folder called `unit_errors`.

- `gms_run_branch.sh`:
    -  Minor adjustments to how the `non-zero-exit code` logs were created. Testing uncovered that previous versions were not always reliable. This is now stablized and enhanced.
    - In previous versions, only the `gms_unit.sh` was aware that **stream order filtering** was being done. Now all branch processing is also aware that filtering is in place. Processing in child files and classes can now make adjustments as/if required for stream order filtering.
    - Small output adjustments were made to help with overall screen and log readability.

- `gms_run_unit.sh`:
    - Minor adjustments to how the `non-zero-exit-code` logs were created similar to `gms_run_branch.sh.`
    - Small text corrections, formatting and output corrections were added.
    - A feature removing all log files at the start of the entire process run were added if the `overwrite` command line argument was added.

- `src/`
   - `filter_catchments_and_add_attributes.py`:
      - Some minor formatting and readability adjustments were added.
      - Additions were made to help this code be aware and responding accordingly if that stream order filtering has occurred. Previously recorded as bugs coming from this class, are now may recorded with the new custom exit code if applicable.

   - `run_by_unit.sh` (supporting fim_run.sh):
         - As a change was made to sub-process call to `filter_catchments_and_add_attributes.py` file, which is shared by gms, related to reach errors / events.

   - `split_flows.py`:
      - Some minor formatting and readability adjustments were added.
      - Additions were made to recognize the same type of errors as being described in other files related to stream order filtering issues.
      - A correction was made to be more precise and more explicit when a gms branch error existed. This was done to ensure that we were not letting other exceptions be trapped that were NOT related to stream flow filtering.

   - `time_and_tee_run_by_unit.sh`:
      - The new custom system exit codes was added. Note that the values of 61 (responding system code) are hardcoded instead of using the python based `Fim_system_exit_code` system. This is related to limited communication between python and bash.

   - `gms/`
      - `derive_level_paths.py`:
          - Was upgraded to use the new fim_enums.Fim_system_exit_codes system. This occurs when no streams / flows remain after filtering.  Without this upgrade, standard exceptions were being issued with minimal details for the error.
          - Minor adjustments to formatting for readability were made.

      - `generate_branch_list.py` :  Minor adjustments to formatting for readability were made.

      - `run_by_branch.sh`:
         - Some minor formatting and readability adjustments were added.
         - Additions to the subprocess call to `split_flows.py` were added so it was aware that branch filtering was being used. `split_flows.py` was one of the files that was throwing errors related to stream order filtering. A subprocess call to `filter_catchments_and_add_attributes.py` adjustment was also required for the same reason.

      - `run_by_unit.sh`:
         - Some minor formatting and readability adjustments were added.
         - An addition was made to help trap errors that might be triggered by `derive_level_paths.py` for `stream order filtering`.

      - `time_and_tee_run_by_branch.sh`:
         - A system was added recognize if an non successful system exit code was sent back from `run_by_branch`. This includes true errors of code 1 and other new custom system exit codes. Upon detection of non-zero-exit codes, log files are immediately copied into special folders for quicker and easier visibility. Previously errors were not brought forth until the entire process was completed which ranged fro hours up to 18 days. Note: System exit codes of 60 and 61 were hardcoded instead of using the values from the new  `FIM_system_exit_codes` due to limitation of communication between python and bash.

      - `time_and_tee_run_by_unit.sh`:
         - The same upgrade as described above in `time_and_tee_run_by_branch.sh` was applied here.
         - Minor readability and output formatting changes were made.

      - `todo.md`
         - An entry was removed from this list which talked about errors due to small level paths exactly as was fixed in this pull request set.

- `unit_tests/`
   - `gms/`
      - `derive_level_paths_unittests.py` :  Added a new unit test specifically testing this type of condition with a known HUC that triggered the branch errors previously described..
      - `derive_level_paths_params.json`:
           - Added a new node with a HUC number known to fail.
           - Changed pathing for unit test data pathing from `/data/outputs/gms_example_unit_tests` to `/data/outputs/fim_unit_test_data_do_not_remove`. The new folder is intended to be a more permanent folder for unit test data.
           - Some additional tests were added validating the argument for dropping stream orders.

### Unit Test File Additions:

- `unit_tests/`
   - `filter_catchments_and_add_attributes_unittests.py` and `filter_catchments_and_add_attributes_params.json`:

   - `split_flows_unittests.py' and `split_flows_params.json`

<br/><br/>

## v4.0.3.1 - 2022-03-10 - [PR #561](https://github.com/NOAA-OWP/inundation-mapping/pull/561)

Bug fixes to get the Alpha Test working in FIM 4.

### Changes

- `tools/sythesize_test_cases.py`: Fixed bugs that prevented multiple benchmark types in the same huc from running `run_test_case.py`.
- `tools/run_test_case.py`: Fixed mall bug for IFC benchmark.
- `tools/eval_plots.py`: Fixed Pandas query bugs.

<br/><br/>

## v4.0.3.0 - 2022-03-03 - [PR #550](https://github.com/NOAA-OWP/inundation-mapping/pull/550)

This PR ports the functionality of `usgs_gage_crosswalk.py` and `rating_curve_comparison.py` to FIM 4.

### Additions

- `src/`:
    - `usgs_gage_aggregate.py`: Aggregates all instances of `usgs_elev_table.csv` to the HUC level. This makes it easier to view the gages in each HUC without having to hunt through branch folders and easier for the Sierra Test to run at the HUC level.
    - `usgs_gage_unit_setup.py`: Assigns a branch to each USGS gage within a unit. The output of this module is `usgs_subset_gages.gpkg` at the HUC level containing the `levpa_id` attribute.

### Changes

- `gms_run_branch.sh`: Added a line to aggregate all `usgs_elev_table.csv` into the HUC directory level using `src/usgs_gage_aggregate.py`.
- `src/`:
    -  `gms/`
        - `run_by_branch.sh`: Added a block to run `src/usgs_gage_crosswalk.py`.
        - `run_by_unit.sh`: Added a block to run `src/usgs_gage_unit_setup.py`.
    - `usgs_gage_crosswalk.py`: Similar to it's functionality in FIM 3, this module snaps USGS gages to the stream network, samples the underlying DEMs, and writes the attributes to `usgs_elev_table.csv`. This CSV is later aggregated to the HUC level and eventually used in `tools/rating_curve_comparison.py`. Addresses #539
- `tools/rating_curve_comparison.py`: Updated Sierra Test to work with FIM 4 data structure.
- `unit_tests/`:
    - `rating_curve_comparison_unittests.py` & `rating_curve_comparison_params.json`: Unit test code and parameters for the Sierra Test.
    - `usgs_gage_crosswalk_unittests.py` & `usgs_gage_crosswalk_params.json`: Unit test code and parameters for `usgs_gage_crosswalk.py`
- `config/`:
    - `deny_gms_branches_default.lst` & `config/deny_gms_branches_min.lst`: Add `usgs_elev_table.csv` to the lists as a comment so it doesn't get deleted during cleanup.
    - `deny_gms_unit_default.lst`: Add `usgs_subset_gages.gpkg` to the lists as a comment so it doesn't get deleted during cleanup.

<br/><br/>

## v4.0.2.0 - 2022-03-02 - [PR #548](https://github.com/NOAA-OWP/inundation-mapping/pull/548)

Added a new optional system which allows an argument to be added to the `gms_run_unit.sh` command line to filter out stream orders 1 and 2 when calculating branches.

### Changes

- `gms_run_unit.sh`: Add the new optional `-s` command line argument. Inclusion of this argument means "drop stream orders 1 and 2".

- `src/gms`
   - `run_by_unit.sh`: Capture and forward the drop stream orders flag to `derive_level_paths.py`

   - `derive_level_paths.py`: Capture the drop stream order flag and working with `stream_branches.py` to include/not include loading nwm stream with stream orders 1 and 2.

   - `stream_branchs.py`: A correction was put in place to allow for the filter of branch attributes and values to be excluded. The `from_file` method has the functionality but was incomplete. This was corrected and how could accept the values from `derive_level_paths.py` to use the branch attribute of "order_" (gkpg field) and values excluded of [1,2] when optionally desired.

- `unit_tests/gms`
    - `derive_level_paths_unittests.py` and `derive_level_paths_params.py`: Updated for testing for the new "drop stream orders 1 and 2" feature. Upgrades were also made to earlier existing incomplete test methods to test more output conditions.

<br/><br/>

## v4.0.1.0 - 2022-02-02 - [PR #525](https://github.com/NOAA-OWP/cahaba/pull/525)

The addition of a very simple and evolving unit test system which has two unit tests against two py files.  This will set a precendence and will grow over time and may be automated, possibly during git check-in triggered. The embedded README.md has more details of what we currently have, how to use it, how to add new unit tests, and expected future enhancements.

### Additions

- `/unit_tests/` folder which has the following:

   - `clip_vectors_to_wbd_params.json`: A set of default "happy path" values that are expected to pass validation for the clip_vectors_to_wbd.py -> clip_vectors_to_wbd (function).

   - `clip_vectors_to_wbd_unittests.py`: A unit test file for src/clip_vectors_to_wbd.py. Incomplete but evolving.

   - `README.md`: Some information about how to create unit tests and how to use them.

   - `unit_tests_utils.py`: A python file where methods that are common to all unit tests can be placed.

   - `gms/derive_level_paths_params.json`: A set of default "happy path" values that are expected to pass validation for the derive_level_paths_params.py -> Derive_level_paths (function).

   - `gms/derive_level_paths_unittests.py`: A unit test file for `src/derive_level_paths.py`. Incomplete but evolving.

<br/><br/>

## v4.0.0.0 - 2022-02-01 - [PR #524](https://github.com/NOAA-OWP/cahaba/pull/524)

FIM4 builds upon FIM3 and allows for better representation of inundation through the reduction of artificial restriction of inundation at catchment boundaries.

More details will be made available through a publication by Aristizabal et. al. and will be included in the "Credits and References" section of the README.md, titled "Reducing Horton-Strahler Stream Order Can Enhance Flood Inundation Mapping Skill with Applications for the U.S. National Water Model."

### Additions

- `/src/gms`: A new directory containing scripts necessary to produce the FIM4 Height Above Nearest Drainage grids and synthetic rating curves needed for inundation mapping.
- `/tools/gms_tools`: A new directory containing scripts necessary to generate and evaluate inundation maps produced from FIM4 Height Above Nearest Drainage grids and synthetic rating curves.

<br/><br/>

## v3.0.24.3 - 2021-11-29 - [PR #488](https://github.com/NOAA-OWP/cahaba/pull/488)

Fixed projection issue in `synthesize_test_cases.py`.

### Changes

- `Pipfile`: Added `Pyproj` to `Pipfile` to specify a version that did not have the current projection issues.

<br/><br/>

## v3.0.24.2 - 2021-11-18 - [PR #486](https://github.com/NOAA-OWP/cahaba/pull/486)

Adding a new check to keep `usgs_elev_table.csv`, `src_base.csv`, `small_segments.csv` for runs not using the `-viz` flag. We unintentionally deleted some .csv files in `vary_mannings_n_composite.py` but need to maintain some of these for non `-viz` runs (e.g. `usgs_elev_table.csv` is used for sierra test input).

### Changes

- `fim_run.sh`: passing `-v` flag to `vary_mannings_n_composite.py` to determine which csv files to delete. Setting `$viz` = 0 for non `-v` runs.
- `src/vary_mannings_n_composite.py`: added `-v` input arg and if statement to check which .csv files to delete.
- `src/add_crosswalk.py`: removed deprecated barc variables from input args.
- `src/run_by_unit.sh`: removed deprecated barc variables from input args to `add_crosswalk.py`.

<br/><br/>

## v3.0.24.1 - 2021-11-17 - [PR #484](https://github.com/NOAA-OWP/cahaba/pull/484)

Patch to clean up unnecessary files and create better names for intermediate raster files.

### Removals

- `tools/run_test_case_gms.py`: Unnecessary file.

### Changes

- `tools/composite_ms_fr_inundation.py`: Clean up documentation and intermediate file names.
- `tools/run_test_case.py`: Remove unnecessary imports.

<br/><br/>

## v3.0.24.0 - 2021-11-08 - [PR #482](https://github.com/NOAA-OWP/cahaba/pull/482)

Adds `composite_ms_fr_inundation.py` to allow for the generation of an inundation map given a "flow file" CSV and full-resolution (FR) and mainstem (MS) relative elevation models, synthetic rating curves, and catchments rasters created by the `fim_run.sh` script.

### Additions
- `composite_ms_fr_inundation.py`: New module that is used to inundate both MS and FR FIM and composite the two inundation rasters.
- `/tools/gms_tools/`: Three modules (`inundate_gms.py`, `mosaic_inundation.py`, `overlapping_inundation.py`) ported from the GMS branch used to composite inundation rasters.

### Changes
- `inundation.py`: Added 2 exception classes ported from the GMS branch.

<br/><br/>

## v3.0.23.3 - 2021-11-04 - [PR #481](https://github.com/NOAA-OWP/cahaba/pull/481)
Includes additional hydraulic properties to the `hydroTable.csv`: `Number of Cells`, `SurfaceArea (m2)`, `BedArea (m2)`, `Volume (m3)`, `SLOPE`, `LENGTHKM`, `AREASQKM`, `Roughness`, `TopWidth (m)`, `WettedPerimeter (m)`. Also adds `demDerived_reaches_split_points.gpkg`, `flowdir_d8_burned_filled.tif`, and `dem_thalwegCond.tif` to `-v` whitelist.

### Changes
- `run_by_unit.sh`: Added `EXIT FLAG` tag and previous non-zero exit code tag to the print statement to allow log lookup.
- `add_crosswalk.py`: Added extra attributes to the hydroTable.csv. Includes a default `barc_on` and `vmann_on` (=False) attribute that is overwritten (=True) if SRC post-processing modules are run.
- `bathy_src_adjust_topwidth.py`: Overwrites the `barc_on` attribute where applicable and includes the BARC-modified Volume property.
- `vary_mannings_n_composite.py`: Overwrites the `vmann_on` attribute where applicable.
- `output_cleanup.py`: Adds new files to the `-v` whitelist.

<br/><br/>

## v3.0.23.2 - 2021-11-04 - [PR #480](https://github.com/NOAA-OWP/cahaba/pull/480)
Hotfix for `vary_manning_n_composite.py` to address null discharge values for non-CONUS hucs.

### Changes
- `vary_manning_n_composite.py`: Add numpy where clause to set final discharge value to the original value if `vmann=False`

<br/><br/>

## v3.0.23.1 - 2021-11-03 - [PR #479](https://github.com/NOAA-OWP/cahaba/pull/479)
Patches the API updater. The `params_calibrated.env` is replaced with `params_template.env` because the BARC and Multi-N modules supplant the calibrated values.

### Changes
- `api/node/updater/updater.py`: Changed `params_calibrated.env` to `params_template.env`

<br/><br/>

## v3.0.23.0 - 2021-10-31 - [PR #475](https://github.com/NOAA-OWP/cahaba/pull/475)

Moved the synthetic rating curve (SRC) processes from the `\tools` directory to `\src` directory to support post-processing in `fim_run.sh`. These SRC post-processing modules will now run as part of the default `fim_run.sh` workflow. Reconfigured bathymetry adjusted rating curve (BARC) module to use the 1.5yr flow from NWM v2 recurrence flow data in combination with the Bieger et al. (2015) regression equations with bankfull discharge predictor variable input.

### Additions
- `src/bathy_src_adjust_topwidth.py` --> New version of bathymetry adjusted rating curve (BARC) module that is configured to use the Bieger et al. (2015) regression equation with input bankfull discharge as the predictor variable (previous version used the drainage area version of the regression equations). Also added log output capability, added reconfigured output content in `src_full_crosswalked_BARC.csv` and `hydroTable.csv`, and included modifications to allow BARC to run as a post-processing step in `fim_run.sh`. Reminder: BARC is only configured for MS extent.

### Removals
- `config/params_calibrated.env` --> deprecated the calibrated roughness values by stream order with the new introduction of variable/composite roughness module
- `src/bathy_rc_adjust.py` --> deprecated the previous BARC version

### Changes
- `src/identify_src_bankfull.py` --> Moved this script from /tools to /src, added more doc strings, cleaned up output log, and reconfigured to allow execution from fim_run.sh post-processing.
- `src/vary_mannings_n_composite.py` --> Moved this script from /tools to /src, added more doc strings, cleaned up output log, added/reconfigured output content in src_full_crosswalked_vmann.csv and hydroTable.csv, and reconfigured to allow execution from fim_run.sh post-processing.
- `config/params_template.env` --> Added additional parameter/variables for input to `identify_src_bankfull.py`, `vary_mannings_n_composite.py`, and `bathy_src_adjust_topwidth.py`.
      - default BARC input: bankfull channel geometry derived from the Bieger et al. (2015) bankfull discharge regression equations
      - default bankfull flow input: NWM v2 1.5-year recurrence flows
      - default variable roughness input: global (all NWM feature_ids) roughness values of 0.06 for in-channel and 0.11 for max overbank
- `fim_run.sh` --> Added SRC post-processing calls after the `run_by_unit.sh` workflow
- `src/add_crosswalk.py` --> Removed BARC module call (moved to post-processing)
- `src/run_by_unit.sh` --> Removed old/unnecessary print statement.
      - **Note: reset exit codes to 0 for unnecessary processing flags.** Non-zero error codes in `run_by_unit.sh` prevent the `fim_run.sh` post-processing steps from running. This error handling issue will be more appropriately handled in a soon to be release enhancement.
- `tools/run_test_case.py` --> Reverted changes used during development process

<br/><br/>

## v3.0.22.8 - 2021-10-26 - [PR #471](https://github.com/NOAA-OWP/cahaba/pull/471)

Manually filtering segments from stream input layer to fix flow reversal of the MS River (HUC 08030100).

### Changes
- `clip_vectors_to_wbd.py`: Fixes bug where flow direction is reversed for HUC 08030100. The issue is resolved by filtering incoming stream segments that intersect with the elevation grid boundary.

<br/><br/>

## v3.0.22.7 - 2021-10-08 - [PR #467](https://github.com/NOAA-OWP/cahaba/pull/467)

These "tool" enhancements 1) delineate in-channel vs. out-of-channel geometry to allow more targeted development of key physical drivers influencing the SRC calculations (e.g. bathymetry & Manning’s n) #418 and 2) applies a variable/composite Manning’s roughness (n) using user provided csv with in-channel vs. overbank roughness values #419 & #410.

### Additions
- `identify_src_bankfull.p`: new post-processing tool that ingests a flow csv (e.g. NWM 1.5yr recurr flow) to approximate the bankfull STG and then calculate the channel vs. overbank proportions using the volume and hydraulic radius variables
- `vary_mannings_n_composite.py`: new post-processing tool that ingests a csv containing feature_id, channel roughness, and overbank roughness and then generates composite n values via the channel ratio variable

### Changes
- `eval_plots.py`: modified the plot legend text to display full label for development tests
- `inundation.py`: added new optional argument (-n) and corresponding function to produce a csv containing the stage value (and SRC variables) calculated from the flow to stage interpolation.

<br/><br/>

## v3.0.22.6 - 2021-09-13 - [PR #462](https://github.com/NOAA-OWP/cahaba/pull/462)

This new workflow ingests FIM point observations from users and “corrects” the synthetic rating curves to produce the desired FIM extent at locations where feedback is available (locally calibrate FIM).

### Changes
- `add_crosswalk.py`: added `NextDownID` and `order_` attributes to the exported `hydroTable.csv`. This will potentially be used in future enhancements to extend SRC changes to upstream/downstream catchments.
- `adjust_rc_with_feedback.py`: added a new workflow to perform the SRC modifications (revised discharge) using the existing HAND geometry variables combined with the user provided point location flow and stage data.
- `inundation_wrapper_custom_flow.py`: updated code to allow for huc6 processing to generate custom inundation outputs.

<br/><br/>

## v3.0.22.5 - 2021-09-08 - [PR #460](https://github.com/NOAA-OWP/cahaba/pull/460)

Patches an issue where only certain benchmark categories were being used in evaluation.

### Changes
- In `tools/tools_shared_variables.py`, created a variable `MAGNITUDE_DICT` to store benchmark category magnitudes.
- `synthesize_test_cases.py` imports `MAGNITUDE_DICT` and uses it to assign magnitudes.

<br/><br/>

## v3.0.22.4 - 2021-08-30 - [PR #456](https://github.com/NOAA-OWP/cahaba/pull/456)

Renames the BARC modified variables that are exported to `src_full_crosswalked.csv` to replace the original variables. The default/original variables are renamed with `orig_` prefix. This change is needed to ensure downstream uses of the `src_full_crosswalked.csv` are able to reference the authoritative version of the channel geometry variables (i.e. BARC-adjust where available).

### Changes
- In `src_full_crosswalked.csv`, default/original variables are renamed with `orig_` prefix and `SA_div` is renamed to `SA_div_flag`.

<br/><br/>

## v3.0.22.3 - 2021-08-27 - [PR #457](https://github.com/NOAA-OWP/cahaba/pull/457)

This fixes a bug in the `get_metadata()` function in `/tools/tools_shared_functions.py` that arose because of a WRDS update. Previously the `metadata_source` response was returned as independent variables, but now it is returned a list of strings. Another issue was observed where the `EVALUATED_SITES_CSV` variable was being misdefined (at least on the development VM) through the OS environmental variable setting.

### Changes
- In `tools_shared_functions.py`, changed parsing of WRDS `metadata_sources` to account for new list type.
- In `generate_categorical_fim_flows.py`, changed the way the `EVALUATED_SITES_CSV` path is defined from OS environmental setting to a relative path that will work within Docker container.

<br/><br/>

## v3.0.22.2 - 2021-08-26 - [PR #455](https://github.com/NOAA-OWP/cahaba/pull/455)

This merge addresses an issues with the bathymetry adjusted rating curve (BARC) calculations exacerbating single-pixel inundation issues for the lower Mississippi River. This fix allows the user to specify a stream order value that will be ignored in BARC calculations (reverts to using the original/default rating curve). If/when the "thalweg notch" issue is addressed, this change may be unmade.

### Changes
- Added new env variable `ignore_streamorders` set to 10.
- Added new BARC code to set the bathymetry adjusted cross-section area to 0 (reverts to using the default SRC values) based on the streamorder env variable.

<br/><br/>

## v3.0.22.1 - 2021-08-20 - [PR #447](https://github.com/NOAA-OWP/cahaba/pull/447)

Patches the minimum stream length in the template parameters file.

### Changes
- Changes `max_split_distance_meters` in `params_template.env` to 1500.

<br/><br/>

## v3.0.22.0 - 2021-08-19 - [PR #444](https://github.com/NOAA-OWP/cahaba/pull/444)

This adds a script, `adjust_rc_with_feedback.py`, that will be expanded  in future issues. The primary function that performs the HAND value and hydroid extraction is ingest_points_layer() but this may change as the overall synthetic rating curve automatic update machanism evolves.

### Additions
- Added `adjust_rc_with_feedback.py` with `ingest_points_layer()`, a function to extract HAND and hydroid values for use in an automatic synthetic rating curve updating mechanism.

<br/><br/>

## v3.0.21.0 - 2021-08-18 - [PR #433](https://github.com/NOAA-OWP/cahaba/pull/433)

General repository cleanup, made memory-profiling an optional flag, API's release feature now saves outputs.

### Changes
- Remove `Dockerfile.prod`, rename `Dockerfile.dev` to just `Dockerfile`, and remove `.dockerignore`.
- Clean up `Dockerfile` and remove any unused* packages or variables.
- Remove any unused* Python packages from the `Pipfile`.
- Move the `CHANGELOG.md`, `SECURITY.md`, and `TERMS.md` files to the `/docs` folder.
- Remove any unused* scripts in the `/tools` and `/src` folders.
- Move `tools/preprocess` scripts into `tools/`.
- Ensure all scripts in the `/src` folder have their code in functions and are being called via a `__main__` function (This will help with implementing memory profiling fully).
- Changed memory-profiling to be an option flag `-m` for `fim_run.sh`.
- Updated FIM API to save all outputs during a "release" job.

<br/><br/>

## v3.0.20.2 - 2021-08-13 - [PR #443](https://github.com/NOAA-OWP/cahaba/pull/443)

This merge modifies `clip_vectors_to_wbd.py` to check for relevant input data.

### Changes
- `clip_vectors_to_wbd.py` now checks that there are NWM stream segments within the buffered HUC boundary.
- `included_huc8_ms.lst` has several additional HUC8s.

<br/><br/>

## v3.0.20.1 - 2021-08-12 - [PR #442](https://github.com/NOAA-OWP/cahaba/pull/442)

This merge improves documentation in various scripts.

### Changes
This PR better documents the following:

- `inundate_nation.py`
- `synthesize_test_cases.py`
- `adjust_thalweg_lateral.py`
- `rem.py`

<br/><br/>

## v3.0.20.0 - 2021-08-11 - [PR #440](https://github.com/NOAA-OWP/cahaba/pull/440)

This merge adds two new scripts into `/tools/` for use in QAQC.

### Additions
- `inundate_nation.py` to produce inundation maps for the entire country for use in QAQC.
- `check_deep_flooding.py` to check for depths of inundation greater than a user-supplied threshold at specific areas defined by a user-supplied shapefile.

<br/><br/>

## v3.0.19.5 - 2021-07-19

Updating `README.md`.

<br/><br/>

## v3.0.19.4 - 2021-07-13 - [PR #431](https://github.com/NOAA-OWP/cahaba/pull/431)

Updating logging and fixing bug in vector preprocessing.

### Additions
- `fim_completion_check.py` adds message to docker log to log any HUCs that were requested but did not finish `run_by_unit.sh`.
- Adds `input_data_edits_changelog.txt` to the inputs folder to track any manual or version/location specific changes that were made to data used in FIM 3.

### Changes
- Provides unique exit codes to relevant domain checkpoints within `run_by_unit.sh`.
- Bug fixes in `reduce_nhd_stream_density.py`, `mprof plot` call.
- Improved error handling in `add_crosswalk.py`.

<br/><br/>

## v3.0.19.3 - 2021-07-09

Hot fix to `synthesize_test_cases`.

### Changes
- Fixed if/elif/else statement in `synthesize_test_cases.py` that resulted in only IFC data being evaluated.

<br/><br/>

## v3.0.19.2 - 2021-07-01 - [PR #429](https://github.com/NOAA-OWP/cahaba/pull/429)

Updates to evaluation scripts to allow for Alpha testing at Iowa Flood Center (IFC) sites. Also, `BAD_SITES` variable updates to omit sites not suitable for evaluation from metric calculations.

### Changes
- The `BAD_SITES` list in `tools_shared_variables.py` was updated and reasons for site omission are documented.
- Refactored `run_test_case.py`, `synthesize_test_cases.py`, `tools_shared_variables.py`, and `eval_plots.py` to allow for IFC comparisons.

<br/><br/>

## v3.0.19.1 - 2021-06-17 - [PR #417](https://github.com/NOAA-OWP/cahaba/pull/417)

Adding a thalweg profile tool to identify significant drops in thalweg elevation. Also setting lateral thalweg adjustment threshold in hydroconditioning.

### Additions
- `thalweg_drop_check.py` checks the elevation along the thalweg for each stream path downstream of MS headwaters within a HUC.

### Removals
- Removing `dissolveLinks` arg from `clip_vectors_to_wbd.py`.

### Changes
- Cleaned up code in `split_flows.py` to make it more readable.
- Refactored `reduce_nhd_stream_density.py` and `adjust_headwater_streams.py` to limit MS headwater points in `agg_nhd_headwaters_adj.gpkg`.
- Fixed a bug in `adjust_thalweg_lateral.py` lateral elevation replacement threshold; changed threshold to 3 meters.
- Updated `aggregate_vector_inputs.py` to log intermediate processes.

<br/><br/>

## v3.0.19.0 - 2021-06-10 - [PR #415](https://github.com/NOAA-OWP/cahaba/pull/415)

Feature to evaluate performance of alternative CatFIM techniques.

### Additions
- Added `eval_catfim_alt.py` to evaluate performance of alternative CatFIM techniques.

<br/><br/>

## v3.0.18.0 - 2021-06-09 - [PR #404](https://github.com/NOAA-OWP/cahaba/pull/404)

To help analyze the memory consumption of the Fim Run process, the python module `memory-profiler` has been added to give insights into where peak memory usage is with in the codebase.

In addition, the Dockerfile was previously broken due to the Taudem dependency removing the version that was previously being used by FIM. To fix this, and allow new docker images to be built, the Taudem version has been updated to the newest version on the Github repo and thus needs to be thoroughly tested to determine if this new version has affected the overall FIM outputs.

### Additions
- Added `memory-profiler` to `Pipfile` and `Pipfile.lock`.
- Added `mprof` (memory-profiler cli utility) call to the `time_and_tee_run_by_unit.sh` to create overall memory usage graph location in the `/logs/{HUC}_memory.png` of the outputs directory.
- Added `@profile` decorator to all functions within scripts used in the `run_by_unit.sh` script to allow for memory usage tracking, which is then recorded in the `/logs/{HUC}.log` file of the outputs directory.

### Changes
- Changed the Taudem version in `Dockerfile.dev` to `98137bb6541a0d0077a9c95becfed4e56d0aa0ac`.
- Changed all calls of python scripts in `run_by_unit.s` to be called with the `-m memory-profiler` argument to allow scripts to also track memory usage.

<br/><br/>

## v3.0.17.1 - 2021-06-04 - [PR #395](https://github.com/NOAA-OWP/cahaba/pull/395)

Bug fix to the `generate_nws_lid.py` script

### Changes
- Fixes incorrectly assigned attribute field "is_headwater" for some sites in the `nws_lid.gpkg` layer.
- Updated `agg_nhd_headwaters_adj.gpkg`, `agg_nhd_streams_adj.gpkg`, `nwm_flows.gpkg`, and `nwm_catchments.gpkg` input layers using latest NWS LIDs.

<br/><br/>

## v3.0.17.0 - 2021-06-04 - [PR #393](https://github.com/NOAA-OWP/cahaba/pull/393)
BARC updates to cap the bathy calculated xsec area in `bathy_rc_adjust.py` and allow user to choose input bankfull geometry.

### Changes

- Added new env variable to control which input file is used for the bankfull geometry input to bathy estimation workflow.
- Modified the bathymetry cross section area calculation to cap the additional area value so that it cannot exceed the bankfull cross section area value for each stream segment (bankfull value obtained from regression equation dataset).
- Modified the `rating_curve_comparison.py` plot output to always put the FIM rating curve on top of the USGS rating curve (avoids USGS points covering FIM).
- Created a new aggregate csv file (aggregates for all hucs) for all of the `usgs_elev_table.csv` files (one per huc).
- Evaluate the FIM Bathymetry Adjusted Rating Curve (BARC) tool performance using the estimated bankfull geometry dataset derived for the NWM route link dataset.

<br/><br/>

## v3.0.16.3 - 2021-05-21 - [PR #388](https://github.com/NOAA-OWP/cahaba/pull/388)

Enhancement and bug fixes to `synthesize_test_cases.py`.

### Changes
- Addresses a bug where AHPS sites without benchmark data were receiving a CSI of 0 in the master metrics CSV produced by `synthesize_test_cases.py`.
- Includes a feature enhancement to `synthesize_test_cases.py` that allows for the inclusion of user-specified testing versions in the master metrics CSV.
- Removes some of the print statements used by `synthesize_test_cases.py`.

<br/><br/>

## v3.0.16.2 - 2021-05-18 - [PR #384](https://github.com/NOAA-OWP/cahaba/pull/384)

Modifications and fixes to `run_test_case.py`, `eval_plots.py`, and AHPS preprocessing scripts.

### Changes
- Comment out return statement causing `run_test_case.py` to skip over sites/hucs when calculating contingency rasters.
- Move bad sites list and query statement used to filter out bad sites to the `tools_shared_variables.py`.
- Add print statements in `eval_plots.py` detailing the bad sites used and the query used to filter out bad sites.
- Update AHPS preprocessing scripts to produce a domain shapefile.
- Change output filenames produced in ahps preprocessing scripts.
- Update workarounds for some sites in ahps preprocessing scripts.

<br/><br/>

## v3.0.16.1 - 2021-05-11 - [PR #380](https://github.com/NOAA-OWP/cahaba/pull/380)

The current version of Eventlet used in the Connector module of the FIM API is outdated and vulnerable. This update bumps the version to the patched version.

### Changes
- Updated `api/node/connector/requirements.txt` to have the Eventlet version as 0.31.0

<br/><br/>

## v3.0.16.0 - 2021-05-07 - [PR #378](https://github.com/NOAA-OWP/cahaba/pull/378)

New "Release" feature added to the FIM API. This feature will allow for automated FIM, CatFIM, and relevant metrics to be generated when a new FIM Version is released. See [#373](https://github.com/NOAA-OWP/cahaba/issues/373) for more detailed steps that take place in this feature.

### Additions
- Added new window to the UI in `api/frontend/gui/templates/index.html`.
- Added new job type to `api/node/connector/connector.py` to allow these release jobs to run.
- Added additional logic in `api/node/updater/updater.py` to run the new eval and CatFIM scripts used in the release feature.

### Changes
- Updated `api/frontend/output_handler/output_handler.py` to allow for copying more broad ranges of file paths instead of only the `/data/outputs` directory.

<br/><br/>

## v3.0.15.10 - 2021-05-06 - [PR #375](https://github.com/NOAA-OWP/cahaba/pull/375)

Remove Great Lakes coastlines from WBD buffer.

### Changes
- `gl_water_polygons.gpkg` layer is used to mask out Great Lakes boundaries and remove NHDPlus HR coastline segments.

<br/><br/>

## v3.0.15.9 - 2021-05-03 - [PR #372](https://github.com/NOAA-OWP/cahaba/pull/372)

Generate `nws_lid.gpkg`.

### Additions
- Generate `nws_lid.gpkg` with attributes indicating if site is a headwater `nws_lid` as well as if it is co-located with another `nws_lid` which is referenced to the same `nwm_feature_id` segment.

<br/><br/>

## v3.0.15.8 - 2021-04-29 - [PR #371](https://github.com/NOAA-OWP/cahaba/pull/371)

Refactor NHDPlus HR preprocessing workflow. Resolves issue #238

### Changes
- Consolidate NHD streams, NWM catchments, and headwaters MS and FR layers with `mainstem` column.
- HUC8 intersections are included in the input headwaters layer.
- `clip_vectors_to_wbd.py` removes incoming stream segment from the selected layers.

<br/><br/>

## v3.0.15.7 - 2021-04-28 - [PR #367](https://github.com/NOAA-OWP/cahaba/pull/367)

Refactor synthesize_test_case.py to handle exceptions during multiprocessing. Resolves issue #351

### Changes
- refactored `inundation.py` and `run_test_case.py` to handle exceptions without using `sys.exit()`.

<br/><br/>

## v3.0.15.6 - 2021-04-23 - [PR #365](https://github.com/NOAA-OWP/cahaba/pull/365)

Implement CatFIM threshold flows to Sierra test and add AHPS benchmark preprocessing scripts.

### Additions
- Produce CatFIM flows file when running `rating_curve_get_usgs_gages.py`.
- Several scripts to preprocess AHPS benchmark data. Requires numerous file dependencies not available through Cahaba.

### Changes
- Modify `rating_curve_comparison.py` to ingest CatFIM threshold flows in calculations.
- Modify `eval_plots.py` to save all site specific bar plots in same parent directory instead of in subdirectories.
- Add variables to `env.template` for AHPS benchmark preprocessing.

<br/><br/>

## v3.0.15.5 - 2021-04-20 - [PR #363](https://github.com/NOAA-OWP/cahaba/pull/363)

Prevent eval_plots.py from erroring out when spatial argument enabled if certain datasets not analyzed.

### Changes
- Add check to make sure analyzed dataset is available prior to creating spatial dataset.

<br/><br/>

## v3.0.15.4 - 2021-04-20 - [PR #356](https://github.com/NOAA-OWP/cahaba/pull/356)

Closing all multiprocessing Pool objects in repo.

<br/><br/>

## v3.0.15.3 - 2021-04-19 - [PR #358](https://github.com/NOAA-OWP/cahaba/pull/358)

Preprocess NHDPlus HR rasters for consistent projections, nodata values, and convert from cm to meters.

### Additions
- `preprocess_rasters.py` reprojects raster, converts to meters, and updates nodata value to -9999.
- Cleaned up log messages from `bathy_rc_adjust.py` and `usgs_gage_crosswalk.py`.
- Outputs paths updated in `generate_categorical_fim_mapping.py` and `generate_categorical_fim.py`.
- `update_raster_profile` cleans up raster crs, blocksize, nodata values, and converts elevation grids from cm to meters.
- `reproject_dem.py` imports gdal to reproject elevation rasters because an error was occurring when using rasterio.

### Changes
- `burn_in_levees.py` replaces the `gdal_calc.py` command to resolve inconsistent outputs with burned in levee values.

<br/><br/>

## v3.0.15.2 - 2021-04-16 - [PR #359](https://github.com/NOAA-OWP/cahaba/pull/359)

Hotfix to preserve desired files when production flag used in `fim_run.sh`.

### Changes

- Fixed production whitelisted files.

<br/><br/>

## v3.0.15.1 - 2021-04-13 - [PR #355](https://github.com/NOAA-OWP/cahaba/pull/355)

Sierra test considered all USGS gage locations to be mainstems even though many actually occurred with tributaries. This resulted in unrealistic comparisons as incorrect gages were assigned to mainstems segments. This feature branch identifies gages that are on mainstems via attribute field.

### Changes

- Modifies `usgs_gage_crosswalk.py` to filter out gages from the `usgs_gages.gpkg` layer such that for a "MS" run, only consider gages that contain rating curve information (via `curve` attribute) and are also mainstems gages (via `mainstems` attribute).
- Modifies `usgs_gage_crosswalk.py` to filter out gages from the `usgs_gages.gpkg` layer such that for a "FR" run, only consider gages that contain rating curve information (via `curve` attribute) and are not mainstems gages (via `mainstems` attribute).
- Modifies how mainstems segments are determined by using the `nwm_flows_ms.gpkg` as a lookup to determine if the NWM segment specified by WRDS for a gage site is a mainstems gage.

### Additions

- Adds a `mainstem` attribute field to `usgs_gages.gpkg` that indicates whether a gage is located on a mainstems river.
- Adds `NWM_FLOWS_MS` variable to the `.env` and `.env.template` files.
- Adds the `extent` argument specified by user when running `fim_run.sh` to `usgs_gage_crosswalk.py`.

<br/><br/>

## v3.0.15.0 - 2021-04-08 - [PR #340](https://github.com/NOAA-OWP/cahaba/pull/340)

Implementing a prototype technique to estimate the missing bathymetric component in the HAND-derived synthetic rating curves. The new Bathymetric Adjusted Rating Curve (BARC) function is built within the `fim_run.sh` workflow and will ingest bankfull geometry estimates provided by the user to modify the cross section area used in the synthetic rating curve generation.

### Changes
 - `add_crosswalk.py` outputs the stream order variables to `src_full_crosswalked.csv` and calls the new `bathy_rc_adjust.py` if bathy env variable set to True and `extent=MS`.
 - `run_by_unit.sh` includes a new csv outputs for reviewing BARC calculations.
 - `params_template.env` & `params_calibrated.env` contain new BARC function input variables and on/off toggle variable.
 - `eval_plots.py` now includes additional AHPS eval sites in the list of "bad_sites" (flagged issues with MS flowlines).

### Additions
 - `bathy_rc_adjust.py`:
    - Imports the existing synthetic rating curve table and the bankfull geometry input data (topwidth and cross section area per COMID).
    - Performs new synthetic rating curve calculations with bathymetry estimation modifications.
    - Flags issues with the thalweg-notch artifact.

<br/><br/>

## v3.0.14.0 - 2021-04-05 - [PR #338](https://github.com/NOAA-OWP/cahaba/pull/338)

Create tool to retrieve rating curves from USGS sites and convert to elevation (NAVD88). Intended to be used as part of the Sierra Test.

### Changes
 - Modify `usgs_gage_crosswalk.py` to:
    1) Look for `location_id` instead of `site_no` attribute field in `usgs_gages.gpkg` file.
    2) Filter out gages that do not have rating curves included in the `usgs_rating_curves.csv`.
 - Modify `rating_curve_comparison.py` to perform a check on the age of the user specified `usgs_rating_curves.csv` and alert user to the age of the file and recommend updating if file is older the 30 days.

### Additions
 - Add `rating_curve_get_usgs_curves.py`. This script will generate the following files:
     1) `usgs_rating_curves.csv`: A csv file that contains rating curves (including converted to NAVD88 elevation) for USGS gages in a format that is compatible with  `rating_curve_comparisons.py`. As it is is currently configured, only gages within CONUS will have rating curve data.
     2) `log.csv`: A log file that records status for each gage and includes error messages.
     3) `usgs_gages.gpkg`: A geospatial layer (in FIM projection) of all active USGS gages that meet a predefined criteria. Additionally, the `curve` attribute indicates whether a rating curve is found in the `usgs_rating_curves.csv`. This spatial file is only generated if the `all` option is passed with the `-l` argument.

<br/><br/>

## v3.0.13.0 - 2021-04-01 - [PR #332](https://github.com/NOAA-OWP/cahaba/pull/332)

Created tool to compare synthetic rating curve with benchmark rating curve (Sierra Test).

### Changes
 - Update `aggregate_fim_outputs.py` call argument in `fim_run.sh` from 4 jobs to 6 jobs, to optimize API performance.
 - Reroutes median elevation data from `add_crosswalk.py` and `rem.py` to new file (depreciating `hand_ref_elev_table.csv`).
 - Adds new files to `viz_whitelist` in `output_cleanup.py`.

### Additions
 - `usgs_gage_crosswalk.py`: generates `usgs_elev_table.csv` in `run_by_unit.py` with elevation and additional attributes at USGS gages.
 - `rating_curve_comparison.py`: post-processing script to plot and calculate metrics between synthetic rating curves and USGS rating curve data.

<br/><br/>

## v3.0.12.1 - 2021-03-31 - [PR #336](https://github.com/NOAA-OWP/cahaba/pull/336)

Fix spatial option in `eval_plots.py` when creating plots and spatial outputs.

### Changes
 - Removes file dependencies from spatial option. Does require the WBD layer which should be specified in `.env` file.
 - Produces outputs in a format consistent with requirements needed for publishing.
 - Preserves leading zeros in huc information for all outputs from `eval_plots.py`.

### Additions
 - Creates `fim_performance_points.shp`: this layer consists of all evaluated ahps points (with metrics). Spatial data retrieved from WRDS on the fly.
 - Creates `fim_performance_polys.shp`: this layer consists of all evaluated huc8s (with metrics). Spatial data retrieved from WBD layer.

<br/><br/>

## v3.0.12.0 - 2021-03-26 - [PR #327](https://github.com/NOAA-OWP/cahaba/pull/237)

Add more detail/information to plotting capabilities.

### Changes
 - Merge `plot_functions.py` into `eval_plots.py` and move `eval_plots.py` into the tools directory.
 - Remove `plots` subdirectory.

### Additions
 - Optional argument to create barplots of CSI for each individual site.
 - Create a csv containing the data used to create the scatterplots.

<br/><br/>

## v3.0.11.0 - 2021-03-22 - [PR #319](https://github.com/NOAA-OWP/cahaba/pull/298)

Improvements to CatFIM service source data generation.

### Changes
 - Renamed `generate_categorical_fim.py` to `generate_categorical_fim_mapping.py`.
 - Updated the status outputs of the `nws_lid_sites layer` and saved it in the same directory as the `merged catfim_library layer`.
 - Additional stability fixes (such as improved compatability with WRDS updates).

### Additions
 - Added `generate_categorical_fim.py` to wrap `generate_categorical_fim_flows.py` and `generate_categorical_fim_mapping.py`.
 - Create new `nws_lid_sites` shapefile located in same directory as the `catfim_library` shapefile.

<br/><br/>

## v3.0.10.1 - 2021-03-24 - [PR #320](https://github.com/NOAA-OWP/cahaba/pull/320)

Patch to synthesize_test_cases.py.

### Changes
 - Bug fix to `synthesize_test_cases.py` to allow comparison between `testing` version and `official` versions.

<br/><br/>

## v3.0.10.0 - 2021-03-12 - [PR #298](https://github.com/NOAA-OWP/cahaba/pull/298)

Preprocessing of flow files for Categorical FIM.

### Additions
 - Generate Categorical FIM flow files for each category (action, minor, moderate, major).
 - Generate point shapefile of Categorical FIM sites.
 - Generate csv of attribute data in shapefile.
 - Aggregate all shapefiles and csv files into one file in parent directory.
 - Add flood of record category.

 ### Changes
 - Stability fixes to `generate_categorical_fim.py`.

<br/><br/>

## v3.0.9.0 - 2021-03-12 - [PR #297](https://github.com/NOAA-OWP/cahaba/pull/297)

Enhancements to FIM API.

### Changes
 - `fim_run.sh` can now be run with jobs in parallel.
 - Viz post-processing can now be selected in API interface.
 - Jobs table shows jobs that end with errors.
 - HUC preset lists can now be selected in interface.
 - Better `output_handler` file writing.
 - Overall better restart and retry handlers for networking problems.
 - Jobs can now be canceled in API interface.
 - Both FR and MS configs can be selected for a single job.

<br/><br/>

## v3.0.8.2 - 2021-03-11 - [PR #296](https://github.com/NOAA-OWP/cahaba/pull/296)

Enhancements to post-processing for Viz-related use-cases.

### Changes
 - Aggregate grids are projected to Web Mercator during `-v` runs in `fim_run.sh`.
 - HUC6 aggregation is parallelized.
 - Aggregate grid blocksize is changed from 256 to 1024 for faster postprocessing.

<br/><br/>

## v3.0.8.1 - 2021-03-10 - [PR #302](https://github.com/NOAA-OWP/cahaba/pull/302)

Patched import issue in `tools_shared_functions.py`.

### Changes
 - Changed `utils.` to `tools_` in `tools_shared_functions.py` after recent structural change to `tools` directory.

<br/><br/>

## v3.0.8.0 - 2021-03-09 - [PR #279](https://github.com/NOAA-OWP/cahaba/pull/279)

Refactored NWS Flood Categorical HAND FIM (CatFIM) pipeline to open source.

### Changes
 - Added `VIZ_PROJECTION` to `shared_variables.py`.
 - Added missing library referenced in `inundation.py`.
 - Cleaned up and converted evaluation scripts in `generate_categorical_fim.py` to open source.
 - Removed `util` folders under `tools` directory.

<br/><br/>

## v3.0.7.1 - 2021-03-02 - [PR #290](https://github.com/NOAA-OWP/cahaba/pull/290)

Renamed benchmark layers in `test_cases` and updated variable names in evaluation scripts.

### Changes
 - Updated `run_test_case.py` with new benchmark layer names.
 - Updated `run_test_case_calibration.py` with new benchmark layer names.

<br/><br/>

## v3.0.7.0 - 2021-03-01 - [PR #288](https://github.com/NOAA-OWP/cahaba/pull/288)

Restructured the repository. This has no impact on hydrological work done in the codebase and is simply moving files and renaming directories.

### Changes
 - Moved the contents of the `lib` folder to a new folder called `src`.
 - Moved the contents of the `tests` folder to the `tools` folder.
 - Changed any instance of `lib` or `libDir` to `src` or `srcDir`.

<br/><br/>

## v3.0.6.0 - 2021-02-25 - [PR #276](https://github.com/NOAA-OWP/cahaba/pull/276)

Enhancement that creates metric plots and summary statistics using metrics compiled by `synthesize_test_cases.py`.

### Additions
 - Added `eval_plots.py`, which produces:
    - Boxplots of CSI, FAR, and POD/TPR
    - Barplot of aggregated CSI scores
    - Scatterplot of CSI comparing two FIM versions
    - CSV of aggregated statistics (CSI, FAR, POD/TPR)
    - CSV of analyzed data and analyzed sites

<br/><br/>

## v3.0.5.3 - 2021-02-23 - [PR #275](https://github.com/NOAA-OWP/cahaba/pull/275)

Bug fixes to new evaluation code.

### Changes

 - Fixed a bug in `synthesize_test_cases.py` where the extent (MS/FR) was not being written to merged metrics file properly.
 - Fixed a bug in `synthesize_test_cases.py` where only BLE test cases were being written to merged metrics file.
 - Removed unused imports from `inundation.py`.
 - Updated README.md

<br/><br/>

## v3.0.5.2 - 2021-02-23 - [PR #272](https://github.com/NOAA-OWP/cahaba/pull/272)

Adds HAND synthetic rating curve (SRC) datum elevation values to `hydroTable.csv` output.

### Changes

 - Updated `add_crosswalk.py` to included "Median_Thal_Elev_m" variable outputs in `hydroTable.csv`.
 - Renamed hydroid attribute in `rem.py` to "Median" in case we want to include other statistics in the future (e.g. min, max, range etc.).

<br/><br/>
## v3.0.5.1 - 2021-02-22

Fixed `TEST_CASES_DIR` path in `tests/utils/shared_variables.py`.

### Changes

 - Removed `"_new"` from `TEST_CASES_DIR` variable.

<br/><br/>

## v3.0.5.0 - 2021-02-22 - [PR #267](https://github.com/NOAA-OWP/cahaba/pull/267)

Enhancements to allow for evaluation at AHPS sites, the generation of a query-optimized metrics CSV, and the generation of categorical FIM. This merge requires that the `/test_cases` directory be updated for all machines performing evaluation.

### Additions

 - `generate_categorical_fim.py` was added to allow production of NWS Flood Categorical HAND FIM (CatFIM) source data. More changes on this script are to follow in subsequent branches.

### Removals

 - `ble_autoeval.sh` and `all_ble_stats_comparison.py` were deleted because `synthesize_test_cases.py` now handles the merging of metrics.
 - The code block in `run_test_case.py` that was responsible for printing the colored metrics to screen has been commented out because of the new scale of evaluations (formerly in `run_test_case.py`, now in `shared_functions.py`)
 - Remove unused imports from inundation wrappers in `/tools`.

### Changes

 - Updated `synthesize_test_cases.py` to allow for AHPS site evaluations.
 - Reorganized `run_test_case.py` by moving more functions into `shared_functions.py`.
 - Created more shared variables in `shared_variables.py` and updated import statements in relevant scripts.

<br/><br/>

## v3.0.4.4 - 2021-02-19 - [PR #266](https://github.com/NOAA-OWP/cahaba/pull/266)

Rating curves for short stream segments are replaced with rating curves from upstream/downstream segments.

### Changes

 - Short stream segments are identified and are reassigned the channel geometry from upstream/downstream segment.
 - `fossid` renamed to `fimid` and the attribute's starting value is now 1000 to avoid HydroIDs with leading zeroes.
 - Addresses issue where HydroIDs were not included in final hydrotable.
 - Added `import sys` to `inundation.py` (missing from previous feature branch).
 - Variable names and general workflow are cleaned up.

<br/><br/>

## v3.0.4.3 - 2021-02-12 - [PR #254](https://github.com/NOAA-OWP/cahaba/pull/254)

Modified `rem.py` with a new function to output HAND reference elev.

### Changes

 - Function `make_catchment_hydroid_dict` creates a df of pixel catchment ids and overlapping hydroids.
 - Merge hydroid df and thalweg minimum elevation df.
 - Produces new output containing all catchment ids and min thalweg elevation value named `hand_ref_elev_table.csv`.
 - Overwrites the `demDerived_reaches_split.gpk` layer by adding additional attribute `Min_Thal_Elev_meters` to view the elevation value for each hydroid.

<br/><br/>

## v3.0.4.2 - 2021-02-12 - [PR #255](https://github.com/NOAA-OWP/cahaba/pull/255)

Addresses issue when running on HUC6 scale.

### Changes

 - `src.json` should be fixed and slightly smaller by removing whitespace.
 - Rasters are about the same size as running fim as huc6 (compressed and tiled; aggregated are slightly larger).
 - Naming convention and feature id attribute are only added to the aggregated hucs.
 - HydroIDs are different for huc6 vs aggregated huc8s mostly due to forced split at huc boundaries (so long we use consistent workflow it shouldn't matter).
 - Fixed known issue where sometimes an incoming stream is not included in the final selection will affect aggregate outputs.

<br/><br/>

## v3.0.4.1 - 2021-02-12 - [PR #261](https://github.com/NOAA-OWP/cahaba/pull/261)

Updated MS Crosswalk method to address gaps in FIM.

### Changes

 - Fixed typo in stream midpoint calculation in `split_flows.py` and `add_crosswalk.py`.
 - `add_crosswalk.py` now restricts the MS crosswalk to NWM MS catchments.
 - `add_crosswalk.py` now performs a secondary MS crosswalk selection by nearest NWM MS catchment.

<br/><br/>

## v3.0.4.0 - 2021-02-10 - [PR #256](https://github.com/NOAA-OWP/cahaba/pull/256)

New python script "wrappers" for using `inundation.py`.

### Additions

 - Created `inundation_wrapper_nwm_flows.py` to produce inundation outputs using NWM recurrence flows: 1.5 year, 5 year, 10 year.
 - Created `inundation_wrapper_custom_flow.py` to produce inundation outputs with user-created flow file.
 - Created new `tools` parent directory to store `inundation_wrapper_nwm_flows.py` and  `inundation_wrapper_custom_flow.py`.

<br/><br/>

## v3.0.3.1 - 2021-02-04 - [PR #253](https://github.com/NOAA-OWP/cahaba/pull/253)

Bug fixes to correct mismatched variable name and file path.

### Changes

 - Corrected variable name in `fim_run.sh`.
 - `acquire_and_preprocess_inputs.py` now creates `huc_lists` folder and updates file path.

<br/><br/>

## v3.0.3.0 - 2021-02-04 - [PR #227](https://github.com/NOAA-OWP/cahaba/pull/227)

Post-process to aggregate FIM outputs to HUC6 scale.

### Additions

 - Viz outputs aggregated to HUC6 scale; saves outputs to `aggregate_fim_outputs` folder.

### Changes

 - `split_flows.py` now splits streams at HUC8 boundaries to ensure consistent catchment boundaries along edges.
 - `aggregate_fim_outputs.sh` has been depreciated but remains in the repo for potential FIM 4 development.
 - Replaced geopandas driver arg with getDriver throughout repo.
 - Organized parameters in environment files by group.
 - Cleaned up variable names in `split_flows.py` and `build_stream_traversal.py`.
 - `build_stream_traversal.py` is now assigning HydroID by midpoint instead centroid.
 - Cleanup of `clip_vectors_to_wbd.py`.

<br/><br/>

## v3.0.2.0 - 2021-01-25 - [PR #218](https://github.com/NOAA-OWP/cahaba/pull/218)

Addition of an API service to schedule, run and manage `fim_run` jobs through a user-friendly web interface.

### Additions

 - `api` folder that contains all the codebase for the new service.

<br/><br/>

## v3.0.1.0 - 2021-01-21 - [PR #206](https://github.com/NOAA-OWP/cahaba/pull/206)

Preprocess MS and FR stream networks

### Changes

 - Headwater stream segments geometries are adjusted to align with with NWM streams.
 - Incoming streams are selected using intersection points between NWM streams and HUC4 boundaries.
 - `clip_vectors_to_wbd.py` handles local headwaters.
 - Removes NHDPlus features categorized as coastline and underground conduit.
 - Added streams layer to production whitelist.
 - Fixed progress bar in `lib/acquire_and_preprocess_inputs.py`.
 - Added `getDriver` to shared `functions.py`.
 - Cleaned up variable names and types.

<br/><br/>

## v3.0.0.4 - 2021-01-20 - [PR #230](https://github.com/NOAA-OWP/cahaba/pull/230)

Changed the directory where the `included_huc*.lst` files are being read from.

### Changes

 - Changed the directory where the `included_huc*.lst` files are being read from.

<br/><br/>

## v3.0.0.3 - 2021-01-14 - [PR #210](https://github.com/NOAA-OWP/cahaba/pull/210)

Hotfix for handling nodata value in rasterized levee lines.

### Changes

 - Resolves bug for HUCs where `$ndv > 0` (Great Lakes region).
 - Initialize the `nld_rasterized_elev.tif` using a value of `-9999` instead of `$ndv`.

 <br/><br/>

## v3.0.0.2 - 2021-01-06 - [PR #200](https://github.com/NOAA-OWP/cahaba/pull/200)

Patch to address AHPSs mapping errors.

### Changes

 - Checks `dtype` of `hydroTable.csv` columns to resolve errors caused in `inundation.py` when joining to flow forecast.
 - Exits `inundation.py` when all hydrotable HydroIDs are lake features.
 - Updates path to latest AHPs site layer.
 - Updated [readme](https://github.com/NOAA-OWP/cahaba/commit/9bffb885f32dfcd95978c7ccd2639f9df56ff829)

<br/><br/>

## v3.0.0.1 - 2020-12-31 - [PR #184](https://github.com/NOAA-OWP/cahaba/pull/184)

Modifications to build and run Docker image more reliably. Cleanup on some pre-processing scripts.

### Changes

 - Changed to noninteractive install of GRASS.
 - Changed some paths from relative to absolute and cleaned up some python shebang lines.

### Notes
 - `aggregate_vector_inputs.py` doesn't work yet. Need to externally download required data to run fim_run.sh

 <br/><br/>

## v3.0.0.0 - 2020-12-22 - [PR #181](https://github.com/NOAA-OWP/cahaba/pull/181)

The software released here builds on the flood inundation mapping capabilities demonstrated as part of the National Flood Interoperability Experiment, the Office of Water Prediction's Innovators Program and the National Water Center Summer Institute. The flood inundation mapping software implements the Height Above Nearest Drainage (HAND) algorithm and incorporates community feedback and lessons learned over several years. The software has been designed to meet the requirements set by stakeholders interested in flood prediction and has been developed in partnership with several entities across the water enterprise.<|MERGE_RESOLUTION|>--- conflicted
+++ resolved
@@ -2,7 +2,6 @@
 We follow the [Semantic Versioning 2.0.0](http://semver.org/) format.
 
 
-<<<<<<< HEAD
 ## v4.4.X.X - 2024-02-20 - [PR#1081](https://github.com/NOAA-OWP/inundation-mapping/pull/1081)
 
 This enhancement includes changes to the SRC calibration routine that uses the USGS published rating curve database. The modifications attempt to mimic the technique used in the stage-based CatFIM where the USGS WSE/flow is propagated upstream and downstream of the gauge location. This closes #892 
@@ -17,7 +16,6 @@
 
 ### Removals
 `src/src_adjust_usgs_rating.py`: deprecated (replaced with the new `src_adjust_usgs_rating_trace.py`)
-=======
 ## v4.4.14.1 - 2024-04-17 - [PR#1103](https://github.com/NOAA-OWP/inundation-mapping/pull/1103)
 
 Adds checks for intermediate files produced by Whitebox in the AGREE process (`src/agreedem.py`). Without these checks, if Whitebox fails to produce an output, no error is generated until much later in the `src/delineate_hydros_and_produce_HAND.sh` processing chain which makes troubleshooting difficult.
@@ -41,7 +39,6 @@
 - `src/run_by_branch.sh`: Add in logic to check whether the HUC is in Alaska or not and to use the correct CRS accordingly.
 - `src/run_unit_wb.sh`: Add in logic to check whether the HUC is in Alaska or not and to use the correct CRS and DEM domain filename accordingly.
 - `src/utils/shared_variables.py`: Add the Alaska CRS, a list of high stream density HUCs, and a list of medium-high stream density HUCs.
->>>>>>> 729cc019
 
 <br/><br/>
 
