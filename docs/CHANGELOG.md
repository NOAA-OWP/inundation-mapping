All notable changes to this project will be documented in this file.
We follow the [Semantic Versioning 2.0.0](http://semver.org/) format.

<<<<<<< HEAD
## v4.5.x.x - 2024-05-17 - [PR#1169](https://github.com/NOAA-OWP/inundation-mapping/pull/1169)

Fixes two bugs discovered in v4.5.0.0:
1. `echo` missing in bash command
2. raster resolution of `dem_meters.tif` has now been explicitly set in `gdalwarp`.

This tool scans all log directory looking for the word "error" (not case-sensitive). This is primary added to help find errors in the post processing logs such as src_optimization folder (and others).

### Changes

- `fim_post_processing.sh`: as described
=======

## v4.5.2.1 - 2024-05-21 - [PR#1172](https://github.com/NOAA-OWP/inundation-mapping/pull/1172)

Removes loading of `apache-arrow` repository from the Dockerfile where it was causing a GPG key error during `docker build`.

A number of python packages were updated in this PR. You will need to build a new Docker image for this release.

### Changes

- Dockerfile: Adds a line remove the loading of apache-arrow during `apt-get update`.

<br/><br/>


## v4.5.2.0 - 2024-05-20 - [PR#1166](https://github.com/NOAA-OWP/inundation-mapping/pull/1166)

The main goal of this PR is to create bridge point data that be used as a service in HydroVIS. Since every branch processes bridges separately, it's possible to inundate a bridge from more than just the feature_id it crosses. To reflect this, the `osm_bridge_centroids.gpkg` now found in HUC directories will have coincident points - one that is inundated from the reach it crosses and the other a backwater-influenced point indicated by the `is_backwater` field.

### Changes

- ` src/`
    - `aggregate_by_huc.py`: Added the aggregation steps for bridge centroids; aggregation includes using SRCs to lookup flow values for each bridge, filtering out coincident points that have the same assigned feature_ids and higher overtopping flow, and assigning select points as backwater-influenced.
    - ` delineate_hydros_and_produce_HAND.sh`: Moved the bridge healing to after the crosswalk so that the centroids can use the crosswalked catchments for feature_id and flow lookups.
    -  `heal_bridges_osm.py`: Optimized the bridge healing so that it doesn't have to write out an intermediate raster; exports bridge centroids and spatial joins them to catchments; added functions for SRC flow lookups used in `aggregate_by_huc.py`.
- ` fim_post_processing.sh`: Added a bridge flag input for `aggregate_by_huc.py`.
- `data/bridges/pull_osm_bridges.py`: Removed the saving of a midpoint geopackage.
- `config/deny_branch_zero.lst` & `deny_branches.lst`: Added `#osm_bridge_centroids_{}.gpkg` to the deny lists.

<br/><br/>


## v4.5.1.3 - 2024-05-17 - [PR#1170](https://github.com/NOAA-OWP/inundation-mapping/pull/1170)

This hotfix addresses the issue #1162 by explicitly using 'fiona' engine for reading gpkg files with Boolean dtype. This is applicable only for `usgs_gages.gpkg` and `usgs_subset_gages.gpkg` files. 

### Changes
- `src/usgs_gage_unit_setup.py`  ... changed only two lines for fiona engine
- `src/usgs_gage_crosswalk.py` ...  changed only one line for fiona engine + two small changes to use `self.branch_id` for the correct log report
- `tools/rating_curve_comparison.py`...  changed only one line for fiona engine

<br/><br/>

## v4.5.1.2 - 2024-05-17 - [PR#1135](https://github.com/NOAA-OWP/inundation-mapping/pull/1135)

Updates USGS gage processing to use the correct projection (determined by whether the HUC is in Alaska or not).

### Changes
- `src/run_by_branch.sh`: Added `huc_CRS` as an input argument for `usgs_gage_crosswalk.py`
- `src/run_unit_wb.sh`: Added `huc_CRS` as an input argument for `usgs_gage_unit_setup.py` and `usgs_gage_crosswalk.py`
- `src/usgs_gage_crosswalk.py`: Added `huc_CRS` as an input argument for the `run_crosswalk()` function and added re-projection steps wherever new data is being read in so that the files are able to be properly merged.
- `src/usgs_gage_unit_setup.py`: Added `huc_CRS` as an input argument for the `Gage2Branch()` crosswalking class.

<br/><br/>

## v4.5.1.1 - 2024-05-17 - [PR#1094](https://github.com/NOAA-OWP/inundation-mapping/pull/1094)

Extends flows (i.e., discharge) to stream segments missing from NWS and USGS validation flow files. The levelpath associated with existing flows in the AHPS domain is identified, and any stream segments of the levelpath in the domain missing from the flow file are added to the flow file by assigning the existing flow (this is a constant value regardless of other tributaries including other levelpaths in the domain). Stream segments not on the levelpath are dropped from the flow file, including tributary flows. The original flow file is saved along with the output with an appended `.bak`.

### Additions

- `data/extend_benchmark_flows.py`: Adds missing flows to NWS or USGS benchmark flow files and removes flows from tributaries. The original flow file is saved with an appended `.bak`.

### Changes

- `tools/tools_shared_variables.py`: Removed corrected flow files from `BAD_SITES` list.

<br/><br/>

## v4.5.1.0 - 2024-05-17 - [PR#1156](https://github.com/NOAA-OWP/inundation-mapping/pull/1156)

This focuses on removing hydro-conditioning artifacts by subtracting the thalweg DEM from HAND REM and adding back the original DEM. Also, a new tool was created to test this feature over multiple HUCs

### Additions
- `tools/analyze_for_missing_FIM_cells.py`: A new script `analyze_for_missing_FIM_cells.py` was added to test and analyze healed HAND for hydro-conditioning artifacts FIM. 

### Changes
- `src/delineate_hydros_and_produce_HAND.sh`: Removing hydro-conditioning artifacts from HAND REM.
- `config/params_template.env`: Creating an option to include/exclude healed HAND from FIM pipeline.

<br/><br/>

## v4.5.0.2 - 2024-05-17 - [PR#1159](https://github.com/NOAA-OWP/inundation-mapping/pull/1159)

This PR addresses issue #1132 and include the following changes on `tools/generate_nws_lid.py` for updating `nws_lid.gpkg` dataset.

In this revised version, stations only from these two groups are retrieved:
- lid stations with `rfc_forecast_point= True` 
- lid stations in `/data/inputs/ahp_sites/evaluated_ahps_sites.csv`

The lid stations in AK (Alaska), HI, and PR, with above two criteria have also been selected, as shown in the map below. In the previous version of the code, **all of lid stations** in PR and HI (regardless of meeting above two criteria), were also being retrieved. I have updated this version to exclude such stations. 

Also, In this revised version, I've eliminated the code sections that previously generated the "is_headwater" and "is_colocated" columns, which are not needed in FIM4. Therefore, in this updated version, these columns are no longer present. 

Similar to 'usgs_gages.gpkg' dataset, all lid stations, including those in Alaska, are stored in a single gpkg file (`nws_lid.gpkg`) with EPSG=5070. The Alaska stations can be identified using their HUC8 numbers (beginning with '19'). 

### Changes
- tools/generate_nws_lid.py
>>>>>>> 3092e979

<br/><br/>


## v4.5.0.1 - 2024-05-09 - [PR#1150](https://github.com/NOAA-OWP/inundation-mapping/pull/1150)

Fixes two bugs discovered in v4.5.0.0:
1. `echo` missing in bash command
2. raster resolution of `dem_meters.tif` has now been explicitly set in `gdalwarp`.

### Changes

- `src/`
    - `add_crosswalk.py`: fixed stream order if max > `max_order`
    - `bash_variables.env`: added `res` environment variable for default raster cell size
    - `delineate_hydros_and_produce_HAND.sh`: added missing `echo`
    - `heal_bridges_osm.py`: fixed raster resolution and number of rows/columns
    - `run_unit_wb.sh`: added `-tr` to gdalwarp when generating `dem_meters.tif`; removed extraneous `Tcount`

<br/><br/>

## v4.5.0.0 - 2024-05-06 - [PR#1122](https://github.com/NOAA-OWP/inundation-mapping/pull/1122)

This PR includes 2 scripts to add Open Street Map bridge data into the HAND process: a script that pulls data from OSM and a script that heals those bridges in the HAND grids. Both scripts should be run as part of a pre-processing step for FIM runs. They only need to be run if we think OSM data has changed a lot or for any new FIM versions.

A new docker image is also required for `pull_osm_bridges.py` (acquire and preprocess) script.

### Additions
- `data/bridges/pull_osm_bridges.py`: First pre-processing script that pulls OSM data and saves bridge lines out as separate shapefiles by HUC8 to a specified location
- `src/heal_bridges_osm.py`: Second pre-processing script that uses the pre-saved OSM bridge lines and heals max HAND values across those bridge lines. Healed HAND grids are saved to a specified location.

### Changes
- `Pipfile`, `Pipfile.lock`: Adjusted files to add new python package to docker image.
- `data`
    - `clip_vectors_to_wdbd.py`: Updated to pre-clip new bridge data. Logging upgraded.
    - `generate_pre_clip_fim_huc8.py`: Updated to pre-clip new bridge data. Logging added and a system for multi-process logging.
- `src`
    - `delineate_hydros_and_produce_HAND.sh`: add python call to run `heal_bridges_osm.py` after hydraulic properties are calculated.
    - `bash_variables.env`: Added new variable for OSM bridges and adjusted pre-clip output date
    - `utils`
        - `shared_functions.py`: removed function no longer in use.
        - `shared_variables.py`: removed variables no longer in use.
  
<br/><br/>

## v4.4.16.0 - 2024-05-06 - [PR#1121](https://github.com/NOAA-OWP/inundation-mapping/pull/1121)

Some NWM streams, particularly in coastal areas, fail to reach the edge of the DEM resulting in reverse flow. This issue was resolved by clipping the ocean mask from the buffered WBD and DEM, and any remaining streams that didn't have outlets reaching the edge of the buffered WBD boundary were extended by snapping the end to the nearest point on the buffered WBD.

### Changes

- `data/wbd/clip_vectors_to_wbd.py`: Clips `landsea` ocean mask from the buffered WBD and adds a function to extend outlet streams to the buffered WBD
- `data/wbd/clip_vectors_to_wbd.py`: Updated multi-processing and added more logging.

<br/><br/>

## v4.4.15.4 - 2024-05-06 - [PR#1115](https://github.com/NOAA-OWP/inundation-mapping/pull/1115)

This PR addresses issue #1040 and includes the following updates:
- Upgraded to WRDS API version 3 and ensured schema compatibility of new USGS gages data.
- Expanded data retrieval to include Alaska gages alongside CONUS gages. 
- Enables retrieving SRC data for individual USGS gages, removing the necessity of using 'all' for the '-l' flag in rating_curve_get_usgs_curves.py." 


### Changes
 - `tools/tools_shared_functions.py`   
    -  Improved the stability of API calls.
    - Removed the exclusion of Alaska gages from USGS gages metadata (`usgs_gages.gpkg` output), preserving Alaska gages in the metadata.  
- `rating_curve_get_usgs_curves.py` 
    - Removed the exclusion of Alaska gages when retrieving SRC values.
    - Enabled retrieving SRC data for individual USGS gages.
- Moved the script `rating_curve_get_usgs_curves.py` from `tools` folder into `data/usgs`.

<br/><br/>

## v4.4.15.3 - 2024-05-06 - [PR#1128](https://github.com/NOAA-OWP/inundation-mapping/pull/1128)

Fixes a KeyError in `src/mitigate_branch_outlet_backpool.py`.

### Changes

`src/mitigate_branch_outlet_backpool.py`: Addresses case where `catchments_df['outlier']` are all False.

<br/><br/>

## v4.4.15.2 - 2024-05-06 - [PR#1133](https://github.com/NOAA-OWP/inundation-mapping/pull/1133)

Bug fix for error when reading the subfolders of a directory using `listdir()` where files exist that start with an 8-digit number that are later interpreted as directories.

### Changes

The following files were modified to use `listdir()` to read only directories instead of both directories and files:
- `src/`
    - `bathy_src_adjust_topwidth.py`, `identify_src_bankfull.py`, `subdiv_chan_obank_src.py`, `utils/shared_functions.py`
- `tools/vary_mannings_n_composite.py`


<br/><br/>


## v4.4.15.1 - 2024-05-06 - [PR#1081](https://github.com/NOAA-OWP/inundation-mapping/pull/1038)

This hotfix address a bug within the SRC adjustment routine to filter out USGS gauge locations that were conflated to lakeid reaches. These fatal errors were preventing `fim_post_processing.sh` from completing. There are also new try except blocks to handle potential errors when opening/writing SRC adjustment attributes to the catchment gpkg (unknown issues with collisions or corrupt gpkg files). Closes #1137 

### Changes

- `src/src_adjust_usgs_rating_trace.py`: Added filter for processing valid hydroids that meet criteria (i.e non-lakes) and more robust logging.
- `src/src_roughness_optimization.py`: Added data checks and logging to ensure input calibration data files contains necessary attributes. Also included a new try/except block to trap and log issues with file collisions or corrupt catchment gpkg read/write.

<br/><br/>

## v4.4.15.0 - 2024-04-17 - [PR#1081](https://github.com/NOAA-OWP/inundation-mapping/pull/1081)

This enhancement includes changes to the SRC calibration routine that uses the USGS published rating curve database. The modifications attempt to mimic the technique used in the stage-based CatFIM where the USGS WSE/flow is propagated upstream and downstream of the gauge location. This closes #892 

### Additions
`src/src_adjust_usgs_rating_trace.py`: updated SRC calibration routine to include the a new upstream/downstream tracing routine. The WSE(HAND stage) and flow targets obtained from the USGS rating curve are now applied to all hydroids within 8km (~5 miles) of the gauge location.  

### Changes
`fim_post_processing.sh`: using the new `src_adjust_usgs_rating_trace.py` in place of the `src_adjust_usgs_rating.py`
`src/src_roughness_optimization.py`: minor changes to facilitate new calibration input (reset index)
`src/utils/shared_variables.py`: added `USGS_CALB_TRACE_DIST` as the trace distance variable

### Removals
`src/src_adjust_usgs_rating.py`: deprecated (replaced with the new `src_adjust_usgs_rating_trace.py`)

<br/><br/>


## v4.4.14.1 - 2024-04-17 - [PR#1103](https://github.com/NOAA-OWP/inundation-mapping/pull/1103)

Adds checks for intermediate files produced by Whitebox in the AGREE process (`src/agreedem.py`). Without these checks, if Whitebox fails to produce an output, no error is generated until much later in the `src/delineate_hydros_and_produce_HAND.sh` processing chain which makes troubleshooting difficult.

### Changes

- `src/agreedem.py`: Added checks to verify existence of intermediate files before continuing

<br/><br/>

## v4.4.14.0 - 2024-04-17 - [PR#1106](https://github.com/NOAA-OWP/inundation-mapping/pull/10106)

Updates the FIM pipeline so it can process HUCs in southern Alaska. Running FIM in southern Alaska requires that a different CRS and a few different files be used. Additionally, some of the Alaska HUCs displayed an issue where the input stream density was too high, so this update introduces some logic to adjust the threshold of stream orders to exclude based on whether an Alaska HUC is listed as high or medium-high stream density. This update intriduces new Alaska-specific inputs, which are listed in the PR. 

### Changes
- `data/wbd/generate_pre_clip_fim_huc8.py`: Adjusted comment.
- `src/bash_variables.env`: Changed pre-clip HUC 8 directory to be a folder with both Alaska and CONUS HUCs.
- `src/check_huc_inputs.py`: Changed the `included_huc_list` variable to refer to a HUC list that includes Alaska.
- `src/derive_level_paths.py`: Add in logic to exclude different stream orders based on whether the HUC falls into the high or medium-high density HUC lists.
- `src/run_by_branch.sh`: Add in logic to check whether the HUC is in Alaska or not and to use the correct CRS accordingly.
- `src/run_unit_wb.sh`: Add in logic to check whether the HUC is in Alaska or not and to use the correct CRS and DEM domain filename accordingly.
- `src/utils/shared_variables.py`: Add the Alaska CRS, a list of high stream density HUCs, and a list of medium-high stream density HUCs.

<br/><br/>


## v4.4.13.3 - 2024-04-15 - [PR#1114](https://github.com/NOAA-OWP/inundation-mapping/pull/1114)

Two recent dependabot PR's came in, one for upgrading the `pillow` package and the other for upgrading idna. Both have been adjusted in this PR. 
In this PR, we also moved `openpyxl` package, which was part of an independent dockerfile, Pipfile and Pipefile.lock in the "dev" directory. This is now merged into the parent standard docker image.

Covers [PR 1111](https://github.com/NOAA-OWP/inundation-mapping/pull/1111) and 
Covers [PR 1119](https://github.com/NOAA-OWP/inundation-mapping/pull/1119)

A small update to the README.md was also updated for an unrelated topic (about AWS S3 credentials).

### Changes
- `Pipfile / Pipefile.lock`: As described above.
- `data/ble/ble_benchmark/README.md`: Updated notes to remove talking the specific ble docker image.

### Removals
- `data/ble/ble_benchmark`
   - `Dockerfile`: removed in favor the parent root Docker files.
   - `Pipfile`: removed in favor the parent root Docker files.
   - `Pipfile.lock` : removed in favor the parent root Docker files.

<br/><br/>

## v4.4.13.2 - 2024-04-04 - [PR#1110](https://github.com/NOAA-OWP/inundation-mapping/pull/1110)

This PR reflects upgrades for openJDK from 17.0.8 to something higher, minimum of 17.0.9. After some research, we can not upgrade all the way to the latest openJDK but can jump up to 19.0.  This limitation is related to version of our base docker image.  openJDK was identified as requiring an upgrade by a system wide security scan.

The "black" packages is also be upgraded from 23.7.0 to 24.3.

**NOTE: the update of "black" has change the rules slightly for formatting. This is why you see a bunch of files being changed but only for the formatting changes.**

### Files Change
- `Dockerfile`, `Pipfile`, `Pipefile.lock`
- `pre-commit-config.yaml` is also has Black upgraded for CI/CD tests for linting during GIT check ins.
- `many files`:
     - 19 files have had minor formatting changes related to the upgrade in the "black" package.

<br/><br/>

## v4.4.13.1 - 2024-03-11 - [PR#1086](https://github.com/NOAA-OWP/inundation-mapping/pull/1086)

Fixes bug where levee-protected areas were not being masked from branch 0 DEMs.

### Changes

`src/mask_dem.py`: Corrects indentation preventing masked branch 0 from overwriting existing DEM.

<br/><br/>

## v4.4.13.0 - 2024-03-11 - [PR#1006](https://github.com/NOAA-OWP/inundation-mapping/pull/1006)

Adds a new module that mitigates the branch outlet backpool error. In some HUCs, an overly-large catchment appears at the outlet of the branch (as in issue #985) which causes an artificially large amount of water to get routed to the smaller stream instead of the main stem. This issue is mitigated by trimming the levelpath just above the outlet and removing the offending pixel catchment from the pixel catchments and catchment reaches files. 

The branch outlet backpool issue is identified based on two criteria: 
  1. There is a pixel catchment that is abnormally large (more than two standard deviations above the mean.)
  2. The abnormally-large pixel catchment occurs at the outlet of the levelpath.

If both criteria are met for a branch, then the issue is mitigated by trimming the flowline to the third-to-last point.

### Additions

- `src/mitigate_branch_outlet_backpool.py`: Detects and mitigates the branch outlet backpool error. If both branch outlet backpool criteria are met, the snapped point is set to be the penultimate vertex and then the flowline is trimmed to that point (instead of the last point). Trims the `gw_catchments_pixels_<id>.tif` and `gw_catchments_reaches_<id>.tif` rasters by using `gdal_polygonize.py` to polygonize the `gw_pixel_catchments_<id>.tif` file, creating a mask that excludes the problematic pixel catchment, and then using that mask to trim the pixel catchment and catchment reaches rasters.

### Changes

- `src/delineate_hydros_and_produce_HAND.sh`: Adds the `mitigate_branch_outlet_backpool.py` module to run after the  `Gage Watershed for Pixels` step. 
- `src/split_flows.py`: Improves documentation and readability.

<br/><br/>

## v4.4.12.0 - 2024-03-11 - [PR#1078](https://github.com/NOAA-OWP/inundation-mapping/pull/1078)

Resolves issue #1033 by adding Alaska-specific data to the FIM input folders and updating the pre-clip vector process to use the proper data and CRS when an Alaska HUC is detected. The `-wbd` flag was removed from the optional arguments of `generate_pre_clip_fim_huc8`. The WBD file path will now only be sourced from the `bash_variables.env` file. The `bash_variables.env` file has been updated to include the new Alaska-specific FIM input files.

### Changes

- `/data/wbd/`
    - `clip_vectors_to_wbd.py`: Replaced all CRS inputs with the `huc_CRS` variable, which is input based on whether the HUC is Alaska or CONUS. Previously, the default FIM projection was automatically assigned as the CRS (which had been retrieved from `utils.shared_variables`).

    - `generate_pre_clip_fim_huc8.py`:
        - Added Alaska projection and links to the new Alaska data file paths that were added to `bash_variables.env`.
        - Removed the `wbd` argument from the `pre_clip_hucs_from_wbd` function and made it so that the code gets the WBD path from `bash_variables.env`.
        - Added logic to check whether the HUC is in Alaska and, if so, use the Alaska-specific HUC and input file paths.
        - Cleaned up the spelling and formatting of some comments
- `/src/`
    - `bash_variables.env`: Added the Alaska-specific projection (EPSG:3338) and file paths for Alaska-specific data (see data changelog for list of new input data)

<br/><br/>

## v4.4.11.1 - 2024-03-08 - [PR#1080](https://github.com/NOAA-OWP/inundation-mapping/pull/1080)

Fixes bug in bathymetric adjustment where `mask` is used with `geopandas.read_file`. The solution is to force `read_file` to use `fiona` instead of `pyogrio`.

### Changes

`src/bathymetric_adjustment.py`: Use `engine=fiona` instead of default `pyogrio` to use `mask=` with `geopandas.read_file`

<br/><br/>

## v4.4.11.0 - 2024-02-16 - [PR#1077](https://github.com/NOAA-OWP/inundation-mapping/pull/1077)

Replace `fiona` with `pyogrio` to improve I/O speed. `geopandas` will use `pyogrio` by default starting with version 1.0. `pyarrow` was also added as an environment variable to further speedup I/O. As a result of the changes in this PR, `fim_pipeline.sh` runs approximately 10% faster.

### Changes

- `Pipfile`: Upgraded `geopandas` from v0.12.2 to v0.14.3, added `pyogrio`, and fixed version of `pyflwdir`.
- `src/bash_variables.env`: Added environment variable for `pyogrio` to use `pyarrow`
- To all of the following files: Added `pyogrio` and `pyarrow`
    - `data/`
        - `bathymetry/preprocess_bathymetry.py`, `ble/ble_benchmark/create_flow_forecast_file.py`, `esri.py`, `nld/levee_download.py`, `usgs/acquire_and_preprocess_3dep_dems.py`, `wbd/clip_vectors_to_wbd.py`, `wbd/preprocess_wbd.py`, `write_parquet_from_calib_pts.py`
    - `src/`
        - `add_crosswalk.py`, `associate_levelpaths_with_levees.py`, `bathy_rc_adjust.py`, `bathymetric_adjustment.py`, `buffer_stream_branches.py`, `build_stream_traversal.py`, `crosswalk_nwm_demDerived.py`, `derive_headwaters.py`, `derive_level_paths.py`, `edit_points.py`, `filter_catchments_and_add_attributes.py`, `finalize_srcs.py`, `make_stages_and_catchlist.py`, `mask_dem.py`, `reachID_grid_to_vector_points.py`, `split_flows.py`, `src_adjust_spatial_obs.py`, `stream_branches.py`, `subset_catch_list_by_branch_id.py`, `usgs_gage_crosswalk.py`, `usgs_gage_unit_setup.py`, `utils/shared_functions.py`
    - `tools/`
        - `adjust_rc_with_feedback.py`, `check_deep_flooding.py`, `create_flow_forecast_file.py`, `eval_plots.py`, `evaluate_continuity.py`, `evaluate_crosswalk.py`, `fimr_to_benchmark.py`, `find_max_catchment_breadth.py`, `generate_categorical_fim.py`, `generate_categorical_fim_flows.py`, `generate_categorical_fim_mapping.py`, `generate_nws_lid.py`, `hash_compare.py`, `inundate_events.py`, `inundation.py`, `make_boxes_from_bounds.py`, `mosaic_inundation.py`, `overlapping_inundation.py`, `rating_curve_comparison.py`, `rating_curve_get_usgs_curves.py`, `test_case_by_hydro_id.py`, `tools_shared_functions.py`
        
<br/><br/>

## v4.4.10.1 - 2024-02-16 - [PR#1075](https://github.com/NOAA-OWP/inundation-mapping/pull/1075)

We recently added code to fim_pre_processing.sh that checks the CPU count. Earlier this test was being done in post-processing and was killing a pipeline that had already been running for a while.

Fix:
- Removed the CPU test from pre-processing. This puts us back to it possibly failing in post-processing but we have to leave it for now. 
- Exit status codes (non 0) are now returned in pre-processing and post-processing when an error has occurred.

Tested that the a non zero return exit from pre-processing shuts down the AWS step functions.

### Changes
- `fim_pre_processing.sh`: added non zero exit codes when in error, plus removed CPU test
- `fim_post_processing.sh`:  added non zero exit codes when in error

<br/><br/>

## v4.4.10.0 - 2024-02-02 - [PR#1054](https://github.com/NOAA-OWP/inundation-mapping/pull/1054)

Recent testing exposed a bug with the `acquire_and_preprocess_3dep_dems.py` script. It lost the ability to be re-run and look for files that were unsuccessful earlier attempts and try them again. It may have been lost due to confusion of the word "retry". Now "retry" means restart the entire run. A new flag called "repair"  has been added meaning fix what failed earlier.  This is a key feature it is common for communication failures when calling USGS to download DEMs.  And with some runs taking many hours, this feature becomes important.

Also used the opportunity to fix a couple of other minor issues:
1) Reduce log output
2) Add a test for ensuring the user does not submit job numbers (num of cpu requests) to exceed the system max cpus. This test exists in a number of places in the code but way later in the processing stack after alot of processing has been done. Now it is done at the start of the fim pipeline stack.
3) remove arguments for "isaws" which is no longer in use and has not been for a while.
4) quick upgrade to the tracker log that keeps track of duration of each unit being processed.

### Changes

- `data\usgs\`
    - `acquire_and_preprocess_3dep_dems.py`: Re-add a feature which allowed for restarting and redo missing outputs or partial outputs. System now named as a "repair" system.
- `fim_pipeline.sh`:  remove the parallel `--eta` flag to reduce logging. It was not needed, also removed "isaws" flag.
- `fim_pre_processing.sh`: Added validation tests for maximum CPU requests (job numbers)
- `fim_post_processing.sh`: Added a permissions updated as output folders were being locked due to permissions.
- `fim_process_unit_wb.sh`: Fixed a bug with output folders being locked due to permissions, but it was not recursive.
- `src`
    - `bash_functions.sh`: Added function so the unit timing logs would also have a time in percentage so it can easily be used to calculate averages.
    - `delineate_hydros_and_produce_HAND.sh`: Removed some unnecessary logging. Changed a few gdal calls to be less verbose.
    - `derive_level_paths.py`: Changed verbose to false to reduce  unnecessary logging.
    - `run_by_branch.sh`: Removed some unnecessary logging. Added a duration system so we know how long the branch took to process.
    - `run_unit_by_wb.sh`: Removed some unnecessary logging. Changed a few gdal calls to be less verbose.
    - `split_flows.py`: Removed progress bar which was unnecessary and was adding to logging.
  
<br/><br/>

## v4.4.9.2 - 2024-02-02 - [PR#1066](https://github.com/NOAA-OWP/inundation-mapping/pull/1066)

Adds an index to the aggregated `crosswalk_table.csv`. The index is a consecutive integer that starts at 1. Columns have been reordered, renamed, and sorted.

### Changes

`tools/combine_crosswalk_tables.py`: Adds index and sorts and renames columns

<br/><br/>

## v4.4.9.1 - 2024-02-02 - [PR#1073](https://github.com/NOAA-OWP/inundation-mapping/pull/1073)

Dependabot requested two fixes. One for an upgrade to pillow [#1068](https://github.com/NOAA-OWP/inundation-mapping/pull/1068) and the other for juypterlab #[1067 ](https://github.com/NOAA-OWP/inundation-mapping/pull/1067)

### Changes

- `src`
    - `Pipfile` and `Pipfile.lock`: Updated some packages.
    
<br/><br/>

## v4.4.9.0 - 2024-01-12 - [PR#1058](https://github.com/NOAA-OWP/inundation-mapping/pull/1058)

Upgrades base Docker image to GDAL v3.8.0. In order to upgrade past GDAL v.3.4.3 (see #1029), TauDEM's `aread8` was replaced with a module from the `pyflwdir` Python package.

### Additions

- `src/accumulate_headwaters.py`: Uses `pyflwdir` to accumulate headwaters and threshold and create stream pixels.

### Changes

- `Dockerfile`: Upgrade GDAL from v.3.4.3 to v.3.8.0; remove JDK 17 and TauDEM `aread8` and `threshold`.
- `Pipfile` and `Pipfile.lock`: Add `pyflwdir`, `pycryptodomex` and upgrade Python version.
- `src/delineate_hydros_and_produce_HAND.sh`: Add `src/accumulate_headwaters.py` and remove TauDEM `aread8` and `threshold`

<br/><br/>

## v4.4.8.4 - 2024-01-12 - [PR#1061](https://github.com/NOAA-OWP/inundation-mapping/pull/1061)

Adds a post-processing tool to compare crosswalked (conflated) `feature_id`s between NWM stream network to DEM-derived reaches. The tool is run if the `-x` flag is added to `fim_pipeline.sh`. Results are computed for branch 0 and saved in a summary file in the HUC output folder.

### Additions

- `tools/evaluate_crosswalk.py`: evaluates crosswalk accuracy using two methods:
    - intersections: the number of intersections between streamlines
    - network (or tree): compares the feature_ids of the immediate upstream segments

### Changes

- `Dockerfile`: added `toolsDir` environment variable
- `fim_pipeline.sh`: added `-x` flag to run crosswalk evaluation tool
- `fim_post_processing.sh`: changed hardcoded `/foss_fim/tools` to `toolsDir` environment variable
- `fim_pre_processing.sh`: added `evaluateCrosswalk` environment variable
- `src/`
    - `add_crosswalk.py`: fix bug
    - `delineate_hydros_and_produce_HAND.sh`: added a call to `verify_crosswalk.py` if evaluateCrosswalk is True.

<br/><br/>

## v4.4.8.3 - 2024-01-05 - [PR#1059](https://github.com/NOAA-OWP/inundation-mapping/pull/1059)

Fixes erroneous branch inundation in levee-protected areas.

Levees disrupt the natural hydrology and can create large catchments that contain low-lying areas in levee-protected areas that are subject to being inundated in the REM (HAND) grid. However, these low-lying areas are hydrologically disconnected from the stream associated with the catchment and can be erroneously inundated. Branch inundation in levee-protected areas is now confined to the catchment for the levelpath.

### Changes

- `src/`
    - `delineate_hydros_and_produce_HAND.sh`: Adds input argument for catchments.
    - `mask_dem.py`: Adds DEM masking for areas of levee-protected areas that are not in the levelpath catchment.

<br/><br/>


## v4.4.8.2 - 2023-12-12 - [PR#1052](https://github.com/NOAA-OWP/inundation-mapping/pull/1052)

The alpha test for v4.4.8.1 came back with a large degradation in skill and we noticed that the global manning's roughness file was changed in v4.4.7.1 - likely in error.

### Changes

- `src`/`bash_variables.env`: changed the global roughness file to `${inputsDir}/rating_curve/variable_roughness/mannings_global_06_12.csv`

<br/><br/>

## v4.4.8.1 - 2023-12-08 - [PR#1047](https://github.com/NOAA-OWP/inundation-mapping/pull/1047)

Upgrades JDK to v.17.0.9 in Docker image to address security vulnerabilities.

### Changes

- `Dockerfile`: Upgrades JDK to v.17.

<br/><br/>

## v4.4.8.0 - 2023-12-08 - [PR#1045](https://github.com/NOAA-OWP/inundation-mapping/pull/1045)

In order to avoid file system collisions on AWS, and keep the reads/writes from the same file on disk to a minimum, three files (`HUC6_dem_domain.gpkg`, `nws_lid.gpkg`, `reformat_ras_rating_curve_points_rel_101.gpkg`, & `usgs_gages.gpkg`) are now copied from disk into a scratch directory (temporary working directory), and removed after processing steps are completed.

### Changes

- `config`/`deny_unit.lst`: Add files to remove list - repetitive copies needed for processing step (`run_unit_wb.sh`)
- `src`
    - `bash_variables.env`: Add a new variable for the ras rating curve filename. It will be easier to track the filename in the `.env`, and pull into `run_unit_wb.sh`, rather than hardcode it.
    - `run_unit_wb.sh`: Copy files and update references from `$inputsDir` to `$tempHucDataDir`.

<br/><br/>

## v4.4.7.2 - 2023-12-08 - [PR#1026](https://github.com/NOAA-OWP/inundation-mapping/pull/1026)

A couple of directly related issues were fixed in this PR.
The initial problem came from Issue #[1025](https://github.com/NOAA-OWP/inundation-mapping/issues/1025) which was about a pathing issue for the outputs directory. In testing that fix, it exposed a few other pathing and file cleanup issues which are now fixed. We also added more console output to help view variables and pathing.

### Changes

- `config`/`params_template.env`:  Updated for a newer mannings global file. Changed and tested by Ryan Spies.
- `tools`
    - `inundate_mosiac_wrapper.py`:  Took out a misleading and non-required print statement.
    - `inundate_nation.py`: As mentioned above.

<br/><br/>

## v4.4.7.1 - 2023-12-01 - [PR#1036](https://github.com/NOAA-OWP/inundation-mapping/pull/1036)

Quick update to match incoming ras2fim calibration output files being feed into FIM was the initial change.

There is no FIM issue card for this, but this is related to a ras2fim [PR #205](https://github.com/NOAA-OWP/ras2fim/pull/205) which also made changes to ensure compatibility. New copies of both the `reformat_ras_rating_curve_table_rel_101.csv` and `reformat_ras_rating_curve_points_rel_101.gpkg` were generated from ras2fim but retained the version of `rel_101`.

Originally, was planning to update just the two locations for newer versions of the two `reformat_ras_rating_surve...` files. Both had been update to recognize the ras2release version rel_101.

In the process of doing that, we took the opportunity to move all inputs files from params_template.env and put them into bash_variables.env as per precedence set recently.

### Changes

- `config`/`params_template.env`: moved input variables into `src/bash_variables.env`
- `src`
    - `bash_variablles.env`: Added all input variables from `params_template.env` to here and added one new one from `run_unit_wb.sh` for ras_rating_curve_points_gpkg.
    - `run_unit_wb.sh`:   Updated an input param to the usgs_gage_unit_setup.py file to point the -ras param to the updated rel_101 value now in the `src/bash_variables.env`.
    - `usgs_gage_unit_setup.py`:  Changed to drop a column no longer going to be coming from ras2fim calibration files.

<br/><br/>

## v4.4.7.0 - 2023-11-13 - [PR#1030](https://github.com/NOAA-OWP/inundation-mapping/pull/1030)

This PR introduces the `.github/workflows/lint_and_format.yaml` file which serves as the first step in developing a Continuous Integration pipeline for this repository. 
The `flake8-pyproject` dependency is now used, as it works out of the box with the `pre-commit` GitHub Action in the GitHub Hosted Runner environment.
In switching to this package, a couple of `E721` errors appeared. Modifications were made to the appropriate files to resolve the `flake8` `E721` errors.
Also, updates to the `unit_tests` were necessary since Branch IDs have changed with the latest code.  

A small fix was also included where `src_adjust_ras2fim_rating.py` which sometimes fails with an encoding error when the ras2fim csv sometimes is created or adjsuted in windows.

### Changes
- `.pre-commit-config.yaml`: use `flake8-pyproject` package instead of `pyproject-flake8`.
- `Pipfile` and `Pipfile.lock`: updated to use `flake8-pyproject` package instead of `pyproject-flake8`, upgrade `pyarrow` version.
- `data`
    - `/wbd/generate_pre_clip_fim_huc8.py`: Add space between (-) operator line 134.
    - `write_parquet_from_calib_pts.py`: Add space between (-) operator line 234.
- `src`
    - `check_huc_inputs.py`: Change `== string` to `is str`, remove `import string`
    - `src_adjust_ras2fim_rating.py`: Fixed encoding error.
- `tools`
    - `eval_plots.py`: Add space after comma in lines 207 & 208
    - `generate_categorical_fim_mapping.py`: Use `is` instead of `==`, line 315
    - `hash_compare.py`: Add space after comma, line 153.
    - `inundate_mosaic_wrapper.py`: Use `is` instead of `==`, line 73.
    - `inundation_wrapper_nwm_flows.py`: Use `is not` instead of `!=`, line 76.
    - `mosaic_inundation.py`: Use `is` instead of `==`, line 181.
- `unit_tests`
    - `README.md`: Updated documentation, run `pytest` in `/foss_fim` directory.
    - `clip_vectors_to_wbd_test.py`: File moved to data/wbd directory, update import statement, skipped this test.
    - `filter_catchments_and_add_attributes_params.json`: Update Branch ID
    - `inundate_gms_params.json`: Moved to `unit_tests/` folder.
    - `inundate_gms_test.py`: Moved to `unit_tests/` folder.
    - `inundation_params.json`: Moved to `unit_tests/` folder.
    - `inundation_test.py`: Moved to `unit_tests/` folder.
    - `outputs_cleanup_params.json`: Update Branch ID
    - `outputs_cleanup_test.py`: Update import statement
    - `split_flows_params.json`: Update Branch ID
    - `usgs_gage_crosswalk_params.json`: Update Branch ID & update argument to gage_crosswalk.run_crosswalk
    - `usgs_gage_crosswalk_test.py`: Update params to gage_crosswalk.run_crosswalk

### Additions 
- `.github/workflows/`
    - `lint_and_format.yaml`: Add GitHub Actions Workflow file for Continuous Integration environment (lint and format test).

<br/><br/>

## v4.4.6.0 - 2023-11-17 - [PR#1031](https://github.com/NOAA-OWP/inundation-mapping/pull/1031)

Upgrade our acquire 3Dep DEMs script to pull down South Alaska HUCS with its own CRS.

The previous set of DEMs run for FIM and it's related vrt already included all of Alaska, and those have not been re-run. FIM code will be updated in the near future to detect if the HUC starts with a `19` with slight different logic, so it can preserve the CRS of EPSG:3338 all the way to final FIM outputs.  See [792 ](https://github.com/NOAA-OWP/inundation-mapping/issues/792)for new integration into FIM.

A new vrt for the new South Alaska DEMs was also run with no changes required.

This issue closes [1028](https://github.com/NOAA-OWP/inundation-mapping/issues/1028). 

### Additions
- `src/utils`
     - `shared_validators.py`: A new script where we can put in code to validate more complex arguments for python scripts. Currently has one for validating CRS values. It does valid if the CRS value is legitimate but does check a bunch of formatting including that it starts with either the name of `EPSG` or `ESRI`

### Changes
- `data/usgs` 
    - `aquire_and_preprocess_3dep_dems.py`: Changes include:
        - Add new input arg for desired target projection and logic to support an incoming CRS.
        - Updated logic for pre-existing output folders and `on-the-fly` question to users during execution if they want to overwrite the output folder (if applicable).
        - Changed date/times to utc.
        - Upgraded error handing for the gdal "processing" call.

<br/><br/>

## v4.4.5.0 - 2023-10-26 - [PR#1018](https://github.com/NOAA-OWP/inundation-mapping/pull/1018)

During a recent BED attempt which added the new pre-clip system, it was erroring out on a number of hucs. It was issuing an error in the add_crosswalk.py script. While a minor bug does exist there, after a wide number of tests, the true culprit is the memory profile system embedded throughout FIM. This system has been around for at least a few years but not in use. It is not 100% clear why it became a problem with the addition of pre-clip, but that changes how records are loaded which likely affected memory at random times.

This PR removes that system.

A couple of other minor updates were made:
- Update to the pip files (also carried forward changes from other current PRs)
- When a huc or huc list is provided to fim_pipeline, it goes to a script, check_huc_inputs.py, to ensure that the incoming HUCs are valid and in that list. In the previous code it looks for all files with the file name pattern of "included_huc*.lst". However, we now only want it to check against the file "included_huc8.list".

### Changes
- `CONTRIBUTING.md`: Text update.
- `Pipfile` and `Pipfile.lock`: updated to remove tghe memory-profiler package, update gval to 0.2.3 and update urllib3 to 1.26.18.
- `data/wbd`
    - `clip_vectors_to_wbd.py`: remove profiler
 - `src`
     - `add_crosswalk.py`: remove profiler
     - `add_thalweg_lateral.py`: remove profiler.
     - `aggregate_by_huc.py`: remove profiler and small text correction.
     - `agreedem.py`: remove profiler.
     - `bathy_src_adjust_topwidth.py`: remove profiler.
     - `burn_in_levees.py`: remove profiler.
     - `check_huc_inputs.py`: changed test pattern to just look against `included_huc8.lst`.
     - `delineate_hydros_and_produce_HAND.sh`: remove profiler.
     - `filter_catchments_and_add_attributes.py`: remove profiler.
     - `make_stages_and_catchlist.py` remove profiler.
     - `mask_dem.py`: remove profiler.
     - `reachID_grid_to_vector_points.py`: remove profiler.
     - `run_unit_wb.sh`: remove profiler.
     - `split_flows.py`: remove profiler.
     - `unique_pixel_and_allocation.py`: remove profiler.
     - `usgs_gage_crosswalk.py`: remove profiler.
     - `usgs_gage_unit_setup.py`: remove profiler.
     - `utils`
         - `shared_functions`: remove profiler.
      ` unit_tests`
          - `clip_vectors_to_wbd_tests.py`: Linting tools change order of the imports.

<br/><br/>

## v4.4.4.1 - 2023-10-26 - [PR#1007](https://github.com/NOAA-OWP/inundation-mapping/pull/1007)

Updates GVAL to address memory and performance issues associated with running synthesize test cases.

### Changes

- `tools/tools_shared_functions.py`
- `Pipfile`
- `pyproject.toml`
- `tools/run_test_case.py`
- `tools/synthesize_test_cases.py`
- `tools/inundate_mosaic_wrapper`
<br/><br/>

## v4.4.4.0 - 2023-10-20 - [PR#1012](https://github.com/NOAA-OWP/inundation-mapping/pull/1012)

The way in which watershed boundary data (WBD) is generated and processed has been modified. Instead of generating those files "on the fly" for every run, a script has been added that will take a huclist and create the .gpkg files per HUC in a specified directory (`$pre_clip_huc_dir`).  During a `fim_pipeline.sh` run, the pre-clipped staged vectors will be copied over to the containers' working directory. This reduces runtime and the repetitive computation needed to generate those files every run.

### Changes

- `src/`
    - `bash_variables.env`: Add pre_clip_huc_dir env variable. 
    - `clip_vectors_to_wbd.py`: Moved to `/data/wbd/clip_vectors_to_wbd.py`.
    - `src/run_unit_wb.sh`: Remove ogr2ogr calls to get & clip WBD, remove call to clip_vectors_to_wbd.py, and replace with copying staged .gpkg files. 

### Additions

- `data/wbd/`
    - `generate_pre_clip_fim_huc8.py`: This script generates the pre-clipped vectors at the huc level.

<br/><br/>

## v4.4.3.0 - 2023-10-10 - [PR#1005](https://github.com/NOAA-OWP/inundation-mapping/pull/1005)

Revise stream clipping to WBD by (1) reducing the buffer to clip streams away from the edge of the DEM (to prevent reverse flow issues) from 3 cells to 8 cells to account for the 70m AGREE buffer; (2) splitting MultiLineStrings formed by NWM streams being clipped by the DEM edge and then re-entering the DEM, and retaining only the lowest segment. Also changes the value of `input_WBD_gdb` to use the WBD clipped to the DEM domain.

### Changes

- `src/`
    - `bash_variables.env`: Update WBD to the WBD clipped to the DEM domain
    - `clip_vectors_to_wbd.py`: Decrease stream buffer from 3 to 8 cells inside of the WBD buffer; select the lowest segment of any incoming levelpaths that are split by the DEM edge.
    - `derive_level_paths.py`: Remove unused argument
    - `stream_branches.py`: Remove unused argument

<br/><br/>

## v4.4.2.3 - 2023-09-21 - [PR#998](https://github.com/NOAA-OWP/inundation-mapping/pull/998)

Removes exclude list for black formatter in `.pre-commit-config.yaml` as well as in `pyproject.toml`. Ran the `black` executable on the 
whole repository, the re-formatted files in `src/` & `tools/` are included.

### Changes

- `.pre-commit-config.yaml`
- `pyproject.toml`
- `src/add_crosswalk.py`
- `src/bathy_src_adjust_topwidth.py`
- `src/bathymetric_adjustment.py`
- `src/identify_src_bankfull.py`
- `src/src_roughness_optimization.py`
- `tools/vary_mannings_n_composite.py`

<br/><br/>

## v4.4.2.2 - 2023-09-21 - [PR#997](https://github.com/NOAA-OWP/inundation-mapping/pull/997)

Bug fix for an error related to reindexing in `StreamNetwork.drop()`.

### Changes

- `src/stream_branches.py`: Fixes reindexing error.

<br/><br/>

## v4.4.2.1 - 2023-09-20 - [PR#990](https://github.com/NOAA-OWP/inundation-mapping/pull/990)

Corrects a bug in `src/usgs_gage_unit_setup.py` caused by missing geometry field after `GeoDataFrame.update()`.

### Changes

- `src/usgs_gage_unit_setup.py`: Sets geometry field in `self.gages`.

<br/><br/>

## v4.4.2.0 - 2023-09-20 - [PR#993](https://github.com/NOAA-OWP/inundation-mapping/pull/993)

Resolves the causes of two warnings in pandas and geopandas: (1) `FutureWarning` from taking the `int()` of single-length Series and (2) `SettingWithCopyWarning` resulting from the use of `inplace=True`.

### Changes

Removed `inplace=True` from
- `data/`
    - `usgs/preprocess_ahps_usgs.py`
    - `write_parquet_from_calib_pts.py`
- `src/`
    - `add_crosswalk.py`
    - `bathy_src_adjust_topwidth.py`
    - `clip_vectors_to_wbd.py`
    - `crosswalk_nwm_demDerived.py`
    - `derive_level_paths.py`
    - `finalize_srcs.py`
    - `identify_src_bankfull.py`
    - `src_adjust_usgs_rating.py`
    - `src_roughness_optimization.py`
    - `stream_branches.py`
    - `subdiv_chan_obank_src.py`
    - `subset_catch_list_by_branch_id.py`
    - `usgs_gage_unit_setup.py`
    - `utils/shared_functions.py`
- `tools/`
    - `adjust_rc_with_feedback.py`
    - `aggregate_csv_files.py`
    - `combine_crosswalk_tables.py`
    - `eval_plots_stackedbar.py`
    - `inundation.py`
    - `make_boxes_from_bounds.py`
    - `mosaic_inundation.py`
    - `plots.py`
    - `rating_curve_comparison.py`
    - `vary_mannings_n_composite.py`

Fixed single-length Series in
- `src/`
    - `split_flows.py`
    - `stream_branches.py`

- ``src/stream_branches.py``: Fixed class methods

<br/><br/>

## v4.4.1.1 - 2023-09-20 - [PR#992](https://github.com/NOAA-OWP/inundation-mapping/pull/992)

Fixes errors caused when a GeoDataFrame contains a `MultiLineString` geometry instead of a `LineString`. Update black force-exclude list.

### Changes

- `src/`
    `split_flows.py` and `stream_branches.py`: Converts `MultiLineString` geometry into `LineString`s.
- `pyproject.toml` : Add three files in `src/` to exclude list.

<br/><br/>

## v4.4.1.0 - 2023-09-18 - [PR#988](https://github.com/NOAA-OWP/inundation-mapping/pull/988)

Format code using `black` formatter, incorporate `isort` package to sort import statements,
and adhere all code to PEP8 Style Guide using the `flake8` package. Remove deprecated files.
Set up git pre-commit hooks.

Not all files were modified, however, to avoid individually listing each file here, the `/*` convention
is used to denote that almost every file in those directories were formatted and linted.

### Changes

- `.gitattributes`: Add newline at EOF.
- `.github/*`: 
- `.gitignore`: Trim extra last line.
- `CONTRIBUTING.md`: Update contributing guidelines.
- `Dockerfile`: Update PYTHONPATH to point to correct `unit_tests` directory.
- `Pipfile`: Add flake8, black, pyproject-flake8, pre-commit, isort packages
- `Pipfile.lock`: Update to correspond with new packages in Pipfile 
- `README.md` : Update link to wiki, trim whitespace.
- `config/*`
- `data/*`
- `docs/*`
- `fim_pipeline.sh` : Clean up usage statement
- `fim_post_processing.sh`: Update usage statement
- `fim_pre_processing.sh`: Update usage statement.
- `fim_process_unit_wb.sh`: Make usage functional, combine usage and comments.
- `src/*`
- `tools/*`
- `unit_tests/*`: The directory name where the unit test data must reside was changed from
`fim_unit_test_data_do_not_remove` => `unit_test_data`

### Additions

- `pyproject.toml`: Configuration file
- `.pre-commit-config.yaml`: Initialize git pre-commit hooks
- `tools/hash_compare.py`: Carson's hash compare script added to compare files or directories 
in which we do not expect any changes.

### Removals

- `data/nws/preprocess_ahps_nws.py`
- `src/adjust_headwater_streams.py`
- `src/aggregate_vector_inputs.py`
- `src/utils/reproject_dem.py`
- `tools/code_standardizer/*`: Incorporated "code_standardizer" into base level Dockerfile.
- `tools/compile_comp_stats.py`
- `tools/compile_computational_stats.py`
- `tools/consolidate_metrics.py`
- `tools/copy_test_case_folders.py`
- `tools/cygnss_preprocessing.py`
- `tools/nesdis_preprocessing.py`
- `tools/plots/*`: Duplicate and unused directory.
- `.isort.cfg`: Incorporated into `pyproject.toml`

<br/><br/>

## v4.4.0.1 - 2023-09-06 - [PR#987](https://github.com/NOAA-OWP/inundation-mapping/pull/987)

Corrects a bug in `src/usgs_gage_unit_setup.py` that causes incorrect values to populate a table, generating an error in `src/usgs_gage_crosswalk.py`.

### Changes

- `src/usgs_gage_unit_setup.py`: Changes `self.gages.location_id.fillna(usgs_gages.nws_lid, inplace=True)` to `self.gages.location_id.fillna(self.gages.nws_lid, inplace=True)`

<br/><br/>

## v4.4.0.0 - 2023-09-01 - [PR#965](https://github.com/NOAA-OWP/inundation-mapping/pull/965)

This feature branch includes new functionality to perform an additional layer of HAND SRC calibration using ras2fim rating curve and point data. The calibration workflow for ras2fim data follows the same general logic as the existing USGS rating curve calibration routine.

### Additions

- `src/src_adjust_ras2fim_rating.py`: New python script to perform the data prep steps for running the SRC calibration routine:
1) merge the `ras_elev_table.csv` data and the ras2fim cross section rating curve data (`reformat_ras_rating_curve_table.csv`)
2) sample the ras2fim rating curve at NWM recurrence flow intervals (2, 5, 10, 25, 50, 100yr)
3) pass inputs to the `src_roughness_optimization.py` workflow

### Changes

- `config/deny_branches.lst`: Added `ras_elev_table.csv` to keep list. Needed for `fim_post_processing.sh`
- `config/deny_unit.lst`: Added `ras_elev_table.csv` to keep list. Needed for `fim_post_processing.sh`
- `config/params_template.env`: Added new block for ras2fim SRC calibration parameters (can turn on/off each of the three SRC calibration routines individually); also reconfigured docstrings for calibration parameters)
- `fim_post_processing.sh`: Added routines to create ras2fim calibration data and then run the SRC calibration workflow with ras2fim data
- `src/add_crosswalk.py`: Added placeholder variable (`calb_coef_ras2fim`) in all `hydrotable.csv` files
- `src/aggregate_by_huc.py`: Added new blocks to perform huc-branch aggregation for all `ras_elev_table.csv` files
- `src/run_by_branch.sh`: Revised input variable (changed from csv file to directory) for `usgs_gage_crosswalk.py` to facilitate both `usgs_elev_table.csv` and ras_elev_table.csv` outputs
- `src/run_unit_wb.sh`: Revised inputs and output variables for `usgs_gage_unit_setup.py` and `usgs_gage_crosswalk.py`
- `src/src_roughness_optimization.py`: Added code blocks to ingest ras2fim rating curve data; added new attributes/renamed output variables to catchments gpkg output
- `src/usgs_gage_crosswalk.py`: Added code block to process ras2fim point locations alongside existing USGS gage point locations; outputs a separate csv if ras2fim points exist within the huc
- `src/usgs_gage_unit_setup.py`: Added code block to ingest and process raw ras2fim point locations gpkg file (same general workflow to usgs gages); all valid points (USGS and RAS2FIM) are exported to the huc level `usgs_subset_gages.gpkg`
- `tools/inundate_nation.py`: Added functionality to allow user to pass in a single HUC for faster spot checking of NWM recurr inundation maps

<br/><br/>

## v4.3.15.6 - 2023-09-01 - [PR#972](https://github.com/NOAA-OWP/inundation-mapping/pull/972)

Adds functionality to `tools/inundate_mosaic_wrapper.py` and incorporates functionality into existing `inundation-mapping` scripts.

### Changes

- `tools/`
    - `inundate_mosaic_wrapper.py`: Refactors to call `Inundate_gms` only once; adds functionality to produce a mosaicked polygon from `depths_raster` without needing to generate the `inundation_raster`; removes `log_file` and `output_fileNames` as variables and input arguments; updates the help description for `keep_intermediate`.
    - `composite_inundation.py`, 'inundate_nation.py`, and `run_test_case.py`: Implements `produce_mosaicked_inundation()` from `tools/inundate_mosaic_wrapper.py`.
    - `inundate_gms.py`: Adds back `Inundate_gms(**vars(parser.parse_args()))` command-line function call.
    - `mosaic_inundation.py` and `overlapping_inundation.py`: Removes unused import(s).
    - `tools_shared_variables.py`: Changes hardcoded `INPUT_DIR` to environment variable.

<br/><br/>

## v4.3.15.5 - 2023-09-01 - [PR#970](https://github.com/NOAA-OWP/inundation-mapping/pull/970)

Fixes an issue where the stream network was clipped inside the DEM resulting in a burned stream channel that was then filled by the DEM depression filling process so that all pixels in the burned channel had the same elevation which was the elevation at the spill point (which wasn't necessarily at the HUC outlet). The stream network is now extended from the WBD to the buffered WBD and all streams except the outlet are clipped to the streams buffer inside the WBD (WBD - (3 x cell_size)). This also prevents reverse flow issues.

### Changes

- `src/`
    - `clip_vectors_to_wbd.py`: Clip NWM streams to buffered WBD and clip non-outlet streams to WBD streams buffer (WBD - (3 x cell_size)).
    - `derive_level_paths.py`: Add WBD input argument
    - `run_unit_wb.py`: Add WBD input argument
    - `src_stream_branches.py`: Ignore branches outside HUC
- `unit_tests/`
    - `derive_level_paths_params.json`: Add WBD parameter value
    - `derive_level_paths_test.py`: Add WBD parameter

<br/><br/>

## v4.3.15.4 - 2023-09-01 - [PR#977](https://github.com/NOAA-OWP/inundation-mapping/pull/977)

Fixes incorrect `nodata` value in `src/burn_in_levees.py` that was responsible for missing branches (Exit code: 61). Also cleans up related files.

### Changes

- `src/`
    - `buffer_stream_branches.py`: Moves script functionality into a function.
    - `burn_in_levees.py`: Corrects `nodata` value. Adds context managers for reading rasters.
    - `generate_branch_list.py`: Removes unused imports.
    - `mask_dem.py`: Removes commented code.

<br/><br/>

## v4.3.15.3 - 2023-09-01 - [PR#983](https://github.com/NOAA-OWP/inundation-mapping/pull/983)

This hotfix addresses some bugs introduced in the pandas upgrade.

### Changes

- `/tools/eval_plots_stackedbar.py`: 2 lines were changed to work with the pandas upgrade. Added an argument for a `groupby` median call and fixed a bug with the pandas `query`. Also updated with Black compliance.

<br/><br/>

## v4.3.15.2 - 2023-07-18 - [PR#948](https://github.com/NOAA-OWP/inundation-mapping/pull/948)

Adds a script to produce inundation maps (extent TIFs, polygons, and depth grids) given a flow file and hydrofabric outputs. This is meant to make it easier to team members and external collaborators to produce inundation maps.

### Additions
- `data/`
    - `/tools/inundate_mosaic_wrapper.py`: The script that performs the inundation and mosaicking processes.
    - `/tools/mosaic_inundation.py`: Add function (mosaic_final_inundation_extent_to_poly).

<br/><br/>

## v4.3.15.1 - 2023-08-08 - [PR#960](https://github.com/NOAA-OWP/inundation-mapping/pull/960)

Provides a scripted procedure for updating BLE benchmark data including downloading, extracting, and processing raw BLE data into benchmark inundation files (inundation rasters and discharge tables).

### Additions

- `data/ble/ble_benchmark/`
    - `Dockerfile`, `Pipfile`, and `Pipfile.lock`: creates a new Docker image with necessary Python packages
    - `README.md`: contains installation and usage information
    - `create_ble_benchmark.py`: main script to generate BLE benchmark data

### Changes

- `data/ble/ble_benchmark/`
    - `create_flow_forecast_file.py` and `preprocess_benchmark.py`: moved from /tools

<br/><br/>

## v4.3.15.0 - 2023-08-08 - [PR#956](https://github.com/NOAA-OWP/inundation-mapping/pull/956)

Integrating GVAL in to the evaluation of agreement maps and contingency tables.

- `Dockerfile`: Add dependencies for GVAL
- `Pipfile`: Add GVAL and update related dependencies
- `Pipfile.lock`: Setup for Docker Image builds
- `run_test_case.py`: Remove unused arguments and cleanup
- `synthesize_test_cases.py`: Fix None comparisons and cleanup
- `tools/shared_functions.py`: Add GVAL crosswalk function, add rework create_stats_from_raster, create and create_stats_from_contingency_table
- `unit_tests/tools/inundate_gms_test.py`: Bug fix

<br/><br/>

## v4.3.14.2 - 2023-08-08 - [PR#959](https://github.com/NOAA-OWP/inundation-mapping/pull/959)

The enhancements in this PR include the new modules for pre-processing bathymetric data from the USACE eHydro dataset and integrating the missing hydraulic geometry into the HAND synthetic rating curves.

### Changes
- `data/bathymetry/preprocess_bathymetry.py`: added data source column to output geopackage attribute table.
- `fim_post_processing.sh`: changed -bathy input reference location.
- `config/params_template.env`: added export to bathymetry_file

<br/><br/>

## v4.3.14.1 - 2023-07-13 - [PR#946](https://github.com/NOAA-OWP/inundation-mapping/pull/946)

ras2fim product had a need to run the acquire 3dep script to pull down some HUC8 DEMs. The old script was geared to HUC6 but could handle HUC8's but needed a few enhancements. ras2fim also did not need polys made from the DEMs, so a switch was added for that.

The earlier version on the "retry" feature would check the file size and if it was smaller than a particular size, it would attempt to reload it.  The size test has now been removed. If a file fails to download, the user will need to look at the log out, then remove the file before attempting again. Why? So the user can see why it failed and decide action from there.

Note: later, as needed, we might upgrade it to handle more than just 10m (which it is hardcoded against).

Additional changes to README to reflect how users can access ESIP's S3 as well as a one line addition to change file permissions in fim_process_unit_wb.sh.

### Changes
- `data`
    - `usgs`
        - `acquire_and_preprocess_3dep_dems.py`:  As described above.
 - `fim_pipeline.sh`:  a minor styling fix (added a couple of lines for readability)
 - `fim_pre_processing.sh`: a user message was incorrect & chmod 777 $outputDestDir.
 - `fim_process_unit_wb.sh`: chmod 777 for /output/<run_name> directory.
 - `README.md`: --no-sign-request instead of --request-payer requester for ESIP S3 access.

<br/><br/>

## v4.3.14.0 - 2023-08-03 - [PR#953](https://github.com/NOAA-OWP/inundation-mapping/pull/953)

The enhancements in this PR include the new modules for pre-processing bathymetric data from the USACE eHydro dataset and integrating the missing hydraulic geometry into the HAND synthetic rating curves.

### Additions

- `data/bathymetry/preprocess_bathymetry.py`: preprocesses the eHydro datasets.
- `src/bathymetric_adjustment.py`: adjusts synthetic rating curves for HUCs where preprocessed bathymetry is available.

### Changes

- `config/params_template.env`: added a toggle for the bathymetric adjustment routine: `bathymetry_adjust`
- `fim_post_processing.sh`: added the new `bathymetric_adjustment.py` to the postprocessing lineup
- `src/`
    - `add_crosswalk.py`, `aggregate_by_huc.py`, & `subdiv_chan_obank_src.py`: accounting for the new Bathymetry_source field in SRCs

<br/><br/>

## v4.3.13.0 - 2023-07-26 - [PR#952](https://github.com/NOAA-OWP/inundation-mapping/pull/952)

Adds a feature to manually calibrate rating curves for specified NWM `feature_id`s using a CSV of manual coefficients to output a new rating curve. Manual calibration is applied after any/all other calibrations. Coefficient values between 0 and 1 increase the discharge value (and decrease inundation) for each stage in the rating curve while values greater than 1 decrease the discharge value (and increase inundation).

Manual calibration is performed if `manual_calb_toggle="True"` and the file specified by `man_calb_file` (with `HUC8`, `feature_id`, and `calb_coef_manual` fields) exists. The original HUC-level `hydrotable.csv` (after calibration) is saved with a suffix of `_pre-manual` before the new rating curve is written.

### Additions

- `src/src_manual_calibration.py`: Adds functionality for manual calibration by CSV file

### Changes

- `config/params_template.env`: Adds `manual_calb_toggle` and `man_calb_file` parameters
- `fim_post_processing.sh`: Adds check for toggle and if `man_calb_file` exists before running manual calibration

<br/><br/>

## v4.3.12.1 - 2023-07-21 - [PR#950](https://github.com/NOAA-OWP/inundation-mapping/pull/950)

Fixes a couple of bugs that prevented inundation using HUC-level hydrotables. Update associated unit tests.

### Changes

- `tools/inundate_gms.py`: Fixes a file path error and Pandas DataFrame indexing error.
- `unit_tests/tools/inundate_gms_test.py`: Do not skip this test, refactor to check that all branch inundation rasters exist.
- `unit_tests/tools/inundate_gms_params.json`: Only test 1 HUC, update forecast filepath, use 4 'workers'.

### Removals

- `unit_tests/tools/inundate_gms_unittests.py`: No longer used. Holdover from legacy unit tests.

<br/><br/>


## v4.3.12.0 - 2023-07-05 - [PR#940](https://github.com/NOAA-OWP/inundation-mapping/pull/940)

Refactor Point Calibration Database for synthetic rating curve adjustment to use `.parquet` files instead of a PostgreSQL database.

### Additions
- `data/`
    -`write_parquet_from_calib_pts.py`: Script to write `.parquet` files based on calibration points contained in a .gpkg file.

### Changes
- `src/`
    - `src_adjust_spatial_obs.py`: Refactor to remove PostgreSQL and use `.parquet` files.
    - `src_roughness_optimization.py`: Line up comments and add newline at EOF.
    - `bash_variables.env`: Update formatting, and add `{}` to inherited `.env` variables for proper variable expansion in Python scripts.
- `/config`
    - `params_template.env`: Update comment.
- `fim_pre_processing.sh`: In usage statement, remove references to PostGRES calibration tool.
- `fim_post_processing.sh`: Remove connection to and loading of PostgreSQL database.
- `.gitignore`: Add newline.
- `README.md`: Remove references to PostGRES calibration tool.

### Removals
- `config/`
    - `calb_db_keys_template.env`: No longer necessary without PostGRES Database.

- `/tools/calibration-db` : Removed directory including files below.
    - `README.md`
    - `docker-compose.yml`
    - `docker-entrypoint-enitdb.d/init-db.sh`

<br/><br/>

## v4.3.11.7 - 2023-06-12 - [PR#932](https://github.com/NOAA-OWP/inundation-mapping/pull/932)

Write to a csv file with processing time of `run_unit_wb.sh`, update PR Template, add/update bash functions in `bash_functions.env`, and modify error handling in `src/check_huc_inputs.py`. Update unit tests to throw no failures, `25 passed, 3 skipped`.

### Changes
- `.github/`
    - `PULL_REQUEST_TEMPLATE.md` : Update PR Checklist into Issuer Checklist and Merge Checklist
- `src/`
    - `run_unit_wb.sh`: Add line to log processing time to `$outputDestDir/logs/unit/total_duration_run_by_unit_all_HUCs.csv`
    - `check_huc_inputs.py`: Modify error handling. Correctly print HUC number if it is not valid (within `included_huc*.lst`)
    - `bash_functions.env`: Add `Calc_Time` function, add `local` keyword to functionally scoped variables in `Calc_Duration`
- `unit_tests/`
    - `derive_level_paths_test.py`: Update - new parameter (`buffer_wbd_streams`)
    - `derive_level_paths_params.json`: Add new parameter (`buffer_wbd_streams`)
    - `clip_vectors_to_wbd_test.py`: Update - new parameter (`wbd_streams_buffer_filename`)
    - `clip_vectors_to_wbd_params.json`: Add new parameter (`wbd_streams_buffer_filename`) & Fix pathing for `nwm_headwaters`

<br/><br/>

## v4.3.11.6 - 2023-05-26 - [PR#919](https://github.com/NOAA-OWP/inundation-mapping/pull/919)

Auto Bot asked for the python package of `requests` be upgraded from 2.28.2 to 2.31.0. This has triggered a number of packages to upgrade.

### Changes
- `Pipfile.lock`: as described.

<br/><br/>

## v4.3.11.5 - 2023-05-30 - [PR#911](https://github.com/NOAA-OWP/inundation-mapping/pull/911)

This fix addresses bugs found when using the recently added functionality in `tools/synthesize_test_cases.py` along with the `PREV` argument. The `-pfiles` argument now performs as expected for both `DEV` and `PREV` processing. Addresses #871

### Changes
`tools/synthesize_test_cases.py`: multiple changes to enable all expected functionality with the `-pfiles` and `-pcsv` arguments

<br/><br/>

## v4.3.11.4 - 2023-05-18 - [PR#917](https://github.com/NOAA-OWP/inundation-mapping/pull/917)

There is a growing number of files that need to be pushed up to HydroVis S3 during a production release, counting the new addition of rating curve comparison reports.

Earlier, we were running a number of aws cli scripts one at a time. This tool simplies it and pushes all of the QA and supporting files. Note: the HAND files from a release, will continue to be pushed by `/data/aws/s3.py` as it filters out files to be sent to HV s3.

### Additions

- `data\aws`
     - `push-hv-data-support-files.sh`: As described above. See file for command args.

<br/><br/>


## v4.3.11.3 - 2023-05-25 - [PR#920](https://github.com/NOAA-OWP/inundation-mapping/pull/920)

Fixes a bug in CatFIM script where a bracket was missing on a pandas `concat` statement.

### Changes
- `/tools/generate_categorical_fim.py`: fixes `concat` statement where bracket was missing.

<br/><br/>

## v4.3.11.2 - 2023-05-19 - [PR#918](https://github.com/NOAA-OWP/inundation-mapping/pull/918)

This fix addresses a bug that was preventing `burn_in_levees.py` from running. The if statement in run_unit_wb.sh preceeding `burn_in_levees.py` was checking for the existence of a filepath that doesn't exist.

### Changes
- `src/run_unit_wb.sh`: fixed the if statement filepath to check for the presence of levee features to burn into the DEM

<br/><br/>

## v4.3.11.1 - 2023-05-16 - [PR#904](https://github.com/NOAA-OWP/inundation-mapping/pull/904)

`pandas.append` was deprecated in our last Pandas upgrade (v4.3.9.0). This PR updates the remaining instances of `pandas.append` to `pandas.concat`.

The file `tools/thalweg_drop_check.py` had an instance of `pandas.append` but was deleted as it is no longer used or necessary.

### Changes

The following files had instances of `pandas.append` changed to `pandas.concat`:
- `data/`
    - `nws/preprocess_ahps_nws.py`
    - `usgs/`
        - `acquire_and_preprocess_3dep_dems.py`
        - `preprocess_ahps_usgs.py`
- `src/`
    - `add_crosswalk.py`
    - `adjust_headwater_streams.py`
    - `aggregate_vector_inputs.py`
    - `reset_mannings.py`
- `tools/`
    - `aggregate_mannings_calibration.py`
    - `eval_plots.py`
    - `generate_categorical_fim.py`
    - `generate_categorical_fim_flows.py`
    - `plots/`
        - `eval_plots.py`
        - `utils/shared_functions.py`
    - `rating_curve_comparison.py`
    - `rating_curve_get_usgs_curves.py`
    - `tools_shared_functions.py`

### Removals

- `tools/thalweg_drop_check.py`

<br/><br/>

## v4.3.11.0 - 2023-05-12 - [PR#903](https://github.com/NOAA-OWP/inundation-mapping/pull/903)

These changes address some known issues where the DEM derived flowlines follow the incorrect flow path (address issues with stream order 1 and 2 only). The revised code adds a new workflow to generate a new flow direction raster separately for input to the `run_by_branch.sh` workflow (branch 0 remains unchanged). This modification helps ensure that the DEM derived flowlines follow the desired NWM flow line when generating the DEM derived flowlines at the branch level.

### Changes
- `config/deny_branch_zero.lst`: removed `LandSea_subset_{}.tif` and `flowdir_d8_burned_filled_{}.tif` from the "keep" list as these files are now kept in the huc root folder.
- `config/deny_unit.lst`: added file cleanups for newly generated branch input files stored in the huc root folder (`dem_burned.tif`, `dem_burned_filled.tif`, `flowdir_d8_burned_filled.tif`, `flows_grid_boolean.tif`, `wbd_buffered_streams.gpkg`)
- `src/clip_vectors_to_wbd.py`: saving the `wbd_streams_buffer` as an output gpkg for input to `derive_level_paths.py`
- `src/derive_level_paths.py`: added a new step to clip the `out_stream_network_dissolved` with the `buffer_wbd_streams` polygon. this resolves errors with the edge case scenarios where a NWM flow line intersects the WBD buffer polygon
- `src/run_unit_wb.sh`: Introduce new processing steps to generate separate outputs for input to branch 0 vs. all other branches. Remove the branch zero `outputs_cleanup.py` as the branches are no longer pointing to files stored in the branch 0 directory (stored in huc directory)
   - Rasterize reach boolean (1 & 0) for all branches (not branch 0): using the `nwm_subset_streams_levelPaths_dissolved.gpkg` to define the branch levelpath flow lines
   - AGREEDEM reconditioning for all branches (not branch 0)
   - Pit remove burned DEM for all branches (not branch 0)
   - D8 flow direction generation for all branches (not branch 0)
- `src/run_by_branch.sh`: changed `clip_rasters_to_branches.py` input file location for `$tempHucDataDir/flowdir_d8_burned_filled.tif` (newly created file)

<br/><br/>

## v4.3.10.0 - 2023-05-12 - [PR#888](https://github.com/NOAA-OWP/inundation-mapping/pull/888)

`aggregate_by_huc.py` was taking a long time to process. Most HUCs can aggregate their branches into one merged hydrotable.csv in just 22 seconds, but a good handful took over 2 mins and a few took over 7 mins. When multiplied by 2,138 HUCs it was super slow. Multi-proc has not been added and it now takes appx 40 mins at 80 cores.

An error logging system was also added to track errors that may have occurred during processing.

### Changes
- `fim_pipeline.sh` - added a duration counter at the end of processing HUCs
- `fim_post_processing.sh` - added a job limit (number of procs), did a little cleanup, and added a warning note about usage of job limits in this script,
- `src`
    - `aggregate_by_huc.py`: Added multi proc, made it useable for non external script calls, added a logging system for errors only.
    - `indentify_src_bankful.py`: typo fix.

<br/><br/>

## v4.3.9.2 - 2023-05-12 - [PR#902](https://github.com/NOAA-OWP/inundation-mapping/pull/902)

This merge fixes several sites in Stage-Based CatFIM sites that showed overinundation. The cause was found to be the result of Stage-Based CatFIM code pulling the wrong value from the `usgs_elev_table.csv`. Priority is intended to go to the `dem_adj_elevation` value that is not from branch 0, however there was a flaw in the prioritization logic. Also includes a change to `requests` usage that is in response to an apparent IT SSL change. This latter change was necessary in order to run CatFIM. Also added a check to make sure the `dem_adj_thalweg` is not too far off the official elevation, and continues if it is.

### Changes
- `/tools/generate_categorical_fim.py`: fixed pandas bug where the non-branch zero `dem_adj_elevation` value was not being properly indexed. Also added a check to make sure the `dem_adj_thalweg` is not too far off the official elevation, and continues if it is.
- ` /tools/tools_shared_functions.py`: added `verify=False` to `requests` library calls because connections to WRDS was being refused (likely because of new IT protocols).

<br/><br/>

## v4.3.9.1 - 2023-05-12 - [PR#893](https://github.com/NOAA-OWP/inundation-mapping/pull/893)

Fix existing unit tests, remove unwanted behavior in `check_unit_errors_test.py`, update `unit_tests/README.md`

### Changes

- `unit_tests/`
    - `README.md` : Split up headings for setting up unit tests/running unit tests & re-formatted code block.
    - `check_unit_errors_test.py`: Fixed unwanted behavior of test leaving behind `sample_n.txt` files in `unit_errors/`
    - `clip_vectors_to_wbd_params.json`: Update parameters
    - `clip_vectors_to_wbd_test.py`: Update arguments
    - `pyproject.toml`: Ignore RuntimeWarning, to suppress pytest failure.
    - `usgs_gage_crosswalk_test.py`: Enhance readability of arguments in `gage_crosswalk.run_crosswalk` call

<br/><br/>

## v4.3.9.0 - 2023-04-19 - [PR#889](https://github.com/NOAA-OWP/inundation-mapping/pull/889)

Updates GDAL in base Docker image from 3.1.2 to 3.4.3 and updates all Python packages to latest versions, including Pandas v.2.0.0. Fixes resulting errors caused by deprecation and/or other changes in dependencies.

NOTE: Although the most current GDAL is version 3.6.3, something in 3.5 causes an issue in TauDEM `aread8` (this has been submitted as https://github.com/dtarb/TauDEM/issues/254)

### Changes

- `Dockerfile`: Upgrade package versions and fix `tzdata`
- `fim_post_processing.sh`: Fix typo
- `Pipfile` and `Pipfile.lock`: Update Python versions
- `src/`
    - `add_crosswalk.py`, `aggregate_by_huc.py`, `src_adjust_usgs_rating.py`, and `usgs_gage_unit_setup.py`: Change `df1.append(df2)` (deprecated) to `pd.concat([df1, df2])`
    - `build_stream_traversal.py`: Add `dropna=True` to address change in NaN handling
    - `getRasterInfoNative.py`: Replace `import gdal` (deprecated) with `from osgeo import gdal`
    - `stream_branches.py`: Change deprecated indexing to `.iloc[0]` and avoid `groupby.max()` over geometry
- `tools`
    - `inundation.py`: Cleans unused `from gdal`
    - `eval_plots.py`: deprecated dataframe.append fixed and deprecated python query pattern fixed.

<br/><br/>

## v4.3.8.0 - 2023-04-07 - [PR#881](https://github.com/NOAA-OWP/inundation-mapping/pull/881)

Clips branch 0 to terminal segments of NWM streams using the `to` attribute of NWM streams (where `to=0`).

### Changes

- `src/`
    - `delineate_hydros_and_produce_HAND.sh`: Added input arguments to `src/split_flows.py`
    - `split_flows.py`: Added functionality to snap and trim branch 0 flows to terminal NWM streamlines

<br/><br/>

## v4.3.7.4 - 2023-04-10 - [PR#882](https://github.com/NOAA-OWP/inundation-mapping/pull/882)

Bug fix for empty `output_catchments` in `src/filter_catchments_and_add_attributes.py`

### Changes

- `src/filter_catchments_and_add_attributes.py`: Adds check for empty `output_catchments` and exits with Status 61 if empty.

<br/><br/>

## v4.3.7.3 - 2023-04-14 - [PR#880](https://github.com/NOAA-OWP/inundation-mapping/pull/880)

Hotfix for addressing an error during the NRMSE calculation/aggregation step within `tools/rating_curve_comparison.py`. Also added the "n" variable to the agg_nwm_recurr_flow_elev_stats table. Addresses #878

### Changes

- `tools/rating_curve_comparison.py`: address error for computing nrmse when n=1; added the "n" variable (sample size) to the output metrics table

<br/><br/>

## v4.3.7.2 - 2023-04-06 - [PR#879](https://github.com/NOAA-OWP/inundation-mapping/pull/879)

Replaces `os.environ` with input arguments in Python files that are called from bash scripts. The bash scripts now access the environment variables and pass them to the Python files as input arguments. In addition to adapting some Python scripts to a more modular structure which allows them to be run individually, it also allows Visual Studio Code debugger to work properly. Closes #875.

### Changes

- `fim_pre_processing.sh`: Added `-i $inputsDir` input argument to `src/check_huc_inputs.py`
- `src/`
    - `add_crosswalk.py`: Changed `min_catchment_area` and `min_stream_length` environment variables to input arguments
    - `check_huc_inputs.py`: Changed `inputsDir` environment variable to input argument
    - `delineate_hydros_and_produce_HAND.sh`: Added `-m $max_split_distance_meters -t $slope_min -b $lakes_buffer_dist_meters` input arguments to `src/split_flows.py`
    - `split_flows.py`: Changed `max_split_distance_meters`, `slope_min`, and `lakes_buffer_dist_meters` from environment variables to input arguments

<br/><br/>

## v4.3.7.1 - 2023-04-06 - [PR#874](https://github.com/NOAA-OWP/inundation-mapping/pull/874)

Hotfix to `process_branch.sh` because it wasn't removing code-61 branches on exit. Also removes the current run from the new fim_temp directory.

### Changes

- `fim_pipeline.sh`: removal of current run from fim_temp directory
- `src/process_branch.sh`: switched the exit 61 block to use the temp directory instead of the outputs directory

<br/><br/>

## v4.3.7.0 - 2023-03-02 - [PR#868](https://github.com/NOAA-OWP/inundation-mapping/pull/868)

This pull request adds a new feature to `fim_post_processing.sh` to aggregate all of the hydrotables for a given HUC into a single HUC-level `hydrotable.csv` file. Note that the aggregation step happens near the end of `fim_post_processing.sh` (after the subdivision and calibration routines), and the branch hydrotable files are preserved in the branch directories for the time being.

### Changes

- `fim_pipeline.sh`: created a new variable `$jobMaxLimit` that multiplies the `$jobHucLimit` and the `$jobBranchLimit`
- `fim_post_processing.sh`: added new aggregation/concatenation step after the SRC calibration routines; passing the new `$jobMaxLimit` to the commands that accept a multiprocessing job number input; added `$skipcal` argument to the USGS rating curve calibration routine
- `src/add_crosswalk.py`: changed the default value for `calb_applied` variable to be a boolean
- `src/aggregate_by_huc.py`: file renamed (previous name: `src/usgs_gage_aggregate.py`); updated to perform branch to huc file aggregation for `hydroTable_{branch_id}.csv` and `src_full_crosswalked_{branch_id}.csv` files; note that the input arguments ask you to specify which file types to aggregate using the flags: `-elev`, `-htable`, and `-src`
- `tools/inundate_gms.py`: added check to use the aggregated HUC-level `hydrotable.csv` if it exists, otherwise continue to use the branch hydroTable files
- `tools/inundation.py`: added `usecols` argument to the `pd.read_csv` commands to improve read time for hydrotables
- `src/subdiv_chan_obank_src.py`: add dtype to hydrotable pd.read_csv to resolve pandas dtype interpretation warnings

<br/><br/>

## v4.3.6.0 - 2023-03-23 - [PR#803](https://github.com/NOAA-OWP/inundation-mapping/pull/803)

Clips Watershed Boundary Dataset (WBD) to DEM domain for increased efficiency. Essentially, this is a wrapper for `geopandas.clip()` and moves clipping from `src/clip_vectors_to_wbd.py` to `data/wbd/preprocess_wbd.py`.

### Additions

- `data/wbd/preprocess_wbd.py`: Clips WBD to DEM domain polygon

### Changes

- `src/`
    - `bash_variables.env`: Updates `input_WBD_gdb` environment variable
    - `clip_vectors_to_wbd.py`: Removes clipping to DEM domain

<br/><br/>

## v4.3.5.1 - 2023-04-01 - [PR#867](https://github.com/NOAA-OWP/inundation-mapping/pull/867)

outputs_cleanup.py was throwing an error saying that the HUC source directory (to be cleaned up), did not exist. This was confirmed in a couple of environments. The src path in run_unit_wb.sh was sending in the "outputs" directory and not the "fim_temp" directory. This might have been a merge issue.

The log file was moved to the unit_errors folder to validate the error, as expected.

### Changes

- `src/run_unit_wb.sh`: Change the source path being submitted to `outputs_cleanup.py` from the `outputs` HUC directory to the `fim_temp` HUC directory.
- `fim_process_unit_wb.sh`: Updated the phrase "Copied temp directory" to "Moved temp directory"

<br/><br/>

## v4.3.5.0 - 2023-03-02 - [PR#857](https://github.com/NOAA-OWP/inundation-mapping/pull/857)

Addresses changes to function calls needed to run upgraded Shapely library plus other related library upgrades. Upgraded libraries include:
- shapely
- geopandas
- pandas
- numba
- rasterstats
- numpy
- rtree
- tqdm
- pyarrow
- py7zr

Pygeos is removed because its functionality is incorporated into the upgraded shapely library.

### Changes

- `Dockerfile`
- `Pipfile and Pipfile.lock`
- `src/`
	- `associate_levelpaths_with_levees.py`
    - `build_stream_traversal.py`
	- `add_crosswalk.py`
	- `adjust_headwater_streams.py`
	- `aggregate_vector_inputs.py`
	- `clip_vectors_to_wbd.py`
	- `derive_headwaters.py`
	- `stream_branches.py`
	- `split_flows.py`
- `tools/`
	- `fimr_to_benchmark.py`
	- `tools_shared_functions.py`

<br/><br/>

## v4.3.4.0 - 2023-03-16-23 [PR#847](https://github.com/NOAA-OWP/inundation-mapping/pull/847)

### Changes

Create a 'working directory' in the Docker container to run processes within the container's non-persistent filesystem. Modify variables in scripts that process HUCs and branches to use the temporary working directory, and then copy temporary directory (after trimming un-wanted files) over to output directory (persistent filesystem).  Roll back changes to `unit_tests/` to use `/data/outputs` (contains canned data), as the volume mounted `outputs/` most likely will not contain the necessary unit test data.

- `Dockerfile` - create a `/fim_temp` working directory, update `projectDir` to an `ENV`, rename inputs and outputs directory variables
- `fim_pipeline.sh` - remove `projectDir=/foss_fim`, update path of `logFile`, remove indentation
- `fim_pre_processing.sh` - change `$outputRunDataDir` => `$outputDestDir` & add `$tempRunDir`
- `fim_post_processing.sh` - change `$outputRunDataDir` => `$outputDestDir`
- `fim_process_unit_wb.sh` - change `$outputRunDataDir` => `$outputDestDir`, add vars & export `tempRunDir`, `tempHucDataDir`, & `tempBranchDataDir` to `run_unit_wb.sh`
- `README.md` - add linebreaks to codeblocks

- `src/`
  - `bash_variables.env` - `$inputDataDir` => `$inputsDir`
  - `check_huc_inputs.py` - `$inputDataDir` => `$inputsDir`
  - `delineate_hydros_and_produce_HAND.py` - `$outputHucDataDir` => `$tempHucDataDir`, `$outputCurrentBranchDataDir` => `$tempCurrentBranchDataDir`
  - `process_branch.sh` - `$outputRunDataDir` => `$outputsDestDir`
  - `run_by_branch.sh` - `$outputCurrentBranchDataDir` => `$tempCurrentBranchDataDir`, `$outputHucDataDir` => `$tempHucDataDir`
  - `run_unit_wb.sh` - `$outputRunDataDir` => `$outputDestDir`, `$outputHucDataDir` => `$tempHucDataDir`
  - `utils/`
    - `shared_functions.py` - `$inputDataDir` => `$inputsDir`

- `tools/`
  - `inundation_wrapper_custom_flow.py` - `$outputDataDir` => `$outputsDir`
  - `inundation_wrapper_nwm_flows.py`  - `$outputDataDir` => `$outputsDir`
  - `tools_shared_variables.py` - `$outputDataDir` => `$outputsDir`

- `unit_tests/`
  - `README.md` - add linebreaks to code blocks, `/outputs/` => `/data/outputs/`
  - `*_params.json` - `/outputs/` => `/data/outputs/` & `$outputRunDataDir` => `$outputDestDir`
  - `derive_level_paths_test.py` - `$outputRunDataDir` => `$outputDestDir`
  - `check_unit_errors_test.py` - `/outputs/` => `/data/outputs/`
  - `shared_functions_test.py` - `$outputRunDataDir` => `$outputDestDir`
  - `split_flows_test.py`  - `/outputs/` => `/data/outputs/`
  - `tools/`
    - `*_params.json` - `/outputs/` => `/data/outputs/` & `$outputRunDataDir` => `$outputDestDir`

<br/><br/>

## v4.3.3.7 - 2023-03-22 - [PR#856](https://github.com/NOAA-OWP/inundation-mapping/pull/856)

Simple update to the `PULL_REQUEST_TEMPLATE.md` to remove unnecessary/outdated boilerplate items, add octothorpe (#) in front of Additions, Changes, Removals to mirror `CHANGELOG.md` format, and clean up the PR Checklist.

### Changes
- `docs/`
  - `PULL_REQUEST_TEMPLATE.md`

<br/><br/>

## v4.3.3.6 - 2023-03-30 - [PR#859](https://github.com/NOAA-OWP/inundation-mapping/pull/859)

Addresses the issue of output storage space being taken up by output files from branches that did not run. Updates branch processing to remove the extraneous branch file if a branch gets an error code of 61.

### Changes

- `src/process_branch.sh`: added line 41, which removes the outputs and output folder if Error 61 occurs.

<br/><br/>

## v4.3.3.5 - 2023-03-23 - [PR#848](https://github.com/NOAA-OWP/inundation-mapping/pull/848)

Introduces two new arguments (`-pcsv` and `-pfiles`) and improves the documentation of  `synthesize_test_cases.py`. The new arguments allow the user to provide a CSV of previous metrics (`-pcsv`) and to specity whether or not metrics should pulled from previous directories (`-pfiles`).

The dtype warning was suppressed through updates to the `read_csv` function in `hydrotable.py` and additional comments were added throughout script to improve readability.

### Changes
- `tools/inundation.py`: Add data types to the section that reads in the hydrotable (line 483).

- `tools/synthesize_test_cases.py`: Improved formatting, spacing, and added comments. Added two new arguments: `pcsv` and `pfiles` along with checks to verify they are not being called concurrently (lines 388-412). In `create_master_metrics_csv`, creates an `iteration_list` that only contains `['comparison']` if `pfiles` is not true, reads in the previous metric csv `prev_metrics_csv` if it is provided and combine it with the compiled metrics (after it is converted to dataframe), and saves the metrics dataframe (`df_to_write`) to CSV.

<br/><br/>

## v4.3.3.4 - 2023-03-17 - [PR#849](https://github.com/NOAA-OWP/inundation-mapping/pull/849)

This hotfix addresses an error in inundate_nation.py relating to projection CRS.

### Changes

- `tools/inundate_nation.py`: #782 CRS projection change likely causing issue with previous projection configuration

<br/><br/>

## v4.3.3.3 - 2023-03-20 - [PR#854](https://github.com/NOAA-OWP/inundation-mapping/pull/854)

At least one site (e.g. TRYM7) was not been getting mapped in Stage-Based CatFIM, despite having all of the acceptable accuracy codes. This was caused by a data type issue in the `acceptable_coord_acc_code_list` in `tools_shared_variables.py` having the accuracy codes of 5 and 1 as a strings instead of an integers.

### Changes

- `/tools/tools_shared_variables.py`: Added integers 5 and 1 to the acceptable_coord_acc_code_list, kept the '5' and '1' strings as well.

<br/><br/>

## v4.3.3.2 - 2023-03-20 - [PR#851](https://github.com/NOAA-OWP/inundation-mapping/pull/851)

Bug fix to change `.split()` to `os.path.splitext()`

### Changes

- `src/stream_branches.py`: Change 3 occurrences of `.split()` to `os.path.splitext()`

<br/><br/>

## v4.3.3.1 - 2023-03-20 - [PR#855](https://github.com/NOAA-OWP/inundation-mapping/pull/855)

Bug fix for KeyError in `src/associate_levelpaths_with_levees.py`

### Changes

- `src/associate_levelpaths_with_levees.py`: Adds check if input files exist and handles empty GeoDataFrame(s) after intersecting levee buffers with leveed areas.

<br/><br/>

## v4.3.3.0 - 2023-03-02 - [PR#831](https://github.com/NOAA-OWP/inundation-mapping/pull/831)

Addresses bug wherein multiple CatFIM sites in the flow-based service were displaying the same NWS LID. This merge also creates a workaround solution for a slowdown that was observed in the WRDS location API, which may be a temporary workaround, until WRDS addresses the slowdown.

### Changes

- `tools/generate_categorical_fim_mapping.py`: resets the list of tifs to format for each LID within the loop that does the map processing, instead of only once before the start of the loop.
- `tools/tools_shared_functions.py`:
  - adds a try-except block around code that attempted to iterate on an empty list when the API didn't return relevant metadata for a given feature ID (this is commented out, but may be used in the future once WRDS slowdown is addressed).
  - Uses a passed NWM flows geodataframe to determine stream order.
- `/tools/generate_categorical_fim_flows.py`:
  - Adds multiprocessing to flows generation and uses `nwm_flows.gpkg` instead of the WRDS API to determine stream order of NWM feature_ids.
  - Adds duration print messages.
- `/tools/generate_categorical_fim.py`:
  - Refactor to allow for new NWM filtering scheme.
  - Bug fix in multiprocessing calls for interval map production.
  - Adds duration print messages.

<br/><br/>

## v4.3.2.0 - 2023-03-15 - [PR#845](https://github.com/NOAA-OWP/inundation-mapping/pull/845)

This merge revises the methodology for masking levee-protected areas from inundation. It accomplishes two major tasks: (1) updates the procedure for acquiring and preprocessing the levee data to be burned into the DEM and (2) revises the way levee-protected areas are masked from branches.

(1) There are now going to be two different levee vector line files in each HUC. One (`nld_subset_levees_burned.gpkg`) for the levee elevation burning and one (`nld_subset_levees.gpkg`) for the levee-level-path assignment and masking workflow.

(2) Levee-protected areas are masked from inundation based on a few methods:
  - Branch 0: All levee-protected areas are masked.
  - Other branches: Levee-protected areas are masked from the DEMs of branches for level path(s) that the levee is protecting against by using single-sided buffers alongside each side of the levee to determine which side the levee is protecting against (the side opposite the associated levee-protected area).

### Additions

- `.gitignore`: Adds `.private` folder for unversioned code.
- `data/`
    - `esri.py`: Class for querying and downloading ESRI feature services.
    - `nld/`
        - `levee_download.py`: Module that handles downloading and preprocessing levee lines and protected areas from the National Levee Database.
- `src/associate_levelpaths_with_levees.py`: Associates level paths with levees using single-sided levee buffers and writes to CSV to be used by `src/mask_dem.py`

### Changes

- `.config/`
    - `deny_branch_zero.lst`: Adds `dem_meters_{}.tif`.
    - `deny_branches.lst`: Adds `levee_levelpaths.csv` and removes `nld_subset_levees_{}.tif`.
    - `deny_unit.lst`: Adds `dem_meters.tif`.
    - `params_template.env`: Adds `levee_buffer` parameter for levee buffer size/distance in meters and `levee_id_attribute`.
- `src/`
    - `bash_variables.env`: Updates `input_nld_levee_protected_areas` and adds `input_NLD` (moved from `run_unit_wb.sh`) and `input_levees_preprocessed` environment. .variables
    - `burn_in_levees.py`: Removed the unit conversion from feet to meters because it's now being done in `levee_download.py`.
    - `clip_vectors_to_wbd.py`: Added the new levee lines for the levee-level-path assignment and masking workflow.
    - `delineate_hydros_and_produce_HAND.sh`: Updates input arguments.
    - `mask_dem.py`: Updates to use `levee_levelpaths.csv` (output from `associate_levelpaths_with_levees.py`) to mask branch DEMs.
    - `run_by_branch.sh`: Clips `dem_meters.tif` to use for branches instead of `dem_meters_0.tif` since branch 0 is already masked.
    - `run_unit_wb.sh`: Added inputs to `clip_vectors_to_wbd.py`. Added `associate_levelpaths_with_levees.py`. Processes `dem_meters.tif` and then makes a copy for branch 0. Moved `deny_unit.lst` cleanup to after branch processing.

### Removals
- `data/nld/preprocess_levee_protected_areas.py`: Deprecated.

<br/><br/>

## v4.3.1.0 - 2023-03-10 - [PR#834](https://github.com/NOAA-OWP/inundation-mapping/pull/834)

Change all occurances of /data/outputs to /outputs to honor the correct volume mount directory specified when executing docker run.

### Changes

- `Dockerfile` - updated comments in relation to `projectDir=/foss_fim`
- `fim_pipeline.sh` - updated comments in relation to `projectDir=/foss_fim`
- `fim_pre_processing.sh` -updated comments in relation to `projectDir=/foss_fim`
- `fim_post_processing.sh` - updated comments in relation to `projectDir=/foss_fim`
- `README.md` - Provide documentation on starting the Docker Container, and update docs to include additional command line option for calibration database tool.

- `src/`
  - `usgs_gage_crosswalk.py` - added newline character to shorten commented example usage
  - `usgs_gage_unit_setup.py` - `/data/outputs/` => `/outputs/`

- `tools/`
  - `cache_metrics.py` -  `/data/outputs/` => `/outputs/`
  - `copy_test_case_folders.py`  - `/data/outputs/` => `/outputs/`
  - `run_test_case.py` - `/data/outputs/` => `/outputs/`

- `unit_tests/*_params.json`  - `/data/outputs/` => `/outputs/`

- `unit_tests/split_flows_test.py`  - `/data/outputs/` => `/outputs/`

<br/><br/>

## v4.3.0.1 - 2023-03-06 - [PR#841](https://github.com/NOAA-OWP/inundation-mapping/pull/841)

Deletes intermediate files generated by `src/agreedem.py` by adding them to `config/deny_*.lst`

- `config/`
    - `deny_branch_zero.lst`, `deny_branches.lst`, `deny_branch_unittests.lst`: Added `agree_binary_bufgrid.tif`, `agree_bufgrid_zerod.tif`, and `agree_smogrid_zerod.tif`
    - `deny_unit.lst`: Added `agree_binary_bufgrid.tif`, `agree_bufgrid.tif`, `agree_bufgrid_allo.tif`, `agree_bufgrid_dist.tif`,  `agree_bufgrid_zerod.tif`, `agree_smogrid.tif`, `agree_smogrid_allo.tif`, `agree_smogrid_dist.tif`, `agree_smogrid_zerod.tif`

<br/><br/>

## v4.3.0.0 - 2023-02-15 - [PR#814](https://github.com/NOAA-OWP/inundation-mapping/pull/814)

Replaces GRASS with Whitebox. This addresses several issues, including Windows permissions and GRASS projection issues. Whitebox also has a slight performance benefit over GRASS.

### Removals

- `src/r_grow_distance.py`: Deletes file

### Changes

- `Dockerfile`: Removes GRASS, update `$outputDataDir` from `/data/outputs` to `/outputs`
- `Pipfile` and `Pipfile.lock`: Adds Whitebox and removes GRASS
- `src/`
    - `agreedem.py`: Removes `r_grow_distance`; refactors to use with context and removes redundant raster reads.
    - `adjust_lateral_thalweg.py` and `agreedem.py`: Refactors to use `with` context and removes redundant raster reads
    - `unique_pixel_and_allocation.py`: Replaces GRASS with Whitebox and remove `r_grow_distance`
    - `gms/`
        - `delineate_hydros_and_produce_HAND.sh` and `run_by_unit.sh`: Removes GRASS parameter
        - `mask_dem.py`: Removes unnecessary line

<br/><br/>

## v4.2.1.0 - 2023-02-21 - [PR#829](https://github.com/NOAA-OWP/inundation-mapping/pull/829)

During the merge from remove-fim3 PR into dev, merge conflicts were discovered in the unit_tests folders and files. Attempts to fix them at that time failed, so some files were removed, other renamed, other edited to get the merge to work.  Here are the fixes to put the unit tests system back to par.

Note: some unit tests are now temporarily disabled due to dependencies on other files / folders which may not exist in other environments.

Also.. the Changelog.md was broken and is being restored here.

Also.. a minor text addition was added to the acquire_and_preprocess_3dep_dems.py files (not directly related to this PR)

For file changes directly related to unit_test folder and it's file, please see [PR#829](https://github.com/NOAA-OWP/inundation-mapping/pull/829)

Other file changes:

### Changes
- `Pipfile.lock` : rebuilt and updated as a safety pre-caution.
- `docs`
    - `CHANGELOG.md`: additions to this file for FIM 4.2.0.0 were not merged correctly.  (re-added just below in the 4.2.0.0 section)
- `data`
    - `usgs`
        - `acquire_and_preprocess_3dep_dems.py`: Added text on data input URL source.

<br/><br/>

## v4.2.0.1 - 2023-02-16 - [PR#827](https://github.com/NOAA-OWP/inundation-mapping/pull/827)

FIM 4.2.0.0. was throwing errors for 14 HUCs that did not have any level paths. These are HUCs that have only stream orders 1 and 2 and are covered under branch zero, but no stream orders 3+ (no level paths).  This has now been changed to not throw an error but continue to process of the HUC.

### Changes

- `src`
    - `run_unit_wb.sh`: Test if branch_id.lst exists, which legitimately might not. Also a bit of text cleanup.

<br/><br/>

## v4.2.0.0 - 2023-02-16 - [PR#816](https://github.com/NOAA-OWP/inundation-mapping/pull/816)

This update removes the remaining elements of FIM3 code.  It further removes the phrases "GMS" as basically the entire FIM4 model. FIM4 is GMS. With removing FIM3, it also means remove concepts of "MS" and "FR" which were no longer relevant in FIM4.  There are only a few remaining places that will continue with the phrase "GMS" which is in some inundation files which are being re-evaluated.  Some deprecated files have been removed and some subfolders removed.

There are a lot of duplicate explanations for some of the changes, so here is a shortcut system.

- desc 1:  Remove or rename values based on phrase "GMS, MS and/or FR"
- desc 2:  Moved file from the /src/gms folder to /src  or /tools/gms_tools to /tools
- desc 3:  No longer needed as we now use the `fim_pipeline.sh` processing model.

### Removals

- `data`
    - `acquire_and_preprocess_inputs.py`:  No longer needed
- `gms_pipeline.sh` : see desc 3
- `gms_run_branch.sh` : see desc 3
- `gms_run_post_processing.sh` : see desc 3
- `gms_run_unit.sh` : see desc 3
- `src`
    - `gms`
        - `init.py` : folder removed, no longer needed.
        - `aggregate_branch_lists.py`: no longer needed.  Newer version already exists in src directory.
        - `remove_error_branches.py` :  see desc 3
        - `run_by_unit.sh` : see desc 3
        - `test_new_crosswalk.sh` : no longer needed
        - `time_and_tee_run_by_branch.sh` : see desc 3
        - `time_and_tee_run_by_unit.sh` : see desc 3
    - `output_cleanup.py` : see desc 3
 - `tools/gms_tools`
     - `init.py` : folder removed, no longer needed.

### Changes

- `config`
   - `deny_branch_unittests.lst` :  renamed from `deny_gms_branch_unittests.lst`
   - `deny_branch_zero.lst` : renamed from `deny_gms_branch_zero.lst`
   - `deny_branches.lst` :  renamed from `deny_gms_branches.lst`
   - `deny_unit.lst`  : renamed from `deny_gms_unit.lst`
   - `params_template.env` : see desc 1

- `data`
    - `nws`
        - `preprocess_ahps_nws.py`:   Added deprecation note: If reused, it needs review and/or upgrades.
    - `acquire_and_preprocess_3dep_dems.py` : see desc 1
 - `fim_post_processing.sh` : see desc 1, plus a small pathing change.
 - `fim_pre_processing.sh` : see desc 1
 - ` src`
     - `add_crosswalk.py` : see desc 1. Also cleaned up some formatting and commented out a code block in favor of a better way to pass args from "__main__"
     - `bash_variables.env` : see desc 1
     - `buffer_stream_branches.py` : see desc 2
     - `clip_rasters_to_branches.py` : see desc 2
     - `crosswalk_nwm_demDerived.py` :  see desc 1 and desc 2
     - `delineate_hydros_and_produce_HAND.sh` : see desc 1 and desc 2
     - `derive_level_paths.py`  :  see desc 1 and desc 2
     - `edit_points.py` : see desc  2
     - `filter_inputs_by_huc.py`: see desc 1 and desc 2
     - `finalize_srcs.py`:  see desc 2
     - `generate_branch_list.py` : see desc 1
     - `make_rem.py` : see desc 2
     - `make_dem.py` : see desc  2
     - `outputs_cleanup.py`:  see desc 1
     - `process_branch.sh`:  see desc 1
     - `query_vectors_by_branch_polygons.py`: see desc 2
     - `reset_mannings.py` : see desc 2
     - `run_by_branch.sh`:  see desc 1
     - `run_unit_wb.sh`: see desc 1
     - `stream_branches.py`:  see desc 2
     - `subset_catch_list_by_branch_id.py`: see desc 2
     - `toDo.md`: see desc 2
     - `usgs_gage_aggregate.py`:  see desc 1
     - `usgs_gage_unit_setup.py` : see desc 1
     - `utils`
         - `fim_enums.py` : see desc 1

- `tools`
    - `combine_crosswalk_tables.py` : see desc 2
    - `compare_ms_and_non_ms_metrics.py` : see desc 2
    - `compile_comp_stats.py`: see desc 2  and added note about possible deprecation.
    - `compile_computation_stats.py` : see desc 2  and added note about possible deprecation.
    - `composite_inundation.py` : see desc 1 : note.. references a file called inundate_gms which retains it's name for now.
    - `consolidate_metrics.py`: added note about possible deprecation.
    - `copy_test_case_folders.py`: see desc 1
    - `eval_plots.py` : see desc 1
    - `evaluate_continuity.py`: see desc 2
    - `find_max_catchment_breadth.py` : see desc 2
    - `generate_categorical_fim_mapping.py` : see desc 1
    - `inundate_gms.py`: see desc 1 and desc 2. Note: This file has retained its name with the phrase "gms" in it as it might be upgraded later and there are some similar files with similar names.
    - `inundate_nation.py` : see desc 1
    - `inundation.py`:  text styling change
    - `make_boxes_from_bounds.py`: text styling change
    - `mosaic_inundation.py`:  see desc 1 and desc 2
    - `overlapping_inundation.py`: see desc 2
    - `plots.py` : see desc 2
    - `run_test_case.py`:  see desc 1
    - `synthesize_test_cases.py`: see desc 1

- `unit_tests`
    - `README.md`: see desc 1
    - `__template_unittests.py`: see desc 1
    - `check_unit_errors_params.json`  and `check_unit_errors_unittests.py` : see desc 1
    - `derive_level_paths_params.json` and `derive_level_paths_unittests.py` : see desc 1 and desc 2
    - `filter_catchments_and_add_attributes_unittests.py`: see desc 1
    - `outputs_cleanup_params.json` and `outputs_cleanup_unittests.py`: see desc 1 and desc 2
    - `split_flows_unittests.py` : see desc 1
    - `tools`
        - `inundate_gms_params.json` and `inundate_gms_unittests.py`: see desc 1 and desc 2

<br/><br/>

## v4.1.3.0 - 2023-02-13 - [PR#812](https://github.com/NOAA-OWP/inundation-mapping/pull/812)

An update was required to adjust host name when in the AWS environment

### Changes

- `fim_post_processing.sh`: Added an "if isAWS" flag system based on the input command args from fim_pipeline.sh or

- `tools/calibration-db`
    - `README.md`: Minor text correction.

<br/><br/>

## v4.1.2.0 - 2023-02-15 - [PR#808](https://github.com/NOAA-OWP/inundation-mapping/pull/808)

Add `pytest` package and refactor existing unit tests. Update parameters to unit tests (`/unit_tests/*_params.json`) to valid paths. Add leading slash to paths in `/config/params_template.env`.

### Additions

- `/unit_tests`
  - `__init__.py`  - needed for `pytest` command line executable to pick up tests.
  - `pyproject.toml`  - used to specify which warnings are excluded/filtered.
  - `/gms`
    - `__init__.py` - needed for `pytest` command line executable to pick up tests.
  - `/tools`
    - `__init__.py`  - needed for `pytest` command line executable to pick up tests.
    - `inundate_gms_params.json` - file moved up into this directory
    - `inundate_gms_test.py`     - file moved up into this directory
    - `inundation_params.json`   - file moved up into this directory
    - `inundation_test.py`       - file moved up into this directory

### Removals

- `/unit_tests/tools/gms_tools/` directory removed, and files moved up into `/unit_tests/tools`

### Changes

- `Pipfile` - updated to include pytest as a dependency
- `Pipfile.lock` - updated to include pytest as a dependency

- `/config`
  - `params_template.env` - leading slash added to paths

- `/unit_tests/` - All of the `*_test.py` files were refactored to follow the `pytest` paradigm.
  - `*_params.json` - valid paths on `fim-dev1` provided
  - `README.md`  - updated to include documentation on pytest.
  - `unit_tests_utils.py`
  - `__template_unittests.py` -> `__template.py` - exclude the `_test` suffix to remove from test suite. Updated example on new format for pytest.
  - `check_unit_errors_test.py`
  - `clip_vectors_to_wbd_test.py`
  - `filter_catchments_and_add_attributes_test.py`
  - `rating_curve_comparison_test.py`
  - `shared_functions_test.py`
  - `split_flow_test.py`
  - `usgs_gage_crosswalk_test.py`
  - `aggregate_branch_lists_test.py`
  - `generate_branch_list_test.py`
  - `generate_branch_list_csv_test.py`
  - `aggregate_branch_lists_test.py`
  - `generate_branch_list_csv_test.py`
  - `generate_branch_list_test.py`
    - `/gms`
      - `derive_level_paths_test.py`
      - `outputs_cleanup_test.py`
    - `/tools`
      - `inundate_unittests.py` -> `inundation_test.py`
      - `inundate_gms_test.py`


<br/><br/>

## v4.1.1.0 - 2023-02-16 - [PR#809](https://github.com/NOAA-OWP/inundation-mapping/pull/809)

The CatFIM code was updated to allow 1-foot interval processing across all stage-based AHPS sites ranging from action stage to 5 feet above major stage, along with restart capability for interrupted processing runs.

### Changes

- `tools/generate_categorical_fim.py` (all changes made here)
    - Added try-except blocks for code that didn't allow most sites to actually get processed because it was trying to check values of some USGS-related variables that most of the sites didn't have
    - Overwrite abilities of the different outputs for the viz team were not consistent (i.e., one of the files had the ability to be overwritten but another didn't), so that has been made consistent to disallow any overwrites of the existing final outputs for a specified output folder.
    - The code also has the ability to restart from an interrupted run and resume processing uncompleted HUCs by first checking for a simple "complete" file for each HUC. If a HUC has that file, then it is skipped (because it already completed processing during a run for a particular output folder / run name).
    - When a HUC is successfully processed, an empty "complete" text file is created / touched.

<br/><br/>

## v4.1.0.0 - 2023-01-30 - [PR#806](https://github.com/NOAA-OWP/inundation-mapping/pull/806)

As we move to Amazon Web Service, AWS, we need to change our processing system. Currently, it is `gms_pipeline.sh` using bash "parallel" as an iterator which then first processes all HUCs, but not their branches. One of `gms_pipeline.sh`'s next steps is to do branch processing which is again iterated via "parallel". AKA. Units processed as one step, branches processed as second independent step.

**Note:** While we are taking steps to move to AWS, we will continue to maintain the ability of doing all processing on a single server using a single docker container as we have for a long time. Moving to AWS is simply taking portions of code from FIM and adding it to AWS tools for performance of large scale production runs.

Our new processing system, starting with this PR,  is to allow each HUC to process it's own branches.

A further requirement was to split up the overall processing flow to independent steps, with each step being able to process itself without relying on "export" variables from other files. Note: There are still a few exceptions.  The basic flow now becomes
- `fim_pre_processing.sh`,
- one or more calls to `fim_process_unit_wb.sh` (calling this file for each single HUC to be processed).
- followed by a call to `fim_post_processing.sh`.


Note: This is a very large, complex PR with alot of critical details. Please read the details at [PR 806](https://github.com/NOAA-OWP/inundation-mapping/pull/806).

### CRITICAL NOTE
The new `fim_pipeline.sh` and by proxy `fim_pre_processing.sh` has two new key input args, one named **-jh** (job HUCs) and one named **-jb** (job branches).  You can assign the number of cores/CPU's are used for processing a HUC versus the number of branches.  For the -jh number arg, it only is used against the `fim_pipeline.sh` file when it is processing more than one HUC or a list of HUCs as it is the iterator for HUCs.   The -jb flag says how many cores/CPU's can be used when processing branches (note.. the average HUC has 26 branches).

BUT.... you have to be careful not to overload your system.  **You need to multiply the -jh and the -jb values together, but only when using the `fim_pipeline.sh` script.**  Why? _If you have 16 CPU's available on your machine, and you assign -jh as 10 and -jb as 26, you are actually asking for 126 cores (10 x 26) but your machine only has 16 cores._   If you are not using `fim_pipeline.sh` but using the three processing steps independently, then the -jh value has not need to be anything but the number of 1 as each actual HUC can only be processed one at a time. (aka.. no iterator).
</br>

### Additions

- `fim_pipeline.sh` :  The wrapper for the three new major "FIM" processing steps. This script allows processing in one command, same as the current tool of `gms_pipeline.sh`.
- `fim_pre_processing.sh`: This file handles all argument input from the user, validates those inputs and sets up or cleans up folders. It also includes a new system of taking most input parameters and some key enviro variables and writing them out to a files called `runtime_args.env`.  Future processing steps need minimal input arguments as it can read most values it needs from this new `runtime_args.env`. This allows the three major steps to work independently from each other. Someone can now come in, run `fim_pre_processing.sh`, then run `fim_process_unit_wb.sh`, each with one HUC, as many time as they like, each adding just its own HUC folder to the output runtime folder.
- `fim_post_processing.sh`: Scans all HUC folders inside the runtime folders to handle a number of processing steps which include (to name a few):
    - aggregating errors
    - aggregating to create a single list (gms_inputs.csv) for all valid HUCs and their branch ids
    - usgs gage aggregation
    - adjustments to SRV's
    - and more
- `fim_process_unit_wb.sh`: Accepts only input args of runName and HUC number. It then sets up global variable, folders, etc to process just the one HUC. The logic for processing the HUC is in `run_unit_wb.sh` but managed by this `fim_process_unit_wb.sh` file including all error trapping.
- `src`
    - `aggregate_branch_lists.py`:  When each HUC is being processed, it creates it's own .csv file with its branch id's. In post processing we need one master csv list and this file aggregates them. Note: This is a similar file already in the `src/gms` folder but that version operates a bit different and will be deprecated soon.
    - `generate_branch_list.py`: This creates the single .lst for a HUC defining each branch id. With this list, `run_unit_wb.sh` can do a parallelized iteration over each of its branches for processing. Note: This is also similar to the current `src/gms` file of the same name and the gms folder version will also be deprecated soon.
    - `generate_branch_list_csv.py`. As each branch, including branch zero, has processed and if it was successful, it will add to a .csv list in the HUC directory. At the end, it becomes a list of all successful branches. This file will be aggregates with all similar .csv in post processing for future processing.
    - `run_unit_wb.sh`:  The actual HUC processing logic. Note: This is fundamentally the same as the current HUC processing logic that exists currently in `src/gms/run_by_unit.sh`, which will be removed in the very near future. However, at the end of this file, it creates and manages a parallelized iterator for processing each of it's branches.
    - `process_branch.sh`:  Same concept as `process_unit_wb.sh` but this one is for processing a single branch. This file manages the true branch processing file of `src/gms/run_by_branch.sh`.  It is a wrapper file to `src/gms/run_by_branch.sh` and catches all error and copies error files as applicable. This allows the parent processing files to continue despite branch errors. Both the new fim processing system and the older gms processing system currently share the branch processing file of `src/gms/run_by_branch.sh`. When the gms processing file is removed, this file will likely not change, only moved one directory up and be no longer in the `gms` sub-folder.
- `unit_tests`
    - `aggregate_branch_lists_unittests.py' and `aggregate_branch_lists_params.json`  (based on the newer `src` directory edition of `aggregate_branch_lists.py`).
    - `generate_branch_list_unittest.py` and `generate_branch_list_params.json` (based on the newer `src` directory edition of `generate_branch_list.py`).
    -  `generate_branch_list_csv_unittest.py` and `generate_branch_list_csv_params.json`

### Changes

- `config`
    - `params_template.env`: Removed the `default_max_jobs` value and moved the `startDiv` and `stopDiv` to the `bash_variables.env` file.
    - `deny_gms_unit.lst` : Renamed from `deny_gms_unit_prod.lst`
    - `deny_gms_branches.lst` : Renamed from `deny_gms_branches_prod.lst`

- `gms_pipeline.sh`, `gms_run_branch.sh`, `gms_run_unit.sh`, and `gms_post_processing.sh` :  Changed to hardcode the `default_max_jobs` to the value of 1. (we don't want this to be changed at all). They were also changed for minor adjustments for the `deny` list files names.

- `src`
    - `bash_functions.env`: Fix error with calculating durations.
    - `bash_variables.env`:  Adds the two export lines (stopDiv and startDiv) from `params_template.env`
    - `clip_vectors_to_wbd.py`: Cleaned up some print statements for better output traceability.
    - `check_huc_inputs.py`: Added logic to ensure the file was an .lst file. Other file formats were not be handled correctly.
    - `gms`
        - `delineate_hydros_and_produce_HAND.sh`: Removed all `stopDiv` variable to reduce log and screen output.
        - `run_by_branch.sh`: Removed an unnecessary test for overriding outputs.

### Removed

- `config`
    - `deny_gms_branches_dev.lst`

<br/><br/>

## v4.0.19.5 - 2023-01-24 - [PR#801](https://github.com/NOAA-OWP/inundation-mapping/pull/801)

When running tools/test_case_by_hydroid.py, it throws an error of local variable 'stats' referenced before assignment.

### Changes

- `tools`
    - `pixel_counter.py`: declare stats object and remove the GA_Readonly flag
    - `test_case_by_hydroid_id_py`: Added more logging.

<br/><br/>

## v4.0.19.4 - 2023-01-25 - [PR#802](https://github.com/NOAA-OWP/inundation-mapping/pull/802)

This revision includes a slight alteration to the filtering technique used to trim/remove lakeid nwm_reaches that exist at the upstream end of each branch network. By keeping a single lakeid reach at the branch level, we can avoid issues with the branch headwater point starting at a lake boundary. This ensures the headwater catchments for some branches are properly identified as a lake catchment (no inundation produced).

### Changes

- `src/gms/stream_branches.py`: New changes to the `find_upstream_reaches_in_waterbodies` function: Added a step to create a list of nonlake segments (lakeid = -9999) . Use the list of nonlake reaches to allow the filter to keep a the first lakeid reach that connects to a nonlake segment.

<br/><br/>

## v4.0.19.3 - 2023-01-17 - [PR#794](https://github.com/NOAA-OWP/inundation-mapping/pull/794)

Removing FIM3 files and references.  Anything still required for FIM 3 are held in the dev-fim3 branch.

### Removals

- `data`
    - `preprocess_rasters.py`: no longer valid as it is for NHD DEM rasters.
- `fim_run.sh`
- ` src`
    - `aggregate_fim_outputs.sh`
    - `fr_to_ms_raster.mask.py`
    - `get_all_huc_in_inputs.py`
    - `reduce_nhd_stream_density.py`
    - `rem.py`:  There are two files named `rem.py`, one in the src directory and one in the gms directory. This version in the src directory is no longer valid. The `rem.py` in the gms directory is being renamed to avoid future enhancements of moving files.
    - `run_by_unit.sh`:  There are two files named `run_by_unit.sh`, one in the src directory and one in the gms directory. This version in the src directory is for fim3. For the remaining `run_by_unit.sh`, it is NOT being renamed at this time as it will likely be renamed in the near future.
    - `time_and_tee_run_by_unit.sh`:  Same not as above for `run_by_unit.sh`.
    - `utils`
        - `archive_cleanup.py`
 - `tools`
     - `compare_gms_srcs_to_fr.py`
     - `preprocess_fimx.py`

### Changes

- `src`
    - `adjust_headwater_streams.py`: Likely deprecated but kept for safety reason. Deprecation note added.
- `tools`
    - `cygnss_preprocess.py`: Likely deprecated but kept for safety reason. Deprecation note added.
    - `nesdis_preprocess.py`: Likely deprecated but kept for safety reason. Deprecation note added.

<br/><br/>

## v4.0.19.2 - 2023-01-17 - [PR#797](https://github.com/NOAA-OWP/inundation-mapping/pull/797)

Consolidates global bash environment variables into a new `src/bash_variables.env` file. Additionally, Python environment variables have been moved into this file and `src/utils/shared_variables.py` now references this file. Hardcoded projections have been replaced by an environment variable. This also replaces the Manning's N file in `config/params_template.env` with a constant and updates relevant code. Unused environment variables have been removed.

### Additions

- `src/bash_variables.env`: Adds file for global environment variables

### Removals

- `config/`
    - `mannings_default.json`
    - `mannings_default_calibrated.json`

### Changes

- `config/params_template.env`: Changes manning_n from filename to default value of 0.06
- `gms_run_branch.sh`: Adds `bash_variables.env`
- `gms_run_post_processing.sh`: Adds `bash_variables.env` and changes projection from hardcoded to environment variable
- `gms_run_unit.sh`: Adds `bash_variables.env`
- `src/`
    - `add_crosswalk.py`: Assigns default manning_n value and removes assignments by stream orders
    - `aggregate_vector_inputs.py`: Removes unused references to environment variables and function
    - `gms/run_by_unit.sh`: Removes environment variable assignments and uses projection from environment variables
    - `utils/shared_variables.py`: Removes environment variables and instead references src/bash_variables.env

<br/><br/>

## v4.0.19.1 - 2023-01-17 - [PR#796](https://github.com/NOAA-OWP/inundation-mapping/pull/796)

### Changes

- `tools/gms_tools/combine_crosswalk_tables.py`: Checks length of dataframe list before concatenating

<br/><br/>

## v4.0.19.0 - 2023-01-06 - [PR#782](https://github.com/NOAA-OWP/inundation-mapping/pull/782)

Changes the projection of HAND processing to EPSG 5070.

### Changes

- `gms_run_post_processing.sh`: Adds target projection for `points`
- `data/nld/preprocess_levee_protected_areas.py`: Changed to use `utils.shared_variables.DEFAULT_FIM_PROJECTION_CRS`
- `src/`
    - `clip_vectors_to_wbd.py`: Save intermediate outputs in EPSG:5070
    - `src_adjust_spatial_obs.py`: Changed to use `utils.shared_variables.DEFAULT_FIM_PROJECTION_CRS`
    - `utils/shared_variables.py`: Changes the designated projection variables
    - `gms/`
        - `stream_branches.py`: Checks the projection of the input streams and changes if necessary
        - `run_by_unit.py`: Changes the default projection crs variable and added as HUC target projection
- `tools/inundate_nation.py`: Changed to use `utils.shared_variables.PREP_PROJECTION`

<br/><br/>

## v4.0.18.2 - 2023-01-11 - [PR#790](https://github.com/NOAA-OWP/inundation-mapping/pull/790)

Remove Great Lakes clipping

### Changes

- `src/`
    - `clip_vectors_to_wbd.py`: Removes Great Lakes clipping and references to Great Lakes polygons and lake buffer size

    - `gms/run_by_unit.sh`: Removes Great Lakes polygon and lake buffer size arguments to `src/clip_vectors_to_wbd.py`

<br/><br/>

## v4.0.18.1 - 2022-12-13 - [PR #760](https://github.com/NOAA-OWP/inundation-mapping/pull/760)

Adds stacked bar eval plots.

### Additions

- `/tools/eval_plots_stackedbar.py`: produces stacked bar eval plots in the same manner as `eval_plots.py`.

<br/><br/>

## v4.0.18.0 - 2023-01-03 - [PR#780](https://github.com/NOAA-OWP/inundation-mapping/pull/780)

Clips WBD and stream branch buffer polygons to DEM domain.

### Changes

- `src/`
    - `clip_vectors_to_wbd.py`: Clips WBD polygon to DEM domain

    - `gms/`
        - `buffer_stream_branches.py`: Clips branch buffer polygons to DEM domain
        - `derive_level_paths.py`: Stop processing if no branches exist
        - `mask_dem.py`: Checks if stream file exists before continuing
        - `remove_error_branches.py`: Checks if error_branches has data before continuing
        - `run_by_unit.sh`: Adds DEM domain as bash variable and adds it as an argument to calling `clip_vectors_to_wbd.py` and `buffer_stream_branches.py`

<br/><br/>


## v4.0.17.4 - 2023-01-06 - [PR#781](https://github.com/NOAA-OWP/inundation-mapping/pull/781)

Added crosswalk_table.csv from the root output folder as being a file push up to Hydrovis s3 bucket after FIM BED runs.

### Changes

- `config`
    - `aws_s3_put_fim4_hydrovis_whitelist.lst`:  Added crosswalk_table.csv to whitelist.


<br/><br/>

## v4.0.17.3 - 2022-12-23 - [PR#773](https://github.com/NOAA-OWP/inundation-mapping/pull/773)

Cleans up REM masking of levee-protected areas and fixes associated error.

### Removals

- `src/gms/`
    - `delineate_hydros_and_produce_HAND.sh`: removes rasterization and masking of levee-protected areas from the REM
    - `rasterize_by_order`: removes this file
- `config/`
    - `deny_gms_branch_zero.lst`, `deny_gms_branches_dev.lst`, and `deny_gms_branches_prod.lst`: removes `LeveeProtectedAreas_subset_{}.tif`

### Changes

- `src/gms/rem.py`: fixes an error where the nodata value of the DEM was overlooked

<br/><br/>

## v4.0.17.2 - 2022-12-29 - [PR #779](https://github.com/NOAA-OWP/inundation-mapping/pull/779)

Remove dependency on `other` folder in `test_cases`. Also updates ESRI and QGIS agreement raster symbology label to include the addition of levee-protected areas as a mask.

### Removals

- `tools/`
    - `aggregate_metrics.py` and `cache_metrics.py`: Removes reference to test_cases/other folder

### Changes

- `config/symbology/`
    - `esri/agreement_raster.lyr` and `qgis/agreement_raster.qml`: Updates label from Waterbody mask to Masked since mask also now includes levee-protected areas
- `tools/`
    - `eval_alt_catfim.py` and `run_test_case.py`: Updates waterbody mask to dataset located in /inputs folder

<br/><br/>

## v4.0.17.1 - 2022-12-29 - [PR #778](https://github.com/NOAA-OWP/inundation-mapping/pull/778)

This merge fixes a bug where all of the Stage-Based intervals were the same.

### Changes
- `/tools/generate_categorical_fim.py`: Changed `stage` variable to `interval_stage` variable in `produce_stage_based_catfim_tifs` function call.

<br/><br/>

## v4.0.17.0 - 2022-12-21 - [PR #771](https://github.com/NOAA-OWP/inundation-mapping/pull/771)

Added rysnc to docker images. rysnc can now be used inside the images to move data around via docker mounts.

### Changes

- `Dockerfile` : added rsync

<br/><br/>

## v4.0.16.0 - 2022-12-20 - [PR #768](https://github.com/NOAA-OWP/inundation-mapping/pull/768)

`gms_run_branch.sh` was processing all of the branches iteratively, then continuing on to a large post processing portion of code. That has now be split to two files, one for branch iteration and the other file for just post processing.

Other minor changes include:
- Removing the system where a user could override `DropStreamOrders` where they could process streams with stream orders 1 and 2 independently like other GMS branches.  This option is now removed, so it will only allow stream orders 3 and higher as gms branches and SO 1 and 2 will always be in branch zero.

- The `retry` flag on the three gms*.sh files has been removed. It did not work correctly and was not being used. Usage of it would have created unreliable results.

### Additions

- `gms_run_post_processing.sh`
   - handles all tasks from after `gms_run_branch.sh` to this file, except for output cleanup, which stayed in `gms_run_branch.sh`.
   - Can be run completely independent from `gms_run_unit.sh` or gms_run_branch.sh` as long as all of the files are in place. And can be re-run if desired.

### Changes

- `gms_pipeline.sh`
   - Remove "retry" system.
   - Remove "dropLowStreamOrders" system.
   - Updated for newer reusable output date/time/duration system.
   - Add call to new `gms_run_post_processing.sh` file.

- `gms_run_branch.sh`
   - Remove "retry" system.
   - Remove "dropLowStreamOrders" system.
   - Updated for newer reusable output date/time/duration system.
   - Removed most code from below the branch iterator to the new `gms_run_post_processing.sh` file. However, it did keep the branch files output cleanup and non-zero exit code checking.

- `gms_run_unit.sh`
   - Remove "retry" system.
   - Remove "dropLowStreamOrders" system.
   - Updated for newer reusable output date/time/duration system.

- `src`
    - `bash_functions.env`:  Added a new method to make it easier / simpler to calculation and display duration time.
    - `filter_catchments_and_add_attributes.py`:  Remove "dropLowStreamOrders" system.
    - `split_flows.py`: Remove "dropLowStreamOrders" system.
    - `usgs_gage_unit_setup.py`:  Remove "dropLowStreamOrders" system.

- `gms`
    - `delineate_hydros_and_produced_HAND.sh` : Remove "dropLowStreamOrders" system.
    - `derive_level_paths.py`: Remove "dropLowStreamOrders" system and some small style updates.
    - `run_by_unit.sh`: Remove "dropLowStreamOrders" system.

- `unit_tests/gms`
    - `derive_level_paths_params.json` and `derive_level_paths_unittests.py`: Remove "dropLowStreamOrders" system.

<br/><br/>

## v4.0.15.0 - 2022-12-20 - [PR #758](https://github.com/NOAA-OWP/inundation-mapping/pull/758)

This merge addresses feedback received from field users regarding CatFIM. Users wanted a Stage-Based version of CatFIM, they wanted maps created for multiple intervals between flood categories, and they wanted documentation as to why many sites are absent from the Stage-Based CatFIM service. This merge seeks to address this feedback. CatFIM will continue to evolve with more feedback over time.

## Changes
- `/src/gms/usgs_gage_crosswalk.py`: Removed filtering of extra attributes when writing table
- `/src/gms/usgs_gage_unit_setup.py`: Removed filter of gages where `rating curve == yes`. The filtering happens later on now.
- `/tools/eval_plots.py`: Added a post-processing step to produce CSVs of spatial data
- `/tools/generate_categorical_fim.py`:
  - New arguments to support more advanced multiprocessing, support production of Stage-Based CatFIM, specific output directory pathing, upstream and downstream distance, controls on how high past "major" magnitude to go when producing interval maps for Stage-Based, the ability to run a single AHPS site.
- `/tools/generate_categorical_fim_flows.py`:
  - Allows for flows to be retrieved for only one site (useful for testing)
  - More logging
  - Filtering stream segments according to stream order
- `/tools/generate_categorical_fim_mapping.py`:
  - Support for Stage-Based CatFIM production
  - Enhanced multiprocessing
  - Improved post-processing
- `/tools/pixel_counter.py`: fixed a bug where Nonetypes were being returned
- `/tools/rating_curve_get_usgs_rating_curves.py`:
  - Removed filtering when producing `usgs_gages.gpkg`, but adding attribute as to whether or not it meets acceptance criteria, as defined in `gms_tools/tools_shared_variables.py`.
  - Creating a lookup list to filter out unacceptable gages before they're written to `usgs_rating_curves.csv`
  - The `usgs_gages.gpkg` now includes two fields indicating whether or not gages pass acceptance criteria (defined in `tools_shared_variables.py`. The fields are `acceptable_codes` and `acceptable_alt_error`
- `/tools/tools_shared_functions.py`:
  - Added `get_env_paths()` function to retrieve environmental variable information used by CatFIM and rating curves scripts
  - `Added `filter_nwm_segments_by_stream_order()` function that uses WRDS to filter out NWM feature_ids from a list if their stream order is different than a desired stream order.
- `/tools/tools_shared_variables.py`: Added the acceptance criteria and URLS for gages as non-constant variables. These can be modified and tracked through version changes. These variables are imported by the CatFIM and USGS rating curve and gage generation scripts.
- `/tools/test_case_by_hydroid.py`: reformatting code, recommend adding more comments/docstrings in future commit

<br/><br/>

## v4.0.14.2 - 2022-12-22 - [PR #772](https://github.com/NOAA-OWP/inundation-mapping/pull/772)

Added `usgs_elev_table.csv` to hydrovis whitelist files.  Also updated the name to include the word "hydrovis" in them (anticipating more s3 whitelist files).

### Changes

- `config`
    - `aws_s3_put_fim4_hydrovis_whitelist.lst`:  File name updated and added usgs_elev_table.csv so it gets push up as well.
    - `aws_s3_put_fim3_hydrovis_whitelist.lst`: File name updated

- `data/aws`
   - `s3.py`: added `/foss_fim/config/aws_s3_put_fim4_hydrovis_whitelist.lst` as a default to the -w param.

<br/><br/>

## v4.0.14.1 - 2022-12-03 - [PR #753](https://github.com/NOAA-OWP/inundation-mapping/pull/753)

Creates a polygon of 3DEP DEM domain (to eliminate errors caused by stream networks with no DEM data in areas of HUCs that are outside of the U.S. border) and uses the polygon layer to clip the WBD and stream network (to a buffer inside the WBD).

### Additions
- `data/usgs/acquire_and_preprocess_3dep_dems.py`: Adds creation of 3DEP domain polygon by polygonizing all HUC6 3DEP DEMs and then dissolving them.
- `src/gms/run_by_unit.sh`: Adds 3DEP domain polygon .gpkg as input to `src/clip_vectors_to_wbd.py`

### Changes
- `src/clip_vectors_to_wbd.py`: Clips WBD to 3DEP domain polygon and clips streams to a buffer inside the clipped WBD polygon.

<br/><br/>

## v4.0.14.0 - 2022-12-20 - [PR #769](https://github.com/NOAA-OWP/inundation-mapping/pull/769)

Masks levee-protected areas from the DEM in branch 0 and in highest two stream order branches.

### Additions

- `src/gms/`
    - `mask_dem.py`: Masks levee-protected areas from the DEM in branch 0 and in highest two stream order branches
    - `delineate_hydros_and_produce_HAND.sh`: Adds `src/gms/mask_dem.py`

<br/><br/>

## v4.0.13.2 - 2022-12-20 - [PR #767](https://github.com/NOAA-OWP/inundation-mapping/pull/767)

Fixes inundation of nodata areas of REM.

### Changes

- `tools/inundation.py`: Assigns depth a value of `0` if REM is less than `0`

<br/><br/>

## v4.0.13.1 - 2022-12-09 - [PR #743](https://github.com/NOAA-OWP/inundation-mapping/pull/743)

This merge adds the tools required to generate Alpha metrics by hydroid. It summarizes the Apha metrics by branch 0 catchment for use in the Hydrovis "FIM Performance" service.

### Additions

- `pixel_counter.py`:  A script to perform zonal statistics against raster data and geometries
- `pixel_counter_functions.py`: Supporting functions
- `pixel_counter_wrapper.py`: a script that wraps `pixel_counter.py` for batch processing
- `test_case_by_hydroid.py`: the main script to orchestrate the generation of alpha metrics by catchment

<br/><br/>

## v4.0.13.0 - 2022-11-16 - [PR #744](https://github.com/NOAA-OWP/inundation-mapping/pull/744)

Changes branch 0 headwaters data source from NHD to NWS to be consistent with branches. Removes references to NHD flowlines and headwater data.

### Changes

- `src/gms/derive_level_paths.py`: Generates headwaters before stream branch filtering

### Removals

- Removes NHD flowlines and headwater references from `gms_run_unit.sh`, `config/deny_gms_unit_prod.lst`, `src/clip_vectors_to_wbd.py`, `src/gms/run_by_unit.sh`, `unit_tests/__template_unittests.py`, `unit_tests/clip_vectors_to_wbd_params.json`, and `unit_tests/clip_vectors_to_wbd_unittests.py`

<br/><br/>

## V4.0.12.2 - 2022-12-04 - [PR #754](https://github.com/NOAA-OWP/inundation-mapping/pull/754)

Stop writing `gms_inputs_removed.csv` if no branches are removed with Error status 61.

### Changes

- `src/gms/remove_error_branches.py`: Checks if error branches is not empty before saving gms_inputs_removed.csv

<br/><br/>

## v4.0.12.1 - 2022-11-30 - [PR #751](https://github.com/NOAA-OWP/inundation-mapping/pull/751)

Updating a few deny list files.

### Changes

- `config`:
    - `deny_gms_branches_dev.lst`, `deny_gms_branches_prod.lst`, and `deny_gms_unit_prod.lst`

<br/><br/>


## v4.0.12.0 - 2022-11-28 - [PR #736](https://github.com/NOAA-OWP/inundation-mapping/pull/736)

This feature branch introduces a new methodology for computing Manning's equation for the synthetic rating curves. The new subdivision approach 1) estimates bankfull stage by crosswalking "bankfull" proxy discharge data to the raw SRC discharge values 2) identifies in-channel vs. overbank geometry values 3) applies unique in-channel and overbank Manning's n value (user provided values) to compute Manning's equation separately for channel and overbank discharge and adds the two components together for total discharge 4) computes a calibration coefficient (where benchmark data exists) that applies to the  calibrated total discharge calculation.

### Additions

- `src/subdiv_chan_obank_src.py`: new script that performs all subdiv calculations and then produce a new (modified) `hydroTable.csv`. Inputs include `src_full_crosswalked.csv` for each huc/branch and a Manning's roughness csv file (containing: featureid, channel n, overbank n; file located in the `/inputs/rating_curve/variable_roughness/`). Note that the `identify_src_bankfull.py` script must be run prior to running the subdiv workflow.

### Changes

- `config/params_template.env`: removed BARC and composite roughness parameters; added new subdivision parameters; default Manning's n file set to `mannings_global_06_12.csv`
- `gms_run_branch.sh`: moved the PostgreSQL database steps to occur immediately before the SRC calibration steps; added new subdivision step; added condition to SRC calibration to ensure subdivision routine is run
- `src/add_crosswalk.py`: removed BARC function call; update placeholder value list (removed BARC and composite roughness variables) - these placeholder variables ensure that all hydrotables have the same dimensions
- `src/identify_src_bankfull.py`: revised FIM3 starting code to work with FIM4 framework; stripped out unnecessary calculations; restricted bankfull identification to stage values > 0
- `src/src_adjust_spatial_obs.py`: added huc sort function to help user track progress from console outputs
- `src/src_adjust_usgs_rating.py`: added huc sort function to help user track progress from console outputs
- `src/src_roughness_optimization.py`: reconfigured code to compute a calibration coefficient and apply adjustments using the subdivision variables; renamed numerous variables; simplified code where possible
- `src/utils/shared_variables.py`: increased `ROUGHNESS_MAX_THRESH` from 0.6 to 0.8
- `tools/vary_mannings_n_composite.py`: *moved this script from /src to /tools*; updated this code from FIM3 to work with FIM4 structure; however, it is not currently implemented (the subdivision routine replaces this)
- `tools/aggregate_csv_files.py`: helper tool to search for csv files by name/wildcard and concatenate all found files into one csv (used for aggregating previous calibrated roughness values)
- `tools/eval_plots.py`: updated list of metrics to plot to also include equitable threat score and mathews correlation coefficient (MCC)
- `tools/synthesize_test_cases.py`: updated the list of FIM version metrics that the `PREV` flag will use to create the final aggregated metrics csv; this change will combine the dev versions provided with the `-dc` flag along with the existing `previous_fim_list`

<br/><br/>

## v4.0.11.5 - 2022-11-18 - [PR #746](https://github.com/NOAA-OWP/inundation-mapping/pull/746)

Skips `src/usgs_gage_unit_setup.py` if no level paths exist. This may happen if a HUC has no stream orders > 2. This is a bug fix for #723 for the case that the HUC also has USGS gages.

### Changes

- `src/gms/run_by_unit.sh`: Adds check for `nwm_subset_streams_levelPaths.gpkg` before running `usgs_gage_unit_setup.py`

<br/><br/>

## v4.0.11.4 - 2022-10-12 - [PR #709](https://github.com/NOAA-OWP/inundation-mapping/pull/709)

Adds capability to produce single rating curve comparison plots for each gage.

### Changes

- `tools/rating_curve_comparison.py`
    - Adds generate_single_plot() to make a single rating curve comparison plot for each gage in a given HUC
    - Adds command line switch to generate single plots

<br/><br/>

## v4.0.11.3 - 2022-11-10 - [PR #739](https://github.com/NOAA-OWP/inundation-mapping/pull/739)

New tool with instructions of downloading levee protected areas and a tool to pre-process it, ready for FIM.

### Additions

- `data`
    - `nld`
         - `preprocess_levee_protected_areas.py`:  as described above

### Changes

- `data`
     - `preprocess_rasters.py`: added deprecation note. It will eventually be replaced in it's entirety.
- `src`
    - `utils`
        - `shared_functions.py`: a few styling adjustments.

<br/><br/>

## v4.0.11.2 - 2022-11-07 - [PR #737](https://github.com/NOAA-OWP/inundation-mapping/pull/737)

Add an extra input args to the gms_**.sh files to allow for an override of the branch zero deny list, same as we can do with the unit and branch deny list overrides. This is needed for debugging purposes.

Also, if there is no override for the deny branch zero list and is not using the word "none", then use the default or overridden standard branch deny list.  This will keep the branch zero's and branch output folders similar but not identical for outputs.

### Changes

- `gms_pipeline.sh`:  Add new param to allow for branch zero deny list override. Plus added better logic for catching bad deny lists earlier.
- `gms_run_branch.sh`:  Add new param to allow for branch zero deny list override.  Add logic to cleanup all branch zero output folders with the default branch deny list (not the branch zero list), UNLESS an override exists for the branch zero deny list.
- `gms_run_unit.sh`: Add new param to allow for branch zero deny list override.
- `config`
    - `deny_gms_branch_zero.lst`: update to keep an additional file in the outputs.
- `src`
    - `output_cleanup.py`: added note saying it is deprecated.
    - `gms`
        - `run_by_branch.sh`: variable name change (matching new names in related files for deny lists)
        - `run_by_unit.sh`: Add new param to allow for branch zero deny list override.

<br/><br/>

## v4.0.11.1 - 2022-11-01 - [PR #732](https://github.com/NOAA-OWP/inundation-mapping/pull/732)

Due to a recent IT security scan, it was determined that Jupyter-core needed to be upgraded.

### Changes

- `Pipfile` and `Pipfile.lock`:  Added a specific version of Jupyter Core that is compliant with IT.

<br/><br/>

## v4.0.11.0 - 2022-09-21 - [PR #690](https://github.com/NOAA-OWP/inundation-mapping/pull/690)

Masks levee-protected areas from Relative Elevation Model if branch 0 or if branch stream order exceeds a threshold.

### Additions

- `src/gms/`
   - `delineate_hydros_and_produce_HAND.sh`
      - Reprojects and creates HUC-level raster of levee-protected areas from polygon layer
      - Uses that raster to mask/remove those areas from the Relative Elevation Model
   - `rasterize_by_order.py`: Subsets levee-protected area branch-level raster if branch 0 or if order exceeds a threshold (default threshold: max order - 1)
- `config/`
   - `deny_gms_branches_default.lst`, and `deny_gms_branches_min.lst`: Added LeveeProtectedAreas_subset_{}.tif
   - `params_template.env`: Adds mask_leveed_area_toggle

### Changes

- `src/gms/delineate_hydros_and_produce_HAND.sh`: Fixes a bug in ocean/Great Lakes masking
- `tools/`
    - `eval_alt_catfim.py` and `run_test_case.py`: Changes the levee mask to the updated inputs/nld_vectors/Levee_protected_areas.gpkg

<br/><br/>

## v4.0.10.5 - 2022-10-21 - [PR #720](https://github.com/NOAA-OWP/inundation-mapping/pull/720)

Earlier versions of the acquire_and_preprocess_3dep_dems.py did not have any buffer added when downloading HUC6 DEMs. This resulted in 1 pixel nodata gaps in the final REM outputs in some cases at HUC8 sharing a HUC6 border. Adding the param of cblend 6 to the gdalwarp command meant put a 6 extra pixels all around perimeter. Testing showed that 6 pixels was plenty sufficient as the gaps were never more than 1 pixel on borders of no-data.

### Changes

- `data`
    - `usgs`
        - `acquire_and_preprocess_3dep_dems.py`: Added the `cblend 6` param to the gdalwarp call for when the dem is downloaded from USGS.
    - `create_vrt_file.py`:  Added sample usage comment.
 - `src`
     - `gms`
         `run_by_unit.sh`: Added a comment about gdal as it relates to run_by_unit.

Note: the new replacement inputs/3dep_dems/10m_5070/ files can / will be copied before PR approval as the true fix was replacment DEM's. There is zero risk of overwriting prior to code merge.

<br/><br/>

## v4.0.10.4 - 2022-10-27 - [PR #727](https://github.com/NOAA-OWP/inundation-mapping/pull/727)

Creates a single crosswalk table containing HUC (huc8), BranchID, HydroID, feature_id (and optionally LakeID) from branch-level hydroTables.csv files.

### Additions

- `tools/gms_tools/combine_crosswalk_tables.py`: reads and concatenates hydroTable.csv files, writes crosswalk table
- `gms_run_branch.sh`: Adds `tools/gms_tools/make_complete_hydrotable.py` to post-processing

<br/><br/>

## v4.0.10.3 - 2022-10-19 - [PR #718](https://github.com/NOAA-OWP/inundation-mapping/pull/718)

Fixes thalweg notch by clipping upstream ends of the stream segments to prevent the stream network from reaching the edge of the DEM and being treated as outlets when pit filling the burned DEM.

### Changes

- `src/clip_vectors_to_wbd.py`: Uses a slightly smaller buffer than wbd_buffer (wbd_buffer_distance-2*(DEM cell size)) to clip stream network inside of DEM extent.

<br/><br/>

## v4.0.10.2 - 2022-10-24 - [PR #723](https://github.com/NOAA-OWP/inundation-mapping/pull/723)

Runs branch 0 on HUCs with no other branches remaining after filtering stream orders if `drop_low_stream_orders` is used.

### Additions

- `src/gms`
    - `stream_branches.py`: adds `exclude_attribute_values()` to filter out stream orders 1&2 outside of `load_file()`

### Changes

- `src/gms`
    - `buffer_stream_branches.py`: adds check for `streams_file`
    - `derive_level_paths.py`: checks length of `stream_network` before filtering out stream orders 1&2, then filters using `stream_network.exclude_attribute_values()`
    - `generate_branch_list.py`: adds check for `stream_network_dissolved`

<br/><br/>

## v4.0.10.1 - 2022-10-5 - [PR #695](https://github.com/NOAA-OWP/inundation-mapping/pull/695)

This hotfix address a bug with how the rating curve comparison (sierra test) handles the branch zero synthetic rating curve in the comparison plots. Address #676

### Changes

- `tools/rating_curve_comparison.py`
  - Added logging function to print and write to log file
  - Added new filters to ignore AHPS only sites (these are sites that we need for CatFIM but do not have a USGS gage or USGS rating curve available for sierra test analysis)
  - Added functionality to identify branch zero SRCs
  - Added new plot formatting to distinguish branch zero from other branches

<br/><br/>

## v4.0.10.0 - 2022-10-4 - [PR #697](https://github.com/NOAA-OWP/inundation-mapping/pull/697)

Change FIM to load DEM's from the new USGS 3Dep files instead of the original NHD Rasters.

### Changes

- `config`
    - `params_template.env`: Change default of the calib db back to true:  src_adjust_spatial back to "True". Plus a few text updates.
- `src`
    - `gms`
        - `run_by_unit.sh`: Change input_DEM value to the new vrt `$inputDataDir/3dep_dems/10m_5070/fim_seamless_3dep_dem_10m_5070.vrt` to load the new 3Dep DEM's. Note: The 3Dep DEM's are projected as CRS 5070, but for now, our code is using ESRI:102039. Later all code and input will be changed to CRS:5070. We now are defining the FIM desired projection (102039), so we need to reproject on the fly from 5070 to 102039 during the gdalwarp cut.
        - `run_by_branch.sh`: Removed unused lines.
    - `utils`
        - `shared_variables.py`: Changes to use the new 3Dep DEM rasters instead of the NHD rasters. Moved some values (grouped some variables). Added some new variables for 3Dep. Note: At this time, some of these new enviro variables for 3Dep are not used but are expected to be used shortly.
- `data`
    - `usgs`
        - `acquire_and_preprocess_3dep_dems.py`: Minor updates for adjustments of environmental variables. Adjustments to ensure the cell sizes are fully defined as 10 x 10 as source has a different resolution. The data we downloaded to the new `inputs/3dep_dems/10m_5070` was loaded as 10x10, CRS:5070 rasters.

### Removals

- `lib`
    - `aggregate_fim_outputs.py` : obsolete. Had been deprecated for a while and replaced by other files.
    - `fr_to_mr_raster_mask.py` : obsolete. Had been deprecated for a while and replaced by other files.

<br/><br/>

## v4.0.9.8 - 2022-10-06 - [PR #701](https://github.com/NOAA-OWP/inundation-mapping/pull/701)

Moved the calibration tool from dev-fim3 branch into "dev" (fim4) branch. Git history not available.

Also updated making it easier to deploy, along with better information for external contributors.

Changed the system so the calibration database name is configurable. This allows test databases to be setup in the same postgres db / server system. You can have more than one calb_db_keys.env running in different computers (or even more than one on one server) pointing to the same actual postgres server and service. ie) multiple dev machine can call a single production server which hosts the database.

For more details see /tools/calibration-db/README.md

### Changes

- `tools`
    - `calibration-db`
        - `docker-compose.yml`: changed to allow for configurable database name. (allows for more then one database in a postgres database system (one for prod, another for test if needed))

### Additions

- `config`
    - `calb_db_keys_template.env`: a new template verison of the required config values.

### Removals

- `tools`
    - `calibration-db`
        - `start_db.sh`: Removed as the command should be run on demand and not specifically scripted because of its configurable location of the env file.

<br/><br/>

## v4.0.9.7 - 2022-10-7 - [PR #703](https://github.com/NOAA-OWP/inundation-mapping/pull/703)

During a recent release of a FIM 3 version, it was discovered that FIM3 has slightly different AWS S3 upload requirements. A new s3 whitelist file has been created for FIM3 and the other s3 file was renamed to include the phrase "fim4" in it.

This is being added to source control as it might be used again and we don't want to loose it.

### Additions

- `config`
   - `aws_s3_put_fim3_whitelist.lst`

### Renamed

- `config`
   - `aws_s3_put_fim4_whitelist.lst`: renamed from aws_s3_put_whitelist.lst

<br/><br/>

## v4.0.9.6 - 2022-10-17 - [PR #711](https://github.com/NOAA-OWP/inundation-mapping/pull/711)

Bug fix and formatting upgrades. It was also upgraded to allow for misc other inundation data such as high water data.

### Changes

- `tools`
    - `inundate_nation.py`:  As stated above.

### Testing

- it was run in a production model against fim 4.0.9.2 at 100 yr and 2 yr as well as a new High Water dataset.

<br/><br/>

## v4.0.9.5 - 2022-10-3 - [PR #696](https://github.com/NOAA-OWP/inundation-mapping/pull/696)

- Fixed deny_gms_unit_prod.lst to comment LandSea_subset.gpkg, so it does not get removed. It is needed for processing in some branches
- Change default for params_template.env -> src_adjust_spatial="False", back to default of "True"
- Fixed an infinite loop when src_adjust_usgs_rating.py was unable to talk to the calib db.
- Fixed src_adjsust_usgs_rating.py for when the usgs_elev_table.csv may not exist.

### Changes

- `gms_run_branch.sh`:  removed some "time" command in favour of using fim commands from bash_functions.sh which give better time and output messages.

- `config`
    - `deny_gms_unit_prod.lst`: Commented out LandSea_subset.gpkg as some HUCs need that file in place.
    - `params_template.env`: Changed default src_adjust_spatial back to True

- `src`
    - `src_adjust_spatial_obs.py`:  Added code to a while loop (line 298) so it is not an indefinite loop that never stops running. It will now attempts to contact the calibration db after 6 attempts. Small adjustments to output and logging were also made and validation that a connection to the calib db was actually successful.
    - `src_adjust_usgs_rating.py`: Discovered that a usgs_elev_df might not exist (particularly when processing was being done for hucs that have no usgs guage data). If the usgs_elev_df does not exist, it no longer errors out.

<br/><br/>

## v4.0.9.4 - 2022-09-30 - [PR #691](https://github.com/NOAA-OWP/inundation-mapping/pull/691)

Cleanup Branch Zero output at the end of a processing run. Without this fix, some very large files were being left on the file system. Adjustments and cleanup changed the full BED output run from appx 2 TB output to appx 1 TB output.

### Additions

- `unit_tests`
    - `gms`
        - `outputs_cleanup_params.json` and `outputs_cleanup_unittests.py`: The usual unit test files.

### Changes

- `gms_pipeline.sh`: changed variables and text to reflect the renamed default `deny_gms_branchs_prod.lst` and `deny_gms_unit_prod.lst` files. Also tells how a user can use the word 'none' for the deny list parameter (both or either unit or branch deny list) to skip output cleanup(s).

- `gms_run_unit.sh`: changed variables and text to reflect the renamed default `deny_gms_unit_prod.lst` files. Also added a bit of minor output text (styling). Also tells how a user can use the word 'none' for the deny list parameter to skip output cleanup.

- `gms_run_branch.sh`:
       ... changed variables and text to reflect the renamed default `deny_gms_branches.lst` files.
       ... added a bit of minor output text (styling).
       ... also tells how a user can use the word 'none' for the deny list parameter to skip output cleanup.
       ... added a new section that calls the `outputs_cleanup.py` file and will do post cleanup on branch zero output files.

- `src`
    - `gms`
        - `outputs_cleanup.py`: pretty much rewrote it in its entirety. Now accepts a manditory branch id (can be zero) and can recursively search subdirectories. ie) We can submit a whole output directory with all hucs and ask to cleanup branch 0 folder OR cleanup files in any particular directory as we did before (per branch id).

          - `run_by_unit.sh`:  updated to pass in a branch id (or the value of "0" meaning branch zero) to outputs_cleanup.py.
          - `run_by_branch.sh`:  updated to pass in a branch id to outputs_cleanup.py.

- `unit_tests`
    - `README.md`: updated to talk about the specific deny list for unit_testing.
    - `__template_unittests.py`: updated for the latest code standards for unit tests.

- `config`
    - `deny_gms_branch_unittest.lst`: Added some new files to be deleted, updated others.
    - `deny_gms_branch_zero.lst`: Added some new files to be deleted.
    - `deny_gms_branches_dev.lst`:  Renamed from `deny_gms_branches_default.lst` and some new files to be deleted, updated others. Now used primarily for development and testing use.
    - `deny_gms_branches_prod.lst`:  Renamed from `deny_gms_branches_min` and some new files to be deleted, updated others. Now used primarily for when releasing a version to production.
    - `deny_gms_unit_prod.lst`: Renamed from `deny_gms_unit_default.lst`, yes... there currently is no "dev" version.  Added some new files to be deleted.

<br/><br/>

## v4.0.9.3 - 2022-09-13 - [PR #681](https://github.com/NOAA-OWP/inundation-mapping/pull/681)

Created a new tool to downloaded USGS 3Dep DEM's via their S3 bucket.

Other changes:
 - Some code file re-organization in favour of the new `data` folder which is designed for getting, setting, and processing data from external sources such as AWS, WBD, NHD, NWM, etc.
 - Added tmux as a new tool embedded inside the docker images.

### Additions

- `data`
   - `usgs`
      - `acquire_and_preprocess_3dep_dems.py`:  The new tool as described above. For now it is hardcoded to a set path for USGS AWS S3 vrt file but may change later for it to become parameter driven.
 - `create_vrt_file.py`: This is also a new tool that can take a directory of geotiff files and create a gdal virtual file, .vrt extention, also called a `virtual raster`. Instead of clipping against HUC4, 6, 8's raster files, and run risks of boundary issues, vrt's actual like all of the tif's are one giant mosaiced raster and can be clipped as one.

### Removals

- 'Dockerfile.prod`:  No longer being used (never was used)

### Changes

- `Dockerfile`:  Added apt install for tmux. This tool will now be available in docker images and assists developers.

- `data`
   - `acquire_and_preprocess_inputs.py`:  moved from the `tools` directory but not other changes made. Note: will required review/adjustments before being used again.
   - `nws`
      - `preprocess_ahps_nws.py`:  moved from the `tools` directory but not other changes made. Note: will required review/adjustments before being used again.
      - `preprocess_rasters.py`: moved from the `tools` directory but not other changes made. Note: will required review/adjustments before being used again.
    - `usgs`
         - `preprocess_ahps_usgs.py`:  moved from the `tools` directory but not other changes made. Note: will required review/adjustments before being used again.
         - `preprocess_download_usgs_grids.py`: moved from the `tools` directory but not other changes made. Note: will required review/adjustments before being used again.

 - `src`
     - `utils`
         - `shared_functions.py`:  changes made were
              - Cleanup the "imports" section of the file (including a change to how the utils.shared_variables file is loaded.
              - Added `progress_bar_handler` function which can be re-used by other code files.
              - Added `get_file_names` which can create a list of files from a given directory matching a given extension.
              - Modified `print_current_date_time` and `print_date_time_duration` and  methods to return the date time strings. These helper methods exist to help with standardization of logging and output console messages.
              - Added `print_start_header` and `print_end_header` to help with standardization of console and logging output messages.
          - `shared_variables.py`: Additions in support of near future functionality of having fim load DEM's from USGS 3DEP instead of NHD rasters.

<br/><br/>

## v4.0.9.2 - 2022-09-12 - [PR #678](https://github.com/NOAA-OWP/inundation-mapping/pull/678)

This fixes several bugs related to branch definition and trimming due to waterbodies.

### Changes

- `src/gms/stream_branches.py`
   - Bypasses erroneous stream network data in the to ID field by using the Node attribute instead.
   - Adds check if no nwm_lakes_proj_subset.gpkg file is found due to no waterbodies in the HUC.
   - Allows for multiple upstream branches when stream order overrides arbolate sum.

<br/><br/>

## v4.0.9.1 - 2022-09-01 - [PR #664](https://github.com/NOAA-OWP/inundation-mapping/pull/664)

A couple of changes:
1) Addition of a new tool for pushing files / folders up to an AWS (Amazon Web Service) S3 bucket.
2) Updates to the Docker image creation files to include new packages for boto3 (for AWS) and also added `jupyter`, `jupterlab` and `ipympl` to make it easier to use those tools during development.
3) Correct an oversight of `logs\src_optimization` not being cleared upon `overwrite` run.

### Additions

- `src`
   - `data`
       - `README.md`: Details on how the new system for `data` folders (for communication for external data sources/services).
       - `aws`
           - `aws_base.py`:  A file using a class and inheritance system (parent / child). This file has properties and a method that all child class will be expected to use and share. This makes it quicker and easier to added new AWS tools and helps keep consistant patterns and standards.
           - `aws_creds_template.env`: There are a number of ways to validate credentials to send data up to S3. We have chosen to use an `.env` file that can be passed into the tool from any location. This is the template for that `.env` file. Later versions may be changed to use AWS profile security system.
           - `s3.py`: This file pushes file and folders up to a defined S3 bucket and root folder. Note: while it is designed only for `puts` (pushing to S3), hooks were added in case functional is added later for `gets` (pull from S3).


### Changes

- `utils`
   - `shared_functions.py`:  A couple of new features
       -  Added a method which accepts a path to a .lst or .txt file with a collection of data and load it into a  python list object. It can be used for a list of HUCS, file paths, or almost anything.
       - A new method for quick addition of current date/time in output.
       - A new method for quick calculation and formatting of time duration in hours, min and seconds.
       - A new method for search for a string in a given python list. It was designed with the following in mind, we already have a python list loaded with whitelist of files to be included in an S3 push. As we iterate through files from the file system, we can use this tool to see if the file should be pushed to S3. This tool can easily be used contexts and there is similar functionality in other FIM4 code that might be able to this method.

- `Dockerfile` : Removed a line for reloading Shapely in recent PRs, which for some reason is no longer needed after adding the new BOTO3 python package. Must be related to python packages dependencies. This removed Shapely warning seen as a result of another recent PR. Also added AWS CLI for bash commands.

- `Pipfile` and `Pipfile.lock`:  Updates for the four new python packages, `boto3` (for AWS), `jupyter`, `jupyterlab` and `ipympl`. We have some staff that use Jupyter in their dev actitivies. Adding this package into the base Docker image will make it easier for them.

<br/><br/>

## 4.0.9.0 - 2022-09-09 - [PR #672](https://github.com/NOAA-OWP/inundation-mapping/pull/672)

When deriving level paths, this improvement allows stream order to override arbolate sum when selecting the proper upstream segment to continue the current branch.

<br/><br/>

## 4.0.8.0 - 2022-08-26 - [PR #671](https://github.com/NOAA-OWP/inundation-mapping/pull/671)

Trims ends of branches that are in waterbodies; also removes branches if they are entirely in a waterbody.

## Changes

- `src/gms/stream_branches.py`: adds `trim_branches_in_waterbodies()` and `remove_branches_in_waterbodies()` to trim and prune branches in waterbodies.

<br/><br/>

## v4.0.7.2 - 2022-08-11 - [PR #654](https://github.com/NOAA-OWP/inundation-mapping/pull/654)

`inundate_nation.py` A change to switch the inundate nation function away from refrences to `inundate.py`, and rather use `inundate_gms.py` and `mosaic_inundation.py`

### Changes

- `inundate_gms`:  Changed `mask_type = 'filter'`

<br/><br/>

## v4.0.7.1 - 2022-08-22 - [PR #665](https://github.com/NOAA-OWP/inundation-mapping/pull/665)

Hotfix for addressing missing input variable when running `gms_run_branch.sh` outside of `gms_pipeline.sh`.

### Changes
- `gms_run_branch.sh`: defining path to WBD HUC input file directly in ogr2ogr call rather than using the $input_WBD_gdb defined in `gms_run_unit.sh`
- `src/src_adjust_spatial_obs.py`: removed an extra print statement
- `src/src_roughness_optimization.py`: removed a log file write that contained sensitive host name

<br/><br/>

## v4.0.7.0 - 2022-08-17 - [PR #657](https://github.com/NOAA-OWP/inundation-mapping/pull/657)

Introduces synthetic rating curve calibration workflow. The calibration computes new Manning's coefficients for the HAND SRCs using input data: USGS gage locations, USGS rating curve csv, and a benchmark FIM extent point database stored in PostgreSQL database. This addresses [#535].

### Additions

- `src/src_adjust_spatial_obs.py`: new synthetic rating curve calibration routine that prepares all of the spatial (point data) benchmark data for ingest to the Manning's coefficient calculations performed in `src_roughness_optimization.py`
- `src/src_adjust_usgs_rating.py`: new synthetic rating curve calibration routine that prepares all of the USGS gage location and observed rating curve data for ingest to the Manning's coefficient calculations performed in `src_roughness_optimization.py`
- `src/src_roughness_optimization.py`: new SRC post-processing script that ingests observed data and HUC/branch FIM output data to compute optimized Manning's coefficient values and update the discharge values in the SRCs. Outputs a new hydroTable.csv.

### Changes

- `config/deny_gms_branch_zero.lst`: added `gw_catchments_reaches_filtered_addedAttributes_crosswalked_{}.gpkg` to list of files to keep (used in calibration workflow)
- `config/deny_gms_branches_min.lst`: added `gw_catchments_reaches_filtered_addedAttributes_crosswalked_{}.gpkg` to list of files to keep (used in calibration workflow)
- `config/deny_gms_unit_default.lst`: added `usgs_elev_table.csv` to list of files to keep (used in calibration workflow)
- `config/params_template.env`: added new variables for user to control calibration
  - `src_adjust_usgs`: Toggle to run src adjustment routine (True=on; False=off)
  - `nwm_recur_file`: input file location with nwm feature_id and recurrence flow values
  - `src_adjust_spatial`: Toggle to run src adjustment routine (True=on; False=off)
  - `fim_obs_pnt_data`: input file location with benchmark point data used to populate the postgresql database
  - `CALB_DB_KEYS_FILE`: path to env file with sensitive paths for accessing postgres database
- `gms_run_branch.sh`: includes new steps in the workflow to connect to the calibration PostgreSQL database, run SRC calibration w/ USGS gage rating curves, run SRC calibration w/ benchmark point database
- `src/add_crosswalk.py`: added step to create placeholder variables to be replaced in post-processing (as needed). Created here to ensure consistent column variables in the final hydrotable.csv
- `src/gms/run_by_unit.sh`: added new steps to workflow to create the `usgs_subset_gages.gpkg` file for branch zero and then perform crosswalk and create `usgs_elev_table.csv` for branch zero
- `src/make_stages_and_catchlist.py`: Reconcile flows and catchments hydroids
- `src/usgs_gage_aggregate.py`: changed streamorder data type from integer to string to better handle missing values in `usgs_gage_unit_setup.py`
- `src/usgs_gage_unit_setup.py`: added new inputs and function to populate `usgs_elev_table.csv` for branch zero using all available gages within the huc (not filtering to a specific branch)
- `src/utils/shared_functions.py`: added two new functions for calibration workflow
  - `check_file_age`: check the age of a file (use for flagging potentially outdated input)
  - `concat_huc_csv`: concatenate huc csv files to a single dataframe/csv
- `src/utils/shared_variables.py`: defined new SRC calibration threshold variables
  - `DOWNSTREAM_THRESHOLD`: distance in km to propogate new roughness values downstream
  - `ROUGHNESS_MAX_THRESH`: max allowable adjusted roughness value (void values larger than this)
  - `ROUGHNESS_MIN_THRESH`: min allowable adjusted roughness value (void values smaller than this)

<br/><br/>

## v4.0.6.3 - 2022-08-04 - [PR #652](https://github.com/NOAA-OWP/inundation-mapping/pull/652)

Updated `Dockerfile`, `Pipfile` and `Pipfile.lock` to add the new psycopg2 python package required for a WIP code fix for the new FIM4 calibration db.

<br/><br/>

## v4.0.6.2 - 2022-08-16 - [PR #639](https://github.com/NOAA-OWP/inundation-mapping/pull/639)

This file converts USFIMR remote sensed inundation shapefiles into a raster that can be used to compare to the FIM data. It has to be run separately for each shapefile. This addresses [#629].

### Additions

- `/tools/fimr_to_benchmark.py`: This file converts USFIMR remote sensed inundation shapefiles into a raster that can be used to compare to the FIM data. It has to be run separately for each shapefile.

<br/><br/>

## v4.0.6.1 - 2022-08-12 - [PR #655](https://github.com/NOAA-OWP/inundation-mapping/pull/655)

Prunes branches that fail with NO_FLOWLINES_EXIST (Exit code: 61) in `gms_run_branch.sh` after running `split_flows.py`

### Additions
- Adds `remove_error_branches.py` (called from `gms_run_branch.sh`)
- Adds `gms_inputs_removed.csv` to log branches that have been removed across all HUCs

### Removals
- Deletes branch folders that fail
- Deletes branch from `gms_inputs.csv`

<br/><br/>

## v4.0.6.0 - 2022-08-10 - [PR #614](https://github.com/NOAA-OWP/inundation-mapping/pull/614)

Addressing #560, this fix in run_by_branch trims the DEM derived streamline if it extends past the end of the branch streamline. It does this by finding the terminal point of the branch stream, snapping to the nearest point on the DEM derived stream, and cutting off the remaining downstream portion of the DEM derived stream.

### Changes

- `/src/split_flows.py`: Trims the DEM derived streamline if it flows past the terminus of the branch (or level path) streamline.
- `/src/gms/delineate_hydros_and_produce_HAND.sh`: Added branch streamlines as an input to `split_flows.py`.

<br/><br/>

## v4.0.5.4 - 2022-08-01 - [PR #642](https://github.com/NOAA-OWP/inundation-mapping/pull/642)

Fixes bug that causes [Errno2] No such file or directory error when running synthesize_test_cases.py if testing_versions folder doesn't exist (for example, after downloading test_cases from ESIP S3).

### Additions

- `run_test_case.py`: Checks for testing_versions folder in test_cases and adds it if it doesn't exist.

<br/><br/>

## v4.0.5.3 - 2022-07-27 - [PR #630](https://github.com/NOAA-OWP/inundation-mapping/issues/630)

A file called gms_pipeline.sh already existed but was unusable. This has been updated and now can be used as a "one-command" execution of the fim4/gms run. While you still can run gms_run_unit.sh and gms_run_branch.sh as you did before, you no longer need to. Input arguments were simplified to allow for more default and this simplification was added to `gms_run_unit.sh` and `gms_run_branch.sh` as well.

A new feature was added that is being used for `gms_pipeline.sh` which tests the percent and number of errors after hucs are processed before continuing onto branch processing.

New FIM4/gms usability is now just (at a minumum): `gms_pipeline.sh -n <output name> -u <HUC(s) or HUC list path>`

`gms_run_branch.sh` and `gms_run_branch.sh` have also been changed to add the new -a flag and default to dropping stream orders 1 and 2.

### Additions

- `src`
    - `check_unit_errors.py`: as described above.
- `unit_tests`
    - `check_unit_errors_unittests.py` and `check_unit_errors_params.json`: to match new file.

### Changes

- `README.md`:  Updated text for FIM4, gms_pipeline, S3 input updates, information about updating dependencies, misc link updates and misc text verbage.
- `gms_pipeline.sh`: as described above.
- `gms_run_unit.sh`: as described above. Also small updates to clean up folders and files in case of an overwrite.
- `gms_run_branch.sh`: as described above.
- `src`
     - `utils`
         - `fim_enums.py`:  FIM_system_exit_codes renamed to FIM_exit_codes.
         - `shared_variables.py`: added configurable values for minimum number and percentage of unit errors.
    - `bash_functions.env`:   Update to make the cumulative time screen outputs in mins/secs instead of just seconds.
    - `check_huc_inputs.py`:  Now returns the number of HUCs being processed, needed by `gms_pipeline.sh` (Note: to get the value back to a bash file, it has to send it back via a "print" line and not a "return" value.  Improved input validation,
- `unit_tests`
   - `README.md`: Misc text and link updates.

### Removals

- `config\params_template_calibrated.env`: No longer needed. Has been removed already from dev-fim3 and confirmed that it is not needed.
<br><br>

## v4.0.5.2 - 2022-07-25 - [PR #622](https://github.com/NOAA-OWP/inundation-mapping/pull/622)

Updates to unit tests including a minor update for outputs and loading in .json parameter files.
<br><br>


## v4.0.5.1 - 2022-06-27 - [PR #612](https://github.com/NOAA-OWP/inundation-mapping/pull/612)

`Alpha Test Refactor` An upgrade was made a few weeks back to the dev-fim3 branch that improved performance, usability and readability of running alpha tests. Some cleanup in other files for readability, debugging verbosity and styling were done as well. A newer, cleaner system for printing lines when the verbose flag is enabled was added.

### Changes

- `gms_run_branch.sh`:  Updated help instructions to about using multiple HUCs as command arguments.
- `gms_run_unit.sh`:  Updated help instructions to about using multiple HUCs as command arguments.
- `src/utils`
    - `shared_functions.py`:
       - Added a new function called `vprint` which creates a simpler way (and better readability) for other python files when wanting to include a print line when the verbose flag is on.
       - Added a new class named `FIM_Helpers` as a wrapper for the new `vprint` method.
       - With the new `FIM_Helpers` class, a previously existing method named `append_id_to_file_name` was moved into this class making it easier and quicker for usage in other classes.

- `tools`
    - `composite_inundation.py`: Updated its usage of the `append_id_to_file_name` function to now call the`FIM_Helpers` method version of it.
    - `gms_tools`
       - `inundate_gms.py`: Updated for its adjusted usage of the `append_id_to_file_name` method, also removed its own `def __vprint` function in favour of the `FIM_Helpers.vprint` method.
       - `mosaic_inundation.py`:
          - Added adjustments for use of `append_id_to_file_name` and adjustments for `fh.vprint`.
          - Fixed a bug for the variable `ag_mosaic_output` which was not pre-declared and would fail as using an undefined variable in certain conditions.
    - `run_test_case.py`: Ported `test_case` class from FIM 3 and tweaked slightly to allow for GMS FIM. Also added more prints against the new fh.vprint method. Also added a default print line for progress / traceability for all alpha test regardless if the verbose flag is set.
    - `synthesize_test_cases.py`: Ported `test_case` class from FIM 3.
- `unit_tests`
   - `shared_functions_unittests.py`: Update to match moving the `append_id_to_file_name` into the `FIM_Helpers` class. Also removed all "header print lines" for each unit test method (for output readability).

<br/><br/>

## v4.0.5.0 - 2022-06-16 - [PR #611](https://github.com/NOAA-OWP/inundation-mapping/pull/611)

'Branch zero' is a new branch that runs the HUCs full stream network to make up for stream orders 1 & 2 being skipped by the GMS solution and is similar to the FR extent in FIM v3. This new branch is created during `run_by_unit.sh` and the processed DEM is used by the other GMS branches during `run_by_branch.sh` to improve efficiency.

### Additions

- `src/gms/delineate_hydros_and_produce_HAND.sh`: Runs all of the modules associated with delineating stream lines and catchments and building the HAND relative elevation model. This file is called once during `gms_run_unit` to produce the branch zero files and is also run for every GMS branch in `gms_run_branch`.
- `config/deny_gms_branch_zero.lst`: A list specifically for branch zero that helps with cleanup (removing unneeded files after processing).

### Changes

- `src/`
    - `output_cleanup.py`: Fixed bug for viz flag.
    - `gms/`
        - `run_by_unit.sh`: Added creation of "branch zero", DEM pre-processing, and now calls.
        -  `delineate_hydros_and_produce_HAND.sh` to produce HAND outputs for the entire stream network.
        - `run_by_branch.sh`: Removed DEM processing steps (now done in `run_by_unit.sh`), moved stream network delineation and HAND generation to `delineate_hydros_and_produce_HAND.sh`.
        - `generate_branch_list.py`: Added argument and parameter to sure that the branch zero entry was added to the branch list.
- `config/`
     - `params_template.env`: Added `zero_branch_id` variable.
- `tools`
     - `run_test_case.py`: Some styling / readability upgrades plus some enhanced outputs.  Also changed the _verbose_ flag to _gms_verbose_ being passed into Mosaic_inundation function.
     - `synthesize_test_cases.py`: arguments being passed into the _alpha_test_args_ from being hardcoded from flags to verbose (effectively turning on verbose outputs when applicable. Note: Progress bar was not affected.
     - `tools_shared_functions.py`: Some styling / readability upgrades.
- `gms_run_unit.sh`: Added export of extent variable, dropped the -s flag and added the -a flag so it now defaults to dropping stream orders 1 and 2.
- `gms_run_branch.sh`: Fixed bug when using overwrite flag saying branch errors folder already exists, dropped the -s flag and added the -a flag so it now defaults to dropping stream orders 1 and 2.

### Removals

- `tests/`: Redundant
- `tools/shared_variables`: Redundant

<br/><br/>

## v4.0.4.3 - 2022-05-26 - [PR #605](https://github.com/NOAA-OWP/inundation-mapping/pull/605)

We needed a tool that could composite / mosaic inundation maps for FIM3 FR and FIM4 / GMS with stream orders 3 and higher. A tool previously existed named composite_fr_ms_inundation.py and it was renamed to composite_inundation.py and upgraded to handle any combination of 2 of 3 items (FIM3 FR, FIM3 MS and/or FIM4 GMS).

### Additions

- `tools/composite_inundation.py`: Technically it is a renamed from composite_ms_fr_inundation.py, and is based on that functionality, but has been heavily modified. It has a number of options, but primarily is designed to take two sets of output directories, inundate the files, then composite them into a single mosiac'd raster per huc. The primary usage is expected to be compositing FIM3 FR with FIM4 / GMS with stream orders 3 and higher.

- `unit_tests/gms/inundate_gms_unittests.py and inundate_gms_params.json`: for running unit tests against `tools/gms_tools/inunundate_gms.py`.
- `unit_tests/shared_functions_unittests.py and shared_functions_params.json`: A new function named `append_id_to_file_name_single_identifier` was added to `src/utils/shared_functions.py` and some unit tests for that function was created.

### Removed

- `tools/composite_ms_fr_inundation.py`: replaced with upgraded version named `composite_inundation.py`.

### Changes

- `tools/gms_tools/inundate_gms.py`: some style, readabilty cleanup plus move a function up to `shared_functions.py`.
- `tools/gms_tools/mosaic_inundation.py`: some style, readabilty cleanup plus move a function up to `shared_functions.py`.
- `tools/inundation.py`: some style, readabilty cleanup.
- `tools/synthesize_test_cases.py`: was updated primarily for sample usage notes.

<br/><br/>

## v4.0.4.2 - 2022-05-03 - [PR #594](https://github.com/NOAA-OWP/inundation-mapping/pull/594)

This hotfix includes several revisions needed to fix/update the FIM4 area inundation evaluation scripts. These changes largely migrate revisions from the FIM3 evaluation code to the FIM4 evaluation code.

### Changes

- `tools/eval_plots.py`: Copied FIM3 code revisions to enable RAS2FIM evals and PND plots. Replaced deprecated parameter name for matplotlib grid()
- `tools/synthesize_test_cases.py`: Copied FIM3 code revisions to assign FR, MS, COMP resolution variable and addressed magnitude list variable for IFC eval
- `tools/tools_shared_functions.py`: Copied FIM3 code revisions to enable probability not detected (PND) metric calculation
- `tools/tools_shared_variables.py`: Updated magnitude dictionary variables for RAS2FIM evals and PND plots

<br/><br/>

## v4.0.4.1 - 2022-05-02 - [PR #587](https://github.com/NOAA-OWP/inundation-mapping/pull/587)

While testing GMS against evaluation and inundation data, we discovered some challenges for running alpha testing at full scale. Part of it was related to the very large output volume for GMS which resulted in outputs being created on multiple servers and folders. Considering the GMS volume and processing, a tool was required to extract out the ~215 HUC's that we have evaluation data for. Next, we needed isolate valid HUC output folders from original 2,188 HUC's and its 100's of thousands of branches. The first new tool allows us to point to the `test_case` data folder and create a list of all HUC's that we have validation for.

Now that we have a list of relavent HUC's, we need to consolidate output folders from the previously processed full CONUS+ output data. The new `copy_test_case_folders.py` tool extracts relavent HUC (gms unit) folders, based on the list created above, into a consolidated folder. The two tools combine result in significantly reduced overall processing time for running alpha tests at scale.

`gms_run_unit.sh` and `aggregated_branch_lists.py` were adjusted to make a previously hardcoded file path and file name to be run-time parameters. By adding the two new arguments, the file could be used against the new `copy_test_case_folders.py`. `copy_test_case_folders.py` and `gms_run_unit.sh` can now call `aggregated_branch_lists.py` to create a key input file called `gms_inputs.csv` which is a key file required for alpha testing.

A few other small adjustments were made for readability and traceability as well as a few small fixes discovered when running at scale.

### Additions

- `tools/find_test_case_folders.py`: A new tool for creating a list of HUC's that we have test/evaluation data for.
- `tools/copy_test_case_folders.py`: A new tool for using the list created above, to scan through other fully processed output folders and extract only the HUC's (gms units) and it's branches into a consolidated folder, ready for alpha test processing (or other needs).

### Changes

- `src/gms/aggregate_branch_lists.py`: Adjusted to allow two previously hardcoded values to now be incoming arguments. Now this file can be used by both `gms_run_unit.sh` and `copy_test_case_folders.py`.
- `tools/synthesize_test_cases.py`: Adjustments for readability and progress status. The embedded progress bars are not working and will be addressed later.
- `tools/run_test_case.py`: A print statement was added to help with processing progess was added.
- `gms_run_unit.sh`: This was adjusted to match the new input parameters for `aggregate_branch_lists.py` as well as additions for progress status. It now will show the entire progress period start datetime, end datetime and duration.
- `gms_run_branch.sh`: Also was upgraded to show the entire progress period start datetime, end datetime and duration.

<br/><br/>

## v4.0.4.0 - 2022-04-12 - [PR #557](https://github.com/NOAA-OWP/inundation-mapping/pull/557)

During large scale testing of the new **filtering out stream orders 1 and 2** feature [PR #548](https://github.com/NOAA-OWP/inundation-mapping/pull/548), a bug was discovered with 14 HUCS that had no remaining streams after removing stream orders 1 and 2. This resulted in a number of unmanaged and unclear exceptions. An exception may be still raised will still be raised in this fix for logging purposes, but it is now very clear what happened. Other types of events are logged with clear codes to identify what happened.

Fixes were put in place for a couple of new logging behaviors.

1. Recognize that for system exit codes, there are times when an event is neither a success (code 0) nor a failure (code 1). During processing where stream orders are dropped, some HUCs had no remaining reaches, others had mismatched reaches and others as had missing flowlines (reaches) relating to dissolved level paths (merging individual reaches as part of GMS). When these occur, we want to abort the HUC (unit) or branch processing, identify that they were aborted for specific reasons and continue. A new custom system exit code system was adding using python enums. Logging was enhanced to recognize that some exit codes were not a 0 or a 1 and process them differently.

2. Pathing and log management became an issue. It us not uncommon for tens or hundreds of thousands of branches to be processed. A new feature was to recognize what is happening with each branch or unit and have them easily found and recognizable. Futher, processing for failure (sys exit code of 1) are now copied into a unique folder as the occur to help with visualization of run time errors. Previously errors were not extracted until the end of the entire run which may be multiple days.

3. A minor correction was made when dissolved level paths were created with the new merged level path not always having a valid stream order value.

### File Additions

- `src/`
   - `utils/`
      - `fim_enums.py`:
         - A new class called `FIM_system_exit_codes` was added. This allows tracking and blocking of duplicate system exit codes when a custom system code is required.


### Changes

- `fim_run.sh`: Added the gms `non-zero-exit-code` system to `fim_run` to help uncover and isolate errors during processing. Errors recorded in log files within in the logs/unit folder are now copied into a new folder called `unit_errors`.

- `gms_run_branch.sh`:
    -  Minor adjustments to how the `non-zero-exit code` logs were created. Testing uncovered that previous versions were not always reliable. This is now stablized and enhanced.
    - In previous versions, only the `gms_unit.sh` was aware that **stream order filtering** was being done. Now all branch processing is also aware that filtering is in place. Processing in child files and classes can now make adjustments as/if required for stream order filtering.
    - Small output adjustments were made to help with overall screen and log readability.

- `gms_run_unit.sh`:
    - Minor adjustments to how the `non-zero-exit-code` logs were created similar to `gms_run_branch.sh.`
    - Small text corrections, formatting and output corrections were added.
    - A feature removing all log files at the start of the entire process run were added if the `overwrite` command line argument was added.

- `src/`
   - `filter_catchments_and_add_attributes.py`:
      - Some minor formatting and readability adjustments were added.
      - Additions were made to help this code be aware and responding accordingly if that stream order filtering has occurred. Previously recorded as bugs coming from this class, are now may recorded with the new custom exit code if applicable.

   - `run_by_unit.sh` (supporting fim_run.sh):
         - As a change was made to sub-process call to `filter_catchments_and_add_attributes.py` file, which is shared by gms, related to reach errors / events.

   - `split_flows.py`:
      - Some minor formatting and readability adjustments were added.
      - Additions were made to recognize the same type of errors as being described in other files related to stream order filtering issues.
      - A correction was made to be more precise and more explicit when a gms branch error existed. This was done to ensure that we were not letting other exceptions be trapped that were NOT related to stream flow filtering.

   - `time_and_tee_run_by_unit.sh`:
      - The new custom system exit codes was added. Note that the values of 61 (responding system code) are hardcoded instead of using the python based `Fim_system_exit_code` system. This is related to limited communication between python and bash.

   - `gms/`
      - `derive_level_paths.py`:
          - Was upgraded to use the new fim_enums.Fim_system_exit_codes system. This occurs when no streams / flows remain after filtering.  Without this upgrade, standard exceptions were being issued with minimal details for the error.
          - Minor adjustments to formatting for readability were made.

      - `generate_branch_list.py` :  Minor adjustments to formatting for readability were made.

      - `run_by_branch.sh`:
         - Some minor formatting and readability adjustments were added.
         - Additions to the subprocess call to `split_flows.py` were added so it was aware that branch filtering was being used. `split_flows.py` was one of the files that was throwing errors related to stream order filtering. A subprocess call to `filter_catchments_and_add_attributes.py` adjustment was also required for the same reason.

      - `run_by_unit.sh`:
         - Some minor formatting and readability adjustments were added.
         - An addition was made to help trap errors that might be triggered by `derive_level_paths.py` for `stream order filtering`.

      - `time_and_tee_run_by_branch.sh`:
         - A system was added recognize if an non successful system exit code was sent back from `run_by_branch`. This includes true errors of code 1 and other new custom system exit codes. Upon detection of non-zero-exit codes, log files are immediately copied into special folders for quicker and easier visibility. Previously errors were not brought forth until the entire process was completed which ranged fro hours up to 18 days. Note: System exit codes of 60 and 61 were hardcoded instead of using the values from the new  `FIM_system_exit_codes` due to limitation of communication between python and bash.

      - `time_and_tee_run_by_unit.sh`:
         - The same upgrade as described above in `time_and_tee_run_by_branch.sh` was applied here.
         - Minor readability and output formatting changes were made.

      - `todo.md`
         - An entry was removed from this list which talked about errors due to small level paths exactly as was fixed in this pull request set.

- `unit_tests/`
   - `gms/`
      - `derive_level_paths_unittests.py` :  Added a new unit test specifically testing this type of condition with a known HUC that triggered the branch errors previously described..
      - `derive_level_paths_params.json`:
           - Added a new node with a HUC number known to fail.
           - Changed pathing for unit test data pathing from `/data/outputs/gms_example_unit_tests` to `/data/outputs/fim_unit_test_data_do_not_remove`. The new folder is intended to be a more permanent folder for unit test data.
           - Some additional tests were added validating the argument for dropping stream orders.

### Unit Test File Additions:

- `unit_tests/`
   - `filter_catchments_and_add_attributes_unittests.py` and `filter_catchments_and_add_attributes_params.json`:

   - `split_flows_unittests.py' and `split_flows_params.json`

<br/><br/>

## v4.0.3.1 - 2022-03-10 - [PR #561](https://github.com/NOAA-OWP/inundation-mapping/pull/561)

Bug fixes to get the Alpha Test working in FIM 4.

### Changes

- `tools/sythesize_test_cases.py`: Fixed bugs that prevented multiple benchmark types in the same huc from running `run_test_case.py`.
- `tools/run_test_case.py`: Fixed mall bug for IFC benchmark.
- `tools/eval_plots.py`: Fixed Pandas query bugs.

<br/><br/>

## v4.0.3.0 - 2022-03-03 - [PR #550](https://github.com/NOAA-OWP/inundation-mapping/pull/550)

This PR ports the functionality of `usgs_gage_crosswalk.py` and `rating_curve_comparison.py` to FIM 4.

### Additions

- `src/`:
    - `usgs_gage_aggregate.py`: Aggregates all instances of `usgs_elev_table.csv` to the HUC level. This makes it easier to view the gages in each HUC without having to hunt through branch folders and easier for the Sierra Test to run at the HUC level.
    - `usgs_gage_unit_setup.py`: Assigns a branch to each USGS gage within a unit. The output of this module is `usgs_subset_gages.gpkg` at the HUC level containing the `levpa_id` attribute.

### Changes

- `gms_run_branch.sh`: Added a line to aggregate all `usgs_elev_table.csv` into the HUC directory level using `src/usgs_gage_aggregate.py`.
- `src/`:
    -  `gms/`
        - `run_by_branch.sh`: Added a block to run `src/usgs_gage_crosswalk.py`.
        - `run_by_unit.sh`: Added a block to run `src/usgs_gage_unit_setup.py`.
    - `usgs_gage_crosswalk.py`: Similar to it's functionality in FIM 3, this module snaps USGS gages to the stream network, samples the underlying DEMs, and writes the attributes to `usgs_elev_table.csv`. This CSV is later aggregated to the HUC level and eventually used in `tools/rating_curve_comparison.py`. Addresses #539
- `tools/rating_curve_comparison.py`: Updated Sierra Test to work with FIM 4 data structure.
- `unit_tests/`:
    - `rating_curve_comparison_unittests.py` & `rating_curve_comparison_params.json`: Unit test code and parameters for the Sierra Test.
    - `usgs_gage_crosswalk_unittests.py` & `usgs_gage_crosswalk_params.json`: Unit test code and parameters for `usgs_gage_crosswalk.py`
- `config/`:
    - `deny_gms_branches_default.lst` & `config/deny_gms_branches_min.lst`: Add `usgs_elev_table.csv` to the lists as a comment so it doesn't get deleted during cleanup.
    - `deny_gms_unit_default.lst`: Add `usgs_subset_gages.gpkg` to the lists as a comment so it doesn't get deleted during cleanup.

<br/><br/>

## v4.0.2.0 - 2022-03-02 - [PR #548](https://github.com/NOAA-OWP/inundation-mapping/pull/548)

Added a new optional system which allows an argument to be added to the `gms_run_unit.sh` command line to filter out stream orders 1 and 2 when calculating branches.

### Changes

- `gms_run_unit.sh`: Add the new optional `-s` command line argument. Inclusion of this argument means "drop stream orders 1 and 2".

- `src/gms`
   - `run_by_unit.sh`: Capture and forward the drop stream orders flag to `derive_level_paths.py`

   - `derive_level_paths.py`: Capture the drop stream order flag and working with `stream_branches.py` to include/not include loading nwm stream with stream orders 1 and 2.

   - `stream_branchs.py`: A correction was put in place to allow for the filter of branch attributes and values to be excluded. The `from_file` method has the functionality but was incomplete. This was corrected and how could accept the values from `derive_level_paths.py` to use the branch attribute of "order_" (gkpg field) and values excluded of [1,2] when optionally desired.

- `unit_tests/gms`
    - `derive_level_paths_unittests.py` and `derive_level_paths_params.py`: Updated for testing for the new "drop stream orders 1 and 2" feature. Upgrades were also made to earlier existing incomplete test methods to test more output conditions.

<br/><br/>

## v4.0.1.0 - 2022-02-02 - [PR #525](https://github.com/NOAA-OWP/cahaba/pull/525)

The addition of a very simple and evolving unit test system which has two unit tests against two py files.  This will set a precendence and will grow over time and may be automated, possibly during git check-in triggered. The embedded README.md has more details of what we currently have, how to use it, how to add new unit tests, and expected future enhancements.

### Additions

- `/unit_tests/` folder which has the following:

   - `clip_vectors_to_wbd_params.json`: A set of default "happy path" values that are expected to pass validation for the clip_vectors_to_wbd.py -> clip_vectors_to_wbd (function).

   - `clip_vectors_to_wbd_unittests.py`: A unit test file for src/clip_vectors_to_wbd.py. Incomplete but evolving.

   - `README.md`: Some information about how to create unit tests and how to use them.

   - `unit_tests_utils.py`: A python file where methods that are common to all unit tests can be placed.

   - `gms/derive_level_paths_params.json`: A set of default "happy path" values that are expected to pass validation for the derive_level_paths_params.py -> Derive_level_paths (function).

   - `gms/derive_level_paths_unittests.py`: A unit test file for `src/derive_level_paths.py`. Incomplete but evolving.

<br/><br/>

## v4.0.0.0 - 2022-02-01 - [PR #524](https://github.com/NOAA-OWP/cahaba/pull/524)

FIM4 builds upon FIM3 and allows for better representation of inundation through the reduction of artificial restriction of inundation at catchment boundaries.

More details will be made available through a publication by Aristizabal et. al. and will be included in the "Credits and References" section of the README.md, titled "Reducing Horton-Strahler Stream Order Can Enhance Flood Inundation Mapping Skill with Applications for the U.S. National Water Model."

### Additions

- `/src/gms`: A new directory containing scripts necessary to produce the FIM4 Height Above Nearest Drainage grids and synthetic rating curves needed for inundation mapping.
- `/tools/gms_tools`: A new directory containing scripts necessary to generate and evaluate inundation maps produced from FIM4 Height Above Nearest Drainage grids and synthetic rating curves.

<br/><br/>

## v3.0.24.3 - 2021-11-29 - [PR #488](https://github.com/NOAA-OWP/cahaba/pull/488)

Fixed projection issue in `synthesize_test_cases.py`.

### Changes

- `Pipfile`: Added `Pyproj` to `Pipfile` to specify a version that did not have the current projection issues.

<br/><br/>

## v3.0.24.2 - 2021-11-18 - [PR #486](https://github.com/NOAA-OWP/cahaba/pull/486)

Adding a new check to keep `usgs_elev_table.csv`, `src_base.csv`, `small_segments.csv` for runs not using the `-viz` flag. We unintentionally deleted some .csv files in `vary_mannings_n_composite.py` but need to maintain some of these for non `-viz` runs (e.g. `usgs_elev_table.csv` is used for sierra test input).

### Changes

- `fim_run.sh`: passing `-v` flag to `vary_mannings_n_composite.py` to determine which csv files to delete. Setting `$viz` = 0 for non `-v` runs.
- `src/vary_mannings_n_composite.py`: added `-v` input arg and if statement to check which .csv files to delete.
- `src/add_crosswalk.py`: removed deprecated barc variables from input args.
- `src/run_by_unit.sh`: removed deprecated barc variables from input args to `add_crosswalk.py`.

<br/><br/>

## v3.0.24.1 - 2021-11-17 - [PR #484](https://github.com/NOAA-OWP/cahaba/pull/484)

Patch to clean up unnecessary files and create better names for intermediate raster files.

### Removals

- `tools/run_test_case_gms.py`: Unnecessary file.

### Changes

- `tools/composite_ms_fr_inundation.py`: Clean up documentation and intermediate file names.
- `tools/run_test_case.py`: Remove unnecessary imports.

<br/><br/>

## v3.0.24.0 - 2021-11-08 - [PR #482](https://github.com/NOAA-OWP/cahaba/pull/482)

Adds `composite_ms_fr_inundation.py` to allow for the generation of an inundation map given a "flow file" CSV and full-resolution (FR) and mainstem (MS) relative elevation models, synthetic rating curves, and catchments rasters created by the `fim_run.sh` script.

### Additions
- `composite_ms_fr_inundation.py`: New module that is used to inundate both MS and FR FIM and composite the two inundation rasters.
- `/tools/gms_tools/`: Three modules (`inundate_gms.py`, `mosaic_inundation.py`, `overlapping_inundation.py`) ported from the GMS branch used to composite inundation rasters.

### Changes
- `inundation.py`: Added 2 exception classes ported from the GMS branch.

<br/><br/>

## v3.0.23.3 - 2021-11-04 - [PR #481](https://github.com/NOAA-OWP/cahaba/pull/481)
Includes additional hydraulic properties to the `hydroTable.csv`: `Number of Cells`, `SurfaceArea (m2)`, `BedArea (m2)`, `Volume (m3)`, `SLOPE`, `LENGTHKM`, `AREASQKM`, `Roughness`, `TopWidth (m)`, `WettedPerimeter (m)`. Also adds `demDerived_reaches_split_points.gpkg`, `flowdir_d8_burned_filled.tif`, and `dem_thalwegCond.tif` to `-v` whitelist.

### Changes
- `run_by_unit.sh`: Added `EXIT FLAG` tag and previous non-zero exit code tag to the print statement to allow log lookup.
- `add_crosswalk.py`: Added extra attributes to the hydroTable.csv. Includes a default `barc_on` and `vmann_on` (=False) attribute that is overwritten (=True) if SRC post-processing modules are run.
- `bathy_src_adjust_topwidth.py`: Overwrites the `barc_on` attribute where applicable and includes the BARC-modified Volume property.
- `vary_mannings_n_composite.py`: Overwrites the `vmann_on` attribute where applicable.
- `output_cleanup.py`: Adds new files to the `-v` whitelist.

<br/><br/>

## v3.0.23.2 - 2021-11-04 - [PR #480](https://github.com/NOAA-OWP/cahaba/pull/480)
Hotfix for `vary_manning_n_composite.py` to address null discharge values for non-CONUS hucs.

### Changes
- `vary_manning_n_composite.py`: Add numpy where clause to set final discharge value to the original value if `vmann=False`

<br/><br/>

## v3.0.23.1 - 2021-11-03 - [PR #479](https://github.com/NOAA-OWP/cahaba/pull/479)
Patches the API updater. The `params_calibrated.env` is replaced with `params_template.env` because the BARC and Multi-N modules supplant the calibrated values.

### Changes
- `api/node/updater/updater.py`: Changed `params_calibrated.env` to `params_template.env`

<br/><br/>

## v3.0.23.0 - 2021-10-31 - [PR #475](https://github.com/NOAA-OWP/cahaba/pull/475)

Moved the synthetic rating curve (SRC) processes from the `\tools` directory to `\src` directory to support post-processing in `fim_run.sh`. These SRC post-processing modules will now run as part of the default `fim_run.sh` workflow. Reconfigured bathymetry adjusted rating curve (BARC) module to use the 1.5yr flow from NWM v2 recurrence flow data in combination with the Bieger et al. (2015) regression equations with bankfull discharge predictor variable input.

### Additions
- `src/bathy_src_adjust_topwidth.py` --> New version of bathymetry adjusted rating curve (BARC) module that is configured to use the Bieger et al. (2015) regression equation with input bankfull discharge as the predictor variable (previous version used the drainage area version of the regression equations). Also added log output capability, added reconfigured output content in `src_full_crosswalked_BARC.csv` and `hydroTable.csv`, and included modifications to allow BARC to run as a post-processing step in `fim_run.sh`. Reminder: BARC is only configured for MS extent.

### Removals
- `config/params_calibrated.env` --> deprecated the calibrated roughness values by stream order with the new introduction of variable/composite roughness module
- `src/bathy_rc_adjust.py` --> deprecated the previous BARC version

### Changes
- `src/identify_src_bankfull.py` --> Moved this script from /tools to /src, added more doc strings, cleaned up output log, and reconfigured to allow execution from fim_run.sh post-processing.
- `src/vary_mannings_n_composite.py` --> Moved this script from /tools to /src, added more doc strings, cleaned up output log, added/reconfigured output content in src_full_crosswalked_vmann.csv and hydroTable.csv, and reconfigured to allow execution from fim_run.sh post-processing.
- `config/params_template.env` --> Added additional parameter/variables for input to `identify_src_bankfull.py`, `vary_mannings_n_composite.py`, and `bathy_src_adjust_topwidth.py`.
      - default BARC input: bankfull channel geometry derived from the Bieger et al. (2015) bankfull discharge regression equations
      - default bankfull flow input: NWM v2 1.5-year recurrence flows
      - default variable roughness input: global (all NWM feature_ids) roughness values of 0.06 for in-channel and 0.11 for max overbank
- `fim_run.sh` --> Added SRC post-processing calls after the `run_by_unit.sh` workflow
- `src/add_crosswalk.py` --> Removed BARC module call (moved to post-processing)
- `src/run_by_unit.sh` --> Removed old/unnecessary print statement.
      - **Note: reset exit codes to 0 for unnecessary processing flags.** Non-zero error codes in `run_by_unit.sh` prevent the `fim_run.sh` post-processing steps from running. This error handling issue will be more appropriately handled in a soon to be release enhancement.
- `tools/run_test_case.py` --> Reverted changes used during development process

<br/><br/>

## v3.0.22.8 - 2021-10-26 - [PR #471](https://github.com/NOAA-OWP/cahaba/pull/471)

Manually filtering segments from stream input layer to fix flow reversal of the MS River (HUC 08030100).

### Changes
- `clip_vectors_to_wbd.py`: Fixes bug where flow direction is reversed for HUC 08030100. The issue is resolved by filtering incoming stream segments that intersect with the elevation grid boundary.

<br/><br/>

## v3.0.22.7 - 2021-10-08 - [PR #467](https://github.com/NOAA-OWP/cahaba/pull/467)

These "tool" enhancements 1) delineate in-channel vs. out-of-channel geometry to allow more targeted development of key physical drivers influencing the SRC calculations (e.g. bathymetry & Manning’s n) #418 and 2) applies a variable/composite Manning’s roughness (n) using user provided csv with in-channel vs. overbank roughness values #419 & #410.

### Additions
- `identify_src_bankfull.p`: new post-processing tool that ingests a flow csv (e.g. NWM 1.5yr recurr flow) to approximate the bankfull STG and then calculate the channel vs. overbank proportions using the volume and hydraulic radius variables
- `vary_mannings_n_composite.py`: new post-processing tool that ingests a csv containing feature_id, channel roughness, and overbank roughness and then generates composite n values via the channel ratio variable

### Changes
- `eval_plots.py`: modified the plot legend text to display full label for development tests
- `inundation.py`: added new optional argument (-n) and corresponding function to produce a csv containing the stage value (and SRC variables) calculated from the flow to stage interpolation.

<br/><br/>

## v3.0.22.6 - 2021-09-13 - [PR #462](https://github.com/NOAA-OWP/cahaba/pull/462)

This new workflow ingests FIM point observations from users and “corrects” the synthetic rating curves to produce the desired FIM extent at locations where feedback is available (locally calibrate FIM).

### Changes
- `add_crosswalk.py`: added `NextDownID` and `order_` attributes to the exported `hydroTable.csv`. This will potentially be used in future enhancements to extend SRC changes to upstream/downstream catchments.
- `adjust_rc_with_feedback.py`: added a new workflow to perform the SRC modifications (revised discharge) using the existing HAND geometry variables combined with the user provided point location flow and stage data.
- `inundation_wrapper_custom_flow.py`: updated code to allow for huc6 processing to generate custom inundation outputs.

<br/><br/>

## v3.0.22.5 - 2021-09-08 - [PR #460](https://github.com/NOAA-OWP/cahaba/pull/460)

Patches an issue where only certain benchmark categories were being used in evaluation.

### Changes
- In `tools/tools_shared_variables.py`, created a variable `MAGNITUDE_DICT` to store benchmark category magnitudes.
- `synthesize_test_cases.py` imports `MAGNITUDE_DICT` and uses it to assign magnitudes.

<br/><br/>

## v3.0.22.4 - 2021-08-30 - [PR #456](https://github.com/NOAA-OWP/cahaba/pull/456)

Renames the BARC modified variables that are exported to `src_full_crosswalked.csv` to replace the original variables. The default/original variables are renamed with `orig_` prefix. This change is needed to ensure downstream uses of the `src_full_crosswalked.csv` are able to reference the authoritative version of the channel geometry variables (i.e. BARC-adjust where available).

### Changes
- In `src_full_crosswalked.csv`, default/original variables are renamed with `orig_` prefix and `SA_div` is renamed to `SA_div_flag`.

<br/><br/>

## v3.0.22.3 - 2021-08-27 - [PR #457](https://github.com/NOAA-OWP/cahaba/pull/457)

This fixes a bug in the `get_metadata()` function in `/tools/tools_shared_functions.py` that arose because of a WRDS update. Previously the `metadata_source` response was returned as independent variables, but now it is returned a list of strings. Another issue was observed where the `EVALUATED_SITES_CSV` variable was being misdefined (at least on the development VM) through the OS environmental variable setting.

### Changes
- In `tools_shared_functions.py`, changed parsing of WRDS `metadata_sources` to account for new list type.
- In `generate_categorical_fim_flows.py`, changed the way the `EVALUATED_SITES_CSV` path is defined from OS environmental setting to a relative path that will work within Docker container.

<br/><br/>

## v3.0.22.2 - 2021-08-26 - [PR #455](https://github.com/NOAA-OWP/cahaba/pull/455)

This merge addresses an issues with the bathymetry adjusted rating curve (BARC) calculations exacerbating single-pixel inundation issues for the lower Mississippi River. This fix allows the user to specify a stream order value that will be ignored in BARC calculations (reverts to using the original/default rating curve). If/when the "thalweg notch" issue is addressed, this change may be unmade.

### Changes
- Added new env variable `ignore_streamorders` set to 10.
- Added new BARC code to set the bathymetry adjusted cross-section area to 0 (reverts to using the default SRC values) based on the streamorder env variable.

<br/><br/>

## v3.0.22.1 - 2021-08-20 - [PR #447](https://github.com/NOAA-OWP/cahaba/pull/447)

Patches the minimum stream length in the template parameters file.

### Changes
- Changes `max_split_distance_meters` in `params_template.env` to 1500.

<br/><br/>

## v3.0.22.0 - 2021-08-19 - [PR #444](https://github.com/NOAA-OWP/cahaba/pull/444)

This adds a script, `adjust_rc_with_feedback.py`, that will be expanded  in future issues. The primary function that performs the HAND value and hydroid extraction is ingest_points_layer() but this may change as the overall synthetic rating curve automatic update machanism evolves.

### Additions
- Added `adjust_rc_with_feedback.py` with `ingest_points_layer()`, a function to extract HAND and hydroid values for use in an automatic synthetic rating curve updating mechanism.

<br/><br/>

## v3.0.21.0 - 2021-08-18 - [PR #433](https://github.com/NOAA-OWP/cahaba/pull/433)

General repository cleanup, made memory-profiling an optional flag, API's release feature now saves outputs.

### Changes
- Remove `Dockerfile.prod`, rename `Dockerfile.dev` to just `Dockerfile`, and remove `.dockerignore`.
- Clean up `Dockerfile` and remove any unused* packages or variables.
- Remove any unused* Python packages from the `Pipfile`.
- Move the `CHANGELOG.md`, `SECURITY.md`, and `TERMS.md` files to the `/docs` folder.
- Remove any unused* scripts in the `/tools` and `/src` folders.
- Move `tools/preprocess` scripts into `tools/`.
- Ensure all scripts in the `/src` folder have their code in functions and are being called via a `__main__` function (This will help with implementing memory profiling fully).
- Changed memory-profiling to be an option flag `-m` for `fim_run.sh`.
- Updated FIM API to save all outputs during a "release" job.

<br/><br/>

## v3.0.20.2 - 2021-08-13 - [PR #443](https://github.com/NOAA-OWP/cahaba/pull/443)

This merge modifies `clip_vectors_to_wbd.py` to check for relevant input data.

### Changes
- `clip_vectors_to_wbd.py` now checks that there are NWM stream segments within the buffered HUC boundary.
- `included_huc8_ms.lst` has several additional HUC8s.

<br/><br/>

## v3.0.20.1 - 2021-08-12 - [PR #442](https://github.com/NOAA-OWP/cahaba/pull/442)

This merge improves documentation in various scripts.

### Changes
This PR better documents the following:

- `inundate_nation.py`
- `synthesize_test_cases.py`
- `adjust_thalweg_lateral.py`
- `rem.py`

<br/><br/>

## v3.0.20.0 - 2021-08-11 - [PR #440](https://github.com/NOAA-OWP/cahaba/pull/440)

This merge adds two new scripts into `/tools/` for use in QAQC.

### Additions
- `inundate_nation.py` to produce inundation maps for the entire country for use in QAQC.
- `check_deep_flooding.py` to check for depths of inundation greater than a user-supplied threshold at specific areas defined by a user-supplied shapefile.

<br/><br/>

## v3.0.19.5 - 2021-07-19

Updating `README.md`.

<br/><br/>

## v3.0.19.4 - 2021-07-13 - [PR #431](https://github.com/NOAA-OWP/cahaba/pull/431)

Updating logging and fixing bug in vector preprocessing.

### Additions
- `fim_completion_check.py` adds message to docker log to log any HUCs that were requested but did not finish `run_by_unit.sh`.
- Adds `input_data_edits_changelog.txt` to the inputs folder to track any manual or version/location specific changes that were made to data used in FIM 3.

### Changes
- Provides unique exit codes to relevant domain checkpoints within `run_by_unit.sh`.
- Bug fixes in `reduce_nhd_stream_density.py`, `mprof plot` call.
- Improved error handling in `add_crosswalk.py`.

<br/><br/>

## v3.0.19.3 - 2021-07-09

Hot fix to `synthesize_test_cases`.

### Changes
- Fixed if/elif/else statement in `synthesize_test_cases.py` that resulted in only IFC data being evaluated.

<br/><br/>

## v3.0.19.2 - 2021-07-01 - [PR #429](https://github.com/NOAA-OWP/cahaba/pull/429)

Updates to evaluation scripts to allow for Alpha testing at Iowa Flood Center (IFC) sites. Also, `BAD_SITES` variable updates to omit sites not suitable for evaluation from metric calculations.

### Changes
- The `BAD_SITES` list in `tools_shared_variables.py` was updated and reasons for site omission are documented.
- Refactored `run_test_case.py`, `synthesize_test_cases.py`, `tools_shared_variables.py`, and `eval_plots.py` to allow for IFC comparisons.

<br/><br/>

## v3.0.19.1 - 2021-06-17 - [PR #417](https://github.com/NOAA-OWP/cahaba/pull/417)

Adding a thalweg profile tool to identify significant drops in thalweg elevation. Also setting lateral thalweg adjustment threshold in hydroconditioning.

### Additions
- `thalweg_drop_check.py` checks the elevation along the thalweg for each stream path downstream of MS headwaters within a HUC.

### Removals
- Removing `dissolveLinks` arg from `clip_vectors_to_wbd.py`.

### Changes
- Cleaned up code in `split_flows.py` to make it more readable.
- Refactored `reduce_nhd_stream_density.py` and `adjust_headwater_streams.py` to limit MS headwater points in `agg_nhd_headwaters_adj.gpkg`.
- Fixed a bug in `adjust_thalweg_lateral.py` lateral elevation replacement threshold; changed threshold to 3 meters.
- Updated `aggregate_vector_inputs.py` to log intermediate processes.

<br/><br/>

## v3.0.19.0 - 2021-06-10 - [PR #415](https://github.com/NOAA-OWP/cahaba/pull/415)

Feature to evaluate performance of alternative CatFIM techniques.

### Additions
- Added `eval_catfim_alt.py` to evaluate performance of alternative CatFIM techniques.

<br/><br/>

## v3.0.18.0 - 2021-06-09 - [PR #404](https://github.com/NOAA-OWP/cahaba/pull/404)

To help analyze the memory consumption of the Fim Run process, the python module `memory-profiler` has been added to give insights into where peak memory usage is with in the codebase.

In addition, the Dockerfile was previously broken due to the Taudem dependency removing the version that was previously being used by FIM. To fix this, and allow new docker images to be built, the Taudem version has been updated to the newest version on the Github repo and thus needs to be thoroughly tested to determine if this new version has affected the overall FIM outputs.

### Additions
- Added `memory-profiler` to `Pipfile` and `Pipfile.lock`.
- Added `mprof` (memory-profiler cli utility) call to the `time_and_tee_run_by_unit.sh` to create overall memory usage graph location in the `/logs/{HUC}_memory.png` of the outputs directory.
- Added `@profile` decorator to all functions within scripts used in the `run_by_unit.sh` script to allow for memory usage tracking, which is then recorded in the `/logs/{HUC}.log` file of the outputs directory.

### Changes
- Changed the Taudem version in `Dockerfile.dev` to `98137bb6541a0d0077a9c95becfed4e56d0aa0ac`.
- Changed all calls of python scripts in `run_by_unit.s` to be called with the `-m memory-profiler` argument to allow scripts to also track memory usage.

<br/><br/>

## v3.0.17.1 - 2021-06-04 - [PR #395](https://github.com/NOAA-OWP/cahaba/pull/395)

Bug fix to the `generate_nws_lid.py` script

### Changes
- Fixes incorrectly assigned attribute field "is_headwater" for some sites in the `nws_lid.gpkg` layer.
- Updated `agg_nhd_headwaters_adj.gpkg`, `agg_nhd_streams_adj.gpkg`, `nwm_flows.gpkg`, and `nwm_catchments.gpkg` input layers using latest NWS LIDs.

<br/><br/>

## v3.0.17.0 - 2021-06-04 - [PR #393](https://github.com/NOAA-OWP/cahaba/pull/393)
BARC updates to cap the bathy calculated xsec area in `bathy_rc_adjust.py` and allow user to choose input bankfull geometry.

### Changes

- Added new env variable to control which input file is used for the bankfull geometry input to bathy estimation workflow.
- Modified the bathymetry cross section area calculation to cap the additional area value so that it cannot exceed the bankfull cross section area value for each stream segment (bankfull value obtained from regression equation dataset).
- Modified the `rating_curve_comparison.py` plot output to always put the FIM rating curve on top of the USGS rating curve (avoids USGS points covering FIM).
- Created a new aggregate csv file (aggregates for all hucs) for all of the `usgs_elev_table.csv` files (one per huc).
- Evaluate the FIM Bathymetry Adjusted Rating Curve (BARC) tool performance using the estimated bankfull geometry dataset derived for the NWM route link dataset.

<br/><br/>

## v3.0.16.3 - 2021-05-21 - [PR #388](https://github.com/NOAA-OWP/cahaba/pull/388)

Enhancement and bug fixes to `synthesize_test_cases.py`.

### Changes
- Addresses a bug where AHPS sites without benchmark data were receiving a CSI of 0 in the master metrics CSV produced by `synthesize_test_cases.py`.
- Includes a feature enhancement to `synthesize_test_cases.py` that allows for the inclusion of user-specified testing versions in the master metrics CSV.
- Removes some of the print statements used by `synthesize_test_cases.py`.

<br/><br/>

## v3.0.16.2 - 2021-05-18 - [PR #384](https://github.com/NOAA-OWP/cahaba/pull/384)

Modifications and fixes to `run_test_case.py`, `eval_plots.py`, and AHPS preprocessing scripts.

### Changes
- Comment out return statement causing `run_test_case.py` to skip over sites/hucs when calculating contingency rasters.
- Move bad sites list and query statement used to filter out bad sites to the `tools_shared_variables.py`.
- Add print statements in `eval_plots.py` detailing the bad sites used and the query used to filter out bad sites.
- Update AHPS preprocessing scripts to produce a domain shapefile.
- Change output filenames produced in ahps preprocessing scripts.
- Update workarounds for some sites in ahps preprocessing scripts.

<br/><br/>

## v3.0.16.1 - 2021-05-11 - [PR #380](https://github.com/NOAA-OWP/cahaba/pull/380)

The current version of Eventlet used in the Connector module of the FIM API is outdated and vulnerable. This update bumps the version to the patched version.

### Changes
- Updated `api/node/connector/requirements.txt` to have the Eventlet version as 0.31.0

<br/><br/>

## v3.0.16.0 - 2021-05-07 - [PR #378](https://github.com/NOAA-OWP/cahaba/pull/378)

New "Release" feature added to the FIM API. This feature will allow for automated FIM, CatFIM, and relevant metrics to be generated when a new FIM Version is released. See [#373](https://github.com/NOAA-OWP/cahaba/issues/373) for more detailed steps that take place in this feature.

### Additions
- Added new window to the UI in `api/frontend/gui/templates/index.html`.
- Added new job type to `api/node/connector/connector.py` to allow these release jobs to run.
- Added additional logic in `api/node/updater/updater.py` to run the new eval and CatFIM scripts used in the release feature.

### Changes
- Updated `api/frontend/output_handler/output_handler.py` to allow for copying more broad ranges of file paths instead of only the `/data/outputs` directory.

<br/><br/>

## v3.0.15.10 - 2021-05-06 - [PR #375](https://github.com/NOAA-OWP/cahaba/pull/375)

Remove Great Lakes coastlines from WBD buffer.

### Changes
- `gl_water_polygons.gpkg` layer is used to mask out Great Lakes boundaries and remove NHDPlus HR coastline segments.

<br/><br/>

## v3.0.15.9 - 2021-05-03 - [PR #372](https://github.com/NOAA-OWP/cahaba/pull/372)

Generate `nws_lid.gpkg`.

### Additions
- Generate `nws_lid.gpkg` with attributes indicating if site is a headwater `nws_lid` as well as if it is co-located with another `nws_lid` which is referenced to the same `nwm_feature_id` segment.

<br/><br/>

## v3.0.15.8 - 2021-04-29 - [PR #371](https://github.com/NOAA-OWP/cahaba/pull/371)

Refactor NHDPlus HR preprocessing workflow. Resolves issue #238

### Changes
- Consolidate NHD streams, NWM catchments, and headwaters MS and FR layers with `mainstem` column.
- HUC8 intersections are included in the input headwaters layer.
- `clip_vectors_to_wbd.py` removes incoming stream segment from the selected layers.

<br/><br/>

## v3.0.15.7 - 2021-04-28 - [PR #367](https://github.com/NOAA-OWP/cahaba/pull/367)

Refactor synthesize_test_case.py to handle exceptions during multiprocessing. Resolves issue #351

### Changes
- refactored `inundation.py` and `run_test_case.py` to handle exceptions without using `sys.exit()`.

<br/><br/>

## v3.0.15.6 - 2021-04-23 - [PR #365](https://github.com/NOAA-OWP/cahaba/pull/365)

Implement CatFIM threshold flows to Sierra test and add AHPS benchmark preprocessing scripts.

### Additions
- Produce CatFIM flows file when running `rating_curve_get_usgs_gages.py`.
- Several scripts to preprocess AHPS benchmark data. Requires numerous file dependencies not available through Cahaba.

### Changes
- Modify `rating_curve_comparison.py` to ingest CatFIM threshold flows in calculations.
- Modify `eval_plots.py` to save all site specific bar plots in same parent directory instead of in subdirectories.
- Add variables to `env.template` for AHPS benchmark preprocessing.

<br/><br/>

## v3.0.15.5 - 2021-04-20 - [PR #363](https://github.com/NOAA-OWP/cahaba/pull/363)

Prevent eval_plots.py from erroring out when spatial argument enabled if certain datasets not analyzed.

### Changes
- Add check to make sure analyzed dataset is available prior to creating spatial dataset.

<br/><br/>

## v3.0.15.4 - 2021-04-20 - [PR #356](https://github.com/NOAA-OWP/cahaba/pull/356)

Closing all multiprocessing Pool objects in repo.

<br/><br/>

## v3.0.15.3 - 2021-04-19 - [PR #358](https://github.com/NOAA-OWP/cahaba/pull/358)

Preprocess NHDPlus HR rasters for consistent projections, nodata values, and convert from cm to meters.

### Additions
- `preprocess_rasters.py` reprojects raster, converts to meters, and updates nodata value to -9999.
- Cleaned up log messages from `bathy_rc_adjust.py` and `usgs_gage_crosswalk.py`.
- Outputs paths updated in `generate_categorical_fim_mapping.py` and `generate_categorical_fim.py`.
- `update_raster_profile` cleans up raster crs, blocksize, nodata values, and converts elevation grids from cm to meters.
- `reproject_dem.py` imports gdal to reproject elevation rasters because an error was occurring when using rasterio.

### Changes
- `burn_in_levees.py` replaces the `gdal_calc.py` command to resolve inconsistent outputs with burned in levee values.

<br/><br/>

## v3.0.15.2 - 2021-04-16 - [PR #359](https://github.com/NOAA-OWP/cahaba/pull/359)

Hotfix to preserve desired files when production flag used in `fim_run.sh`.

### Changes

- Fixed production whitelisted files.

<br/><br/>

## v3.0.15.1 - 2021-04-13 - [PR #355](https://github.com/NOAA-OWP/cahaba/pull/355)

Sierra test considered all USGS gage locations to be mainstems even though many actually occurred with tributaries. This resulted in unrealistic comparisons as incorrect gages were assigned to mainstems segments. This feature branch identifies gages that are on mainstems via attribute field.

### Changes

- Modifies `usgs_gage_crosswalk.py` to filter out gages from the `usgs_gages.gpkg` layer such that for a "MS" run, only consider gages that contain rating curve information (via `curve` attribute) and are also mainstems gages (via `mainstems` attribute).
- Modifies `usgs_gage_crosswalk.py` to filter out gages from the `usgs_gages.gpkg` layer such that for a "FR" run, only consider gages that contain rating curve information (via `curve` attribute) and are not mainstems gages (via `mainstems` attribute).
- Modifies how mainstems segments are determined by using the `nwm_flows_ms.gpkg` as a lookup to determine if the NWM segment specified by WRDS for a gage site is a mainstems gage.

### Additions

- Adds a `mainstem` attribute field to `usgs_gages.gpkg` that indicates whether a gage is located on a mainstems river.
- Adds `NWM_FLOWS_MS` variable to the `.env` and `.env.template` files.
- Adds the `extent` argument specified by user when running `fim_run.sh` to `usgs_gage_crosswalk.py`.

<br/><br/>

## v3.0.15.0 - 2021-04-08 - [PR #340](https://github.com/NOAA-OWP/cahaba/pull/340)

Implementing a prototype technique to estimate the missing bathymetric component in the HAND-derived synthetic rating curves. The new Bathymetric Adjusted Rating Curve (BARC) function is built within the `fim_run.sh` workflow and will ingest bankfull geometry estimates provided by the user to modify the cross section area used in the synthetic rating curve generation.

### Changes
 - `add_crosswalk.py` outputs the stream order variables to `src_full_crosswalked.csv` and calls the new `bathy_rc_adjust.py` if bathy env variable set to True and `extent=MS`.
 - `run_by_unit.sh` includes a new csv outputs for reviewing BARC calculations.
 - `params_template.env` & `params_calibrated.env` contain new BARC function input variables and on/off toggle variable.
 - `eval_plots.py` now includes additional AHPS eval sites in the list of "bad_sites" (flagged issues with MS flowlines).

### Additions
 - `bathy_rc_adjust.py`:
    - Imports the existing synthetic rating curve table and the bankfull geometry input data (topwidth and cross section area per COMID).
    - Performs new synthetic rating curve calculations with bathymetry estimation modifications.
    - Flags issues with the thalweg-notch artifact.

<br/><br/>

## v3.0.14.0 - 2021-04-05 - [PR #338](https://github.com/NOAA-OWP/cahaba/pull/338)

Create tool to retrieve rating curves from USGS sites and convert to elevation (NAVD88). Intended to be used as part of the Sierra Test.

### Changes
 - Modify `usgs_gage_crosswalk.py` to:
    1) Look for `location_id` instead of `site_no` attribute field in `usgs_gages.gpkg` file.
    2) Filter out gages that do not have rating curves included in the `usgs_rating_curves.csv`.
 - Modify `rating_curve_comparison.py` to perform a check on the age of the user specified `usgs_rating_curves.csv` and alert user to the age of the file and recommend updating if file is older the 30 days.

### Additions
 - Add `rating_curve_get_usgs_curves.py`. This script will generate the following files:
     1) `usgs_rating_curves.csv`: A csv file that contains rating curves (including converted to NAVD88 elevation) for USGS gages in a format that is compatible with  `rating_curve_comparisons.py`. As it is is currently configured, only gages within CONUS will have rating curve data.
     2) `log.csv`: A log file that records status for each gage and includes error messages.
     3) `usgs_gages.gpkg`: A geospatial layer (in FIM projection) of all active USGS gages that meet a predefined criteria. Additionally, the `curve` attribute indicates whether a rating curve is found in the `usgs_rating_curves.csv`. This spatial file is only generated if the `all` option is passed with the `-l` argument.

<br/><br/>

## v3.0.13.0 - 2021-04-01 - [PR #332](https://github.com/NOAA-OWP/cahaba/pull/332)

Created tool to compare synthetic rating curve with benchmark rating curve (Sierra Test).

### Changes
 - Update `aggregate_fim_outputs.py` call argument in `fim_run.sh` from 4 jobs to 6 jobs, to optimize API performance.
 - Reroutes median elevation data from `add_crosswalk.py` and `rem.py` to new file (depreciating `hand_ref_elev_table.csv`).
 - Adds new files to `viz_whitelist` in `output_cleanup.py`.

### Additions
 - `usgs_gage_crosswalk.py`: generates `usgs_elev_table.csv` in `run_by_unit.py` with elevation and additional attributes at USGS gages.
 - `rating_curve_comparison.py`: post-processing script to plot and calculate metrics between synthetic rating curves and USGS rating curve data.

<br/><br/>

## v3.0.12.1 - 2021-03-31 - [PR #336](https://github.com/NOAA-OWP/cahaba/pull/336)

Fix spatial option in `eval_plots.py` when creating plots and spatial outputs.

### Changes
 - Removes file dependencies from spatial option. Does require the WBD layer which should be specified in `.env` file.
 - Produces outputs in a format consistent with requirements needed for publishing.
 - Preserves leading zeros in huc information for all outputs from `eval_plots.py`.

### Additions
 - Creates `fim_performance_points.shp`: this layer consists of all evaluated ahps points (with metrics). Spatial data retrieved from WRDS on the fly.
 - Creates `fim_performance_polys.shp`: this layer consists of all evaluated huc8s (with metrics). Spatial data retrieved from WBD layer.

<br/><br/>

## v3.0.12.0 - 2021-03-26 - [PR #327](https://github.com/NOAA-OWP/cahaba/pull/237)

Add more detail/information to plotting capabilities.

### Changes
 - Merge `plot_functions.py` into `eval_plots.py` and move `eval_plots.py` into the tools directory.
 - Remove `plots` subdirectory.

### Additions
 - Optional argument to create barplots of CSI for each individual site.
 - Create a csv containing the data used to create the scatterplots.

<br/><br/>

## v3.0.11.0 - 2021-03-22 - [PR #319](https://github.com/NOAA-OWP/cahaba/pull/298)

Improvements to CatFIM service source data generation.

### Changes
 - Renamed `generate_categorical_fim.py` to `generate_categorical_fim_mapping.py`.
 - Updated the status outputs of the `nws_lid_sites layer` and saved it in the same directory as the `merged catfim_library layer`.
 - Additional stability fixes (such as improved compatability with WRDS updates).

### Additions
 - Added `generate_categorical_fim.py` to wrap `generate_categorical_fim_flows.py` and `generate_categorical_fim_mapping.py`.
 - Create new `nws_lid_sites` shapefile located in same directory as the `catfim_library` shapefile.

<br/><br/>

## v3.0.10.1 - 2021-03-24 - [PR #320](https://github.com/NOAA-OWP/cahaba/pull/320)

Patch to synthesize_test_cases.py.

### Changes
 - Bug fix to `synthesize_test_cases.py` to allow comparison between `testing` version and `official` versions.

<br/><br/>

## v3.0.10.0 - 2021-03-12 - [PR #298](https://github.com/NOAA-OWP/cahaba/pull/298)

Preprocessing of flow files for Categorical FIM.

### Additions
 - Generate Categorical FIM flow files for each category (action, minor, moderate, major).
 - Generate point shapefile of Categorical FIM sites.
 - Generate csv of attribute data in shapefile.
 - Aggregate all shapefiles and csv files into one file in parent directory.
 - Add flood of record category.

 ### Changes
 - Stability fixes to `generate_categorical_fim.py`.

<br/><br/>

## v3.0.9.0 - 2021-03-12 - [PR #297](https://github.com/NOAA-OWP/cahaba/pull/297)

Enhancements to FIM API.

### Changes
 - `fim_run.sh` can now be run with jobs in parallel.
 - Viz post-processing can now be selected in API interface.
 - Jobs table shows jobs that end with errors.
 - HUC preset lists can now be selected in interface.
 - Better `output_handler` file writing.
 - Overall better restart and retry handlers for networking problems.
 - Jobs can now be canceled in API interface.
 - Both FR and MS configs can be selected for a single job.

<br/><br/>

## v3.0.8.2 - 2021-03-11 - [PR #296](https://github.com/NOAA-OWP/cahaba/pull/296)

Enhancements to post-processing for Viz-related use-cases.

### Changes
 - Aggregate grids are projected to Web Mercator during `-v` runs in `fim_run.sh`.
 - HUC6 aggregation is parallelized.
 - Aggregate grid blocksize is changed from 256 to 1024 for faster postprocessing.

<br/><br/>

## v3.0.8.1 - 2021-03-10 - [PR #302](https://github.com/NOAA-OWP/cahaba/pull/302)

Patched import issue in `tools_shared_functions.py`.

### Changes
 - Changed `utils.` to `tools_` in `tools_shared_functions.py` after recent structural change to `tools` directory.

<br/><br/>

## v3.0.8.0 - 2021-03-09 - [PR #279](https://github.com/NOAA-OWP/cahaba/pull/279)

Refactored NWS Flood Categorical HAND FIM (CatFIM) pipeline to open source.

### Changes
 - Added `VIZ_PROJECTION` to `shared_variables.py`.
 - Added missing library referenced in `inundation.py`.
 - Cleaned up and converted evaluation scripts in `generate_categorical_fim.py` to open source.
 - Removed `util` folders under `tools` directory.

<br/><br/>

## v3.0.7.1 - 2021-03-02 - [PR #290](https://github.com/NOAA-OWP/cahaba/pull/290)

Renamed benchmark layers in `test_cases` and updated variable names in evaluation scripts.

### Changes
 - Updated `run_test_case.py` with new benchmark layer names.
 - Updated `run_test_case_calibration.py` with new benchmark layer names.

<br/><br/>

## v3.0.7.0 - 2021-03-01 - [PR #288](https://github.com/NOAA-OWP/cahaba/pull/288)

Restructured the repository. This has no impact on hydrological work done in the codebase and is simply moving files and renaming directories.

### Changes
 - Moved the contents of the `lib` folder to a new folder called `src`.
 - Moved the contents of the `tests` folder to the `tools` folder.
 - Changed any instance of `lib` or `libDir` to `src` or `srcDir`.

<br/><br/>

## v3.0.6.0 - 2021-02-25 - [PR #276](https://github.com/NOAA-OWP/cahaba/pull/276)

Enhancement that creates metric plots and summary statistics using metrics compiled by `synthesize_test_cases.py`.

### Additions
 - Added `eval_plots.py`, which produces:
    - Boxplots of CSI, FAR, and POD/TPR
    - Barplot of aggregated CSI scores
    - Scatterplot of CSI comparing two FIM versions
    - CSV of aggregated statistics (CSI, FAR, POD/TPR)
    - CSV of analyzed data and analyzed sites

<br/><br/>

## v3.0.5.3 - 2021-02-23 - [PR #275](https://github.com/NOAA-OWP/cahaba/pull/275)

Bug fixes to new evaluation code.

### Changes

 - Fixed a bug in `synthesize_test_cases.py` where the extent (MS/FR) was not being written to merged metrics file properly.
 - Fixed a bug in `synthesize_test_cases.py` where only BLE test cases were being written to merged metrics file.
 - Removed unused imports from `inundation.py`.
 - Updated README.md

<br/><br/>

## v3.0.5.2 - 2021-02-23 - [PR #272](https://github.com/NOAA-OWP/cahaba/pull/272)

Adds HAND synthetic rating curve (SRC) datum elevation values to `hydroTable.csv` output.

### Changes

 - Updated `add_crosswalk.py` to included "Median_Thal_Elev_m" variable outputs in `hydroTable.csv`.
 - Renamed hydroid attribute in `rem.py` to "Median" in case we want to include other statistics in the future (e.g. min, max, range etc.).

<br/><br/>
## v3.0.5.1 - 2021-02-22

Fixed `TEST_CASES_DIR` path in `tests/utils/shared_variables.py`.

### Changes

 - Removed `"_new"` from `TEST_CASES_DIR` variable.

<br/><br/>

## v3.0.5.0 - 2021-02-22 - [PR #267](https://github.com/NOAA-OWP/cahaba/pull/267)

Enhancements to allow for evaluation at AHPS sites, the generation of a query-optimized metrics CSV, and the generation of categorical FIM. This merge requires that the `/test_cases` directory be updated for all machines performing evaluation.

### Additions

 - `generate_categorical_fim.py` was added to allow production of NWS Flood Categorical HAND FIM (CatFIM) source data. More changes on this script are to follow in subsequent branches.

### Removals

 - `ble_autoeval.sh` and `all_ble_stats_comparison.py` were deleted because `synthesize_test_cases.py` now handles the merging of metrics.
 - The code block in `run_test_case.py` that was responsible for printing the colored metrics to screen has been commented out because of the new scale of evaluations (formerly in `run_test_case.py`, now in `shared_functions.py`)
 - Remove unused imports from inundation wrappers in `/tools`.

### Changes

 - Updated `synthesize_test_cases.py` to allow for AHPS site evaluations.
 - Reorganized `run_test_case.py` by moving more functions into `shared_functions.py`.
 - Created more shared variables in `shared_variables.py` and updated import statements in relevant scripts.

<br/><br/>

## v3.0.4.4 - 2021-02-19 - [PR #266](https://github.com/NOAA-OWP/cahaba/pull/266)

Rating curves for short stream segments are replaced with rating curves from upstream/downstream segments.

### Changes

 - Short stream segments are identified and are reassigned the channel geometry from upstream/downstream segment.
 - `fossid` renamed to `fimid` and the attribute's starting value is now 1000 to avoid HydroIDs with leading zeroes.
 - Addresses issue where HydroIDs were not included in final hydrotable.
 - Added `import sys` to `inundation.py` (missing from previous feature branch).
 - Variable names and general workflow are cleaned up.

<br/><br/>

## v3.0.4.3 - 2021-02-12 - [PR #254](https://github.com/NOAA-OWP/cahaba/pull/254)

Modified `rem.py` with a new function to output HAND reference elev.

### Changes

 - Function `make_catchment_hydroid_dict` creates a df of pixel catchment ids and overlapping hydroids.
 - Merge hydroid df and thalweg minimum elevation df.
 - Produces new output containing all catchment ids and min thalweg elevation value named `hand_ref_elev_table.csv`.
 - Overwrites the `demDerived_reaches_split.gpk` layer by adding additional attribute `Min_Thal_Elev_meters` to view the elevation value for each hydroid.

<br/><br/>

## v3.0.4.2 - 2021-02-12 - [PR #255](https://github.com/NOAA-OWP/cahaba/pull/255)

Addresses issue when running on HUC6 scale.

### Changes

 - `src.json` should be fixed and slightly smaller by removing whitespace.
 - Rasters are about the same size as running fim as huc6 (compressed and tiled; aggregated are slightly larger).
 - Naming convention and feature id attribute are only added to the aggregated hucs.
 - HydroIDs are different for huc6 vs aggregated huc8s mostly due to forced split at huc boundaries (so long we use consistent workflow it shouldn't matter).
 - Fixed known issue where sometimes an incoming stream is not included in the final selection will affect aggregate outputs.

<br/><br/>

## v3.0.4.1 - 2021-02-12 - [PR #261](https://github.com/NOAA-OWP/cahaba/pull/261)

Updated MS Crosswalk method to address gaps in FIM.

### Changes

 - Fixed typo in stream midpoint calculation in `split_flows.py` and `add_crosswalk.py`.
 - `add_crosswalk.py` now restricts the MS crosswalk to NWM MS catchments.
 - `add_crosswalk.py` now performs a secondary MS crosswalk selection by nearest NWM MS catchment.

<br/><br/>

## v3.0.4.0 - 2021-02-10 - [PR #256](https://github.com/NOAA-OWP/cahaba/pull/256)

New python script "wrappers" for using `inundation.py`.

### Additions

 - Created `inundation_wrapper_nwm_flows.py` to produce inundation outputs using NWM recurrence flows: 1.5 year, 5 year, 10 year.
 - Created `inundation_wrapper_custom_flow.py` to produce inundation outputs with user-created flow file.
 - Created new `tools` parent directory to store `inundation_wrapper_nwm_flows.py` and  `inundation_wrapper_custom_flow.py`.

<br/><br/>

## v3.0.3.1 - 2021-02-04 - [PR #253](https://github.com/NOAA-OWP/cahaba/pull/253)

Bug fixes to correct mismatched variable name and file path.

### Changes

 - Corrected variable name in `fim_run.sh`.
 - `acquire_and_preprocess_inputs.py` now creates `huc_lists` folder and updates file path.

<br/><br/>

## v3.0.3.0 - 2021-02-04 - [PR #227](https://github.com/NOAA-OWP/cahaba/pull/227)

Post-process to aggregate FIM outputs to HUC6 scale.

### Additions

 - Viz outputs aggregated to HUC6 scale; saves outputs to `aggregate_fim_outputs` folder.

### Changes

 - `split_flows.py` now splits streams at HUC8 boundaries to ensure consistent catchment boundaries along edges.
 - `aggregate_fim_outputs.sh` has been depreciated but remains in the repo for potential FIM 4 development.
 - Replaced geopandas driver arg with getDriver throughout repo.
 - Organized parameters in environment files by group.
 - Cleaned up variable names in `split_flows.py` and `build_stream_traversal.py`.
 - `build_stream_traversal.py` is now assigning HydroID by midpoint instead centroid.
 - Cleanup of `clip_vectors_to_wbd.py`.

<br/><br/>

## v3.0.2.0 - 2021-01-25 - [PR #218](https://github.com/NOAA-OWP/cahaba/pull/218)

Addition of an API service to schedule, run and manage `fim_run` jobs through a user-friendly web interface.

### Additions

 - `api` folder that contains all the codebase for the new service.

<br/><br/>

## v3.0.1.0 - 2021-01-21 - [PR #206](https://github.com/NOAA-OWP/cahaba/pull/206)

Preprocess MS and FR stream networks

### Changes

 - Headwater stream segments geometries are adjusted to align with with NWM streams.
 - Incoming streams are selected using intersection points between NWM streams and HUC4 boundaries.
 - `clip_vectors_to_wbd.py` handles local headwaters.
 - Removes NHDPlus features categorized as coastline and underground conduit.
 - Added streams layer to production whitelist.
 - Fixed progress bar in `lib/acquire_and_preprocess_inputs.py`.
 - Added `getDriver` to shared `functions.py`.
 - Cleaned up variable names and types.

<br/><br/>

## v3.0.0.4 - 2021-01-20 - [PR #230](https://github.com/NOAA-OWP/cahaba/pull/230)

Changed the directory where the `included_huc*.lst` files are being read from.

### Changes

 - Changed the directory where the `included_huc*.lst` files are being read from.

<br/><br/>

## v3.0.0.3 - 2021-01-14 - [PR #210](https://github.com/NOAA-OWP/cahaba/pull/210)

Hotfix for handling nodata value in rasterized levee lines.

### Changes

 - Resolves bug for HUCs where `$ndv > 0` (Great Lakes region).
 - Initialize the `nld_rasterized_elev.tif` using a value of `-9999` instead of `$ndv`.

 <br/><br/>

## v3.0.0.2 - 2021-01-06 - [PR #200](https://github.com/NOAA-OWP/cahaba/pull/200)

Patch to address AHPSs mapping errors.

### Changes

 - Checks `dtype` of `hydroTable.csv` columns to resolve errors caused in `inundation.py` when joining to flow forecast.
 - Exits `inundation.py` when all hydrotable HydroIDs are lake features.
 - Updates path to latest AHPs site layer.
 - Updated [readme](https://github.com/NOAA-OWP/cahaba/commit/9bffb885f32dfcd95978c7ccd2639f9df56ff829)

<br/><br/>

## v3.0.0.1 - 2020-12-31 - [PR #184](https://github.com/NOAA-OWP/cahaba/pull/184)

Modifications to build and run Docker image more reliably. Cleanup on some pre-processing scripts.

### Changes

 - Changed to noninteractive install of GRASS.
 - Changed some paths from relative to absolute and cleaned up some python shebang lines.

### Notes
 - `aggregate_vector_inputs.py` doesn't work yet. Need to externally download required data to run fim_run.sh

 <br/><br/>

## v3.0.0.0 - 2020-12-22 - [PR #181](https://github.com/NOAA-OWP/cahaba/pull/181)

The software released here builds on the flood inundation mapping capabilities demonstrated as part of the National Flood Interoperability Experiment, the Office of Water Prediction's Innovators Program and the National Water Center Summer Institute. The flood inundation mapping software implements the Height Above Nearest Drainage (HAND) algorithm and incorporates community feedback and lessons learned over several years. The software has been designed to meet the requirements set by stakeholders interested in flood prediction and has been developed in partnership with several entities across the water enterprise.<|MERGE_RESOLUTION|>--- conflicted
+++ resolved
@@ -1,7 +1,6 @@
 All notable changes to this project will be documented in this file.
 We follow the [Semantic Versioning 2.0.0](http://semver.org/) format.
 
-<<<<<<< HEAD
 ## v4.5.x.x - 2024-05-17 - [PR#1169](https://github.com/NOAA-OWP/inundation-mapping/pull/1169)
 
 Fixes two bugs discovered in v4.5.0.0:
@@ -13,7 +12,6 @@
 ### Changes
 
 - `fim_post_processing.sh`: as described
-=======
 
 ## v4.5.2.1 - 2024-05-21 - [PR#1172](https://github.com/NOAA-OWP/inundation-mapping/pull/1172)
 
@@ -111,7 +109,6 @@
 
 ### Changes
 - tools/generate_nws_lid.py
->>>>>>> 3092e979
 
 <br/><br/>
 
