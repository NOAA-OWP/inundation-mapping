All notable changes to this project will be documented in this file.
We follow the [Semantic Versioning 2.0.0](http://semver.org/) format.

<<<<<<< HEAD
## v4.5.x.x - 2024-05-21 - [PR#1149](https://github.com/NOAA-OWP/inundation-mapping/pull/1149)

This PR adds scripts that can identify areas within produced inundation rasters where glasswalling of inundation occurs due to catchment boundaries, know as catchment boundary issues.

### Additions
- `tools/identify_catchment_boundary.py`: Identifies where catchment boundaries are glasswalling inundation extent.

- `tools/inundate_catchment_boundary.py`: Produces inundation for given HUC and identifies catchment boundary issues in produced FIM. 

=======

## v4.5.7.1 - 2024-09-13 - [PR#1246](https://github.com/NOAA-OWP/inundation-mapping/pull/1246)

Indents the mosaicking block so that `inundate_mosaic_wrapper.py` mosaics both inundation extents and depths.

### Changes

- `tools/inundate_mosaic_wrapper.py`: Moves mosaicking inside `for` loop.

 <br/><br/>

 
## v4.5.7.0 - 2024-09-13 - [PR#1267](https://github.com/NOAA-OWP/inundation-mapping/pull/1267)

`pyogrio` seems to have a difficulty writing files when all values in a column are null (None or nan). The workaround here is to use `fiona` for writing files where `pyogrio` is explicitly set in geopandas (gpd) by `gpd.options.io_engine = "pyogrio"`.

### Changes
Adds `engine='fiona'` to `.to_file()` in all of the following files
- `data/`: `esri.py`, `nld/levee_download.py`, `usgs/acquire_and_preprocess_3dep_dems.py`, `usgs/rating_curve_get_usgs_curves.py`, `wbd/preprocess_wbd.py`
- `src/`: `derive_headwaters.py`, `derive_level_paths.py`, `edit_points.py`, `filter_catchments_and_add_attributes.py`, `reachID_grid_to_vector_points.py`, `reachID_grid_to_vector_points.py`, `split_flows.py`, `src_adjust_spatial_obs.py`, `src_roughness_optimization.py`, `stream_branches.py`
- `tools/`: `eval_plots.py`, `evaluate_continuity.py`, `generate_nws_lid.py`, `make_boxes_from_bounds.py`, `mosaic_inundation.py`, `rating_curve_comparison.py`, `test_case_by_hydro_id.py`

<br/><br/>


## v4.5.6.1 - 2024-09-13 - [PR#1271](https://github.com/NOAA-OWP/inundation-mapping/pull/1271)

Upgrade for `test_case_by_hydro_id.py` that enables the ability to run on HUCs with differing projections (e.g. Alaska) and adds a logging system.

### Changes

- `tools/test_case_by_hydro_id.py`: Moved the reprojection step to accommodate  multiple input projections and fixed a lot of unnecessary logic. Also added an optional logging system that is activated by the new `-l` flag.
>>>>>>> 20640c9a

<br/><br/>


## v4.5.6.0 - 2024-08-23 - [PR#1253](https://github.com/NOAA-OWP/inundation-mapping/pull/1253)

Upgrades Python packages and dependencies and fixes backwards incompatibilities with new version of `geopandas`. Major changes include:
- Upgrading `boto3`, `fiona`, `geopandas`, `gval`, `pyarrow`, `pyogrio`, `pyproj`, and `rasterio`
- Removing `aiobotocore` and `aiohttp`

### Changes

- `Dockerfile`: Upgrade GDAL (v3.8.3) and pipenv
- `Pipfile` and `Pipfile.lock`: Upgrade Python packages, add dask-expr, and remove aiohttp
- `src/`
    - `build_stream_traversal.py`, `derive_level_paths.py`, `heal_bridges_osm.py`, `mitigate_branch_outlet_backpool.py`, `split_flows.py`, `stream_branches.py`, `usgs_gage_unit_setup.py`: Fix backwards incompatibilities with new version of `geopandas`.

<br/><br/>

## v4.5.5.1 - 2024-08-16 - [PR#1225](https://github.com/NOAA-OWP/inundation-mapping/pull/1225)

Removes warning when running `heal_bridges_osm.py` by not saving the empty DataFrame.

### Changes

- `src/heal_bridges_osm.py`

<br/><br/>


## v4.5.5.0 - 2024-08-16 - [PR#1247](https://github.com/NOAA-OWP/inundation-mapping/pull/1247)

Updated the gauge crosswalk and SRC adjustment routine to use the ras2fim v2 files. The v2 ras2fim file structure was changed to organize the data by huc8 - one gpkg and csv per huc8. Addresses #1091 

### Changes
- `fim_post_processing.sh`: added new input variables for running the `src_adjust_ras2fim_rating.py`
- `src/bash_variables.env`: renamed and reassigned the ras2fim input variables: `ras2fim_input_dir`, `ras_rating_curve_csv_filename`, `ras_rating_curve_gpkg_filename`
- `src/run_unit_wb.sh`: Added logic to check if huc in process has ras2fim input data to process. If yes - copy the ras2fim cross section point gpkg to the huc run directory.
- `src/src_adjust_ras2fim_rating.py`: Updated code logic to use the huc-specific input files containing the ras2fim rating curve data (previous ras2fim input file contained all hucs in one csv)
- `src/utils/shared_functions.py`: Added function to find huc subdirectories with the same name btw two parent folders

<br/><br/>

## v4.5.4.4 - 2024-08-02 - [PR#1238](https://github.com/NOAA-OWP/inundation-mapping/pull/1238)

Prior to this fix, fim_post_processing.sh took just under 4 hours to reset permissions on all files and folder under the entire run. On closer inspection, it was updating permissions for all HUC folders where were already correct. A few other folders needed to have permission updates added. This will speed that up significantly.

Also, use this opportunity to added a new note to hash_compare.py and fix an annoying duration time showing milliseconds.

### Changes
- `fim_pipeline.sh`: fix duration msgs.
- `fim_post_processing.sh`:  permissions reset fix, a bit of output cleanup and fix duration msgs.
- `src`
    - `bash_functions.env`: update the Calc duration to allow for a msg prefix to be added to the duration calcs. Also adjusted the duration message to show hours as well, previously only min and seconds.
    - `run_by_branch.sh`: fix duration msgs.
    - `run_unit_wb.sh`: fix duration msgs.
    - `src\src_adjust_ras2fim_rating.py`: minor duration display msg change.
- `tools\hash_compare.py`: Added note

 <br/><br/>


## v4.5.4.3 - 2024-08-02 - [PR#1136](https://github.com/NOAA-OWP/inundation-mapping/pull/1136)

Levee-protected areas are associated with levelpaths based on a 1000 m buffer on each side of the levee line. However, not all levees are designed to protect against all associated levelpaths, especially where the levelpath flows through the levee-protected area. Levee-protected areas are unmasked by removing levelpaths from association that don't intersect levees but instead flow around them which allows inundation by these branches.

### Changes

- `src/associate_levelpaths_with_levees.py`: Finds levelpaths that don't intersect levees and removes them from their association with their levee-protected area.

<br/><br/>


## v4.5.4.2 - 2024-08-02 - [PR#1125](https://github.com/NOAA-OWP/inundation-mapping/pull/1125)

This PR focuses on updating the preprocess_bathymetry.py for 3 issues: 1) the capability of preprocessing SurveyJobs that have negative depth values, 2) changing the SurveyDateStamp format, and 3) the capability of including multiple SurveyJobs for one NWM feature-id if needed.

### Changes
`data/bathymetry/preprocess_bathymetry.py`: Addressing 3 issues including, the capability of preprocessing SurveyJobs that have negative depth values, changing the SurveyDateStamp format, and the capability of including multiple SurveyJobs for one NWM feature-id.


<br/><br/>

## v4.5.4.1 - 2024-08-02 - [PR#1185](https://github.com/NOAA-OWP/inundation-mapping/pull/1185)

This PR brings back the `preprocess_ahps_nws.py` code to FIM4 and generates new AHPS benchmark datasets for sites SXRA2 and SKLA2 in Alaska.  The new AHPS benchmark datasets are available on dev1 here: "/dev_fim_share/foss_fim/outputs/ali_ahps_alaska/AHPS_Results_Alaska/19020302/"


To process a new station, follow these steps:

1. Add the name of the new site (s) to the`/data/inputs/ahps_sites/evaluated_ahps_sites.csv` file. 
2. Collect/Download the grid depth dataset, typically available as ESRI gdb.
3. Use arcpy (or ArcGIS pro ) to convert the grid depths (in ESRI gdb) into TIFF files
    - Make sure the TIFF files have crs
    - Store all the TIFF files in a directory called "depth_grid," which should be a sub-folder inside a folder named after the gage code (must be a 5-character code)
4. Run the script as described below. **Note that sites in CONUS and Alaska cannot be mixed in a single run. Separate runs should be done for Alaska sites and CONUS sites.**

Note that for the "SKLA2" site, the downloaded ESRI-GDB grid files had a datum issue. This issue was manually corrected during the conversion of GDB files into TIFF files.

### Additions
- `data/nws/preprocess_ahps_nws.py`  ... retrieved from previous versions of FIM and updated for shapely v2

### Changes
- `tools/tools_shared_functions.py`  ... updated for shapely v2

<br/><br/>

## v4.5.4.0 - 2024-08-02 - [PR#1198](https://github.com/NOAA-OWP/inundation-mapping/pull/1198)

### Changes
- `src/bash_variables.env`: high water threshold and recurrence flows CSV files were updated into new NWM v3 flow files. Also, a new Manning numbers file created from the new NWM v3 dataset was used.
-  `src/src_adjust_ras2fim_rating.py`: 100 year recurrence was removed since it is not included in the new AEP.
-  `src/src_adjust_usgs_rating_trace.py`: 100 year recurrence was removed since it is not included in the new AEP.
-  `tools/rating_curve_comparison.py`: 100 year recurrence was removed since it is not included in the new AEP. Also, the name of recurrence flow CSV file was updated.
-  `tools/composite_inundation.py`
-  `tools/inundate_nation.py`

<br/><br/>

## v4.5.3.1 - 2024-07-24 - [PR#1233](https://github.com/NOAA-OWP/inundation-mapping/pull/1233)

In a PR [1217](https://github.com/NOAA-OWP/inundation-mapping/pull/1217), which is about to be merged, it updates a bunch of python packages. One is numpy. This has triggered a very large amount of on-screen output from a new numpy warning while running `synthesize_test_cases.py`.

### Changes
- `tools\overlapping_inundation.py`: As described

 <br/><br/>
 

## v4.5.3.0 - 2024-07-24 - [PR#1217](https://github.com/NOAA-OWP/inundation-mapping/pull/1217)

This PR rolls up a bunch of other PR's and python packages requests including:
- Issue [1208](https://github.com/NOAA-OWP/inundation-mapping/issues/1208)  Bump OpenJDK from 17.0.8 to 17.0.10 (via updating to JDK 21.0.3)
- PR [1207](https://github.com/NOAA-OWP/inundation-mapping/pull/1207) - Dependabot bump certifi from 2023.7.22 to 2024.7.4
- PR [1192](https://github.com/NOAA-OWP/inundation-mapping/pull/1192) - Dependabot Bump urllib3 from 1.26.18 to 1.26.19
- Updates required from ongoing PR [1206](https://github.com/NOAA-OWP/inundation-mapping/pull/1206) - Probabilistic Flood Inundation Mapping. These updates make it easier for that branch/task to continue forward and staying in sync with dev. This triggered a few other packages that needed to be updated.

Other tasks included are:
- Removing the now heavily obsolete `unit_test` system, including the package `pytest`. This included some changes to the `CONTRIBUTING.md` document.
- Clean of a couple of packages no longer in use: `pluggy` and `iniconfig`
- Removal of a deprecated file named `config/aws_s3_put_fim3_hydrovis_whitelist.lst`
- Removed duration stamps around a few parts in `fim_post_processing.sh`
- Fixes and updates to linting files. e.g. `pyproject.toml`. (line length was not working correctly)

### Changes
- `Dockerfile`, `Pipfile`, `Pipfile.lock`: as describe above for python package changes
- `.gitignore`, `CONTRIBUTING.md`: File changes related to removing the `unit_test` system.
- `fim_post_processing.sh`: noted above.
- `pyproject.toml`: fixes and updates for linting

### Removals
- `unit_tests` folder and all related files under it. Appx 25 to 30 files removed.

<br/><br/>


## v4.5.2.11 - 2024-07-19 - [PR#1222](https://github.com/NOAA-OWP/inundation-mapping/pull/1222)

We are having problems with post processing overall duration taking a long time. This new system captures duration times for each module/section inside fim_post_processing.sh and records it to a file on the output directory. It records it as it progress and will also help us learn if fim_post_processing.sh stopped along the way.

Note: When used in code, we call `Set_log_file_path` shell variable with a file name and path (no validation done at this time).  The each time a person wants to print to screen and console, use the `l_echo` command instead of the native `echo` command. If the log file has not been set, the output will continue to go to screen, just not the log file.

### Changes
- `fim_pipeline.sh`: A couple of minor text output changes.
- `fim_post_processing.sh`:  As described above.
- `src\bash_functions.env`:  New functions and adjustments to support the new log system.

<br/><br/>


## v4.5.2.10 - 2024-07-19 - [PR#1224](https://github.com/NOAA-OWP/inundation-mapping/pull/1224)

Addresses warnings to reduce output messages.

### Changes

- `src/'
    - `adjust_thalweg_lateral.py`: fixes number type
    - `src/delineate_hydros_and_produce_HAND.sh`: removes division by zero warning
    - `getRasterInfoNative.py`: adds `gdal.UseExceptions()`

<br/><br/>


## v4.5.2.9 - 2024-07-19 - [PR#1216](https://github.com/NOAA-OWP/inundation-mapping/pull/1216)

Adds `NO_VALID_CROSSWALKS` to `FIM_exit_codes` which is used when the crosswalk table or output_catchments DataFrame is empty. Removes branches that fail with `NO_VALID_CROSSWALKS`.

### Changes
    - `add_crosswalk.py`: Added `NO_VALID_CROSSWALKS` as exit status when crosswalk or output_catchments is empty
    - `process_branch.sh`: Removed branches that fail with `NO_VALID_CROSSWALKS`
    - `utils/fim_enums.py`: Added `NO_VALID_CROSSWALKS` to `FIM_exit_codes`

<br/><br/>


## v4.5.2.8 - 2024-07-19 - [PR#1219](https://github.com/NOAA-OWP/inundation-mapping/pull/1219)

Changes non-fatal `ERROR` messages to `WARNINGS` to avoid triggering being logged as errors.

### Changes

- `src/`
    - `bathymetric_adjustment.py`: Changes `WARNING` to `ERROR` in Exception
    - `src_roughness_optimization.py`: Changes `ERROR` messages to `WARNING`

<br/><br/>

## v4.5.2.7 - 2024-07-19 - [PR#1220](https://github.com/NOAA-OWP/inundation-mapping/pull/1220)

With this PR we can run post_processing.sh multiple times on a processed batch without any concerns that it may change the hydroTable or src_full_crosswalked files.

### Additions

- `src/update_htable_src.py`

### Changes

-  `config/deny_branch_zero.lst`
-  `config/deny_branches.lst`
-  `fim_post_processing.sh`

<br/><br/>

## v4.5.2.6 - 2024-07-12 - [PR#1184](https://github.com/NOAA-OWP/inundation-mapping/pull/1184)

This PR adds a new script to determine which bridges are inundated by a specific flow. It will assign a risk status to each bridge point based on a specific threshold.

### Additions

- `tools/bridge_inundation.py`

<br/><br/>

## v4.5.2.5 - 2024-07-08 - [PR#1205](https://github.com/NOAA-OWP/inundation-mapping/pull/1205)

Snaps crosswalk from the midpoint of DEM-derived reaches to the nearest point on NWM streams within a threshold of 100 meters. DEM-derived streams that do not locate any NWM streams within 100 meters of their midpoints are removed from the FIM hydrofabric and their catchments are not inundated.

### Changes

- `src/add_crosswalk.py`: Locates nearest NWM stream to midpoint of DEM-derived reaches if within 100 meters. Also fixes a couple of minor bugs. 

<br/><br/>

## v4.5.2.4 - 2024-07-08 - [PR#1204](https://github.com/NOAA-OWP/inundation-mapping/pull/1204)

Bug fix for extending outlets in order to ensure proper flow direction in depression filling algorithm. This PR adds a distance criteria that in order for the end of an outlet stream to be snapped to the wbd_buffered boundary, the end point must be less than 100 meters from the WBD boundary.

Also adds missing argparse arguments so that the script can be run from the command line.

### Changes

- `data`
     - `wbd`
          - `clip_vectors_to_wbd.py`: Adds a 100 meter distance threshold to WBD to snap outlets to buffered WBD.
          - `generate_pre_clip_fim_huc8.py`: Upgrading logging system.
- `src`
     - `bash_variables.env`: Updated pre-clip input path to new pre-clip files.

<br/><br/>

## v4.5.2.3 - 2024-06-14 - [PR#1169](https://github.com/NOAA-OWP/inundation-mapping/pull/1169)

This tool scans all log directory looking for the word "error" (not case-sensitive). This is primary added to help find errors in the post processing logs such as src_optimization folder (and others).

### Changes

- `fim_post_processing.sh`: as described
- `src\mitigate_branch_outlet_backpool.py`: Has the word error in text which fills up the error scan logs.

<br/><br/>

## v4.5.2.2 - 2024-06-14 - [PR#1183](https://github.com/NOAA-OWP/inundation-mapping/pull/1183)

Upgrades whitebox from v2.3.1 to 2.3.4. Whitebox was upgraded by `pip install -U whitebox` and then `pipenv lock` to update the `Pipfile`.

### Changes

- `Dockerfile`: Removed whitebox hack
- `Pipfile` and `Pipfile.lock`: Upgraded whitebox to v2.3.4.

<br/><br/>

## v4.5.2.1 - 2024-05-21 - [PR#1172](https://github.com/NOAA-OWP/inundation-mapping/pull/1172)

Removes loading of `apache-arrow` repository from the Dockerfile where it was causing a GPG key error during `docker build`.

A number of python packages were updated in this PR. You will need to build a new Docker image for this release.

### Changes

- Dockerfile: Adds a line remove the loading of apache-arrow during `apt-get update`.

<br/><br/>


## v4.5.2.0 - 2024-05-20 - [PR#1166](https://github.com/NOAA-OWP/inundation-mapping/pull/1166)

The main goal of this PR is to create bridge point data that be used as a service in HydroVIS. Since every branch processes bridges separately, it's possible to inundate a bridge from more than just the feature_id it crosses. To reflect this, the `osm_bridge_centroids.gpkg` now found in HUC directories will have coincident points - one that is inundated from the reach it crosses and the other a backwater-influenced point indicated by the `is_backwater` field.

### Changes

- ` src/`
    - `aggregate_by_huc.py`: Added the aggregation steps for bridge centroids; aggregation includes using SRCs to lookup flow values for each bridge, filtering out coincident points that have the same assigned feature_ids and higher overtopping flow, and assigning select points as backwater-influenced.
    - ` delineate_hydros_and_produce_HAND.sh`: Moved the bridge healing to after the crosswalk so that the centroids can use the crosswalked catchments for feature_id and flow lookups.
    -  `heal_bridges_osm.py`: Optimized the bridge healing so that it doesn't have to write out an intermediate raster; exports bridge centroids and spatial joins them to catchments; added functions for SRC flow lookups used in `aggregate_by_huc.py`.
- ` fim_post_processing.sh`: Added a bridge flag input for `aggregate_by_huc.py`.
- `data/bridges/pull_osm_bridges.py`: Removed the saving of a midpoint geopackage.
- `config/deny_branch_zero.lst` & `deny_branches.lst`: Added `#osm_bridge_centroids_{}.gpkg` to the deny lists.

<br/><br/>


## v4.5.1.3 - 2024-05-17 - [PR#1170](https://github.com/NOAA-OWP/inundation-mapping/pull/1170)

This hotfix addresses the issue #1162 by explicitly using 'fiona' engine for reading gpkg files with Boolean dtype. This is applicable only for `usgs_gages.gpkg` and `usgs_subset_gages.gpkg` files. 

### Changes
- `src/usgs_gage_unit_setup.py`  ... changed only two lines for fiona engine
- `src/usgs_gage_crosswalk.py` ...  changed only one line for fiona engine + two small changes to use `self.branch_id` for the correct log report
- `tools/rating_curve_comparison.py`...  changed only one line for fiona engine

<br/><br/>

## v4.5.1.2 - 2024-05-17 - [PR#1135](https://github.com/NOAA-OWP/inundation-mapping/pull/1135)

Updates USGS gage processing to use the correct projection (determined by whether the HUC is in Alaska or not).

### Changes
- `src/run_by_branch.sh`: Added `huc_CRS` as an input argument for `usgs_gage_crosswalk.py`
- `src/run_unit_wb.sh`: Added `huc_CRS` as an input argument for `usgs_gage_unit_setup.py` and `usgs_gage_crosswalk.py`
- `src/usgs_gage_crosswalk.py`: Added `huc_CRS` as an input argument for the `run_crosswalk()` function and added re-projection steps wherever new data is being read in so that the files are able to be properly merged.
- `src/usgs_gage_unit_setup.py`: Added `huc_CRS` as an input argument for the `Gage2Branch()` crosswalking class.

<br/><br/>

## v4.5.1.1 - 2024-05-17 - [PR#1094](https://github.com/NOAA-OWP/inundation-mapping/pull/1094)

Extends flows (i.e., discharge) to stream segments missing from NWS and USGS validation flow files. The levelpath associated with existing flows in the AHPS domain is identified, and any stream segments of the levelpath in the domain missing from the flow file are added to the flow file by assigning the existing flow (this is a constant value regardless of other tributaries including other levelpaths in the domain). Stream segments not on the levelpath are dropped from the flow file, including tributary flows. The original flow file is saved along with the output with an appended `.bak`.

### Additions

- `data/extend_benchmark_flows.py`: Adds missing flows to NWS or USGS benchmark flow files and removes flows from tributaries. The original flow file is saved with an appended `.bak`.

### Changes

- `tools/tools_shared_variables.py`: Removed corrected flow files from `BAD_SITES` list.

<br/><br/>

## v4.5.1.0 - 2024-05-17 - [PR#1156](https://github.com/NOAA-OWP/inundation-mapping/pull/1156)

This focuses on removing hydro-conditioning artifacts by subtracting the thalweg DEM from HAND REM and adding back the original DEM. Also, a new tool was created to test this feature over multiple HUCs

### Additions
- `tools/analyze_for_missing_FIM_cells.py`: A new script `analyze_for_missing_FIM_cells.py` was added to test and analyze healed HAND for hydro-conditioning artifacts FIM. 

### Changes
- `src/delineate_hydros_and_produce_HAND.sh`: Removing hydro-conditioning artifacts from HAND REM.
- `config/params_template.env`: Creating an option to include/exclude healed HAND from FIM pipeline.

<br/><br/>

## v4.5.0.2 - 2024-05-17 - [PR#1159](https://github.com/NOAA-OWP/inundation-mapping/pull/1159)

This PR addresses issue #1132 and include the following changes on `tools/generate_nws_lid.py` for updating `nws_lid.gpkg` dataset.

In this revised version, stations only from these two groups are retrieved:
- lid stations with `rfc_forecast_point= True` 
- lid stations in `/data/inputs/ahp_sites/evaluated_ahps_sites.csv`

The lid stations in AK (Alaska), HI, and PR, with above two criteria have also been selected, as shown in the map below. In the previous version of the code, **all of lid stations** in PR and HI (regardless of meeting above two criteria), were also being retrieved. I have updated this version to exclude such stations. 

Also, In this revised version, I've eliminated the code sections that previously generated the "is_headwater" and "is_colocated" columns, which are not needed in FIM4. Therefore, in this updated version, these columns are no longer present. 

Similar to 'usgs_gages.gpkg' dataset, all lid stations, including those in Alaska, are stored in a single gpkg file (`nws_lid.gpkg`) with EPSG=5070. The Alaska stations can be identified using their HUC8 numbers (beginning with '19'). 

### Changes
- tools/generate_nws_lid.py

<br/><br/>


## v4.5.0.1 - 2024-05-09 - [PR#1150](https://github.com/NOAA-OWP/inundation-mapping/pull/1150)

Fixes two bugs discovered in v4.5.0.0:
1. `echo` missing in bash command
2. raster resolution of `dem_meters.tif` has now been explicitly set in `gdalwarp`.

### Changes

- `src/`
    - `add_crosswalk.py`: fixed stream order if max > `max_order`
    - `bash_variables.env`: added `res` environment variable for default raster cell size
    - `delineate_hydros_and_produce_HAND.sh`: added missing `echo`
    - `heal_bridges_osm.py`: fixed raster resolution and number of rows/columns
    - `run_unit_wb.sh`: added `-tr` to gdalwarp when generating `dem_meters.tif`; removed extraneous `Tcount`

<br/><br/>

## v4.5.0.0 - 2024-05-06 - [PR#1122](https://github.com/NOAA-OWP/inundation-mapping/pull/1122)

This PR includes 2 scripts to add Open Street Map bridge data into the HAND process: a script that pulls data from OSM and a script that heals those bridges in the HAND grids. Both scripts should be run as part of a pre-processing step for FIM runs. They only need to be run if we think OSM data has changed a lot or for any new FIM versions.

A new docker image is also required for `pull_osm_bridges.py` (acquire and preprocess) script.

### Additions
- `data/bridges/pull_osm_bridges.py`: First pre-processing script that pulls OSM data and saves bridge lines out as separate shapefiles by HUC8 to a specified location
- `src/heal_bridges_osm.py`: Second pre-processing script that uses the pre-saved OSM bridge lines and heals max HAND values across those bridge lines. Healed HAND grids are saved to a specified location.

### Changes
- `Pipfile`, `Pipfile.lock`: Adjusted files to add new python package to docker image.
- `data`
    - `clip_vectors_to_wdbd.py`: Updated to pre-clip new bridge data. Logging upgraded.
    - `generate_pre_clip_fim_huc8.py`: Updated to pre-clip new bridge data. Logging added and a system for multi-process logging.
- `src`
    - `delineate_hydros_and_produce_HAND.sh`: add python call to run `heal_bridges_osm.py` after hydraulic properties are calculated.
    - `bash_variables.env`: Added new variable for OSM bridges and adjusted pre-clip output date
    - `utils`
        - `shared_functions.py`: removed function no longer in use.
        - `shared_variables.py`: removed variables no longer in use.
  
<br/><br/>

## v4.4.16.0 - 2024-05-06 - [PR#1121](https://github.com/NOAA-OWP/inundation-mapping/pull/1121)

Some NWM streams, particularly in coastal areas, fail to reach the edge of the DEM resulting in reverse flow. This issue was resolved by clipping the ocean mask from the buffered WBD and DEM, and any remaining streams that didn't have outlets reaching the edge of the buffered WBD boundary were extended by snapping the end to the nearest point on the buffered WBD.

### Changes

- `data/wbd/clip_vectors_to_wbd.py`: Clips `landsea` ocean mask from the buffered WBD and adds a function to extend outlet streams to the buffered WBD

<br/><br/>


- `data/wbd/clip_vectors_to_wbd.py`: Updated multi-processing and added more logging.

<br/><br/>

## v4.4.15.4 - 2024-05-06 - [PR#1115](https://github.com/NOAA-OWP/inundation-mapping/pull/1115)

This PR addresses issue #1040 and includes the following updates:
- Upgraded to WRDS API version 3 and ensured schema compatibility of new USGS gages data.
- Expanded data retrieval to include Alaska gages alongside CONUS gages. 
- Enables retrieving SRC data for individual USGS gages, removing the necessity of using 'all' for the '-l' flag in rating_curve_get_usgs_curves.py." 


### Changes
 - `tools/tools_shared_functions.py`   
    -  Improved the stability of API calls.
    - Removed the exclusion of Alaska gages from USGS gages metadata (`usgs_gages.gpkg` output), preserving Alaska gages in the metadata.  
- `rating_curve_get_usgs_curves.py` 
    - Removed the exclusion of Alaska gages when retrieving SRC values.
    - Enabled retrieving SRC data for individual USGS gages.
- Moved the script `rating_curve_get_usgs_curves.py` from `tools` folder into `data/usgs`.

<br/><br/>

## v4.4.15.3 - 2024-05-06 - [PR#1128](https://github.com/NOAA-OWP/inundation-mapping/pull/1128)

Fixes a KeyError in `src/mitigate_branch_outlet_backpool.py`.

### Changes

`src/mitigate_branch_outlet_backpool.py`: Addresses case where `catchments_df['outlier']` are all False.

<br/><br/>

## v4.4.15.2 - 2024-05-06 - [PR#1133](https://github.com/NOAA-OWP/inundation-mapping/pull/1133)

Bug fix for error when reading the subfolders of a directory using `listdir()` where files exist that start with an 8-digit number that are later interpreted as directories.

### Changes

The following files were modified to use `listdir()` to read only directories instead of both directories and files:
- `src/`
    - `bathy_src_adjust_topwidth.py`, `identify_src_bankfull.py`, `subdiv_chan_obank_src.py`, `utils/shared_functions.py`
- `tools/vary_mannings_n_composite.py`


<br/><br/>


## v4.4.15.1 - 2024-05-06 - [PR#1081](https://github.com/NOAA-OWP/inundation-mapping/pull/1038)

This hotfix address a bug within the SRC adjustment routine to filter out USGS gauge locations that were conflated to lakeid reaches. These fatal errors were preventing `fim_post_processing.sh` from completing. There are also new try except blocks to handle potential errors when opening/writing SRC adjustment attributes to the catchment gpkg (unknown issues with collisions or corrupt gpkg files). Closes #1137 

### Changes

- `src/src_adjust_usgs_rating_trace.py`: Added filter for processing valid hydroids that meet criteria (i.e non-lakes) and more robust logging.
- `src/src_roughness_optimization.py`: Added data checks and logging to ensure input calibration data files contains necessary attributes. Also included a new try/except block to trap and log issues with file collisions or corrupt catchment gpkg read/write.

<br/><br/>

## v4.4.15.0 - 2024-04-17 - [PR#1081](https://github.com/NOAA-OWP/inundation-mapping/pull/1081)

This enhancement includes changes to the SRC calibration routine that uses the USGS published rating curve database. The modifications attempt to mimic the technique used in the stage-based CatFIM where the USGS WSE/flow is propagated upstream and downstream of the gauge location. This closes #892 

### Additions
`src/src_adjust_usgs_rating_trace.py`: updated SRC calibration routine to include the a new upstream/downstream tracing routine. The WSE(HAND stage) and flow targets obtained from the USGS rating curve are now applied to all hydroids within 8km (~5 miles) of the gauge location.  

### Changes
`fim_post_processing.sh`: using the new `src_adjust_usgs_rating_trace.py` in place of the `src_adjust_usgs_rating.py`
`src/src_roughness_optimization.py`: minor changes to facilitate new calibration input (reset index)
`src/utils/shared_variables.py`: added `USGS_CALB_TRACE_DIST` as the trace distance variable

### Removals
`src/src_adjust_usgs_rating.py`: deprecated (replaced with the new `src_adjust_usgs_rating_trace.py`)

<br/><br/>


## v4.4.14.1 - 2024-04-17 - [PR#1103](https://github.com/NOAA-OWP/inundation-mapping/pull/1103)

Adds checks for intermediate files produced by Whitebox in the AGREE process (`src/agreedem.py`). Without these checks, if Whitebox fails to produce an output, no error is generated until much later in the `src/delineate_hydros_and_produce_HAND.sh` processing chain which makes troubleshooting difficult.

### Changes

- `src/agreedem.py`: Added checks to verify existence of intermediate files before continuing

<br/><br/>

## v4.4.14.0 - 2024-04-17 - [PR#1106](https://github.com/NOAA-OWP/inundation-mapping/pull/10106)

Updates the FIM pipeline so it can process HUCs in southern Alaska. Running FIM in southern Alaska requires that a different CRS and a few different files be used. Additionally, some of the Alaska HUCs displayed an issue where the input stream density was too high, so this update introduces some logic to adjust the threshold of stream orders to exclude based on whether an Alaska HUC is listed as high or medium-high stream density. This update intriduces new Alaska-specific inputs, which are listed in the PR. 

### Changes
- `data/wbd/generate_pre_clip_fim_huc8.py`: Adjusted comment.
- `src/bash_variables.env`: Changed pre-clip HUC 8 directory to be a folder with both Alaska and CONUS HUCs.
- `src/check_huc_inputs.py`: Changed the `included_huc_list` variable to refer to a HUC list that includes Alaska.
- `src/derive_level_paths.py`: Add in logic to exclude different stream orders based on whether the HUC falls into the high or medium-high density HUC lists.
- `src/run_by_branch.sh`: Add in logic to check whether the HUC is in Alaska or not and to use the correct CRS accordingly.
- `src/run_unit_wb.sh`: Add in logic to check whether the HUC is in Alaska or not and to use the correct CRS and DEM domain filename accordingly.
- `src/utils/shared_variables.py`: Add the Alaska CRS, a list of high stream density HUCs, and a list of medium-high stream density HUCs.

<br/><br/>


## v4.4.13.3 - 2024-04-15 - [PR#1114](https://github.com/NOAA-OWP/inundation-mapping/pull/1114)

Two recent dependabot PR's came in, one for upgrading the `pillow` package and the other for upgrading idna. Both have been adjusted in this PR. 
In this PR, we also moved `openpyxl` package, which was part of an independent dockerfile, Pipfile and Pipefile.lock in the "dev" directory. This is now merged into the parent standard docker image.

Covers [PR 1111](https://github.com/NOAA-OWP/inundation-mapping/pull/1111) and 
Covers [PR 1119](https://github.com/NOAA-OWP/inundation-mapping/pull/1119)

A small update to the README.md was also updated for an unrelated topic (about AWS S3 credentials).

### Changes
- `Pipfile / Pipefile.lock`: As described above.
- `data/ble/ble_benchmark/README.md`: Updated notes to remove talking the specific ble docker image.

### Removals
- `data/ble/ble_benchmark`
   - `Dockerfile`: removed in favor the parent root Docker files.
   - `Pipfile`: removed in favor the parent root Docker files.
   - `Pipfile.lock` : removed in favor the parent root Docker files.

<br/><br/>

## v4.4.13.2 - 2024-04-04 - [PR#1110](https://github.com/NOAA-OWP/inundation-mapping/pull/1110)

This PR reflects upgrades for openJDK from 17.0.8 to something higher, minimum of 17.0.9. After some research, we can not upgrade all the way to the latest openJDK but can jump up to 19.0.  This limitation is related to version of our base docker image.  openJDK was identified as requiring an upgrade by a system wide security scan.

The "black" packages is also be upgraded from 23.7.0 to 24.3.

**NOTE: the update of "black" has change the rules slightly for formatting. This is why you see a bunch of files being changed but only for the formatting changes.**

### Files Change
- `Dockerfile`, `Pipfile`, `Pipefile.lock`
- `pre-commit-config.yaml` is also has Black upgraded for CI/CD tests for linting during GIT check ins.
- `many files`:
     - 19 files have had minor formatting changes related to the upgrade in the "black" package.

<br/><br/>


## v4.4.13.1 - 2024-03-11 - [PR#1086](https://github.com/NOAA-OWP/inundation-mapping/pull/1086)

Fixes bug where levee-protected areas were not being masked from branch 0 DEMs.

### Changes

`src/mask_dem.py`: Corrects indentation preventing masked branch 0 from overwriting existing DEM.

<br/><br/>

## v4.4.13.0 - 2024-03-11 - [PR#1006](https://github.com/NOAA-OWP/inundation-mapping/pull/1006)

Adds a new module that mitigates the branch outlet backpool error. In some HUCs, an overly-large catchment appears at the outlet of the branch (as in issue #985) which causes an artificially large amount of water to get routed to the smaller stream instead of the main stem. This issue is mitigated by trimming the levelpath just above the outlet and removing the offending pixel catchment from the pixel catchments and catchment reaches files. 

The branch outlet backpool issue is identified based on two criteria: 
  1. There is a pixel catchment that is abnormally large (more than two standard deviations above the mean.)
  2. The abnormally-large pixel catchment occurs at the outlet of the levelpath.

If both criteria are met for a branch, then the issue is mitigated by trimming the flowline to the third-to-last point.

### Additions

- `src/mitigate_branch_outlet_backpool.py`: Detects and mitigates the branch outlet backpool error. If both branch outlet backpool criteria are met, the snapped point is set to be the penultimate vertex and then the flowline is trimmed to that point (instead of the last point). Trims the `gw_catchments_pixels_<id>.tif` and `gw_catchments_reaches_<id>.tif` rasters by using `gdal_polygonize.py` to polygonize the `gw_pixel_catchments_<id>.tif` file, creating a mask that excludes the problematic pixel catchment, and then using that mask to trim the pixel catchment and catchment reaches rasters.

### Changes

- `src/delineate_hydros_and_produce_HAND.sh`: Adds the `mitigate_branch_outlet_backpool.py` module to run after the  `Gage Watershed for Pixels` step. 
- `src/split_flows.py`: Improves documentation and readability.

<br/><br/>

## v4.4.12.0 - 2024-03-11 - [PR#1078](https://github.com/NOAA-OWP/inundation-mapping/pull/1078)

Resolves issue #1033 by adding Alaska-specific data to the FIM input folders and updating the pre-clip vector process to use the proper data and CRS when an Alaska HUC is detected. The `-wbd` flag was removed from the optional arguments of `generate_pre_clip_fim_huc8`. The WBD file path will now only be sourced from the `bash_variables.env` file. The `bash_variables.env` file has been updated to include the new Alaska-specific FIM input files.

### Changes

- `/data/wbd/`
    - `clip_vectors_to_wbd.py`: Replaced all CRS inputs with the `huc_CRS` variable, which is input based on whether the HUC is Alaska or CONUS. Previously, the default FIM projection was automatically assigned as the CRS (which had been retrieved from `utils.shared_variables`).

    - `generate_pre_clip_fim_huc8.py`:
        - Added Alaska projection and links to the new Alaska data file paths that were added to `bash_variables.env`.
        - Removed the `wbd` argument from the `pre_clip_hucs_from_wbd` function and made it so that the code gets the WBD path from `bash_variables.env`.
        - Added logic to check whether the HUC is in Alaska and, if so, use the Alaska-specific HUC and input file paths.
        - Cleaned up the spelling and formatting of some comments
- `/src/`
    - `bash_variables.env`: Added the Alaska-specific projection (EPSG:3338) and file paths for Alaska-specific data (see data changelog for list of new input data)

<br/><br/>

## v4.4.11.1 - 2024-03-08 - [PR#1080](https://github.com/NOAA-OWP/inundation-mapping/pull/1080)

Fixes bug in bathymetric adjustment where `mask` is used with `geopandas.read_file`. The solution is to force `read_file` to use `fiona` instead of `pyogrio`.

### Changes

`src/bathymetric_adjustment.py`: Use `engine=fiona` instead of default `pyogrio` to use `mask=` with `geopandas.read_file`

<br/><br/>

## v4.4.11.0 - 2024-02-16 - [PR#1077](https://github.com/NOAA-OWP/inundation-mapping/pull/1077)

Replace `fiona` with `pyogrio` to improve I/O speed. `geopandas` will use `pyogrio` by default starting with version 1.0. `pyarrow` was also added as an environment variable to further speedup I/O. As a result of the changes in this PR, `fim_pipeline.sh` runs approximately 10% faster.

### Changes

- `Pipfile`: Upgraded `geopandas` from v0.12.2 to v0.14.3, added `pyogrio`, and fixed version of `pyflwdir`.
- `src/bash_variables.env`: Added environment variable for `pyogrio` to use `pyarrow`
- To all of the following files: Added `pyogrio` and `pyarrow`
    - `data/`
        - `bathymetry/preprocess_bathymetry.py`, `ble/ble_benchmark/create_flow_forecast_file.py`, `esri.py`, `nld/levee_download.py`, `usgs/acquire_and_preprocess_3dep_dems.py`, `wbd/clip_vectors_to_wbd.py`, `wbd/preprocess_wbd.py`, `write_parquet_from_calib_pts.py`
    - `src/`
        - `add_crosswalk.py`, `associate_levelpaths_with_levees.py`, `bathy_rc_adjust.py`, `bathymetric_adjustment.py`, `buffer_stream_branches.py`, `build_stream_traversal.py`, `crosswalk_nwm_demDerived.py`, `derive_headwaters.py`, `derive_level_paths.py`, `edit_points.py`, `filter_catchments_and_add_attributes.py`, `finalize_srcs.py`, `make_stages_and_catchlist.py`, `mask_dem.py`, `reachID_grid_to_vector_points.py`, `split_flows.py`, `src_adjust_spatial_obs.py`, `stream_branches.py`, `subset_catch_list_by_branch_id.py`, `usgs_gage_crosswalk.py`, `usgs_gage_unit_setup.py`, `utils/shared_functions.py`
    - `tools/`
        - `adjust_rc_with_feedback.py`, `check_deep_flooding.py`, `create_flow_forecast_file.py`, `eval_plots.py`, `evaluate_continuity.py`, `evaluate_crosswalk.py`, `fimr_to_benchmark.py`, `find_max_catchment_breadth.py`, `generate_categorical_fim.py`, `generate_categorical_fim_flows.py`, `generate_categorical_fim_mapping.py`, `generate_nws_lid.py`, `hash_compare.py`, `inundate_events.py`, `inundation.py`, `make_boxes_from_bounds.py`, `mosaic_inundation.py`, `overlapping_inundation.py`, `rating_curve_comparison.py`, `rating_curve_get_usgs_curves.py`, `test_case_by_hydro_id.py`, `tools_shared_functions.py`
        
<br/><br/>

## v4.4.10.1 - 2024-02-16 - [PR#1075](https://github.com/NOAA-OWP/inundation-mapping/pull/1075)

We recently added code to fim_pre_processing.sh that checks the CPU count. Earlier this test was being done in post-processing and was killing a pipeline that had already been running for a while.

Fix:
- Removed the CPU test from pre-processing. This puts us back to it possibly failing in post-processing but we have to leave it for now. 
- Exit status codes (non 0) are now returned in pre-processing and post-processing when an error has occurred.

Tested that the a non zero return exit from pre-processing shuts down the AWS step functions.

### Changes
- `fim_pre_processing.sh`: added non zero exit codes when in error, plus removed CPU test
- `fim_post_processing.sh`:  added non zero exit codes when in error

<br/><br/>

## v4.4.10.0 - 2024-02-02 - [PR#1054](https://github.com/NOAA-OWP/inundation-mapping/pull/1054)

Recent testing exposed a bug with the `acquire_and_preprocess_3dep_dems.py` script. It lost the ability to be re-run and look for files that were unsuccessful earlier attempts and try them again. It may have been lost due to confusion of the word "retry". Now "retry" means restart the entire run. A new flag called "repair"  has been added meaning fix what failed earlier.  This is a key feature it is common for communication failures when calling USGS to download DEMs.  And with some runs taking many hours, this feature becomes important.

Also used the opportunity to fix a couple of other minor issues:
1) Reduce log output
2) Add a test for ensuring the user does not submit job numbers (num of cpu requests) to exceed the system max cpus. This test exists in a number of places in the code but way later in the processing stack after alot of processing has been done. Now it is done at the start of the fim pipeline stack.
3) remove arguments for "isaws" which is no longer in use and has not been for a while.
4) quick upgrade to the tracker log that keeps track of duration of each unit being processed.

### Changes

- `data\usgs\`
    - `acquire_and_preprocess_3dep_dems.py`: Re-add a feature which allowed for restarting and redo missing outputs or partial outputs. System now named as a "repair" system.
- `fim_pipeline.sh`:  remove the parallel `--eta` flag to reduce logging. It was not needed, also removed "isaws" flag.
- `fim_pre_processing.sh`: Added validation tests for maximum CPU requests (job numbers)
- `fim_post_processing.sh`: Added a permissions updated as output folders were being locked due to permissions.
- `fim_process_unit_wb.sh`: Fixed a bug with output folders being locked due to permissions, but it was not recursive.
- `src`
    - `bash_functions.sh`: Added function so the unit timing logs would also have a time in percentage so it can easily be used to calculate averages.
    - `delineate_hydros_and_produce_HAND.sh`: Removed some unnecessary logging. Changed a few gdal calls to be less verbose.
    - `derive_level_paths.py`: Changed verbose to false to reduce  unnecessary logging.
    - `run_by_branch.sh`: Removed some unnecessary logging. Added a duration system so we know how long the branch took to process.
    - `run_unit_by_wb.sh`: Removed some unnecessary logging. Changed a few gdal calls to be less verbose.
    - `split_flows.py`: Removed progress bar which was unnecessary and was adding to logging.
  
<br/><br/>

## v4.4.9.2 - 2024-02-02 - [PR#1066](https://github.com/NOAA-OWP/inundation-mapping/pull/1066)

Adds an index to the aggregated `crosswalk_table.csv`. The index is a consecutive integer that starts at 1. Columns have been reordered, renamed, and sorted.

### Changes

`tools/combine_crosswalk_tables.py`: Adds index and sorts and renames columns

<br/><br/>

## v4.4.9.1 - 2024-02-02 - [PR#1073](https://github.com/NOAA-OWP/inundation-mapping/pull/1073)

Dependabot requested two fixes. One for an upgrade to pillow [#1068](https://github.com/NOAA-OWP/inundation-mapping/pull/1068) and the other for juypterlab #[1067 ](https://github.com/NOAA-OWP/inundation-mapping/pull/1067)

### Changes

- `src`
    - `Pipfile` and `Pipfile.lock`: Updated some packages.
    
<br/><br/>

## v4.4.9.0 - 2024-01-12 - [PR#1058](https://github.com/NOAA-OWP/inundation-mapping/pull/1058)

Upgrades base Docker image to GDAL v3.8.0. In order to upgrade past GDAL v.3.4.3 (see #1029), TauDEM's `aread8` was replaced with a module from the `pyflwdir` Python package.

### Additions

- `src/accumulate_headwaters.py`: Uses `pyflwdir` to accumulate headwaters and threshold and create stream pixels.

### Changes

- `Dockerfile`: Upgrade GDAL from v.3.4.3 to v.3.8.0; remove JDK 17 and TauDEM `aread8` and `threshold`.
- `Pipfile` and `Pipfile.lock`: Add `pyflwdir`, `pycryptodomex` and upgrade Python version.
- `src/delineate_hydros_and_produce_HAND.sh`: Add `src/accumulate_headwaters.py` and remove TauDEM `aread8` and `threshold`

<br/><br/>

## v4.4.8.4 - 2024-01-12 - [PR#1061](https://github.com/NOAA-OWP/inundation-mapping/pull/1061)

Adds a post-processing tool to compare crosswalked (conflated) `feature_id`s between NWM stream network to DEM-derived reaches. The tool is run if the `-x` flag is added to `fim_pipeline.sh`. Results are computed for branch 0 and saved in a summary file in the HUC output folder.

### Additions

- `tools/evaluate_crosswalk.py`: evaluates crosswalk accuracy using two methods:
    - intersections: the number of intersections between streamlines
    - network (or tree): compares the feature_ids of the immediate upstream segments

### Changes

- `Dockerfile`: added `toolsDir` environment variable
- `fim_pipeline.sh`: added `-x` flag to run crosswalk evaluation tool
- `fim_post_processing.sh`: changed hardcoded `/foss_fim/tools` to `toolsDir` environment variable
- `fim_pre_processing.sh`: added `evaluateCrosswalk` environment variable
- `src/`
    - `add_crosswalk.py`: fix bug
    - `delineate_hydros_and_produce_HAND.sh`: added a call to `verify_crosswalk.py` if evaluateCrosswalk is True.

<br/><br/>

## v4.4.8.3 - 2024-01-05 - [PR#1059](https://github.com/NOAA-OWP/inundation-mapping/pull/1059)

Fixes erroneous branch inundation in levee-protected areas.

Levees disrupt the natural hydrology and can create large catchments that contain low-lying areas in levee-protected areas that are subject to being inundated in the REM (HAND) grid. However, these low-lying areas are hydrologically disconnected from the stream associated with the catchment and can be erroneously inundated. Branch inundation in levee-protected areas is now confined to the catchment for the levelpath.

### Changes

- `src/`
    - `delineate_hydros_and_produce_HAND.sh`: Adds input argument for catchments.
    - `mask_dem.py`: Adds DEM masking for areas of levee-protected areas that are not in the levelpath catchment.

<br/><br/>


## v4.4.8.2 - 2023-12-12 - [PR#1052](https://github.com/NOAA-OWP/inundation-mapping/pull/1052)

The alpha test for v4.4.8.1 came back with a large degradation in skill and we noticed that the global manning's roughness file was changed in v4.4.7.1 - likely in error.

### Changes

- `src`/`bash_variables.env`: changed the global roughness file to `${inputsDir}/rating_curve/variable_roughness/mannings_global_06_12.csv`

<br/><br/>

## v4.4.8.1 - 2023-12-08 - [PR#1047](https://github.com/NOAA-OWP/inundation-mapping/pull/1047)

Upgrades JDK to v.17.0.9 in Docker image to address security vulnerabilities.

### Changes

- `Dockerfile`: Upgrades JDK to v.17.

<br/><br/>

## v4.4.8.0 - 2023-12-08 - [PR#1045](https://github.com/NOAA-OWP/inundation-mapping/pull/1045)

In order to avoid file system collisions on AWS, and keep the reads/writes from the same file on disk to a minimum, three files (`HUC6_dem_domain.gpkg`, `nws_lid.gpkg`, `reformat_ras_rating_curve_points_rel_101.gpkg`, & `usgs_gages.gpkg`) are now copied from disk into a scratch directory (temporary working directory), and removed after processing steps are completed.

### Changes

- `config`/`deny_unit.lst`: Add files to remove list - repetitive copies needed for processing step (`run_unit_wb.sh`)
- `src`
    - `bash_variables.env`: Add a new variable for the ras rating curve filename. It will be easier to track the filename in the `.env`, and pull into `run_unit_wb.sh`, rather than hardcode it.
    - `run_unit_wb.sh`: Copy files and update references from `$inputsDir` to `$tempHucDataDir`.

<br/><br/>

## v4.4.7.2 - 2023-12-08 - [PR#1026](https://github.com/NOAA-OWP/inundation-mapping/pull/1026)

A couple of directly related issues were fixed in this PR.
The initial problem came from Issue #[1025](https://github.com/NOAA-OWP/inundation-mapping/issues/1025) which was about a pathing issue for the outputs directory. In testing that fix, it exposed a few other pathing and file cleanup issues which are now fixed. We also added more console output to help view variables and pathing.

### Changes

- `config`/`params_template.env`:  Updated for a newer mannings global file. Changed and tested by Ryan Spies.
- `tools`
    - `inundate_mosiac_wrapper.py`:  Took out a misleading and non-required print statement.
    - `inundate_nation.py`: As mentioned above.

<br/><br/>

## v4.4.7.1 - 2023-12-01 - [PR#1036](https://github.com/NOAA-OWP/inundation-mapping/pull/1036)

Quick update to match incoming ras2fim calibration output files being feed into FIM was the initial change.

There is no FIM issue card for this, but this is related to a ras2fim [PR #205](https://github.com/NOAA-OWP/ras2fim/pull/205) which also made changes to ensure compatibility. New copies of both the `reformat_ras_rating_curve_table_rel_101.csv` and `reformat_ras_rating_curve_points_rel_101.gpkg` were generated from ras2fim but retained the version of `rel_101`.

Originally, was planning to update just the two locations for newer versions of the two `reformat_ras_rating_surve...` files. Both had been update to recognize the ras2release version rel_101.

In the process of doing that, we took the opportunity to move all inputs files from params_template.env and put them into bash_variables.env as per precedence set recently.

### Changes

- `config`/`params_template.env`: moved input variables into `src/bash_variables.env`
- `src`
    - `bash_variablles.env`: Added all input variables from `params_template.env` to here and added one new one from `run_unit_wb.sh` for ras_rating_curve_points_gpkg.
    - `run_unit_wb.sh`:   Updated an input param to the usgs_gage_unit_setup.py file to point the -ras param to the updated rel_101 value now in the `src/bash_variables.env`.
    - `usgs_gage_unit_setup.py`:  Changed to drop a column no longer going to be coming from ras2fim calibration files.

<br/><br/>

## v4.4.7.0 - 2023-11-13 - [PR#1030](https://github.com/NOAA-OWP/inundation-mapping/pull/1030)

This PR introduces the `.github/workflows/lint_and_format.yaml` file which serves as the first step in developing a Continuous Integration pipeline for this repository. 
The `flake8-pyproject` dependency is now used, as it works out of the box with the `pre-commit` GitHub Action in the GitHub Hosted Runner environment.
In switching to this package, a couple of `E721` errors appeared. Modifications were made to the appropriate files to resolve the `flake8` `E721` errors.
Also, updates to the `unit_tests` were necessary since Branch IDs have changed with the latest code.  

A small fix was also included where `src_adjust_ras2fim_rating.py` which sometimes fails with an encoding error when the ras2fim csv sometimes is created or adjsuted in windows.

### Changes
- `.pre-commit-config.yaml`: use `flake8-pyproject` package instead of `pyproject-flake8`.
- `Pipfile` and `Pipfile.lock`: updated to use `flake8-pyproject` package instead of `pyproject-flake8`, upgrade `pyarrow` version.
- `data`
    - `/wbd/generate_pre_clip_fim_huc8.py`: Add space between (-) operator line 134.
    - `write_parquet_from_calib_pts.py`: Add space between (-) operator line 234.
- `src`
    - `check_huc_inputs.py`: Change `== string` to `is str`, remove `import string`
    - `src_adjust_ras2fim_rating.py`: Fixed encoding error.
- `tools`
    - `eval_plots.py`: Add space after comma in lines 207 & 208
    - `generate_categorical_fim_mapping.py`: Use `is` instead of `==`, line 315
    - `hash_compare.py`: Add space after comma, line 153.
    - `inundate_mosaic_wrapper.py`: Use `is` instead of `==`, line 73.
    - `inundation_wrapper_nwm_flows.py`: Use `is not` instead of `!=`, line 76.
    - `mosaic_inundation.py`: Use `is` instead of `==`, line 181.
- `unit_tests`
    - `README.md`: Updated documentation, run `pytest` in `/foss_fim` directory.
    - `clip_vectors_to_wbd_test.py`: File moved to data/wbd directory, update import statement, skipped this test.
    - `filter_catchments_and_add_attributes_params.json`: Update Branch ID
    - `inundate_gms_params.json`: Moved to `unit_tests/` folder.
    - `inundate_gms_test.py`: Moved to `unit_tests/` folder.
    - `inundation_params.json`: Moved to `unit_tests/` folder.
    - `inundation_test.py`: Moved to `unit_tests/` folder.
    - `outputs_cleanup_params.json`: Update Branch ID
    - `outputs_cleanup_test.py`: Update import statement
    - `split_flows_params.json`: Update Branch ID
    - `usgs_gage_crosswalk_params.json`: Update Branch ID & update argument to gage_crosswalk.run_crosswalk
    - `usgs_gage_crosswalk_test.py`: Update params to gage_crosswalk.run_crosswalk

### Additions 
- `.github/workflows/`
    - `lint_and_format.yaml`: Add GitHub Actions Workflow file for Continuous Integration environment (lint and format test).

<br/><br/>

## v4.4.6.0 - 2023-11-17 - [PR#1031](https://github.com/NOAA-OWP/inundation-mapping/pull/1031)

Upgrade our acquire 3Dep DEMs script to pull down South Alaska HUCS with its own CRS.

The previous set of DEMs run for FIM and it's related vrt already included all of Alaska, and those have not been re-run. FIM code will be updated in the near future to detect if the HUC starts with a `19` with slight different logic, so it can preserve the CRS of EPSG:3338 all the way to final FIM outputs.  See [792 ](https://github.com/NOAA-OWP/inundation-mapping/issues/792)for new integration into FIM.

A new vrt for the new South Alaska DEMs was also run with no changes required.

This issue closes [1028](https://github.com/NOAA-OWP/inundation-mapping/issues/1028). 

### Additions
- `src/utils`
     - `shared_validators.py`: A new script where we can put in code to validate more complex arguments for python scripts. Currently has one for validating CRS values. It does valid if the CRS value is legitimate but does check a bunch of formatting including that it starts with either the name of `EPSG` or `ESRI`

### Changes
- `data/usgs` 
    - `aquire_and_preprocess_3dep_dems.py`: Changes include:
        - Add new input arg for desired target projection and logic to support an incoming CRS.
        - Updated logic for pre-existing output folders and `on-the-fly` question to users during execution if they want to overwrite the output folder (if applicable).
        - Changed date/times to utc.
        - Upgraded error handing for the gdal "processing" call.

<br/><br/>

## v4.4.5.0 - 2023-10-26 - [PR#1018](https://github.com/NOAA-OWP/inundation-mapping/pull/1018)

During a recent BED attempt which added the new pre-clip system, it was erroring out on a number of hucs. It was issuing an error in the add_crosswalk.py script. While a minor bug does exist there, after a wide number of tests, the true culprit is the memory profile system embedded throughout FIM. This system has been around for at least a few years but not in use. It is not 100% clear why it became a problem with the addition of pre-clip, but that changes how records are loaded which likely affected memory at random times.

This PR removes that system.

A couple of other minor updates were made:
- Update to the pip files (also carried forward changes from other current PRs)
- When a huc or huc list is provided to fim_pipeline, it goes to a script, check_huc_inputs.py, to ensure that the incoming HUCs are valid and in that list. In the previous code it looks for all files with the file name pattern of "included_huc*.lst". However, we now only want it to check against the file "included_huc8.list".

### Changes
- `CONTRIBUTING.md`: Text update.
- `Pipfile` and `Pipfile.lock`: updated to remove tghe memory-profiler package, update gval to 0.2.3 and update urllib3 to 1.26.18.
- `data/wbd`
    - `clip_vectors_to_wbd.py`: remove profiler
 - `src`
     - `add_crosswalk.py`: remove profiler
     - `add_thalweg_lateral.py`: remove profiler.
     - `aggregate_by_huc.py`: remove profiler and small text correction.
     - `agreedem.py`: remove profiler.
     - `bathy_src_adjust_topwidth.py`: remove profiler.
     - `burn_in_levees.py`: remove profiler.
     - `check_huc_inputs.py`: changed test pattern to just look against `included_huc8.lst`.
     - `delineate_hydros_and_produce_HAND.sh`: remove profiler.
     - `filter_catchments_and_add_attributes.py`: remove profiler.
     - `make_stages_and_catchlist.py` remove profiler.
     - `mask_dem.py`: remove profiler.
     - `reachID_grid_to_vector_points.py`: remove profiler.
     - `run_unit_wb.sh`: remove profiler.
     - `split_flows.py`: remove profiler.
     - `unique_pixel_and_allocation.py`: remove profiler.
     - `usgs_gage_crosswalk.py`: remove profiler.
     - `usgs_gage_unit_setup.py`: remove profiler.
     - `utils`
         - `shared_functions`: remove profiler.
      ` unit_tests`
          - `clip_vectors_to_wbd_tests.py`: Linting tools change order of the imports.

<br/><br/>

## v4.4.4.1 - 2023-10-26 - [PR#1007](https://github.com/NOAA-OWP/inundation-mapping/pull/1007)

Updates GVAL to address memory and performance issues associated with running synthesize test cases.

### Changes

- `tools/tools_shared_functions.py`
- `Pipfile`
- `pyproject.toml`
- `tools/run_test_case.py`
- `tools/synthesize_test_cases.py`
- `tools/inundate_mosaic_wrapper`
<br/><br/>

## v4.4.4.0 - 2023-10-20 - [PR#1012](https://github.com/NOAA-OWP/inundation-mapping/pull/1012)

The way in which watershed boundary data (WBD) is generated and processed has been modified. Instead of generating those files "on the fly" for every run, a script has been added that will take a huclist and create the .gpkg files per HUC in a specified directory (`$pre_clip_huc_dir`).  During a `fim_pipeline.sh` run, the pre-clipped staged vectors will be copied over to the containers' working directory. This reduces runtime and the repetitive computation needed to generate those files every run.

### Changes

- `src/`
    - `bash_variables.env`: Add pre_clip_huc_dir env variable. 
    - `clip_vectors_to_wbd.py`: Moved to `/data/wbd/clip_vectors_to_wbd.py`.
    - `src/run_unit_wb.sh`: Remove ogr2ogr calls to get & clip WBD, remove call to clip_vectors_to_wbd.py, and replace with copying staged .gpkg files. 

### Additions

- `data/wbd/`
    - `generate_pre_clip_fim_huc8.py`: This script generates the pre-clipped vectors at the huc level.

<br/><br/>

## v4.4.3.0 - 2023-10-10 - [PR#1005](https://github.com/NOAA-OWP/inundation-mapping/pull/1005)

Revise stream clipping to WBD by (1) reducing the buffer to clip streams away from the edge of the DEM (to prevent reverse flow issues) from 3 cells to 8 cells to account for the 70m AGREE buffer; (2) splitting MultiLineStrings formed by NWM streams being clipped by the DEM edge and then re-entering the DEM, and retaining only the lowest segment. Also changes the value of `input_WBD_gdb` to use the WBD clipped to the DEM domain.

### Changes

- `src/`
    - `bash_variables.env`: Update WBD to the WBD clipped to the DEM domain
    - `clip_vectors_to_wbd.py`: Decrease stream buffer from 3 to 8 cells inside of the WBD buffer; select the lowest segment of any incoming levelpaths that are split by the DEM edge.
    - `derive_level_paths.py`: Remove unused argument
    - `stream_branches.py`: Remove unused argument

<br/><br/>

## v4.4.2.3 - 2023-09-21 - [PR#998](https://github.com/NOAA-OWP/inundation-mapping/pull/998)

Removes exclude list for black formatter in `.pre-commit-config.yaml` as well as in `pyproject.toml`. Ran the `black` executable on the 
whole repository, the re-formatted files in `src/` & `tools/` are included.

### Changes

- `.pre-commit-config.yaml`
- `pyproject.toml`
- `src/add_crosswalk.py`
- `src/bathy_src_adjust_topwidth.py`
- `src/bathymetric_adjustment.py`
- `src/identify_src_bankfull.py`
- `src/src_roughness_optimization.py`
- `tools/vary_mannings_n_composite.py`

<br/><br/>

## v4.4.2.2 - 2023-09-21 - [PR#997](https://github.com/NOAA-OWP/inundation-mapping/pull/997)

Bug fix for an error related to reindexing in `StreamNetwork.drop()`.

### Changes

- `src/stream_branches.py`: Fixes reindexing error.

<br/><br/>

## v4.4.2.1 - 2023-09-20 - [PR#990](https://github.com/NOAA-OWP/inundation-mapping/pull/990)

Corrects a bug in `src/usgs_gage_unit_setup.py` caused by missing geometry field after `GeoDataFrame.update()`.

### Changes

- `src/usgs_gage_unit_setup.py`: Sets geometry field in `self.gages`.

<br/><br/>

## v4.4.2.0 - 2023-09-20 - [PR#993](https://github.com/NOAA-OWP/inundation-mapping/pull/993)

Resolves the causes of two warnings in pandas and geopandas: (1) `FutureWarning` from taking the `int()` of single-length Series and (2) `SettingWithCopyWarning` resulting from the use of `inplace=True`.

### Changes

Removed `inplace=True` from
- `data/`
    - `usgs/preprocess_ahps_usgs.py`
    - `write_parquet_from_calib_pts.py`
- `src/`
    - `add_crosswalk.py`
    - `bathy_src_adjust_topwidth.py`
    - `clip_vectors_to_wbd.py`
    - `crosswalk_nwm_demDerived.py`
    - `derive_level_paths.py`
    - `finalize_srcs.py`
    - `identify_src_bankfull.py`
    - `src_adjust_usgs_rating.py`
    - `src_roughness_optimization.py`
    - `stream_branches.py`
    - `subdiv_chan_obank_src.py`
    - `subset_catch_list_by_branch_id.py`
    - `usgs_gage_unit_setup.py`
    - `utils/shared_functions.py`
- `tools/`
    - `adjust_rc_with_feedback.py`
    - `aggregate_csv_files.py`
    - `combine_crosswalk_tables.py`
    - `eval_plots_stackedbar.py`
    - `inundation.py`
    - `make_boxes_from_bounds.py`
    - `mosaic_inundation.py`
    - `plots.py`
    - `rating_curve_comparison.py`
    - `vary_mannings_n_composite.py`

Fixed single-length Series in
- `src/`
    - `split_flows.py`
    - `stream_branches.py`

- ``src/stream_branches.py``: Fixed class methods

<br/><br/>

## v4.4.1.1 - 2023-09-20 - [PR#992](https://github.com/NOAA-OWP/inundation-mapping/pull/992)

Fixes errors caused when a GeoDataFrame contains a `MultiLineString` geometry instead of a `LineString`. Update black force-exclude list.

### Changes

- `src/`
    `split_flows.py` and `stream_branches.py`: Converts `MultiLineString` geometry into `LineString`s.
- `pyproject.toml` : Add three files in `src/` to exclude list.

<br/><br/>

## v4.4.1.0 - 2023-09-18 - [PR#988](https://github.com/NOAA-OWP/inundation-mapping/pull/988)

Format code using `black` formatter, incorporate `isort` package to sort import statements,
and adhere all code to PEP8 Style Guide using the `flake8` package. Remove deprecated files.
Set up git pre-commit hooks.

Not all files were modified, however, to avoid individually listing each file here, the `/*` convention
is used to denote that almost every file in those directories were formatted and linted.

### Changes

- `.gitattributes`: Add newline at EOF.
- `.github/*`: 
- `.gitignore`: Trim extra last line.
- `CONTRIBUTING.md`: Update contributing guidelines.
- `Dockerfile`: Update PYTHONPATH to point to correct `unit_tests` directory.
- `Pipfile`: Add flake8, black, pyproject-flake8, pre-commit, isort packages
- `Pipfile.lock`: Update to correspond with new packages in Pipfile 
- `README.md` : Update link to wiki, trim whitespace.
- `config/*`
- `data/*`
- `docs/*`
- `fim_pipeline.sh` : Clean up usage statement
- `fim_post_processing.sh`: Update usage statement
- `fim_pre_processing.sh`: Update usage statement.
- `fim_process_unit_wb.sh`: Make usage functional, combine usage and comments.
- `src/*`
- `tools/*`
- `unit_tests/*`: The directory name where the unit test data must reside was changed from
`fim_unit_test_data_do_not_remove` => `unit_test_data`

### Additions

- `pyproject.toml`: Configuration file
- `.pre-commit-config.yaml`: Initialize git pre-commit hooks
- `tools/hash_compare.py`: Carson's hash compare script added to compare files or directories 
in which we do not expect any changes.

### Removals

- `data/nws/preprocess_ahps_nws.py`
- `src/adjust_headwater_streams.py`
- `src/aggregate_vector_inputs.py`
- `src/utils/reproject_dem.py`
- `tools/code_standardizer/*`: Incorporated "code_standardizer" into base level Dockerfile.
- `tools/compile_comp_stats.py`
- `tools/compile_computational_stats.py`
- `tools/consolidate_metrics.py`
- `tools/copy_test_case_folders.py`
- `tools/cygnss_preprocessing.py`
- `tools/nesdis_preprocessing.py`
- `tools/plots/*`: Duplicate and unused directory.
- `.isort.cfg`: Incorporated into `pyproject.toml`

<br/><br/>

## v4.4.0.1 - 2023-09-06 - [PR#987](https://github.com/NOAA-OWP/inundation-mapping/pull/987)

Corrects a bug in `src/usgs_gage_unit_setup.py` that causes incorrect values to populate a table, generating an error in `src/usgs_gage_crosswalk.py`.

### Changes

- `src/usgs_gage_unit_setup.py`: Changes `self.gages.location_id.fillna(usgs_gages.nws_lid, inplace=True)` to `self.gages.location_id.fillna(self.gages.nws_lid, inplace=True)`

<br/><br/>

## v4.4.0.0 - 2023-09-01 - [PR#965](https://github.com/NOAA-OWP/inundation-mapping/pull/965)

This feature branch includes new functionality to perform an additional layer of HAND SRC calibration using ras2fim rating curve and point data. The calibration workflow for ras2fim data follows the same general logic as the existing USGS rating curve calibration routine.

### Additions

- `src/src_adjust_ras2fim_rating.py`: New python script to perform the data prep steps for running the SRC calibration routine:
1) merge the `ras_elev_table.csv` data and the ras2fim cross section rating curve data (`reformat_ras_rating_curve_table.csv`)
2) sample the ras2fim rating curve at NWM recurrence flow intervals (2, 5, 10, 25, 50, 100yr)
3) pass inputs to the `src_roughness_optimization.py` workflow

### Changes

- `config/deny_branches.lst`: Added `ras_elev_table.csv` to keep list. Needed for `fim_post_processing.sh`
- `config/deny_unit.lst`: Added `ras_elev_table.csv` to keep list. Needed for `fim_post_processing.sh`
- `config/params_template.env`: Added new block for ras2fim SRC calibration parameters (can turn on/off each of the three SRC calibration routines individually); also reconfigured docstrings for calibration parameters)
- `fim_post_processing.sh`: Added routines to create ras2fim calibration data and then run the SRC calibration workflow with ras2fim data
- `src/add_crosswalk.py`: Added placeholder variable (`calb_coef_ras2fim`) in all `hydrotable.csv` files
- `src/aggregate_by_huc.py`: Added new blocks to perform huc-branch aggregation for all `ras_elev_table.csv` files
- `src/run_by_branch.sh`: Revised input variable (changed from csv file to directory) for `usgs_gage_crosswalk.py` to facilitate both `usgs_elev_table.csv` and ras_elev_table.csv` outputs
- `src/run_unit_wb.sh`: Revised inputs and output variables for `usgs_gage_unit_setup.py` and `usgs_gage_crosswalk.py`
- `src/src_roughness_optimization.py`: Added code blocks to ingest ras2fim rating curve data; added new attributes/renamed output variables to catchments gpkg output
- `src/usgs_gage_crosswalk.py`: Added code block to process ras2fim point locations alongside existing USGS gage point locations; outputs a separate csv if ras2fim points exist within the huc
- `src/usgs_gage_unit_setup.py`: Added code block to ingest and process raw ras2fim point locations gpkg file (same general workflow to usgs gages); all valid points (USGS and RAS2FIM) are exported to the huc level `usgs_subset_gages.gpkg`
- `tools/inundate_nation.py`: Added functionality to allow user to pass in a single HUC for faster spot checking of NWM recurr inundation maps

<br/><br/>

## v4.3.15.6 - 2023-09-01 - [PR#972](https://github.com/NOAA-OWP/inundation-mapping/pull/972)

Adds functionality to `tools/inundate_mosaic_wrapper.py` and incorporates functionality into existing `inundation-mapping` scripts.

### Changes

- `tools/`
    - `inundate_mosaic_wrapper.py`: Refactors to call `Inundate_gms` only once; adds functionality to produce a mosaicked polygon from `depths_raster` without needing to generate the `inundation_raster`; removes `log_file` and `output_fileNames` as variables and input arguments; updates the help description for `keep_intermediate`.
    - `composite_inundation.py`, 'inundate_nation.py`, and `run_test_case.py`: Implements `produce_mosaicked_inundation()` from `tools/inundate_mosaic_wrapper.py`.
    - `inundate_gms.py`: Adds back `Inundate_gms(**vars(parser.parse_args()))` command-line function call.
    - `mosaic_inundation.py` and `overlapping_inundation.py`: Removes unused import(s).
    - `tools_shared_variables.py`: Changes hardcoded `INPUT_DIR` to environment variable.

<br/><br/>

## v4.3.15.5 - 2023-09-01 - [PR#970](https://github.com/NOAA-OWP/inundation-mapping/pull/970)

Fixes an issue where the stream network was clipped inside the DEM resulting in a burned stream channel that was then filled by the DEM depression filling process so that all pixels in the burned channel had the same elevation which was the elevation at the spill point (which wasn't necessarily at the HUC outlet). The stream network is now extended from the WBD to the buffered WBD and all streams except the outlet are clipped to the streams buffer inside the WBD (WBD - (3 x cell_size)). This also prevents reverse flow issues.

### Changes

- `src/`
    - `clip_vectors_to_wbd.py`: Clip NWM streams to buffered WBD and clip non-outlet streams to WBD streams buffer (WBD - (3 x cell_size)).
    - `derive_level_paths.py`: Add WBD input argument
    - `run_unit_wb.py`: Add WBD input argument
    - `src_stream_branches.py`: Ignore branches outside HUC
- `unit_tests/`
    - `derive_level_paths_params.json`: Add WBD parameter value
    - `derive_level_paths_test.py`: Add WBD parameter

<br/><br/>

## v4.3.15.4 - 2023-09-01 - [PR#977](https://github.com/NOAA-OWP/inundation-mapping/pull/977)

Fixes incorrect `nodata` value in `src/burn_in_levees.py` that was responsible for missing branches (Exit code: 61). Also cleans up related files.

### Changes

- `src/`
    - `buffer_stream_branches.py`: Moves script functionality into a function.
    - `burn_in_levees.py`: Corrects `nodata` value. Adds context managers for reading rasters.
    - `generate_branch_list.py`: Removes unused imports.
    - `mask_dem.py`: Removes commented code.

<br/><br/>

## v4.3.15.3 - 2023-09-01 - [PR#983](https://github.com/NOAA-OWP/inundation-mapping/pull/983)

This hotfix addresses some bugs introduced in the pandas upgrade.

### Changes

- `/tools/eval_plots_stackedbar.py`: 2 lines were changed to work with the pandas upgrade. Added an argument for a `groupby` median call and fixed a bug with the pandas `query`. Also updated with Black compliance.

<br/><br/>

## v4.3.15.2 - 2023-07-18 - [PR#948](https://github.com/NOAA-OWP/inundation-mapping/pull/948)

Adds a script to produce inundation maps (extent TIFs, polygons, and depth grids) given a flow file and hydrofabric outputs. This is meant to make it easier to team members and external collaborators to produce inundation maps.

### Additions
- `data/`
    - `/tools/inundate_mosaic_wrapper.py`: The script that performs the inundation and mosaicking processes.
    - `/tools/mosaic_inundation.py`: Add function (mosaic_final_inundation_extent_to_poly).

<br/><br/>

## v4.3.15.1 - 2023-08-08 - [PR#960](https://github.com/NOAA-OWP/inundation-mapping/pull/960)

Provides a scripted procedure for updating BLE benchmark data including downloading, extracting, and processing raw BLE data into benchmark inundation files (inundation rasters and discharge tables).

### Additions

- `data/ble/ble_benchmark/`
    - `Dockerfile`, `Pipfile`, and `Pipfile.lock`: creates a new Docker image with necessary Python packages
    - `README.md`: contains installation and usage information
    - `create_ble_benchmark.py`: main script to generate BLE benchmark data

### Changes

- `data/ble/ble_benchmark/`
    - `create_flow_forecast_file.py` and `preprocess_benchmark.py`: moved from /tools

<br/><br/>

## v4.3.15.0 - 2023-08-08 - [PR#956](https://github.com/NOAA-OWP/inundation-mapping/pull/956)

Integrating GVAL in to the evaluation of agreement maps and contingency tables.

- `Dockerfile`: Add dependencies for GVAL
- `Pipfile`: Add GVAL and update related dependencies
- `Pipfile.lock`: Setup for Docker Image builds
- `run_test_case.py`: Remove unused arguments and cleanup
- `synthesize_test_cases.py`: Fix None comparisons and cleanup
- `tools/shared_functions.py`: Add GVAL crosswalk function, add rework create_stats_from_raster, create and create_stats_from_contingency_table
- `unit_tests/tools/inundate_gms_test.py`: Bug fix

<br/><br/>

## v4.3.14.2 - 2023-08-08 - [PR#959](https://github.com/NOAA-OWP/inundation-mapping/pull/959)

The enhancements in this PR include the new modules for pre-processing bathymetric data from the USACE eHydro dataset and integrating the missing hydraulic geometry into the HAND synthetic rating curves.

### Changes
- `data/bathymetry/preprocess_bathymetry.py`: added data source column to output geopackage attribute table.
- `fim_post_processing.sh`: changed -bathy input reference location.
- `config/params_template.env`: added export to bathymetry_file

<br/><br/>

## v4.3.14.1 - 2023-07-13 - [PR#946](https://github.com/NOAA-OWP/inundation-mapping/pull/946)

ras2fim product had a need to run the acquire 3dep script to pull down some HUC8 DEMs. The old script was geared to HUC6 but could handle HUC8's but needed a few enhancements. ras2fim also did not need polys made from the DEMs, so a switch was added for that.

The earlier version on the "retry" feature would check the file size and if it was smaller than a particular size, it would attempt to reload it.  The size test has now been removed. If a file fails to download, the user will need to look at the log out, then remove the file before attempting again. Why? So the user can see why it failed and decide action from there.

Note: later, as needed, we might upgrade it to handle more than just 10m (which it is hardcoded against).

Additional changes to README to reflect how users can access ESIP's S3 as well as a one line addition to change file permissions in fim_process_unit_wb.sh.

### Changes
- `data`
    - `usgs`
        - `acquire_and_preprocess_3dep_dems.py`:  As described above.
 - `fim_pipeline.sh`:  a minor styling fix (added a couple of lines for readability)
 - `fim_pre_processing.sh`: a user message was incorrect & chmod 777 $outputDestDir.
 - `fim_process_unit_wb.sh`: chmod 777 for /output/<run_name> directory.
 - `README.md`: --no-sign-request instead of --request-payer requester for ESIP S3 access.

<br/><br/>

## v4.3.14.0 - 2023-08-03 - [PR#953](https://github.com/NOAA-OWP/inundation-mapping/pull/953)

The enhancements in this PR include the new modules for pre-processing bathymetric data from the USACE eHydro dataset and integrating the missing hydraulic geometry into the HAND synthetic rating curves.

### Additions

- `data/bathymetry/preprocess_bathymetry.py`: preprocesses the eHydro datasets.
- `src/bathymetric_adjustment.py`: adjusts synthetic rating curves for HUCs where preprocessed bathymetry is available.

### Changes

- `config/params_template.env`: added a toggle for the bathymetric adjustment routine: `bathymetry_adjust`
- `fim_post_processing.sh`: added the new `bathymetric_adjustment.py` to the postprocessing lineup
- `src/`
    - `add_crosswalk.py`, `aggregate_by_huc.py`, & `subdiv_chan_obank_src.py`: accounting for the new Bathymetry_source field in SRCs

<br/><br/>

## v4.3.13.0 - 2023-07-26 - [PR#952](https://github.com/NOAA-OWP/inundation-mapping/pull/952)

Adds a feature to manually calibrate rating curves for specified NWM `feature_id`s using a CSV of manual coefficients to output a new rating curve. Manual calibration is applied after any/all other calibrations. Coefficient values between 0 and 1 increase the discharge value (and decrease inundation) for each stage in the rating curve while values greater than 1 decrease the discharge value (and increase inundation).

Manual calibration is performed if `manual_calb_toggle="True"` and the file specified by `man_calb_file` (with `HUC8`, `feature_id`, and `calb_coef_manual` fields) exists. The original HUC-level `hydrotable.csv` (after calibration) is saved with a suffix of `_pre-manual` before the new rating curve is written.

### Additions

- `src/src_manual_calibration.py`: Adds functionality for manual calibration by CSV file

### Changes

- `config/params_template.env`: Adds `manual_calb_toggle` and `man_calb_file` parameters
- `fim_post_processing.sh`: Adds check for toggle and if `man_calb_file` exists before running manual calibration

<br/><br/>

## v4.3.12.1 - 2023-07-21 - [PR#950](https://github.com/NOAA-OWP/inundation-mapping/pull/950)

Fixes a couple of bugs that prevented inundation using HUC-level hydrotables. Update associated unit tests.

### Changes

- `tools/inundate_gms.py`: Fixes a file path error and Pandas DataFrame indexing error.
- `unit_tests/tools/inundate_gms_test.py`: Do not skip this test, refactor to check that all branch inundation rasters exist.
- `unit_tests/tools/inundate_gms_params.json`: Only test 1 HUC, update forecast filepath, use 4 'workers'.

### Removals

- `unit_tests/tools/inundate_gms_unittests.py`: No longer used. Holdover from legacy unit tests.

<br/><br/>


## v4.3.12.0 - 2023-07-05 - [PR#940](https://github.com/NOAA-OWP/inundation-mapping/pull/940)

Refactor Point Calibration Database for synthetic rating curve adjustment to use `.parquet` files instead of a PostgreSQL database.

### Additions
- `data/`
    -`write_parquet_from_calib_pts.py`: Script to write `.parquet` files based on calibration points contained in a .gpkg file.

### Changes
- `src/`
    - `src_adjust_spatial_obs.py`: Refactor to remove PostgreSQL and use `.parquet` files.
    - `src_roughness_optimization.py`: Line up comments and add newline at EOF.
    - `bash_variables.env`: Update formatting, and add `{}` to inherited `.env` variables for proper variable expansion in Python scripts.
- `/config`
    - `params_template.env`: Update comment.
- `fim_pre_processing.sh`: In usage statement, remove references to PostGRES calibration tool.
- `fim_post_processing.sh`: Remove connection to and loading of PostgreSQL database.
- `.gitignore`: Add newline.
- `README.md`: Remove references to PostGRES calibration tool.

### Removals
- `config/`
    - `calb_db_keys_template.env`: No longer necessary without PostGRES Database.

- `/tools/calibration-db` : Removed directory including files below.
    - `README.md`
    - `docker-compose.yml`
    - `docker-entrypoint-enitdb.d/init-db.sh`

<br/><br/>

## v4.3.11.7 - 2023-06-12 - [PR#932](https://github.com/NOAA-OWP/inundation-mapping/pull/932)

Write to a csv file with processing time of `run_unit_wb.sh`, update PR Template, add/update bash functions in `bash_functions.env`, and modify error handling in `src/check_huc_inputs.py`. Update unit tests to throw no failures, `25 passed, 3 skipped`.

### Changes
- `.github/`
    - `PULL_REQUEST_TEMPLATE.md` : Update PR Checklist into Issuer Checklist and Merge Checklist
- `src/`
    - `run_unit_wb.sh`: Add line to log processing time to `$outputDestDir/logs/unit/total_duration_run_by_unit_all_HUCs.csv`
    - `check_huc_inputs.py`: Modify error handling. Correctly print HUC number if it is not valid (within `included_huc*.lst`)
    - `bash_functions.env`: Add `Calc_Time` function, add `local` keyword to functionally scoped variables in `Calc_Duration`
- `unit_tests/`
    - `derive_level_paths_test.py`: Update - new parameter (`buffer_wbd_streams`)
    - `derive_level_paths_params.json`: Add new parameter (`buffer_wbd_streams`)
    - `clip_vectors_to_wbd_test.py`: Update - new parameter (`wbd_streams_buffer_filename`)
    - `clip_vectors_to_wbd_params.json`: Add new parameter (`wbd_streams_buffer_filename`) & Fix pathing for `nwm_headwaters`

<br/><br/>

## v4.3.11.6 - 2023-05-26 - [PR#919](https://github.com/NOAA-OWP/inundation-mapping/pull/919)

Auto Bot asked for the python package of `requests` be upgraded from 2.28.2 to 2.31.0. This has triggered a number of packages to upgrade.

### Changes
- `Pipfile.lock`: as described.

<br/><br/>

## v4.3.11.5 - 2023-05-30 - [PR#911](https://github.com/NOAA-OWP/inundation-mapping/pull/911)

This fix addresses bugs found when using the recently added functionality in `tools/synthesize_test_cases.py` along with the `PREV` argument. The `-pfiles` argument now performs as expected for both `DEV` and `PREV` processing. Addresses #871

### Changes
`tools/synthesize_test_cases.py`: multiple changes to enable all expected functionality with the `-pfiles` and `-pcsv` arguments

<br/><br/>

## v4.3.11.4 - 2023-05-18 - [PR#917](https://github.com/NOAA-OWP/inundation-mapping/pull/917)

There is a growing number of files that need to be pushed up to HydroVis S3 during a production release, counting the new addition of rating curve comparison reports.

Earlier, we were running a number of aws cli scripts one at a time. This tool simplies it and pushes all of the QA and supporting files. Note: the HAND files from a release, will continue to be pushed by `/data/aws/s3.py` as it filters out files to be sent to HV s3.

### Additions

- `data\aws`
     - `push-hv-data-support-files.sh`: As described above. See file for command args.

<br/><br/>


## v4.3.11.3 - 2023-05-25 - [PR#920](https://github.com/NOAA-OWP/inundation-mapping/pull/920)

Fixes a bug in CatFIM script where a bracket was missing on a pandas `concat` statement.

### Changes
- `/tools/generate_categorical_fim.py`: fixes `concat` statement where bracket was missing.

<br/><br/>

## v4.3.11.2 - 2023-05-19 - [PR#918](https://github.com/NOAA-OWP/inundation-mapping/pull/918)

This fix addresses a bug that was preventing `burn_in_levees.py` from running. The if statement in run_unit_wb.sh preceeding `burn_in_levees.py` was checking for the existence of a filepath that doesn't exist.

### Changes
- `src/run_unit_wb.sh`: fixed the if statement filepath to check for the presence of levee features to burn into the DEM

<br/><br/>

## v4.3.11.1 - 2023-05-16 - [PR#904](https://github.com/NOAA-OWP/inundation-mapping/pull/904)

`pandas.append` was deprecated in our last Pandas upgrade (v4.3.9.0). This PR updates the remaining instances of `pandas.append` to `pandas.concat`.

The file `tools/thalweg_drop_check.py` had an instance of `pandas.append` but was deleted as it is no longer used or necessary.

### Changes

The following files had instances of `pandas.append` changed to `pandas.concat`:
- `data/`
    - `nws/preprocess_ahps_nws.py`
    - `usgs/`
        - `acquire_and_preprocess_3dep_dems.py`
        - `preprocess_ahps_usgs.py`
- `src/`
    - `add_crosswalk.py`
    - `adjust_headwater_streams.py`
    - `aggregate_vector_inputs.py`
    - `reset_mannings.py`
- `tools/`
    - `aggregate_mannings_calibration.py`
    - `eval_plots.py`
    - `generate_categorical_fim.py`
    - `generate_categorical_fim_flows.py`
    - `plots/`
        - `eval_plots.py`
        - `utils/shared_functions.py`
    - `rating_curve_comparison.py`
    - `rating_curve_get_usgs_curves.py`
    - `tools_shared_functions.py`

### Removals

- `tools/thalweg_drop_check.py`

<br/><br/>

## v4.3.11.0 - 2023-05-12 - [PR#903](https://github.com/NOAA-OWP/inundation-mapping/pull/903)

These changes address some known issues where the DEM derived flowlines follow the incorrect flow path (address issues with stream order 1 and 2 only). The revised code adds a new workflow to generate a new flow direction raster separately for input to the `run_by_branch.sh` workflow (branch 0 remains unchanged). This modification helps ensure that the DEM derived flowlines follow the desired NWM flow line when generating the DEM derived flowlines at the branch level.

### Changes
- `config/deny_branch_zero.lst`: removed `LandSea_subset_{}.tif` and `flowdir_d8_burned_filled_{}.tif` from the "keep" list as these files are now kept in the huc root folder.
- `config/deny_unit.lst`: added file cleanups for newly generated branch input files stored in the huc root folder (`dem_burned.tif`, `dem_burned_filled.tif`, `flowdir_d8_burned_filled.tif`, `flows_grid_boolean.tif`, `wbd_buffered_streams.gpkg`)
- `src/clip_vectors_to_wbd.py`: saving the `wbd_streams_buffer` as an output gpkg for input to `derive_level_paths.py`
- `src/derive_level_paths.py`: added a new step to clip the `out_stream_network_dissolved` with the `buffer_wbd_streams` polygon. this resolves errors with the edge case scenarios where a NWM flow line intersects the WBD buffer polygon
- `src/run_unit_wb.sh`: Introduce new processing steps to generate separate outputs for input to branch 0 vs. all other branches. Remove the branch zero `outputs_cleanup.py` as the branches are no longer pointing to files stored in the branch 0 directory (stored in huc directory)
   - Rasterize reach boolean (1 & 0) for all branches (not branch 0): using the `nwm_subset_streams_levelPaths_dissolved.gpkg` to define the branch levelpath flow lines
   - AGREEDEM reconditioning for all branches (not branch 0)
   - Pit remove burned DEM for all branches (not branch 0)
   - D8 flow direction generation for all branches (not branch 0)
- `src/run_by_branch.sh`: changed `clip_rasters_to_branches.py` input file location for `$tempHucDataDir/flowdir_d8_burned_filled.tif` (newly created file)

<br/><br/>

## v4.3.10.0 - 2023-05-12 - [PR#888](https://github.com/NOAA-OWP/inundation-mapping/pull/888)

`aggregate_by_huc.py` was taking a long time to process. Most HUCs can aggregate their branches into one merged hydrotable.csv in just 22 seconds, but a good handful took over 2 mins and a few took over 7 mins. When multiplied by 2,138 HUCs it was super slow. Multi-proc has not been added and it now takes appx 40 mins at 80 cores.

An error logging system was also added to track errors that may have occurred during processing.

### Changes
- `fim_pipeline.sh` - added a duration counter at the end of processing HUCs
- `fim_post_processing.sh` - added a job limit (number of procs), did a little cleanup, and added a warning note about usage of job limits in this script,
- `src`
    - `aggregate_by_huc.py`: Added multi proc, made it useable for non external script calls, added a logging system for errors only.
    - `indentify_src_bankful.py`: typo fix.

<br/><br/>

## v4.3.9.2 - 2023-05-12 - [PR#902](https://github.com/NOAA-OWP/inundation-mapping/pull/902)

This merge fixes several sites in Stage-Based CatFIM sites that showed overinundation. The cause was found to be the result of Stage-Based CatFIM code pulling the wrong value from the `usgs_elev_table.csv`. Priority is intended to go to the `dem_adj_elevation` value that is not from branch 0, however there was a flaw in the prioritization logic. Also includes a change to `requests` usage that is in response to an apparent IT SSL change. This latter change was necessary in order to run CatFIM. Also added a check to make sure the `dem_adj_thalweg` is not too far off the official elevation, and continues if it is.

### Changes
- `/tools/generate_categorical_fim.py`: fixed pandas bug where the non-branch zero `dem_adj_elevation` value was not being properly indexed. Also added a check to make sure the `dem_adj_thalweg` is not too far off the official elevation, and continues if it is.
- ` /tools/tools_shared_functions.py`: added `verify=False` to `requests` library calls because connections to WRDS was being refused (likely because of new IT protocols).

<br/><br/>

## v4.3.9.1 - 2023-05-12 - [PR#893](https://github.com/NOAA-OWP/inundation-mapping/pull/893)

Fix existing unit tests, remove unwanted behavior in `check_unit_errors_test.py`, update `unit_tests/README.md`

### Changes

- `unit_tests/`
    - `README.md` : Split up headings for setting up unit tests/running unit tests & re-formatted code block.
    - `check_unit_errors_test.py`: Fixed unwanted behavior of test leaving behind `sample_n.txt` files in `unit_errors/`
    - `clip_vectors_to_wbd_params.json`: Update parameters
    - `clip_vectors_to_wbd_test.py`: Update arguments
    - `pyproject.toml`: Ignore RuntimeWarning, to suppress pytest failure.
    - `usgs_gage_crosswalk_test.py`: Enhance readability of arguments in `gage_crosswalk.run_crosswalk` call

<br/><br/>

## v4.3.9.0 - 2023-04-19 - [PR#889](https://github.com/NOAA-OWP/inundation-mapping/pull/889)

Updates GDAL in base Docker image from 3.1.2 to 3.4.3 and updates all Python packages to latest versions, including Pandas v.2.0.0. Fixes resulting errors caused by deprecation and/or other changes in dependencies.

NOTE: Although the most current GDAL is version 3.6.3, something in 3.5 causes an issue in TauDEM `aread8` (this has been submitted as https://github.com/dtarb/TauDEM/issues/254)

### Changes

- `Dockerfile`: Upgrade package versions and fix `tzdata`
- `fim_post_processing.sh`: Fix typo
- `Pipfile` and `Pipfile.lock`: Update Python versions
- `src/`
    - `add_crosswalk.py`, `aggregate_by_huc.py`, `src_adjust_usgs_rating.py`, and `usgs_gage_unit_setup.py`: Change `df1.append(df2)` (deprecated) to `pd.concat([df1, df2])`
    - `build_stream_traversal.py`: Add `dropna=True` to address change in NaN handling
    - `getRasterInfoNative.py`: Replace `import gdal` (deprecated) with `from osgeo import gdal`
    - `stream_branches.py`: Change deprecated indexing to `.iloc[0]` and avoid `groupby.max()` over geometry
- `tools`
    - `inundation.py`: Cleans unused `from gdal`
    - `eval_plots.py`: deprecated dataframe.append fixed and deprecated python query pattern fixed.

<br/><br/>

## v4.3.8.0 - 2023-04-07 - [PR#881](https://github.com/NOAA-OWP/inundation-mapping/pull/881)

Clips branch 0 to terminal segments of NWM streams using the `to` attribute of NWM streams (where `to=0`).

### Changes

- `src/`
    - `delineate_hydros_and_produce_HAND.sh`: Added input arguments to `src/split_flows.py`
    - `split_flows.py`: Added functionality to snap and trim branch 0 flows to terminal NWM streamlines

<br/><br/>

## v4.3.7.4 - 2023-04-10 - [PR#882](https://github.com/NOAA-OWP/inundation-mapping/pull/882)

Bug fix for empty `output_catchments` in `src/filter_catchments_and_add_attributes.py`

### Changes

- `src/filter_catchments_and_add_attributes.py`: Adds check for empty `output_catchments` and exits with Status 61 if empty.

<br/><br/>

## v4.3.7.3 - 2023-04-14 - [PR#880](https://github.com/NOAA-OWP/inundation-mapping/pull/880)

Hotfix for addressing an error during the NRMSE calculation/aggregation step within `tools/rating_curve_comparison.py`. Also added the "n" variable to the agg_nwm_recurr_flow_elev_stats table. Addresses #878

### Changes

- `tools/rating_curve_comparison.py`: address error for computing nrmse when n=1; added the "n" variable (sample size) to the output metrics table

<br/><br/>

## v4.3.7.2 - 2023-04-06 - [PR#879](https://github.com/NOAA-OWP/inundation-mapping/pull/879)

Replaces `os.environ` with input arguments in Python files that are called from bash scripts. The bash scripts now access the environment variables and pass them to the Python files as input arguments. In addition to adapting some Python scripts to a more modular structure which allows them to be run individually, it also allows Visual Studio Code debugger to work properly. Closes #875.

### Changes

- `fim_pre_processing.sh`: Added `-i $inputsDir` input argument to `src/check_huc_inputs.py`
- `src/`
    - `add_crosswalk.py`: Changed `min_catchment_area` and `min_stream_length` environment variables to input arguments
    - `check_huc_inputs.py`: Changed `inputsDir` environment variable to input argument
    - `delineate_hydros_and_produce_HAND.sh`: Added `-m $max_split_distance_meters -t $slope_min -b $lakes_buffer_dist_meters` input arguments to `src/split_flows.py`
    - `split_flows.py`: Changed `max_split_distance_meters`, `slope_min`, and `lakes_buffer_dist_meters` from environment variables to input arguments

<br/><br/>

## v4.3.7.1 - 2023-04-06 - [PR#874](https://github.com/NOAA-OWP/inundation-mapping/pull/874)

Hotfix to `process_branch.sh` because it wasn't removing code-61 branches on exit. Also removes the current run from the new fim_temp directory.

### Changes

- `fim_pipeline.sh`: removal of current run from fim_temp directory
- `src/process_branch.sh`: switched the exit 61 block to use the temp directory instead of the outputs directory

<br/><br/>

## v4.3.7.0 - 2023-03-02 - [PR#868](https://github.com/NOAA-OWP/inundation-mapping/pull/868)

This pull request adds a new feature to `fim_post_processing.sh` to aggregate all of the hydrotables for a given HUC into a single HUC-level `hydrotable.csv` file. Note that the aggregation step happens near the end of `fim_post_processing.sh` (after the subdivision and calibration routines), and the branch hydrotable files are preserved in the branch directories for the time being.

### Changes

- `fim_pipeline.sh`: created a new variable `$jobMaxLimit` that multiplies the `$jobHucLimit` and the `$jobBranchLimit`
- `fim_post_processing.sh`: added new aggregation/concatenation step after the SRC calibration routines; passing the new `$jobMaxLimit` to the commands that accept a multiprocessing job number input; added `$skipcal` argument to the USGS rating curve calibration routine
- `src/add_crosswalk.py`: changed the default value for `calb_applied` variable to be a boolean
- `src/aggregate_by_huc.py`: file renamed (previous name: `src/usgs_gage_aggregate.py`); updated to perform branch to huc file aggregation for `hydroTable_{branch_id}.csv` and `src_full_crosswalked_{branch_id}.csv` files; note that the input arguments ask you to specify which file types to aggregate using the flags: `-elev`, `-htable`, and `-src`
- `tools/inundate_gms.py`: added check to use the aggregated HUC-level `hydrotable.csv` if it exists, otherwise continue to use the branch hydroTable files
- `tools/inundation.py`: added `usecols` argument to the `pd.read_csv` commands to improve read time for hydrotables
- `src/subdiv_chan_obank_src.py`: add dtype to hydrotable pd.read_csv to resolve pandas dtype interpretation warnings

<br/><br/>

## v4.3.6.0 - 2023-03-23 - [PR#803](https://github.com/NOAA-OWP/inundation-mapping/pull/803)

Clips Watershed Boundary Dataset (WBD) to DEM domain for increased efficiency. Essentially, this is a wrapper for `geopandas.clip()` and moves clipping from `src/clip_vectors_to_wbd.py` to `data/wbd/preprocess_wbd.py`.

### Additions

- `data/wbd/preprocess_wbd.py`: Clips WBD to DEM domain polygon

### Changes

- `src/`
    - `bash_variables.env`: Updates `input_WBD_gdb` environment variable
    - `clip_vectors_to_wbd.py`: Removes clipping to DEM domain

<br/><br/>

## v4.3.5.1 - 2023-04-01 - [PR#867](https://github.com/NOAA-OWP/inundation-mapping/pull/867)

outputs_cleanup.py was throwing an error saying that the HUC source directory (to be cleaned up), did not exist. This was confirmed in a couple of environments. The src path in run_unit_wb.sh was sending in the "outputs" directory and not the "fim_temp" directory. This might have been a merge issue.

The log file was moved to the unit_errors folder to validate the error, as expected.

### Changes

- `src/run_unit_wb.sh`: Change the source path being submitted to `outputs_cleanup.py` from the `outputs` HUC directory to the `fim_temp` HUC directory.
- `fim_process_unit_wb.sh`: Updated the phrase "Copied temp directory" to "Moved temp directory"

<br/><br/>

## v4.3.5.0 - 2023-03-02 - [PR#857](https://github.com/NOAA-OWP/inundation-mapping/pull/857)

Addresses changes to function calls needed to run upgraded Shapely library plus other related library upgrades. Upgraded libraries include:
- shapely
- geopandas
- pandas
- numba
- rasterstats
- numpy
- rtree
- tqdm
- pyarrow
- py7zr

Pygeos is removed because its functionality is incorporated into the upgraded shapely library.

### Changes

- `Dockerfile`
- `Pipfile and Pipfile.lock`
- `src/`
	- `associate_levelpaths_with_levees.py`
    - `build_stream_traversal.py`
	- `add_crosswalk.py`
	- `adjust_headwater_streams.py`
	- `aggregate_vector_inputs.py`
	- `clip_vectors_to_wbd.py`
	- `derive_headwaters.py`
	- `stream_branches.py`
	- `split_flows.py`
- `tools/`
	- `fimr_to_benchmark.py`
	- `tools_shared_functions.py`

<br/><br/>

## v4.3.4.0 - 2023-03-16-23 [PR#847](https://github.com/NOAA-OWP/inundation-mapping/pull/847)

### Changes

Create a 'working directory' in the Docker container to run processes within the container's non-persistent filesystem. Modify variables in scripts that process HUCs and branches to use the temporary working directory, and then copy temporary directory (after trimming un-wanted files) over to output directory (persistent filesystem).  Roll back changes to `unit_tests/` to use `/data/outputs` (contains canned data), as the volume mounted `outputs/` most likely will not contain the necessary unit test data.

- `Dockerfile` - create a `/fim_temp` working directory, update `projectDir` to an `ENV`, rename inputs and outputs directory variables
- `fim_pipeline.sh` - remove `projectDir=/foss_fim`, update path of `logFile`, remove indentation
- `fim_pre_processing.sh` - change `$outputRunDataDir` => `$outputDestDir` & add `$tempRunDir`
- `fim_post_processing.sh` - change `$outputRunDataDir` => `$outputDestDir`
- `fim_process_unit_wb.sh` - change `$outputRunDataDir` => `$outputDestDir`, add vars & export `tempRunDir`, `tempHucDataDir`, & `tempBranchDataDir` to `run_unit_wb.sh`
- `README.md` - add linebreaks to codeblocks

- `src/`
  - `bash_variables.env` - `$inputDataDir` => `$inputsDir`
  - `check_huc_inputs.py` - `$inputDataDir` => `$inputsDir`
  - `delineate_hydros_and_produce_HAND.py` - `$outputHucDataDir` => `$tempHucDataDir`, `$outputCurrentBranchDataDir` => `$tempCurrentBranchDataDir`
  - `process_branch.sh` - `$outputRunDataDir` => `$outputsDestDir`
  - `run_by_branch.sh` - `$outputCurrentBranchDataDir` => `$tempCurrentBranchDataDir`, `$outputHucDataDir` => `$tempHucDataDir`
  - `run_unit_wb.sh` - `$outputRunDataDir` => `$outputDestDir`, `$outputHucDataDir` => `$tempHucDataDir`
  - `utils/`
    - `shared_functions.py` - `$inputDataDir` => `$inputsDir`

- `tools/`
  - `inundation_wrapper_custom_flow.py` - `$outputDataDir` => `$outputsDir`
  - `inundation_wrapper_nwm_flows.py`  - `$outputDataDir` => `$outputsDir`
  - `tools_shared_variables.py` - `$outputDataDir` => `$outputsDir`

- `unit_tests/`
  - `README.md` - add linebreaks to code blocks, `/outputs/` => `/data/outputs/`
  - `*_params.json` - `/outputs/` => `/data/outputs/` & `$outputRunDataDir` => `$outputDestDir`
  - `derive_level_paths_test.py` - `$outputRunDataDir` => `$outputDestDir`
  - `check_unit_errors_test.py` - `/outputs/` => `/data/outputs/`
  - `shared_functions_test.py` - `$outputRunDataDir` => `$outputDestDir`
  - `split_flows_test.py`  - `/outputs/` => `/data/outputs/`
  - `tools/`
    - `*_params.json` - `/outputs/` => `/data/outputs/` & `$outputRunDataDir` => `$outputDestDir`

<br/><br/>

## v4.3.3.7 - 2023-03-22 - [PR#856](https://github.com/NOAA-OWP/inundation-mapping/pull/856)

Simple update to the `PULL_REQUEST_TEMPLATE.md` to remove unnecessary/outdated boilerplate items, add octothorpe (#) in front of Additions, Changes, Removals to mirror `CHANGELOG.md` format, and clean up the PR Checklist.

### Changes
- `docs/`
  - `PULL_REQUEST_TEMPLATE.md`

<br/><br/>

## v4.3.3.6 - 2023-03-30 - [PR#859](https://github.com/NOAA-OWP/inundation-mapping/pull/859)

Addresses the issue of output storage space being taken up by output files from branches that did not run. Updates branch processing to remove the extraneous branch file if a branch gets an error code of 61.

### Changes

- `src/process_branch.sh`: added line 41, which removes the outputs and output folder if Error 61 occurs.

<br/><br/>

## v4.3.3.5 - 2023-03-23 - [PR#848](https://github.com/NOAA-OWP/inundation-mapping/pull/848)

Introduces two new arguments (`-pcsv` and `-pfiles`) and improves the documentation of  `synthesize_test_cases.py`. The new arguments allow the user to provide a CSV of previous metrics (`-pcsv`) and to specity whether or not metrics should pulled from previous directories (`-pfiles`).

The dtype warning was suppressed through updates to the `read_csv` function in `hydrotable.py` and additional comments were added throughout script to improve readability.

### Changes
- `tools/inundation.py`: Add data types to the section that reads in the hydrotable (line 483).

- `tools/synthesize_test_cases.py`: Improved formatting, spacing, and added comments. Added two new arguments: `pcsv` and `pfiles` along with checks to verify they are not being called concurrently (lines 388-412). In `create_master_metrics_csv`, creates an `iteration_list` that only contains `['comparison']` if `pfiles` is not true, reads in the previous metric csv `prev_metrics_csv` if it is provided and combine it with the compiled metrics (after it is converted to dataframe), and saves the metrics dataframe (`df_to_write`) to CSV.

<br/><br/>

## v4.3.3.4 - 2023-03-17 - [PR#849](https://github.com/NOAA-OWP/inundation-mapping/pull/849)

This hotfix addresses an error in inundate_nation.py relating to projection CRS.

### Changes

- `tools/inundate_nation.py`: #782 CRS projection change likely causing issue with previous projection configuration

<br/><br/>

## v4.3.3.3 - 2023-03-20 - [PR#854](https://github.com/NOAA-OWP/inundation-mapping/pull/854)

At least one site (e.g. TRYM7) was not been getting mapped in Stage-Based CatFIM, despite having all of the acceptable accuracy codes. This was caused by a data type issue in the `acceptable_coord_acc_code_list` in `tools_shared_variables.py` having the accuracy codes of 5 and 1 as a strings instead of an integers.

### Changes

- `/tools/tools_shared_variables.py`: Added integers 5 and 1 to the acceptable_coord_acc_code_list, kept the '5' and '1' strings as well.

<br/><br/>

## v4.3.3.2 - 2023-03-20 - [PR#851](https://github.com/NOAA-OWP/inundation-mapping/pull/851)

Bug fix to change `.split()` to `os.path.splitext()`

### Changes

- `src/stream_branches.py`: Change 3 occurrences of `.split()` to `os.path.splitext()`

<br/><br/>

## v4.3.3.1 - 2023-03-20 - [PR#855](https://github.com/NOAA-OWP/inundation-mapping/pull/855)

Bug fix for KeyError in `src/associate_levelpaths_with_levees.py`

### Changes

- `src/associate_levelpaths_with_levees.py`: Adds check if input files exist and handles empty GeoDataFrame(s) after intersecting levee buffers with leveed areas.

<br/><br/>

## v4.3.3.0 - 2023-03-02 - [PR#831](https://github.com/NOAA-OWP/inundation-mapping/pull/831)

Addresses bug wherein multiple CatFIM sites in the flow-based service were displaying the same NWS LID. This merge also creates a workaround solution for a slowdown that was observed in the WRDS location API, which may be a temporary workaround, until WRDS addresses the slowdown.

### Changes

- `tools/generate_categorical_fim_mapping.py`: resets the list of tifs to format for each LID within the loop that does the map processing, instead of only once before the start of the loop.
- `tools/tools_shared_functions.py`:
  - adds a try-except block around code that attempted to iterate on an empty list when the API didn't return relevant metadata for a given feature ID (this is commented out, but may be used in the future once WRDS slowdown is addressed).
  - Uses a passed NWM flows geodataframe to determine stream order.
- `/tools/generate_categorical_fim_flows.py`:
  - Adds multiprocessing to flows generation and uses `nwm_flows.gpkg` instead of the WRDS API to determine stream order of NWM feature_ids.
  - Adds duration print messages.
- `/tools/generate_categorical_fim.py`:
  - Refactor to allow for new NWM filtering scheme.
  - Bug fix in multiprocessing calls for interval map production.
  - Adds duration print messages.

<br/><br/>

## v4.3.2.0 - 2023-03-15 - [PR#845](https://github.com/NOAA-OWP/inundation-mapping/pull/845)

This merge revises the methodology for masking levee-protected areas from inundation. It accomplishes two major tasks: (1) updates the procedure for acquiring and preprocessing the levee data to be burned into the DEM and (2) revises the way levee-protected areas are masked from branches.

(1) There are now going to be two different levee vector line files in each HUC. One (`nld_subset_levees_burned.gpkg`) for the levee elevation burning and one (`nld_subset_levees.gpkg`) for the levee-level-path assignment and masking workflow.

(2) Levee-protected areas are masked from inundation based on a few methods:
  - Branch 0: All levee-protected areas are masked.
  - Other branches: Levee-protected areas are masked from the DEMs of branches for level path(s) that the levee is protecting against by using single-sided buffers alongside each side of the levee to determine which side the levee is protecting against (the side opposite the associated levee-protected area).

### Additions

- `.gitignore`: Adds `.private` folder for unversioned code.
- `data/`
    - `esri.py`: Class for querying and downloading ESRI feature services.
    - `nld/`
        - `levee_download.py`: Module that handles downloading and preprocessing levee lines and protected areas from the National Levee Database.
- `src/associate_levelpaths_with_levees.py`: Associates level paths with levees using single-sided levee buffers and writes to CSV to be used by `src/mask_dem.py`

### Changes

- `.config/`
    - `deny_branch_zero.lst`: Adds `dem_meters_{}.tif`.
    - `deny_branches.lst`: Adds `levee_levelpaths.csv` and removes `nld_subset_levees_{}.tif`.
    - `deny_unit.lst`: Adds `dem_meters.tif`.
    - `params_template.env`: Adds `levee_buffer` parameter for levee buffer size/distance in meters and `levee_id_attribute`.
- `src/`
    - `bash_variables.env`: Updates `input_nld_levee_protected_areas` and adds `input_NLD` (moved from `run_unit_wb.sh`) and `input_levees_preprocessed` environment. .variables
    - `burn_in_levees.py`: Removed the unit conversion from feet to meters because it's now being done in `levee_download.py`.
    - `clip_vectors_to_wbd.py`: Added the new levee lines for the levee-level-path assignment and masking workflow.
    - `delineate_hydros_and_produce_HAND.sh`: Updates input arguments.
    - `mask_dem.py`: Updates to use `levee_levelpaths.csv` (output from `associate_levelpaths_with_levees.py`) to mask branch DEMs.
    - `run_by_branch.sh`: Clips `dem_meters.tif` to use for branches instead of `dem_meters_0.tif` since branch 0 is already masked.
    - `run_unit_wb.sh`: Added inputs to `clip_vectors_to_wbd.py`. Added `associate_levelpaths_with_levees.py`. Processes `dem_meters.tif` and then makes a copy for branch 0. Moved `deny_unit.lst` cleanup to after branch processing.

### Removals
- `data/nld/preprocess_levee_protected_areas.py`: Deprecated.

<br/><br/>

## v4.3.1.0 - 2023-03-10 - [PR#834](https://github.com/NOAA-OWP/inundation-mapping/pull/834)

Change all occurances of /data/outputs to /outputs to honor the correct volume mount directory specified when executing docker run.

### Changes

- `Dockerfile` - updated comments in relation to `projectDir=/foss_fim`
- `fim_pipeline.sh` - updated comments in relation to `projectDir=/foss_fim`
- `fim_pre_processing.sh` -updated comments in relation to `projectDir=/foss_fim`
- `fim_post_processing.sh` - updated comments in relation to `projectDir=/foss_fim`
- `README.md` - Provide documentation on starting the Docker Container, and update docs to include additional command line option for calibration database tool.

- `src/`
  - `usgs_gage_crosswalk.py` - added newline character to shorten commented example usage
  - `usgs_gage_unit_setup.py` - `/data/outputs/` => `/outputs/`

- `tools/`
  - `cache_metrics.py` -  `/data/outputs/` => `/outputs/`
  - `copy_test_case_folders.py`  - `/data/outputs/` => `/outputs/`
  - `run_test_case.py` - `/data/outputs/` => `/outputs/`

- `unit_tests/*_params.json`  - `/data/outputs/` => `/outputs/`

- `unit_tests/split_flows_test.py`  - `/data/outputs/` => `/outputs/`

<br/><br/>

## v4.3.0.1 - 2023-03-06 - [PR#841](https://github.com/NOAA-OWP/inundation-mapping/pull/841)

Deletes intermediate files generated by `src/agreedem.py` by adding them to `config/deny_*.lst`

- `config/`
    - `deny_branch_zero.lst`, `deny_branches.lst`, `deny_branch_unittests.lst`: Added `agree_binary_bufgrid.tif`, `agree_bufgrid_zerod.tif`, and `agree_smogrid_zerod.tif`
    - `deny_unit.lst`: Added `agree_binary_bufgrid.tif`, `agree_bufgrid.tif`, `agree_bufgrid_allo.tif`, `agree_bufgrid_dist.tif`,  `agree_bufgrid_zerod.tif`, `agree_smogrid.tif`, `agree_smogrid_allo.tif`, `agree_smogrid_dist.tif`, `agree_smogrid_zerod.tif`

<br/><br/>

## v4.3.0.0 - 2023-02-15 - [PR#814](https://github.com/NOAA-OWP/inundation-mapping/pull/814)

Replaces GRASS with Whitebox. This addresses several issues, including Windows permissions and GRASS projection issues. Whitebox also has a slight performance benefit over GRASS.

### Removals

- `src/r_grow_distance.py`: Deletes file

### Changes

- `Dockerfile`: Removes GRASS, update `$outputDataDir` from `/data/outputs` to `/outputs`
- `Pipfile` and `Pipfile.lock`: Adds Whitebox and removes GRASS
- `src/`
    - `agreedem.py`: Removes `r_grow_distance`; refactors to use with context and removes redundant raster reads.
    - `adjust_lateral_thalweg.py` and `agreedem.py`: Refactors to use `with` context and removes redundant raster reads
    - `unique_pixel_and_allocation.py`: Replaces GRASS with Whitebox and remove `r_grow_distance`
    - `gms/`
        - `delineate_hydros_and_produce_HAND.sh` and `run_by_unit.sh`: Removes GRASS parameter
        - `mask_dem.py`: Removes unnecessary line

<br/><br/>

## v4.2.1.0 - 2023-02-21 - [PR#829](https://github.com/NOAA-OWP/inundation-mapping/pull/829)

During the merge from remove-fim3 PR into dev, merge conflicts were discovered in the unit_tests folders and files. Attempts to fix them at that time failed, so some files were removed, other renamed, other edited to get the merge to work.  Here are the fixes to put the unit tests system back to par.

Note: some unit tests are now temporarily disabled due to dependencies on other files / folders which may not exist in other environments.

Also.. the Changelog.md was broken and is being restored here.

Also.. a minor text addition was added to the acquire_and_preprocess_3dep_dems.py files (not directly related to this PR)

For file changes directly related to unit_test folder and it's file, please see [PR#829](https://github.com/NOAA-OWP/inundation-mapping/pull/829)

Other file changes:

### Changes
- `Pipfile.lock` : rebuilt and updated as a safety pre-caution.
- `docs`
    - `CHANGELOG.md`: additions to this file for FIM 4.2.0.0 were not merged correctly.  (re-added just below in the 4.2.0.0 section)
- `data`
    - `usgs`
        - `acquire_and_preprocess_3dep_dems.py`: Added text on data input URL source.

<br/><br/>

## v4.2.0.1 - 2023-02-16 - [PR#827](https://github.com/NOAA-OWP/inundation-mapping/pull/827)

FIM 4.2.0.0. was throwing errors for 14 HUCs that did not have any level paths. These are HUCs that have only stream orders 1 and 2 and are covered under branch zero, but no stream orders 3+ (no level paths).  This has now been changed to not throw an error but continue to process of the HUC.

### Changes

- `src`
    - `run_unit_wb.sh`: Test if branch_id.lst exists, which legitimately might not. Also a bit of text cleanup.

<br/><br/>

## v4.2.0.0 - 2023-02-16 - [PR#816](https://github.com/NOAA-OWP/inundation-mapping/pull/816)

This update removes the remaining elements of FIM3 code.  It further removes the phrases "GMS" as basically the entire FIM4 model. FIM4 is GMS. With removing FIM3, it also means remove concepts of "MS" and "FR" which were no longer relevant in FIM4.  There are only a few remaining places that will continue with the phrase "GMS" which is in some inundation files which are being re-evaluated.  Some deprecated files have been removed and some subfolders removed.

There are a lot of duplicate explanations for some of the changes, so here is a shortcut system.

- desc 1:  Remove or rename values based on phrase "GMS, MS and/or FR"
- desc 2:  Moved file from the /src/gms folder to /src  or /tools/gms_tools to /tools
- desc 3:  No longer needed as we now use the `fim_pipeline.sh` processing model.

### Removals

- `data`
    - `acquire_and_preprocess_inputs.py`:  No longer needed
- `gms_pipeline.sh` : see desc 3
- `gms_run_branch.sh` : see desc 3
- `gms_run_post_processing.sh` : see desc 3
- `gms_run_unit.sh` : see desc 3
- `src`
    - `gms`
        - `init.py` : folder removed, no longer needed.
        - `aggregate_branch_lists.py`: no longer needed.  Newer version already exists in src directory.
        - `remove_error_branches.py` :  see desc 3
        - `run_by_unit.sh` : see desc 3
        - `test_new_crosswalk.sh` : no longer needed
        - `time_and_tee_run_by_branch.sh` : see desc 3
        - `time_and_tee_run_by_unit.sh` : see desc 3
    - `output_cleanup.py` : see desc 3
 - `tools/gms_tools`
     - `init.py` : folder removed, no longer needed.

### Changes

- `config`
   - `deny_branch_unittests.lst` :  renamed from `deny_gms_branch_unittests.lst`
   - `deny_branch_zero.lst` : renamed from `deny_gms_branch_zero.lst`
   - `deny_branches.lst` :  renamed from `deny_gms_branches.lst`
   - `deny_unit.lst`  : renamed from `deny_gms_unit.lst`
   - `params_template.env` : see desc 1

- `data`
    - `nws`
        - `preprocess_ahps_nws.py`:   Added deprecation note: If reused, it needs review and/or upgrades.
    - `acquire_and_preprocess_3dep_dems.py` : see desc 1
 - `fim_post_processing.sh` : see desc 1, plus a small pathing change.
 - `fim_pre_processing.sh` : see desc 1
 - ` src`
     - `add_crosswalk.py` : see desc 1. Also cleaned up some formatting and commented out a code block in favor of a better way to pass args from "__main__"
     - `bash_variables.env` : see desc 1
     - `buffer_stream_branches.py` : see desc 2
     - `clip_rasters_to_branches.py` : see desc 2
     - `crosswalk_nwm_demDerived.py` :  see desc 1 and desc 2
     - `delineate_hydros_and_produce_HAND.sh` : see desc 1 and desc 2
     - `derive_level_paths.py`  :  see desc 1 and desc 2
     - `edit_points.py` : see desc  2
     - `filter_inputs_by_huc.py`: see desc 1 and desc 2
     - `finalize_srcs.py`:  see desc 2
     - `generate_branch_list.py` : see desc 1
     - `make_rem.py` : see desc 2
     - `make_dem.py` : see desc  2
     - `outputs_cleanup.py`:  see desc 1
     - `process_branch.sh`:  see desc 1
     - `query_vectors_by_branch_polygons.py`: see desc 2
     - `reset_mannings.py` : see desc 2
     - `run_by_branch.sh`:  see desc 1
     - `run_unit_wb.sh`: see desc 1
     - `stream_branches.py`:  see desc 2
     - `subset_catch_list_by_branch_id.py`: see desc 2
     - `toDo.md`: see desc 2
     - `usgs_gage_aggregate.py`:  see desc 1
     - `usgs_gage_unit_setup.py` : see desc 1
     - `utils`
         - `fim_enums.py` : see desc 1

- `tools`
    - `combine_crosswalk_tables.py` : see desc 2
    - `compare_ms_and_non_ms_metrics.py` : see desc 2
    - `compile_comp_stats.py`: see desc 2  and added note about possible deprecation.
    - `compile_computation_stats.py` : see desc 2  and added note about possible deprecation.
    - `composite_inundation.py` : see desc 1 : note.. references a file called inundate_gms which retains it's name for now.
    - `consolidate_metrics.py`: added note about possible deprecation.
    - `copy_test_case_folders.py`: see desc 1
    - `eval_plots.py` : see desc 1
    - `evaluate_continuity.py`: see desc 2
    - `find_max_catchment_breadth.py` : see desc 2
    - `generate_categorical_fim_mapping.py` : see desc 1
    - `inundate_gms.py`: see desc 1 and desc 2. Note: This file has retained its name with the phrase "gms" in it as it might be upgraded later and there are some similar files with similar names.
    - `inundate_nation.py` : see desc 1
    - `inundation.py`:  text styling change
    - `make_boxes_from_bounds.py`: text styling change
    - `mosaic_inundation.py`:  see desc 1 and desc 2
    - `overlapping_inundation.py`: see desc 2
    - `plots.py` : see desc 2
    - `run_test_case.py`:  see desc 1
    - `synthesize_test_cases.py`: see desc 1

- `unit_tests`
    - `README.md`: see desc 1
    - `__template_unittests.py`: see desc 1
    - `check_unit_errors_params.json`  and `check_unit_errors_unittests.py` : see desc 1
    - `derive_level_paths_params.json` and `derive_level_paths_unittests.py` : see desc 1 and desc 2
    - `filter_catchments_and_add_attributes_unittests.py`: see desc 1
    - `outputs_cleanup_params.json` and `outputs_cleanup_unittests.py`: see desc 1 and desc 2
    - `split_flows_unittests.py` : see desc 1
    - `tools`
        - `inundate_gms_params.json` and `inundate_gms_unittests.py`: see desc 1 and desc 2

<br/><br/>

## v4.1.3.0 - 2023-02-13 - [PR#812](https://github.com/NOAA-OWP/inundation-mapping/pull/812)

An update was required to adjust host name when in the AWS environment

### Changes

- `fim_post_processing.sh`: Added an "if isAWS" flag system based on the input command args from fim_pipeline.sh or

- `tools/calibration-db`
    - `README.md`: Minor text correction.

<br/><br/>

## v4.1.2.0 - 2023-02-15 - [PR#808](https://github.com/NOAA-OWP/inundation-mapping/pull/808)

Add `pytest` package and refactor existing unit tests. Update parameters to unit tests (`/unit_tests/*_params.json`) to valid paths. Add leading slash to paths in `/config/params_template.env`.

### Additions

- `/unit_tests`
  - `__init__.py`  - needed for `pytest` command line executable to pick up tests.
  - `pyproject.toml`  - used to specify which warnings are excluded/filtered.
  - `/gms`
    - `__init__.py` - needed for `pytest` command line executable to pick up tests.
  - `/tools`
    - `__init__.py`  - needed for `pytest` command line executable to pick up tests.
    - `inundate_gms_params.json` - file moved up into this directory
    - `inundate_gms_test.py`     - file moved up into this directory
    - `inundation_params.json`   - file moved up into this directory
    - `inundation_test.py`       - file moved up into this directory

### Removals

- `/unit_tests/tools/gms_tools/` directory removed, and files moved up into `/unit_tests/tools`

### Changes

- `Pipfile` - updated to include pytest as a dependency
- `Pipfile.lock` - updated to include pytest as a dependency

- `/config`
  - `params_template.env` - leading slash added to paths

- `/unit_tests/` - All of the `*_test.py` files were refactored to follow the `pytest` paradigm.
  - `*_params.json` - valid paths on `fim-dev1` provided
  - `README.md`  - updated to include documentation on pytest.
  - `unit_tests_utils.py`
  - `__template_unittests.py` -> `__template.py` - exclude the `_test` suffix to remove from test suite. Updated example on new format for pytest.
  - `check_unit_errors_test.py`
  - `clip_vectors_to_wbd_test.py`
  - `filter_catchments_and_add_attributes_test.py`
  - `rating_curve_comparison_test.py`
  - `shared_functions_test.py`
  - `split_flow_test.py`
  - `usgs_gage_crosswalk_test.py`
  - `aggregate_branch_lists_test.py`
  - `generate_branch_list_test.py`
  - `generate_branch_list_csv_test.py`
  - `aggregate_branch_lists_test.py`
  - `generate_branch_list_csv_test.py`
  - `generate_branch_list_test.py`
    - `/gms`
      - `derive_level_paths_test.py`
      - `outputs_cleanup_test.py`
    - `/tools`
      - `inundate_unittests.py` -> `inundation_test.py`
      - `inundate_gms_test.py`


<br/><br/>

## v4.1.1.0 - 2023-02-16 - [PR#809](https://github.com/NOAA-OWP/inundation-mapping/pull/809)

The CatFIM code was updated to allow 1-foot interval processing across all stage-based AHPS sites ranging from action stage to 5 feet above major stage, along with restart capability for interrupted processing runs.

### Changes

- `tools/generate_categorical_fim.py` (all changes made here)
    - Added try-except blocks for code that didn't allow most sites to actually get processed because it was trying to check values of some USGS-related variables that most of the sites didn't have
    - Overwrite abilities of the different outputs for the viz team were not consistent (i.e., one of the files had the ability to be overwritten but another didn't), so that has been made consistent to disallow any overwrites of the existing final outputs for a specified output folder.
    - The code also has the ability to restart from an interrupted run and resume processing uncompleted HUCs by first checking for a simple "complete" file for each HUC. If a HUC has that file, then it is skipped (because it already completed processing during a run for a particular output folder / run name).
    - When a HUC is successfully processed, an empty "complete" text file is created / touched.

<br/><br/>

## v4.1.0.0 - 2023-01-30 - [PR#806](https://github.com/NOAA-OWP/inundation-mapping/pull/806)

As we move to Amazon Web Service, AWS, we need to change our processing system. Currently, it is `gms_pipeline.sh` using bash "parallel" as an iterator which then first processes all HUCs, but not their branches. One of `gms_pipeline.sh`'s next steps is to do branch processing which is again iterated via "parallel". AKA. Units processed as one step, branches processed as second independent step.

**Note:** While we are taking steps to move to AWS, we will continue to maintain the ability of doing all processing on a single server using a single docker container as we have for a long time. Moving to AWS is simply taking portions of code from FIM and adding it to AWS tools for performance of large scale production runs.

Our new processing system, starting with this PR,  is to allow each HUC to process it's own branches.

A further requirement was to split up the overall processing flow to independent steps, with each step being able to process itself without relying on "export" variables from other files. Note: There are still a few exceptions.  The basic flow now becomes
- `fim_pre_processing.sh`,
- one or more calls to `fim_process_unit_wb.sh` (calling this file for each single HUC to be processed).
- followed by a call to `fim_post_processing.sh`.


Note: This is a very large, complex PR with alot of critical details. Please read the details at [PR 806](https://github.com/NOAA-OWP/inundation-mapping/pull/806).

### CRITICAL NOTE
The new `fim_pipeline.sh` and by proxy `fim_pre_processing.sh` has two new key input args, one named **-jh** (job HUCs) and one named **-jb** (job branches).  You can assign the number of cores/CPU's are used for processing a HUC versus the number of branches.  For the -jh number arg, it only is used against the `fim_pipeline.sh` file when it is processing more than one HUC or a list of HUCs as it is the iterator for HUCs.   The -jb flag says how many cores/CPU's can be used when processing branches (note.. the average HUC has 26 branches).

BUT.... you have to be careful not to overload your system.  **You need to multiply the -jh and the -jb values together, but only when using the `fim_pipeline.sh` script.**  Why? _If you have 16 CPU's available on your machine, and you assign -jh as 10 and -jb as 26, you are actually asking for 126 cores (10 x 26) but your machine only has 16 cores._   If you are not using `fim_pipeline.sh` but using the three processing steps independently, then the -jh value has not need to be anything but the number of 1 as each actual HUC can only be processed one at a time. (aka.. no iterator).
</br>

### Additions

- `fim_pipeline.sh` :  The wrapper for the three new major "FIM" processing steps. This script allows processing in one command, same as the current tool of `gms_pipeline.sh`.
- `fim_pre_processing.sh`: This file handles all argument input from the user, validates those inputs and sets up or cleans up folders. It also includes a new system of taking most input parameters and some key enviro variables and writing them out to a files called `runtime_args.env`.  Future processing steps need minimal input arguments as it can read most values it needs from this new `runtime_args.env`. This allows the three major steps to work independently from each other. Someone can now come in, run `fim_pre_processing.sh`, then run `fim_process_unit_wb.sh`, each with one HUC, as many time as they like, each adding just its own HUC folder to the output runtime folder.
- `fim_post_processing.sh`: Scans all HUC folders inside the runtime folders to handle a number of processing steps which include (to name a few):
    - aggregating errors
    - aggregating to create a single list (gms_inputs.csv) for all valid HUCs and their branch ids
    - usgs gage aggregation
    - adjustments to SRV's
    - and more
- `fim_process_unit_wb.sh`: Accepts only input args of runName and HUC number. It then sets up global variable, folders, etc to process just the one HUC. The logic for processing the HUC is in `run_unit_wb.sh` but managed by this `fim_process_unit_wb.sh` file including all error trapping.
- `src`
    - `aggregate_branch_lists.py`:  When each HUC is being processed, it creates it's own .csv file with its branch id's. In post processing we need one master csv list and this file aggregates them. Note: This is a similar file already in the `src/gms` folder but that version operates a bit different and will be deprecated soon.
    - `generate_branch_list.py`: This creates the single .lst for a HUC defining each branch id. With this list, `run_unit_wb.sh` can do a parallelized iteration over each of its branches for processing. Note: This is also similar to the current `src/gms` file of the same name and the gms folder version will also be deprecated soon.
    - `generate_branch_list_csv.py`. As each branch, including branch zero, has processed and if it was successful, it will add to a .csv list in the HUC directory. At the end, it becomes a list of all successful branches. This file will be aggregates with all similar .csv in post processing for future processing.
    - `run_unit_wb.sh`:  The actual HUC processing logic. Note: This is fundamentally the same as the current HUC processing logic that exists currently in `src/gms/run_by_unit.sh`, which will be removed in the very near future. However, at the end of this file, it creates and manages a parallelized iterator for processing each of it's branches.
    - `process_branch.sh`:  Same concept as `process_unit_wb.sh` but this one is for processing a single branch. This file manages the true branch processing file of `src/gms/run_by_branch.sh`.  It is a wrapper file to `src/gms/run_by_branch.sh` and catches all error and copies error files as applicable. This allows the parent processing files to continue despite branch errors. Both the new fim processing system and the older gms processing system currently share the branch processing file of `src/gms/run_by_branch.sh`. When the gms processing file is removed, this file will likely not change, only moved one directory up and be no longer in the `gms` sub-folder.
- `unit_tests`
    - `aggregate_branch_lists_unittests.py' and `aggregate_branch_lists_params.json`  (based on the newer `src` directory edition of `aggregate_branch_lists.py`).
    - `generate_branch_list_unittest.py` and `generate_branch_list_params.json` (based on the newer `src` directory edition of `generate_branch_list.py`).
    -  `generate_branch_list_csv_unittest.py` and `generate_branch_list_csv_params.json`

### Changes

- `config`
    - `params_template.env`: Removed the `default_max_jobs` value and moved the `startDiv` and `stopDiv` to the `bash_variables.env` file.
    - `deny_gms_unit.lst` : Renamed from `deny_gms_unit_prod.lst`
    - `deny_gms_branches.lst` : Renamed from `deny_gms_branches_prod.lst`

- `gms_pipeline.sh`, `gms_run_branch.sh`, `gms_run_unit.sh`, and `gms_post_processing.sh` :  Changed to hardcode the `default_max_jobs` to the value of 1. (we don't want this to be changed at all). They were also changed for minor adjustments for the `deny` list files names.

- `src`
    - `bash_functions.env`: Fix error with calculating durations.
    - `bash_variables.env`:  Adds the two export lines (stopDiv and startDiv) from `params_template.env`
    - `clip_vectors_to_wbd.py`: Cleaned up some print statements for better output traceability.
    - `check_huc_inputs.py`: Added logic to ensure the file was an .lst file. Other file formats were not be handled correctly.
    - `gms`
        - `delineate_hydros_and_produce_HAND.sh`: Removed all `stopDiv` variable to reduce log and screen output.
        - `run_by_branch.sh`: Removed an unnecessary test for overriding outputs.

### Removed

- `config`
    - `deny_gms_branches_dev.lst`

<br/><br/>

## v4.0.19.5 - 2023-01-24 - [PR#801](https://github.com/NOAA-OWP/inundation-mapping/pull/801)

When running tools/test_case_by_hydroid.py, it throws an error of local variable 'stats' referenced before assignment.

### Changes

- `tools`
    - `pixel_counter.py`: declare stats object and remove the GA_Readonly flag
    - `test_case_by_hydroid_id_py`: Added more logging.

<br/><br/>

## v4.0.19.4 - 2023-01-25 - [PR#802](https://github.com/NOAA-OWP/inundation-mapping/pull/802)

This revision includes a slight alteration to the filtering technique used to trim/remove lakeid nwm_reaches that exist at the upstream end of each branch network. By keeping a single lakeid reach at the branch level, we can avoid issues with the branch headwater point starting at a lake boundary. This ensures the headwater catchments for some branches are properly identified as a lake catchment (no inundation produced).

### Changes

- `src/gms/stream_branches.py`: New changes to the `find_upstream_reaches_in_waterbodies` function: Added a step to create a list of nonlake segments (lakeid = -9999) . Use the list of nonlake reaches to allow the filter to keep a the first lakeid reach that connects to a nonlake segment.

<br/><br/>

## v4.0.19.3 - 2023-01-17 - [PR#794](https://github.com/NOAA-OWP/inundation-mapping/pull/794)

Removing FIM3 files and references.  Anything still required for FIM 3 are held in the dev-fim3 branch.

### Removals

- `data`
    - `preprocess_rasters.py`: no longer valid as it is for NHD DEM rasters.
- `fim_run.sh`
- ` src`
    - `aggregate_fim_outputs.sh`
    - `fr_to_ms_raster.mask.py`
    - `get_all_huc_in_inputs.py`
    - `reduce_nhd_stream_density.py`
    - `rem.py`:  There are two files named `rem.py`, one in the src directory and one in the gms directory. This version in the src directory is no longer valid. The `rem.py` in the gms directory is being renamed to avoid future enhancements of moving files.
    - `run_by_unit.sh`:  There are two files named `run_by_unit.sh`, one in the src directory and one in the gms directory. This version in the src directory is for fim3. For the remaining `run_by_unit.sh`, it is NOT being renamed at this time as it will likely be renamed in the near future.
    - `time_and_tee_run_by_unit.sh`:  Same not as above for `run_by_unit.sh`.
    - `utils`
        - `archive_cleanup.py`
 - `tools`
     - `compare_gms_srcs_to_fr.py`
     - `preprocess_fimx.py`

### Changes

- `src`
    - `adjust_headwater_streams.py`: Likely deprecated but kept for safety reason. Deprecation note added.
- `tools`
    - `cygnss_preprocess.py`: Likely deprecated but kept for safety reason. Deprecation note added.
    - `nesdis_preprocess.py`: Likely deprecated but kept for safety reason. Deprecation note added.

<br/><br/>

## v4.0.19.2 - 2023-01-17 - [PR#797](https://github.com/NOAA-OWP/inundation-mapping/pull/797)

Consolidates global bash environment variables into a new `src/bash_variables.env` file. Additionally, Python environment variables have been moved into this file and `src/utils/shared_variables.py` now references this file. Hardcoded projections have been replaced by an environment variable. This also replaces the Manning's N file in `config/params_template.env` with a constant and updates relevant code. Unused environment variables have been removed.

### Additions

- `src/bash_variables.env`: Adds file for global environment variables

### Removals

- `config/`
    - `mannings_default.json`
    - `mannings_default_calibrated.json`

### Changes

- `config/params_template.env`: Changes manning_n from filename to default value of 0.06
- `gms_run_branch.sh`: Adds `bash_variables.env`
- `gms_run_post_processing.sh`: Adds `bash_variables.env` and changes projection from hardcoded to environment variable
- `gms_run_unit.sh`: Adds `bash_variables.env`
- `src/`
    - `add_crosswalk.py`: Assigns default manning_n value and removes assignments by stream orders
    - `aggregate_vector_inputs.py`: Removes unused references to environment variables and function
    - `gms/run_by_unit.sh`: Removes environment variable assignments and uses projection from environment variables
    - `utils/shared_variables.py`: Removes environment variables and instead references src/bash_variables.env

<br/><br/>

## v4.0.19.1 - 2023-01-17 - [PR#796](https://github.com/NOAA-OWP/inundation-mapping/pull/796)

### Changes

- `tools/gms_tools/combine_crosswalk_tables.py`: Checks length of dataframe list before concatenating

<br/><br/>

## v4.0.19.0 - 2023-01-06 - [PR#782](https://github.com/NOAA-OWP/inundation-mapping/pull/782)

Changes the projection of HAND processing to EPSG 5070.

### Changes

- `gms_run_post_processing.sh`: Adds target projection for `points`
- `data/nld/preprocess_levee_protected_areas.py`: Changed to use `utils.shared_variables.DEFAULT_FIM_PROJECTION_CRS`
- `src/`
    - `clip_vectors_to_wbd.py`: Save intermediate outputs in EPSG:5070
    - `src_adjust_spatial_obs.py`: Changed to use `utils.shared_variables.DEFAULT_FIM_PROJECTION_CRS`
    - `utils/shared_variables.py`: Changes the designated projection variables
    - `gms/`
        - `stream_branches.py`: Checks the projection of the input streams and changes if necessary
        - `run_by_unit.py`: Changes the default projection crs variable and added as HUC target projection
- `tools/inundate_nation.py`: Changed to use `utils.shared_variables.PREP_PROJECTION`

<br/><br/>

## v4.0.18.2 - 2023-01-11 - [PR#790](https://github.com/NOAA-OWP/inundation-mapping/pull/790)

Remove Great Lakes clipping

### Changes

- `src/`
    - `clip_vectors_to_wbd.py`: Removes Great Lakes clipping and references to Great Lakes polygons and lake buffer size

    - `gms/run_by_unit.sh`: Removes Great Lakes polygon and lake buffer size arguments to `src/clip_vectors_to_wbd.py`

<br/><br/>

## v4.0.18.1 - 2022-12-13 - [PR #760](https://github.com/NOAA-OWP/inundation-mapping/pull/760)

Adds stacked bar eval plots.

### Additions

- `/tools/eval_plots_stackedbar.py`: produces stacked bar eval plots in the same manner as `eval_plots.py`.

<br/><br/>

## v4.0.18.0 - 2023-01-03 - [PR#780](https://github.com/NOAA-OWP/inundation-mapping/pull/780)

Clips WBD and stream branch buffer polygons to DEM domain.

### Changes

- `src/`
    - `clip_vectors_to_wbd.py`: Clips WBD polygon to DEM domain

    - `gms/`
        - `buffer_stream_branches.py`: Clips branch buffer polygons to DEM domain
        - `derive_level_paths.py`: Stop processing if no branches exist
        - `mask_dem.py`: Checks if stream file exists before continuing
        - `remove_error_branches.py`: Checks if error_branches has data before continuing
        - `run_by_unit.sh`: Adds DEM domain as bash variable and adds it as an argument to calling `clip_vectors_to_wbd.py` and `buffer_stream_branches.py`

<br/><br/>


## v4.0.17.4 - 2023-01-06 - [PR#781](https://github.com/NOAA-OWP/inundation-mapping/pull/781)

Added crosswalk_table.csv from the root output folder as being a file push up to Hydrovis s3 bucket after FIM BED runs.

### Changes

- `config`
    - `aws_s3_put_fim4_hydrovis_whitelist.lst`:  Added crosswalk_table.csv to whitelist.


<br/><br/>

## v4.0.17.3 - 2022-12-23 - [PR#773](https://github.com/NOAA-OWP/inundation-mapping/pull/773)

Cleans up REM masking of levee-protected areas and fixes associated error.

### Removals

- `src/gms/`
    - `delineate_hydros_and_produce_HAND.sh`: removes rasterization and masking of levee-protected areas from the REM
    - `rasterize_by_order`: removes this file
- `config/`
    - `deny_gms_branch_zero.lst`, `deny_gms_branches_dev.lst`, and `deny_gms_branches_prod.lst`: removes `LeveeProtectedAreas_subset_{}.tif`

### Changes

- `src/gms/rem.py`: fixes an error where the nodata value of the DEM was overlooked

<br/><br/>

## v4.0.17.2 - 2022-12-29 - [PR #779](https://github.com/NOAA-OWP/inundation-mapping/pull/779)

Remove dependency on `other` folder in `test_cases`. Also updates ESRI and QGIS agreement raster symbology label to include the addition of levee-protected areas as a mask.

### Removals

- `tools/`
    - `aggregate_metrics.py` and `cache_metrics.py`: Removes reference to test_cases/other folder

### Changes

- `config/symbology/`
    - `esri/agreement_raster.lyr` and `qgis/agreement_raster.qml`: Updates label from Waterbody mask to Masked since mask also now includes levee-protected areas
- `tools/`
    - `eval_alt_catfim.py` and `run_test_case.py`: Updates waterbody mask to dataset located in /inputs folder

<br/><br/>

## v4.0.17.1 - 2022-12-29 - [PR #778](https://github.com/NOAA-OWP/inundation-mapping/pull/778)

This merge fixes a bug where all of the Stage-Based intervals were the same.

### Changes
- `/tools/generate_categorical_fim.py`: Changed `stage` variable to `interval_stage` variable in `produce_stage_based_catfim_tifs` function call.

<br/><br/>

## v4.0.17.0 - 2022-12-21 - [PR #771](https://github.com/NOAA-OWP/inundation-mapping/pull/771)

Added rysnc to docker images. rysnc can now be used inside the images to move data around via docker mounts.

### Changes

- `Dockerfile` : added rsync

<br/><br/>

## v4.0.16.0 - 2022-12-20 - [PR #768](https://github.com/NOAA-OWP/inundation-mapping/pull/768)

`gms_run_branch.sh` was processing all of the branches iteratively, then continuing on to a large post processing portion of code. That has now be split to two files, one for branch iteration and the other file for just post processing.

Other minor changes include:
- Removing the system where a user could override `DropStreamOrders` where they could process streams with stream orders 1 and 2 independently like other GMS branches.  This option is now removed, so it will only allow stream orders 3 and higher as gms branches and SO 1 and 2 will always be in branch zero.

- The `retry` flag on the three gms*.sh files has been removed. It did not work correctly and was not being used. Usage of it would have created unreliable results.

### Additions

- `gms_run_post_processing.sh`
   - handles all tasks from after `gms_run_branch.sh` to this file, except for output cleanup, which stayed in `gms_run_branch.sh`.
   - Can be run completely independent from `gms_run_unit.sh` or gms_run_branch.sh` as long as all of the files are in place. And can be re-run if desired.

### Changes

- `gms_pipeline.sh`
   - Remove "retry" system.
   - Remove "dropLowStreamOrders" system.
   - Updated for newer reusable output date/time/duration system.
   - Add call to new `gms_run_post_processing.sh` file.

- `gms_run_branch.sh`
   - Remove "retry" system.
   - Remove "dropLowStreamOrders" system.
   - Updated for newer reusable output date/time/duration system.
   - Removed most code from below the branch iterator to the new `gms_run_post_processing.sh` file. However, it did keep the branch files output cleanup and non-zero exit code checking.

- `gms_run_unit.sh`
   - Remove "retry" system.
   - Remove "dropLowStreamOrders" system.
   - Updated for newer reusable output date/time/duration system.

- `src`
    - `bash_functions.env`:  Added a new method to make it easier / simpler to calculation and display duration time.
    - `filter_catchments_and_add_attributes.py`:  Remove "dropLowStreamOrders" system.
    - `split_flows.py`: Remove "dropLowStreamOrders" system.
    - `usgs_gage_unit_setup.py`:  Remove "dropLowStreamOrders" system.

- `gms`
    - `delineate_hydros_and_produced_HAND.sh` : Remove "dropLowStreamOrders" system.
    - `derive_level_paths.py`: Remove "dropLowStreamOrders" system and some small style updates.
    - `run_by_unit.sh`: Remove "dropLowStreamOrders" system.

- `unit_tests/gms`
    - `derive_level_paths_params.json` and `derive_level_paths_unittests.py`: Remove "dropLowStreamOrders" system.

<br/><br/>

## v4.0.15.0 - 2022-12-20 - [PR #758](https://github.com/NOAA-OWP/inundation-mapping/pull/758)

This merge addresses feedback received from field users regarding CatFIM. Users wanted a Stage-Based version of CatFIM, they wanted maps created for multiple intervals between flood categories, and they wanted documentation as to why many sites are absent from the Stage-Based CatFIM service. This merge seeks to address this feedback. CatFIM will continue to evolve with more feedback over time.

## Changes
- `/src/gms/usgs_gage_crosswalk.py`: Removed filtering of extra attributes when writing table
- `/src/gms/usgs_gage_unit_setup.py`: Removed filter of gages where `rating curve == yes`. The filtering happens later on now.
- `/tools/eval_plots.py`: Added a post-processing step to produce CSVs of spatial data
- `/tools/generate_categorical_fim.py`:
  - New arguments to support more advanced multiprocessing, support production of Stage-Based CatFIM, specific output directory pathing, upstream and downstream distance, controls on how high past "major" magnitude to go when producing interval maps for Stage-Based, the ability to run a single AHPS site.
- `/tools/generate_categorical_fim_flows.py`:
  - Allows for flows to be retrieved for only one site (useful for testing)
  - More logging
  - Filtering stream segments according to stream order
- `/tools/generate_categorical_fim_mapping.py`:
  - Support for Stage-Based CatFIM production
  - Enhanced multiprocessing
  - Improved post-processing
- `/tools/pixel_counter.py`: fixed a bug where Nonetypes were being returned
- `/tools/rating_curve_get_usgs_rating_curves.py`:
  - Removed filtering when producing `usgs_gages.gpkg`, but adding attribute as to whether or not it meets acceptance criteria, as defined in `gms_tools/tools_shared_variables.py`.
  - Creating a lookup list to filter out unacceptable gages before they're written to `usgs_rating_curves.csv`
  - The `usgs_gages.gpkg` now includes two fields indicating whether or not gages pass acceptance criteria (defined in `tools_shared_variables.py`. The fields are `acceptable_codes` and `acceptable_alt_error`
- `/tools/tools_shared_functions.py`:
  - Added `get_env_paths()` function to retrieve environmental variable information used by CatFIM and rating curves scripts
  - `Added `filter_nwm_segments_by_stream_order()` function that uses WRDS to filter out NWM feature_ids from a list if their stream order is different than a desired stream order.
- `/tools/tools_shared_variables.py`: Added the acceptance criteria and URLS for gages as non-constant variables. These can be modified and tracked through version changes. These variables are imported by the CatFIM and USGS rating curve and gage generation scripts.
- `/tools/test_case_by_hydroid.py`: reformatting code, recommend adding more comments/docstrings in future commit

<br/><br/>

## v4.0.14.2 - 2022-12-22 - [PR #772](https://github.com/NOAA-OWP/inundation-mapping/pull/772)

Added `usgs_elev_table.csv` to hydrovis whitelist files.  Also updated the name to include the word "hydrovis" in them (anticipating more s3 whitelist files).

### Changes

- `config`
    - `aws_s3_put_fim4_hydrovis_whitelist.lst`:  File name updated and added usgs_elev_table.csv so it gets push up as well.
    - `aws_s3_put_fim3_hydrovis_whitelist.lst`: File name updated

- `data/aws`
   - `s3.py`: added `/foss_fim/config/aws_s3_put_fim4_hydrovis_whitelist.lst` as a default to the -w param.

<br/><br/>

## v4.0.14.1 - 2022-12-03 - [PR #753](https://github.com/NOAA-OWP/inundation-mapping/pull/753)

Creates a polygon of 3DEP DEM domain (to eliminate errors caused by stream networks with no DEM data in areas of HUCs that are outside of the U.S. border) and uses the polygon layer to clip the WBD and stream network (to a buffer inside the WBD).

### Additions
- `data/usgs/acquire_and_preprocess_3dep_dems.py`: Adds creation of 3DEP domain polygon by polygonizing all HUC6 3DEP DEMs and then dissolving them.
- `src/gms/run_by_unit.sh`: Adds 3DEP domain polygon .gpkg as input to `src/clip_vectors_to_wbd.py`

### Changes
- `src/clip_vectors_to_wbd.py`: Clips WBD to 3DEP domain polygon and clips streams to a buffer inside the clipped WBD polygon.

<br/><br/>

## v4.0.14.0 - 2022-12-20 - [PR #769](https://github.com/NOAA-OWP/inundation-mapping/pull/769)

Masks levee-protected areas from the DEM in branch 0 and in highest two stream order branches.

### Additions

- `src/gms/`
    - `mask_dem.py`: Masks levee-protected areas from the DEM in branch 0 and in highest two stream order branches
    - `delineate_hydros_and_produce_HAND.sh`: Adds `src/gms/mask_dem.py`

<br/><br/>

## v4.0.13.2 - 2022-12-20 - [PR #767](https://github.com/NOAA-OWP/inundation-mapping/pull/767)

Fixes inundation of nodata areas of REM.

### Changes

- `tools/inundation.py`: Assigns depth a value of `0` if REM is less than `0`

<br/><br/>

## v4.0.13.1 - 2022-12-09 - [PR #743](https://github.com/NOAA-OWP/inundation-mapping/pull/743)

This merge adds the tools required to generate Alpha metrics by hydroid. It summarizes the Apha metrics by branch 0 catchment for use in the Hydrovis "FIM Performance" service.

### Additions

- `pixel_counter.py`:  A script to perform zonal statistics against raster data and geometries
- `pixel_counter_functions.py`: Supporting functions
- `pixel_counter_wrapper.py`: a script that wraps `pixel_counter.py` for batch processing
- `test_case_by_hydroid.py`: the main script to orchestrate the generation of alpha metrics by catchment

<br/><br/>

## v4.0.13.0 - 2022-11-16 - [PR #744](https://github.com/NOAA-OWP/inundation-mapping/pull/744)

Changes branch 0 headwaters data source from NHD to NWS to be consistent with branches. Removes references to NHD flowlines and headwater data.

### Changes

- `src/gms/derive_level_paths.py`: Generates headwaters before stream branch filtering

### Removals

- Removes NHD flowlines and headwater references from `gms_run_unit.sh`, `config/deny_gms_unit_prod.lst`, `src/clip_vectors_to_wbd.py`, `src/gms/run_by_unit.sh`, `unit_tests/__template_unittests.py`, `unit_tests/clip_vectors_to_wbd_params.json`, and `unit_tests/clip_vectors_to_wbd_unittests.py`

<br/><br/>

## V4.0.12.2 - 2022-12-04 - [PR #754](https://github.com/NOAA-OWP/inundation-mapping/pull/754)

Stop writing `gms_inputs_removed.csv` if no branches are removed with Error status 61.

### Changes

- `src/gms/remove_error_branches.py`: Checks if error branches is not empty before saving gms_inputs_removed.csv

<br/><br/>

## v4.0.12.1 - 2022-11-30 - [PR #751](https://github.com/NOAA-OWP/inundation-mapping/pull/751)

Updating a few deny list files.

### Changes

- `config`:
    - `deny_gms_branches_dev.lst`, `deny_gms_branches_prod.lst`, and `deny_gms_unit_prod.lst`

<br/><br/>


## v4.0.12.0 - 2022-11-28 - [PR #736](https://github.com/NOAA-OWP/inundation-mapping/pull/736)

This feature branch introduces a new methodology for computing Manning's equation for the synthetic rating curves. The new subdivision approach 1) estimates bankfull stage by crosswalking "bankfull" proxy discharge data to the raw SRC discharge values 2) identifies in-channel vs. overbank geometry values 3) applies unique in-channel and overbank Manning's n value (user provided values) to compute Manning's equation separately for channel and overbank discharge and adds the two components together for total discharge 4) computes a calibration coefficient (where benchmark data exists) that applies to the  calibrated total discharge calculation.

### Additions

- `src/subdiv_chan_obank_src.py`: new script that performs all subdiv calculations and then produce a new (modified) `hydroTable.csv`. Inputs include `src_full_crosswalked.csv` for each huc/branch and a Manning's roughness csv file (containing: featureid, channel n, overbank n; file located in the `/inputs/rating_curve/variable_roughness/`). Note that the `identify_src_bankfull.py` script must be run prior to running the subdiv workflow.

### Changes

- `config/params_template.env`: removed BARC and composite roughness parameters; added new subdivision parameters; default Manning's n file set to `mannings_global_06_12.csv`
- `gms_run_branch.sh`: moved the PostgreSQL database steps to occur immediately before the SRC calibration steps; added new subdivision step; added condition to SRC calibration to ensure subdivision routine is run
- `src/add_crosswalk.py`: removed BARC function call; update placeholder value list (removed BARC and composite roughness variables) - these placeholder variables ensure that all hydrotables have the same dimensions
- `src/identify_src_bankfull.py`: revised FIM3 starting code to work with FIM4 framework; stripped out unnecessary calculations; restricted bankfull identification to stage values > 0
- `src/src_adjust_spatial_obs.py`: added huc sort function to help user track progress from console outputs
- `src/src_adjust_usgs_rating.py`: added huc sort function to help user track progress from console outputs
- `src/src_roughness_optimization.py`: reconfigured code to compute a calibration coefficient and apply adjustments using the subdivision variables; renamed numerous variables; simplified code where possible
- `src/utils/shared_variables.py`: increased `ROUGHNESS_MAX_THRESH` from 0.6 to 0.8
- `tools/vary_mannings_n_composite.py`: *moved this script from /src to /tools*; updated this code from FIM3 to work with FIM4 structure; however, it is not currently implemented (the subdivision routine replaces this)
- `tools/aggregate_csv_files.py`: helper tool to search for csv files by name/wildcard and concatenate all found files into one csv (used for aggregating previous calibrated roughness values)
- `tools/eval_plots.py`: updated list of metrics to plot to also include equitable threat score and mathews correlation coefficient (MCC)
- `tools/synthesize_test_cases.py`: updated the list of FIM version metrics that the `PREV` flag will use to create the final aggregated metrics csv; this change will combine the dev versions provided with the `-dc` flag along with the existing `previous_fim_list`

<br/><br/>

## v4.0.11.5 - 2022-11-18 - [PR #746](https://github.com/NOAA-OWP/inundation-mapping/pull/746)

Skips `src/usgs_gage_unit_setup.py` if no level paths exist. This may happen if a HUC has no stream orders > 2. This is a bug fix for #723 for the case that the HUC also has USGS gages.

### Changes

- `src/gms/run_by_unit.sh`: Adds check for `nwm_subset_streams_levelPaths.gpkg` before running `usgs_gage_unit_setup.py`

<br/><br/>

## v4.0.11.4 - 2022-10-12 - [PR #709](https://github.com/NOAA-OWP/inundation-mapping/pull/709)

Adds capability to produce single rating curve comparison plots for each gage.

### Changes

- `tools/rating_curve_comparison.py`
    - Adds generate_single_plot() to make a single rating curve comparison plot for each gage in a given HUC
    - Adds command line switch to generate single plots

<br/><br/>

## v4.0.11.3 - 2022-11-10 - [PR #739](https://github.com/NOAA-OWP/inundation-mapping/pull/739)

New tool with instructions of downloading levee protected areas and a tool to pre-process it, ready for FIM.

### Additions

- `data`
    - `nld`
         - `preprocess_levee_protected_areas.py`:  as described above

### Changes

- `data`
     - `preprocess_rasters.py`: added deprecation note. It will eventually be replaced in it's entirety.
- `src`
    - `utils`
        - `shared_functions.py`: a few styling adjustments.

<br/><br/>

## v4.0.11.2 - 2022-11-07 - [PR #737](https://github.com/NOAA-OWP/inundation-mapping/pull/737)

Add an extra input args to the gms_**.sh files to allow for an override of the branch zero deny list, same as we can do with the unit and branch deny list overrides. This is needed for debugging purposes.

Also, if there is no override for the deny branch zero list and is not using the word "none", then use the default or overridden standard branch deny list.  This will keep the branch zero's and branch output folders similar but not identical for outputs.

### Changes

- `gms_pipeline.sh`:  Add new param to allow for branch zero deny list override. Plus added better logic for catching bad deny lists earlier.
- `gms_run_branch.sh`:  Add new param to allow for branch zero deny list override.  Add logic to cleanup all branch zero output folders with the default branch deny list (not the branch zero list), UNLESS an override exists for the branch zero deny list.
- `gms_run_unit.sh`: Add new param to allow for branch zero deny list override.
- `config`
    - `deny_gms_branch_zero.lst`: update to keep an additional file in the outputs.
- `src`
    - `output_cleanup.py`: added note saying it is deprecated.
    - `gms`
        - `run_by_branch.sh`: variable name change (matching new names in related files for deny lists)
        - `run_by_unit.sh`: Add new param to allow for branch zero deny list override.

<br/><br/>

## v4.0.11.1 - 2022-11-01 - [PR #732](https://github.com/NOAA-OWP/inundation-mapping/pull/732)

Due to a recent IT security scan, it was determined that Jupyter-core needed to be upgraded.

### Changes

- `Pipfile` and `Pipfile.lock`:  Added a specific version of Jupyter Core that is compliant with IT.

<br/><br/>

## v4.0.11.0 - 2022-09-21 - [PR #690](https://github.com/NOAA-OWP/inundation-mapping/pull/690)

Masks levee-protected areas from Relative Elevation Model if branch 0 or if branch stream order exceeds a threshold.

### Additions

- `src/gms/`
   - `delineate_hydros_and_produce_HAND.sh`
      - Reprojects and creates HUC-level raster of levee-protected areas from polygon layer
      - Uses that raster to mask/remove those areas from the Relative Elevation Model
   - `rasterize_by_order.py`: Subsets levee-protected area branch-level raster if branch 0 or if order exceeds a threshold (default threshold: max order - 1)
- `config/`
   - `deny_gms_branches_default.lst`, and `deny_gms_branches_min.lst`: Added LeveeProtectedAreas_subset_{}.tif
   - `params_template.env`: Adds mask_leveed_area_toggle

### Changes

- `src/gms/delineate_hydros_and_produce_HAND.sh`: Fixes a bug in ocean/Great Lakes masking
- `tools/`
    - `eval_alt_catfim.py` and `run_test_case.py`: Changes the levee mask to the updated inputs/nld_vectors/Levee_protected_areas.gpkg

<br/><br/>

## v4.0.10.5 - 2022-10-21 - [PR #720](https://github.com/NOAA-OWP/inundation-mapping/pull/720)

Earlier versions of the acquire_and_preprocess_3dep_dems.py did not have any buffer added when downloading HUC6 DEMs. This resulted in 1 pixel nodata gaps in the final REM outputs in some cases at HUC8 sharing a HUC6 border. Adding the param of cblend 6 to the gdalwarp command meant put a 6 extra pixels all around perimeter. Testing showed that 6 pixels was plenty sufficient as the gaps were never more than 1 pixel on borders of no-data.

### Changes

- `data`
    - `usgs`
        - `acquire_and_preprocess_3dep_dems.py`: Added the `cblend 6` param to the gdalwarp call for when the dem is downloaded from USGS.
    - `create_vrt_file.py`:  Added sample usage comment.
 - `src`
     - `gms`
         `run_by_unit.sh`: Added a comment about gdal as it relates to run_by_unit.

Note: the new replacement inputs/3dep_dems/10m_5070/ files can / will be copied before PR approval as the true fix was replacment DEM's. There is zero risk of overwriting prior to code merge.

<br/><br/>

## v4.0.10.4 - 2022-10-27 - [PR #727](https://github.com/NOAA-OWP/inundation-mapping/pull/727)

Creates a single crosswalk table containing HUC (huc8), BranchID, HydroID, feature_id (and optionally LakeID) from branch-level hydroTables.csv files.

### Additions

- `tools/gms_tools/combine_crosswalk_tables.py`: reads and concatenates hydroTable.csv files, writes crosswalk table
- `gms_run_branch.sh`: Adds `tools/gms_tools/make_complete_hydrotable.py` to post-processing

<br/><br/>

## v4.0.10.3 - 2022-10-19 - [PR #718](https://github.com/NOAA-OWP/inundation-mapping/pull/718)

Fixes thalweg notch by clipping upstream ends of the stream segments to prevent the stream network from reaching the edge of the DEM and being treated as outlets when pit filling the burned DEM.

### Changes

- `src/clip_vectors_to_wbd.py`: Uses a slightly smaller buffer than wbd_buffer (wbd_buffer_distance-2*(DEM cell size)) to clip stream network inside of DEM extent.

<br/><br/>

## v4.0.10.2 - 2022-10-24 - [PR #723](https://github.com/NOAA-OWP/inundation-mapping/pull/723)

Runs branch 0 on HUCs with no other branches remaining after filtering stream orders if `drop_low_stream_orders` is used.

### Additions

- `src/gms`
    - `stream_branches.py`: adds `exclude_attribute_values()` to filter out stream orders 1&2 outside of `load_file()`

### Changes

- `src/gms`
    - `buffer_stream_branches.py`: adds check for `streams_file`
    - `derive_level_paths.py`: checks length of `stream_network` before filtering out stream orders 1&2, then filters using `stream_network.exclude_attribute_values()`
    - `generate_branch_list.py`: adds check for `stream_network_dissolved`

<br/><br/>

## v4.0.10.1 - 2022-10-5 - [PR #695](https://github.com/NOAA-OWP/inundation-mapping/pull/695)

This hotfix address a bug with how the rating curve comparison (sierra test) handles the branch zero synthetic rating curve in the comparison plots. Address #676

### Changes

- `tools/rating_curve_comparison.py`
  - Added logging function to print and write to log file
  - Added new filters to ignore AHPS only sites (these are sites that we need for CatFIM but do not have a USGS gage or USGS rating curve available for sierra test analysis)
  - Added functionality to identify branch zero SRCs
  - Added new plot formatting to distinguish branch zero from other branches

<br/><br/>

## v4.0.10.0 - 2022-10-4 - [PR #697](https://github.com/NOAA-OWP/inundation-mapping/pull/697)

Change FIM to load DEM's from the new USGS 3Dep files instead of the original NHD Rasters.

### Changes

- `config`
    - `params_template.env`: Change default of the calib db back to true:  src_adjust_spatial back to "True". Plus a few text updates.
- `src`
    - `gms`
        - `run_by_unit.sh`: Change input_DEM value to the new vrt `$inputDataDir/3dep_dems/10m_5070/fim_seamless_3dep_dem_10m_5070.vrt` to load the new 3Dep DEM's. Note: The 3Dep DEM's are projected as CRS 5070, but for now, our code is using ESRI:102039. Later all code and input will be changed to CRS:5070. We now are defining the FIM desired projection (102039), so we need to reproject on the fly from 5070 to 102039 during the gdalwarp cut.
        - `run_by_branch.sh`: Removed unused lines.
    - `utils`
        - `shared_variables.py`: Changes to use the new 3Dep DEM rasters instead of the NHD rasters. Moved some values (grouped some variables). Added some new variables for 3Dep. Note: At this time, some of these new enviro variables for 3Dep are not used but are expected to be used shortly.
- `data`
    - `usgs`
        - `acquire_and_preprocess_3dep_dems.py`: Minor updates for adjustments of environmental variables. Adjustments to ensure the cell sizes are fully defined as 10 x 10 as source has a different resolution. The data we downloaded to the new `inputs/3dep_dems/10m_5070` was loaded as 10x10, CRS:5070 rasters.

### Removals

- `lib`
    - `aggregate_fim_outputs.py` : obsolete. Had been deprecated for a while and replaced by other files.
    - `fr_to_mr_raster_mask.py` : obsolete. Had been deprecated for a while and replaced by other files.

<br/><br/>

## v4.0.9.8 - 2022-10-06 - [PR #701](https://github.com/NOAA-OWP/inundation-mapping/pull/701)

Moved the calibration tool from dev-fim3 branch into "dev" (fim4) branch. Git history not available.

Also updated making it easier to deploy, along with better information for external contributors.

Changed the system so the calibration database name is configurable. This allows test databases to be setup in the same postgres db / server system. You can have more than one calb_db_keys.env running in different computers (or even more than one on one server) pointing to the same actual postgres server and service. ie) multiple dev machine can call a single production server which hosts the database.

For more details see /tools/calibration-db/README.md

### Changes

- `tools`
    - `calibration-db`
        - `docker-compose.yml`: changed to allow for configurable database name. (allows for more then one database in a postgres database system (one for prod, another for test if needed))

### Additions

- `config`
    - `calb_db_keys_template.env`: a new template verison of the required config values.

### Removals

- `tools`
    - `calibration-db`
        - `start_db.sh`: Removed as the command should be run on demand and not specifically scripted because of its configurable location of the env file.

<br/><br/>

## v4.0.9.7 - 2022-10-7 - [PR #703](https://github.com/NOAA-OWP/inundation-mapping/pull/703)

During a recent release of a FIM 3 version, it was discovered that FIM3 has slightly different AWS S3 upload requirements. A new s3 whitelist file has been created for FIM3 and the other s3 file was renamed to include the phrase "fim4" in it.

This is being added to source control as it might be used again and we don't want to loose it.

### Additions

- `config`
   - `aws_s3_put_fim3_whitelist.lst`

### Renamed

- `config`
   - `aws_s3_put_fim4_whitelist.lst`: renamed from aws_s3_put_whitelist.lst

<br/><br/>

## v4.0.9.6 - 2022-10-17 - [PR #711](https://github.com/NOAA-OWP/inundation-mapping/pull/711)

Bug fix and formatting upgrades. It was also upgraded to allow for misc other inundation data such as high water data.

### Changes

- `tools`
    - `inundate_nation.py`:  As stated above.

### Testing

- it was run in a production model against fim 4.0.9.2 at 100 yr and 2 yr as well as a new High Water dataset.

<br/><br/>

## v4.0.9.5 - 2022-10-3 - [PR #696](https://github.com/NOAA-OWP/inundation-mapping/pull/696)

- Fixed deny_gms_unit_prod.lst to comment LandSea_subset.gpkg, so it does not get removed. It is needed for processing in some branches
- Change default for params_template.env -> src_adjust_spatial="False", back to default of "True"
- Fixed an infinite loop when src_adjust_usgs_rating.py was unable to talk to the calib db.
- Fixed src_adjsust_usgs_rating.py for when the usgs_elev_table.csv may not exist.

### Changes

- `gms_run_branch.sh`:  removed some "time" command in favour of using fim commands from bash_functions.sh which give better time and output messages.

- `config`
    - `deny_gms_unit_prod.lst`: Commented out LandSea_subset.gpkg as some HUCs need that file in place.
    - `params_template.env`: Changed default src_adjust_spatial back to True

- `src`
    - `src_adjust_spatial_obs.py`:  Added code to a while loop (line 298) so it is not an indefinite loop that never stops running. It will now attempts to contact the calibration db after 6 attempts. Small adjustments to output and logging were also made and validation that a connection to the calib db was actually successful.
    - `src_adjust_usgs_rating.py`: Discovered that a usgs_elev_df might not exist (particularly when processing was being done for hucs that have no usgs guage data). If the usgs_elev_df does not exist, it no longer errors out.

<br/><br/>

## v4.0.9.4 - 2022-09-30 - [PR #691](https://github.com/NOAA-OWP/inundation-mapping/pull/691)

Cleanup Branch Zero output at the end of a processing run. Without this fix, some very large files were being left on the file system. Adjustments and cleanup changed the full BED output run from appx 2 TB output to appx 1 TB output.

### Additions

- `unit_tests`
    - `gms`
        - `outputs_cleanup_params.json` and `outputs_cleanup_unittests.py`: The usual unit test files.

### Changes

- `gms_pipeline.sh`: changed variables and text to reflect the renamed default `deny_gms_branchs_prod.lst` and `deny_gms_unit_prod.lst` files. Also tells how a user can use the word 'none' for the deny list parameter (both or either unit or branch deny list) to skip output cleanup(s).

- `gms_run_unit.sh`: changed variables and text to reflect the renamed default `deny_gms_unit_prod.lst` files. Also added a bit of minor output text (styling). Also tells how a user can use the word 'none' for the deny list parameter to skip output cleanup.

- `gms_run_branch.sh`:
       ... changed variables and text to reflect the renamed default `deny_gms_branches.lst` files.
       ... added a bit of minor output text (styling).
       ... also tells how a user can use the word 'none' for the deny list parameter to skip output cleanup.
       ... added a new section that calls the `outputs_cleanup.py` file and will do post cleanup on branch zero output files.

- `src`
    - `gms`
        - `outputs_cleanup.py`: pretty much rewrote it in its entirety. Now accepts a manditory branch id (can be zero) and can recursively search subdirectories. ie) We can submit a whole output directory with all hucs and ask to cleanup branch 0 folder OR cleanup files in any particular directory as we did before (per branch id).

          - `run_by_unit.sh`:  updated to pass in a branch id (or the value of "0" meaning branch zero) to outputs_cleanup.py.
          - `run_by_branch.sh`:  updated to pass in a branch id to outputs_cleanup.py.

- `unit_tests`
    - `README.md`: updated to talk about the specific deny list for unit_testing.
    - `__template_unittests.py`: updated for the latest code standards for unit tests.

- `config`
    - `deny_gms_branch_unittest.lst`: Added some new files to be deleted, updated others.
    - `deny_gms_branch_zero.lst`: Added some new files to be deleted.
    - `deny_gms_branches_dev.lst`:  Renamed from `deny_gms_branches_default.lst` and some new files to be deleted, updated others. Now used primarily for development and testing use.
    - `deny_gms_branches_prod.lst`:  Renamed from `deny_gms_branches_min` and some new files to be deleted, updated others. Now used primarily for when releasing a version to production.
    - `deny_gms_unit_prod.lst`: Renamed from `deny_gms_unit_default.lst`, yes... there currently is no "dev" version.  Added some new files to be deleted.

<br/><br/>

## v4.0.9.3 - 2022-09-13 - [PR #681](https://github.com/NOAA-OWP/inundation-mapping/pull/681)

Created a new tool to downloaded USGS 3Dep DEM's via their S3 bucket.

Other changes:
 - Some code file re-organization in favour of the new `data` folder which is designed for getting, setting, and processing data from external sources such as AWS, WBD, NHD, NWM, etc.
 - Added tmux as a new tool embedded inside the docker images.

### Additions

- `data`
   - `usgs`
      - `acquire_and_preprocess_3dep_dems.py`:  The new tool as described above. For now it is hardcoded to a set path for USGS AWS S3 vrt file but may change later for it to become parameter driven.
 - `create_vrt_file.py`: This is also a new tool that can take a directory of geotiff files and create a gdal virtual file, .vrt extention, also called a `virtual raster`. Instead of clipping against HUC4, 6, 8's raster files, and run risks of boundary issues, vrt's actual like all of the tif's are one giant mosaiced raster and can be clipped as one.

### Removals

- 'Dockerfile.prod`:  No longer being used (never was used)

### Changes

- `Dockerfile`:  Added apt install for tmux. This tool will now be available in docker images and assists developers.

- `data`
   - `acquire_and_preprocess_inputs.py`:  moved from the `tools` directory but not other changes made. Note: will required review/adjustments before being used again.
   - `nws`
      - `preprocess_ahps_nws.py`:  moved from the `tools` directory but not other changes made. Note: will required review/adjustments before being used again.
      - `preprocess_rasters.py`: moved from the `tools` directory but not other changes made. Note: will required review/adjustments before being used again.
    - `usgs`
         - `preprocess_ahps_usgs.py`:  moved from the `tools` directory but not other changes made. Note: will required review/adjustments before being used again.
         - `preprocess_download_usgs_grids.py`: moved from the `tools` directory but not other changes made. Note: will required review/adjustments before being used again.

 - `src`
     - `utils`
         - `shared_functions.py`:  changes made were
              - Cleanup the "imports" section of the file (including a change to how the utils.shared_variables file is loaded.
              - Added `progress_bar_handler` function which can be re-used by other code files.
              - Added `get_file_names` which can create a list of files from a given directory matching a given extension.
              - Modified `print_current_date_time` and `print_date_time_duration` and  methods to return the date time strings. These helper methods exist to help with standardization of logging and output console messages.
              - Added `print_start_header` and `print_end_header` to help with standardization of console and logging output messages.
          - `shared_variables.py`: Additions in support of near future functionality of having fim load DEM's from USGS 3DEP instead of NHD rasters.

<br/><br/>

## v4.0.9.2 - 2022-09-12 - [PR #678](https://github.com/NOAA-OWP/inundation-mapping/pull/678)

This fixes several bugs related to branch definition and trimming due to waterbodies.

### Changes

- `src/gms/stream_branches.py`
   - Bypasses erroneous stream network data in the to ID field by using the Node attribute instead.
   - Adds check if no nwm_lakes_proj_subset.gpkg file is found due to no waterbodies in the HUC.
   - Allows for multiple upstream branches when stream order overrides arbolate sum.

<br/><br/>

## v4.0.9.1 - 2022-09-01 - [PR #664](https://github.com/NOAA-OWP/inundation-mapping/pull/664)

A couple of changes:
1) Addition of a new tool for pushing files / folders up to an AWS (Amazon Web Service) S3 bucket.
2) Updates to the Docker image creation files to include new packages for boto3 (for AWS) and also added `jupyter`, `jupterlab` and `ipympl` to make it easier to use those tools during development.
3) Correct an oversight of `logs\src_optimization` not being cleared upon `overwrite` run.

### Additions

- `src`
   - `data`
       - `README.md`: Details on how the new system for `data` folders (for communication for external data sources/services).
       - `aws`
           - `aws_base.py`:  A file using a class and inheritance system (parent / child). This file has properties and a method that all child class will be expected to use and share. This makes it quicker and easier to added new AWS tools and helps keep consistant patterns and standards.
           - `aws_creds_template.env`: There are a number of ways to validate credentials to send data up to S3. We have chosen to use an `.env` file that can be passed into the tool from any location. This is the template for that `.env` file. Later versions may be changed to use AWS profile security system.
           - `s3.py`: This file pushes file and folders up to a defined S3 bucket and root folder. Note: while it is designed only for `puts` (pushing to S3), hooks were added in case functional is added later for `gets` (pull from S3).


### Changes

- `utils`
   - `shared_functions.py`:  A couple of new features
       -  Added a method which accepts a path to a .lst or .txt file with a collection of data and load it into a  python list object. It can be used for a list of HUCS, file paths, or almost anything.
       - A new method for quick addition of current date/time in output.
       - A new method for quick calculation and formatting of time duration in hours, min and seconds.
       - A new method for search for a string in a given python list. It was designed with the following in mind, we already have a python list loaded with whitelist of files to be included in an S3 push. As we iterate through files from the file system, we can use this tool to see if the file should be pushed to S3. This tool can easily be used contexts and there is similar functionality in other FIM4 code that might be able to this method.

- `Dockerfile` : Removed a line for reloading Shapely in recent PRs, which for some reason is no longer needed after adding the new BOTO3 python package. Must be related to python packages dependencies. This removed Shapely warning seen as a result of another recent PR. Also added AWS CLI for bash commands.

- `Pipfile` and `Pipfile.lock`:  Updates for the four new python packages, `boto3` (for AWS), `jupyter`, `jupyterlab` and `ipympl`. We have some staff that use Jupyter in their dev actitivies. Adding this package into the base Docker image will make it easier for them.

<br/><br/>

## 4.0.9.0 - 2022-09-09 - [PR #672](https://github.com/NOAA-OWP/inundation-mapping/pull/672)

When deriving level paths, this improvement allows stream order to override arbolate sum when selecting the proper upstream segment to continue the current branch.

<br/><br/>

## 4.0.8.0 - 2022-08-26 - [PR #671](https://github.com/NOAA-OWP/inundation-mapping/pull/671)

Trims ends of branches that are in waterbodies; also removes branches if they are entirely in a waterbody.

## Changes

- `src/gms/stream_branches.py`: adds `trim_branches_in_waterbodies()` and `remove_branches_in_waterbodies()` to trim and prune branches in waterbodies.

<br/><br/>

## v4.0.7.2 - 2022-08-11 - [PR #654](https://github.com/NOAA-OWP/inundation-mapping/pull/654)

`inundate_nation.py` A change to switch the inundate nation function away from refrences to `inundate.py`, and rather use `inundate_gms.py` and `mosaic_inundation.py`

### Changes

- `inundate_gms`:  Changed `mask_type = 'filter'`

<br/><br/>

## v4.0.7.1 - 2022-08-22 - [PR #665](https://github.com/NOAA-OWP/inundation-mapping/pull/665)

Hotfix for addressing missing input variable when running `gms_run_branch.sh` outside of `gms_pipeline.sh`.

### Changes
- `gms_run_branch.sh`: defining path to WBD HUC input file directly in ogr2ogr call rather than using the $input_WBD_gdb defined in `gms_run_unit.sh`
- `src/src_adjust_spatial_obs.py`: removed an extra print statement
- `src/src_roughness_optimization.py`: removed a log file write that contained sensitive host name

<br/><br/>

## v4.0.7.0 - 2022-08-17 - [PR #657](https://github.com/NOAA-OWP/inundation-mapping/pull/657)

Introduces synthetic rating curve calibration workflow. The calibration computes new Manning's coefficients for the HAND SRCs using input data: USGS gage locations, USGS rating curve csv, and a benchmark FIM extent point database stored in PostgreSQL database. This addresses [#535].

### Additions

- `src/src_adjust_spatial_obs.py`: new synthetic rating curve calibration routine that prepares all of the spatial (point data) benchmark data for ingest to the Manning's coefficient calculations performed in `src_roughness_optimization.py`
- `src/src_adjust_usgs_rating.py`: new synthetic rating curve calibration routine that prepares all of the USGS gage location and observed rating curve data for ingest to the Manning's coefficient calculations performed in `src_roughness_optimization.py`
- `src/src_roughness_optimization.py`: new SRC post-processing script that ingests observed data and HUC/branch FIM output data to compute optimized Manning's coefficient values and update the discharge values in the SRCs. Outputs a new hydroTable.csv.

### Changes

- `config/deny_gms_branch_zero.lst`: added `gw_catchments_reaches_filtered_addedAttributes_crosswalked_{}.gpkg` to list of files to keep (used in calibration workflow)
- `config/deny_gms_branches_min.lst`: added `gw_catchments_reaches_filtered_addedAttributes_crosswalked_{}.gpkg` to list of files to keep (used in calibration workflow)
- `config/deny_gms_unit_default.lst`: added `usgs_elev_table.csv` to list of files to keep (used in calibration workflow)
- `config/params_template.env`: added new variables for user to control calibration
  - `src_adjust_usgs`: Toggle to run src adjustment routine (True=on; False=off)
  - `nwm_recur_file`: input file location with nwm feature_id and recurrence flow values
  - `src_adjust_spatial`: Toggle to run src adjustment routine (True=on; False=off)
  - `fim_obs_pnt_data`: input file location with benchmark point data used to populate the postgresql database
  - `CALB_DB_KEYS_FILE`: path to env file with sensitive paths for accessing postgres database
- `gms_run_branch.sh`: includes new steps in the workflow to connect to the calibration PostgreSQL database, run SRC calibration w/ USGS gage rating curves, run SRC calibration w/ benchmark point database
- `src/add_crosswalk.py`: added step to create placeholder variables to be replaced in post-processing (as needed). Created here to ensure consistent column variables in the final hydrotable.csv
- `src/gms/run_by_unit.sh`: added new steps to workflow to create the `usgs_subset_gages.gpkg` file for branch zero and then perform crosswalk and create `usgs_elev_table.csv` for branch zero
- `src/make_stages_and_catchlist.py`: Reconcile flows and catchments hydroids
- `src/usgs_gage_aggregate.py`: changed streamorder data type from integer to string to better handle missing values in `usgs_gage_unit_setup.py`
- `src/usgs_gage_unit_setup.py`: added new inputs and function to populate `usgs_elev_table.csv` for branch zero using all available gages within the huc (not filtering to a specific branch)
- `src/utils/shared_functions.py`: added two new functions for calibration workflow
  - `check_file_age`: check the age of a file (use for flagging potentially outdated input)
  - `concat_huc_csv`: concatenate huc csv files to a single dataframe/csv
- `src/utils/shared_variables.py`: defined new SRC calibration threshold variables
  - `DOWNSTREAM_THRESHOLD`: distance in km to propogate new roughness values downstream
  - `ROUGHNESS_MAX_THRESH`: max allowable adjusted roughness value (void values larger than this)
  - `ROUGHNESS_MIN_THRESH`: min allowable adjusted roughness value (void values smaller than this)

<br/><br/>

## v4.0.6.3 - 2022-08-04 - [PR #652](https://github.com/NOAA-OWP/inundation-mapping/pull/652)

Updated `Dockerfile`, `Pipfile` and `Pipfile.lock` to add the new psycopg2 python package required for a WIP code fix for the new FIM4 calibration db.

<br/><br/>

## v4.0.6.2 - 2022-08-16 - [PR #639](https://github.com/NOAA-OWP/inundation-mapping/pull/639)

This file converts USFIMR remote sensed inundation shapefiles into a raster that can be used to compare to the FIM data. It has to be run separately for each shapefile. This addresses [#629].

### Additions

- `/tools/fimr_to_benchmark.py`: This file converts USFIMR remote sensed inundation shapefiles into a raster that can be used to compare to the FIM data. It has to be run separately for each shapefile.

<br/><br/>

## v4.0.6.1 - 2022-08-12 - [PR #655](https://github.com/NOAA-OWP/inundation-mapping/pull/655)

Prunes branches that fail with NO_FLOWLINES_EXIST (Exit code: 61) in `gms_run_branch.sh` after running `split_flows.py`

### Additions
- Adds `remove_error_branches.py` (called from `gms_run_branch.sh`)
- Adds `gms_inputs_removed.csv` to log branches that have been removed across all HUCs

### Removals
- Deletes branch folders that fail
- Deletes branch from `gms_inputs.csv`

<br/><br/>

## v4.0.6.0 - 2022-08-10 - [PR #614](https://github.com/NOAA-OWP/inundation-mapping/pull/614)

Addressing #560, this fix in run_by_branch trims the DEM derived streamline if it extends past the end of the branch streamline. It does this by finding the terminal point of the branch stream, snapping to the nearest point on the DEM derived stream, and cutting off the remaining downstream portion of the DEM derived stream.

### Changes

- `/src/split_flows.py`: Trims the DEM derived streamline if it flows past the terminus of the branch (or level path) streamline.
- `/src/gms/delineate_hydros_and_produce_HAND.sh`: Added branch streamlines as an input to `split_flows.py`.

<br/><br/>

## v4.0.5.4 - 2022-08-01 - [PR #642](https://github.com/NOAA-OWP/inundation-mapping/pull/642)

Fixes bug that causes [Errno2] No such file or directory error when running synthesize_test_cases.py if testing_versions folder doesn't exist (for example, after downloading test_cases from ESIP S3).

### Additions

- `run_test_case.py`: Checks for testing_versions folder in test_cases and adds it if it doesn't exist.

<br/><br/>

## v4.0.5.3 - 2022-07-27 - [PR #630](https://github.com/NOAA-OWP/inundation-mapping/issues/630)

A file called gms_pipeline.sh already existed but was unusable. This has been updated and now can be used as a "one-command" execution of the fim4/gms run. While you still can run gms_run_unit.sh and gms_run_branch.sh as you did before, you no longer need to. Input arguments were simplified to allow for more default and this simplification was added to `gms_run_unit.sh` and `gms_run_branch.sh` as well.

A new feature was added that is being used for `gms_pipeline.sh` which tests the percent and number of errors after hucs are processed before continuing onto branch processing.

New FIM4/gms usability is now just (at a minumum): `gms_pipeline.sh -n <output name> -u <HUC(s) or HUC list path>`

`gms_run_branch.sh` and `gms_run_branch.sh` have also been changed to add the new -a flag and default to dropping stream orders 1 and 2.

### Additions

- `src`
    - `check_unit_errors.py`: as described above.
- `unit_tests`
    - `check_unit_errors_unittests.py` and `check_unit_errors_params.json`: to match new file.

### Changes

- `README.md`:  Updated text for FIM4, gms_pipeline, S3 input updates, information about updating dependencies, misc link updates and misc text verbage.
- `gms_pipeline.sh`: as described above.
- `gms_run_unit.sh`: as described above. Also small updates to clean up folders and files in case of an overwrite.
- `gms_run_branch.sh`: as described above.
- `src`
     - `utils`
         - `fim_enums.py`:  FIM_system_exit_codes renamed to FIM_exit_codes.
         - `shared_variables.py`: added configurable values for minimum number and percentage of unit errors.
    - `bash_functions.env`:   Update to make the cumulative time screen outputs in mins/secs instead of just seconds.
    - `check_huc_inputs.py`:  Now returns the number of HUCs being processed, needed by `gms_pipeline.sh` (Note: to get the value back to a bash file, it has to send it back via a "print" line and not a "return" value.  Improved input validation,
- `unit_tests`
   - `README.md`: Misc text and link updates.

### Removals

- `config\params_template_calibrated.env`: No longer needed. Has been removed already from dev-fim3 and confirmed that it is not needed.
<br><br>

## v4.0.5.2 - 2022-07-25 - [PR #622](https://github.com/NOAA-OWP/inundation-mapping/pull/622)

Updates to unit tests including a minor update for outputs and loading in .json parameter files.
<br><br>


## v4.0.5.1 - 2022-06-27 - [PR #612](https://github.com/NOAA-OWP/inundation-mapping/pull/612)

`Alpha Test Refactor` An upgrade was made a few weeks back to the dev-fim3 branch that improved performance, usability and readability of running alpha tests. Some cleanup in other files for readability, debugging verbosity and styling were done as well. A newer, cleaner system for printing lines when the verbose flag is enabled was added.

### Changes

- `gms_run_branch.sh`:  Updated help instructions to about using multiple HUCs as command arguments.
- `gms_run_unit.sh`:  Updated help instructions to about using multiple HUCs as command arguments.
- `src/utils`
    - `shared_functions.py`:
       - Added a new function called `vprint` which creates a simpler way (and better readability) for other python files when wanting to include a print line when the verbose flag is on.
       - Added a new class named `FIM_Helpers` as a wrapper for the new `vprint` method.
       - With the new `FIM_Helpers` class, a previously existing method named `append_id_to_file_name` was moved into this class making it easier and quicker for usage in other classes.

- `tools`
    - `composite_inundation.py`: Updated its usage of the `append_id_to_file_name` function to now call the`FIM_Helpers` method version of it.
    - `gms_tools`
       - `inundate_gms.py`: Updated for its adjusted usage of the `append_id_to_file_name` method, also removed its own `def __vprint` function in favour of the `FIM_Helpers.vprint` method.
       - `mosaic_inundation.py`:
          - Added adjustments for use of `append_id_to_file_name` and adjustments for `fh.vprint`.
          - Fixed a bug for the variable `ag_mosaic_output` which was not pre-declared and would fail as using an undefined variable in certain conditions.
    - `run_test_case.py`: Ported `test_case` class from FIM 3 and tweaked slightly to allow for GMS FIM. Also added more prints against the new fh.vprint method. Also added a default print line for progress / traceability for all alpha test regardless if the verbose flag is set.
    - `synthesize_test_cases.py`: Ported `test_case` class from FIM 3.
- `unit_tests`
   - `shared_functions_unittests.py`: Update to match moving the `append_id_to_file_name` into the `FIM_Helpers` class. Also removed all "header print lines" for each unit test method (for output readability).

<br/><br/>

## v4.0.5.0 - 2022-06-16 - [PR #611](https://github.com/NOAA-OWP/inundation-mapping/pull/611)

'Branch zero' is a new branch that runs the HUCs full stream network to make up for stream orders 1 & 2 being skipped by the GMS solution and is similar to the FR extent in FIM v3. This new branch is created during `run_by_unit.sh` and the processed DEM is used by the other GMS branches during `run_by_branch.sh` to improve efficiency.

### Additions

- `src/gms/delineate_hydros_and_produce_HAND.sh`: Runs all of the modules associated with delineating stream lines and catchments and building the HAND relative elevation model. This file is called once during `gms_run_unit` to produce the branch zero files and is also run for every GMS branch in `gms_run_branch`.
- `config/deny_gms_branch_zero.lst`: A list specifically for branch zero that helps with cleanup (removing unneeded files after processing).

### Changes

- `src/`
    - `output_cleanup.py`: Fixed bug for viz flag.
    - `gms/`
        - `run_by_unit.sh`: Added creation of "branch zero", DEM pre-processing, and now calls.
        -  `delineate_hydros_and_produce_HAND.sh` to produce HAND outputs for the entire stream network.
        - `run_by_branch.sh`: Removed DEM processing steps (now done in `run_by_unit.sh`), moved stream network delineation and HAND generation to `delineate_hydros_and_produce_HAND.sh`.
        - `generate_branch_list.py`: Added argument and parameter to sure that the branch zero entry was added to the branch list.
- `config/`
     - `params_template.env`: Added `zero_branch_id` variable.
- `tools`
     - `run_test_case.py`: Some styling / readability upgrades plus some enhanced outputs.  Also changed the _verbose_ flag to _gms_verbose_ being passed into Mosaic_inundation function.
     - `synthesize_test_cases.py`: arguments being passed into the _alpha_test_args_ from being hardcoded from flags to verbose (effectively turning on verbose outputs when applicable. Note: Progress bar was not affected.
     - `tools_shared_functions.py`: Some styling / readability upgrades.
- `gms_run_unit.sh`: Added export of extent variable, dropped the -s flag and added the -a flag so it now defaults to dropping stream orders 1 and 2.
- `gms_run_branch.sh`: Fixed bug when using overwrite flag saying branch errors folder already exists, dropped the -s flag and added the -a flag so it now defaults to dropping stream orders 1 and 2.

### Removals

- `tests/`: Redundant
- `tools/shared_variables`: Redundant

<br/><br/>

## v4.0.4.3 - 2022-05-26 - [PR #605](https://github.com/NOAA-OWP/inundation-mapping/pull/605)

We needed a tool that could composite / mosaic inundation maps for FIM3 FR and FIM4 / GMS with stream orders 3 and higher. A tool previously existed named composite_fr_ms_inundation.py and it was renamed to composite_inundation.py and upgraded to handle any combination of 2 of 3 items (FIM3 FR, FIM3 MS and/or FIM4 GMS).

### Additions

- `tools/composite_inundation.py`: Technically it is a renamed from composite_ms_fr_inundation.py, and is based on that functionality, but has been heavily modified. It has a number of options, but primarily is designed to take two sets of output directories, inundate the files, then composite them into a single mosiac'd raster per huc. The primary usage is expected to be compositing FIM3 FR with FIM4 / GMS with stream orders 3 and higher.

- `unit_tests/gms/inundate_gms_unittests.py and inundate_gms_params.json`: for running unit tests against `tools/gms_tools/inunundate_gms.py`.
- `unit_tests/shared_functions_unittests.py and shared_functions_params.json`: A new function named `append_id_to_file_name_single_identifier` was added to `src/utils/shared_functions.py` and some unit tests for that function was created.

### Removed

- `tools/composite_ms_fr_inundation.py`: replaced with upgraded version named `composite_inundation.py`.

### Changes

- `tools/gms_tools/inundate_gms.py`: some style, readabilty cleanup plus move a function up to `shared_functions.py`.
- `tools/gms_tools/mosaic_inundation.py`: some style, readabilty cleanup plus move a function up to `shared_functions.py`.
- `tools/inundation.py`: some style, readabilty cleanup.
- `tools/synthesize_test_cases.py`: was updated primarily for sample usage notes.

<br/><br/>

## v4.0.4.2 - 2022-05-03 - [PR #594](https://github.com/NOAA-OWP/inundation-mapping/pull/594)

This hotfix includes several revisions needed to fix/update the FIM4 area inundation evaluation scripts. These changes largely migrate revisions from the FIM3 evaluation code to the FIM4 evaluation code.

### Changes

- `tools/eval_plots.py`: Copied FIM3 code revisions to enable RAS2FIM evals and PND plots. Replaced deprecated parameter name for matplotlib grid()
- `tools/synthesize_test_cases.py`: Copied FIM3 code revisions to assign FR, MS, COMP resolution variable and addressed magnitude list variable for IFC eval
- `tools/tools_shared_functions.py`: Copied FIM3 code revisions to enable probability not detected (PND) metric calculation
- `tools/tools_shared_variables.py`: Updated magnitude dictionary variables for RAS2FIM evals and PND plots

<br/><br/>

## v4.0.4.1 - 2022-05-02 - [PR #587](https://github.com/NOAA-OWP/inundation-mapping/pull/587)

While testing GMS against evaluation and inundation data, we discovered some challenges for running alpha testing at full scale. Part of it was related to the very large output volume for GMS which resulted in outputs being created on multiple servers and folders. Considering the GMS volume and processing, a tool was required to extract out the ~215 HUC's that we have evaluation data for. Next, we needed isolate valid HUC output folders from original 2,188 HUC's and its 100's of thousands of branches. The first new tool allows us to point to the `test_case` data folder and create a list of all HUC's that we have validation for.

Now that we have a list of relavent HUC's, we need to consolidate output folders from the previously processed full CONUS+ output data. The new `copy_test_case_folders.py` tool extracts relavent HUC (gms unit) folders, based on the list created above, into a consolidated folder. The two tools combine result in significantly reduced overall processing time for running alpha tests at scale.

`gms_run_unit.sh` and `aggregated_branch_lists.py` were adjusted to make a previously hardcoded file path and file name to be run-time parameters. By adding the two new arguments, the file could be used against the new `copy_test_case_folders.py`. `copy_test_case_folders.py` and `gms_run_unit.sh` can now call `aggregated_branch_lists.py` to create a key input file called `gms_inputs.csv` which is a key file required for alpha testing.

A few other small adjustments were made for readability and traceability as well as a few small fixes discovered when running at scale.

### Additions

- `tools/find_test_case_folders.py`: A new tool for creating a list of HUC's that we have test/evaluation data for.
- `tools/copy_test_case_folders.py`: A new tool for using the list created above, to scan through other fully processed output folders and extract only the HUC's (gms units) and it's branches into a consolidated folder, ready for alpha test processing (or other needs).

### Changes

- `src/gms/aggregate_branch_lists.py`: Adjusted to allow two previously hardcoded values to now be incoming arguments. Now this file can be used by both `gms_run_unit.sh` and `copy_test_case_folders.py`.
- `tools/synthesize_test_cases.py`: Adjustments for readability and progress status. The embedded progress bars are not working and will be addressed later.
- `tools/run_test_case.py`: A print statement was added to help with processing progess was added.
- `gms_run_unit.sh`: This was adjusted to match the new input parameters for `aggregate_branch_lists.py` as well as additions for progress status. It now will show the entire progress period start datetime, end datetime and duration.
- `gms_run_branch.sh`: Also was upgraded to show the entire progress period start datetime, end datetime and duration.

<br/><br/>

## v4.0.4.0 - 2022-04-12 - [PR #557](https://github.com/NOAA-OWP/inundation-mapping/pull/557)

During large scale testing of the new **filtering out stream orders 1 and 2** feature [PR #548](https://github.com/NOAA-OWP/inundation-mapping/pull/548), a bug was discovered with 14 HUCS that had no remaining streams after removing stream orders 1 and 2. This resulted in a number of unmanaged and unclear exceptions. An exception may be still raised will still be raised in this fix for logging purposes, but it is now very clear what happened. Other types of events are logged with clear codes to identify what happened.

Fixes were put in place for a couple of new logging behaviors.

1. Recognize that for system exit codes, there are times when an event is neither a success (code 0) nor a failure (code 1). During processing where stream orders are dropped, some HUCs had no remaining reaches, others had mismatched reaches and others as had missing flowlines (reaches) relating to dissolved level paths (merging individual reaches as part of GMS). When these occur, we want to abort the HUC (unit) or branch processing, identify that they were aborted for specific reasons and continue. A new custom system exit code system was adding using python enums. Logging was enhanced to recognize that some exit codes were not a 0 or a 1 and process them differently.

2. Pathing and log management became an issue. It us not uncommon for tens or hundreds of thousands of branches to be processed. A new feature was to recognize what is happening with each branch or unit and have them easily found and recognizable. Futher, processing for failure (sys exit code of 1) are now copied into a unique folder as the occur to help with visualization of run time errors. Previously errors were not extracted until the end of the entire run which may be multiple days.

3. A minor correction was made when dissolved level paths were created with the new merged level path not always having a valid stream order value.

### File Additions

- `src/`
   - `utils/`
      - `fim_enums.py`:
         - A new class called `FIM_system_exit_codes` was added. This allows tracking and blocking of duplicate system exit codes when a custom system code is required.


### Changes

- `fim_run.sh`: Added the gms `non-zero-exit-code` system to `fim_run` to help uncover and isolate errors during processing. Errors recorded in log files within in the logs/unit folder are now copied into a new folder called `unit_errors`.

- `gms_run_branch.sh`:
    -  Minor adjustments to how the `non-zero-exit code` logs were created. Testing uncovered that previous versions were not always reliable. This is now stablized and enhanced.
    - In previous versions, only the `gms_unit.sh` was aware that **stream order filtering** was being done. Now all branch processing is also aware that filtering is in place. Processing in child files and classes can now make adjustments as/if required for stream order filtering.
    - Small output adjustments were made to help with overall screen and log readability.

- `gms_run_unit.sh`:
    - Minor adjustments to how the `non-zero-exit-code` logs were created similar to `gms_run_branch.sh.`
    - Small text corrections, formatting and output corrections were added.
    - A feature removing all log files at the start of the entire process run were added if the `overwrite` command line argument was added.

- `src/`
   - `filter_catchments_and_add_attributes.py`:
      - Some minor formatting and readability adjustments were added.
      - Additions were made to help this code be aware and responding accordingly if that stream order filtering has occurred. Previously recorded as bugs coming from this class, are now may recorded with the new custom exit code if applicable.

   - `run_by_unit.sh` (supporting fim_run.sh):
         - As a change was made to sub-process call to `filter_catchments_and_add_attributes.py` file, which is shared by gms, related to reach errors / events.

   - `split_flows.py`:
      - Some minor formatting and readability adjustments were added.
      - Additions were made to recognize the same type of errors as being described in other files related to stream order filtering issues.
      - A correction was made to be more precise and more explicit when a gms branch error existed. This was done to ensure that we were not letting other exceptions be trapped that were NOT related to stream flow filtering.

   - `time_and_tee_run_by_unit.sh`:
      - The new custom system exit codes was added. Note that the values of 61 (responding system code) are hardcoded instead of using the python based `Fim_system_exit_code` system. This is related to limited communication between python and bash.

   - `gms/`
      - `derive_level_paths.py`:
          - Was upgraded to use the new fim_enums.Fim_system_exit_codes system. This occurs when no streams / flows remain after filtering.  Without this upgrade, standard exceptions were being issued with minimal details for the error.
          - Minor adjustments to formatting for readability were made.

      - `generate_branch_list.py` :  Minor adjustments to formatting for readability were made.

      - `run_by_branch.sh`:
         - Some minor formatting and readability adjustments were added.
         - Additions to the subprocess call to `split_flows.py` were added so it was aware that branch filtering was being used. `split_flows.py` was one of the files that was throwing errors related to stream order filtering. A subprocess call to `filter_catchments_and_add_attributes.py` adjustment was also required for the same reason.

      - `run_by_unit.sh`:
         - Some minor formatting and readability adjustments were added.
         - An addition was made to help trap errors that might be triggered by `derive_level_paths.py` for `stream order filtering`.

      - `time_and_tee_run_by_branch.sh`:
         - A system was added recognize if an non successful system exit code was sent back from `run_by_branch`. This includes true errors of code 1 and other new custom system exit codes. Upon detection of non-zero-exit codes, log files are immediately copied into special folders for quicker and easier visibility. Previously errors were not brought forth until the entire process was completed which ranged fro hours up to 18 days. Note: System exit codes of 60 and 61 were hardcoded instead of using the values from the new  `FIM_system_exit_codes` due to limitation of communication between python and bash.

      - `time_and_tee_run_by_unit.sh`:
         - The same upgrade as described above in `time_and_tee_run_by_branch.sh` was applied here.
         - Minor readability and output formatting changes were made.

      - `todo.md`
         - An entry was removed from this list which talked about errors due to small level paths exactly as was fixed in this pull request set.

- `unit_tests/`
   - `gms/`
      - `derive_level_paths_unittests.py` :  Added a new unit test specifically testing this type of condition with a known HUC that triggered the branch errors previously described..
      - `derive_level_paths_params.json`:
           - Added a new node with a HUC number known to fail.
           - Changed pathing for unit test data pathing from `/data/outputs/gms_example_unit_tests` to `/data/outputs/fim_unit_test_data_do_not_remove`. The new folder is intended to be a more permanent folder for unit test data.
           - Some additional tests were added validating the argument for dropping stream orders.

### Unit Test File Additions:

- `unit_tests/`
   - `filter_catchments_and_add_attributes_unittests.py` and `filter_catchments_and_add_attributes_params.json`:

   - `split_flows_unittests.py' and `split_flows_params.json`

<br/><br/>

## v4.0.3.1 - 2022-03-10 - [PR #561](https://github.com/NOAA-OWP/inundation-mapping/pull/561)

Bug fixes to get the Alpha Test working in FIM 4.

### Changes

- `tools/sythesize_test_cases.py`: Fixed bugs that prevented multiple benchmark types in the same huc from running `run_test_case.py`.
- `tools/run_test_case.py`: Fixed mall bug for IFC benchmark.
- `tools/eval_plots.py`: Fixed Pandas query bugs.

<br/><br/>

## v4.0.3.0 - 2022-03-03 - [PR #550](https://github.com/NOAA-OWP/inundation-mapping/pull/550)

This PR ports the functionality of `usgs_gage_crosswalk.py` and `rating_curve_comparison.py` to FIM 4.

### Additions

- `src/`:
    - `usgs_gage_aggregate.py`: Aggregates all instances of `usgs_elev_table.csv` to the HUC level. This makes it easier to view the gages in each HUC without having to hunt through branch folders and easier for the Sierra Test to run at the HUC level.
    - `usgs_gage_unit_setup.py`: Assigns a branch to each USGS gage within a unit. The output of this module is `usgs_subset_gages.gpkg` at the HUC level containing the `levpa_id` attribute.

### Changes

- `gms_run_branch.sh`: Added a line to aggregate all `usgs_elev_table.csv` into the HUC directory level using `src/usgs_gage_aggregate.py`.
- `src/`:
    -  `gms/`
        - `run_by_branch.sh`: Added a block to run `src/usgs_gage_crosswalk.py`.
        - `run_by_unit.sh`: Added a block to run `src/usgs_gage_unit_setup.py`.
    - `usgs_gage_crosswalk.py`: Similar to it's functionality in FIM 3, this module snaps USGS gages to the stream network, samples the underlying DEMs, and writes the attributes to `usgs_elev_table.csv`. This CSV is later aggregated to the HUC level and eventually used in `tools/rating_curve_comparison.py`. Addresses #539
- `tools/rating_curve_comparison.py`: Updated Sierra Test to work with FIM 4 data structure.
- `unit_tests/`:
    - `rating_curve_comparison_unittests.py` & `rating_curve_comparison_params.json`: Unit test code and parameters for the Sierra Test.
    - `usgs_gage_crosswalk_unittests.py` & `usgs_gage_crosswalk_params.json`: Unit test code and parameters for `usgs_gage_crosswalk.py`
- `config/`:
    - `deny_gms_branches_default.lst` & `config/deny_gms_branches_min.lst`: Add `usgs_elev_table.csv` to the lists as a comment so it doesn't get deleted during cleanup.
    - `deny_gms_unit_default.lst`: Add `usgs_subset_gages.gpkg` to the lists as a comment so it doesn't get deleted during cleanup.

<br/><br/>

## v4.0.2.0 - 2022-03-02 - [PR #548](https://github.com/NOAA-OWP/inundation-mapping/pull/548)

Added a new optional system which allows an argument to be added to the `gms_run_unit.sh` command line to filter out stream orders 1 and 2 when calculating branches.

### Changes

- `gms_run_unit.sh`: Add the new optional `-s` command line argument. Inclusion of this argument means "drop stream orders 1 and 2".

- `src/gms`
   - `run_by_unit.sh`: Capture and forward the drop stream orders flag to `derive_level_paths.py`

   - `derive_level_paths.py`: Capture the drop stream order flag and working with `stream_branches.py` to include/not include loading nwm stream with stream orders 1 and 2.

   - `stream_branchs.py`: A correction was put in place to allow for the filter of branch attributes and values to be excluded. The `from_file` method has the functionality but was incomplete. This was corrected and how could accept the values from `derive_level_paths.py` to use the branch attribute of "order_" (gkpg field) and values excluded of [1,2] when optionally desired.

- `unit_tests/gms`
    - `derive_level_paths_unittests.py` and `derive_level_paths_params.py`: Updated for testing for the new "drop stream orders 1 and 2" feature. Upgrades were also made to earlier existing incomplete test methods to test more output conditions.

<br/><br/>

## v4.0.1.0 - 2022-02-02 - [PR #525](https://github.com/NOAA-OWP/cahaba/pull/525)

The addition of a very simple and evolving unit test system which has two unit tests against two py files.  This will set a precendence and will grow over time and may be automated, possibly during git check-in triggered. The embedded README.md has more details of what we currently have, how to use it, how to add new unit tests, and expected future enhancements.

### Additions

- `/unit_tests/` folder which has the following:

   - `clip_vectors_to_wbd_params.json`: A set of default "happy path" values that are expected to pass validation for the clip_vectors_to_wbd.py -> clip_vectors_to_wbd (function).

   - `clip_vectors_to_wbd_unittests.py`: A unit test file for src/clip_vectors_to_wbd.py. Incomplete but evolving.

   - `README.md`: Some information about how to create unit tests and how to use them.

   - `unit_tests_utils.py`: A python file where methods that are common to all unit tests can be placed.

   - `gms/derive_level_paths_params.json`: A set of default "happy path" values that are expected to pass validation for the derive_level_paths_params.py -> Derive_level_paths (function).

   - `gms/derive_level_paths_unittests.py`: A unit test file for `src/derive_level_paths.py`. Incomplete but evolving.

<br/><br/>

## v4.0.0.0 - 2022-02-01 - [PR #524](https://github.com/NOAA-OWP/cahaba/pull/524)

FIM4 builds upon FIM3 and allows for better representation of inundation through the reduction of artificial restriction of inundation at catchment boundaries.

More details will be made available through a publication by Aristizabal et. al. and will be included in the "Credits and References" section of the README.md, titled "Reducing Horton-Strahler Stream Order Can Enhance Flood Inundation Mapping Skill with Applications for the U.S. National Water Model."

### Additions

- `/src/gms`: A new directory containing scripts necessary to produce the FIM4 Height Above Nearest Drainage grids and synthetic rating curves needed for inundation mapping.
- `/tools/gms_tools`: A new directory containing scripts necessary to generate and evaluate inundation maps produced from FIM4 Height Above Nearest Drainage grids and synthetic rating curves.

<br/><br/>

## v3.0.24.3 - 2021-11-29 - [PR #488](https://github.com/NOAA-OWP/cahaba/pull/488)

Fixed projection issue in `synthesize_test_cases.py`.

### Changes

- `Pipfile`: Added `Pyproj` to `Pipfile` to specify a version that did not have the current projection issues.

<br/><br/>

## v3.0.24.2 - 2021-11-18 - [PR #486](https://github.com/NOAA-OWP/cahaba/pull/486)

Adding a new check to keep `usgs_elev_table.csv`, `src_base.csv`, `small_segments.csv` for runs not using the `-viz` flag. We unintentionally deleted some .csv files in `vary_mannings_n_composite.py` but need to maintain some of these for non `-viz` runs (e.g. `usgs_elev_table.csv` is used for sierra test input).

### Changes

- `fim_run.sh`: passing `-v` flag to `vary_mannings_n_composite.py` to determine which csv files to delete. Setting `$viz` = 0 for non `-v` runs.
- `src/vary_mannings_n_composite.py`: added `-v` input arg and if statement to check which .csv files to delete.
- `src/add_crosswalk.py`: removed deprecated barc variables from input args.
- `src/run_by_unit.sh`: removed deprecated barc variables from input args to `add_crosswalk.py`.

<br/><br/>

## v3.0.24.1 - 2021-11-17 - [PR #484](https://github.com/NOAA-OWP/cahaba/pull/484)

Patch to clean up unnecessary files and create better names for intermediate raster files.

### Removals

- `tools/run_test_case_gms.py`: Unnecessary file.

### Changes

- `tools/composite_ms_fr_inundation.py`: Clean up documentation and intermediate file names.
- `tools/run_test_case.py`: Remove unnecessary imports.

<br/><br/>

## v3.0.24.0 - 2021-11-08 - [PR #482](https://github.com/NOAA-OWP/cahaba/pull/482)

Adds `composite_ms_fr_inundation.py` to allow for the generation of an inundation map given a "flow file" CSV and full-resolution (FR) and mainstem (MS) relative elevation models, synthetic rating curves, and catchments rasters created by the `fim_run.sh` script.

### Additions
- `composite_ms_fr_inundation.py`: New module that is used to inundate both MS and FR FIM and composite the two inundation rasters.
- `/tools/gms_tools/`: Three modules (`inundate_gms.py`, `mosaic_inundation.py`, `overlapping_inundation.py`) ported from the GMS branch used to composite inundation rasters.

### Changes
- `inundation.py`: Added 2 exception classes ported from the GMS branch.

<br/><br/>

## v3.0.23.3 - 2021-11-04 - [PR #481](https://github.com/NOAA-OWP/cahaba/pull/481)
Includes additional hydraulic properties to the `hydroTable.csv`: `Number of Cells`, `SurfaceArea (m2)`, `BedArea (m2)`, `Volume (m3)`, `SLOPE`, `LENGTHKM`, `AREASQKM`, `Roughness`, `TopWidth (m)`, `WettedPerimeter (m)`. Also adds `demDerived_reaches_split_points.gpkg`, `flowdir_d8_burned_filled.tif`, and `dem_thalwegCond.tif` to `-v` whitelist.

### Changes
- `run_by_unit.sh`: Added `EXIT FLAG` tag and previous non-zero exit code tag to the print statement to allow log lookup.
- `add_crosswalk.py`: Added extra attributes to the hydroTable.csv. Includes a default `barc_on` and `vmann_on` (=False) attribute that is overwritten (=True) if SRC post-processing modules are run.
- `bathy_src_adjust_topwidth.py`: Overwrites the `barc_on` attribute where applicable and includes the BARC-modified Volume property.
- `vary_mannings_n_composite.py`: Overwrites the `vmann_on` attribute where applicable.
- `output_cleanup.py`: Adds new files to the `-v` whitelist.

<br/><br/>

## v3.0.23.2 - 2021-11-04 - [PR #480](https://github.com/NOAA-OWP/cahaba/pull/480)
Hotfix for `vary_manning_n_composite.py` to address null discharge values for non-CONUS hucs.

### Changes
- `vary_manning_n_composite.py`: Add numpy where clause to set final discharge value to the original value if `vmann=False`

<br/><br/>

## v3.0.23.1 - 2021-11-03 - [PR #479](https://github.com/NOAA-OWP/cahaba/pull/479)
Patches the API updater. The `params_calibrated.env` is replaced with `params_template.env` because the BARC and Multi-N modules supplant the calibrated values.

### Changes
- `api/node/updater/updater.py`: Changed `params_calibrated.env` to `params_template.env`

<br/><br/>

## v3.0.23.0 - 2021-10-31 - [PR #475](https://github.com/NOAA-OWP/cahaba/pull/475)

Moved the synthetic rating curve (SRC) processes from the `\tools` directory to `\src` directory to support post-processing in `fim_run.sh`. These SRC post-processing modules will now run as part of the default `fim_run.sh` workflow. Reconfigured bathymetry adjusted rating curve (BARC) module to use the 1.5yr flow from NWM v2 recurrence flow data in combination with the Bieger et al. (2015) regression equations with bankfull discharge predictor variable input.

### Additions
- `src/bathy_src_adjust_topwidth.py` --> New version of bathymetry adjusted rating curve (BARC) module that is configured to use the Bieger et al. (2015) regression equation with input bankfull discharge as the predictor variable (previous version used the drainage area version of the regression equations). Also added log output capability, added reconfigured output content in `src_full_crosswalked_BARC.csv` and `hydroTable.csv`, and included modifications to allow BARC to run as a post-processing step in `fim_run.sh`. Reminder: BARC is only configured for MS extent.

### Removals
- `config/params_calibrated.env` --> deprecated the calibrated roughness values by stream order with the new introduction of variable/composite roughness module
- `src/bathy_rc_adjust.py` --> deprecated the previous BARC version

### Changes
- `src/identify_src_bankfull.py` --> Moved this script from /tools to /src, added more doc strings, cleaned up output log, and reconfigured to allow execution from fim_run.sh post-processing.
- `src/vary_mannings_n_composite.py` --> Moved this script from /tools to /src, added more doc strings, cleaned up output log, added/reconfigured output content in src_full_crosswalked_vmann.csv and hydroTable.csv, and reconfigured to allow execution from fim_run.sh post-processing.
- `config/params_template.env` --> Added additional parameter/variables for input to `identify_src_bankfull.py`, `vary_mannings_n_composite.py`, and `bathy_src_adjust_topwidth.py`.
      - default BARC input: bankfull channel geometry derived from the Bieger et al. (2015) bankfull discharge regression equations
      - default bankfull flow input: NWM v2 1.5-year recurrence flows
      - default variable roughness input: global (all NWM feature_ids) roughness values of 0.06 for in-channel and 0.11 for max overbank
- `fim_run.sh` --> Added SRC post-processing calls after the `run_by_unit.sh` workflow
- `src/add_crosswalk.py` --> Removed BARC module call (moved to post-processing)
- `src/run_by_unit.sh` --> Removed old/unnecessary print statement.
      - **Note: reset exit codes to 0 for unnecessary processing flags.** Non-zero error codes in `run_by_unit.sh` prevent the `fim_run.sh` post-processing steps from running. This error handling issue will be more appropriately handled in a soon to be release enhancement.
- `tools/run_test_case.py` --> Reverted changes used during development process

<br/><br/>

## v3.0.22.8 - 2021-10-26 - [PR #471](https://github.com/NOAA-OWP/cahaba/pull/471)

Manually filtering segments from stream input layer to fix flow reversal of the MS River (HUC 08030100).

### Changes
- `clip_vectors_to_wbd.py`: Fixes bug where flow direction is reversed for HUC 08030100. The issue is resolved by filtering incoming stream segments that intersect with the elevation grid boundary.

<br/><br/>

## v3.0.22.7 - 2021-10-08 - [PR #467](https://github.com/NOAA-OWP/cahaba/pull/467)

These "tool" enhancements 1) delineate in-channel vs. out-of-channel geometry to allow more targeted development of key physical drivers influencing the SRC calculations (e.g. bathymetry & Manning’s n) #418 and 2) applies a variable/composite Manning’s roughness (n) using user provided csv with in-channel vs. overbank roughness values #419 & #410.

### Additions
- `identify_src_bankfull.p`: new post-processing tool that ingests a flow csv (e.g. NWM 1.5yr recurr flow) to approximate the bankfull STG and then calculate the channel vs. overbank proportions using the volume and hydraulic radius variables
- `vary_mannings_n_composite.py`: new post-processing tool that ingests a csv containing feature_id, channel roughness, and overbank roughness and then generates composite n values via the channel ratio variable

### Changes
- `eval_plots.py`: modified the plot legend text to display full label for development tests
- `inundation.py`: added new optional argument (-n) and corresponding function to produce a csv containing the stage value (and SRC variables) calculated from the flow to stage interpolation.

<br/><br/>

## v3.0.22.6 - 2021-09-13 - [PR #462](https://github.com/NOAA-OWP/cahaba/pull/462)

This new workflow ingests FIM point observations from users and “corrects” the synthetic rating curves to produce the desired FIM extent at locations where feedback is available (locally calibrate FIM).

### Changes
- `add_crosswalk.py`: added `NextDownID` and `order_` attributes to the exported `hydroTable.csv`. This will potentially be used in future enhancements to extend SRC changes to upstream/downstream catchments.
- `adjust_rc_with_feedback.py`: added a new workflow to perform the SRC modifications (revised discharge) using the existing HAND geometry variables combined with the user provided point location flow and stage data.
- `inundation_wrapper_custom_flow.py`: updated code to allow for huc6 processing to generate custom inundation outputs.

<br/><br/>

## v3.0.22.5 - 2021-09-08 - [PR #460](https://github.com/NOAA-OWP/cahaba/pull/460)

Patches an issue where only certain benchmark categories were being used in evaluation.

### Changes
- In `tools/tools_shared_variables.py`, created a variable `MAGNITUDE_DICT` to store benchmark category magnitudes.
- `synthesize_test_cases.py` imports `MAGNITUDE_DICT` and uses it to assign magnitudes.

<br/><br/>

## v3.0.22.4 - 2021-08-30 - [PR #456](https://github.com/NOAA-OWP/cahaba/pull/456)

Renames the BARC modified variables that are exported to `src_full_crosswalked.csv` to replace the original variables. The default/original variables are renamed with `orig_` prefix. This change is needed to ensure downstream uses of the `src_full_crosswalked.csv` are able to reference the authoritative version of the channel geometry variables (i.e. BARC-adjust where available).

### Changes
- In `src_full_crosswalked.csv`, default/original variables are renamed with `orig_` prefix and `SA_div` is renamed to `SA_div_flag`.

<br/><br/>

## v3.0.22.3 - 2021-08-27 - [PR #457](https://github.com/NOAA-OWP/cahaba/pull/457)

This fixes a bug in the `get_metadata()` function in `/tools/tools_shared_functions.py` that arose because of a WRDS update. Previously the `metadata_source` response was returned as independent variables, but now it is returned a list of strings. Another issue was observed where the `EVALUATED_SITES_CSV` variable was being misdefined (at least on the development VM) through the OS environmental variable setting.

### Changes
- In `tools_shared_functions.py`, changed parsing of WRDS `metadata_sources` to account for new list type.
- In `generate_categorical_fim_flows.py`, changed the way the `EVALUATED_SITES_CSV` path is defined from OS environmental setting to a relative path that will work within Docker container.

<br/><br/>

## v3.0.22.2 - 2021-08-26 - [PR #455](https://github.com/NOAA-OWP/cahaba/pull/455)

This merge addresses an issues with the bathymetry adjusted rating curve (BARC) calculations exacerbating single-pixel inundation issues for the lower Mississippi River. This fix allows the user to specify a stream order value that will be ignored in BARC calculations (reverts to using the original/default rating curve). If/when the "thalweg notch" issue is addressed, this change may be unmade.

### Changes
- Added new env variable `ignore_streamorders` set to 10.
- Added new BARC code to set the bathymetry adjusted cross-section area to 0 (reverts to using the default SRC values) based on the streamorder env variable.

<br/><br/>

## v3.0.22.1 - 2021-08-20 - [PR #447](https://github.com/NOAA-OWP/cahaba/pull/447)

Patches the minimum stream length in the template parameters file.

### Changes
- Changes `max_split_distance_meters` in `params_template.env` to 1500.

<br/><br/>

## v3.0.22.0 - 2021-08-19 - [PR #444](https://github.com/NOAA-OWP/cahaba/pull/444)

This adds a script, `adjust_rc_with_feedback.py`, that will be expanded  in future issues. The primary function that performs the HAND value and hydroid extraction is ingest_points_layer() but this may change as the overall synthetic rating curve automatic update machanism evolves.

### Additions
- Added `adjust_rc_with_feedback.py` with `ingest_points_layer()`, a function to extract HAND and hydroid values for use in an automatic synthetic rating curve updating mechanism.

<br/><br/>

## v3.0.21.0 - 2021-08-18 - [PR #433](https://github.com/NOAA-OWP/cahaba/pull/433)

General repository cleanup, made memory-profiling an optional flag, API's release feature now saves outputs.

### Changes
- Remove `Dockerfile.prod`, rename `Dockerfile.dev` to just `Dockerfile`, and remove `.dockerignore`.
- Clean up `Dockerfile` and remove any unused* packages or variables.
- Remove any unused* Python packages from the `Pipfile`.
- Move the `CHANGELOG.md`, `SECURITY.md`, and `TERMS.md` files to the `/docs` folder.
- Remove any unused* scripts in the `/tools` and `/src` folders.
- Move `tools/preprocess` scripts into `tools/`.
- Ensure all scripts in the `/src` folder have their code in functions and are being called via a `__main__` function (This will help with implementing memory profiling fully).
- Changed memory-profiling to be an option flag `-m` for `fim_run.sh`.
- Updated FIM API to save all outputs during a "release" job.

<br/><br/>

## v3.0.20.2 - 2021-08-13 - [PR #443](https://github.com/NOAA-OWP/cahaba/pull/443)

This merge modifies `clip_vectors_to_wbd.py` to check for relevant input data.

### Changes
- `clip_vectors_to_wbd.py` now checks that there are NWM stream segments within the buffered HUC boundary.
- `included_huc8_ms.lst` has several additional HUC8s.

<br/><br/>

## v3.0.20.1 - 2021-08-12 - [PR #442](https://github.com/NOAA-OWP/cahaba/pull/442)

This merge improves documentation in various scripts.

### Changes
This PR better documents the following:

- `inundate_nation.py`
- `synthesize_test_cases.py`
- `adjust_thalweg_lateral.py`
- `rem.py`

<br/><br/>

## v3.0.20.0 - 2021-08-11 - [PR #440](https://github.com/NOAA-OWP/cahaba/pull/440)

This merge adds two new scripts into `/tools/` for use in QAQC.

### Additions
- `inundate_nation.py` to produce inundation maps for the entire country for use in QAQC.
- `check_deep_flooding.py` to check for depths of inundation greater than a user-supplied threshold at specific areas defined by a user-supplied shapefile.

<br/><br/>

## v3.0.19.5 - 2021-07-19

Updating `README.md`.

<br/><br/>

## v3.0.19.4 - 2021-07-13 - [PR #431](https://github.com/NOAA-OWP/cahaba/pull/431)

Updating logging and fixing bug in vector preprocessing.

### Additions
- `fim_completion_check.py` adds message to docker log to log any HUCs that were requested but did not finish `run_by_unit.sh`.
- Adds `input_data_edits_changelog.txt` to the inputs folder to track any manual or version/location specific changes that were made to data used in FIM 3.

### Changes
- Provides unique exit codes to relevant domain checkpoints within `run_by_unit.sh`.
- Bug fixes in `reduce_nhd_stream_density.py`, `mprof plot` call.
- Improved error handling in `add_crosswalk.py`.

<br/><br/>

## v3.0.19.3 - 2021-07-09

Hot fix to `synthesize_test_cases`.

### Changes
- Fixed if/elif/else statement in `synthesize_test_cases.py` that resulted in only IFC data being evaluated.

<br/><br/>

## v3.0.19.2 - 2021-07-01 - [PR #429](https://github.com/NOAA-OWP/cahaba/pull/429)

Updates to evaluation scripts to allow for Alpha testing at Iowa Flood Center (IFC) sites. Also, `BAD_SITES` variable updates to omit sites not suitable for evaluation from metric calculations.

### Changes
- The `BAD_SITES` list in `tools_shared_variables.py` was updated and reasons for site omission are documented.
- Refactored `run_test_case.py`, `synthesize_test_cases.py`, `tools_shared_variables.py`, and `eval_plots.py` to allow for IFC comparisons.

<br/><br/>

## v3.0.19.1 - 2021-06-17 - [PR #417](https://github.com/NOAA-OWP/cahaba/pull/417)

Adding a thalweg profile tool to identify significant drops in thalweg elevation. Also setting lateral thalweg adjustment threshold in hydroconditioning.

### Additions
- `thalweg_drop_check.py` checks the elevation along the thalweg for each stream path downstream of MS headwaters within a HUC.

### Removals
- Removing `dissolveLinks` arg from `clip_vectors_to_wbd.py`.

### Changes
- Cleaned up code in `split_flows.py` to make it more readable.
- Refactored `reduce_nhd_stream_density.py` and `adjust_headwater_streams.py` to limit MS headwater points in `agg_nhd_headwaters_adj.gpkg`.
- Fixed a bug in `adjust_thalweg_lateral.py` lateral elevation replacement threshold; changed threshold to 3 meters.
- Updated `aggregate_vector_inputs.py` to log intermediate processes.

<br/><br/>

## v3.0.19.0 - 2021-06-10 - [PR #415](https://github.com/NOAA-OWP/cahaba/pull/415)

Feature to evaluate performance of alternative CatFIM techniques.

### Additions
- Added `eval_catfim_alt.py` to evaluate performance of alternative CatFIM techniques.

<br/><br/>

## v3.0.18.0 - 2021-06-09 - [PR #404](https://github.com/NOAA-OWP/cahaba/pull/404)

To help analyze the memory consumption of the Fim Run process, the python module `memory-profiler` has been added to give insights into where peak memory usage is with in the codebase.

In addition, the Dockerfile was previously broken due to the Taudem dependency removing the version that was previously being used by FIM. To fix this, and allow new docker images to be built, the Taudem version has been updated to the newest version on the Github repo and thus needs to be thoroughly tested to determine if this new version has affected the overall FIM outputs.

### Additions
- Added `memory-profiler` to `Pipfile` and `Pipfile.lock`.
- Added `mprof` (memory-profiler cli utility) call to the `time_and_tee_run_by_unit.sh` to create overall memory usage graph location in the `/logs/{HUC}_memory.png` of the outputs directory.
- Added `@profile` decorator to all functions within scripts used in the `run_by_unit.sh` script to allow for memory usage tracking, which is then recorded in the `/logs/{HUC}.log` file of the outputs directory.

### Changes
- Changed the Taudem version in `Dockerfile.dev` to `98137bb6541a0d0077a9c95becfed4e56d0aa0ac`.
- Changed all calls of python scripts in `run_by_unit.s` to be called with the `-m memory-profiler` argument to allow scripts to also track memory usage.

<br/><br/>

## v3.0.17.1 - 2021-06-04 - [PR #395](https://github.com/NOAA-OWP/cahaba/pull/395)

Bug fix to the `generate_nws_lid.py` script

### Changes
- Fixes incorrectly assigned attribute field "is_headwater" for some sites in the `nws_lid.gpkg` layer.
- Updated `agg_nhd_headwaters_adj.gpkg`, `agg_nhd_streams_adj.gpkg`, `nwm_flows.gpkg`, and `nwm_catchments.gpkg` input layers using latest NWS LIDs.

<br/><br/>

## v3.0.17.0 - 2021-06-04 - [PR #393](https://github.com/NOAA-OWP/cahaba/pull/393)
BARC updates to cap the bathy calculated xsec area in `bathy_rc_adjust.py` and allow user to choose input bankfull geometry.

### Changes

- Added new env variable to control which input file is used for the bankfull geometry input to bathy estimation workflow.
- Modified the bathymetry cross section area calculation to cap the additional area value so that it cannot exceed the bankfull cross section area value for each stream segment (bankfull value obtained from regression equation dataset).
- Modified the `rating_curve_comparison.py` plot output to always put the FIM rating curve on top of the USGS rating curve (avoids USGS points covering FIM).
- Created a new aggregate csv file (aggregates for all hucs) for all of the `usgs_elev_table.csv` files (one per huc).
- Evaluate the FIM Bathymetry Adjusted Rating Curve (BARC) tool performance using the estimated bankfull geometry dataset derived for the NWM route link dataset.

<br/><br/>

## v3.0.16.3 - 2021-05-21 - [PR #388](https://github.com/NOAA-OWP/cahaba/pull/388)

Enhancement and bug fixes to `synthesize_test_cases.py`.

### Changes
- Addresses a bug where AHPS sites without benchmark data were receiving a CSI of 0 in the master metrics CSV produced by `synthesize_test_cases.py`.
- Includes a feature enhancement to `synthesize_test_cases.py` that allows for the inclusion of user-specified testing versions in the master metrics CSV.
- Removes some of the print statements used by `synthesize_test_cases.py`.

<br/><br/>

## v3.0.16.2 - 2021-05-18 - [PR #384](https://github.com/NOAA-OWP/cahaba/pull/384)

Modifications and fixes to `run_test_case.py`, `eval_plots.py`, and AHPS preprocessing scripts.

### Changes
- Comment out return statement causing `run_test_case.py` to skip over sites/hucs when calculating contingency rasters.
- Move bad sites list and query statement used to filter out bad sites to the `tools_shared_variables.py`.
- Add print statements in `eval_plots.py` detailing the bad sites used and the query used to filter out bad sites.
- Update AHPS preprocessing scripts to produce a domain shapefile.
- Change output filenames produced in ahps preprocessing scripts.
- Update workarounds for some sites in ahps preprocessing scripts.

<br/><br/>

## v3.0.16.1 - 2021-05-11 - [PR #380](https://github.com/NOAA-OWP/cahaba/pull/380)

The current version of Eventlet used in the Connector module of the FIM API is outdated and vulnerable. This update bumps the version to the patched version.

### Changes
- Updated `api/node/connector/requirements.txt` to have the Eventlet version as 0.31.0

<br/><br/>

## v3.0.16.0 - 2021-05-07 - [PR #378](https://github.com/NOAA-OWP/cahaba/pull/378)

New "Release" feature added to the FIM API. This feature will allow for automated FIM, CatFIM, and relevant metrics to be generated when a new FIM Version is released. See [#373](https://github.com/NOAA-OWP/cahaba/issues/373) for more detailed steps that take place in this feature.

### Additions
- Added new window to the UI in `api/frontend/gui/templates/index.html`.
- Added new job type to `api/node/connector/connector.py` to allow these release jobs to run.
- Added additional logic in `api/node/updater/updater.py` to run the new eval and CatFIM scripts used in the release feature.

### Changes
- Updated `api/frontend/output_handler/output_handler.py` to allow for copying more broad ranges of file paths instead of only the `/data/outputs` directory.

<br/><br/>

## v3.0.15.10 - 2021-05-06 - [PR #375](https://github.com/NOAA-OWP/cahaba/pull/375)

Remove Great Lakes coastlines from WBD buffer.

### Changes
- `gl_water_polygons.gpkg` layer is used to mask out Great Lakes boundaries and remove NHDPlus HR coastline segments.

<br/><br/>

## v3.0.15.9 - 2021-05-03 - [PR #372](https://github.com/NOAA-OWP/cahaba/pull/372)

Generate `nws_lid.gpkg`.

### Additions
- Generate `nws_lid.gpkg` with attributes indicating if site is a headwater `nws_lid` as well as if it is co-located with another `nws_lid` which is referenced to the same `nwm_feature_id` segment.

<br/><br/>

## v3.0.15.8 - 2021-04-29 - [PR #371](https://github.com/NOAA-OWP/cahaba/pull/371)

Refactor NHDPlus HR preprocessing workflow. Resolves issue #238

### Changes
- Consolidate NHD streams, NWM catchments, and headwaters MS and FR layers with `mainstem` column.
- HUC8 intersections are included in the input headwaters layer.
- `clip_vectors_to_wbd.py` removes incoming stream segment from the selected layers.

<br/><br/>

## v3.0.15.7 - 2021-04-28 - [PR #367](https://github.com/NOAA-OWP/cahaba/pull/367)

Refactor synthesize_test_case.py to handle exceptions during multiprocessing. Resolves issue #351

### Changes
- refactored `inundation.py` and `run_test_case.py` to handle exceptions without using `sys.exit()`.

<br/><br/>

## v3.0.15.6 - 2021-04-23 - [PR #365](https://github.com/NOAA-OWP/cahaba/pull/365)

Implement CatFIM threshold flows to Sierra test and add AHPS benchmark preprocessing scripts.

### Additions
- Produce CatFIM flows file when running `rating_curve_get_usgs_gages.py`.
- Several scripts to preprocess AHPS benchmark data. Requires numerous file dependencies not available through Cahaba.

### Changes
- Modify `rating_curve_comparison.py` to ingest CatFIM threshold flows in calculations.
- Modify `eval_plots.py` to save all site specific bar plots in same parent directory instead of in subdirectories.
- Add variables to `env.template` for AHPS benchmark preprocessing.

<br/><br/>

## v3.0.15.5 - 2021-04-20 - [PR #363](https://github.com/NOAA-OWP/cahaba/pull/363)

Prevent eval_plots.py from erroring out when spatial argument enabled if certain datasets not analyzed.

### Changes
- Add check to make sure analyzed dataset is available prior to creating spatial dataset.

<br/><br/>

## v3.0.15.4 - 2021-04-20 - [PR #356](https://github.com/NOAA-OWP/cahaba/pull/356)

Closing all multiprocessing Pool objects in repo.

<br/><br/>

## v3.0.15.3 - 2021-04-19 - [PR #358](https://github.com/NOAA-OWP/cahaba/pull/358)

Preprocess NHDPlus HR rasters for consistent projections, nodata values, and convert from cm to meters.

### Additions
- `preprocess_rasters.py` reprojects raster, converts to meters, and updates nodata value to -9999.
- Cleaned up log messages from `bathy_rc_adjust.py` and `usgs_gage_crosswalk.py`.
- Outputs paths updated in `generate_categorical_fim_mapping.py` and `generate_categorical_fim.py`.
- `update_raster_profile` cleans up raster crs, blocksize, nodata values, and converts elevation grids from cm to meters.
- `reproject_dem.py` imports gdal to reproject elevation rasters because an error was occurring when using rasterio.

### Changes
- `burn_in_levees.py` replaces the `gdal_calc.py` command to resolve inconsistent outputs with burned in levee values.

<br/><br/>

## v3.0.15.2 - 2021-04-16 - [PR #359](https://github.com/NOAA-OWP/cahaba/pull/359)

Hotfix to preserve desired files when production flag used in `fim_run.sh`.

### Changes

- Fixed production whitelisted files.

<br/><br/>

## v3.0.15.1 - 2021-04-13 - [PR #355](https://github.com/NOAA-OWP/cahaba/pull/355)

Sierra test considered all USGS gage locations to be mainstems even though many actually occurred with tributaries. This resulted in unrealistic comparisons as incorrect gages were assigned to mainstems segments. This feature branch identifies gages that are on mainstems via attribute field.

### Changes

- Modifies `usgs_gage_crosswalk.py` to filter out gages from the `usgs_gages.gpkg` layer such that for a "MS" run, only consider gages that contain rating curve information (via `curve` attribute) and are also mainstems gages (via `mainstems` attribute).
- Modifies `usgs_gage_crosswalk.py` to filter out gages from the `usgs_gages.gpkg` layer such that for a "FR" run, only consider gages that contain rating curve information (via `curve` attribute) and are not mainstems gages (via `mainstems` attribute).
- Modifies how mainstems segments are determined by using the `nwm_flows_ms.gpkg` as a lookup to determine if the NWM segment specified by WRDS for a gage site is a mainstems gage.

### Additions

- Adds a `mainstem` attribute field to `usgs_gages.gpkg` that indicates whether a gage is located on a mainstems river.
- Adds `NWM_FLOWS_MS` variable to the `.env` and `.env.template` files.
- Adds the `extent` argument specified by user when running `fim_run.sh` to `usgs_gage_crosswalk.py`.

<br/><br/>

## v3.0.15.0 - 2021-04-08 - [PR #340](https://github.com/NOAA-OWP/cahaba/pull/340)

Implementing a prototype technique to estimate the missing bathymetric component in the HAND-derived synthetic rating curves. The new Bathymetric Adjusted Rating Curve (BARC) function is built within the `fim_run.sh` workflow and will ingest bankfull geometry estimates provided by the user to modify the cross section area used in the synthetic rating curve generation.

### Changes
 - `add_crosswalk.py` outputs the stream order variables to `src_full_crosswalked.csv` and calls the new `bathy_rc_adjust.py` if bathy env variable set to True and `extent=MS`.
 - `run_by_unit.sh` includes a new csv outputs for reviewing BARC calculations.
 - `params_template.env` & `params_calibrated.env` contain new BARC function input variables and on/off toggle variable.
 - `eval_plots.py` now includes additional AHPS eval sites in the list of "bad_sites" (flagged issues with MS flowlines).

### Additions
 - `bathy_rc_adjust.py`:
    - Imports the existing synthetic rating curve table and the bankfull geometry input data (topwidth and cross section area per COMID).
    - Performs new synthetic rating curve calculations with bathymetry estimation modifications.
    - Flags issues with the thalweg-notch artifact.

<br/><br/>

## v3.0.14.0 - 2021-04-05 - [PR #338](https://github.com/NOAA-OWP/cahaba/pull/338)

Create tool to retrieve rating curves from USGS sites and convert to elevation (NAVD88). Intended to be used as part of the Sierra Test.

### Changes
 - Modify `usgs_gage_crosswalk.py` to:
    1) Look for `location_id` instead of `site_no` attribute field in `usgs_gages.gpkg` file.
    2) Filter out gages that do not have rating curves included in the `usgs_rating_curves.csv`.
 - Modify `rating_curve_comparison.py` to perform a check on the age of the user specified `usgs_rating_curves.csv` and alert user to the age of the file and recommend updating if file is older the 30 days.

### Additions
 - Add `rating_curve_get_usgs_curves.py`. This script will generate the following files:
     1) `usgs_rating_curves.csv`: A csv file that contains rating curves (including converted to NAVD88 elevation) for USGS gages in a format that is compatible with  `rating_curve_comparisons.py`. As it is is currently configured, only gages within CONUS will have rating curve data.
     2) `log.csv`: A log file that records status for each gage and includes error messages.
     3) `usgs_gages.gpkg`: A geospatial layer (in FIM projection) of all active USGS gages that meet a predefined criteria. Additionally, the `curve` attribute indicates whether a rating curve is found in the `usgs_rating_curves.csv`. This spatial file is only generated if the `all` option is passed with the `-l` argument.

<br/><br/>

## v3.0.13.0 - 2021-04-01 - [PR #332](https://github.com/NOAA-OWP/cahaba/pull/332)

Created tool to compare synthetic rating curve with benchmark rating curve (Sierra Test).

### Changes
 - Update `aggregate_fim_outputs.py` call argument in `fim_run.sh` from 4 jobs to 6 jobs, to optimize API performance.
 - Reroutes median elevation data from `add_crosswalk.py` and `rem.py` to new file (depreciating `hand_ref_elev_table.csv`).
 - Adds new files to `viz_whitelist` in `output_cleanup.py`.

### Additions
 - `usgs_gage_crosswalk.py`: generates `usgs_elev_table.csv` in `run_by_unit.py` with elevation and additional attributes at USGS gages.
 - `rating_curve_comparison.py`: post-processing script to plot and calculate metrics between synthetic rating curves and USGS rating curve data.

<br/><br/>

## v3.0.12.1 - 2021-03-31 - [PR #336](https://github.com/NOAA-OWP/cahaba/pull/336)

Fix spatial option in `eval_plots.py` when creating plots and spatial outputs.

### Changes
 - Removes file dependencies from spatial option. Does require the WBD layer which should be specified in `.env` file.
 - Produces outputs in a format consistent with requirements needed for publishing.
 - Preserves leading zeros in huc information for all outputs from `eval_plots.py`.

### Additions
 - Creates `fim_performance_points.shp`: this layer consists of all evaluated ahps points (with metrics). Spatial data retrieved from WRDS on the fly.
 - Creates `fim_performance_polys.shp`: this layer consists of all evaluated huc8s (with metrics). Spatial data retrieved from WBD layer.

<br/><br/>

## v3.0.12.0 - 2021-03-26 - [PR #327](https://github.com/NOAA-OWP/cahaba/pull/237)

Add more detail/information to plotting capabilities.

### Changes
 - Merge `plot_functions.py` into `eval_plots.py` and move `eval_plots.py` into the tools directory.
 - Remove `plots` subdirectory.

### Additions
 - Optional argument to create barplots of CSI for each individual site.
 - Create a csv containing the data used to create the scatterplots.

<br/><br/>

## v3.0.11.0 - 2021-03-22 - [PR #319](https://github.com/NOAA-OWP/cahaba/pull/298)

Improvements to CatFIM service source data generation.

### Changes
 - Renamed `generate_categorical_fim.py` to `generate_categorical_fim_mapping.py`.
 - Updated the status outputs of the `nws_lid_sites layer` and saved it in the same directory as the `merged catfim_library layer`.
 - Additional stability fixes (such as improved compatability with WRDS updates).

### Additions
 - Added `generate_categorical_fim.py` to wrap `generate_categorical_fim_flows.py` and `generate_categorical_fim_mapping.py`.
 - Create new `nws_lid_sites` shapefile located in same directory as the `catfim_library` shapefile.

<br/><br/>

## v3.0.10.1 - 2021-03-24 - [PR #320](https://github.com/NOAA-OWP/cahaba/pull/320)

Patch to synthesize_test_cases.py.

### Changes
 - Bug fix to `synthesize_test_cases.py` to allow comparison between `testing` version and `official` versions.

<br/><br/>

## v3.0.10.0 - 2021-03-12 - [PR #298](https://github.com/NOAA-OWP/cahaba/pull/298)

Preprocessing of flow files for Categorical FIM.

### Additions
 - Generate Categorical FIM flow files for each category (action, minor, moderate, major).
 - Generate point shapefile of Categorical FIM sites.
 - Generate csv of attribute data in shapefile.
 - Aggregate all shapefiles and csv files into one file in parent directory.
 - Add flood of record category.

 ### Changes
 - Stability fixes to `generate_categorical_fim.py`.

<br/><br/>

## v3.0.9.0 - 2021-03-12 - [PR #297](https://github.com/NOAA-OWP/cahaba/pull/297)

Enhancements to FIM API.

### Changes
 - `fim_run.sh` can now be run with jobs in parallel.
 - Viz post-processing can now be selected in API interface.
 - Jobs table shows jobs that end with errors.
 - HUC preset lists can now be selected in interface.
 - Better `output_handler` file writing.
 - Overall better restart and retry handlers for networking problems.
 - Jobs can now be canceled in API interface.
 - Both FR and MS configs can be selected for a single job.

<br/><br/>

## v3.0.8.2 - 2021-03-11 - [PR #296](https://github.com/NOAA-OWP/cahaba/pull/296)

Enhancements to post-processing for Viz-related use-cases.

### Changes
 - Aggregate grids are projected to Web Mercator during `-v` runs in `fim_run.sh`.
 - HUC6 aggregation is parallelized.
 - Aggregate grid blocksize is changed from 256 to 1024 for faster postprocessing.

<br/><br/>

## v3.0.8.1 - 2021-03-10 - [PR #302](https://github.com/NOAA-OWP/cahaba/pull/302)

Patched import issue in `tools_shared_functions.py`.

### Changes
 - Changed `utils.` to `tools_` in `tools_shared_functions.py` after recent structural change to `tools` directory.

<br/><br/>

## v3.0.8.0 - 2021-03-09 - [PR #279](https://github.com/NOAA-OWP/cahaba/pull/279)

Refactored NWS Flood Categorical HAND FIM (CatFIM) pipeline to open source.

### Changes
 - Added `VIZ_PROJECTION` to `shared_variables.py`.
 - Added missing library referenced in `inundation.py`.
 - Cleaned up and converted evaluation scripts in `generate_categorical_fim.py` to open source.
 - Removed `util` folders under `tools` directory.

<br/><br/>

## v3.0.7.1 - 2021-03-02 - [PR #290](https://github.com/NOAA-OWP/cahaba/pull/290)

Renamed benchmark layers in `test_cases` and updated variable names in evaluation scripts.

### Changes
 - Updated `run_test_case.py` with new benchmark layer names.
 - Updated `run_test_case_calibration.py` with new benchmark layer names.

<br/><br/>

## v3.0.7.0 - 2021-03-01 - [PR #288](https://github.com/NOAA-OWP/cahaba/pull/288)

Restructured the repository. This has no impact on hydrological work done in the codebase and is simply moving files and renaming directories.

### Changes
 - Moved the contents of the `lib` folder to a new folder called `src`.
 - Moved the contents of the `tests` folder to the `tools` folder.
 - Changed any instance of `lib` or `libDir` to `src` or `srcDir`.

<br/><br/>

## v3.0.6.0 - 2021-02-25 - [PR #276](https://github.com/NOAA-OWP/cahaba/pull/276)

Enhancement that creates metric plots and summary statistics using metrics compiled by `synthesize_test_cases.py`.

### Additions
 - Added `eval_plots.py`, which produces:
    - Boxplots of CSI, FAR, and POD/TPR
    - Barplot of aggregated CSI scores
    - Scatterplot of CSI comparing two FIM versions
    - CSV of aggregated statistics (CSI, FAR, POD/TPR)
    - CSV of analyzed data and analyzed sites

<br/><br/>

## v3.0.5.3 - 2021-02-23 - [PR #275](https://github.com/NOAA-OWP/cahaba/pull/275)

Bug fixes to new evaluation code.

### Changes

 - Fixed a bug in `synthesize_test_cases.py` where the extent (MS/FR) was not being written to merged metrics file properly.
 - Fixed a bug in `synthesize_test_cases.py` where only BLE test cases were being written to merged metrics file.
 - Removed unused imports from `inundation.py`.
 - Updated README.md

<br/><br/>

## v3.0.5.2 - 2021-02-23 - [PR #272](https://github.com/NOAA-OWP/cahaba/pull/272)

Adds HAND synthetic rating curve (SRC) datum elevation values to `hydroTable.csv` output.

### Changes

 - Updated `add_crosswalk.py` to included "Median_Thal_Elev_m" variable outputs in `hydroTable.csv`.
 - Renamed hydroid attribute in `rem.py` to "Median" in case we want to include other statistics in the future (e.g. min, max, range etc.).

<br/><br/>
## v3.0.5.1 - 2021-02-22

Fixed `TEST_CASES_DIR` path in `tests/utils/shared_variables.py`.

### Changes

 - Removed `"_new"` from `TEST_CASES_DIR` variable.

<br/><br/>

## v3.0.5.0 - 2021-02-22 - [PR #267](https://github.com/NOAA-OWP/cahaba/pull/267)

Enhancements to allow for evaluation at AHPS sites, the generation of a query-optimized metrics CSV, and the generation of categorical FIM. This merge requires that the `/test_cases` directory be updated for all machines performing evaluation.

### Additions

 - `generate_categorical_fim.py` was added to allow production of NWS Flood Categorical HAND FIM (CatFIM) source data. More changes on this script are to follow in subsequent branches.

### Removals

 - `ble_autoeval.sh` and `all_ble_stats_comparison.py` were deleted because `synthesize_test_cases.py` now handles the merging of metrics.
 - The code block in `run_test_case.py` that was responsible for printing the colored metrics to screen has been commented out because of the new scale of evaluations (formerly in `run_test_case.py`, now in `shared_functions.py`)
 - Remove unused imports from inundation wrappers in `/tools`.

### Changes

 - Updated `synthesize_test_cases.py` to allow for AHPS site evaluations.
 - Reorganized `run_test_case.py` by moving more functions into `shared_functions.py`.
 - Created more shared variables in `shared_variables.py` and updated import statements in relevant scripts.

<br/><br/>

## v3.0.4.4 - 2021-02-19 - [PR #266](https://github.com/NOAA-OWP/cahaba/pull/266)

Rating curves for short stream segments are replaced with rating curves from upstream/downstream segments.

### Changes

 - Short stream segments are identified and are reassigned the channel geometry from upstream/downstream segment.
 - `fossid` renamed to `fimid` and the attribute's starting value is now 1000 to avoid HydroIDs with leading zeroes.
 - Addresses issue where HydroIDs were not included in final hydrotable.
 - Added `import sys` to `inundation.py` (missing from previous feature branch).
 - Variable names and general workflow are cleaned up.

<br/><br/>

## v3.0.4.3 - 2021-02-12 - [PR #254](https://github.com/NOAA-OWP/cahaba/pull/254)

Modified `rem.py` with a new function to output HAND reference elev.

### Changes

 - Function `make_catchment_hydroid_dict` creates a df of pixel catchment ids and overlapping hydroids.
 - Merge hydroid df and thalweg minimum elevation df.
 - Produces new output containing all catchment ids and min thalweg elevation value named `hand_ref_elev_table.csv`.
 - Overwrites the `demDerived_reaches_split.gpk` layer by adding additional attribute `Min_Thal_Elev_meters` to view the elevation value for each hydroid.

<br/><br/>

## v3.0.4.2 - 2021-02-12 - [PR #255](https://github.com/NOAA-OWP/cahaba/pull/255)

Addresses issue when running on HUC6 scale.

### Changes

 - `src.json` should be fixed and slightly smaller by removing whitespace.
 - Rasters are about the same size as running fim as huc6 (compressed and tiled; aggregated are slightly larger).
 - Naming convention and feature id attribute are only added to the aggregated hucs.
 - HydroIDs are different for huc6 vs aggregated huc8s mostly due to forced split at huc boundaries (so long we use consistent workflow it shouldn't matter).
 - Fixed known issue where sometimes an incoming stream is not included in the final selection will affect aggregate outputs.

<br/><br/>

## v3.0.4.1 - 2021-02-12 - [PR #261](https://github.com/NOAA-OWP/cahaba/pull/261)

Updated MS Crosswalk method to address gaps in FIM.

### Changes

 - Fixed typo in stream midpoint calculation in `split_flows.py` and `add_crosswalk.py`.
 - `add_crosswalk.py` now restricts the MS crosswalk to NWM MS catchments.
 - `add_crosswalk.py` now performs a secondary MS crosswalk selection by nearest NWM MS catchment.

<br/><br/>

## v3.0.4.0 - 2021-02-10 - [PR #256](https://github.com/NOAA-OWP/cahaba/pull/256)

New python script "wrappers" for using `inundation.py`.

### Additions

 - Created `inundation_wrapper_nwm_flows.py` to produce inundation outputs using NWM recurrence flows: 1.5 year, 5 year, 10 year.
 - Created `inundation_wrapper_custom_flow.py` to produce inundation outputs with user-created flow file.
 - Created new `tools` parent directory to store `inundation_wrapper_nwm_flows.py` and  `inundation_wrapper_custom_flow.py`.

<br/><br/>

## v3.0.3.1 - 2021-02-04 - [PR #253](https://github.com/NOAA-OWP/cahaba/pull/253)

Bug fixes to correct mismatched variable name and file path.

### Changes

 - Corrected variable name in `fim_run.sh`.
 - `acquire_and_preprocess_inputs.py` now creates `huc_lists` folder and updates file path.

<br/><br/>

## v3.0.3.0 - 2021-02-04 - [PR #227](https://github.com/NOAA-OWP/cahaba/pull/227)

Post-process to aggregate FIM outputs to HUC6 scale.

### Additions

 - Viz outputs aggregated to HUC6 scale; saves outputs to `aggregate_fim_outputs` folder.

### Changes

 - `split_flows.py` now splits streams at HUC8 boundaries to ensure consistent catchment boundaries along edges.
 - `aggregate_fim_outputs.sh` has been depreciated but remains in the repo for potential FIM 4 development.
 - Replaced geopandas driver arg with getDriver throughout repo.
 - Organized parameters in environment files by group.
 - Cleaned up variable names in `split_flows.py` and `build_stream_traversal.py`.
 - `build_stream_traversal.py` is now assigning HydroID by midpoint instead centroid.
 - Cleanup of `clip_vectors_to_wbd.py`.

<br/><br/>

## v3.0.2.0 - 2021-01-25 - [PR #218](https://github.com/NOAA-OWP/cahaba/pull/218)

Addition of an API service to schedule, run and manage `fim_run` jobs through a user-friendly web interface.

### Additions

 - `api` folder that contains all the codebase for the new service.

<br/><br/>

## v3.0.1.0 - 2021-01-21 - [PR #206](https://github.com/NOAA-OWP/cahaba/pull/206)

Preprocess MS and FR stream networks

### Changes

 - Headwater stream segments geometries are adjusted to align with with NWM streams.
 - Incoming streams are selected using intersection points between NWM streams and HUC4 boundaries.
 - `clip_vectors_to_wbd.py` handles local headwaters.
 - Removes NHDPlus features categorized as coastline and underground conduit.
 - Added streams layer to production whitelist.
 - Fixed progress bar in `lib/acquire_and_preprocess_inputs.py`.
 - Added `getDriver` to shared `functions.py`.
 - Cleaned up variable names and types.

<br/><br/>

## v3.0.0.4 - 2021-01-20 - [PR #230](https://github.com/NOAA-OWP/cahaba/pull/230)

Changed the directory where the `included_huc*.lst` files are being read from.

### Changes

 - Changed the directory where the `included_huc*.lst` files are being read from.

<br/><br/>

## v3.0.0.3 - 2021-01-14 - [PR #210](https://github.com/NOAA-OWP/cahaba/pull/210)

Hotfix for handling nodata value in rasterized levee lines.

### Changes

 - Resolves bug for HUCs where `$ndv > 0` (Great Lakes region).
 - Initialize the `nld_rasterized_elev.tif` using a value of `-9999` instead of `$ndv`.

 <br/><br/>

## v3.0.0.2 - 2021-01-06 - [PR #200](https://github.com/NOAA-OWP/cahaba/pull/200)

Patch to address AHPSs mapping errors.

### Changes

 - Checks `dtype` of `hydroTable.csv` columns to resolve errors caused in `inundation.py` when joining to flow forecast.
 - Exits `inundation.py` when all hydrotable HydroIDs are lake features.
 - Updates path to latest AHPs site layer.
 - Updated [readme](https://github.com/NOAA-OWP/cahaba/commit/9bffb885f32dfcd95978c7ccd2639f9df56ff829)

<br/><br/>

## v3.0.0.1 - 2020-12-31 - [PR #184](https://github.com/NOAA-OWP/cahaba/pull/184)

Modifications to build and run Docker image more reliably. Cleanup on some pre-processing scripts.

### Changes

 - Changed to noninteractive install of GRASS.
 - Changed some paths from relative to absolute and cleaned up some python shebang lines.

### Notes
 - `aggregate_vector_inputs.py` doesn't work yet. Need to externally download required data to run fim_run.sh

 <br/><br/>

## v3.0.0.0 - 2020-12-22 - [PR #181](https://github.com/NOAA-OWP/cahaba/pull/181)

The software released here builds on the flood inundation mapping capabilities demonstrated as part of the National Flood Interoperability Experiment, the Office of Water Prediction's Innovators Program and the National Water Center Summer Institute. The flood inundation mapping software implements the Height Above Nearest Drainage (HAND) algorithm and incorporates community feedback and lessons learned over several years. The software has been designed to meet the requirements set by stakeholders interested in flood prediction and has been developed in partnership with several entities across the water enterprise.<|MERGE_RESOLUTION|>--- conflicted
+++ resolved
@@ -1,7 +1,6 @@
 All notable changes to this project will be documented in this file.
 We follow the [Semantic Versioning 2.0.0](http://semver.org/) format.
 
-<<<<<<< HEAD
 ## v4.5.x.x - 2024-05-21 - [PR#1149](https://github.com/NOAA-OWP/inundation-mapping/pull/1149)
 
 This PR adds scripts that can identify areas within produced inundation rasters where glasswalling of inundation occurs due to catchment boundaries, know as catchment boundary issues.
@@ -11,7 +10,6 @@
 
 - `tools/inundate_catchment_boundary.py`: Produces inundation for given HUC and identifies catchment boundary issues in produced FIM. 
 
-=======
 
 ## v4.5.7.1 - 2024-09-13 - [PR#1246](https://github.com/NOAA-OWP/inundation-mapping/pull/1246)
 
@@ -44,7 +42,6 @@
 ### Changes
 
 - `tools/test_case_by_hydro_id.py`: Moved the reprojection step to accommodate  multiple input projections and fixed a lot of unnecessary logic. Also added an optional logging system that is activated by the new `-l` flag.
->>>>>>> 20640c9a
 
 <br/><br/>
 
