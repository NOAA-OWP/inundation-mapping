All notable changes to this project will be documented in this file.
We follow the [Semantic Versioning 2.0.0](http://semver.org/) format.

<<<<<<< HEAD

## v4.6.___ - 2025-03-__ - [PR#1450](https://github.com/NOAA-OWP/inundation-mapping/pull/1450)
Updated the APHS restricted sites list so all test sites are excluded from BOTH stage-based and flow-based CatFIM and updated CatFIM so that when a site is excluded due to being on the restricted sites list, the phrase "Restricted Site" is included in the status. Also updated the CatFIM mapping functions so that there are a few functions that save the output plot into a .png file.


### Changes
- `tools/catfim/ahps_restricted_sites.csv`: Updated the restricted sites list so the test sites are applied to both stage- and flow-based CatFIM. Tidied up status phrasing.
- `tools/catfim/generate_categorical_fim.py`: Updated restricted site processing so "Restricted Site" is appended at the beginning of the site status for sites that are removed due to the restricted sites list. 
- `tools/catfim/generate_categorical_fim_flows.py`: Updated restricted site processing so "Restricted Site" is appended at the beginning of the site status for sites that are removed due to the restricted sites list. Also updated the metadata retrieval code so it now prints the ID's of sites excluded due to being duplicates. 
- `tools/catfim/vis_categorical_fim.py`: Update the CatFIM mapping functions to include two functions for saving CatFIM plots. Cleaned up comments and corrected code usage examples.

<br/><br/>

=======
## v4.6.0.1 - 2025-03-21 - [PR#1463](https://github.com/NOAA-OWP/inundation-mapping/pull/1463)
This PR resolves issue #1457 by ensuring that HUCs without lidar-informed bridges are properly handled. The code now checks for the availability of lidar-informed bridges, and if none exist for a given HUC, the lidar healing workflow is skipped.

### Changes
- `src/heal_bridges_osm.py`  ... As described above. 

<br/><br/>


>>>>>>> a31a19b1
## v4.6.0.0 - 2025-03-07 - [PR#1406](https://github.com/NOAA-OWP/inundation-mapping/pull/1406)
This PR closes the issue #1242. 
This PR incorporates lidar-derived elevations for OSM bridges into the FIM. The workflow consists of:  
- Extracting lidar-derived elevations for bridges  
- Calculating DEM required corrections (elevation differences between lidar elevations and 3DEP DEMs within bridge areas)  
- Adding the DEM corrections into the final HAND grid


### Additions
- `data/bridges/make_rasters_using_lidar.py`. Generates bridge elevation raster files using lidar data, as described [here](https://github.com/NOAA-OWP/inundation-mapping/issues/1242#issuecomment-2599242908). This script has to be run on Windows machines. This script must be run twice, each time with a different OSM bridge-lines GPKG file: once for the CONUS and separately for Alaska. The raster files are generated using EPSG:5070 for CONUS bridges and EPSG:3338 for Alaska bridges.
- `data/bridges/make_dem_dif_for_bridges.py` Generates DEM correction files by subtracting USGS 3DEP DEMs from lidar-elevation raster files at HUC levels, as described [here](https://github.com/NOAA-OWP/inundation-mapping/issues/1242#issuecomment-2599242908). Non-bridge locations (which make up most of the HUC domain) have zero values, while OSM bridge locations typically show positive values. This script also needs to be run twice: once for the CONUS and a separate time specifically for Alaska.

- `data/bridges/conda_fim_bridges_enviro.yml` A conda environment file to install conda env needed for running _data/bridges/make_rasters_using_lidar.py_
- `data/bridges/setup_conda_for_make_rasters.txt` Provides instructions for running the _data/bridges/make_rasters_using_lidar.py_ script on a Windows machine using a Conda environment.


### Changes
- `data/bridges/pull_osm_bridges.py` The updates include:
     - This script now generates two separate OSM bridge centerline files: one for CONUS and another for Alaska, each with its own CRS to improve accuracy.
     - It was also pulling in some bad bridge HUCs as well as some pulling in a bunch of invalid date. While it originally had code to drop bridge type of "abandoned", it was not working. We also realized we were missing code to drop a bunch of other invalid data based on bridge types such as "razed, dismantled, destroyed, etc". We also made a decision to drop "proposed" bridge types as we don't know its status on being built. We spot checked a bunch of the "proposed" and none yet existed. Maybe they will appear in later pulls.  We also found more invalid columns that triggered dropping of some bridge data. We also upgraded logging a bit to find errors of what bridge data was being dropped.

- `src/bash_variables.env` - Ingests links to two new VRT files for DEM correction rasters (CONUS and Alaska) and the new Alaska OSM bridges GPKG file, plus new pre-clip directory.
- `data/wbd/generate_pre_clip_fim_huc8.py` Pre-clips the new Alaska OSM bridges GPKG file.

- `src/run_unit_wb.sh` Crops the DEM correction VRT file to the buffered HUC boundary and create a copy for branch 0.
- `src/run_by_branch.sh` Clips HUC-level DEM correction rasters for branches.


- `src/heal_bridges_osm.py` Now implements two distinct workflows for healing the REM at OSM bridge locations, depending on the availability of lidar data: 
    - If lidar data is unavailable: The existing workflow is followed, creating a 10m buffer around the bridge centerline and applying the maximum REN value within this buffer to the entire area.
    - If lidar data is available: The script reads DEM correction rasters and add their values into the REM, effectively healing it at bridge locations (DEM correction files have zero value for non-bridge locations). Additionally, it reports the median healed REM values within a 1.5m buffer around bridge centerlines for use in determining bridge risk status.
- `src/delineate_hydros_and_produce_HAND.sh` Updated to align with the revised input arguments of `src/heal_bridges_osm.py`

- `src/aggregate_by_huc.py`  Applies 'threshold' HAND/discharge terminology instead of 'max' HAND/discharge terminology for determining bridges risk status. Also included information on the presence or absence of lidar data in the bridge risk status report.
- `tools/bridge_inundation.py`. Applies 'threshold' HAND/discharge terminology instead of 'max' HAND/discharge terminology for determining bridges risk status. Also added the 'evaluated_discharge' field to show the given flow for determining the risk status. 

- `data/usgs/acquire_and_preprocess_3dep_dems.py` : minor updates to inline comments
- `data/create_vrt_file.py`:  small updates to text and changed timezones to be UTC instead of local to match much of our other conventions. Note: Many of our files are not yet UTC, but we hope to change them as we work on related files in the future.

- `.gitignore / pyproject.toml` - With the addition of the new `conda_fim_bridges_enviro.yml` and `setup_conda_for_make_rasters.txt`, our current linting system was consistantly failing linting tests. Adjustments were made to try and have linting ignore the two files.

### Testing
A series of comprehensive test runs for both CONUS and Alaska were conducted to develop and validate the results. Some observations have been documented #1242.

<br/><br/>

## v4.5.14.10 - 2025-03-07 - [PR#1447](https://github.com/NOAA-OWP/inundation-mapping/pull/1447)

### Summary
This PR update Dockerfile.owp which is for building the podman image in owp server. Also `Dockerfile.dev` updated to be more clean and matchup the podman image.

### Changes
- `inundation-mapping`:
   - `Dockerfile.owp`: This file updated and now podman image on owp server can be built.
   - `Dockerfile.dev`: This file updated to match the podman image and be more clean to read.

<br/><br/>

## v4.5.14.9 - 2025-03-07 - [PR#1427](https://github.com/NOAA-OWP/inundation-mapping/pull/1427)

Avoids importing both GDAL and `rasterio` in the same Python interpreter session. Also updates some Python packages.

### Changes

- `Dockerfile.owp`: renamed from `Dockerfile.prod`
- `Pipfile` and `Pipfile.lock`: added `pymc`, and `rio_vrt`; upgraded `osmnx`
- `data/`
    - `bathymetry/preprocess_bathymetry.py`: Replaced `gdal` with `whitebox`
- `src/utils/shared_functions.py`: Remove unused function and `rasterio` import
- `tools/inundate_nation.py`: Replaced `gdal` with `rio_vrt` and `whitebox`

<br/><br/>

## v4.5.14.8 - 2025-02-14 - [PR#1414](https://github.com/NOAA-OWP/inundation-mapping/pull/1414)

### Summary
This PR fixes Hydrotables that have hydroIDs with nan values. These hydroids are associated with very small reaches which are linked to one-pixel catchments. Thus, those small reaches were removed in filter_catchments_and_add_attributes.py. This PR also removes the GMS catchments whose main streams are less than 1 m. This PR will close issue #1339.

### Changes
- `src`:
   - `filter_catchments_and_add_attributes.py`: Lines of code have been added to the function `filter_catchments_and_add_attributes` to find streams that do NOT have upstream branches and they are so tiny.

<br/><br/>

## v4.5.14.7 - 2025-02-14 - [PR#1426](https://github.com/NOAA-OWP/inundation-mapping/pull/1426)

Added two new input args to add hand version and product version as output columns to all four output files of FB sites and library plus SB sites and library. This includes the new "model_version" and "product_version". The model verion field will be similar to "HAND 4_5_11_1" and the product version will be similar to "CatFIM 2_2"

### Changes

- `tools\catfim`
    - `generate_categorical_fim.py' : as described above.
     - `generate_categorical_mapping.py' : as described above.

<br/><br/>


## v4.5.14.6 - 2025-02-14 - [PR#1418](https://github.com/NOAA-OWP/inundation-mapping/pull/1418)

Previously, stage-based CatFIM would inundate areas that we know to be lakes based on our FIM data. This update masks out lakes from stage-based CatFIM inundation. 

### Changes

- `inundation-mapping/tools/catfim/generate_categorical_fim_mapping.py`: Added code to filter out HydroIDs that are associated with a non-null LakeID. Also added code to use the water bodies geopackage tomask out lakes right before the tifs are saved, at the end of `produce_stage_based_lid_tifs()`. Comments in this area were also cleaned up. 
- `tools/tools_shared_functions.py`: Added a function for masking out lakes.

<br/><br/>

## v4.5.14.5 - 2025-01-31 - [PR#1401](https://github.com/NOAA-OWP/inundation-mapping/pull/1401)

This PR improves the current HUC processing duration system by saving the processing time for each HUC separately. This helps prevent collisions that can happen during parallel processing and ensures more accurate, comprehensive results. The new Python script reads all the processing time files and combines them into a CSV. It also adds a summary line at the end with the total runtime, as well as the number of HUCs and branches.

### Additions
- `src/duration_system.py`: This is a new script that reads duration files for each huc and concatenates them into a csv.

### Changes
- `src/run_unit_wb.sh` : Recorded the processing time for branch 0 and saved a separate file for each huc.
- `fim_post_processing.sh`: Added new lines to execute the new script.

<br/><br/>


## v4.5.14.4 - 2025-01-31 - [PR#1404]https://github.com/NOAA-OWP/inundation-mapping/pull/1404

This PR resolves warnings when running aggregate_by_huc.py with the bridge_flag option. The warnings happened because the GeoPandas read_file method does not support a dtype argument when reading GeoPackages. This PR also, modifies aggregate_by_huc.py to set the CRS for osm_bridge_points.gpkg. It will only set the CRS if the file does not already have a CRS defined.

### Changes

- `src/aggregate_by_huc.py`: Apply specific data types after reading the file and set a CRS for osm_bridge_points.gpkg.

<br/><br/>


## v4.5.14.3 - 2025-01-31 - [PR#1413](https://github.com/NOAA-OWP/inundation-mapping/pull/1413)

Implements a denylist for flow-based CatFIM (that uses the same conventions as the existing denylist functionality used in stage-based CatFIM. Adds CMUG1 to the denylist for flow-based CatFIM. 

### Additions
- `tools/catfim/ahps_restricted_sites.csv`: Renamed from `stage_based_ahps_restricted_sites.csv`. Added an additional column, `catfim_type`, that specifies whether a site should be restricted for flow-based CatFIM (`flow`), stage-based CatFIM (`stage`), or both (`both`).

### Changes
- `tools/catfim/generate_categorical_fim.py`: Update the `load_restricted_sites()` function to handle restricted sites for both flow- and stage-based CatFIM.
- `tools/catfim/generate_categorical_fim_flows.py`: Add restricted sites filtration to flow-based CatFIM processing. 

### Removals
- `tools/catfim/stage_based_ahps_restricted_sites.csv`: Renamed to `ahps_restricted_sites.csv`

<br/><br/>

## v4.5.14.2 - 2025-01-24 - [PR#1178](https://github.com/NOAA-OWP/inundation-mapping/pull/1178)

### Summary
Contains files to generate data to run and evaluate FIM (`fim_pipeline.sh` and `synthesize_test_cases.py`) for specified HUC(s) as well update code to generate pre-clip data so that WBD for Alaska contains only one layer. NOTE: this PR requires `wbd.gpkg` to be created by the updated `generate_pre_clip_fim_huc8.py` to be copied to the pre-clip HUC folders to remove a warning in `synthesize_test_case.py`.

### Usage
```
python /foss_fim/data/sandbox/get_sample_data.py -u 03100204 -i /data -o /foss_fim/data/sample-data
```

### Additions

- `data/`
    - `sandbox/` [archived]
        - `Dockerfile`: A copy of the root Dockerfile that also pulls code and data into the build image [archived]
        - `fim-in-a-box.ipynb`: Jupyter notebook to run and evaluate an example HUC [archived]
        - 'README.md' [archived]
    - `get_sample_data.py`: Copies relevant data for `inputs` and `test_cases` from the FIM data folder for specified HUC(s) and saves it to a separate location
    - `wbd/generate_pre_clip_fim_huc8.py`: Fix file paths and layers

<br/><br/>

## v4.5.14.1 - 2025-01-24 - [PR#1268](https://github.com/NOAA-OWP/inundation-mapping/pull/1268)

This code preprocesses the partner FIM benchmark HEC-RAS libraries and converts the inundation extent polygons into a edge point database for the input to the HAND SRC calibration/adjustment algorithm. The key changes with the new input data are the addition of the max stage/flow points as well as the removal of the 10m grid point snapping. Note that the raw data to run this code is not available for external users, so the data processing code can only be run internally within OWP.

### Additions
`data/nws/ahps_bench_polys_to_calb_pts.py`: this script ingests the HEC-RAS partner FIM benchmark data and outputs huc level parquet files containing the water edge points with associated attributes.
`data/nws/merge_nws_usgs_point_parquet.py`: the script combines the `nws` and `usgs` parquet point files created seperately by the `ahps_bench_polys_to_calb_pts.py` script

<br/><br/>

## v4.5.14.0 - 2025-01-24 - [PR#1340](https://github.com/NOAA-OWP/inundation-mapping/pull/1340)

This PR focuses on adjusting rating curves by using bathymetric data and optimized channel roughness values. The bathymetry data includes eHydro surveys and AI-based datasets created for all NWM streams. New manning roughness values were developed for each feature-id using a differential evolution objective function (OF). The OF minimizes the number of the false_positives and false_negatives cells in our flood inundation maps where we have test cases across the CONUS. 

Even though the Python scripts of roughness manning number optimization were not included in this branch, optimized roughness values can be found here: `/fim-data/inputs/rating_curve/variable_roughness/mannings_optz_fe_clusters_so3.csv`. Detailed python scripts also can be found here: `/fim-data/outputs/heidi-mannN-optimization/projects/bathy_mannN_projects/dev-bathymetric-adjustment-mannN-optz/`.

### Changes
- `src/bathymetric-adjustment.py`: `correct_rating_for_ai_based_bathymetry` function was added to the script. This function processes AI-based bathymetry data and adjusts rating curves using this data. Also `apply_src_adjustment_for_bathymetry` function was added to prioritize USACE eHydro over AI-based bathymetry dataset. The multi-processing function `multi_process_hucs` was updated based on the latest code. Also, an ai_toggle parameter was added to `apply_src_adjustment_for_bathymetry` and `process_bathy_adjustment` functions. When ai_toggle = 1, The SRCs will be adjusted with the ai_based bathymetry data. the default value for ai_toggle = 0, means no ai_based bathy data is included. 

- `src/bash_variables.env`: New variables and their paths were added. Also, a new input file with the nwm feature_ids and optimized channel roughness and overbank roughness attributes was created and stored here:
`/fim-data/inputs/rating_curve/variable_roughness/mannings_optz_fe_clusters_so3.csv`
The locations of these files were also added to the `bash_variables.env`.
Please note that when ai_toggle = 1, the manning roughness values should be switched to `vmann_input_file=${inputsDir}/rating_curve/variable_roughness/mannings_optz_fe_clusters_so3.csv` in the current version. 

Here is a list of new/updated input files:

1. `/fim-data/inputs/rating_curve/variable_roughness/mannings_optz_fe_clusters_so3.csv`
This CSV file contains the new optimized roughness values. It will replace this file:
`vmann_input_file=${inputsDir}/rating_curve/variable_roughness/mannings_global_nwm3.csv`

2. `bathy_file_aibased=${inputsDir}/bathymetry/ml_outputs_v1.01.parquet`
This file contains the ml-bathymetry and manning roughness values data.

3. `bathy_file_ehydro=${inputsDir}/bathymetry/final_bathymetry_ehydro.gpkg`
We already had this file, the name of the variable has changed from `bathymetry_file` to `bathy_file_ehydro`, and it was updated.

- `fim_post_processing.sh`: New arguments were added. Please note that the default value for ai_toggle = 0 is included here. 

<br/><br/>

## v4.5.3.10 - 2025-01-24 - [PR#1388]https://github.com/NOAA-OWP/inundation-mapping/pull/1388

Fixed Sierra test bugs to draw the vertical lines.

### Changes

- `tools/rating_curve_comparison.py`: Modified the script to make sure vertical lines are displayed

<br/><br/>


## v4.5.13.9 - 2025-01-24 - [PR#1399](https://github.com/NOAA-OWP/inundation-mapping/pull/1399)

This update improves stage-based CatFIM by detecting and correcting instances where the stage value provided in the WRDS database is actually stage + elevation (which is actually water surface elevation and, uncaught, causes overflooding). 

### Changes
- `inundation-mapping/tools/catfim/generate_categorical_fim.py`: Added an update to detect and fix cases where WSE is provided in lieu of stage. Added `uncorrected_stage` and `is_interval` columns to output CSV.
- `inundation-mapping/tools/catfim/generate_categorical_fim_mapping.py`: Added update to facilitate the new `is_interval` column.

<br/><br/>

## v4.5.13.8 - 2025-01-24 - [PR#1405](https://github.com/NOAA-OWP/inundation-mapping/pull/1405)

Removing the references to lid_to_run from CatFIM in order to keep the CatFIM scripts cleaner.  

### Changes
- `tools/catfim/generate_categorical_fim.py`: Remove references to `lid_to_run` variable.
- ` tools/catfim/generate_categorical_fim_flows.py`: Remove references to `lid_to_run` variable.

<br/><br/>

## v4.5.13.7 - 2025-01-10 - [PR#1379](https://github.com/NOAA-OWP/inundation-mapping/pull/1379)

There are many sites in non-CONUS regions (AK, PR, HI) where we would like to run CatFIM but they are being excluded because they are not NWM forecast points. This update brings back the double API pull and adds in some code to filter out duplicate (and NULL) lids from the metadata lists. 

### Additions
- `inundation-mapping/tools/catfim/vis_categorical_fim.py`: Functions for reading in, processing, and visualizing CatFIM results. 
-  `inundation-mapping/tools/catfim/notebooks/vis_catfim_cross_section.ipynb`: A new Jupyter notebook for viewing and analyzing CatFIM results.
- `inundation-mapping/tools/catfim/notebooks/eval_catfim_metadata.ipynb`: A new Jupyter notebook for evaluating metadata and results from CatFIM runs. 
- `inundation-mapping\config/symbology/qgis/catfim_library.qml`: Symbology preset for viewing CatFIM library in QGIS.


### Changes

- `inundation-mapping/tools/catfim/generate_categorical_fim_flows.py`: Re-implements the dual API call and filters out duplicate sites.


<br/><br/>

## v4.5.13.6 - 2025-01-10 - [PR#1387](https://github.com/NOAA-OWP/inundation-mapping/pull/1387)

Fixes two issues in test_cases:
1. An error in `synthesize_test_cases` and `run_test_case` if any directories of the 5 benchmark sources (BLE, NWS, IFC, USGS, or ras2fim) do not exist. This issue was originally discovered and fixed in #1178, but is being elevated to its own PR here. Fixes #1386.
2. Updated `run_test_cases` to accommodate levee and waterbody masking in Alaska. As part of these changes, hardcoded paths were replaced by environment variables.

### Changes

- `tools/`
    - `run_test_case.py`: Fixed error if missing validation data. Updated masking data to include Alaska.
    - `synthesize_test_cases.py`: Fixed error if missing validation data.
    
<br/><br/>


## v4.5.13.5 - 2025-01-09 - [PR#1389](https://github.com/NOAA-OWP/inundation-mapping/pull/1389)

Updates Python packages to resolve dependency conflicts that were preventing `Dockerfile.dev` to build on Mac. This also resolves two security warnings: https://github.com/NOAA-OWP/inundation-mapping/security/dependabot/51 and https://github.com/NOAA-OWP/inundation-mapping/security/dependabot/52.

### Changes

- `Pipfile` and `Pipfile.lock`: Upgrades Python packages

<br/><br/>



## v4.5.13.4 - 2024-01-03 - [PR#1382](https://github.com/NOAA-OWP/inundation-mapping/pull/1382)

Cleans up Python files within `delineate_hydros_and_produce_HAND.sh` to improve performance, especially memory management, including removing unused imports, deleting object references when objects are no longer needed, and removing GDAL from the `fim_process_unit_wb.sh` step of FIM pipeline. Contributes to #1351 and #1376.

### Changes
- `data/create_vrt_file.py` and `tools/pixel_counter.py`: Removes unused import
- `src/`
    - `accumulate_headwaters.py`, `add_crosswalk.py`, `adjust_thalweg_lateral.py`, `filter_catchments_and_add_attributes.py`, `heal_bridges_osm.py`, `make_rem.py`, `make_stages_and_catchlist.py`, `mitigate_branch_outlet_backpool.py`, `reachID_grid_to_vector_points.py`, `split_flows.py`, `unique_pixel_and_allocation.py`: Deletes objects no longer in use
    - `delineate_hydros_and_produce_HAND.sh`, `run_by_branch.sh`, `run_unit_wb.sh` : Updates arguments
    - `getRasterInfoNative.py`: Refactors in `rasterio` (removed `gdal`)
- `tools/evaluate_crosswalk.py`: Deletes objects no longer in use

<br/><br/>


## v4.5.13.3 - 2025-01-03 - [PR#1048](https://github.com/NOAA-OWP/inundation-mapping/pull/1048)

This script produces inundation depths and attempts to overcome the catchment boundary issue by interpolating water surface elevations between catchments. Water surface calculations require the hydroconditioned DEM (`dem_thalwegCond_{}.tif`) for computation, however, this file is not in the standard outputs from fim_pipeline.sh. Therefore, users may have to re-run fim_pipeline.sh with dem_thalwegCond_{}.tif removed from all deny lists.

### Additions

- `tools/interpolate_water_surface.py`: New post-inundation processing tool for extending depths beyond catchment limits. The `interpolate_wse()` contains the logic for computing the updated depth raster, but users can also call this module directly to perform inundation, similar to how `inundate_mosaic_wrapper.py` works, but with the new post-processing enhancement.

<br/><br/>


## v4.5.13.2 - 2025-01-03 - [PR#1360](https://github.com/NOAA-OWP/inundation-mapping/pull/1360)

Fixed missing osmid in osm_bridge_centroid.gpkg. Also, HUC column is added to outputs.

### Changes
- `data/bridges/pull_osm_bridges.py`
- `src/aggregate_by_huc.py`

<br/><br/>


## v4.5.13.1 - 2024-12-13 - [PR#1361](https://github.com/NOAA-OWP/inundation-mapping/pull/1361)

This PR was triggered by two dep-bot PR's. One for Tornado, one for aiohttp. Upon further research, these two exist only as dependencies for Jupyter and Jupyterlab which were very out of date. Upgrading Jupyter/JupyterLab took care of the other two.

Also fixed a minor warning during docker builds.

Covers PR [1237](https://github.com/NOAA-OWP/inundation-mapping/pull/1347): Bump aiohttp from 3.10.5 to 3.10.11  and  PR [1348](https://github.com/NOAA-OWP/inundation-mapping/pull/1348): Bump tornado from 6.4.1 to 6.4.2


### Changes
- `Dockerfile.dev` and `Dockerfile.prod`:  As described above.
- `Pipfile` and `Pipefile.lock`:   As described above.

<br/><br/>


## v4.5.13.0 - 2024-12-10 - [PR#1285](https://github.com/NOAA-OWP/inundation-mapping/pull/1285)

Major upgrades and bug fixes to the CatFIM product, informally called CatFIM 2.1. See the PR for all details

<br/><br/>


## v4.5.12.2 - 2024-12-10 - [PR#1346](https://github.com/NOAA-OWP/inundation-mapping/pull/1346)

This PR updates deny lists to avoid saving unnecessary files.
I also added PR #1260 (changes to data/bathymetry/preprocess_bathymetry.py ) to this PR.

### Changes

- `config/deny_branch_zero.lst`
- `config/deny_branches.lst`
- `config/deny_unit.lst`
- `data/bathymetry/preprocess_bathymetry.py`

<br/><br/>


## v4.5.12.1 - 2024-11-22 - [PR#1328](https://github.com/NOAA-OWP/inundation-mapping/pull/1328)

Fixes bug and adds error checking in FIM Performance. Fixes #1326.

### Changes
- `src/utils/fim_logger.py`: Fix a spacing issue
- `tools/`
    - `pixel_counter.py`: Adds check if file exists
    - `run_test_case.py`: if there is a .aux.xml file in the test_case dir, this can fail. now fixed.
    - `test_case_by_hydro_id.py`: Fixes bug and adds error checking/logging

<br/><br/>


## v4.5.12.0 - 2024-11-01 - [PR#1327](https://github.com/NOAA-OWP/inundation-mapping/pull/1327)

The purpose of this PR is to cut down the runtime for four Alaska HUCs (19020104, 19020503, 19020402 , and 19020602). It significantly optimizes runtime by replacing a nested for loop, used for updating rating curve for small segments, with a vectorized process. This changes were applied only to the Alaska HUCs.
As part of this PR, small modification was applied to bridge_inundation.py.

### Changes

- `src/add_crosswalk.py`
- `src/delineate_hydros_and_produce_HAND.sh`
- `tools/bridge_inundation.py`

<br/><br/>




## v4.5.11.3 - 2024-10-25 - [PR#1320](https://github.com/NOAA-OWP/inundation-mapping/pull/1320)

The fix: During the post processing scan for the word "error" or "warning", it was only finding records which had either of those two words as stand alone words and not part of bigger phrases.  ie); "error" was found, but not "fielderror". Added wildcards and it is now fixed.

Note: it is finding a good handful more errors and warnings that were being missed in earlier code versions.

### Changes
`fim_post_processing.sh`: fix as described.

<br/><br/>


## v4.5.11.2 - 2024-10-25 - [PR#1322](https://github.com/NOAA-OWP/inundation-mapping/pull/1322)

For security reasons, we needed to create a docker image that does not use the root user in anyway. The new `Dockerfile.prod` file is to be used when we want to use a non-root user. The  original `Dockerfile` has been renamed to `Dockerfile.dev` and will continue to use it's root users which has no problems with interacting with external mounts.

Note: Re: using pip or pipenv installs.
In the Dockerfile.prod, you can not do installs or update using either pipenv or pip.  Those types of tests and adjustments need to be done in the `Dockerfile.dev`. `Dockerfile.dev` will also allow change to the `Pipfile` and `Pipfile.lock` . Both docker files share the Pipfiles so it should be just fine.

### File Renames
- Was: `Dockerfile`,  now `Dockerfile.dev`

### Additions

- Dockerfile.prod: as described

### Changes
- `README.md`: change notes from phrase `Dockerfile` to `Dockerfile.dev`. Also added some notes about the new convention of outputs no longer starting with `fim_` but now `hand_`
- `fim_pipeline.sh`: Change for the new `Dockerfile.prod` for permissions.
- `fim_post_processing.sh`: Change for the new `Dockerfile.prod` for permissions.
- `fim_pre_processing.sh`: Change for the new `Dockerfile.prod` for permissions.
- `fim_process_unit_wb.sh`: Change for the new `Dockerfile.prod` for permissions.

<br/><br/>


## v4.5.11.1 - 2024-10-16 - [PR#1318](https://github.com/NOAA-OWP/inundation-mapping/pull/1318)

Bug fixes to address issues during `fim_pipeline.sh`.

### Changes

- `src/`
    - `aggregate_by_huc.py`: Fix `pyogrio` field error.
    - `stream_branches.py`: Remove `bids_temp` and fix index.

<br/><br/>

## v4.5.11.0 - 2024-10-11 - [PR#1298](https://github.com/NOAA-OWP/inundation-mapping/pull/1298)

This PR addresses four issues regarding OSM bridges. It dissolves touching bridge lines so each bridge has a single linestring. It also removes abandoned bridge from the dataset and it adds bridge type field to bridge centroids. As part of this PR, `max_hand_ft` and `max_discharge_cfs` columns are added to `osm_bridge_centroids.gkpg`.

### Changes

- `data/bridges/pull_osm_bridges.py`
- `src/heal_bridges_osm.py`

<br/><br/>


## v4.5.10.3 - 2024-10-11 - [PR#1306](https://github.com/NOAA-OWP/inundation-mapping/pull/1306)

Extends outlet levelpath(s) outside HUC.

Previously, levelpaths at the outlet of a HUC may not extend to the buffered WBD that is used to clip the DEM, and during pit-filling this results in reverse flow which can cause DEM-derived reaches to deviate from the channel in the DEM and may result in dropped catchments where the midpoint of the reaches exceeds the snap distance from the NWM stream lines.

This PR extends outlet levelpaths in two ways:
- Segments of levelpaths that terminate in waterbodies are removed from the levelpath. If there is a waterbody downstream of the HUC then the outlet reaches may be trimmed such that the outlet no longer reaches the edge of the DEM, which causes a number of cascading issues originating in the pit-filling such that reverse flow in the DEM-derived reaches can result in erroneous flowlines and inundation. This PR stops trimming levelpaths outside of the HUC.
- Dissolved outlet levelpaths may terminate downstream outside of the HUC (e.g., at a confluence with a larger river) at a point that is within the buffered WBD. These levelpaths are extended by adding on the downstream segment(s) of the HUC's `nwm_subset_streams` layer. The extended levelpath(s) are saved in a new file that is used to create the boolean raster stream network.

### Changes

- `config/`
    - `deny_unit.lst`, `deny_branch_zero.lst`, and `deny_branches.lst`: Adds new file to deny lists
- `src/`
    - `derive_level_paths.py`:  Adds WBD as an input to `stream_network.trim_branches_in_waterbodies()` and adds new argument for new filename.
    - `run_unit_wb.sh`: Adds new argument for new filename.
    - `stream_branches.py`: Selects only segments intersecting the WBD as candidates for removal if they end in waterbodies and adds downstream segment(s) to outlet levelpath(s).
    
<br/><br/>


## v4.5.10.2 - 2024-10-11 - [PR#1244](https://github.com/NOAA-OWP/inundation-mapping/pull/1244)

New tool that can assess the impact of a flood on road and/or building vector files. Closes #1226.

### Additions
- `tools/analyze_flood_impact.py` : added a tool that assesses the impact of a flood on roads and buildings by calculating how many roads and structures the test flood extent intersects, comparing the test impacted roads and structures to a benchmark, and calculating CSI.

 <br/><br/>


## v4.5.10.1 - 2024-10-11 - [PR#1314](https://github.com/NOAA-OWP/inundation-mapping/pull/1314)

This PR fixes bugs from hand_4_5_10_0, which failed to run for Alaska HUCs and HUC 02030201. It modifies scripts to use two different DEM paths: one for Alaska and one for the CONUS.

### Changes

- `src/derive_level_paths.py`
- `src/stream_branches.py`
- `src/run_unit_wb.sh`

<br/><br/>


## v4.5.10.0 - 2024-09-25 - [PR#1301](https://github.com/NOAA-OWP/inundation-mapping/pull/1301)

A reload of all 3Dep DEMs from USGS was performed to refresh our data.

`acquire_and_preprocess_3dep_dems.py` had to be run twice, one for Alaska and once for the rest to two different folder. This is due to different CRS's. Eventually, we could merge these into one run. This also meant two separate vrt runs / files. 

This also triggered a new set of pre-clips for both AK and CONUS+ but the outputs can/were put into the same folder, so fim_pipeline looks in one common pre-clip folder.

Other minor adjustment include:
- A change to chmod (permissions) files / folder for the logging folders. After careful re-analysis, it was discovered there was some duplication. 
- Added a simple duration system to the sierra test system, `rating_curve_comparions.py`. This was added as it is expected to be used soon for a  full BED/Production.  The fix focuses purely on duration, but a test did detect a possible pre-existing logic problem. A separate card will be created for that.

Note:
The root folder for DEM is being changed from:
    /inputs/3dep_dems/....   to  
    /inputs/dems/3dep_dems/....
    This recognizes other DEMs that may be coming in the near future.
    The same sub-folder patterns have not be changed.
    No attempts will be made at this time to move older files, only new incoming from this PR.

### Changes
- `CITATION.cff`: has not be updated for a very long time.
- `fim_post_processing.sh`: Update to file/folder permissions.
- `data`
    - `usgs\acquire_and_preprocesss_3dep_dem.pys
        - Minor text updates and updated datatime.now patterns as the old ones are not deprecated
        - An adjustment to how number of jobs are handled. The system dis-likes too many multi-procs due to open network connections to the source.
        - Change the target output folder from optional to required.
    - `wbd`
        - `generate_pre_clip_from_huc8.py`: 
            - Minor text updates
        - `preprocess_wbd.py`
            - Minor text updates
- `src\base_variables.env`: Changes to variables to reflect new dems and pre-clip paths.
- `tools\rating_curve_comparisons.py`
    - Added duration system as mentioned above.

<br/><br/>


## v4.5.9.0 - 2024-09-25 - [PR#1291](https://github.com/NOAA-OWP/inundation-mapping/pull/1291)

Changes Docker base image to `gdal:ubuntu-small` in order to avoid JDK from being carried over in the base image and triggering security vulnerabilities.

This PR incorporates a number of changes to the Docker environment:
- Changes Docker base image to `gdal:ubuntu-small` in order to avoid JDK from being carried over in the base image and triggering security vulnerabilities. Resolves #1278.
- Upgrades `fiona` and `jupterlab`. Closes #1270 and closes #1290.
- Eliminates `whitebox` downloading during `fim_pipeline`. Resolves #1209 and closes #1293.

During testing, it was discovered that many files which are not in the `src` directory, can no longer see the `src\utils` files. Adjusting the dockerfile to add extra values to the PYTHONPATH variable fixed it.

Note: This triggers new docker images to be made.

### Changes

- `Dockerfile`: Changes base image to `gdal:ubuntu-small-3.8.4` and removes code related to JDK
- `Pipfile` and `Pipfile.lock`: Upgrades `fiona`, `jupyterlab`, and `whitebox`
- `fim_pre_processing`: Removes `WBT_PATH` assignment
- `src/`
    - `agreedem.py` and `unique_pixel_and_allocation.py`: sets `whitebox_dir` to `WBT_PATH`

<br/><br/>

## v4.5.8.0 - 2024-09-13 - [PR#1165](https://github.com/NOAA-OWP/inundation-mapping/pull/1165)

This PR was originally intended to get Alaska HUCs incorporated into CatFIM, but there were a very, very large array of problems and the tool was unable to run. We have made some major modifications and many more will come in the near future. There are partial hooks and commented code for Alaska integration, but temporarily disabled are included and will be handled by a separate branch / PR.

One of the biggest improvement was to add a logging system to track what is breaking and where.  Earlier, there were a very large number of places were errors occurred but they were suppressed and never recorded anywhere. A few put the errors on screen but this is a very long running process tool, which can take 2 days, and any messages to the screen are lost. Now all  errors and warning are caught and at least logged in the master log but also the "warning" or "error" log to help them stand out better. Many of the warnings are truly and fairly rejected but at least we know when and why. When we started working with CatFIM again a few months back, there were show stopping errors and we did not know where or why but now we can find and diagnose them.

All three of the core "generate_catfim...py" files include major amounts of changes to improve variable and function names, improve flow and readability, move functions for better understanding of the product, lots of new inline commenting. However, there is a lot to do but it is on a better footing, is pretty stable and hopefully easier to continue upgrades in the near future.

CatFIM is still considered a WIP but it is fully functional again and more adjustments hopefully will go much quicker and smoother.

Also added a system where a config file can be passed into the CatFIM tools instead of assuming a file name and path of simply ".env" in the tools directory. 

This update also relaxes the coordinate accuracy requirements for stage-based CatFIM, which will result in stage-based CatFIM being generated for more sites. 

#### Informally, this is now known as CatFIM 2.0


### Additions
- `config/catfim_template.env`:  Template version of the required catfim env file. The template keeps all values that are non sensitive but removes one that is. The true catfim.env for OWP can be found in our .. data/config/catfim.env. Example pathing here based on docker mounts.

- `src/utils/fim_logger.py`:  A new multi proc custom logging system, modelled directly off of the proven ras2fim logging system. The reason for this custom system is that the native Python logging is not stable in multi-proc environments and tends to loose data. This new logger can relatively easily be bolted into almost any of our py scripts if required.

### Changes
- `.pre-commit-config.yaml`: A linting config adjustment.
- `pyproject.toml`: linting config adjustments
- `src/utils/shared_variables.py`:  Added a comment
- `tools`
    - `generate_categorical_fim.py`: As mentioned above
    - `generate_categorical_fim_flows.py`: As mentioned above
    - `generate_categorical_fim_mapping.py`: As mentioned above
    - `generate_nws_lid.py`:  No real changes but Git thinks something did. It is the same as in current Dev.
    - `mosaic_inundation.py`: Added a comment
    - `tools_shared_functions.py`
         - added some better error handing in a few places, plus some commenting and cleanup.
         - Added a feature to the `aggregate_wbd_hucs` function to optionally submit a list of HUCs for filtering results.

<br/><br/>

## v4.5.7.2 - 2024-09-13 - [PR#1149](https://github.com/NOAA-OWP/inundation-mapping/pull/1149)

This PR adds scripts that can identify areas within produced inundation rasters where glasswalling of inundation occurs due to catchment boundaries, know as catchment boundary issues.

### Additions
- `tools/identify_catchment_boundary.py`: Identifies where catchment boundaries are glasswalling inundation extent.

- `tools/inundate_catchment_boundary.py`: Produces inundation for given HUC and identifies catchment boundary issues in produced FIM. 

 <br/><br/>

## v4.5.7.1 - 2024-09-13 - [PR#1246](https://github.com/NOAA-OWP/inundation-mapping/pull/1246)

Indents the mosaicking block so that `inundate_mosaic_wrapper.py` mosaics both inundation extents and depths.

### Changes

- `tools/inundate_mosaic_wrapper.py`: Moves mosaicking inside `for` loop.

 <br/><br/>

 
## v4.5.7.0 - 2024-09-13 - [PR#1267](https://github.com/NOAA-OWP/inundation-mapping/pull/1267)

`pyogrio` seems to have a difficulty writing files when all values in a column are null (None or nan). The workaround here is to use `fiona` for writing files where `pyogrio` is explicitly set in geopandas (gpd) by `gpd.options.io_engine = "pyogrio"`.

### Changes
Adds `engine='fiona'` to `.to_file()` in all of the following files
- `data/`: `esri.py`, `nld/levee_download.py`, `usgs/acquire_and_preprocess_3dep_dems.py`, `usgs/rating_curve_get_usgs_curves.py`, `wbd/preprocess_wbd.py`
- `src/`: `derive_headwaters.py`, `derive_level_paths.py`, `edit_points.py`, `filter_catchments_and_add_attributes.py`, `reachID_grid_to_vector_points.py`, `reachID_grid_to_vector_points.py`, `split_flows.py`, `src_adjust_spatial_obs.py`, `src_roughness_optimization.py`, `stream_branches.py`
- `tools/`: `eval_plots.py`, `evaluate_continuity.py`, `generate_nws_lid.py`, `make_boxes_from_bounds.py`, `mosaic_inundation.py`, `rating_curve_comparison.py`, `test_case_by_hydro_id.py`

<br/><br/>


## v4.5.6.1 - 2024-09-13 - [PR#1271](https://github.com/NOAA-OWP/inundation-mapping/pull/1271)

Upgrade for `test_case_by_hydro_id.py` that enables the ability to run on HUCs with differing projections (e.g. Alaska) and adds a logging system.

### Changes

- `tools/test_case_by_hydro_id.py`: Moved the reprojection step to accommodate  multiple input projections and fixed a lot of unnecessary logic. Also added an optional logging system that is activated by the new `-l` flag.

<br/><br/>


## v4.5.6.0 - 2024-08-23 - [PR#1253](https://github.com/NOAA-OWP/inundation-mapping/pull/1253)

Upgrades Python packages and dependencies and fixes backwards incompatibilities with new version of `geopandas`. Major changes include:
- Upgrading `boto3`, `fiona`, `geopandas`, `gval`, `pyarrow`, `pyogrio`, `pyproj`, and `rasterio`
- Removing `aiobotocore` and `aiohttp`

### Changes

- `Dockerfile`: Upgrade GDAL (v3.8.3) and pipenv
- `Pipfile` and `Pipfile.lock`: Upgrade Python packages, add dask-expr, and remove aiohttp
- `src/`
    - `build_stream_traversal.py`, `derive_level_paths.py`, `heal_bridges_osm.py`, `mitigate_branch_outlet_backpool.py`, `split_flows.py`, `stream_branches.py`, `usgs_gage_unit_setup.py`: Fix backwards incompatibilities with new version of `geopandas`.

<br/><br/>

## v4.5.5.1 - 2024-08-16 - [PR#1225](https://github.com/NOAA-OWP/inundation-mapping/pull/1225)

Removes warning when running `heal_bridges_osm.py` by not saving the empty DataFrame.

### Changes

- `src/heal_bridges_osm.py`

<br/><br/>


## v4.5.5.0 - 2024-08-16 - [PR#1247](https://github.com/NOAA-OWP/inundation-mapping/pull/1247)

Updated the gauge crosswalk and SRC adjustment routine to use the ras2fim v2 files. The v2 ras2fim file structure was changed to organize the data by huc8 - one gpkg and csv per huc8. Addresses #1091 

### Changes
- `fim_post_processing.sh`: added new input variables for running the `src_adjust_ras2fim_rating.py`
- `src/bash_variables.env`: renamed and reassigned the ras2fim input variables: `ras2fim_input_dir`, `ras_rating_curve_csv_filename`, `ras_rating_curve_gpkg_filename`
- `src/run_unit_wb.sh`: Added logic to check if huc in process has ras2fim input data to process. If yes - copy the ras2fim cross section point gpkg to the huc run directory.
- `src/src_adjust_ras2fim_rating.py`: Updated code logic to use the huc-specific input files containing the ras2fim rating curve data (previous ras2fim input file contained all hucs in one csv)
- `src/utils/shared_functions.py`: Added function to find huc subdirectories with the same name btw two parent folders

<br/><br/>



## v4.5.4.4 - 2024-08-02 - [PR#1238](https://github.com/NOAA-OWP/inundation-mapping/pull/1238)

Prior to this fix, fim_post_processing.sh took just under 4 hours to reset permissions on all files and folder under the entire run. On closer inspection, it was updating permissions for all HUC folders where were already correct. A few other folders needed to have permission updates added. This will speed that up significantly.

Also, use this opportunity to added a new note to hash_compare.py and fix an annoying duration time showing milliseconds.

### Changes
- `fim_pipeline.sh`: fix duration msgs.
- `fim_post_processing.sh`:  permissions reset fix, a bit of output cleanup and fix duration msgs.
- `src`
    - `bash_functions.env`: update the Calc duration to allow for a msg prefix to be added to the duration calcs. Also adjusted the duration message to show hours as well, previously only min and seconds.
    - `run_by_branch.sh`: fix duration msgs.
    - `run_unit_wb.sh`: fix duration msgs.
    - `src\src_adjust_ras2fim_rating.py`: minor duration display msg change.
- `tools\hash_compare.py`: Added note

 <br/><br/>


## v4.5.4.3 - 2024-08-02 - [PR#1136](https://github.com/NOAA-OWP/inundation-mapping/pull/1136)

Levee-protected areas are associated with levelpaths based on a 1000 m buffer on each side of the levee line. However, not all levees are designed to protect against all associated levelpaths, especially where the levelpath flows through the levee-protected area. Levee-protected areas are unmasked by removing levelpaths from association that don't intersect levees but instead flow around them which allows inundation by these branches.

### Changes

- `src/associate_levelpaths_with_levees.py`: Finds levelpaths that don't intersect levees and removes them from their association with their levee-protected area.

<br/><br/>


## v4.5.4.2 - 2024-08-02 - [PR#1125](https://github.com/NOAA-OWP/inundation-mapping/pull/1125)

This PR focuses on updating the preprocess_bathymetry.py for 3 issues: 1) the capability of preprocessing SurveyJobs that have negative depth values, 2) changing the SurveyDateStamp format, and 3) the capability of including multiple SurveyJobs for one NWM feature-id if needed.

### Changes
`data/bathymetry/preprocess_bathymetry.py`: Addressing 3 issues including, the capability of preprocessing SurveyJobs that have negative depth values, changing the SurveyDateStamp format, and the capability of including multiple SurveyJobs for one NWM feature-id.


<br/><br/>

## v4.5.4.1 - 2024-08-02 - [PR#1185](https://github.com/NOAA-OWP/inundation-mapping/pull/1185)

This PR brings back the `preprocess_ahps_nws.py` code to FIM4 and generates new AHPS benchmark datasets for sites SXRA2 and SKLA2 in Alaska.  The new AHPS benchmark datasets are available on dev1 here: "/dev_fim_share/foss_fim/outputs/ali_ahps_alaska/AHPS_Results_Alaska/19020302/"


To process a new station, follow these steps:

1. Add the name of the new site (s) to the`/data/inputs/ahps_sites/evaluated_ahps_sites.csv` file. 
2. Collect/Download the grid depth dataset, typically available as ESRI gdb.
3. Use arcpy (or ArcGIS pro ) to convert the grid depths (in ESRI gdb) into TIFF files
    - Make sure the TIFF files have crs
    - Store all the TIFF files in a directory called "depth_grid," which should be a sub-folder inside a folder named after the gage code (must be a 5-character code)
4. Run the script as described below. **Note that sites in CONUS and Alaska cannot be mixed in a single run. Separate runs should be done for Alaska sites and CONUS sites.**

Note that for the "SKLA2" site, the downloaded ESRI-GDB grid files had a datum issue. This issue was manually corrected during the conversion of GDB files into TIFF files.

### Additions
- `data/nws/preprocess_ahps_nws.py`  ... retrieved from previous versions of FIM and updated for shapely v2

### Changes
- `tools/tools_shared_functions.py`  ... updated for shapely v2

<br/><br/>

## v4.5.4.0 - 2024-08-02 - [PR#1198](https://github.com/NOAA-OWP/inundation-mapping/pull/1198)

### Changes
- `src/bash_variables.env`: high water threshold and recurrence flows CSV files were updated into new NWM v3 flow files. Also, a new Manning numbers file created from the new NWM v3 dataset was used.
-  `src/src_adjust_ras2fim_rating.py`: 100 year recurrence was removed since it is not included in the new AEP.
-  `src/src_adjust_usgs_rating_trace.py`: 100 year recurrence was removed since it is not included in the new AEP.
-  `tools/rating_curve_comparison.py`: 100 year recurrence was removed since it is not included in the new AEP. Also, the name of recurrence flow CSV file was updated.
-  `tools/composite_inundation.py`
-  `tools/inundate_nation.py`

<br/><br/>

## v4.5.3.1 - 2024-07-24 - [PR#1233](https://github.com/NOAA-OWP/inundation-mapping/pull/1233)

In a PR [1217](https://github.com/NOAA-OWP/inundation-mapping/pull/1217), which is about to be merged, it updates a bunch of python packages. One is numpy. This has triggered a very large amount of on-screen output from a new numpy warning while running `synthesize_test_cases.py`.

### Changes
- `tools\overlapping_inundation.py`: As described

 <br/><br/>
 

## v4.5.3.0 - 2024-07-24 - [PR#1217](https://github.com/NOAA-OWP/inundation-mapping/pull/1217)

This PR rolls up a bunch of other PR's and python packages requests including:
- Issue [1208](https://github.com/NOAA-OWP/inundation-mapping/issues/1208)  Bump OpenJDK from 17.0.8 to 17.0.10 (via updating to JDK 21.0.3)
- PR [1207](https://github.com/NOAA-OWP/inundation-mapping/pull/1207) - Dependabot bump certifi from 2023.7.22 to 2024.7.4
- PR [1192](https://github.com/NOAA-OWP/inundation-mapping/pull/1192) - Dependabot Bump urllib3 from 1.26.18 to 1.26.19
- Updates required from ongoing PR [1206](https://github.com/NOAA-OWP/inundation-mapping/pull/1206) - Probabilistic Flood Inundation Mapping. These updates make it easier for that branch/task to continue forward and staying in sync with dev. This triggered a few other packages that needed to be updated.

Other tasks included are:
- Removing the now heavily obsolete `unit_test` system, including the package `pytest`. This included some changes to the `CONTRIBUTING.md` document.
- Clean of a couple of packages no longer in use: `pluggy` and `iniconfig`
- Removal of a deprecated file named `config/aws_s3_put_fim3_hydrovis_whitelist.lst`
- Removed duration stamps around a few parts in `fim_post_processing.sh`
- Fixes and updates to linting files. e.g. `pyproject.toml`. (line length was not working correctly)

### Changes
- `Dockerfile`, `Pipfile`, `Pipfile.lock`: as describe above for python package changes
- `.gitignore`, `CONTRIBUTING.md`: File changes related to removing the `unit_test` system.
- `fim_post_processing.sh`: noted above.
- `pyproject.toml`: fixes and updates for linting

### Removals
- `unit_tests` folder and all related files under it. Appx 25 to 30 files removed.

<br/><br/>


## v4.5.2.11 - 2024-07-19 - [PR#1222](https://github.com/NOAA-OWP/inundation-mapping/pull/1222)

We are having problems with post processing overall duration taking a long time. This new system captures duration times for each module/section inside fim_post_processing.sh and records it to a file on the output directory. It records it as it progress and will also help us learn if fim_post_processing.sh stopped along the way.

Note: When used in code, we call `Set_log_file_path` shell variable with a file name and path (no validation done at this time).  The each time a person wants to print to screen and console, use the `l_echo` command instead of the native `echo` command. If the log file has not been set, the output will continue to go to screen, just not the log file.

### Changes
- `fim_pipeline.sh`: A couple of minor text output changes.
- `fim_post_processing.sh`:  As described above.
- `src\bash_functions.env`:  New functions and adjustments to support the new log system.

<br/><br/>


## v4.5.2.10 - 2024-07-19 - [PR#1224](https://github.com/NOAA-OWP/inundation-mapping/pull/1224)

Addresses warnings to reduce output messages.

### Changes

- `src/'
    - `adjust_thalweg_lateral.py`: fixes number type
    - `src/delineate_hydros_and_produce_HAND.sh`: removes division by zero warning
    - `getRasterInfoNative.py`: adds `gdal.UseExceptions()`

<br/><br/>


## v4.5.2.9 - 2024-07-19 - [PR#1216](https://github.com/NOAA-OWP/inundation-mapping/pull/1216)

Adds `NO_VALID_CROSSWALKS` to `FIM_exit_codes` which is used when the crosswalk table or output_catchments DataFrame is empty. Removes branches that fail with `NO_VALID_CROSSWALKS`.

### Changes
    - `add_crosswalk.py`: Added `NO_VALID_CROSSWALKS` as exit status when crosswalk or output_catchments is empty
    - `process_branch.sh`: Removed branches that fail with `NO_VALID_CROSSWALKS`
    - `utils/fim_enums.py`: Added `NO_VALID_CROSSWALKS` to `FIM_exit_codes`

<br/><br/>


## v4.5.2.8 - 2024-07-19 - [PR#1219](https://github.com/NOAA-OWP/inundation-mapping/pull/1219)

Changes non-fatal `ERROR` messages to `WARNINGS` to avoid triggering being logged as errors.

### Changes

- `src/`
    - `bathymetric_adjustment.py`: Changes `WARNING` to `ERROR` in Exception
    - `src_roughness_optimization.py`: Changes `ERROR` messages to `WARNING`

<br/><br/>

## v4.5.2.7 - 2024-07-19 - [PR#1220](https://github.com/NOAA-OWP/inundation-mapping/pull/1220)

With this PR we can run post_processing.sh multiple times on a processed batch without any concerns that it may change the hydroTable or src_full_crosswalked files.

### Additions

- `src/update_htable_src.py`

### Changes

-  `config/deny_branch_zero.lst`
-  `config/deny_branches.lst`
-  `fim_post_processing.sh`

<br/><br/>

## v4.5.2.6 - 2024-07-12 - [PR#1184](https://github.com/NOAA-OWP/inundation-mapping/pull/1184)

This PR adds a new script to determine which bridges are inundated by a specific flow. It will assign a risk status to each bridge point based on a specific threshold.

### Additions

- `tools/bridge_inundation.py`

<br/><br/>

## v4.5.2.5 - 2024-07-08 - [PR#1205](https://github.com/NOAA-OWP/inundation-mapping/pull/1205)

Snaps crosswalk from the midpoint of DEM-derived reaches to the nearest point on NWM streams within a threshold of 100 meters. DEM-derived streams that do not locate any NWM streams within 100 meters of their midpoints are removed from the FIM hydrofabric and their catchments are not inundated.

### Changes

- `src/add_crosswalk.py`: Locates nearest NWM stream to midpoint of DEM-derived reaches if within 100 meters. Also fixes a couple of minor bugs. 

<br/><br/>

## v4.5.2.4 - 2024-07-08 - [PR#1204](https://github.com/NOAA-OWP/inundation-mapping/pull/1204)

Bug fix for extending outlets in order to ensure proper flow direction in depression filling algorithm. This PR adds a distance criteria that in order for the end of an outlet stream to be snapped to the wbd_buffered boundary, the end point must be less than 100 meters from the WBD boundary.

Also adds missing argparse arguments so that the script can be run from the command line.

### Changes

- `data`
     - `wbd`
          - `clip_vectors_to_wbd.py`: Adds a 100 meter distance threshold to WBD to snap outlets to buffered WBD.
          - `generate_pre_clip_fim_huc8.py`: Upgrading logging system.
- `src`
     - `bash_variables.env`: Updated pre-clip input path to new pre-clip files.

<br/><br/>

## v4.5.2.3 - 2024-06-14 - [PR#1169](https://github.com/NOAA-OWP/inundation-mapping/pull/1169)

This tool scans all log directory looking for the word "error" (not case-sensitive). This is primary added to help find errors in the post processing logs such as src_optimization folder (and others).

### Changes

- `fim_post_processing.sh`: as described
- `src\mitigate_branch_outlet_backpool.py`: Has the word error in text which fills up the error scan logs.

<br/><br/>

## v4.5.2.2 - 2024-06-14 - [PR#1183](https://github.com/NOAA-OWP/inundation-mapping/pull/1183)

Upgrades whitebox from v2.3.1 to 2.3.4. Whitebox was upgraded by `pip install -U whitebox` and then `pipenv lock` to update the `Pipfile`.

### Changes

- `Dockerfile`: Removed whitebox hack
- `Pipfile` and `Pipfile.lock`: Upgraded whitebox to v2.3.4.

<br/><br/>

## v4.5.2.1 - 2024-05-21 - [PR#1172](https://github.com/NOAA-OWP/inundation-mapping/pull/1172)

Removes loading of `apache-arrow` repository from the Dockerfile where it was causing a GPG key error during `docker build`.

A number of python packages were updated in this PR. You will need to build a new Docker image for this release.

### Changes

- Dockerfile: Adds a line remove the loading of apache-arrow during `apt-get update`.

<br/><br/>


## v4.5.2.0 - 2024-05-20 - [PR#1166](https://github.com/NOAA-OWP/inundation-mapping/pull/1166)

The main goal of this PR is to create bridge point data that be used as a service in HydroVIS. Since every branch processes bridges separately, it's possible to inundate a bridge from more than just the feature_id it crosses. To reflect this, the `osm_bridge_centroids.gpkg` now found in HUC directories will have coincident points - one that is inundated from the reach it crosses and the other a backwater-influenced point indicated by the `is_backwater` field.

### Changes

- ` src/`
    - `aggregate_by_huc.py`: Added the aggregation steps for bridge centroids; aggregation includes using SRCs to lookup flow values for each bridge, filtering out coincident points that have the same assigned feature_ids and higher overtopping flow, and assigning select points as backwater-influenced.
    - ` delineate_hydros_and_produce_HAND.sh`: Moved the bridge healing to after the crosswalk so that the centroids can use the crosswalked catchments for feature_id and flow lookups.
    -  `heal_bridges_osm.py`: Optimized the bridge healing so that it doesn't have to write out an intermediate raster; exports bridge centroids and spatial joins them to catchments; added functions for SRC flow lookups used in `aggregate_by_huc.py`.
- ` fim_post_processing.sh`: Added a bridge flag input for `aggregate_by_huc.py`.
- `data/bridges/pull_osm_bridges.py`: Removed the saving of a midpoint geopackage.
- `config/deny_branch_zero.lst` & `deny_branches.lst`: Added `#osm_bridge_centroids_{}.gpkg` to the deny lists.

<br/><br/>


## v4.5.1.3 - 2024-05-17 - [PR#1170](https://github.com/NOAA-OWP/inundation-mapping/pull/1170)

This hotfix addresses the issue #1162 by explicitly using 'fiona' engine for reading gpkg files with Boolean dtype. This is applicable only for `usgs_gages.gpkg` and `usgs_subset_gages.gpkg` files. 

### Changes
- `src/usgs_gage_unit_setup.py`  ... changed only two lines for fiona engine
- `src/usgs_gage_crosswalk.py` ...  changed only one line for fiona engine + two small changes to use `self.branch_id` for the correct log report
- `tools/rating_curve_comparison.py`...  changed only one line for fiona engine

<br/><br/>

## v4.5.1.2 - 2024-05-17 - [PR#1135](https://github.com/NOAA-OWP/inundation-mapping/pull/1135)

Updates USGS gage processing to use the correct projection (determined by whether the HUC is in Alaska or not).

### Changes
- `src/run_by_branch.sh`: Added `huc_CRS` as an input argument for `usgs_gage_crosswalk.py`
- `src/run_unit_wb.sh`: Added `huc_CRS` as an input argument for `usgs_gage_unit_setup.py` and `usgs_gage_crosswalk.py`
- `src/usgs_gage_crosswalk.py`: Added `huc_CRS` as an input argument for the `run_crosswalk()` function and added re-projection steps wherever new data is being read in so that the files are able to be properly merged.
- `src/usgs_gage_unit_setup.py`: Added `huc_CRS` as an input argument for the `Gage2Branch()` crosswalking class.

<br/><br/>

## v4.5.1.1 - 2024-05-17 - [PR#1094](https://github.com/NOAA-OWP/inundation-mapping/pull/1094)

Extends flows (i.e., discharge) to stream segments missing from NWS and USGS validation flow files. The levelpath associated with existing flows in the AHPS domain is identified, and any stream segments of the levelpath in the domain missing from the flow file are added to the flow file by assigning the existing flow (this is a constant value regardless of other tributaries including other levelpaths in the domain). Stream segments not on the levelpath are dropped from the flow file, including tributary flows. The original flow file is saved along with the output with an appended `.bak`.

### Additions

- `data/extend_benchmark_flows.py`: Adds missing flows to NWS or USGS benchmark flow files and removes flows from tributaries. The original flow file is saved with an appended `.bak`.

### Changes

- `tools/tools_shared_variables.py`: Removed corrected flow files from `BAD_SITES` list.

<br/><br/>

## v4.5.1.0 - 2024-05-17 - [PR#1156](https://github.com/NOAA-OWP/inundation-mapping/pull/1156)

This focuses on removing hydro-conditioning artifacts by subtracting the thalweg DEM from HAND REM and adding back the original DEM. Also, a new tool was created to test this feature over multiple HUCs

### Additions
- `tools/analyze_for_missing_FIM_cells.py`: A new script `analyze_for_missing_FIM_cells.py` was added to test and analyze healed HAND for hydro-conditioning artifacts FIM. 

### Changes
- `src/delineate_hydros_and_produce_HAND.sh`: Removing hydro-conditioning artifacts from HAND REM.
- `config/params_template.env`: Creating an option to include/exclude healed HAND from FIM pipeline.

<br/><br/>

## v4.5.0.2 - 2024-05-17 - [PR#1159](https://github.com/NOAA-OWP/inundation-mapping/pull/1159)

This PR addresses issue #1132 and include the following changes on `tools/generate_nws_lid.py` for updating `nws_lid.gpkg` dataset.

In this revised version, stations only from these two groups are retrieved:
- lid stations with `rfc_forecast_point= True` 
- lid stations in `/data/inputs/ahp_sites/evaluated_ahps_sites.csv`

The lid stations in AK (Alaska), HI, and PR, with above two criteria have also been selected, as shown in the map below. In the previous version of the code, **all of lid stations** in PR and HI (regardless of meeting above two criteria), were also being retrieved. I have updated this version to exclude such stations. 

Also, In this revised version, I've eliminated the code sections that previously generated the "is_headwater" and "is_colocated" columns, which are not needed in FIM4. Therefore, in this updated version, these columns are no longer present. 

Similar to 'usgs_gages.gpkg' dataset, all lid stations, including those in Alaska, are stored in a single gpkg file (`nws_lid.gpkg`) with EPSG=5070. The Alaska stations can be identified using their HUC8 numbers (beginning with '19'). 

### Changes
- tools/generate_nws_lid.py

<br/><br/>


## v4.5.0.1 - 2024-05-09 - [PR#1150](https://github.com/NOAA-OWP/inundation-mapping/pull/1150)

Fixes two bugs discovered in v4.5.0.0:
1. `echo` missing in bash command
2. raster resolution of `dem_meters.tif` has now been explicitly set in `gdalwarp`.

### Changes

- `src/`
    - `add_crosswalk.py`: fixed stream order if max > `max_order`
    - `bash_variables.env`: added `res` environment variable for default raster cell size
    - `delineate_hydros_and_produce_HAND.sh`: added missing `echo`
    - `heal_bridges_osm.py`: fixed raster resolution and number of rows/columns
    - `run_unit_wb.sh`: added `-tr` to gdalwarp when generating `dem_meters.tif`; removed extraneous `Tcount`

<br/><br/>

## v4.5.0.0 - 2024-05-06 - [PR#1122](https://github.com/NOAA-OWP/inundation-mapping/pull/1122)

This PR includes 2 scripts to add Open Street Map bridge data into the HAND process: a script that pulls data from OSM and a script that heals those bridges in the HAND grids. Both scripts should be run as part of a pre-processing step for FIM runs. They only need to be run if we think OSM data has changed a lot or for any new FIM versions.

A new docker image is also required for `pull_osm_bridges.py` (acquire and preprocess) script.

### Additions
- `data/bridges/pull_osm_bridges.py`: First pre-processing script that pulls OSM data and saves bridge lines out as separate shapefiles by HUC8 to a specified location
- `src/heal_bridges_osm.py`: Second pre-processing script that uses the pre-saved OSM bridge lines and heals max HAND values across those bridge lines. Healed HAND grids are saved to a specified location.

### Changes
- `Pipfile`, `Pipfile.lock`: Adjusted files to add new python package to docker image.
- `data`
    - `clip_vectors_to_wdbd.py`: Updated to pre-clip new bridge data. Logging upgraded.
    - `generate_pre_clip_fim_huc8.py`: Updated to pre-clip new bridge data. Logging added and a system for multi-process logging.
- `src`
    - `delineate_hydros_and_produce_HAND.sh`: add python call to run `heal_bridges_osm.py` after hydraulic properties are calculated.
    - `bash_variables.env`: Added new variable for OSM bridges and adjusted pre-clip output date
    - `utils`
        - `shared_functions.py`: removed function no longer in use.
        - `shared_variables.py`: removed variables no longer in use.
  
<br/><br/>

## v4.4.16.0 - 2024-05-06 - [PR#1121](https://github.com/NOAA-OWP/inundation-mapping/pull/1121)

Some NWM streams, particularly in coastal areas, fail to reach the edge of the DEM resulting in reverse flow. This issue was resolved by clipping the ocean mask from the buffered WBD and DEM, and any remaining streams that didn't have outlets reaching the edge of the buffered WBD boundary were extended by snapping the end to the nearest point on the buffered WBD.

### Changes

- `data/wbd/clip_vectors_to_wbd.py`: Clips `landsea` ocean mask from the buffered WBD and adds a function to extend outlet streams to the buffered WBD

<br/><br/>


- `data/wbd/clip_vectors_to_wbd.py`: Updated multi-processing and added more logging.

<br/><br/>

## v4.4.15.4 - 2024-05-06 - [PR#1115](https://github.com/NOAA-OWP/inundation-mapping/pull/1115)

This PR addresses issue #1040 and includes the following updates:
- Upgraded to WRDS API version 3 and ensured schema compatibility of new USGS gages data.
- Expanded data retrieval to include Alaska gages alongside CONUS gages. 
- Enables retrieving SRC data for individual USGS gages, removing the necessity of using 'all' for the '-l' flag in rating_curve_get_usgs_curves.py." 


### Changes
 - `tools/tools_shared_functions.py`   
    -  Improved the stability of API calls.
    - Removed the exclusion of Alaska gages from USGS gages metadata (`usgs_gages.gpkg` output), preserving Alaska gages in the metadata.  
- `rating_curve_get_usgs_curves.py` 
    - Removed the exclusion of Alaska gages when retrieving SRC values.
    - Enabled retrieving SRC data for individual USGS gages.
- Moved the script `rating_curve_get_usgs_curves.py` from `tools` folder into `data/usgs`.

<br/><br/>

## v4.4.15.3 - 2024-05-06 - [PR#1128](https://github.com/NOAA-OWP/inundation-mapping/pull/1128)

Fixes a KeyError in `src/mitigate_branch_outlet_backpool.py`.

### Changes

`src/mitigate_branch_outlet_backpool.py`: Addresses case where `catchments_df['outlier']` are all False.

<br/><br/>

## v4.4.15.2 - 2024-05-06 - [PR#1133](https://github.com/NOAA-OWP/inundation-mapping/pull/1133)

Bug fix for error when reading the subfolders of a directory using `listdir()` where files exist that start with an 8-digit number that are later interpreted as directories.

### Changes

The following files were modified to use `listdir()` to read only directories instead of both directories and files:
- `src/`
    - `bathy_src_adjust_topwidth.py`, `identify_src_bankfull.py`, `subdiv_chan_obank_src.py`, `utils/shared_functions.py`
- `tools/vary_mannings_n_composite.py`


<br/><br/>


## v4.4.15.1 - 2024-05-06 - [PR#1081](https://github.com/NOAA-OWP/inundation-mapping/pull/1038)

This hotfix address a bug within the SRC adjustment routine to filter out USGS gauge locations that were conflated to lakeid reaches. These fatal errors were preventing `fim_post_processing.sh` from completing. There are also new try except blocks to handle potential errors when opening/writing SRC adjustment attributes to the catchment gpkg (unknown issues with collisions or corrupt gpkg files). Closes #1137 

### Changes

- `src/src_adjust_usgs_rating_trace.py`: Added filter for processing valid hydroids that meet criteria (i.e non-lakes) and more robust logging.
- `src/src_roughness_optimization.py`: Added data checks and logging to ensure input calibration data files contains necessary attributes. Also included a new try/except block to trap and log issues with file collisions or corrupt catchment gpkg read/write.

<br/><br/>

## v4.4.15.0 - 2024-04-17 - [PR#1081](https://github.com/NOAA-OWP/inundation-mapping/pull/1081)

This enhancement includes changes to the SRC calibration routine that uses the USGS published rating curve database. The modifications attempt to mimic the technique used in the stage-based CatFIM where the USGS WSE/flow is propagated upstream and downstream of the gauge location. This closes #892 

### Additions
`src/src_adjust_usgs_rating_trace.py`: updated SRC calibration routine to include the a new upstream/downstream tracing routine. The WSE(HAND stage) and flow targets obtained from the USGS rating curve are now applied to all hydroids within 8km (~5 miles) of the gauge location.  

### Changes
`fim_post_processing.sh`: using the new `src_adjust_usgs_rating_trace.py` in place of the `src_adjust_usgs_rating.py`
`src/src_roughness_optimization.py`: minor changes to facilitate new calibration input (reset index)
`src/utils/shared_variables.py`: added `USGS_CALB_TRACE_DIST` as the trace distance variable

### Removals
`src/src_adjust_usgs_rating.py`: deprecated (replaced with the new `src_adjust_usgs_rating_trace.py`)

<br/><br/>


## v4.4.14.1 - 2024-04-17 - [PR#1103](https://github.com/NOAA-OWP/inundation-mapping/pull/1103)

Adds checks for intermediate files produced by Whitebox in the AGREE process (`src/agreedem.py`). Without these checks, if Whitebox fails to produce an output, no error is generated until much later in the `src/delineate_hydros_and_produce_HAND.sh` processing chain which makes troubleshooting difficult.

### Changes

- `src/agreedem.py`: Added checks to verify existence of intermediate files before continuing

<br/><br/>

## v4.4.14.0 - 2024-04-17 - [PR#1106](https://github.com/NOAA-OWP/inundation-mapping/pull/10106)

Updates the FIM pipeline so it can process HUCs in southern Alaska. Running FIM in southern Alaska requires that a different CRS and a few different files be used. Additionally, some of the Alaska HUCs displayed an issue where the input stream density was too high, so this update introduces some logic to adjust the threshold of stream orders to exclude based on whether an Alaska HUC is listed as high or medium-high stream density. This update intriduces new Alaska-specific inputs, which are listed in the PR. 

### Changes
- `data/wbd/generate_pre_clip_fim_huc8.py`: Adjusted comment.
- `src/bash_variables.env`: Changed pre-clip HUC 8 directory to be a folder with both Alaska and CONUS HUCs.
- `src/check_huc_inputs.py`: Changed the `included_huc_list` variable to refer to a HUC list that includes Alaska.
- `src/derive_level_paths.py`: Add in logic to exclude different stream orders based on whether the HUC falls into the high or medium-high density HUC lists.
- `src/run_by_branch.sh`: Add in logic to check whether the HUC is in Alaska or not and to use the correct CRS accordingly.
- `src/run_unit_wb.sh`: Add in logic to check whether the HUC is in Alaska or not and to use the correct CRS and DEM domain filename accordingly.
- `src/utils/shared_variables.py`: Add the Alaska CRS, a list of high stream density HUCs, and a list of medium-high stream density HUCs.

<br/><br/>


## v4.4.13.3 - 2024-04-15 - [PR#1114](https://github.com/NOAA-OWP/inundation-mapping/pull/1114)

Two recent dependabot PR's came in, one for upgrading the `pillow` package and the other for upgrading idna. Both have been adjusted in this PR. 
In this PR, we also moved `openpyxl` package, which was part of an independent dockerfile, Pipfile and Pipefile.lock in the "dev" directory. This is now merged into the parent standard docker image.

Covers [PR 1111](https://github.com/NOAA-OWP/inundation-mapping/pull/1111) and 
Covers [PR 1119](https://github.com/NOAA-OWP/inundation-mapping/pull/1119)

A small update to the README.md was also updated for an unrelated topic (about AWS S3 credentials).

### Changes
- `Pipfile / Pipefile.lock`: As described above.
- `data/ble/ble_benchmark/README.md`: Updated notes to remove talking the specific ble docker image.

### Removals
- `data/ble/ble_benchmark`
   - `Dockerfile`: removed in favor the parent root Docker files.
   - `Pipfile`: removed in favor the parent root Docker files.
   - `Pipfile.lock` : removed in favor the parent root Docker files.

<br/><br/>

## v4.4.13.2 - 2024-04-04 - [PR#1110](https://github.com/NOAA-OWP/inundation-mapping/pull/1110)

This PR reflects upgrades for openJDK from 17.0.8 to something higher, minimum of 17.0.9. After some research, we can not upgrade all the way to the latest openJDK but can jump up to 19.0.  This limitation is related to version of our base docker image.  openJDK was identified as requiring an upgrade by a system wide security scan.

The "black" packages is also be upgraded from 23.7.0 to 24.3.

**NOTE: the update of "black" has change the rules slightly for formatting. This is why you see a bunch of files being changed but only for the formatting changes.**

### Files Change
- `Dockerfile`, `Pipfile`, `Pipefile.lock`
- `pre-commit-config.yaml` is also has Black upgraded for CI/CD tests for linting during GIT check ins.
- `many files`:
     - 19 files have had minor formatting changes related to the upgrade in the "black" package.

<br/><br/>


## v4.4.13.1 - 2024-03-11 - [PR#1086](https://github.com/NOAA-OWP/inundation-mapping/pull/1086)

Fixes bug where levee-protected areas were not being masked from branch 0 DEMs.

### Changes

`src/mask_dem.py`: Corrects indentation preventing masked branch 0 from overwriting existing DEM.

<br/><br/>

## v4.4.13.0 - 2024-03-11 - [PR#1006](https://github.com/NOAA-OWP/inundation-mapping/pull/1006)

Adds a new module that mitigates the branch outlet backpool error. In some HUCs, an overly-large catchment appears at the outlet of the branch (as in issue #985) which causes an artificially large amount of water to get routed to the smaller stream instead of the main stem. This issue is mitigated by trimming the levelpath just above the outlet and removing the offending pixel catchment from the pixel catchments and catchment reaches files. 

The branch outlet backpool issue is identified based on two criteria: 
  1. There is a pixel catchment that is abnormally large (more than two standard deviations above the mean.)
  2. The abnormally-large pixel catchment occurs at the outlet of the levelpath.

If both criteria are met for a branch, then the issue is mitigated by trimming the flowline to the third-to-last point.

### Additions

- `src/mitigate_branch_outlet_backpool.py`: Detects and mitigates the branch outlet backpool error. If both branch outlet backpool criteria are met, the snapped point is set to be the penultimate vertex and then the flowline is trimmed to that point (instead of the last point). Trims the `gw_catchments_pixels_<id>.tif` and `gw_catchments_reaches_<id>.tif` rasters by using `gdal_polygonize.py` to polygonize the `gw_pixel_catchments_<id>.tif` file, creating a mask that excludes the problematic pixel catchment, and then using that mask to trim the pixel catchment and catchment reaches rasters.

### Changes

- `src/delineate_hydros_and_produce_HAND.sh`: Adds the `mitigate_branch_outlet_backpool.py` module to run after the  `Gage Watershed for Pixels` step. 
- `src/split_flows.py`: Improves documentation and readability.

<br/><br/>

## v4.4.12.0 - 2024-03-11 - [PR#1078](https://github.com/NOAA-OWP/inundation-mapping/pull/1078)

Resolves issue #1033 by adding Alaska-specific data to the FIM input folders and updating the pre-clip vector process to use the proper data and CRS when an Alaska HUC is detected. The `-wbd` flag was removed from the optional arguments of `generate_pre_clip_fim_huc8`. The WBD file path will now only be sourced from the `bash_variables.env` file. The `bash_variables.env` file has been updated to include the new Alaska-specific FIM input files.

### Changes

- `/data/wbd/`
    - `clip_vectors_to_wbd.py`: Replaced all CRS inputs with the `huc_CRS` variable, which is input based on whether the HUC is Alaska or CONUS. Previously, the default FIM projection was automatically assigned as the CRS (which had been retrieved from `utils.shared_variables`).

    - `generate_pre_clip_fim_huc8.py`:
        - Added Alaska projection and links to the new Alaska data file paths that were added to `bash_variables.env`.
        - Removed the `wbd` argument from the `pre_clip_hucs_from_wbd` function and made it so that the code gets the WBD path from `bash_variables.env`.
        - Added logic to check whether the HUC is in Alaska and, if so, use the Alaska-specific HUC and input file paths.
        - Cleaned up the spelling and formatting of some comments
- `/src/`
    - `bash_variables.env`: Added the Alaska-specific projection (EPSG:3338) and file paths for Alaska-specific data (see data changelog for list of new input data)

<br/><br/>

## v4.4.11.1 - 2024-03-08 - [PR#1080](https://github.com/NOAA-OWP/inundation-mapping/pull/1080)

Fixes bug in bathymetric adjustment where `mask` is used with `geopandas.read_file`. The solution is to force `read_file` to use `fiona` instead of `pyogrio`.

### Changes

`src/bathymetric_adjustment.py`: Use `engine=fiona` instead of default `pyogrio` to use `mask=` with `geopandas.read_file`

<br/><br/>

## v4.4.11.0 - 2024-02-16 - [PR#1077](https://github.com/NOAA-OWP/inundation-mapping/pull/1077)

Replace `fiona` with `pyogrio` to improve I/O speed. `geopandas` will use `pyogrio` by default starting with version 1.0. `pyarrow` was also added as an environment variable to further speedup I/O. As a result of the changes in this PR, `fim_pipeline.sh` runs approximately 10% faster.

### Changes

- `Pipfile`: Upgraded `geopandas` from v0.12.2 to v0.14.3, added `pyogrio`, and fixed version of `pyflwdir`.
- `src/bash_variables.env`: Added environment variable for `pyogrio` to use `pyarrow`
- To all of the following files: Added `pyogrio` and `pyarrow`
    - `data/`
        - `bathymetry/preprocess_bathymetry.py`, `ble/ble_benchmark/create_flow_forecast_file.py`, `esri.py`, `nld/levee_download.py`, `usgs/acquire_and_preprocess_3dep_dems.py`, `wbd/clip_vectors_to_wbd.py`, `wbd/preprocess_wbd.py`, `write_parquet_from_calib_pts.py`
    - `src/`
        - `add_crosswalk.py`, `associate_levelpaths_with_levees.py`, `bathy_rc_adjust.py`, `bathymetric_adjustment.py`, `buffer_stream_branches.py`, `build_stream_traversal.py`, `crosswalk_nwm_demDerived.py`, `derive_headwaters.py`, `derive_level_paths.py`, `edit_points.py`, `filter_catchments_and_add_attributes.py`, `finalize_srcs.py`, `make_stages_and_catchlist.py`, `mask_dem.py`, `reachID_grid_to_vector_points.py`, `split_flows.py`, `src_adjust_spatial_obs.py`, `stream_branches.py`, `subset_catch_list_by_branch_id.py`, `usgs_gage_crosswalk.py`, `usgs_gage_unit_setup.py`, `utils/shared_functions.py`
    - `tools/`
        - `adjust_rc_with_feedback.py`, `check_deep_flooding.py`, `create_flow_forecast_file.py`, `eval_plots.py`, `evaluate_continuity.py`, `evaluate_crosswalk.py`, `fimr_to_benchmark.py`, `find_max_catchment_breadth.py`, `generate_categorical_fim.py`, `generate_categorical_fim_flows.py`, `generate_categorical_fim_mapping.py`, `generate_nws_lid.py`, `hash_compare.py`, `inundate_events.py`, `inundation.py`, `make_boxes_from_bounds.py`, `mosaic_inundation.py`, `overlapping_inundation.py`, `rating_curve_comparison.py`, `rating_curve_get_usgs_curves.py`, `test_case_by_hydro_id.py`, `tools_shared_functions.py`
        
<br/><br/>

## v4.4.10.1 - 2024-02-16 - [PR#1075](https://github.com/NOAA-OWP/inundation-mapping/pull/1075)

We recently added code to fim_pre_processing.sh that checks the CPU count. Earlier this test was being done in post-processing and was killing a pipeline that had already been running for a while.

Fix:
- Removed the CPU test from pre-processing. This puts us back to it possibly failing in post-processing but we have to leave it for now. 
- Exit status codes (non 0) are now returned in pre-processing and post-processing when an error has occurred.

Tested that the a non zero return exit from pre-processing shuts down the AWS step functions.

### Changes
- `fim_pre_processing.sh`: added non zero exit codes when in error, plus removed CPU test
- `fim_post_processing.sh`:  added non zero exit codes when in error

<br/><br/>

## v4.4.10.0 - 2024-02-02 - [PR#1054](https://github.com/NOAA-OWP/inundation-mapping/pull/1054)

Recent testing exposed a bug with the `acquire_and_preprocess_3dep_dems.py` script. It lost the ability to be re-run and look for files that were unsuccessful earlier attempts and try them again. It may have been lost due to confusion of the word "retry". Now "retry" means restart the entire run. A new flag called "repair"  has been added meaning fix what failed earlier.  This is a key feature it is common for communication failures when calling USGS to download DEMs.  And with some runs taking many hours, this feature becomes important.

Also used the opportunity to fix a couple of other minor issues:
1) Reduce log output
2) Add a test for ensuring the user does not submit job numbers (num of cpu requests) to exceed the system max cpus. This test exists in a number of places in the code but way later in the processing stack after alot of processing has been done. Now it is done at the start of the fim pipeline stack.
3) remove arguments for "isaws" which is no longer in use and has not been for a while.
4) quick upgrade to the tracker log that keeps track of duration of each unit being processed.

### Changes

- `data\usgs\`
    - `acquire_and_preprocess_3dep_dems.py`: Re-add a feature which allowed for restarting and redo missing outputs or partial outputs. System now named as a "repair" system.
- `fim_pipeline.sh`:  remove the parallel `--eta` flag to reduce logging. It was not needed, also removed "isaws" flag.
- `fim_pre_processing.sh`: Added validation tests for maximum CPU requests (job numbers)
- `fim_post_processing.sh`: Added a permissions updated as output folders were being locked due to permissions.
- `fim_process_unit_wb.sh`: Fixed a bug with output folders being locked due to permissions, but it was not recursive.
- `src`
    - `bash_functions.sh`: Added function so the unit timing logs would also have a time in percentage so it can easily be used to calculate averages.
    - `delineate_hydros_and_produce_HAND.sh`: Removed some unnecessary logging. Changed a few gdal calls to be less verbose.
    - `derive_level_paths.py`: Changed verbose to false to reduce  unnecessary logging.
    - `run_by_branch.sh`: Removed some unnecessary logging. Added a duration system so we know how long the branch took to process.
    - `run_unit_by_wb.sh`: Removed some unnecessary logging. Changed a few gdal calls to be less verbose.
    - `split_flows.py`: Removed progress bar which was unnecessary and was adding to logging.
  
<br/><br/>

## v4.4.9.2 - 2024-02-02 - [PR#1066](https://github.com/NOAA-OWP/inundation-mapping/pull/1066)

Adds an index to the aggregated `crosswalk_table.csv`. The index is a consecutive integer that starts at 1. Columns have been reordered, renamed, and sorted.

### Changes

`tools/combine_crosswalk_tables.py`: Adds index and sorts and renames columns

<br/><br/>

## v4.4.9.1 - 2024-02-02 - [PR#1073](https://github.com/NOAA-OWP/inundation-mapping/pull/1073)

Dependabot requested two fixes. One for an upgrade to pillow [#1068](https://github.com/NOAA-OWP/inundation-mapping/pull/1068) and the other for juypterlab #[1067 ](https://github.com/NOAA-OWP/inundation-mapping/pull/1067)

### Changes

- `src`
    - `Pipfile` and `Pipfile.lock`: Updated some packages.
    
<br/><br/>

## v4.4.9.0 - 2024-01-12 - [PR#1058](https://github.com/NOAA-OWP/inundation-mapping/pull/1058)

Upgrades base Docker image to GDAL v3.8.0. In order to upgrade past GDAL v.3.4.3 (see #1029), TauDEM's `aread8` was replaced with a module from the `pyflwdir` Python package.

### Additions

- `src/accumulate_headwaters.py`: Uses `pyflwdir` to accumulate headwaters and threshold and create stream pixels.

### Changes

- `Dockerfile`: Upgrade GDAL from v.3.4.3 to v.3.8.0; remove JDK 17 and TauDEM `aread8` and `threshold`.
- `Pipfile` and `Pipfile.lock`: Add `pyflwdir`, `pycryptodomex` and upgrade Python version.
- `src/delineate_hydros_and_produce_HAND.sh`: Add `src/accumulate_headwaters.py` and remove TauDEM `aread8` and `threshold`

<br/><br/>

## v4.4.8.4 - 2024-01-12 - [PR#1061](https://github.com/NOAA-OWP/inundation-mapping/pull/1061)

Adds a post-processing tool to compare crosswalked (conflated) `feature_id`s between NWM stream network to DEM-derived reaches. The tool is run if the `-x` flag is added to `fim_pipeline.sh`. Results are computed for branch 0 and saved in a summary file in the HUC output folder.

### Additions

- `tools/evaluate_crosswalk.py`: evaluates crosswalk accuracy using two methods:
    - intersections: the number of intersections between streamlines
    - network (or tree): compares the feature_ids of the immediate upstream segments

### Changes

- `Dockerfile`: added `toolsDir` environment variable
- `fim_pipeline.sh`: added `-x` flag to run crosswalk evaluation tool
- `fim_post_processing.sh`: changed hardcoded `/foss_fim/tools` to `toolsDir` environment variable
- `fim_pre_processing.sh`: added `evaluateCrosswalk` environment variable
- `src/`
    - `add_crosswalk.py`: fix bug
    - `delineate_hydros_and_produce_HAND.sh`: added a call to `verify_crosswalk.py` if evaluateCrosswalk is True.

<br/><br/>

## v4.4.8.3 - 2024-01-05 - [PR#1059](https://github.com/NOAA-OWP/inundation-mapping/pull/1059)

Fixes erroneous branch inundation in levee-protected areas.

Levees disrupt the natural hydrology and can create large catchments that contain low-lying areas in levee-protected areas that are subject to being inundated in the REM (HAND) grid. However, these low-lying areas are hydrologically disconnected from the stream associated with the catchment and can be erroneously inundated. Branch inundation in levee-protected areas is now confined to the catchment for the levelpath.

### Changes

- `src/`
    - `delineate_hydros_and_produce_HAND.sh`: Adds input argument for catchments.
    - `mask_dem.py`: Adds DEM masking for areas of levee-protected areas that are not in the levelpath catchment.

<br/><br/>


## v4.4.8.2 - 2023-12-12 - [PR#1052](https://github.com/NOAA-OWP/inundation-mapping/pull/1052)

The alpha test for v4.4.8.1 came back with a large degradation in skill and we noticed that the global manning's roughness file was changed in v4.4.7.1 - likely in error.

### Changes

- `src`/`bash_variables.env`: changed the global roughness file to `${inputsDir}/rating_curve/variable_roughness/mannings_global_06_12.csv`

<br/><br/>

## v4.4.8.1 - 2023-12-08 - [PR#1047](https://github.com/NOAA-OWP/inundation-mapping/pull/1047)

Upgrades JDK to v.17.0.9 in Docker image to address security vulnerabilities.

### Changes

- `Dockerfile`: Upgrades JDK to v.17.

<br/><br/>

## v4.4.8.0 - 2023-12-08 - [PR#1045](https://github.com/NOAA-OWP/inundation-mapping/pull/1045)

In order to avoid file system collisions on AWS, and keep the reads/writes from the same file on disk to a minimum, three files (`HUC6_dem_domain.gpkg`, `nws_lid.gpkg`, `reformat_ras_rating_curve_points_rel_101.gpkg`, & `usgs_gages.gpkg`) are now copied from disk into a scratch directory (temporary working directory), and removed after processing steps are completed.

### Changes

- `config`/`deny_unit.lst`: Add files to remove list - repetitive copies needed for processing step (`run_unit_wb.sh`)
- `src`
    - `bash_variables.env`: Add a new variable for the ras rating curve filename. It will be easier to track the filename in the `.env`, and pull into `run_unit_wb.sh`, rather than hardcode it.
    - `run_unit_wb.sh`: Copy files and update references from `$inputsDir` to `$tempHucDataDir`.

<br/><br/>

## v4.4.7.2 - 2023-12-08 - [PR#1026](https://github.com/NOAA-OWP/inundation-mapping/pull/1026)

A couple of directly related issues were fixed in this PR.
The initial problem came from Issue #[1025](https://github.com/NOAA-OWP/inundation-mapping/issues/1025) which was about a pathing issue for the outputs directory. In testing that fix, it exposed a few other pathing and file cleanup issues which are now fixed. We also added more console output to help view variables and pathing.

### Changes

- `config`/`params_template.env`:  Updated for a newer mannings global file. Changed and tested by Ryan Spies.
- `tools`
    - `inundate_mosiac_wrapper.py`:  Took out a misleading and non-required print statement.
    - `inundate_nation.py`: As mentioned above.

<br/><br/>

## v4.4.7.1 - 2023-12-01 - [PR#1036](https://github.com/NOAA-OWP/inundation-mapping/pull/1036)

Quick update to match incoming ras2fim calibration output files being feed into FIM was the initial change.

There is no FIM issue card for this, but this is related to a ras2fim [PR #205](https://github.com/NOAA-OWP/ras2fim/pull/205) which also made changes to ensure compatibility. New copies of both the `reformat_ras_rating_curve_table_rel_101.csv` and `reformat_ras_rating_curve_points_rel_101.gpkg` were generated from ras2fim but retained the version of `rel_101`.

Originally, was planning to update just the two locations for newer versions of the two `reformat_ras_rating_surve...` files. Both had been update to recognize the ras2release version rel_101.

In the process of doing that, we took the opportunity to move all inputs files from params_template.env and put them into bash_variables.env as per precedence set recently.

### Changes

- `config`/`params_template.env`: moved input variables into `src/bash_variables.env`
- `src`
    - `bash_variablles.env`: Added all input variables from `params_template.env` to here and added one new one from `run_unit_wb.sh` for ras_rating_curve_points_gpkg.
    - `run_unit_wb.sh`:   Updated an input param to the usgs_gage_unit_setup.py file to point the -ras param to the updated rel_101 value now in the `src/bash_variables.env`.
    - `usgs_gage_unit_setup.py`:  Changed to drop a column no longer going to be coming from ras2fim calibration files.

<br/><br/>

## v4.4.7.0 - 2023-11-13 - [PR#1030](https://github.com/NOAA-OWP/inundation-mapping/pull/1030)

This PR introduces the `.github/workflows/lint_and_format.yaml` file which serves as the first step in developing a Continuous Integration pipeline for this repository. 
The `flake8-pyproject` dependency is now used, as it works out of the box with the `pre-commit` GitHub Action in the GitHub Hosted Runner environment.
In switching to this package, a couple of `E721` errors appeared. Modifications were made to the appropriate files to resolve the `flake8` `E721` errors.
Also, updates to the `unit_tests` were necessary since Branch IDs have changed with the latest code.  

A small fix was also included where `src_adjust_ras2fim_rating.py` which sometimes fails with an encoding error when the ras2fim csv sometimes is created or adjsuted in windows.

### Changes
- `.pre-commit-config.yaml`: use `flake8-pyproject` package instead of `pyproject-flake8`.
- `Pipfile` and `Pipfile.lock`: updated to use `flake8-pyproject` package instead of `pyproject-flake8`, upgrade `pyarrow` version.
- `data`
    - `/wbd/generate_pre_clip_fim_huc8.py`: Add space between (-) operator line 134.
    - `write_parquet_from_calib_pts.py`: Add space between (-) operator line 234.
- `src`
    - `check_huc_inputs.py`: Change `== string` to `is str`, remove `import string`
    - `src_adjust_ras2fim_rating.py`: Fixed encoding error.
- `tools`
    - `eval_plots.py`: Add space after comma in lines 207 & 208
    - `generate_categorical_fim_mapping.py`: Use `is` instead of `==`, line 315
    - `hash_compare.py`: Add space after comma, line 153.
    - `inundate_mosaic_wrapper.py`: Use `is` instead of `==`, line 73.
    - `inundation_wrapper_nwm_flows.py`: Use `is not` instead of `!=`, line 76.
    - `mosaic_inundation.py`: Use `is` instead of `==`, line 181.
- `unit_tests`
    - `README.md`: Updated documentation, run `pytest` in `/foss_fim` directory.
    - `clip_vectors_to_wbd_test.py`: File moved to data/wbd directory, update import statement, skipped this test.
    - `filter_catchments_and_add_attributes_params.json`: Update Branch ID
    - `inundate_gms_params.json`: Moved to `unit_tests/` folder.
    - `inundate_gms_test.py`: Moved to `unit_tests/` folder.
    - `inundation_params.json`: Moved to `unit_tests/` folder.
    - `inundation_test.py`: Moved to `unit_tests/` folder.
    - `outputs_cleanup_params.json`: Update Branch ID
    - `outputs_cleanup_test.py`: Update import statement
    - `split_flows_params.json`: Update Branch ID
    - `usgs_gage_crosswalk_params.json`: Update Branch ID & update argument to gage_crosswalk.run_crosswalk
    - `usgs_gage_crosswalk_test.py`: Update params to gage_crosswalk.run_crosswalk

### Additions 
- `.github/workflows/`
    - `lint_and_format.yaml`: Add GitHub Actions Workflow file for Continuous Integration environment (lint and format test).

<br/><br/>

## v4.4.6.0 - 2023-11-17 - [PR#1031](https://github.com/NOAA-OWP/inundation-mapping/pull/1031)

Upgrade our acquire 3Dep DEMs script to pull down South Alaska HUCS with its own CRS.

The previous set of DEMs run for FIM and it's related vrt already included all of Alaska, and those have not been re-run. FIM code will be updated in the near future to detect if the HUC starts with a `19` with slight different logic, so it can preserve the CRS of EPSG:3338 all the way to final FIM outputs.  See [792 ](https://github.com/NOAA-OWP/inundation-mapping/issues/792)for new integration into FIM.

A new vrt for the new South Alaska DEMs was also run with no changes required.

This issue closes [1028](https://github.com/NOAA-OWP/inundation-mapping/issues/1028). 

### Additions
- `src/utils`
     - `shared_validators.py`: A new script where we can put in code to validate more complex arguments for python scripts. Currently has one for validating CRS values. It does valid if the CRS value is legitimate but does check a bunch of formatting including that it starts with either the name of `EPSG` or `ESRI`

### Changes
- `data/usgs` 
    - `aquire_and_preprocess_3dep_dems.py`: Changes include:
        - Add new input arg for desired target projection and logic to support an incoming CRS.
        - Updated logic for pre-existing output folders and `on-the-fly` question to users during execution if they want to overwrite the output folder (if applicable).
        - Changed date/times to utc.
        - Upgraded error handing for the gdal "processing" call.

<br/><br/>

## v4.4.5.0 - 2023-10-26 - [PR#1018](https://github.com/NOAA-OWP/inundation-mapping/pull/1018)

During a recent BED attempt which added the new pre-clip system, it was erroring out on a number of hucs. It was issuing an error in the add_crosswalk.py script. While a minor bug does exist there, after a wide number of tests, the true culprit is the memory profile system embedded throughout FIM. This system has been around for at least a few years but not in use. It is not 100% clear why it became a problem with the addition of pre-clip, but that changes how records are loaded which likely affected memory at random times.

This PR removes that system.

A couple of other minor updates were made:
- Update to the pip files (also carried forward changes from other current PRs)
- When a huc or huc list is provided to fim_pipeline, it goes to a script, check_huc_inputs.py, to ensure that the incoming HUCs are valid and in that list. In the previous code it looks for all files with the file name pattern of "included_huc*.lst". However, we now only want it to check against the file "included_huc8.list".

### Changes
- `CONTRIBUTING.md`: Text update.
- `Pipfile` and `Pipfile.lock`: updated to remove tghe memory-profiler package, update gval to 0.2.3 and update urllib3 to 1.26.18.
- `data/wbd`
    - `clip_vectors_to_wbd.py`: remove profiler
 - `src`
     - `add_crosswalk.py`: remove profiler
     - `add_thalweg_lateral.py`: remove profiler.
     - `aggregate_by_huc.py`: remove profiler and small text correction.
     - `agreedem.py`: remove profiler.
     - `bathy_src_adjust_topwidth.py`: remove profiler.
     - `burn_in_levees.py`: remove profiler.
     - `check_huc_inputs.py`: changed test pattern to just look against `included_huc8.lst`.
     - `delineate_hydros_and_produce_HAND.sh`: remove profiler.
     - `filter_catchments_and_add_attributes.py`: remove profiler.
     - `make_stages_and_catchlist.py` remove profiler.
     - `mask_dem.py`: remove profiler.
     - `reachID_grid_to_vector_points.py`: remove profiler.
     - `run_unit_wb.sh`: remove profiler.
     - `split_flows.py`: remove profiler.
     - `unique_pixel_and_allocation.py`: remove profiler.
     - `usgs_gage_crosswalk.py`: remove profiler.
     - `usgs_gage_unit_setup.py`: remove profiler.
     - `utils`
         - `shared_functions`: remove profiler.
      ` unit_tests`
          - `clip_vectors_to_wbd_tests.py`: Linting tools change order of the imports.

<br/><br/>

## v4.4.4.1 - 2023-10-26 - [PR#1007](https://github.com/NOAA-OWP/inundation-mapping/pull/1007)

Updates GVAL to address memory and performance issues associated with running synthesize test cases.

### Changes

- `tools/tools_shared_functions.py`
- `Pipfile`
- `pyproject.toml`
- `tools/run_test_case.py`
- `tools/synthesize_test_cases.py`
- `tools/inundate_mosaic_wrapper`
<br/><br/>

## v4.4.4.0 - 2023-10-20 - [PR#1012](https://github.com/NOAA-OWP/inundation-mapping/pull/1012)

The way in which watershed boundary data (WBD) is generated and processed has been modified. Instead of generating those files "on the fly" for every run, a script has been added that will take a huclist and create the .gpkg files per HUC in a specified directory (`$pre_clip_huc_dir`).  During a `fim_pipeline.sh` run, the pre-clipped staged vectors will be copied over to the containers' working directory. This reduces runtime and the repetitive computation needed to generate those files every run.

### Changes

- `src/`
    - `bash_variables.env`: Add pre_clip_huc_dir env variable. 
    - `clip_vectors_to_wbd.py`: Moved to `/data/wbd/clip_vectors_to_wbd.py`.
    - `src/run_unit_wb.sh`: Remove ogr2ogr calls to get & clip WBD, remove call to clip_vectors_to_wbd.py, and replace with copying staged .gpkg files. 

### Additions

- `data/wbd/`
    - `generate_pre_clip_fim_huc8.py`: This script generates the pre-clipped vectors at the huc level.

<br/><br/>

## v4.4.3.0 - 2023-10-10 - [PR#1005](https://github.com/NOAA-OWP/inundation-mapping/pull/1005)

Revise stream clipping to WBD by (1) reducing the buffer to clip streams away from the edge of the DEM (to prevent reverse flow issues) from 3 cells to 8 cells to account for the 70m AGREE buffer; (2) splitting MultiLineStrings formed by NWM streams being clipped by the DEM edge and then re-entering the DEM, and retaining only the lowest segment. Also changes the value of `input_WBD_gdb` to use the WBD clipped to the DEM domain.

### Changes

- `src/`
    - `bash_variables.env`: Update WBD to the WBD clipped to the DEM domain
    - `clip_vectors_to_wbd.py`: Decrease stream buffer from 3 to 8 cells inside of the WBD buffer; select the lowest segment of any incoming levelpaths that are split by the DEM edge.
    - `derive_level_paths.py`: Remove unused argument
    - `stream_branches.py`: Remove unused argument

<br/><br/>

## v4.4.2.3 - 2023-09-21 - [PR#998](https://github.com/NOAA-OWP/inundation-mapping/pull/998)

Removes exclude list for black formatter in `.pre-commit-config.yaml` as well as in `pyproject.toml`. Ran the `black` executable on the 
whole repository, the re-formatted files in `src/` & `tools/` are included.

### Changes

- `.pre-commit-config.yaml`
- `pyproject.toml`
- `src/add_crosswalk.py`
- `src/bathy_src_adjust_topwidth.py`
- `src/bathymetric_adjustment.py`
- `src/identify_src_bankfull.py`
- `src/src_roughness_optimization.py`
- `tools/vary_mannings_n_composite.py`

<br/><br/>

## v4.4.2.2 - 2023-09-21 - [PR#997](https://github.com/NOAA-OWP/inundation-mapping/pull/997)

Bug fix for an error related to reindexing in `StreamNetwork.drop()`.

### Changes

- `src/stream_branches.py`: Fixes reindexing error.

<br/><br/>

## v4.4.2.1 - 2023-09-20 - [PR#990](https://github.com/NOAA-OWP/inundation-mapping/pull/990)

Corrects a bug in `src/usgs_gage_unit_setup.py` caused by missing geometry field after `GeoDataFrame.update()`.

### Changes

- `src/usgs_gage_unit_setup.py`: Sets geometry field in `self.gages`.

<br/><br/>

## v4.4.2.0 - 2023-09-20 - [PR#993](https://github.com/NOAA-OWP/inundation-mapping/pull/993)

Resolves the causes of two warnings in pandas and geopandas: (1) `FutureWarning` from taking the `int()` of single-length Series and (2) `SettingWithCopyWarning` resulting from the use of `inplace=True`.

### Changes

Removed `inplace=True` from
- `data/`
    - `usgs/preprocess_ahps_usgs.py`
    - `write_parquet_from_calib_pts.py`
- `src/`
    - `add_crosswalk.py`
    - `bathy_src_adjust_topwidth.py`
    - `clip_vectors_to_wbd.py`
    - `crosswalk_nwm_demDerived.py`
    - `derive_level_paths.py`
    - `finalize_srcs.py`
    - `identify_src_bankfull.py`
    - `src_adjust_usgs_rating.py`
    - `src_roughness_optimization.py`
    - `stream_branches.py`
    - `subdiv_chan_obank_src.py`
    - `subset_catch_list_by_branch_id.py`
    - `usgs_gage_unit_setup.py`
    - `utils/shared_functions.py`
- `tools/`
    - `adjust_rc_with_feedback.py`
    - `aggregate_csv_files.py`
    - `combine_crosswalk_tables.py`
    - `eval_plots_stackedbar.py`
    - `inundation.py`
    - `make_boxes_from_bounds.py`
    - `mosaic_inundation.py`
    - `plots.py`
    - `rating_curve_comparison.py`
    - `vary_mannings_n_composite.py`

Fixed single-length Series in
- `src/`
    - `split_flows.py`
    - `stream_branches.py`

- ``src/stream_branches.py``: Fixed class methods

<br/><br/>

## v4.4.1.1 - 2023-09-20 - [PR#992](https://github.com/NOAA-OWP/inundation-mapping/pull/992)

Fixes errors caused when a GeoDataFrame contains a `MultiLineString` geometry instead of a `LineString`. Update black force-exclude list.

### Changes

- `src/`
    `split_flows.py` and `stream_branches.py`: Converts `MultiLineString` geometry into `LineString`s.
- `pyproject.toml` : Add three files in `src/` to exclude list.

<br/><br/>

## v4.4.1.0 - 2023-09-18 - [PR#988](https://github.com/NOAA-OWP/inundation-mapping/pull/988)

Format code using `black` formatter, incorporate `isort` package to sort import statements,
and adhere all code to PEP8 Style Guide using the `flake8` package. Remove deprecated files.
Set up git pre-commit hooks.

Not all files were modified, however, to avoid individually listing each file here, the `/*` convention
is used to denote that almost every file in those directories were formatted and linted.

### Changes

- `.gitattributes`: Add newline at EOF.
- `.github/*`: 
- `.gitignore`: Trim extra last line.
- `CONTRIBUTING.md`: Update contributing guidelines.
- `Dockerfile`: Update PYTHONPATH to point to correct `unit_tests` directory.
- `Pipfile`: Add flake8, black, pyproject-flake8, pre-commit, isort packages
- `Pipfile.lock`: Update to correspond with new packages in Pipfile 
- `README.md` : Update link to wiki, trim whitespace.
- `config/*`
- `data/*`
- `docs/*`
- `fim_pipeline.sh` : Clean up usage statement
- `fim_post_processing.sh`: Update usage statement
- `fim_pre_processing.sh`: Update usage statement.
- `fim_process_unit_wb.sh`: Make usage functional, combine usage and comments.
- `src/*`
- `tools/*`
- `unit_tests/*`: The directory name where the unit test data must reside was changed from
`fim_unit_test_data_do_not_remove` => `unit_test_data`

### Additions

- `pyproject.toml`: Configuration file
- `.pre-commit-config.yaml`: Initialize git pre-commit hooks
- `tools/hash_compare.py`: Carson's hash compare script added to compare files or directories 
in which we do not expect any changes.

### Removals

- `data/nws/preprocess_ahps_nws.py`
- `src/adjust_headwater_streams.py`
- `src/aggregate_vector_inputs.py`
- `src/utils/reproject_dem.py`
- `tools/code_standardizer/*`: Incorporated "code_standardizer" into base level Dockerfile.
- `tools/compile_comp_stats.py`
- `tools/compile_computational_stats.py`
- `tools/consolidate_metrics.py`
- `tools/copy_test_case_folders.py`
- `tools/cygnss_preprocessing.py`
- `tools/nesdis_preprocessing.py`
- `tools/plots/*`: Duplicate and unused directory.
- `.isort.cfg`: Incorporated into `pyproject.toml`

<br/><br/>

## v4.4.0.1 - 2023-09-06 - [PR#987](https://github.com/NOAA-OWP/inundation-mapping/pull/987)

Corrects a bug in `src/usgs_gage_unit_setup.py` that causes incorrect values to populate a table, generating an error in `src/usgs_gage_crosswalk.py`.

### Changes

- `src/usgs_gage_unit_setup.py`: Changes `self.gages.location_id.fillna(usgs_gages.nws_lid, inplace=True)` to `self.gages.location_id.fillna(self.gages.nws_lid, inplace=True)`

<br/><br/>

## v4.4.0.0 - 2023-09-01 - [PR#965](https://github.com/NOAA-OWP/inundation-mapping/pull/965)

This feature branch includes new functionality to perform an additional layer of HAND SRC calibration using ras2fim rating curve and point data. The calibration workflow for ras2fim data follows the same general logic as the existing USGS rating curve calibration routine.

### Additions

- `src/src_adjust_ras2fim_rating.py`: New python script to perform the data prep steps for running the SRC calibration routine:
1) merge the `ras_elev_table.csv` data and the ras2fim cross section rating curve data (`reformat_ras_rating_curve_table.csv`)
2) sample the ras2fim rating curve at NWM recurrence flow intervals (2, 5, 10, 25, 50, 100yr)
3) pass inputs to the `src_roughness_optimization.py` workflow

### Changes

- `config/deny_branches.lst`: Added `ras_elev_table.csv` to keep list. Needed for `fim_post_processing.sh`
- `config/deny_unit.lst`: Added `ras_elev_table.csv` to keep list. Needed for `fim_post_processing.sh`
- `config/params_template.env`: Added new block for ras2fim SRC calibration parameters (can turn on/off each of the three SRC calibration routines individually); also reconfigured docstrings for calibration parameters)
- `fim_post_processing.sh`: Added routines to create ras2fim calibration data and then run the SRC calibration workflow with ras2fim data
- `src/add_crosswalk.py`: Added placeholder variable (`calb_coef_ras2fim`) in all `hydrotable.csv` files
- `src/aggregate_by_huc.py`: Added new blocks to perform huc-branch aggregation for all `ras_elev_table.csv` files
- `src/run_by_branch.sh`: Revised input variable (changed from csv file to directory) for `usgs_gage_crosswalk.py` to facilitate both `usgs_elev_table.csv` and ras_elev_table.csv` outputs
- `src/run_unit_wb.sh`: Revised inputs and output variables for `usgs_gage_unit_setup.py` and `usgs_gage_crosswalk.py`
- `src/src_roughness_optimization.py`: Added code blocks to ingest ras2fim rating curve data; added new attributes/renamed output variables to catchments gpkg output
- `src/usgs_gage_crosswalk.py`: Added code block to process ras2fim point locations alongside existing USGS gage point locations; outputs a separate csv if ras2fim points exist within the huc
- `src/usgs_gage_unit_setup.py`: Added code block to ingest and process raw ras2fim point locations gpkg file (same general workflow to usgs gages); all valid points (USGS and RAS2FIM) are exported to the huc level `usgs_subset_gages.gpkg`
- `tools/inundate_nation.py`: Added functionality to allow user to pass in a single HUC for faster spot checking of NWM recurr inundation maps

<br/><br/>

## v4.3.15.6 - 2023-09-01 - [PR#972](https://github.com/NOAA-OWP/inundation-mapping/pull/972)

Adds functionality to `tools/inundate_mosaic_wrapper.py` and incorporates functionality into existing `inundation-mapping` scripts.

### Changes

- `tools/`
    - `inundate_mosaic_wrapper.py`: Refactors to call `Inundate_gms` only once; adds functionality to produce a mosaicked polygon from `depths_raster` without needing to generate the `inundation_raster`; removes `log_file` and `output_fileNames` as variables and input arguments; updates the help description for `keep_intermediate`.
    - `composite_inundation.py`, 'inundate_nation.py`, and `run_test_case.py`: Implements `produce_mosaicked_inundation()` from `tools/inundate_mosaic_wrapper.py`.
    - `inundate_gms.py`: Adds back `Inundate_gms(**vars(parser.parse_args()))` command-line function call.
    - `mosaic_inundation.py` and `overlapping_inundation.py`: Removes unused import(s).
    - `tools_shared_variables.py`: Changes hardcoded `INPUT_DIR` to environment variable.

<br/><br/>

## v4.3.15.5 - 2023-09-01 - [PR#970](https://github.com/NOAA-OWP/inundation-mapping/pull/970)

Fixes an issue where the stream network was clipped inside the DEM resulting in a burned stream channel that was then filled by the DEM depression filling process so that all pixels in the burned channel had the same elevation which was the elevation at the spill point (which wasn't necessarily at the HUC outlet). The stream network is now extended from the WBD to the buffered WBD and all streams except the outlet are clipped to the streams buffer inside the WBD (WBD - (3 x cell_size)). This also prevents reverse flow issues.

### Changes

- `src/`
    - `clip_vectors_to_wbd.py`: Clip NWM streams to buffered WBD and clip non-outlet streams to WBD streams buffer (WBD - (3 x cell_size)).
    - `derive_level_paths.py`: Add WBD input argument
    - `run_unit_wb.py`: Add WBD input argument
    - `src_stream_branches.py`: Ignore branches outside HUC
- `unit_tests/`
    - `derive_level_paths_params.json`: Add WBD parameter value
    - `derive_level_paths_test.py`: Add WBD parameter

<br/><br/>

## v4.3.15.4 - 2023-09-01 - [PR#977](https://github.com/NOAA-OWP/inundation-mapping/pull/977)

Fixes incorrect `nodata` value in `src/burn_in_levees.py` that was responsible for missing branches (Exit code: 61). Also cleans up related files.

### Changes

- `src/`
    - `buffer_stream_branches.py`: Moves script functionality into a function.
    - `burn_in_levees.py`: Corrects `nodata` value. Adds context managers for reading rasters.
    - `generate_branch_list.py`: Removes unused imports.
    - `mask_dem.py`: Removes commented code.

<br/><br/>

## v4.3.15.3 - 2023-09-01 - [PR#983](https://github.com/NOAA-OWP/inundation-mapping/pull/983)

This hotfix addresses some bugs introduced in the pandas upgrade.

### Changes

- `/tools/eval_plots_stackedbar.py`: 2 lines were changed to work with the pandas upgrade. Added an argument for a `groupby` median call and fixed a bug with the pandas `query`. Also updated with Black compliance.

<br/><br/>

## v4.3.15.2 - 2023-07-18 - [PR#948](https://github.com/NOAA-OWP/inundation-mapping/pull/948)

Adds a script to produce inundation maps (extent TIFs, polygons, and depth grids) given a flow file and hydrofabric outputs. This is meant to make it easier to team members and external collaborators to produce inundation maps.

### Additions
- `data/`
    - `/tools/inundate_mosaic_wrapper.py`: The script that performs the inundation and mosaicking processes.
    - `/tools/mosaic_inundation.py`: Add function (mosaic_final_inundation_extent_to_poly).

<br/><br/>

## v4.3.15.1 - 2023-08-08 - [PR#960](https://github.com/NOAA-OWP/inundation-mapping/pull/960)

Provides a scripted procedure for updating BLE benchmark data including downloading, extracting, and processing raw BLE data into benchmark inundation files (inundation rasters and discharge tables).

### Additions

- `data/ble/ble_benchmark/`
    - `Dockerfile`, `Pipfile`, and `Pipfile.lock`: creates a new Docker image with necessary Python packages
    - `README.md`: contains installation and usage information
    - `create_ble_benchmark.py`: main script to generate BLE benchmark data

### Changes

- `data/ble/ble_benchmark/`
    - `create_flow_forecast_file.py` and `preprocess_benchmark.py`: moved from /tools

<br/><br/>

## v4.3.15.0 - 2023-08-08 - [PR#956](https://github.com/NOAA-OWP/inundation-mapping/pull/956)

Integrating GVAL in to the evaluation of agreement maps and contingency tables.

- `Dockerfile`: Add dependencies for GVAL
- `Pipfile`: Add GVAL and update related dependencies
- `Pipfile.lock`: Setup for Docker Image builds
- `run_test_case.py`: Remove unused arguments and cleanup
- `synthesize_test_cases.py`: Fix None comparisons and cleanup
- `tools/shared_functions.py`: Add GVAL crosswalk function, add rework create_stats_from_raster, create and create_stats_from_contingency_table
- `unit_tests/tools/inundate_gms_test.py`: Bug fix

<br/><br/>

## v4.3.14.2 - 2023-08-08 - [PR#959](https://github.com/NOAA-OWP/inundation-mapping/pull/959)

The enhancements in this PR include the new modules for pre-processing bathymetric data from the USACE eHydro dataset and integrating the missing hydraulic geometry into the HAND synthetic rating curves.

### Changes
- `data/bathymetry/preprocess_bathymetry.py`: added data source column to output geopackage attribute table.
- `fim_post_processing.sh`: changed -bathy input reference location.
- `config/params_template.env`: added export to bathymetry_file

<br/><br/>

## v4.3.14.1 - 2023-07-13 - [PR#946](https://github.com/NOAA-OWP/inundation-mapping/pull/946)

ras2fim product had a need to run the acquire 3dep script to pull down some HUC8 DEMs. The old script was geared to HUC6 but could handle HUC8's but needed a few enhancements. ras2fim also did not need polys made from the DEMs, so a switch was added for that.

The earlier version on the "retry" feature would check the file size and if it was smaller than a particular size, it would attempt to reload it.  The size test has now been removed. If a file fails to download, the user will need to look at the log out, then remove the file before attempting again. Why? So the user can see why it failed and decide action from there.

Note: later, as needed, we might upgrade it to handle more than just 10m (which it is hardcoded against).

Additional changes to README to reflect how users can access ESIP's S3 as well as a one line addition to change file permissions in fim_process_unit_wb.sh.

### Changes
- `data`
    - `usgs`
        - `acquire_and_preprocess_3dep_dems.py`:  As described above.
 - `fim_pipeline.sh`:  a minor styling fix (added a couple of lines for readability)
 - `fim_pre_processing.sh`: a user message was incorrect & chmod 777 $outputDestDir.
 - `fim_process_unit_wb.sh`: chmod 777 for /output/<run_name> directory.
 - `README.md`: --no-sign-request instead of --request-payer requester for ESIP S3 access.

<br/><br/>

## v4.3.14.0 - 2023-08-03 - [PR#953](https://github.com/NOAA-OWP/inundation-mapping/pull/953)

The enhancements in this PR include the new modules for pre-processing bathymetric data from the USACE eHydro dataset and integrating the missing hydraulic geometry into the HAND synthetic rating curves.

### Additions

- `data/bathymetry/preprocess_bathymetry.py`: preprocesses the eHydro datasets.
- `src/bathymetric_adjustment.py`: adjusts synthetic rating curves for HUCs where preprocessed bathymetry is available.

### Changes

- `config/params_template.env`: added a toggle for the bathymetric adjustment routine: `bathymetry_adjust`
- `fim_post_processing.sh`: added the new `bathymetric_adjustment.py` to the postprocessing lineup
- `src/`
    - `add_crosswalk.py`, `aggregate_by_huc.py`, & `subdiv_chan_obank_src.py`: accounting for the new Bathymetry_source field in SRCs

<br/><br/>

## v4.3.13.0 - 2023-07-26 - [PR#952](https://github.com/NOAA-OWP/inundation-mapping/pull/952)

Adds a feature to manually calibrate rating curves for specified NWM `feature_id`s using a CSV of manual coefficients to output a new rating curve. Manual calibration is applied after any/all other calibrations. Coefficient values between 0 and 1 increase the discharge value (and decrease inundation) for each stage in the rating curve while values greater than 1 decrease the discharge value (and increase inundation).

Manual calibration is performed if `manual_calb_toggle="True"` and the file specified by `man_calb_file` (with `HUC8`, `feature_id`, and `calb_coef_manual` fields) exists. The original HUC-level `hydrotable.csv` (after calibration) is saved with a suffix of `_pre-manual` before the new rating curve is written.

### Additions

- `src/src_manual_calibration.py`: Adds functionality for manual calibration by CSV file

### Changes

- `config/params_template.env`: Adds `manual_calb_toggle` and `man_calb_file` parameters
- `fim_post_processing.sh`: Adds check for toggle and if `man_calb_file` exists before running manual calibration

<br/><br/>

## v4.3.12.1 - 2023-07-21 - [PR#950](https://github.com/NOAA-OWP/inundation-mapping/pull/950)

Fixes a couple of bugs that prevented inundation using HUC-level hydrotables. Update associated unit tests.

### Changes

- `tools/inundate_gms.py`: Fixes a file path error and Pandas DataFrame indexing error.
- `unit_tests/tools/inundate_gms_test.py`: Do not skip this test, refactor to check that all branch inundation rasters exist.
- `unit_tests/tools/inundate_gms_params.json`: Only test 1 HUC, update forecast filepath, use 4 'workers'.

### Removals

- `unit_tests/tools/inundate_gms_unittests.py`: No longer used. Holdover from legacy unit tests.

<br/><br/>


## v4.3.12.0 - 2023-07-05 - [PR#940](https://github.com/NOAA-OWP/inundation-mapping/pull/940)

Refactor Point Calibration Database for synthetic rating curve adjustment to use `.parquet` files instead of a PostgreSQL database.

### Additions
- `data/`
    -`write_parquet_from_calib_pts.py`: Script to write `.parquet` files based on calibration points contained in a .gpkg file.

### Changes
- `src/`
    - `src_adjust_spatial_obs.py`: Refactor to remove PostgreSQL and use `.parquet` files.
    - `src_roughness_optimization.py`: Line up comments and add newline at EOF.
    - `bash_variables.env`: Update formatting, and add `{}` to inherited `.env` variables for proper variable expansion in Python scripts.
- `/config`
    - `params_template.env`: Update comment.
- `fim_pre_processing.sh`: In usage statement, remove references to PostGRES calibration tool.
- `fim_post_processing.sh`: Remove connection to and loading of PostgreSQL database.
- `.gitignore`: Add newline.
- `README.md`: Remove references to PostGRES calibration tool.

### Removals
- `config/`
    - `calb_db_keys_template.env`: No longer necessary without PostGRES Database.

- `/tools/calibration-db` : Removed directory including files below.
    - `README.md`
    - `docker-compose.yml`
    - `docker-entrypoint-enitdb.d/init-db.sh`

<br/><br/>

## v4.3.11.7 - 2023-06-12 - [PR#932](https://github.com/NOAA-OWP/inundation-mapping/pull/932)

Write to a csv file with processing time of `run_unit_wb.sh`, update PR Template, add/update bash functions in `bash_functions.env`, and modify error handling in `src/check_huc_inputs.py`. Update unit tests to throw no failures, `25 passed, 3 skipped`.

### Changes
- `.github/`
    - `PULL_REQUEST_TEMPLATE.md` : Update PR Checklist into Issuer Checklist and Merge Checklist
- `src/`
    - `run_unit_wb.sh`: Add line to log processing time to `$outputDestDir/logs/unit/total_duration_run_by_unit_all_HUCs.csv`
    - `check_huc_inputs.py`: Modify error handling. Correctly print HUC number if it is not valid (within `included_huc*.lst`)
    - `bash_functions.env`: Add `Calc_Time` function, add `local` keyword to functionally scoped variables in `Calc_Duration`
- `unit_tests/`
    - `derive_level_paths_test.py`: Update - new parameter (`buffer_wbd_streams`)
    - `derive_level_paths_params.json`: Add new parameter (`buffer_wbd_streams`)
    - `clip_vectors_to_wbd_test.py`: Update - new parameter (`wbd_streams_buffer_filename`)
    - `clip_vectors_to_wbd_params.json`: Add new parameter (`wbd_streams_buffer_filename`) & Fix pathing for `nwm_headwaters`

<br/><br/>

## v4.3.11.6 - 2023-05-26 - [PR#919](https://github.com/NOAA-OWP/inundation-mapping/pull/919)

Auto Bot asked for the python package of `requests` be upgraded from 2.28.2 to 2.31.0. This has triggered a number of packages to upgrade.

### Changes
- `Pipfile.lock`: as described.

<br/><br/>

## v4.3.11.5 - 2023-05-30 - [PR#911](https://github.com/NOAA-OWP/inundation-mapping/pull/911)

This fix addresses bugs found when using the recently added functionality in `tools/synthesize_test_cases.py` along with the `PREV` argument. The `-pfiles` argument now performs as expected for both `DEV` and `PREV` processing. Addresses #871

### Changes
`tools/synthesize_test_cases.py`: multiple changes to enable all expected functionality with the `-pfiles` and `-pcsv` arguments

<br/><br/>

## v4.3.11.4 - 2023-05-18 - [PR#917](https://github.com/NOAA-OWP/inundation-mapping/pull/917)

There is a growing number of files that need to be pushed up to HydroVis S3 during a production release, counting the new addition of rating curve comparison reports.

Earlier, we were running a number of aws cli scripts one at a time. This tool simplies it and pushes all of the QA and supporting files. Note: the HAND files from a release, will continue to be pushed by `/data/aws/s3.py` as it filters out files to be sent to HV s3.

### Additions

- `data\aws`
     - `push-hv-data-support-files.sh`: As described above. See file for command args.

<br/><br/>


## v4.3.11.3 - 2023-05-25 - [PR#920](https://github.com/NOAA-OWP/inundation-mapping/pull/920)

Fixes a bug in CatFIM script where a bracket was missing on a pandas `concat` statement.

### Changes
- `/tools/generate_categorical_fim.py`: fixes `concat` statement where bracket was missing.

<br/><br/>

## v4.3.11.2 - 2023-05-19 - [PR#918](https://github.com/NOAA-OWP/inundation-mapping/pull/918)

This fix addresses a bug that was preventing `burn_in_levees.py` from running. The if statement in run_unit_wb.sh preceeding `burn_in_levees.py` was checking for the existence of a filepath that doesn't exist.

### Changes
- `src/run_unit_wb.sh`: fixed the if statement filepath to check for the presence of levee features to burn into the DEM

<br/><br/>

## v4.3.11.1 - 2023-05-16 - [PR#904](https://github.com/NOAA-OWP/inundation-mapping/pull/904)

`pandas.append` was deprecated in our last Pandas upgrade (v4.3.9.0). This PR updates the remaining instances of `pandas.append` to `pandas.concat`.

The file `tools/thalweg_drop_check.py` had an instance of `pandas.append` but was deleted as it is no longer used or necessary.

### Changes

The following files had instances of `pandas.append` changed to `pandas.concat`:
- `data/`
    - `nws/preprocess_ahps_nws.py`
    - `usgs/`
        - `acquire_and_preprocess_3dep_dems.py`
        - `preprocess_ahps_usgs.py`
- `src/`
    - `add_crosswalk.py`
    - `adjust_headwater_streams.py`
    - `aggregate_vector_inputs.py`
    - `reset_mannings.py`
- `tools/`
    - `aggregate_mannings_calibration.py`
    - `eval_plots.py`
    - `generate_categorical_fim.py`
    - `generate_categorical_fim_flows.py`
    - `plots/`
        - `eval_plots.py`
        - `utils/shared_functions.py`
    - `rating_curve_comparison.py`
    - `rating_curve_get_usgs_curves.py`
    - `tools_shared_functions.py`

### Removals

- `tools/thalweg_drop_check.py`

<br/><br/>

## v4.3.11.0 - 2023-05-12 - [PR#903](https://github.com/NOAA-OWP/inundation-mapping/pull/903)

These changes address some known issues where the DEM derived flowlines follow the incorrect flow path (address issues with stream order 1 and 2 only). The revised code adds a new workflow to generate a new flow direction raster separately for input to the `run_by_branch.sh` workflow (branch 0 remains unchanged). This modification helps ensure that the DEM derived flowlines follow the desired NWM flow line when generating the DEM derived flowlines at the branch level.

### Changes
- `config/deny_branch_zero.lst`: removed `LandSea_subset_{}.tif` and `flowdir_d8_burned_filled_{}.tif` from the "keep" list as these files are now kept in the huc root folder.
- `config/deny_unit.lst`: added file cleanups for newly generated branch input files stored in the huc root folder (`dem_burned.tif`, `dem_burned_filled.tif`, `flowdir_d8_burned_filled.tif`, `flows_grid_boolean.tif`, `wbd_buffered_streams.gpkg`)
- `src/clip_vectors_to_wbd.py`: saving the `wbd_streams_buffer` as an output gpkg for input to `derive_level_paths.py`
- `src/derive_level_paths.py`: added a new step to clip the `out_stream_network_dissolved` with the `buffer_wbd_streams` polygon. this resolves errors with the edge case scenarios where a NWM flow line intersects the WBD buffer polygon
- `src/run_unit_wb.sh`: Introduce new processing steps to generate separate outputs for input to branch 0 vs. all other branches. Remove the branch zero `outputs_cleanup.py` as the branches are no longer pointing to files stored in the branch 0 directory (stored in huc directory)
   - Rasterize reach boolean (1 & 0) for all branches (not branch 0): using the `nwm_subset_streams_levelPaths_dissolved.gpkg` to define the branch levelpath flow lines
   - AGREEDEM reconditioning for all branches (not branch 0)
   - Pit remove burned DEM for all branches (not branch 0)
   - D8 flow direction generation for all branches (not branch 0)
- `src/run_by_branch.sh`: changed `clip_rasters_to_branches.py` input file location for `$tempHucDataDir/flowdir_d8_burned_filled.tif` (newly created file)

<br/><br/>

## v4.3.10.0 - 2023-05-12 - [PR#888](https://github.com/NOAA-OWP/inundation-mapping/pull/888)

`aggregate_by_huc.py` was taking a long time to process. Most HUCs can aggregate their branches into one merged hydrotable.csv in just 22 seconds, but a good handful took over 2 mins and a few took over 7 mins. When multiplied by 2,138 HUCs it was super slow. Multi-proc has not been added and it now takes appx 40 mins at 80 cores.

An error logging system was also added to track errors that may have occurred during processing.

### Changes
- `fim_pipeline.sh` - added a duration counter at the end of processing HUCs
- `fim_post_processing.sh` - added a job limit (number of procs), did a little cleanup, and added a warning note about usage of job limits in this script,
- `src`
    - `aggregate_by_huc.py`: Added multi proc, made it useable for non external script calls, added a logging system for errors only.
    - `indentify_src_bankful.py`: typo fix.

<br/><br/>

## v4.3.9.2 - 2023-05-12 - [PR#902](https://github.com/NOAA-OWP/inundation-mapping/pull/902)

This merge fixes several sites in Stage-Based CatFIM sites that showed overinundation. The cause was found to be the result of Stage-Based CatFIM code pulling the wrong value from the `usgs_elev_table.csv`. Priority is intended to go to the `dem_adj_elevation` value that is not from branch 0, however there was a flaw in the prioritization logic. Also includes a change to `requests` usage that is in response to an apparent IT SSL change. This latter change was necessary in order to run CatFIM. Also added a check to make sure the `dem_adj_thalweg` is not too far off the official elevation, and continues if it is.

### Changes
- `/tools/generate_categorical_fim.py`: fixed pandas bug where the non-branch zero `dem_adj_elevation` value was not being properly indexed. Also added a check to make sure the `dem_adj_thalweg` is not too far off the official elevation, and continues if it is.
- ` /tools/tools_shared_functions.py`: added `verify=False` to `requests` library calls because connections to WRDS was being refused (likely because of new IT protocols).

<br/><br/>

## v4.3.9.1 - 2023-05-12 - [PR#893](https://github.com/NOAA-OWP/inundation-mapping/pull/893)

Fix existing unit tests, remove unwanted behavior in `check_unit_errors_test.py`, update `unit_tests/README.md`

### Changes

- `unit_tests/`
    - `README.md` : Split up headings for setting up unit tests/running unit tests & re-formatted code block.
    - `check_unit_errors_test.py`: Fixed unwanted behavior of test leaving behind `sample_n.txt` files in `unit_errors/`
    - `clip_vectors_to_wbd_params.json`: Update parameters
    - `clip_vectors_to_wbd_test.py`: Update arguments
    - `pyproject.toml`: Ignore RuntimeWarning, to suppress pytest failure.
    - `usgs_gage_crosswalk_test.py`: Enhance readability of arguments in `gage_crosswalk.run_crosswalk` call

<br/><br/>

## v4.3.9.0 - 2023-04-19 - [PR#889](https://github.com/NOAA-OWP/inundation-mapping/pull/889)

Updates GDAL in base Docker image from 3.1.2 to 3.4.3 and updates all Python packages to latest versions, including Pandas v.2.0.0. Fixes resulting errors caused by deprecation and/or other changes in dependencies.

NOTE: Although the most current GDAL is version 3.6.3, something in 3.5 causes an issue in TauDEM `aread8` (this has been submitted as https://github.com/dtarb/TauDEM/issues/254)

### Changes

- `Dockerfile`: Upgrade package versions and fix `tzdata`
- `fim_post_processing.sh`: Fix typo
- `Pipfile` and `Pipfile.lock`: Update Python versions
- `src/`
    - `add_crosswalk.py`, `aggregate_by_huc.py`, `src_adjust_usgs_rating.py`, and `usgs_gage_unit_setup.py`: Change `df1.append(df2)` (deprecated) to `pd.concat([df1, df2])`
    - `build_stream_traversal.py`: Add `dropna=True` to address change in NaN handling
    - `getRasterInfoNative.py`: Replace `import gdal` (deprecated) with `from osgeo import gdal`
    - `stream_branches.py`: Change deprecated indexing to `.iloc[0]` and avoid `groupby.max()` over geometry
- `tools`
    - `inundation.py`: Cleans unused `from gdal`
    - `eval_plots.py`: deprecated dataframe.append fixed and deprecated python query pattern fixed.

<br/><br/>

## v4.3.8.0 - 2023-04-07 - [PR#881](https://github.com/NOAA-OWP/inundation-mapping/pull/881)

Clips branch 0 to terminal segments of NWM streams using the `to` attribute of NWM streams (where `to=0`).

### Changes

- `src/`
    - `delineate_hydros_and_produce_HAND.sh`: Added input arguments to `src/split_flows.py`
    - `split_flows.py`: Added functionality to snap and trim branch 0 flows to terminal NWM streamlines

<br/><br/>

## v4.3.7.4 - 2023-04-10 - [PR#882](https://github.com/NOAA-OWP/inundation-mapping/pull/882)

Bug fix for empty `output_catchments` in `src/filter_catchments_and_add_attributes.py`

### Changes

- `src/filter_catchments_and_add_attributes.py`: Adds check for empty `output_catchments` and exits with Status 61 if empty.

<br/><br/>

## v4.3.7.3 - 2023-04-14 - [PR#880](https://github.com/NOAA-OWP/inundation-mapping/pull/880)

Hotfix for addressing an error during the NRMSE calculation/aggregation step within `tools/rating_curve_comparison.py`. Also added the "n" variable to the agg_nwm_recurr_flow_elev_stats table. Addresses #878

### Changes

- `tools/rating_curve_comparison.py`: address error for computing nrmse when n=1; added the "n" variable (sample size) to the output metrics table

<br/><br/>

## v4.3.7.2 - 2023-04-06 - [PR#879](https://github.com/NOAA-OWP/inundation-mapping/pull/879)

Replaces `os.environ` with input arguments in Python files that are called from bash scripts. The bash scripts now access the environment variables and pass them to the Python files as input arguments. In addition to adapting some Python scripts to a more modular structure which allows them to be run individually, it also allows Visual Studio Code debugger to work properly. Closes #875.

### Changes

- `fim_pre_processing.sh`: Added `-i $inputsDir` input argument to `src/check_huc_inputs.py`
- `src/`
    - `add_crosswalk.py`: Changed `min_catchment_area` and `min_stream_length` environment variables to input arguments
    - `check_huc_inputs.py`: Changed `inputsDir` environment variable to input argument
    - `delineate_hydros_and_produce_HAND.sh`: Added `-m $max_split_distance_meters -t $slope_min -b $lakes_buffer_dist_meters` input arguments to `src/split_flows.py`
    - `split_flows.py`: Changed `max_split_distance_meters`, `slope_min`, and `lakes_buffer_dist_meters` from environment variables to input arguments

<br/><br/>

## v4.3.7.1 - 2023-04-06 - [PR#874](https://github.com/NOAA-OWP/inundation-mapping/pull/874)

Hotfix to `process_branch.sh` because it wasn't removing code-61 branches on exit. Also removes the current run from the new fim_temp directory.

### Changes

- `fim_pipeline.sh`: removal of current run from fim_temp directory
- `src/process_branch.sh`: switched the exit 61 block to use the temp directory instead of the outputs directory

<br/><br/>

## v4.3.7.0 - 2023-03-02 - [PR#868](https://github.com/NOAA-OWP/inundation-mapping/pull/868)

This pull request adds a new feature to `fim_post_processing.sh` to aggregate all of the hydrotables for a given HUC into a single HUC-level `hydrotable.csv` file. Note that the aggregation step happens near the end of `fim_post_processing.sh` (after the subdivision and calibration routines), and the branch hydrotable files are preserved in the branch directories for the time being.

### Changes

- `fim_pipeline.sh`: created a new variable `$jobMaxLimit` that multiplies the `$jobHucLimit` and the `$jobBranchLimit`
- `fim_post_processing.sh`: added new aggregation/concatenation step after the SRC calibration routines; passing the new `$jobMaxLimit` to the commands that accept a multiprocessing job number input; added `$skipcal` argument to the USGS rating curve calibration routine
- `src/add_crosswalk.py`: changed the default value for `calb_applied` variable to be a boolean
- `src/aggregate_by_huc.py`: file renamed (previous name: `src/usgs_gage_aggregate.py`); updated to perform branch to huc file aggregation for `hydroTable_{branch_id}.csv` and `src_full_crosswalked_{branch_id}.csv` files; note that the input arguments ask you to specify which file types to aggregate using the flags: `-elev`, `-htable`, and `-src`
- `tools/inundate_gms.py`: added check to use the aggregated HUC-level `hydrotable.csv` if it exists, otherwise continue to use the branch hydroTable files
- `tools/inundation.py`: added `usecols` argument to the `pd.read_csv` commands to improve read time for hydrotables
- `src/subdiv_chan_obank_src.py`: add dtype to hydrotable pd.read_csv to resolve pandas dtype interpretation warnings

<br/><br/>

## v4.3.6.0 - 2023-03-23 - [PR#803](https://github.com/NOAA-OWP/inundation-mapping/pull/803)

Clips Watershed Boundary Dataset (WBD) to DEM domain for increased efficiency. Essentially, this is a wrapper for `geopandas.clip()` and moves clipping from `src/clip_vectors_to_wbd.py` to `data/wbd/preprocess_wbd.py`.

### Additions

- `data/wbd/preprocess_wbd.py`: Clips WBD to DEM domain polygon

### Changes

- `src/`
    - `bash_variables.env`: Updates `input_WBD_gdb` environment variable
    - `clip_vectors_to_wbd.py`: Removes clipping to DEM domain

<br/><br/>

## v4.3.5.1 - 2023-04-01 - [PR#867](https://github.com/NOAA-OWP/inundation-mapping/pull/867)

outputs_cleanup.py was throwing an error saying that the HUC source directory (to be cleaned up), did not exist. This was confirmed in a couple of environments. The src path in run_unit_wb.sh was sending in the "outputs" directory and not the "fim_temp" directory. This might have been a merge issue.

The log file was moved to the unit_errors folder to validate the error, as expected.

### Changes

- `src/run_unit_wb.sh`: Change the source path being submitted to `outputs_cleanup.py` from the `outputs` HUC directory to the `fim_temp` HUC directory.
- `fim_process_unit_wb.sh`: Updated the phrase "Copied temp directory" to "Moved temp directory"

<br/><br/>

## v4.3.5.0 - 2023-03-02 - [PR#857](https://github.com/NOAA-OWP/inundation-mapping/pull/857)

Addresses changes to function calls needed to run upgraded Shapely library plus other related library upgrades. Upgraded libraries include:
- shapely
- geopandas
- pandas
- numba
- rasterstats
- numpy
- rtree
- tqdm
- pyarrow
- py7zr

Pygeos is removed because its functionality is incorporated into the upgraded shapely library.

### Changes

- `Dockerfile`
- `Pipfile and Pipfile.lock`
- `src/`
	- `associate_levelpaths_with_levees.py`
    - `build_stream_traversal.py`
	- `add_crosswalk.py`
	- `adjust_headwater_streams.py`
	- `aggregate_vector_inputs.py`
	- `clip_vectors_to_wbd.py`
	- `derive_headwaters.py`
	- `stream_branches.py`
	- `split_flows.py`
- `tools/`
	- `fimr_to_benchmark.py`
	- `tools_shared_functions.py`

<br/><br/>

## v4.3.4.0 - 2023-03-16-23 [PR#847](https://github.com/NOAA-OWP/inundation-mapping/pull/847)

### Changes

Create a 'working directory' in the Docker container to run processes within the container's non-persistent filesystem. Modify variables in scripts that process HUCs and branches to use the temporary working directory, and then copy temporary directory (after trimming un-wanted files) over to output directory (persistent filesystem).  Roll back changes to `unit_tests/` to use `/data/outputs` (contains canned data), as the volume mounted `outputs/` most likely will not contain the necessary unit test data.

- `Dockerfile` - create a `/fim_temp` working directory, update `projectDir` to an `ENV`, rename inputs and outputs directory variables
- `fim_pipeline.sh` - remove `projectDir=/foss_fim`, update path of `logFile`, remove indentation
- `fim_pre_processing.sh` - change `$outputRunDataDir` => `$outputDestDir` & add `$tempRunDir`
- `fim_post_processing.sh` - change `$outputRunDataDir` => `$outputDestDir`
- `fim_process_unit_wb.sh` - change `$outputRunDataDir` => `$outputDestDir`, add vars & export `tempRunDir`, `tempHucDataDir`, & `tempBranchDataDir` to `run_unit_wb.sh`
- `README.md` - add linebreaks to codeblocks

- `src/`
  - `bash_variables.env` - `$inputDataDir` => `$inputsDir`
  - `check_huc_inputs.py` - `$inputDataDir` => `$inputsDir`
  - `delineate_hydros_and_produce_HAND.py` - `$outputHucDataDir` => `$tempHucDataDir`, `$outputCurrentBranchDataDir` => `$tempCurrentBranchDataDir`
  - `process_branch.sh` - `$outputRunDataDir` => `$outputsDestDir`
  - `run_by_branch.sh` - `$outputCurrentBranchDataDir` => `$tempCurrentBranchDataDir`, `$outputHucDataDir` => `$tempHucDataDir`
  - `run_unit_wb.sh` - `$outputRunDataDir` => `$outputDestDir`, `$outputHucDataDir` => `$tempHucDataDir`
  - `utils/`
    - `shared_functions.py` - `$inputDataDir` => `$inputsDir`

- `tools/`
  - `inundation_wrapper_custom_flow.py` - `$outputDataDir` => `$outputsDir`
  - `inundation_wrapper_nwm_flows.py`  - `$outputDataDir` => `$outputsDir`
  - `tools_shared_variables.py` - `$outputDataDir` => `$outputsDir`

- `unit_tests/`
  - `README.md` - add linebreaks to code blocks, `/outputs/` => `/data/outputs/`
  - `*_params.json` - `/outputs/` => `/data/outputs/` & `$outputRunDataDir` => `$outputDestDir`
  - `derive_level_paths_test.py` - `$outputRunDataDir` => `$outputDestDir`
  - `check_unit_errors_test.py` - `/outputs/` => `/data/outputs/`
  - `shared_functions_test.py` - `$outputRunDataDir` => `$outputDestDir`
  - `split_flows_test.py`  - `/outputs/` => `/data/outputs/`
  - `tools/`
    - `*_params.json` - `/outputs/` => `/data/outputs/` & `$outputRunDataDir` => `$outputDestDir`

<br/><br/>

## v4.3.3.7 - 2023-03-22 - [PR#856](https://github.com/NOAA-OWP/inundation-mapping/pull/856)

Simple update to the `PULL_REQUEST_TEMPLATE.md` to remove unnecessary/outdated boilerplate items, add octothorpe (#) in front of Additions, Changes, Removals to mirror `CHANGELOG.md` format, and clean up the PR Checklist.

### Changes
- `docs/`
  - `PULL_REQUEST_TEMPLATE.md`

<br/><br/>

## v4.3.3.6 - 2023-03-30 - [PR#859](https://github.com/NOAA-OWP/inundation-mapping/pull/859)

Addresses the issue of output storage space being taken up by output files from branches that did not run. Updates branch processing to remove the extraneous branch file if a branch gets an error code of 61.

### Changes

- `src/process_branch.sh`: added line 41, which removes the outputs and output folder if Error 61 occurs.

<br/><br/>

## v4.3.3.5 - 2023-03-23 - [PR#848](https://github.com/NOAA-OWP/inundation-mapping/pull/848)

Introduces two new arguments (`-pcsv` and `-pfiles`) and improves the documentation of  `synthesize_test_cases.py`. The new arguments allow the user to provide a CSV of previous metrics (`-pcsv`) and to specity whether or not metrics should pulled from previous directories (`-pfiles`).

The dtype warning was suppressed through updates to the `read_csv` function in `hydrotable.py` and additional comments were added throughout script to improve readability.

### Changes
- `tools/inundation.py`: Add data types to the section that reads in the hydrotable (line 483).

- `tools/synthesize_test_cases.py`: Improved formatting, spacing, and added comments. Added two new arguments: `pcsv` and `pfiles` along with checks to verify they are not being called concurrently (lines 388-412). In `create_master_metrics_csv`, creates an `iteration_list` that only contains `['comparison']` if `pfiles` is not true, reads in the previous metric csv `prev_metrics_csv` if it is provided and combine it with the compiled metrics (after it is converted to dataframe), and saves the metrics dataframe (`df_to_write`) to CSV.

<br/><br/>

## v4.3.3.4 - 2023-03-17 - [PR#849](https://github.com/NOAA-OWP/inundation-mapping/pull/849)

This hotfix addresses an error in inundate_nation.py relating to projection CRS.

### Changes

- `tools/inundate_nation.py`: #782 CRS projection change likely causing issue with previous projection configuration

<br/><br/>

## v4.3.3.3 - 2023-03-20 - [PR#854](https://github.com/NOAA-OWP/inundation-mapping/pull/854)

At least one site (e.g. TRYM7) was not been getting mapped in Stage-Based CatFIM, despite having all of the acceptable accuracy codes. This was caused by a data type issue in the `acceptable_coord_acc_code_list` in `tools_shared_variables.py` having the accuracy codes of 5 and 1 as a strings instead of an integers.

### Changes

- `/tools/tools_shared_variables.py`: Added integers 5 and 1 to the acceptable_coord_acc_code_list, kept the '5' and '1' strings as well.

<br/><br/>

## v4.3.3.2 - 2023-03-20 - [PR#851](https://github.com/NOAA-OWP/inundation-mapping/pull/851)

Bug fix to change `.split()` to `os.path.splitext()`

### Changes

- `src/stream_branches.py`: Change 3 occurrences of `.split()` to `os.path.splitext()`

<br/><br/>

## v4.3.3.1 - 2023-03-20 - [PR#855](https://github.com/NOAA-OWP/inundation-mapping/pull/855)

Bug fix for KeyError in `src/associate_levelpaths_with_levees.py`

### Changes

- `src/associate_levelpaths_with_levees.py`: Adds check if input files exist and handles empty GeoDataFrame(s) after intersecting levee buffers with leveed areas.

<br/><br/>

## v4.3.3.0 - 2023-03-02 - [PR#831](https://github.com/NOAA-OWP/inundation-mapping/pull/831)

Addresses bug wherein multiple CatFIM sites in the flow-based service were displaying the same NWS LID. This merge also creates a workaround solution for a slowdown that was observed in the WRDS location API, which may be a temporary workaround, until WRDS addresses the slowdown.

### Changes

- `tools/generate_categorical_fim_mapping.py`: resets the list of tifs to format for each LID within the loop that does the map processing, instead of only once before the start of the loop.
- `tools/tools_shared_functions.py`:
  - adds a try-except block around code that attempted to iterate on an empty list when the API didn't return relevant metadata for a given feature ID (this is commented out, but may be used in the future once WRDS slowdown is addressed).
  - Uses a passed NWM flows geodataframe to determine stream order.
- `/tools/generate_categorical_fim_flows.py`:
  - Adds multiprocessing to flows generation and uses `nwm_flows.gpkg` instead of the WRDS API to determine stream order of NWM feature_ids.
  - Adds duration print messages.
- `/tools/generate_categorical_fim.py`:
  - Refactor to allow for new NWM filtering scheme.
  - Bug fix in multiprocessing calls for interval map production.
  - Adds duration print messages.

<br/><br/>

## v4.3.2.0 - 2023-03-15 - [PR#845](https://github.com/NOAA-OWP/inundation-mapping/pull/845)

This merge revises the methodology for masking levee-protected areas from inundation. It accomplishes two major tasks: (1) updates the procedure for acquiring and preprocessing the levee data to be burned into the DEM and (2) revises the way levee-protected areas are masked from branches.

(1) There are now going to be two different levee vector line files in each HUC. One (`nld_subset_levees_burned.gpkg`) for the levee elevation burning and one (`nld_subset_levees.gpkg`) for the levee-level-path assignment and masking workflow.

(2) Levee-protected areas are masked from inundation based on a few methods:
  - Branch 0: All levee-protected areas are masked.
  - Other branches: Levee-protected areas are masked from the DEMs of branches for level path(s) that the levee is protecting against by using single-sided buffers alongside each side of the levee to determine which side the levee is protecting against (the side opposite the associated levee-protected area).

### Additions

- `.gitignore`: Adds `.private` folder for unversioned code.
- `data/`
    - `esri.py`: Class for querying and downloading ESRI feature services.
    - `nld/`
        - `levee_download.py`: Module that handles downloading and preprocessing levee lines and protected areas from the National Levee Database.
- `src/associate_levelpaths_with_levees.py`: Associates level paths with levees using single-sided levee buffers and writes to CSV to be used by `src/mask_dem.py`

### Changes

- `.config/`
    - `deny_branch_zero.lst`: Adds `dem_meters_{}.tif`.
    - `deny_branches.lst`: Adds `levee_levelpaths.csv` and removes `nld_subset_levees_{}.tif`.
    - `deny_unit.lst`: Adds `dem_meters.tif`.
    - `params_template.env`: Adds `levee_buffer` parameter for levee buffer size/distance in meters and `levee_id_attribute`.
- `src/`
    - `bash_variables.env`: Updates `input_nld_levee_protected_areas` and adds `input_NLD` (moved from `run_unit_wb.sh`) and `input_levees_preprocessed` environment. .variables
    - `burn_in_levees.py`: Removed the unit conversion from feet to meters because it's now being done in `levee_download.py`.
    - `clip_vectors_to_wbd.py`: Added the new levee lines for the levee-level-path assignment and masking workflow.
    - `delineate_hydros_and_produce_HAND.sh`: Updates input arguments.
    - `mask_dem.py`: Updates to use `levee_levelpaths.csv` (output from `associate_levelpaths_with_levees.py`) to mask branch DEMs.
    - `run_by_branch.sh`: Clips `dem_meters.tif` to use for branches instead of `dem_meters_0.tif` since branch 0 is already masked.
    - `run_unit_wb.sh`: Added inputs to `clip_vectors_to_wbd.py`. Added `associate_levelpaths_with_levees.py`. Processes `dem_meters.tif` and then makes a copy for branch 0. Moved `deny_unit.lst` cleanup to after branch processing.

### Removals
- `data/nld/preprocess_levee_protected_areas.py`: Deprecated.

<br/><br/>

## v4.3.1.0 - 2023-03-10 - [PR#834](https://github.com/NOAA-OWP/inundation-mapping/pull/834)

Change all occurances of /data/outputs to /outputs to honor the correct volume mount directory specified when executing docker run.

### Changes

- `Dockerfile` - updated comments in relation to `projectDir=/foss_fim`
- `fim_pipeline.sh` - updated comments in relation to `projectDir=/foss_fim`
- `fim_pre_processing.sh` -updated comments in relation to `projectDir=/foss_fim`
- `fim_post_processing.sh` - updated comments in relation to `projectDir=/foss_fim`
- `README.md` - Provide documentation on starting the Docker Container, and update docs to include additional command line option for calibration database tool.

- `src/`
  - `usgs_gage_crosswalk.py` - added newline character to shorten commented example usage
  - `usgs_gage_unit_setup.py` - `/data/outputs/` => `/outputs/`

- `tools/`
  - `cache_metrics.py` -  `/data/outputs/` => `/outputs/`
  - `copy_test_case_folders.py`  - `/data/outputs/` => `/outputs/`
  - `run_test_case.py` - `/data/outputs/` => `/outputs/`

- `unit_tests/*_params.json`  - `/data/outputs/` => `/outputs/`

- `unit_tests/split_flows_test.py`  - `/data/outputs/` => `/outputs/`

<br/><br/>

## v4.3.0.1 - 2023-03-06 - [PR#841](https://github.com/NOAA-OWP/inundation-mapping/pull/841)

Deletes intermediate files generated by `src/agreedem.py` by adding them to `config/deny_*.lst`

- `config/`
    - `deny_branch_zero.lst`, `deny_branches.lst`, `deny_branch_unittests.lst`: Added `agree_binary_bufgrid.tif`, `agree_bufgrid_zerod.tif`, and `agree_smogrid_zerod.tif`
    - `deny_unit.lst`: Added `agree_binary_bufgrid.tif`, `agree_bufgrid.tif`, `agree_bufgrid_allo.tif`, `agree_bufgrid_dist.tif`,  `agree_bufgrid_zerod.tif`, `agree_smogrid.tif`, `agree_smogrid_allo.tif`, `agree_smogrid_dist.tif`, `agree_smogrid_zerod.tif`

<br/><br/>

## v4.3.0.0 - 2023-02-15 - [PR#814](https://github.com/NOAA-OWP/inundation-mapping/pull/814)

Replaces GRASS with Whitebox. This addresses several issues, including Windows permissions and GRASS projection issues. Whitebox also has a slight performance benefit over GRASS.

### Removals

- `src/r_grow_distance.py`: Deletes file

### Changes

- `Dockerfile`: Removes GRASS, update `$outputDataDir` from `/data/outputs` to `/outputs`
- `Pipfile` and `Pipfile.lock`: Adds Whitebox and removes GRASS
- `src/`
    - `agreedem.py`: Removes `r_grow_distance`; refactors to use with context and removes redundant raster reads.
    - `adjust_lateral_thalweg.py` and `agreedem.py`: Refactors to use `with` context and removes redundant raster reads
    - `unique_pixel_and_allocation.py`: Replaces GRASS with Whitebox and remove `r_grow_distance`
    - `gms/`
        - `delineate_hydros_and_produce_HAND.sh` and `run_by_unit.sh`: Removes GRASS parameter
        - `mask_dem.py`: Removes unnecessary line

<br/><br/>

## v4.2.1.0 - 2023-02-21 - [PR#829](https://github.com/NOAA-OWP/inundation-mapping/pull/829)

During the merge from remove-fim3 PR into dev, merge conflicts were discovered in the unit_tests folders and files. Attempts to fix them at that time failed, so some files were removed, other renamed, other edited to get the merge to work.  Here are the fixes to put the unit tests system back to par.

Note: some unit tests are now temporarily disabled due to dependencies on other files / folders which may not exist in other environments.

Also.. the Changelog.md was broken and is being restored here.

Also.. a minor text addition was added to the acquire_and_preprocess_3dep_dems.py files (not directly related to this PR)

For file changes directly related to unit_test folder and it's file, please see [PR#829](https://github.com/NOAA-OWP/inundation-mapping/pull/829)

Other file changes:

### Changes
- `Pipfile.lock` : rebuilt and updated as a safety pre-caution.
- `docs`
    - `CHANGELOG.md`: additions to this file for FIM 4.2.0.0 were not merged correctly.  (re-added just below in the 4.2.0.0 section)
- `data`
    - `usgs`
        - `acquire_and_preprocess_3dep_dems.py`: Added text on data input URL source.

<br/><br/>

## v4.2.0.1 - 2023-02-16 - [PR#827](https://github.com/NOAA-OWP/inundation-mapping/pull/827)

FIM 4.2.0.0. was throwing errors for 14 HUCs that did not have any level paths. These are HUCs that have only stream orders 1 and 2 and are covered under branch zero, but no stream orders 3+ (no level paths).  This has now been changed to not throw an error but continue to process of the HUC.

### Changes

- `src`
    - `run_unit_wb.sh`: Test if branch_id.lst exists, which legitimately might not. Also a bit of text cleanup.

<br/><br/>

## v4.2.0.0 - 2023-02-16 - [PR#816](https://github.com/NOAA-OWP/inundation-mapping/pull/816)

This update removes the remaining elements of FIM3 code.  It further removes the phrases "GMS" as basically the entire FIM4 model. FIM4 is GMS. With removing FIM3, it also means remove concepts of "MS" and "FR" which were no longer relevant in FIM4.  There are only a few remaining places that will continue with the phrase "GMS" which is in some inundation files which are being re-evaluated.  Some deprecated files have been removed and some subfolders removed.

There are a lot of duplicate explanations for some of the changes, so here is a shortcut system.

- desc 1:  Remove or rename values based on phrase "GMS, MS and/or FR"
- desc 2:  Moved file from the /src/gms folder to /src  or /tools/gms_tools to /tools
- desc 3:  No longer needed as we now use the `fim_pipeline.sh` processing model.

### Removals

- `data`
    - `acquire_and_preprocess_inputs.py`:  No longer needed
- `gms_pipeline.sh` : see desc 3
- `gms_run_branch.sh` : see desc 3
- `gms_run_post_processing.sh` : see desc 3
- `gms_run_unit.sh` : see desc 3
- `src`
    - `gms`
        - `init.py` : folder removed, no longer needed.
        - `aggregate_branch_lists.py`: no longer needed.  Newer version already exists in src directory.
        - `remove_error_branches.py` :  see desc 3
        - `run_by_unit.sh` : see desc 3
        - `test_new_crosswalk.sh` : no longer needed
        - `time_and_tee_run_by_branch.sh` : see desc 3
        - `time_and_tee_run_by_unit.sh` : see desc 3
    - `output_cleanup.py` : see desc 3
 - `tools/gms_tools`
     - `init.py` : folder removed, no longer needed.

### Changes

- `config`
   - `deny_branch_unittests.lst` :  renamed from `deny_gms_branch_unittests.lst`
   - `deny_branch_zero.lst` : renamed from `deny_gms_branch_zero.lst`
   - `deny_branches.lst` :  renamed from `deny_gms_branches.lst`
   - `deny_unit.lst`  : renamed from `deny_gms_unit.lst`
   - `params_template.env` : see desc 1

- `data`
    - `nws`
        - `preprocess_ahps_nws.py`:   Added deprecation note: If reused, it needs review and/or upgrades.
    - `acquire_and_preprocess_3dep_dems.py` : see desc 1
 - `fim_post_processing.sh` : see desc 1, plus a small pathing change.
 - `fim_pre_processing.sh` : see desc 1
 - ` src`
     - `add_crosswalk.py` : see desc 1. Also cleaned up some formatting and commented out a code block in favor of a better way to pass args from "__main__"
     - `bash_variables.env` : see desc 1
     - `buffer_stream_branches.py` : see desc 2
     - `clip_rasters_to_branches.py` : see desc 2
     - `crosswalk_nwm_demDerived.py` :  see desc 1 and desc 2
     - `delineate_hydros_and_produce_HAND.sh` : see desc 1 and desc 2
     - `derive_level_paths.py`  :  see desc 1 and desc 2
     - `edit_points.py` : see desc  2
     - `filter_inputs_by_huc.py`: see desc 1 and desc 2
     - `finalize_srcs.py`:  see desc 2
     - `generate_branch_list.py` : see desc 1
     - `make_rem.py` : see desc 2
     - `make_dem.py` : see desc  2
     - `outputs_cleanup.py`:  see desc 1
     - `process_branch.sh`:  see desc 1
     - `query_vectors_by_branch_polygons.py`: see desc 2
     - `reset_mannings.py` : see desc 2
     - `run_by_branch.sh`:  see desc 1
     - `run_unit_wb.sh`: see desc 1
     - `stream_branches.py`:  see desc 2
     - `subset_catch_list_by_branch_id.py`: see desc 2
     - `toDo.md`: see desc 2
     - `usgs_gage_aggregate.py`:  see desc 1
     - `usgs_gage_unit_setup.py` : see desc 1
     - `utils`
         - `fim_enums.py` : see desc 1

- `tools`
    - `combine_crosswalk_tables.py` : see desc 2
    - `compare_ms_and_non_ms_metrics.py` : see desc 2
    - `compile_comp_stats.py`: see desc 2  and added note about possible deprecation.
    - `compile_computation_stats.py` : see desc 2  and added note about possible deprecation.
    - `composite_inundation.py` : see desc 1 : note.. references a file called inundate_gms which retains it's name for now.
    - `consolidate_metrics.py`: added note about possible deprecation.
    - `copy_test_case_folders.py`: see desc 1
    - `eval_plots.py` : see desc 1
    - `evaluate_continuity.py`: see desc 2
    - `find_max_catchment_breadth.py` : see desc 2
    - `generate_categorical_fim_mapping.py` : see desc 1
    - `inundate_gms.py`: see desc 1 and desc 2. Note: This file has retained its name with the phrase "gms" in it as it might be upgraded later and there are some similar files with similar names.
    - `inundate_nation.py` : see desc 1
    - `inundation.py`:  text styling change
    - `make_boxes_from_bounds.py`: text styling change
    - `mosaic_inundation.py`:  see desc 1 and desc 2
    - `overlapping_inundation.py`: see desc 2
    - `plots.py` : see desc 2
    - `run_test_case.py`:  see desc 1
    - `synthesize_test_cases.py`: see desc 1

- `unit_tests`
    - `README.md`: see desc 1
    - `__template_unittests.py`: see desc 1
    - `check_unit_errors_params.json`  and `check_unit_errors_unittests.py` : see desc 1
    - `derive_level_paths_params.json` and `derive_level_paths_unittests.py` : see desc 1 and desc 2
    - `filter_catchments_and_add_attributes_unittests.py`: see desc 1
    - `outputs_cleanup_params.json` and `outputs_cleanup_unittests.py`: see desc 1 and desc 2
    - `split_flows_unittests.py` : see desc 1
    - `tools`
        - `inundate_gms_params.json` and `inundate_gms_unittests.py`: see desc 1 and desc 2

<br/><br/>

## v4.1.3.0 - 2023-02-13 - [PR#812](https://github.com/NOAA-OWP/inundation-mapping/pull/812)

An update was required to adjust host name when in the AWS environment

### Changes

- `fim_post_processing.sh`: Added an "if isAWS" flag system based on the input command args from fim_pipeline.sh or

- `tools/calibration-db`
    - `README.md`: Minor text correction.

<br/><br/>

## v4.1.2.0 - 2023-02-15 - [PR#808](https://github.com/NOAA-OWP/inundation-mapping/pull/808)

Add `pytest` package and refactor existing unit tests. Update parameters to unit tests (`/unit_tests/*_params.json`) to valid paths. Add leading slash to paths in `/config/params_template.env`.

### Additions

- `/unit_tests`
  - `__init__.py`  - needed for `pytest` command line executable to pick up tests.
  - `pyproject.toml`  - used to specify which warnings are excluded/filtered.
  - `/gms`
    - `__init__.py` - needed for `pytest` command line executable to pick up tests.
  - `/tools`
    - `__init__.py`  - needed for `pytest` command line executable to pick up tests.
    - `inundate_gms_params.json` - file moved up into this directory
    - `inundate_gms_test.py`     - file moved up into this directory
    - `inundation_params.json`   - file moved up into this directory
    - `inundation_test.py`       - file moved up into this directory

### Removals

- `/unit_tests/tools/gms_tools/` directory removed, and files moved up into `/unit_tests/tools`

### Changes

- `Pipfile` - updated to include pytest as a dependency
- `Pipfile.lock` - updated to include pytest as a dependency

- `/config`
  - `params_template.env` - leading slash added to paths

- `/unit_tests/` - All of the `*_test.py` files were refactored to follow the `pytest` paradigm.
  - `*_params.json` - valid paths on `fim-dev1` provided
  - `README.md`  - updated to include documentation on pytest.
  - `unit_tests_utils.py`
  - `__template_unittests.py` -> `__template.py` - exclude the `_test` suffix to remove from test suite. Updated example on new format for pytest.
  - `check_unit_errors_test.py`
  - `clip_vectors_to_wbd_test.py`
  - `filter_catchments_and_add_attributes_test.py`
  - `rating_curve_comparison_test.py`
  - `shared_functions_test.py`
  - `split_flow_test.py`
  - `usgs_gage_crosswalk_test.py`
  - `aggregate_branch_lists_test.py`
  - `generate_branch_list_test.py`
  - `generate_branch_list_csv_test.py`
  - `aggregate_branch_lists_test.py`
  - `generate_branch_list_csv_test.py`
  - `generate_branch_list_test.py`
    - `/gms`
      - `derive_level_paths_test.py`
      - `outputs_cleanup_test.py`
    - `/tools`
      - `inundate_unittests.py` -> `inundation_test.py`
      - `inundate_gms_test.py`


<br/><br/>

## v4.1.1.0 - 2023-02-16 - [PR#809](https://github.com/NOAA-OWP/inundation-mapping/pull/809)

The CatFIM code was updated to allow 1-foot interval processing across all stage-based AHPS sites ranging from action stage to 5 feet above major stage, along with restart capability for interrupted processing runs.

### Changes

- `tools/generate_categorical_fim.py` (all changes made here)
    - Added try-except blocks for code that didn't allow most sites to actually get processed because it was trying to check values of some USGS-related variables that most of the sites didn't have
    - Overwrite abilities of the different outputs for the viz team were not consistent (i.e., one of the files had the ability to be overwritten but another didn't), so that has been made consistent to disallow any overwrites of the existing final outputs for a specified output folder.
    - The code also has the ability to restart from an interrupted run and resume processing uncompleted HUCs by first checking for a simple "complete" file for each HUC. If a HUC has that file, then it is skipped (because it already completed processing during a run for a particular output folder / run name).
    - When a HUC is successfully processed, an empty "complete" text file is created / touched.

<br/><br/>

## v4.1.0.0 - 2023-01-30 - [PR#806](https://github.com/NOAA-OWP/inundation-mapping/pull/806)

As we move to Amazon Web Service, AWS, we need to change our processing system. Currently, it is `gms_pipeline.sh` using bash "parallel" as an iterator which then first processes all HUCs, but not their branches. One of `gms_pipeline.sh`'s next steps is to do branch processing which is again iterated via "parallel". AKA. Units processed as one step, branches processed as second independent step.

**Note:** While we are taking steps to move to AWS, we will continue to maintain the ability of doing all processing on a single server using a single docker container as we have for a long time. Moving to AWS is simply taking portions of code from FIM and adding it to AWS tools for performance of large scale production runs.

Our new processing system, starting with this PR,  is to allow each HUC to process it's own branches.

A further requirement was to split up the overall processing flow to independent steps, with each step being able to process itself without relying on "export" variables from other files. Note: There are still a few exceptions.  The basic flow now becomes
- `fim_pre_processing.sh`,
- one or more calls to `fim_process_unit_wb.sh` (calling this file for each single HUC to be processed).
- followed by a call to `fim_post_processing.sh`.


Note: This is a very large, complex PR with alot of critical details. Please read the details at [PR 806](https://github.com/NOAA-OWP/inundation-mapping/pull/806).

### CRITICAL NOTE
The new `fim_pipeline.sh` and by proxy `fim_pre_processing.sh` has two new key input args, one named **-jh** (job HUCs) and one named **-jb** (job branches).  You can assign the number of cores/CPU's are used for processing a HUC versus the number of branches.  For the -jh number arg, it only is used against the `fim_pipeline.sh` file when it is processing more than one HUC or a list of HUCs as it is the iterator for HUCs.   The -jb flag says how many cores/CPU's can be used when processing branches (note.. the average HUC has 26 branches).

BUT.... you have to be careful not to overload your system.  **You need to multiply the -jh and the -jb values together, but only when using the `fim_pipeline.sh` script.**  Why? _If you have 16 CPU's available on your machine, and you assign -jh as 10 and -jb as 26, you are actually asking for 126 cores (10 x 26) but your machine only has 16 cores._   If you are not using `fim_pipeline.sh` but using the three processing steps independently, then the -jh value has not need to be anything but the number of 1 as each actual HUC can only be processed one at a time. (aka.. no iterator).
</br>

### Additions

- `fim_pipeline.sh` :  The wrapper for the three new major "FIM" processing steps. This script allows processing in one command, same as the current tool of `gms_pipeline.sh`.
- `fim_pre_processing.sh`: This file handles all argument input from the user, validates those inputs and sets up or cleans up folders. It also includes a new system of taking most input parameters and some key enviro variables and writing them out to a files called `runtime_args.env`.  Future processing steps need minimal input arguments as it can read most values it needs from this new `runtime_args.env`. This allows the three major steps to work independently from each other. Someone can now come in, run `fim_pre_processing.sh`, then run `fim_process_unit_wb.sh`, each with one HUC, as many time as they like, each adding just its own HUC folder to the output runtime folder.
- `fim_post_processing.sh`: Scans all HUC folders inside the runtime folders to handle a number of processing steps which include (to name a few):
    - aggregating errors
    - aggregating to create a single list (gms_inputs.csv) for all valid HUCs and their branch ids
    - usgs gage aggregation
    - adjustments to SRV's
    - and more
- `fim_process_unit_wb.sh`: Accepts only input args of runName and HUC number. It then sets up global variable, folders, etc to process just the one HUC. The logic for processing the HUC is in `run_unit_wb.sh` but managed by this `fim_process_unit_wb.sh` file including all error trapping.
- `src`
    - `aggregate_branch_lists.py`:  When each HUC is being processed, it creates it's own .csv file with its branch id's. In post processing we need one master csv list and this file aggregates them. Note: This is a similar file already in the `src/gms` folder but that version operates a bit different and will be deprecated soon.
    - `generate_branch_list.py`: This creates the single .lst for a HUC defining each branch id. With this list, `run_unit_wb.sh` can do a parallelized iteration over each of its branches for processing. Note: This is also similar to the current `src/gms` file of the same name and the gms folder version will also be deprecated soon.
    - `generate_branch_list_csv.py`. As each branch, including branch zero, has processed and if it was successful, it will add to a .csv list in the HUC directory. At the end, it becomes a list of all successful branches. This file will be aggregates with all similar .csv in post processing for future processing.
    - `run_unit_wb.sh`:  The actual HUC processing logic. Note: This is fundamentally the same as the current HUC processing logic that exists currently in `src/gms/run_by_unit.sh`, which will be removed in the very near future. However, at the end of this file, it creates and manages a parallelized iterator for processing each of it's branches.
    - `process_branch.sh`:  Same concept as `process_unit_wb.sh` but this one is for processing a single branch. This file manages the true branch processing file of `src/gms/run_by_branch.sh`.  It is a wrapper file to `src/gms/run_by_branch.sh` and catches all error and copies error files as applicable. This allows the parent processing files to continue despite branch errors. Both the new fim processing system and the older gms processing system currently share the branch processing file of `src/gms/run_by_branch.sh`. When the gms processing file is removed, this file will likely not change, only moved one directory up and be no longer in the `gms` sub-folder.
- `unit_tests`
    - `aggregate_branch_lists_unittests.py' and `aggregate_branch_lists_params.json`  (based on the newer `src` directory edition of `aggregate_branch_lists.py`).
    - `generate_branch_list_unittest.py` and `generate_branch_list_params.json` (based on the newer `src` directory edition of `generate_branch_list.py`).
    -  `generate_branch_list_csv_unittest.py` and `generate_branch_list_csv_params.json`

### Changes

- `config`
    - `params_template.env`: Removed the `default_max_jobs` value and moved the `startDiv` and `stopDiv` to the `bash_variables.env` file.
    - `deny_gms_unit.lst` : Renamed from `deny_gms_unit_prod.lst`
    - `deny_gms_branches.lst` : Renamed from `deny_gms_branches_prod.lst`

- `gms_pipeline.sh`, `gms_run_branch.sh`, `gms_run_unit.sh`, and `gms_post_processing.sh` :  Changed to hardcode the `default_max_jobs` to the value of 1. (we don't want this to be changed at all). They were also changed for minor adjustments for the `deny` list files names.

- `src`
    - `bash_functions.env`: Fix error with calculating durations.
    - `bash_variables.env`:  Adds the two export lines (stopDiv and startDiv) from `params_template.env`
    - `clip_vectors_to_wbd.py`: Cleaned up some print statements for better output traceability.
    - `check_huc_inputs.py`: Added logic to ensure the file was an .lst file. Other file formats were not be handled correctly.
    - `gms`
        - `delineate_hydros_and_produce_HAND.sh`: Removed all `stopDiv` variable to reduce log and screen output.
        - `run_by_branch.sh`: Removed an unnecessary test for overriding outputs.

### Removed

- `config`
    - `deny_gms_branches_dev.lst`

<br/><br/>

## v4.0.19.5 - 2023-01-24 - [PR#801](https://github.com/NOAA-OWP/inundation-mapping/pull/801)

When running tools/test_case_by_hydroid.py, it throws an error of local variable 'stats' referenced before assignment.

### Changes

- `tools`
    - `pixel_counter.py`: declare stats object and remove the GA_Readonly flag
    - `test_case_by_hydroid_id_py`: Added more logging.

<br/><br/>

## v4.0.19.4 - 2023-01-25 - [PR#802](https://github.com/NOAA-OWP/inundation-mapping/pull/802)

This revision includes a slight alteration to the filtering technique used to trim/remove lakeid nwm_reaches that exist at the upstream end of each branch network. By keeping a single lakeid reach at the branch level, we can avoid issues with the branch headwater point starting at a lake boundary. This ensures the headwater catchments for some branches are properly identified as a lake catchment (no inundation produced).

### Changes

- `src/gms/stream_branches.py`: New changes to the `find_upstream_reaches_in_waterbodies` function: Added a step to create a list of nonlake segments (lakeid = -9999) . Use the list of nonlake reaches to allow the filter to keep a the first lakeid reach that connects to a nonlake segment.

<br/><br/>

## v4.0.19.3 - 2023-01-17 - [PR#794](https://github.com/NOAA-OWP/inundation-mapping/pull/794)

Removing FIM3 files and references.  Anything still required for FIM 3 are held in the dev-fim3 branch.

### Removals

- `data`
    - `preprocess_rasters.py`: no longer valid as it is for NHD DEM rasters.
- `fim_run.sh`
- ` src`
    - `aggregate_fim_outputs.sh`
    - `fr_to_ms_raster.mask.py`
    - `get_all_huc_in_inputs.py`
    - `reduce_nhd_stream_density.py`
    - `rem.py`:  There are two files named `rem.py`, one in the src directory and one in the gms directory. This version in the src directory is no longer valid. The `rem.py` in the gms directory is being renamed to avoid future enhancements of moving files.
    - `run_by_unit.sh`:  There are two files named `run_by_unit.sh`, one in the src directory and one in the gms directory. This version in the src directory is for fim3. For the remaining `run_by_unit.sh`, it is NOT being renamed at this time as it will likely be renamed in the near future.
    - `time_and_tee_run_by_unit.sh`:  Same not as above for `run_by_unit.sh`.
    - `utils`
        - `archive_cleanup.py`
 - `tools`
     - `compare_gms_srcs_to_fr.py`
     - `preprocess_fimx.py`

### Changes

- `src`
    - `adjust_headwater_streams.py`: Likely deprecated but kept for safety reason. Deprecation note added.
- `tools`
    - `cygnss_preprocess.py`: Likely deprecated but kept for safety reason. Deprecation note added.
    - `nesdis_preprocess.py`: Likely deprecated but kept for safety reason. Deprecation note added.

<br/><br/>

## v4.0.19.2 - 2023-01-17 - [PR#797](https://github.com/NOAA-OWP/inundation-mapping/pull/797)

Consolidates global bash environment variables into a new `src/bash_variables.env` file. Additionally, Python environment variables have been moved into this file and `src/utils/shared_variables.py` now references this file. Hardcoded projections have been replaced by an environment variable. This also replaces the Manning's N file in `config/params_template.env` with a constant and updates relevant code. Unused environment variables have been removed.

### Additions

- `src/bash_variables.env`: Adds file for global environment variables

### Removals

- `config/`
    - `mannings_default.json`
    - `mannings_default_calibrated.json`

### Changes

- `config/params_template.env`: Changes manning_n from filename to default value of 0.06
- `gms_run_branch.sh`: Adds `bash_variables.env`
- `gms_run_post_processing.sh`: Adds `bash_variables.env` and changes projection from hardcoded to environment variable
- `gms_run_unit.sh`: Adds `bash_variables.env`
- `src/`
    - `add_crosswalk.py`: Assigns default manning_n value and removes assignments by stream orders
    - `aggregate_vector_inputs.py`: Removes unused references to environment variables and function
    - `gms/run_by_unit.sh`: Removes environment variable assignments and uses projection from environment variables
    - `utils/shared_variables.py`: Removes environment variables and instead references src/bash_variables.env

<br/><br/>

## v4.0.19.1 - 2023-01-17 - [PR#796](https://github.com/NOAA-OWP/inundation-mapping/pull/796)

### Changes

- `tools/gms_tools/combine_crosswalk_tables.py`: Checks length of dataframe list before concatenating

<br/><br/>

## v4.0.19.0 - 2023-01-06 - [PR#782](https://github.com/NOAA-OWP/inundation-mapping/pull/782)

Changes the projection of HAND processing to EPSG 5070.

### Changes

- `gms_run_post_processing.sh`: Adds target projection for `points`
- `data/nld/preprocess_levee_protected_areas.py`: Changed to use `utils.shared_variables.DEFAULT_FIM_PROJECTION_CRS`
- `src/`
    - `clip_vectors_to_wbd.py`: Save intermediate outputs in EPSG:5070
    - `src_adjust_spatial_obs.py`: Changed to use `utils.shared_variables.DEFAULT_FIM_PROJECTION_CRS`
    - `utils/shared_variables.py`: Changes the designated projection variables
    - `gms/`
        - `stream_branches.py`: Checks the projection of the input streams and changes if necessary
        - `run_by_unit.py`: Changes the default projection crs variable and added as HUC target projection
- `tools/inundate_nation.py`: Changed to use `utils.shared_variables.PREP_PROJECTION`

<br/><br/>

## v4.0.18.2 - 2023-01-11 - [PR#790](https://github.com/NOAA-OWP/inundation-mapping/pull/790)

Remove Great Lakes clipping

### Changes

- `src/`
    - `clip_vectors_to_wbd.py`: Removes Great Lakes clipping and references to Great Lakes polygons and lake buffer size

    - `gms/run_by_unit.sh`: Removes Great Lakes polygon and lake buffer size arguments to `src/clip_vectors_to_wbd.py`

<br/><br/>

## v4.0.18.1 - 2022-12-13 - [PR #760](https://github.com/NOAA-OWP/inundation-mapping/pull/760)

Adds stacked bar eval plots.

### Additions

- `/tools/eval_plots_stackedbar.py`: produces stacked bar eval plots in the same manner as `eval_plots.py`.

<br/><br/>

## v4.0.18.0 - 2023-01-03 - [PR#780](https://github.com/NOAA-OWP/inundation-mapping/pull/780)

Clips WBD and stream branch buffer polygons to DEM domain.

### Changes

- `src/`
    - `clip_vectors_to_wbd.py`: Clips WBD polygon to DEM domain

    - `gms/`
        - `buffer_stream_branches.py`: Clips branch buffer polygons to DEM domain
        - `derive_level_paths.py`: Stop processing if no branches exist
        - `mask_dem.py`: Checks if stream file exists before continuing
        - `remove_error_branches.py`: Checks if error_branches has data before continuing
        - `run_by_unit.sh`: Adds DEM domain as bash variable and adds it as an argument to calling `clip_vectors_to_wbd.py` and `buffer_stream_branches.py`

<br/><br/>


## v4.0.17.4 - 2023-01-06 - [PR#781](https://github.com/NOAA-OWP/inundation-mapping/pull/781)

Added crosswalk_table.csv from the root output folder as being a file push up to Hydrovis s3 bucket after FIM BED runs.

### Changes

- `config`
    - `aws_s3_put_fim4_hydrovis_whitelist.lst`:  Added crosswalk_table.csv to whitelist.


<br/><br/>

## v4.0.17.3 - 2022-12-23 - [PR#773](https://github.com/NOAA-OWP/inundation-mapping/pull/773)

Cleans up REM masking of levee-protected areas and fixes associated error.

### Removals

- `src/gms/`
    - `delineate_hydros_and_produce_HAND.sh`: removes rasterization and masking of levee-protected areas from the REM
    - `rasterize_by_order`: removes this file
- `config/`
    - `deny_gms_branch_zero.lst`, `deny_gms_branches_dev.lst`, and `deny_gms_branches_prod.lst`: removes `LeveeProtectedAreas_subset_{}.tif`

### Changes

- `src/gms/rem.py`: fixes an error where the nodata value of the DEM was overlooked

<br/><br/>

## v4.0.17.2 - 2022-12-29 - [PR #779](https://github.com/NOAA-OWP/inundation-mapping/pull/779)

Remove dependency on `other` folder in `test_cases`. Also updates ESRI and QGIS agreement raster symbology label to include the addition of levee-protected areas as a mask.

### Removals

- `tools/`
    - `aggregate_metrics.py` and `cache_metrics.py`: Removes reference to test_cases/other folder

### Changes

- `config/symbology/`
    - `esri/agreement_raster.lyr` and `qgis/agreement_raster.qml`: Updates label from Waterbody mask to Masked since mask also now includes levee-protected areas
- `tools/`
    - `eval_alt_catfim.py` and `run_test_case.py`: Updates waterbody mask to dataset located in /inputs folder

<br/><br/>

## v4.0.17.1 - 2022-12-29 - [PR #778](https://github.com/NOAA-OWP/inundation-mapping/pull/778)

This merge fixes a bug where all of the Stage-Based intervals were the same.

### Changes
- `/tools/generate_categorical_fim.py`: Changed `stage` variable to `interval_stage` variable in `produce_stage_based_catfim_tifs` function call.

<br/><br/>

## v4.0.17.0 - 2022-12-21 - [PR #771](https://github.com/NOAA-OWP/inundation-mapping/pull/771)

Added rysnc to docker images. rysnc can now be used inside the images to move data around via docker mounts.

### Changes

- `Dockerfile` : added rsync

<br/><br/>

## v4.0.16.0 - 2022-12-20 - [PR #768](https://github.com/NOAA-OWP/inundation-mapping/pull/768)

`gms_run_branch.sh` was processing all of the branches iteratively, then continuing on to a large post processing portion of code. That has now be split to two files, one for branch iteration and the other file for just post processing.

Other minor changes include:
- Removing the system where a user could override `DropStreamOrders` where they could process streams with stream orders 1 and 2 independently like other GMS branches.  This option is now removed, so it will only allow stream orders 3 and higher as gms branches and SO 1 and 2 will always be in branch zero.

- The `retry` flag on the three gms*.sh files has been removed. It did not work correctly and was not being used. Usage of it would have created unreliable results.

### Additions

- `gms_run_post_processing.sh`
   - handles all tasks from after `gms_run_branch.sh` to this file, except for output cleanup, which stayed in `gms_run_branch.sh`.
   - Can be run completely independent from `gms_run_unit.sh` or gms_run_branch.sh` as long as all of the files are in place. And can be re-run if desired.

### Changes

- `gms_pipeline.sh`
   - Remove "retry" system.
   - Remove "dropLowStreamOrders" system.
   - Updated for newer reusable output date/time/duration system.
   - Add call to new `gms_run_post_processing.sh` file.

- `gms_run_branch.sh`
   - Remove "retry" system.
   - Remove "dropLowStreamOrders" system.
   - Updated for newer reusable output date/time/duration system.
   - Removed most code from below the branch iterator to the new `gms_run_post_processing.sh` file. However, it did keep the branch files output cleanup and non-zero exit code checking.

- `gms_run_unit.sh`
   - Remove "retry" system.
   - Remove "dropLowStreamOrders" system.
   - Updated for newer reusable output date/time/duration system.

- `src`
    - `bash_functions.env`:  Added a new method to make it easier / simpler to calculation and display duration time.
    - `filter_catchments_and_add_attributes.py`:  Remove "dropLowStreamOrders" system.
    - `split_flows.py`: Remove "dropLowStreamOrders" system.
    - `usgs_gage_unit_setup.py`:  Remove "dropLowStreamOrders" system.

- `gms`
    - `delineate_hydros_and_produced_HAND.sh` : Remove "dropLowStreamOrders" system.
    - `derive_level_paths.py`: Remove "dropLowStreamOrders" system and some small style updates.
    - `run_by_unit.sh`: Remove "dropLowStreamOrders" system.

- `unit_tests/gms`
    - `derive_level_paths_params.json` and `derive_level_paths_unittests.py`: Remove "dropLowStreamOrders" system.

<br/><br/>

## v4.0.15.0 - 2022-12-20 - [PR #758](https://github.com/NOAA-OWP/inundation-mapping/pull/758)

This merge addresses feedback received from field users regarding CatFIM. Users wanted a Stage-Based version of CatFIM, they wanted maps created for multiple intervals between flood categories, and they wanted documentation as to why many sites are absent from the Stage-Based CatFIM service. This merge seeks to address this feedback. CatFIM will continue to evolve with more feedback over time.

## Changes
- `/src/gms/usgs_gage_crosswalk.py`: Removed filtering of extra attributes when writing table
- `/src/gms/usgs_gage_unit_setup.py`: Removed filter of gages where `rating curve == yes`. The filtering happens later on now.
- `/tools/eval_plots.py`: Added a post-processing step to produce CSVs of spatial data
- `/tools/generate_categorical_fim.py`:
  - New arguments to support more advanced multiprocessing, support production of Stage-Based CatFIM, specific output directory pathing, upstream and downstream distance, controls on how high past "major" magnitude to go when producing interval maps for Stage-Based, the ability to run a single AHPS site.
- `/tools/generate_categorical_fim_flows.py`:
  - Allows for flows to be retrieved for only one site (useful for testing)
  - More logging
  - Filtering stream segments according to stream order
- `/tools/generate_categorical_fim_mapping.py`:
  - Support for Stage-Based CatFIM production
  - Enhanced multiprocessing
  - Improved post-processing
- `/tools/pixel_counter.py`: fixed a bug where Nonetypes were being returned
- `/tools/rating_curve_get_usgs_rating_curves.py`:
  - Removed filtering when producing `usgs_gages.gpkg`, but adding attribute as to whether or not it meets acceptance criteria, as defined in `gms_tools/tools_shared_variables.py`.
  - Creating a lookup list to filter out unacceptable gages before they're written to `usgs_rating_curves.csv`
  - The `usgs_gages.gpkg` now includes two fields indicating whether or not gages pass acceptance criteria (defined in `tools_shared_variables.py`. The fields are `acceptable_codes` and `acceptable_alt_error`
- `/tools/tools_shared_functions.py`:
  - Added `get_env_paths()` function to retrieve environmental variable information used by CatFIM and rating curves scripts
  - `Added `filter_nwm_segments_by_stream_order()` function that uses WRDS to filter out NWM feature_ids from a list if their stream order is different than a desired stream order.
- `/tools/tools_shared_variables.py`: Added the acceptance criteria and URLS for gages as non-constant variables. These can be modified and tracked through version changes. These variables are imported by the CatFIM and USGS rating curve and gage generation scripts.
- `/tools/test_case_by_hydroid.py`: reformatting code, recommend adding more comments/docstrings in future commit

<br/><br/>

## v4.0.14.2 - 2022-12-22 - [PR #772](https://github.com/NOAA-OWP/inundation-mapping/pull/772)

Added `usgs_elev_table.csv` to hydrovis whitelist files.  Also updated the name to include the word "hydrovis" in them (anticipating more s3 whitelist files).

### Changes

- `config`
    - `aws_s3_put_fim4_hydrovis_whitelist.lst`:  File name updated and added usgs_elev_table.csv so it gets push up as well.
    - `aws_s3_put_fim3_hydrovis_whitelist.lst`: File name updated

- `data/aws`
   - `s3.py`: added `/foss_fim/config/aws_s3_put_fim4_hydrovis_whitelist.lst` as a default to the -w param.

<br/><br/>

## v4.0.14.1 - 2022-12-03 - [PR #753](https://github.com/NOAA-OWP/inundation-mapping/pull/753)

Creates a polygon of 3DEP DEM domain (to eliminate errors caused by stream networks with no DEM data in areas of HUCs that are outside of the U.S. border) and uses the polygon layer to clip the WBD and stream network (to a buffer inside the WBD).

### Additions
- `data/usgs/acquire_and_preprocess_3dep_dems.py`: Adds creation of 3DEP domain polygon by polygonizing all HUC6 3DEP DEMs and then dissolving them.
- `src/gms/run_by_unit.sh`: Adds 3DEP domain polygon .gpkg as input to `src/clip_vectors_to_wbd.py`

### Changes
- `src/clip_vectors_to_wbd.py`: Clips WBD to 3DEP domain polygon and clips streams to a buffer inside the clipped WBD polygon.

<br/><br/>

## v4.0.14.0 - 2022-12-20 - [PR #769](https://github.com/NOAA-OWP/inundation-mapping/pull/769)

Masks levee-protected areas from the DEM in branch 0 and in highest two stream order branches.

### Additions

- `src/gms/`
    - `mask_dem.py`: Masks levee-protected areas from the DEM in branch 0 and in highest two stream order branches
    - `delineate_hydros_and_produce_HAND.sh`: Adds `src/gms/mask_dem.py`

<br/><br/>

## v4.0.13.2 - 2022-12-20 - [PR #767](https://github.com/NOAA-OWP/inundation-mapping/pull/767)

Fixes inundation of nodata areas of REM.

### Changes

- `tools/inundation.py`: Assigns depth a value of `0` if REM is less than `0`

<br/><br/>

## v4.0.13.1 - 2022-12-09 - [PR #743](https://github.com/NOAA-OWP/inundation-mapping/pull/743)

This merge adds the tools required to generate Alpha metrics by hydroid. It summarizes the Apha metrics by branch 0 catchment for use in the Hydrovis "FIM Performance" service.

### Additions

- `pixel_counter.py`:  A script to perform zonal statistics against raster data and geometries
- `pixel_counter_functions.py`: Supporting functions
- `pixel_counter_wrapper.py`: a script that wraps `pixel_counter.py` for batch processing
- `test_case_by_hydroid.py`: the main script to orchestrate the generation of alpha metrics by catchment

<br/><br/>

## v4.0.13.0 - 2022-11-16 - [PR #744](https://github.com/NOAA-OWP/inundation-mapping/pull/744)

Changes branch 0 headwaters data source from NHD to NWS to be consistent with branches. Removes references to NHD flowlines and headwater data.

### Changes

- `src/gms/derive_level_paths.py`: Generates headwaters before stream branch filtering

### Removals

- Removes NHD flowlines and headwater references from `gms_run_unit.sh`, `config/deny_gms_unit_prod.lst`, `src/clip_vectors_to_wbd.py`, `src/gms/run_by_unit.sh`, `unit_tests/__template_unittests.py`, `unit_tests/clip_vectors_to_wbd_params.json`, and `unit_tests/clip_vectors_to_wbd_unittests.py`

<br/><br/>

## V4.0.12.2 - 2022-12-04 - [PR #754](https://github.com/NOAA-OWP/inundation-mapping/pull/754)

Stop writing `gms_inputs_removed.csv` if no branches are removed with Error status 61.

### Changes

- `src/gms/remove_error_branches.py`: Checks if error branches is not empty before saving gms_inputs_removed.csv

<br/><br/>

## v4.0.12.1 - 2022-11-30 - [PR #751](https://github.com/NOAA-OWP/inundation-mapping/pull/751)

Updating a few deny list files.

### Changes

- `config`:
    - `deny_gms_branches_dev.lst`, `deny_gms_branches_prod.lst`, and `deny_gms_unit_prod.lst`

<br/><br/>


## v4.0.12.0 - 2022-11-28 - [PR #736](https://github.com/NOAA-OWP/inundation-mapping/pull/736)

This feature branch introduces a new methodology for computing Manning's equation for the synthetic rating curves. The new subdivision approach 1) estimates bankfull stage by crosswalking "bankfull" proxy discharge data to the raw SRC discharge values 2) identifies in-channel vs. overbank geometry values 3) applies unique in-channel and overbank Manning's n value (user provided values) to compute Manning's equation separately for channel and overbank discharge and adds the two components together for total discharge 4) computes a calibration coefficient (where benchmark data exists) that applies to the  calibrated total discharge calculation.

### Additions

- `src/subdiv_chan_obank_src.py`: new script that performs all subdiv calculations and then produce a new (modified) `hydroTable.csv`. Inputs include `src_full_crosswalked.csv` for each huc/branch and a Manning's roughness csv file (containing: featureid, channel n, overbank n; file located in the `/inputs/rating_curve/variable_roughness/`). Note that the `identify_src_bankfull.py` script must be run prior to running the subdiv workflow.

### Changes

- `config/params_template.env`: removed BARC and composite roughness parameters; added new subdivision parameters; default Manning's n file set to `mannings_global_06_12.csv`
- `gms_run_branch.sh`: moved the PostgreSQL database steps to occur immediately before the SRC calibration steps; added new subdivision step; added condition to SRC calibration to ensure subdivision routine is run
- `src/add_crosswalk.py`: removed BARC function call; update placeholder value list (removed BARC and composite roughness variables) - these placeholder variables ensure that all hydrotables have the same dimensions
- `src/identify_src_bankfull.py`: revised FIM3 starting code to work with FIM4 framework; stripped out unnecessary calculations; restricted bankfull identification to stage values > 0
- `src/src_adjust_spatial_obs.py`: added huc sort function to help user track progress from console outputs
- `src/src_adjust_usgs_rating.py`: added huc sort function to help user track progress from console outputs
- `src/src_roughness_optimization.py`: reconfigured code to compute a calibration coefficient and apply adjustments using the subdivision variables; renamed numerous variables; simplified code where possible
- `src/utils/shared_variables.py`: increased `ROUGHNESS_MAX_THRESH` from 0.6 to 0.8
- `tools/vary_mannings_n_composite.py`: *moved this script from /src to /tools*; updated this code from FIM3 to work with FIM4 structure; however, it is not currently implemented (the subdivision routine replaces this)
- `tools/aggregate_csv_files.py`: helper tool to search for csv files by name/wildcard and concatenate all found files into one csv (used for aggregating previous calibrated roughness values)
- `tools/eval_plots.py`: updated list of metrics to plot to also include equitable threat score and mathews correlation coefficient (MCC)
- `tools/synthesize_test_cases.py`: updated the list of FIM version metrics that the `PREV` flag will use to create the final aggregated metrics csv; this change will combine the dev versions provided with the `-dc` flag along with the existing `previous_fim_list`

<br/><br/>

## v4.0.11.5 - 2022-11-18 - [PR #746](https://github.com/NOAA-OWP/inundation-mapping/pull/746)

Skips `src/usgs_gage_unit_setup.py` if no level paths exist. This may happen if a HUC has no stream orders > 2. This is a bug fix for #723 for the case that the HUC also has USGS gages.

### Changes

- `src/gms/run_by_unit.sh`: Adds check for `nwm_subset_streams_levelPaths.gpkg` before running `usgs_gage_unit_setup.py`

<br/><br/>

## v4.0.11.4 - 2022-10-12 - [PR #709](https://github.com/NOAA-OWP/inundation-mapping/pull/709)

Adds capability to produce single rating curve comparison plots for each gage.

### Changes

- `tools/rating_curve_comparison.py`
    - Adds generate_single_plot() to make a single rating curve comparison plot for each gage in a given HUC
    - Adds command line switch to generate single plots

<br/><br/>

## v4.0.11.3 - 2022-11-10 - [PR #739](https://github.com/NOAA-OWP/inundation-mapping/pull/739)

New tool with instructions of downloading levee protected areas and a tool to pre-process it, ready for FIM.

### Additions

- `data`
    - `nld`
         - `preprocess_levee_protected_areas.py`:  as described above

### Changes

- `data`
     - `preprocess_rasters.py`: added deprecation note. It will eventually be replaced in it's entirety.
- `src`
    - `utils`
        - `shared_functions.py`: a few styling adjustments.

<br/><br/>

## v4.0.11.2 - 2022-11-07 - [PR #737](https://github.com/NOAA-OWP/inundation-mapping/pull/737)

Add an extra input args to the gms_**.sh files to allow for an override of the branch zero deny list, same as we can do with the unit and branch deny list overrides. This is needed for debugging purposes.

Also, if there is no override for the deny branch zero list and is not using the word "none", then use the default or overridden standard branch deny list.  This will keep the branch zero's and branch output folders similar but not identical for outputs.

### Changes

- `gms_pipeline.sh`:  Add new param to allow for branch zero deny list override. Plus added better logic for catching bad deny lists earlier.
- `gms_run_branch.sh`:  Add new param to allow for branch zero deny list override.  Add logic to cleanup all branch zero output folders with the default branch deny list (not the branch zero list), UNLESS an override exists for the branch zero deny list.
- `gms_run_unit.sh`: Add new param to allow for branch zero deny list override.
- `config`
    - `deny_gms_branch_zero.lst`: update to keep an additional file in the outputs.
- `src`
    - `output_cleanup.py`: added note saying it is deprecated.
    - `gms`
        - `run_by_branch.sh`: variable name change (matching new names in related files for deny lists)
        - `run_by_unit.sh`: Add new param to allow for branch zero deny list override.

<br/><br/>

## v4.0.11.1 - 2022-11-01 - [PR #732](https://github.com/NOAA-OWP/inundation-mapping/pull/732)

Due to a recent IT security scan, it was determined that Jupyter-core needed to be upgraded.

### Changes

- `Pipfile` and `Pipfile.lock`:  Added a specific version of Jupyter Core that is compliant with IT.

<br/><br/>

## v4.0.11.0 - 2022-09-21 - [PR #690](https://github.com/NOAA-OWP/inundation-mapping/pull/690)

Masks levee-protected areas from Relative Elevation Model if branch 0 or if branch stream order exceeds a threshold.

### Additions

- `src/gms/`
   - `delineate_hydros_and_produce_HAND.sh`
      - Reprojects and creates HUC-level raster of levee-protected areas from polygon layer
      - Uses that raster to mask/remove those areas from the Relative Elevation Model
   - `rasterize_by_order.py`: Subsets levee-protected area branch-level raster if branch 0 or if order exceeds a threshold (default threshold: max order - 1)
- `config/`
   - `deny_gms_branches_default.lst`, and `deny_gms_branches_min.lst`: Added LeveeProtectedAreas_subset_{}.tif
   - `params_template.env`: Adds mask_leveed_area_toggle

### Changes

- `src/gms/delineate_hydros_and_produce_HAND.sh`: Fixes a bug in ocean/Great Lakes masking
- `tools/`
    - `eval_alt_catfim.py` and `run_test_case.py`: Changes the levee mask to the updated inputs/nld_vectors/Levee_protected_areas.gpkg

<br/><br/>

## v4.0.10.5 - 2022-10-21 - [PR #720](https://github.com/NOAA-OWP/inundation-mapping/pull/720)

Earlier versions of the acquire_and_preprocess_3dep_dems.py did not have any buffer added when downloading HUC6 DEMs. This resulted in 1 pixel nodata gaps in the final REM outputs in some cases at HUC8 sharing a HUC6 border. Adding the param of cblend 6 to the gdalwarp command meant put a 6 extra pixels all around perimeter. Testing showed that 6 pixels was plenty sufficient as the gaps were never more than 1 pixel on borders of no-data.

### Changes

- `data`
    - `usgs`
        - `acquire_and_preprocess_3dep_dems.py`: Added the `cblend 6` param to the gdalwarp call for when the dem is downloaded from USGS.
    - `create_vrt_file.py`:  Added sample usage comment.
 - `src`
     - `gms`
         `run_by_unit.sh`: Added a comment about gdal as it relates to run_by_unit.

Note: the new replacement inputs/3dep_dems/10m_5070/ files can / will be copied before PR approval as the true fix was replacment DEM's. There is zero risk of overwriting prior to code merge.

<br/><br/>

## v4.0.10.4 - 2022-10-27 - [PR #727](https://github.com/NOAA-OWP/inundation-mapping/pull/727)

Creates a single crosswalk table containing HUC (huc8), BranchID, HydroID, feature_id (and optionally LakeID) from branch-level hydroTables.csv files.

### Additions

- `tools/gms_tools/combine_crosswalk_tables.py`: reads and concatenates hydroTable.csv files, writes crosswalk table
- `gms_run_branch.sh`: Adds `tools/gms_tools/make_complete_hydrotable.py` to post-processing

<br/><br/>

## v4.0.10.3 - 2022-10-19 - [PR #718](https://github.com/NOAA-OWP/inundation-mapping/pull/718)

Fixes thalweg notch by clipping upstream ends of the stream segments to prevent the stream network from reaching the edge of the DEM and being treated as outlets when pit filling the burned DEM.

### Changes

- `src/clip_vectors_to_wbd.py`: Uses a slightly smaller buffer than wbd_buffer (wbd_buffer_distance-2*(DEM cell size)) to clip stream network inside of DEM extent.

<br/><br/>

## v4.0.10.2 - 2022-10-24 - [PR #723](https://github.com/NOAA-OWP/inundation-mapping/pull/723)

Runs branch 0 on HUCs with no other branches remaining after filtering stream orders if `drop_low_stream_orders` is used.

### Additions

- `src/gms`
    - `stream_branches.py`: adds `exclude_attribute_values()` to filter out stream orders 1&2 outside of `load_file()`

### Changes

- `src/gms`
    - `buffer_stream_branches.py`: adds check for `streams_file`
    - `derive_level_paths.py`: checks length of `stream_network` before filtering out stream orders 1&2, then filters using `stream_network.exclude_attribute_values()`
    - `generate_branch_list.py`: adds check for `stream_network_dissolved`

<br/><br/>

## v4.0.10.1 - 2022-10-5 - [PR #695](https://github.com/NOAA-OWP/inundation-mapping/pull/695)

This hotfix address a bug with how the rating curve comparison (sierra test) handles the branch zero synthetic rating curve in the comparison plots. Address #676

### Changes

- `tools/rating_curve_comparison.py`
  - Added logging function to print and write to log file
  - Added new filters to ignore AHPS only sites (these are sites that we need for CatFIM but do not have a USGS gage or USGS rating curve available for sierra test analysis)
  - Added functionality to identify branch zero SRCs
  - Added new plot formatting to distinguish branch zero from other branches

<br/><br/>

## v4.0.10.0 - 2022-10-4 - [PR #697](https://github.com/NOAA-OWP/inundation-mapping/pull/697)

Change FIM to load DEM's from the new USGS 3Dep files instead of the original NHD Rasters.

### Changes

- `config`
    - `params_template.env`: Change default of the calib db back to true:  src_adjust_spatial back to "True". Plus a few text updates.
- `src`
    - `gms`
        - `run_by_unit.sh`: Change input_DEM value to the new vrt `$inputDataDir/3dep_dems/10m_5070/fim_seamless_3dep_dem_10m_5070.vrt` to load the new 3Dep DEM's. Note: The 3Dep DEM's are projected as CRS 5070, but for now, our code is using ESRI:102039. Later all code and input will be changed to CRS:5070. We now are defining the FIM desired projection (102039), so we need to reproject on the fly from 5070 to 102039 during the gdalwarp cut.
        - `run_by_branch.sh`: Removed unused lines.
    - `utils`
        - `shared_variables.py`: Changes to use the new 3Dep DEM rasters instead of the NHD rasters. Moved some values (grouped some variables). Added some new variables for 3Dep. Note: At this time, some of these new enviro variables for 3Dep are not used but are expected to be used shortly.
- `data`
    - `usgs`
        - `acquire_and_preprocess_3dep_dems.py`: Minor updates for adjustments of environmental variables. Adjustments to ensure the cell sizes are fully defined as 10 x 10 as source has a different resolution. The data we downloaded to the new `inputs/3dep_dems/10m_5070` was loaded as 10x10, CRS:5070 rasters.

### Removals

- `lib`
    - `aggregate_fim_outputs.py` : obsolete. Had been deprecated for a while and replaced by other files.
    - `fr_to_mr_raster_mask.py` : obsolete. Had been deprecated for a while and replaced by other files.

<br/><br/>

## v4.0.9.8 - 2022-10-06 - [PR #701](https://github.com/NOAA-OWP/inundation-mapping/pull/701)

Moved the calibration tool from dev-fim3 branch into "dev" (fim4) branch. Git history not available.

Also updated making it easier to deploy, along with better information for external contributors.

Changed the system so the calibration database name is configurable. This allows test databases to be setup in the same postgres db / server system. You can have more than one calb_db_keys.env running in different computers (or even more than one on one server) pointing to the same actual postgres server and service. ie) multiple dev machine can call a single production server which hosts the database.

For more details see /tools/calibration-db/README.md

### Changes

- `tools`
    - `calibration-db`
        - `docker-compose.yml`: changed to allow for configurable database name. (allows for more then one database in a postgres database system (one for prod, another for test if needed))

### Additions

- `config`
    - `calb_db_keys_template.env`: a new template verison of the required config values.

### Removals

- `tools`
    - `calibration-db`
        - `start_db.sh`: Removed as the command should be run on demand and not specifically scripted because of its configurable location of the env file.

<br/><br/>

## v4.0.9.7 - 2022-10-7 - [PR #703](https://github.com/NOAA-OWP/inundation-mapping/pull/703)

During a recent release of a FIM 3 version, it was discovered that FIM3 has slightly different AWS S3 upload requirements. A new s3 whitelist file has been created for FIM3 and the other s3 file was renamed to include the phrase "fim4" in it.

This is being added to source control as it might be used again and we don't want to loose it.

### Additions

- `config`
   - `aws_s3_put_fim3_whitelist.lst`

### Renamed

- `config`
   - `aws_s3_put_fim4_whitelist.lst`: renamed from aws_s3_put_whitelist.lst

<br/><br/>

## v4.0.9.6 - 2022-10-17 - [PR #711](https://github.com/NOAA-OWP/inundation-mapping/pull/711)

Bug fix and formatting upgrades. It was also upgraded to allow for misc other inundation data such as high water data.

### Changes

- `tools`
    - `inundate_nation.py`:  As stated above.

### Testing

- it was run in a production model against fim 4.0.9.2 at 100 yr and 2 yr as well as a new High Water dataset.

<br/><br/>

## v4.0.9.5 - 2022-10-3 - [PR #696](https://github.com/NOAA-OWP/inundation-mapping/pull/696)

- Fixed deny_gms_unit_prod.lst to comment LandSea_subset.gpkg, so it does not get removed. It is needed for processing in some branches
- Change default for params_template.env -> src_adjust_spatial="False", back to default of "True"
- Fixed an infinite loop when src_adjust_usgs_rating.py was unable to talk to the calib db.
- Fixed src_adjsust_usgs_rating.py for when the usgs_elev_table.csv may not exist.

### Changes

- `gms_run_branch.sh`:  removed some "time" command in favour of using fim commands from bash_functions.sh which give better time and output messages.

- `config`
    - `deny_gms_unit_prod.lst`: Commented out LandSea_subset.gpkg as some HUCs need that file in place.
    - `params_template.env`: Changed default src_adjust_spatial back to True

- `src`
    - `src_adjust_spatial_obs.py`:  Added code to a while loop (line 298) so it is not an indefinite loop that never stops running. It will now attempts to contact the calibration db after 6 attempts. Small adjustments to output and logging were also made and validation that a connection to the calib db was actually successful.
    - `src_adjust_usgs_rating.py`: Discovered that a usgs_elev_df might not exist (particularly when processing was being done for hucs that have no usgs guage data). If the usgs_elev_df does not exist, it no longer errors out.

<br/><br/>

## v4.0.9.4 - 2022-09-30 - [PR #691](https://github.com/NOAA-OWP/inundation-mapping/pull/691)

Cleanup Branch Zero output at the end of a processing run. Without this fix, some very large files were being left on the file system. Adjustments and cleanup changed the full BED output run from appx 2 TB output to appx 1 TB output.

### Additions

- `unit_tests`
    - `gms`
        - `outputs_cleanup_params.json` and `outputs_cleanup_unittests.py`: The usual unit test files.

### Changes

- `gms_pipeline.sh`: changed variables and text to reflect the renamed default `deny_gms_branchs_prod.lst` and `deny_gms_unit_prod.lst` files. Also tells how a user can use the word 'none' for the deny list parameter (both or either unit or branch deny list) to skip output cleanup(s).

- `gms_run_unit.sh`: changed variables and text to reflect the renamed default `deny_gms_unit_prod.lst` files. Also added a bit of minor output text (styling). Also tells how a user can use the word 'none' for the deny list parameter to skip output cleanup.

- `gms_run_branch.sh`:
       ... changed variables and text to reflect the renamed default `deny_gms_branches.lst` files.
       ... added a bit of minor output text (styling).
       ... also tells how a user can use the word 'none' for the deny list parameter to skip output cleanup.
       ... added a new section that calls the `outputs_cleanup.py` file and will do post cleanup on branch zero output files.

- `src`
    - `gms`
        - `outputs_cleanup.py`: pretty much rewrote it in its entirety. Now accepts a manditory branch id (can be zero) and can recursively search subdirectories. ie) We can submit a whole output directory with all hucs and ask to cleanup branch 0 folder OR cleanup files in any particular directory as we did before (per branch id).

          - `run_by_unit.sh`:  updated to pass in a branch id (or the value of "0" meaning branch zero) to outputs_cleanup.py.
          - `run_by_branch.sh`:  updated to pass in a branch id to outputs_cleanup.py.

- `unit_tests`
    - `README.md`: updated to talk about the specific deny list for unit_testing.
    - `__template_unittests.py`: updated for the latest code standards for unit tests.

- `config`
    - `deny_gms_branch_unittest.lst`: Added some new files to be deleted, updated others.
    - `deny_gms_branch_zero.lst`: Added some new files to be deleted.
    - `deny_gms_branches_dev.lst`:  Renamed from `deny_gms_branches_default.lst` and some new files to be deleted, updated others. Now used primarily for development and testing use.
    - `deny_gms_branches_prod.lst`:  Renamed from `deny_gms_branches_min` and some new files to be deleted, updated others. Now used primarily for when releasing a version to production.
    - `deny_gms_unit_prod.lst`: Renamed from `deny_gms_unit_default.lst`, yes... there currently is no "dev" version.  Added some new files to be deleted.

<br/><br/>

## v4.0.9.3 - 2022-09-13 - [PR #681](https://github.com/NOAA-OWP/inundation-mapping/pull/681)

Created a new tool to downloaded USGS 3Dep DEM's via their S3 bucket.

Other changes:
 - Some code file re-organization in favour of the new `data` folder which is designed for getting, setting, and processing data from external sources such as AWS, WBD, NHD, NWM, etc.
 - Added tmux as a new tool embedded inside the docker images.

### Additions

- `data`
   - `usgs`
      - `acquire_and_preprocess_3dep_dems.py`:  The new tool as described above. For now it is hardcoded to a set path for USGS AWS S3 vrt file but may change later for it to become parameter driven.
 - `create_vrt_file.py`: This is also a new tool that can take a directory of geotiff files and create a gdal virtual file, .vrt extention, also called a `virtual raster`. Instead of clipping against HUC4, 6, 8's raster files, and run risks of boundary issues, vrt's actual like all of the tif's are one giant mosaiced raster and can be clipped as one.

### Removals

- 'Dockerfile.prod`:  No longer being used (never was used)

### Changes

- `Dockerfile`:  Added apt install for tmux. This tool will now be available in docker images and assists developers.

- `data`
   - `acquire_and_preprocess_inputs.py`:  moved from the `tools` directory but not other changes made. Note: will required review/adjustments before being used again.
   - `nws`
      - `preprocess_ahps_nws.py`:  moved from the `tools` directory but not other changes made. Note: will required review/adjustments before being used again.
      - `preprocess_rasters.py`: moved from the `tools` directory but not other changes made. Note: will required review/adjustments before being used again.
    - `usgs`
         - `preprocess_ahps_usgs.py`:  moved from the `tools` directory but not other changes made. Note: will required review/adjustments before being used again.
         - `preprocess_download_usgs_grids.py`: moved from the `tools` directory but not other changes made. Note: will required review/adjustments before being used again.

 - `src`
     - `utils`
         - `shared_functions.py`:  changes made were
              - Cleanup the "imports" section of the file (including a change to how the utils.shared_variables file is loaded.
              - Added `progress_bar_handler` function which can be re-used by other code files.
              - Added `get_file_names` which can create a list of files from a given directory matching a given extension.
              - Modified `print_current_date_time` and `print_date_time_duration` and  methods to return the date time strings. These helper methods exist to help with standardization of logging and output console messages.
              - Added `print_start_header` and `print_end_header` to help with standardization of console and logging output messages.
          - `shared_variables.py`: Additions in support of near future functionality of having fim load DEM's from USGS 3DEP instead of NHD rasters.

<br/><br/>

## v4.0.9.2 - 2022-09-12 - [PR #678](https://github.com/NOAA-OWP/inundation-mapping/pull/678)

This fixes several bugs related to branch definition and trimming due to waterbodies.

### Changes

- `src/gms/stream_branches.py`
   - Bypasses erroneous stream network data in the to ID field by using the Node attribute instead.
   - Adds check if no nwm_lakes_proj_subset.gpkg file is found due to no waterbodies in the HUC.
   - Allows for multiple upstream branches when stream order overrides arbolate sum.

<br/><br/>

## v4.0.9.1 - 2022-09-01 - [PR #664](https://github.com/NOAA-OWP/inundation-mapping/pull/664)

A couple of changes:
1) Addition of a new tool for pushing files / folders up to an AWS (Amazon Web Service) S3 bucket.
2) Updates to the Docker image creation files to include new packages for boto3 (for AWS) and also added `jupyter`, `jupterlab` and `ipympl` to make it easier to use those tools during development.
3) Correct an oversight of `logs\src_optimization` not being cleared upon `overwrite` run.

### Additions

- `src`
   - `data`
       - `README.md`: Details on how the new system for `data` folders (for communication for external data sources/services).
       - `aws`
           - `aws_base.py`:  A file using a class and inheritance system (parent / child). This file has properties and a method that all child class will be expected to use and share. This makes it quicker and easier to added new AWS tools and helps keep consistant patterns and standards.
           - `aws_creds_template.env`: There are a number of ways to validate credentials to send data up to S3. We have chosen to use an `.env` file that can be passed into the tool from any location. This is the template for that `.env` file. Later versions may be changed to use AWS profile security system.
           - `s3.py`: This file pushes file and folders up to a defined S3 bucket and root folder. Note: while it is designed only for `puts` (pushing to S3), hooks were added in case functional is added later for `gets` (pull from S3).


### Changes

- `utils`
   - `shared_functions.py`:  A couple of new features
       -  Added a method which accepts a path to a .lst or .txt file with a collection of data and load it into a  python list object. It can be used for a list of HUCS, file paths, or almost anything.
       - A new method for quick addition of current date/time in output.
       - A new method for quick calculation and formatting of time duration in hours, min and seconds.
       - A new method for search for a string in a given python list. It was designed with the following in mind, we already have a python list loaded with whitelist of files to be included in an S3 push. As we iterate through files from the file system, we can use this tool to see if the file should be pushed to S3. This tool can easily be used contexts and there is similar functionality in other FIM4 code that might be able to this method.

- `Dockerfile` : Removed a line for reloading Shapely in recent PRs, which for some reason is no longer needed after adding the new BOTO3 python package. Must be related to python packages dependencies. This removed Shapely warning seen as a result of another recent PR. Also added AWS CLI for bash commands.

- `Pipfile` and `Pipfile.lock`:  Updates for the four new python packages, `boto3` (for AWS), `jupyter`, `jupyterlab` and `ipympl`. We have some staff that use Jupyter in their dev actitivies. Adding this package into the base Docker image will make it easier for them.

<br/><br/>

## 4.0.9.0 - 2022-09-09 - [PR #672](https://github.com/NOAA-OWP/inundation-mapping/pull/672)

When deriving level paths, this improvement allows stream order to override arbolate sum when selecting the proper upstream segment to continue the current branch.

<br/><br/>

## 4.0.8.0 - 2022-08-26 - [PR #671](https://github.com/NOAA-OWP/inundation-mapping/pull/671)

Trims ends of branches that are in waterbodies; also removes branches if they are entirely in a waterbody.

## Changes

- `src/gms/stream_branches.py`: adds `trim_branches_in_waterbodies()` and `remove_branches_in_waterbodies()` to trim and prune branches in waterbodies.

<br/><br/>

## v4.0.7.2 - 2022-08-11 - [PR #654](https://github.com/NOAA-OWP/inundation-mapping/pull/654)

`inundate_nation.py` A change to switch the inundate nation function away from refrences to `inundate.py`, and rather use `inundate_gms.py` and `mosaic_inundation.py`

### Changes

- `inundate_gms`:  Changed `mask_type = 'filter'`

<br/><br/>

## v4.0.7.1 - 2022-08-22 - [PR #665](https://github.com/NOAA-OWP/inundation-mapping/pull/665)

Hotfix for addressing missing input variable when running `gms_run_branch.sh` outside of `gms_pipeline.sh`.

### Changes
- `gms_run_branch.sh`: defining path to WBD HUC input file directly in ogr2ogr call rather than using the $input_WBD_gdb defined in `gms_run_unit.sh`
- `src/src_adjust_spatial_obs.py`: removed an extra print statement
- `src/src_roughness_optimization.py`: removed a log file write that contained sensitive host name

<br/><br/>

## v4.0.7.0 - 2022-08-17 - [PR #657](https://github.com/NOAA-OWP/inundation-mapping/pull/657)

Introduces synthetic rating curve calibration workflow. The calibration computes new Manning's coefficients for the HAND SRCs using input data: USGS gage locations, USGS rating curve csv, and a benchmark FIM extent point database stored in PostgreSQL database. This addresses [#535].

### Additions

- `src/src_adjust_spatial_obs.py`: new synthetic rating curve calibration routine that prepares all of the spatial (point data) benchmark data for ingest to the Manning's coefficient calculations performed in `src_roughness_optimization.py`
- `src/src_adjust_usgs_rating.py`: new synthetic rating curve calibration routine that prepares all of the USGS gage location and observed rating curve data for ingest to the Manning's coefficient calculations performed in `src_roughness_optimization.py`
- `src/src_roughness_optimization.py`: new SRC post-processing script that ingests observed data and HUC/branch FIM output data to compute optimized Manning's coefficient values and update the discharge values in the SRCs. Outputs a new hydroTable.csv.

### Changes

- `config/deny_gms_branch_zero.lst`: added `gw_catchments_reaches_filtered_addedAttributes_crosswalked_{}.gpkg` to list of files to keep (used in calibration workflow)
- `config/deny_gms_branches_min.lst`: added `gw_catchments_reaches_filtered_addedAttributes_crosswalked_{}.gpkg` to list of files to keep (used in calibration workflow)
- `config/deny_gms_unit_default.lst`: added `usgs_elev_table.csv` to list of files to keep (used in calibration workflow)
- `config/params_template.env`: added new variables for user to control calibration
  - `src_adjust_usgs`: Toggle to run src adjustment routine (True=on; False=off)
  - `nwm_recur_file`: input file location with nwm feature_id and recurrence flow values
  - `src_adjust_spatial`: Toggle to run src adjustment routine (True=on; False=off)
  - `fim_obs_pnt_data`: input file location with benchmark point data used to populate the postgresql database
  - `CALB_DB_KEYS_FILE`: path to env file with sensitive paths for accessing postgres database
- `gms_run_branch.sh`: includes new steps in the workflow to connect to the calibration PostgreSQL database, run SRC calibration w/ USGS gage rating curves, run SRC calibration w/ benchmark point database
- `src/add_crosswalk.py`: added step to create placeholder variables to be replaced in post-processing (as needed). Created here to ensure consistent column variables in the final hydrotable.csv
- `src/gms/run_by_unit.sh`: added new steps to workflow to create the `usgs_subset_gages.gpkg` file for branch zero and then perform crosswalk and create `usgs_elev_table.csv` for branch zero
- `src/make_stages_and_catchlist.py`: Reconcile flows and catchments hydroids
- `src/usgs_gage_aggregate.py`: changed streamorder data type from integer to string to better handle missing values in `usgs_gage_unit_setup.py`
- `src/usgs_gage_unit_setup.py`: added new inputs and function to populate `usgs_elev_table.csv` for branch zero using all available gages within the huc (not filtering to a specific branch)
- `src/utils/shared_functions.py`: added two new functions for calibration workflow
  - `check_file_age`: check the age of a file (use for flagging potentially outdated input)
  - `concat_huc_csv`: concatenate huc csv files to a single dataframe/csv
- `src/utils/shared_variables.py`: defined new SRC calibration threshold variables
  - `DOWNSTREAM_THRESHOLD`: distance in km to propogate new roughness values downstream
  - `ROUGHNESS_MAX_THRESH`: max allowable adjusted roughness value (void values larger than this)
  - `ROUGHNESS_MIN_THRESH`: min allowable adjusted roughness value (void values smaller than this)

<br/><br/>

## v4.0.6.3 - 2022-08-04 - [PR #652](https://github.com/NOAA-OWP/inundation-mapping/pull/652)

Updated `Dockerfile`, `Pipfile` and `Pipfile.lock` to add the new psycopg2 python package required for a WIP code fix for the new FIM4 calibration db.

<br/><br/>

## v4.0.6.2 - 2022-08-16 - [PR #639](https://github.com/NOAA-OWP/inundation-mapping/pull/639)

This file converts USFIMR remote sensed inundation shapefiles into a raster that can be used to compare to the FIM data. It has to be run separately for each shapefile. This addresses [#629].

### Additions

- `/tools/fimr_to_benchmark.py`: This file converts USFIMR remote sensed inundation shapefiles into a raster that can be used to compare to the FIM data. It has to be run separately for each shapefile.

<br/><br/>

## v4.0.6.1 - 2022-08-12 - [PR #655](https://github.com/NOAA-OWP/inundation-mapping/pull/655)

Prunes branches that fail with NO_FLOWLINES_EXIST (Exit code: 61) in `gms_run_branch.sh` after running `split_flows.py`

### Additions
- Adds `remove_error_branches.py` (called from `gms_run_branch.sh`)
- Adds `gms_inputs_removed.csv` to log branches that have been removed across all HUCs

### Removals
- Deletes branch folders that fail
- Deletes branch from `gms_inputs.csv`

<br/><br/>

## v4.0.6.0 - 2022-08-10 - [PR #614](https://github.com/NOAA-OWP/inundation-mapping/pull/614)

Addressing #560, this fix in run_by_branch trims the DEM derived streamline if it extends past the end of the branch streamline. It does this by finding the terminal point of the branch stream, snapping to the nearest point on the DEM derived stream, and cutting off the remaining downstream portion of the DEM derived stream.

### Changes

- `/src/split_flows.py`: Trims the DEM derived streamline if it flows past the terminus of the branch (or level path) streamline.
- `/src/gms/delineate_hydros_and_produce_HAND.sh`: Added branch streamlines as an input to `split_flows.py`.

<br/><br/>

## v4.0.5.4 - 2022-08-01 - [PR #642](https://github.com/NOAA-OWP/inundation-mapping/pull/642)

Fixes bug that causes [Errno2] No such file or directory error when running synthesize_test_cases.py if testing_versions folder doesn't exist (for example, after downloading test_cases from ESIP S3).

### Additions

- `run_test_case.py`: Checks for testing_versions folder in test_cases and adds it if it doesn't exist.

<br/><br/>

## v4.0.5.3 - 2022-07-27 - [PR #630](https://github.com/NOAA-OWP/inundation-mapping/issues/630)

A file called gms_pipeline.sh already existed but was unusable. This has been updated and now can be used as a "one-command" execution of the fim4/gms run. While you still can run gms_run_unit.sh and gms_run_branch.sh as you did before, you no longer need to. Input arguments were simplified to allow for more default and this simplification was added to `gms_run_unit.sh` and `gms_run_branch.sh` as well.

A new feature was added that is being used for `gms_pipeline.sh` which tests the percent and number of errors after hucs are processed before continuing onto branch processing.

New FIM4/gms usability is now just (at a minumum): `gms_pipeline.sh -n <output name> -u <HUC(s) or HUC list path>`

`gms_run_branch.sh` and `gms_run_branch.sh` have also been changed to add the new -a flag and default to dropping stream orders 1 and 2.

### Additions

- `src`
    - `check_unit_errors.py`: as described above.
- `unit_tests`
    - `check_unit_errors_unittests.py` and `check_unit_errors_params.json`: to match new file.

### Changes

- `README.md`:  Updated text for FIM4, gms_pipeline, S3 input updates, information about updating dependencies, misc link updates and misc text verbage.
- `gms_pipeline.sh`: as described above.
- `gms_run_unit.sh`: as described above. Also small updates to clean up folders and files in case of an overwrite.
- `gms_run_branch.sh`: as described above.
- `src`
     - `utils`
         - `fim_enums.py`:  FIM_system_exit_codes renamed to FIM_exit_codes.
         - `shared_variables.py`: added configurable values for minimum number and percentage of unit errors.
    - `bash_functions.env`:   Update to make the cumulative time screen outputs in mins/secs instead of just seconds.
    - `check_huc_inputs.py`:  Now returns the number of HUCs being processed, needed by `gms_pipeline.sh` (Note: to get the value back to a bash file, it has to send it back via a "print" line and not a "return" value.  Improved input validation,
- `unit_tests`
   - `README.md`: Misc text and link updates.

### Removals

- `config\params_template_calibrated.env`: No longer needed. Has been removed already from dev-fim3 and confirmed that it is not needed.
<br><br>

## v4.0.5.2 - 2022-07-25 - [PR #622](https://github.com/NOAA-OWP/inundation-mapping/pull/622)

Updates to unit tests including a minor update for outputs and loading in .json parameter files.
<br><br>


## v4.0.5.1 - 2022-06-27 - [PR #612](https://github.com/NOAA-OWP/inundation-mapping/pull/612)

`Alpha Test Refactor` An upgrade was made a few weeks back to the dev-fim3 branch that improved performance, usability and readability of running alpha tests. Some cleanup in other files for readability, debugging verbosity and styling were done as well. A newer, cleaner system for printing lines when the verbose flag is enabled was added.

### Changes

- `gms_run_branch.sh`:  Updated help instructions to about using multiple HUCs as command arguments.
- `gms_run_unit.sh`:  Updated help instructions to about using multiple HUCs as command arguments.
- `src/utils`
    - `shared_functions.py`:
       - Added a new function called `vprint` which creates a simpler way (and better readability) for other python files when wanting to include a print line when the verbose flag is on.
       - Added a new class named `FIM_Helpers` as a wrapper for the new `vprint` method.
       - With the new `FIM_Helpers` class, a previously existing method named `append_id_to_file_name` was moved into this class making it easier and quicker for usage in other classes.

- `tools`
    - `composite_inundation.py`: Updated its usage of the `append_id_to_file_name` function to now call the`FIM_Helpers` method version of it.
    - `gms_tools`
       - `inundate_gms.py`: Updated for its adjusted usage of the `append_id_to_file_name` method, also removed its own `def __vprint` function in favour of the `FIM_Helpers.vprint` method.
       - `mosaic_inundation.py`:
          - Added adjustments for use of `append_id_to_file_name` and adjustments for `fh.vprint`.
          - Fixed a bug for the variable `ag_mosaic_output` which was not pre-declared and would fail as using an undefined variable in certain conditions.
    - `run_test_case.py`: Ported `test_case` class from FIM 3 and tweaked slightly to allow for GMS FIM. Also added more prints against the new fh.vprint method. Also added a default print line for progress / traceability for all alpha test regardless if the verbose flag is set.
    - `synthesize_test_cases.py`: Ported `test_case` class from FIM 3.
- `unit_tests`
   - `shared_functions_unittests.py`: Update to match moving the `append_id_to_file_name` into the `FIM_Helpers` class. Also removed all "header print lines" for each unit test method (for output readability).

<br/><br/>

## v4.0.5.0 - 2022-06-16 - [PR #611](https://github.com/NOAA-OWP/inundation-mapping/pull/611)

'Branch zero' is a new branch that runs the HUCs full stream network to make up for stream orders 1 & 2 being skipped by the GMS solution and is similar to the FR extent in FIM v3. This new branch is created during `run_by_unit.sh` and the processed DEM is used by the other GMS branches during `run_by_branch.sh` to improve efficiency.

### Additions

- `src/gms/delineate_hydros_and_produce_HAND.sh`: Runs all of the modules associated with delineating stream lines and catchments and building the HAND relative elevation model. This file is called once during `gms_run_unit` to produce the branch zero files and is also run for every GMS branch in `gms_run_branch`.
- `config/deny_gms_branch_zero.lst`: A list specifically for branch zero that helps with cleanup (removing unneeded files after processing).

### Changes

- `src/`
    - `output_cleanup.py`: Fixed bug for viz flag.
    - `gms/`
        - `run_by_unit.sh`: Added creation of "branch zero", DEM pre-processing, and now calls.
        -  `delineate_hydros_and_produce_HAND.sh` to produce HAND outputs for the entire stream network.
        - `run_by_branch.sh`: Removed DEM processing steps (now done in `run_by_unit.sh`), moved stream network delineation and HAND generation to `delineate_hydros_and_produce_HAND.sh`.
        - `generate_branch_list.py`: Added argument and parameter to sure that the branch zero entry was added to the branch list.
- `config/`
     - `params_template.env`: Added `zero_branch_id` variable.
- `tools`
     - `run_test_case.py`: Some styling / readability upgrades plus some enhanced outputs.  Also changed the _verbose_ flag to _gms_verbose_ being passed into Mosaic_inundation function.
     - `synthesize_test_cases.py`: arguments being passed into the _alpha_test_args_ from being hardcoded from flags to verbose (effectively turning on verbose outputs when applicable. Note: Progress bar was not affected.
     - `tools_shared_functions.py`: Some styling / readability upgrades.
- `gms_run_unit.sh`: Added export of extent variable, dropped the -s flag and added the -a flag so it now defaults to dropping stream orders 1 and 2.
- `gms_run_branch.sh`: Fixed bug when using overwrite flag saying branch errors folder already exists, dropped the -s flag and added the -a flag so it now defaults to dropping stream orders 1 and 2.

### Removals

- `tests/`: Redundant
- `tools/shared_variables`: Redundant

<br/><br/>

## v4.0.4.3 - 2022-05-26 - [PR #605](https://github.com/NOAA-OWP/inundation-mapping/pull/605)

We needed a tool that could composite / mosaic inundation maps for FIM3 FR and FIM4 / GMS with stream orders 3 and higher. A tool previously existed named composite_fr_ms_inundation.py and it was renamed to composite_inundation.py and upgraded to handle any combination of 2 of 3 items (FIM3 FR, FIM3 MS and/or FIM4 GMS).

### Additions

- `tools/composite_inundation.py`: Technically it is a renamed from composite_ms_fr_inundation.py, and is based on that functionality, but has been heavily modified. It has a number of options, but primarily is designed to take two sets of output directories, inundate the files, then composite them into a single mosiac'd raster per huc. The primary usage is expected to be compositing FIM3 FR with FIM4 / GMS with stream orders 3 and higher.

- `unit_tests/gms/inundate_gms_unittests.py and inundate_gms_params.json`: for running unit tests against `tools/gms_tools/inunundate_gms.py`.
- `unit_tests/shared_functions_unittests.py and shared_functions_params.json`: A new function named `append_id_to_file_name_single_identifier` was added to `src/utils/shared_functions.py` and some unit tests for that function was created.

### Removed

- `tools/composite_ms_fr_inundation.py`: replaced with upgraded version named `composite_inundation.py`.

### Changes

- `tools/gms_tools/inundate_gms.py`: some style, readabilty cleanup plus move a function up to `shared_functions.py`.
- `tools/gms_tools/mosaic_inundation.py`: some style, readabilty cleanup plus move a function up to `shared_functions.py`.
- `tools/inundation.py`: some style, readabilty cleanup.
- `tools/synthesize_test_cases.py`: was updated primarily for sample usage notes.

<br/><br/>

## v4.0.4.2 - 2022-05-03 - [PR #594](https://github.com/NOAA-OWP/inundation-mapping/pull/594)

This hotfix includes several revisions needed to fix/update the FIM4 area inundation evaluation scripts. These changes largely migrate revisions from the FIM3 evaluation code to the FIM4 evaluation code.

### Changes

- `tools/eval_plots.py`: Copied FIM3 code revisions to enable RAS2FIM evals and PND plots. Replaced deprecated parameter name for matplotlib grid()
- `tools/synthesize_test_cases.py`: Copied FIM3 code revisions to assign FR, MS, COMP resolution variable and addressed magnitude list variable for IFC eval
- `tools/tools_shared_functions.py`: Copied FIM3 code revisions to enable probability not detected (PND) metric calculation
- `tools/tools_shared_variables.py`: Updated magnitude dictionary variables for RAS2FIM evals and PND plots

<br/><br/>

## v4.0.4.1 - 2022-05-02 - [PR #587](https://github.com/NOAA-OWP/inundation-mapping/pull/587)

While testing GMS against evaluation and inundation data, we discovered some challenges for running alpha testing at full scale. Part of it was related to the very large output volume for GMS which resulted in outputs being created on multiple servers and folders. Considering the GMS volume and processing, a tool was required to extract out the ~215 HUC's that we have evaluation data for. Next, we needed isolate valid HUC output folders from original 2,188 HUC's and its 100's of thousands of branches. The first new tool allows us to point to the `test_case` data folder and create a list of all HUC's that we have validation for.

Now that we have a list of relavent HUC's, we need to consolidate output folders from the previously processed full CONUS+ output data. The new `copy_test_case_folders.py` tool extracts relavent HUC (gms unit) folders, based on the list created above, into a consolidated folder. The two tools combine result in significantly reduced overall processing time for running alpha tests at scale.

`gms_run_unit.sh` and `aggregated_branch_lists.py` were adjusted to make a previously hardcoded file path and file name to be run-time parameters. By adding the two new arguments, the file could be used against the new `copy_test_case_folders.py`. `copy_test_case_folders.py` and `gms_run_unit.sh` can now call `aggregated_branch_lists.py` to create a key input file called `gms_inputs.csv` which is a key file required for alpha testing.

A few other small adjustments were made for readability and traceability as well as a few small fixes discovered when running at scale.

### Additions

- `tools/find_test_case_folders.py`: A new tool for creating a list of HUC's that we have test/evaluation data for.
- `tools/copy_test_case_folders.py`: A new tool for using the list created above, to scan through other fully processed output folders and extract only the HUC's (gms units) and it's branches into a consolidated folder, ready for alpha test processing (or other needs).

### Changes

- `src/gms/aggregate_branch_lists.py`: Adjusted to allow two previously hardcoded values to now be incoming arguments. Now this file can be used by both `gms_run_unit.sh` and `copy_test_case_folders.py`.
- `tools/synthesize_test_cases.py`: Adjustments for readability and progress status. The embedded progress bars are not working and will be addressed later.
- `tools/run_test_case.py`: A print statement was added to help with processing progess was added.
- `gms_run_unit.sh`: This was adjusted to match the new input parameters for `aggregate_branch_lists.py` as well as additions for progress status. It now will show the entire progress period start datetime, end datetime and duration.
- `gms_run_branch.sh`: Also was upgraded to show the entire progress period start datetime, end datetime and duration.

<br/><br/>

## v4.0.4.0 - 2022-04-12 - [PR #557](https://github.com/NOAA-OWP/inundation-mapping/pull/557)

During large scale testing of the new **filtering out stream orders 1 and 2** feature [PR #548](https://github.com/NOAA-OWP/inundation-mapping/pull/548), a bug was discovered with 14 HUCS that had no remaining streams after removing stream orders 1 and 2. This resulted in a number of unmanaged and unclear exceptions. An exception may be still raised will still be raised in this fix for logging purposes, but it is now very clear what happened. Other types of events are logged with clear codes to identify what happened.

Fixes were put in place for a couple of new logging behaviors.

1. Recognize that for system exit codes, there are times when an event is neither a success (code 0) nor a failure (code 1). During processing where stream orders are dropped, some HUCs had no remaining reaches, others had mismatched reaches and others as had missing flowlines (reaches) relating to dissolved level paths (merging individual reaches as part of GMS). When these occur, we want to abort the HUC (unit) or branch processing, identify that they were aborted for specific reasons and continue. A new custom system exit code system was adding using python enums. Logging was enhanced to recognize that some exit codes were not a 0 or a 1 and process them differently.

2. Pathing and log management became an issue. It us not uncommon for tens or hundreds of thousands of branches to be processed. A new feature was to recognize what is happening with each branch or unit and have them easily found and recognizable. Futher, processing for failure (sys exit code of 1) are now copied into a unique folder as the occur to help with visualization of run time errors. Previously errors were not extracted until the end of the entire run which may be multiple days.

3. A minor correction was made when dissolved level paths were created with the new merged level path not always having a valid stream order value.

### File Additions

- `src/`
   - `utils/`
      - `fim_enums.py`:
         - A new class called `FIM_system_exit_codes` was added. This allows tracking and blocking of duplicate system exit codes when a custom system code is required.


### Changes

- `fim_run.sh`: Added the gms `non-zero-exit-code` system to `fim_run` to help uncover and isolate errors during processing. Errors recorded in log files within in the logs/unit folder are now copied into a new folder called `unit_errors`.

- `gms_run_branch.sh`:
    -  Minor adjustments to how the `non-zero-exit code` logs were created. Testing uncovered that previous versions were not always reliable. This is now stablized and enhanced.
    - In previous versions, only the `gms_unit.sh` was aware that **stream order filtering** was being done. Now all branch processing is also aware that filtering is in place. Processing in child files and classes can now make adjustments as/if required for stream order filtering.
    - Small output adjustments were made to help with overall screen and log readability.

- `gms_run_unit.sh`:
    - Minor adjustments to how the `non-zero-exit-code` logs were created similar to `gms_run_branch.sh.`
    - Small text corrections, formatting and output corrections were added.
    - A feature removing all log files at the start of the entire process run were added if the `overwrite` command line argument was added.

- `src/`
   - `filter_catchments_and_add_attributes.py`:
      - Some minor formatting and readability adjustments were added.
      - Additions were made to help this code be aware and responding accordingly if that stream order filtering has occurred. Previously recorded as bugs coming from this class, are now may recorded with the new custom exit code if applicable.

   - `run_by_unit.sh` (supporting fim_run.sh):
         - As a change was made to sub-process call to `filter_catchments_and_add_attributes.py` file, which is shared by gms, related to reach errors / events.

   - `split_flows.py`:
      - Some minor formatting and readability adjustments were added.
      - Additions were made to recognize the same type of errors as being described in other files related to stream order filtering issues.
      - A correction was made to be more precise and more explicit when a gms branch error existed. This was done to ensure that we were not letting other exceptions be trapped that were NOT related to stream flow filtering.

   - `time_and_tee_run_by_unit.sh`:
      - The new custom system exit codes was added. Note that the values of 61 (responding system code) are hardcoded instead of using the python based `Fim_system_exit_code` system. This is related to limited communication between python and bash.

   - `gms/`
      - `derive_level_paths.py`:
          - Was upgraded to use the new fim_enums.Fim_system_exit_codes system. This occurs when no streams / flows remain after filtering.  Without this upgrade, standard exceptions were being issued with minimal details for the error.
          - Minor adjustments to formatting for readability were made.

      - `generate_branch_list.py` :  Minor adjustments to formatting for readability were made.

      - `run_by_branch.sh`:
         - Some minor formatting and readability adjustments were added.
         - Additions to the subprocess call to `split_flows.py` were added so it was aware that branch filtering was being used. `split_flows.py` was one of the files that was throwing errors related to stream order filtering. A subprocess call to `filter_catchments_and_add_attributes.py` adjustment was also required for the same reason.

      - `run_by_unit.sh`:
         - Some minor formatting and readability adjustments were added.
         - An addition was made to help trap errors that might be triggered by `derive_level_paths.py` for `stream order filtering`.

      - `time_and_tee_run_by_branch.sh`:
         - A system was added recognize if an non successful system exit code was sent back from `run_by_branch`. This includes true errors of code 1 and other new custom system exit codes. Upon detection of non-zero-exit codes, log files are immediately copied into special folders for quicker and easier visibility. Previously errors were not brought forth until the entire process was completed which ranged fro hours up to 18 days. Note: System exit codes of 60 and 61 were hardcoded instead of using the values from the new  `FIM_system_exit_codes` due to limitation of communication between python and bash.

      - `time_and_tee_run_by_unit.sh`:
         - The same upgrade as described above in `time_and_tee_run_by_branch.sh` was applied here.
         - Minor readability and output formatting changes were made.

      - `todo.md`
         - An entry was removed from this list which talked about errors due to small level paths exactly as was fixed in this pull request set.

- `unit_tests/`
   - `gms/`
      - `derive_level_paths_unittests.py` :  Added a new unit test specifically testing this type of condition with a known HUC that triggered the branch errors previously described..
      - `derive_level_paths_params.json`:
           - Added a new node with a HUC number known to fail.
           - Changed pathing for unit test data pathing from `/data/outputs/gms_example_unit_tests` to `/data/outputs/fim_unit_test_data_do_not_remove`. The new folder is intended to be a more permanent folder for unit test data.
           - Some additional tests were added validating the argument for dropping stream orders.

### Unit Test File Additions:

- `unit_tests/`
   - `filter_catchments_and_add_attributes_unittests.py` and `filter_catchments_and_add_attributes_params.json`:

   - `split_flows_unittests.py' and `split_flows_params.json`

<br/><br/>

## v4.0.3.1 - 2022-03-10 - [PR #561](https://github.com/NOAA-OWP/inundation-mapping/pull/561)

Bug fixes to get the Alpha Test working in FIM 4.

### Changes

- `tools/sythesize_test_cases.py`: Fixed bugs that prevented multiple benchmark types in the same huc from running `run_test_case.py`.
- `tools/run_test_case.py`: Fixed mall bug for IFC benchmark.
- `tools/eval_plots.py`: Fixed Pandas query bugs.

<br/><br/>

## v4.0.3.0 - 2022-03-03 - [PR #550](https://github.com/NOAA-OWP/inundation-mapping/pull/550)

This PR ports the functionality of `usgs_gage_crosswalk.py` and `rating_curve_comparison.py` to FIM 4.

### Additions

- `src/`:
    - `usgs_gage_aggregate.py`: Aggregates all instances of `usgs_elev_table.csv` to the HUC level. This makes it easier to view the gages in each HUC without having to hunt through branch folders and easier for the Sierra Test to run at the HUC level.
    - `usgs_gage_unit_setup.py`: Assigns a branch to each USGS gage within a unit. The output of this module is `usgs_subset_gages.gpkg` at the HUC level containing the `levpa_id` attribute.

### Changes

- `gms_run_branch.sh`: Added a line to aggregate all `usgs_elev_table.csv` into the HUC directory level using `src/usgs_gage_aggregate.py`.
- `src/`:
    -  `gms/`
        - `run_by_branch.sh`: Added a block to run `src/usgs_gage_crosswalk.py`.
        - `run_by_unit.sh`: Added a block to run `src/usgs_gage_unit_setup.py`.
    - `usgs_gage_crosswalk.py`: Similar to it's functionality in FIM 3, this module snaps USGS gages to the stream network, samples the underlying DEMs, and writes the attributes to `usgs_elev_table.csv`. This CSV is later aggregated to the HUC level and eventually used in `tools/rating_curve_comparison.py`. Addresses #539
- `tools/rating_curve_comparison.py`: Updated Sierra Test to work with FIM 4 data structure.
- `unit_tests/`:
    - `rating_curve_comparison_unittests.py` & `rating_curve_comparison_params.json`: Unit test code and parameters for the Sierra Test.
    - `usgs_gage_crosswalk_unittests.py` & `usgs_gage_crosswalk_params.json`: Unit test code and parameters for `usgs_gage_crosswalk.py`
- `config/`:
    - `deny_gms_branches_default.lst` & `config/deny_gms_branches_min.lst`: Add `usgs_elev_table.csv` to the lists as a comment so it doesn't get deleted during cleanup.
    - `deny_gms_unit_default.lst`: Add `usgs_subset_gages.gpkg` to the lists as a comment so it doesn't get deleted during cleanup.

<br/><br/>

## v4.0.2.0 - 2022-03-02 - [PR #548](https://github.com/NOAA-OWP/inundation-mapping/pull/548)

Added a new optional system which allows an argument to be added to the `gms_run_unit.sh` command line to filter out stream orders 1 and 2 when calculating branches.

### Changes

- `gms_run_unit.sh`: Add the new optional `-s` command line argument. Inclusion of this argument means "drop stream orders 1 and 2".

- `src/gms`
   - `run_by_unit.sh`: Capture and forward the drop stream orders flag to `derive_level_paths.py`

   - `derive_level_paths.py`: Capture the drop stream order flag and working with `stream_branches.py` to include/not include loading nwm stream with stream orders 1 and 2.

   - `stream_branchs.py`: A correction was put in place to allow for the filter of branch attributes and values to be excluded. The `from_file` method has the functionality but was incomplete. This was corrected and how could accept the values from `derive_level_paths.py` to use the branch attribute of "order_" (gkpg field) and values excluded of [1,2] when optionally desired.

- `unit_tests/gms`
    - `derive_level_paths_unittests.py` and `derive_level_paths_params.py`: Updated for testing for the new "drop stream orders 1 and 2" feature. Upgrades were also made to earlier existing incomplete test methods to test more output conditions.

<br/><br/>

## v4.0.1.0 - 2022-02-02 - [PR #525](https://github.com/NOAA-OWP/cahaba/pull/525)

The addition of a very simple and evolving unit test system which has two unit tests against two py files.  This will set a precendence and will grow over time and may be automated, possibly during git check-in triggered. The embedded README.md has more details of what we currently have, how to use it, how to add new unit tests, and expected future enhancements.

### Additions

- `/unit_tests/` folder which has the following:

   - `clip_vectors_to_wbd_params.json`: A set of default "happy path" values that are expected to pass validation for the clip_vectors_to_wbd.py -> clip_vectors_to_wbd (function).

   - `clip_vectors_to_wbd_unittests.py`: A unit test file for src/clip_vectors_to_wbd.py. Incomplete but evolving.

   - `README.md`: Some information about how to create unit tests and how to use them.

   - `unit_tests_utils.py`: A python file where methods that are common to all unit tests can be placed.

   - `gms/derive_level_paths_params.json`: A set of default "happy path" values that are expected to pass validation for the derive_level_paths_params.py -> Derive_level_paths (function).

   - `gms/derive_level_paths_unittests.py`: A unit test file for `src/derive_level_paths.py`. Incomplete but evolving.

<br/><br/>

## v4.0.0.0 - 2022-02-01 - [PR #524](https://github.com/NOAA-OWP/cahaba/pull/524)

FIM4 builds upon FIM3 and allows for better representation of inundation through the reduction of artificial restriction of inundation at catchment boundaries.

More details will be made available through a publication by Aristizabal et. al. and will be included in the "Credits and References" section of the README.md, titled "Reducing Horton-Strahler Stream Order Can Enhance Flood Inundation Mapping Skill with Applications for the U.S. National Water Model."

### Additions

- `/src/gms`: A new directory containing scripts necessary to produce the FIM4 Height Above Nearest Drainage grids and synthetic rating curves needed for inundation mapping.
- `/tools/gms_tools`: A new directory containing scripts necessary to generate and evaluate inundation maps produced from FIM4 Height Above Nearest Drainage grids and synthetic rating curves.

<br/><br/>

## v3.0.24.3 - 2021-11-29 - [PR #488](https://github.com/NOAA-OWP/cahaba/pull/488)

Fixed projection issue in `synthesize_test_cases.py`.

### Changes

- `Pipfile`: Added `Pyproj` to `Pipfile` to specify a version that did not have the current projection issues.

<br/><br/>

## v3.0.24.2 - 2021-11-18 - [PR #486](https://github.com/NOAA-OWP/cahaba/pull/486)

Adding a new check to keep `usgs_elev_table.csv`, `src_base.csv`, `small_segments.csv` for runs not using the `-viz` flag. We unintentionally deleted some .csv files in `vary_mannings_n_composite.py` but need to maintain some of these for non `-viz` runs (e.g. `usgs_elev_table.csv` is used for sierra test input).

### Changes

- `fim_run.sh`: passing `-v` flag to `vary_mannings_n_composite.py` to determine which csv files to delete. Setting `$viz` = 0 for non `-v` runs.
- `src/vary_mannings_n_composite.py`: added `-v` input arg and if statement to check which .csv files to delete.
- `src/add_crosswalk.py`: removed deprecated barc variables from input args.
- `src/run_by_unit.sh`: removed deprecated barc variables from input args to `add_crosswalk.py`.

<br/><br/>

## v3.0.24.1 - 2021-11-17 - [PR #484](https://github.com/NOAA-OWP/cahaba/pull/484)

Patch to clean up unnecessary files and create better names for intermediate raster files.

### Removals

- `tools/run_test_case_gms.py`: Unnecessary file.

### Changes

- `tools/composite_ms_fr_inundation.py`: Clean up documentation and intermediate file names.
- `tools/run_test_case.py`: Remove unnecessary imports.

<br/><br/>

## v3.0.24.0 - 2021-11-08 - [PR #482](https://github.com/NOAA-OWP/cahaba/pull/482)

Adds `composite_ms_fr_inundation.py` to allow for the generation of an inundation map given a "flow file" CSV and full-resolution (FR) and mainstem (MS) relative elevation models, synthetic rating curves, and catchments rasters created by the `fim_run.sh` script.

### Additions
- `composite_ms_fr_inundation.py`: New module that is used to inundate both MS and FR FIM and composite the two inundation rasters.
- `/tools/gms_tools/`: Three modules (`inundate_gms.py`, `mosaic_inundation.py`, `overlapping_inundation.py`) ported from the GMS branch used to composite inundation rasters.

### Changes
- `inundation.py`: Added 2 exception classes ported from the GMS branch.

<br/><br/>

## v3.0.23.3 - 2021-11-04 - [PR #481](https://github.com/NOAA-OWP/cahaba/pull/481)
Includes additional hydraulic properties to the `hydroTable.csv`: `Number of Cells`, `SurfaceArea (m2)`, `BedArea (m2)`, `Volume (m3)`, `SLOPE`, `LENGTHKM`, `AREASQKM`, `Roughness`, `TopWidth (m)`, `WettedPerimeter (m)`. Also adds `demDerived_reaches_split_points.gpkg`, `flowdir_d8_burned_filled.tif`, and `dem_thalwegCond.tif` to `-v` whitelist.

### Changes
- `run_by_unit.sh`: Added `EXIT FLAG` tag and previous non-zero exit code tag to the print statement to allow log lookup.
- `add_crosswalk.py`: Added extra attributes to the hydroTable.csv. Includes a default `barc_on` and `vmann_on` (=False) attribute that is overwritten (=True) if SRC post-processing modules are run.
- `bathy_src_adjust_topwidth.py`: Overwrites the `barc_on` attribute where applicable and includes the BARC-modified Volume property.
- `vary_mannings_n_composite.py`: Overwrites the `vmann_on` attribute where applicable.
- `output_cleanup.py`: Adds new files to the `-v` whitelist.

<br/><br/>

## v3.0.23.2 - 2021-11-04 - [PR #480](https://github.com/NOAA-OWP/cahaba/pull/480)
Hotfix for `vary_manning_n_composite.py` to address null discharge values for non-CONUS hucs.

### Changes
- `vary_manning_n_composite.py`: Add numpy where clause to set final discharge value to the original value if `vmann=False`

<br/><br/>

## v3.0.23.1 - 2021-11-03 - [PR #479](https://github.com/NOAA-OWP/cahaba/pull/479)
Patches the API updater. The `params_calibrated.env` is replaced with `params_template.env` because the BARC and Multi-N modules supplant the calibrated values.

### Changes
- `api/node/updater/updater.py`: Changed `params_calibrated.env` to `params_template.env`

<br/><br/>

## v3.0.23.0 - 2021-10-31 - [PR #475](https://github.com/NOAA-OWP/cahaba/pull/475)

Moved the synthetic rating curve (SRC) processes from the `\tools` directory to `\src` directory to support post-processing in `fim_run.sh`. These SRC post-processing modules will now run as part of the default `fim_run.sh` workflow. Reconfigured bathymetry adjusted rating curve (BARC) module to use the 1.5yr flow from NWM v2 recurrence flow data in combination with the Bieger et al. (2015) regression equations with bankfull discharge predictor variable input.

### Additions
- `src/bathy_src_adjust_topwidth.py` --> New version of bathymetry adjusted rating curve (BARC) module that is configured to use the Bieger et al. (2015) regression equation with input bankfull discharge as the predictor variable (previous version used the drainage area version of the regression equations). Also added log output capability, added reconfigured output content in `src_full_crosswalked_BARC.csv` and `hydroTable.csv`, and included modifications to allow BARC to run as a post-processing step in `fim_run.sh`. Reminder: BARC is only configured for MS extent.

### Removals
- `config/params_calibrated.env` --> deprecated the calibrated roughness values by stream order with the new introduction of variable/composite roughness module
- `src/bathy_rc_adjust.py` --> deprecated the previous BARC version

### Changes
- `src/identify_src_bankfull.py` --> Moved this script from /tools to /src, added more doc strings, cleaned up output log, and reconfigured to allow execution from fim_run.sh post-processing.
- `src/vary_mannings_n_composite.py` --> Moved this script from /tools to /src, added more doc strings, cleaned up output log, added/reconfigured output content in src_full_crosswalked_vmann.csv and hydroTable.csv, and reconfigured to allow execution from fim_run.sh post-processing.
- `config/params_template.env` --> Added additional parameter/variables for input to `identify_src_bankfull.py`, `vary_mannings_n_composite.py`, and `bathy_src_adjust_topwidth.py`.
      - default BARC input: bankfull channel geometry derived from the Bieger et al. (2015) bankfull discharge regression equations
      - default bankfull flow input: NWM v2 1.5-year recurrence flows
      - default variable roughness input: global (all NWM feature_ids) roughness values of 0.06 for in-channel and 0.11 for max overbank
- `fim_run.sh` --> Added SRC post-processing calls after the `run_by_unit.sh` workflow
- `src/add_crosswalk.py` --> Removed BARC module call (moved to post-processing)
- `src/run_by_unit.sh` --> Removed old/unnecessary print statement.
      - **Note: reset exit codes to 0 for unnecessary processing flags.** Non-zero error codes in `run_by_unit.sh` prevent the `fim_run.sh` post-processing steps from running. This error handling issue will be more appropriately handled in a soon to be release enhancement.
- `tools/run_test_case.py` --> Reverted changes used during development process

<br/><br/>

## v3.0.22.8 - 2021-10-26 - [PR #471](https://github.com/NOAA-OWP/cahaba/pull/471)

Manually filtering segments from stream input layer to fix flow reversal of the MS River (HUC 08030100).

### Changes
- `clip_vectors_to_wbd.py`: Fixes bug where flow direction is reversed for HUC 08030100. The issue is resolved by filtering incoming stream segments that intersect with the elevation grid boundary.

<br/><br/>

## v3.0.22.7 - 2021-10-08 - [PR #467](https://github.com/NOAA-OWP/cahaba/pull/467)

These "tool" enhancements 1) delineate in-channel vs. out-of-channel geometry to allow more targeted development of key physical drivers influencing the SRC calculations (e.g. bathymetry & Manning’s n) #418 and 2) applies a variable/composite Manning’s roughness (n) using user provided csv with in-channel vs. overbank roughness values #419 & #410.

### Additions
- `identify_src_bankfull.p`: new post-processing tool that ingests a flow csv (e.g. NWM 1.5yr recurr flow) to approximate the bankfull STG and then calculate the channel vs. overbank proportions using the volume and hydraulic radius variables
- `vary_mannings_n_composite.py`: new post-processing tool that ingests a csv containing feature_id, channel roughness, and overbank roughness and then generates composite n values via the channel ratio variable

### Changes
- `eval_plots.py`: modified the plot legend text to display full label for development tests
- `inundation.py`: added new optional argument (-n) and corresponding function to produce a csv containing the stage value (and SRC variables) calculated from the flow to stage interpolation.

<br/><br/>

## v3.0.22.6 - 2021-09-13 - [PR #462](https://github.com/NOAA-OWP/cahaba/pull/462)

This new workflow ingests FIM point observations from users and “corrects” the synthetic rating curves to produce the desired FIM extent at locations where feedback is available (locally calibrate FIM).

### Changes
- `add_crosswalk.py`: added `NextDownID` and `order_` attributes to the exported `hydroTable.csv`. This will potentially be used in future enhancements to extend SRC changes to upstream/downstream catchments.
- `adjust_rc_with_feedback.py`: added a new workflow to perform the SRC modifications (revised discharge) using the existing HAND geometry variables combined with the user provided point location flow and stage data.
- `inundation_wrapper_custom_flow.py`: updated code to allow for huc6 processing to generate custom inundation outputs.

<br/><br/>

## v3.0.22.5 - 2021-09-08 - [PR #460](https://github.com/NOAA-OWP/cahaba/pull/460)

Patches an issue where only certain benchmark categories were being used in evaluation.

### Changes
- In `tools/tools_shared_variables.py`, created a variable `MAGNITUDE_DICT` to store benchmark category magnitudes.
- `synthesize_test_cases.py` imports `MAGNITUDE_DICT` and uses it to assign magnitudes.

<br/><br/>

## v3.0.22.4 - 2021-08-30 - [PR #456](https://github.com/NOAA-OWP/cahaba/pull/456)

Renames the BARC modified variables that are exported to `src_full_crosswalked.csv` to replace the original variables. The default/original variables are renamed with `orig_` prefix. This change is needed to ensure downstream uses of the `src_full_crosswalked.csv` are able to reference the authoritative version of the channel geometry variables (i.e. BARC-adjust where available).

### Changes
- In `src_full_crosswalked.csv`, default/original variables are renamed with `orig_` prefix and `SA_div` is renamed to `SA_div_flag`.

<br/><br/>

## v3.0.22.3 - 2021-08-27 - [PR #457](https://github.com/NOAA-OWP/cahaba/pull/457)

This fixes a bug in the `get_metadata()` function in `/tools/tools_shared_functions.py` that arose because of a WRDS update. Previously the `metadata_source` response was returned as independent variables, but now it is returned a list of strings. Another issue was observed where the `EVALUATED_SITES_CSV` variable was being misdefined (at least on the development VM) through the OS environmental variable setting.

### Changes
- In `tools_shared_functions.py`, changed parsing of WRDS `metadata_sources` to account for new list type.
- In `generate_categorical_fim_flows.py`, changed the way the `EVALUATED_SITES_CSV` path is defined from OS environmental setting to a relative path that will work within Docker container.

<br/><br/>

## v3.0.22.2 - 2021-08-26 - [PR #455](https://github.com/NOAA-OWP/cahaba/pull/455)

This merge addresses an issues with the bathymetry adjusted rating curve (BARC) calculations exacerbating single-pixel inundation issues for the lower Mississippi River. This fix allows the user to specify a stream order value that will be ignored in BARC calculations (reverts to using the original/default rating curve). If/when the "thalweg notch" issue is addressed, this change may be unmade.

### Changes
- Added new env variable `ignore_streamorders` set to 10.
- Added new BARC code to set the bathymetry adjusted cross-section area to 0 (reverts to using the default SRC values) based on the streamorder env variable.

<br/><br/>

## v3.0.22.1 - 2021-08-20 - [PR #447](https://github.com/NOAA-OWP/cahaba/pull/447)

Patches the minimum stream length in the template parameters file.

### Changes
- Changes `max_split_distance_meters` in `params_template.env` to 1500.

<br/><br/>

## v3.0.22.0 - 2021-08-19 - [PR #444](https://github.com/NOAA-OWP/cahaba/pull/444)

This adds a script, `adjust_rc_with_feedback.py`, that will be expanded  in future issues. The primary function that performs the HAND value and hydroid extraction is ingest_points_layer() but this may change as the overall synthetic rating curve automatic update machanism evolves.

### Additions
- Added `adjust_rc_with_feedback.py` with `ingest_points_layer()`, a function to extract HAND and hydroid values for use in an automatic synthetic rating curve updating mechanism.

<br/><br/>

## v3.0.21.0 - 2021-08-18 - [PR #433](https://github.com/NOAA-OWP/cahaba/pull/433)

General repository cleanup, made memory-profiling an optional flag, API's release feature now saves outputs.

### Changes
- Remove `Dockerfile.prod`, rename `Dockerfile.dev` to just `Dockerfile`, and remove `.dockerignore`.
- Clean up `Dockerfile` and remove any unused* packages or variables.
- Remove any unused* Python packages from the `Pipfile`.
- Move the `CHANGELOG.md`, `SECURITY.md`, and `TERMS.md` files to the `/docs` folder.
- Remove any unused* scripts in the `/tools` and `/src` folders.
- Move `tools/preprocess` scripts into `tools/`.
- Ensure all scripts in the `/src` folder have their code in functions and are being called via a `__main__` function (This will help with implementing memory profiling fully).
- Changed memory-profiling to be an option flag `-m` for `fim_run.sh`.
- Updated FIM API to save all outputs during a "release" job.

<br/><br/>

## v3.0.20.2 - 2021-08-13 - [PR #443](https://github.com/NOAA-OWP/cahaba/pull/443)

This merge modifies `clip_vectors_to_wbd.py` to check for relevant input data.

### Changes
- `clip_vectors_to_wbd.py` now checks that there are NWM stream segments within the buffered HUC boundary.
- `included_huc8_ms.lst` has several additional HUC8s.

<br/><br/>

## v3.0.20.1 - 2021-08-12 - [PR #442](https://github.com/NOAA-OWP/cahaba/pull/442)

This merge improves documentation in various scripts.

### Changes
This PR better documents the following:

- `inundate_nation.py`
- `synthesize_test_cases.py`
- `adjust_thalweg_lateral.py`
- `rem.py`

<br/><br/>

## v3.0.20.0 - 2021-08-11 - [PR #440](https://github.com/NOAA-OWP/cahaba/pull/440)

This merge adds two new scripts into `/tools/` for use in QAQC.

### Additions
- `inundate_nation.py` to produce inundation maps for the entire country for use in QAQC.
- `check_deep_flooding.py` to check for depths of inundation greater than a user-supplied threshold at specific areas defined by a user-supplied shapefile.

<br/><br/>

## v3.0.19.5 - 2021-07-19

Updating `README.md`.

<br/><br/>

## v3.0.19.4 - 2021-07-13 - [PR #431](https://github.com/NOAA-OWP/cahaba/pull/431)

Updating logging and fixing bug in vector preprocessing.

### Additions
- `fim_completion_check.py` adds message to docker log to log any HUCs that were requested but did not finish `run_by_unit.sh`.
- Adds `input_data_edits_changelog.txt` to the inputs folder to track any manual or version/location specific changes that were made to data used in FIM 3.

### Changes
- Provides unique exit codes to relevant domain checkpoints within `run_by_unit.sh`.
- Bug fixes in `reduce_nhd_stream_density.py`, `mprof plot` call.
- Improved error handling in `add_crosswalk.py`.

<br/><br/>

## v3.0.19.3 - 2021-07-09

Hot fix to `synthesize_test_cases`.

### Changes
- Fixed if/elif/else statement in `synthesize_test_cases.py` that resulted in only IFC data being evaluated.

<br/><br/>

## v3.0.19.2 - 2021-07-01 - [PR #429](https://github.com/NOAA-OWP/cahaba/pull/429)

Updates to evaluation scripts to allow for Alpha testing at Iowa Flood Center (IFC) sites. Also, `BAD_SITES` variable updates to omit sites not suitable for evaluation from metric calculations.

### Changes
- The `BAD_SITES` list in `tools_shared_variables.py` was updated and reasons for site omission are documented.
- Refactored `run_test_case.py`, `synthesize_test_cases.py`, `tools_shared_variables.py`, and `eval_plots.py` to allow for IFC comparisons.

<br/><br/>

## v3.0.19.1 - 2021-06-17 - [PR #417](https://github.com/NOAA-OWP/cahaba/pull/417)

Adding a thalweg profile tool to identify significant drops in thalweg elevation. Also setting lateral thalweg adjustment threshold in hydroconditioning.

### Additions
- `thalweg_drop_check.py` checks the elevation along the thalweg for each stream path downstream of MS headwaters within a HUC.

### Removals
- Removing `dissolveLinks` arg from `clip_vectors_to_wbd.py`.

### Changes
- Cleaned up code in `split_flows.py` to make it more readable.
- Refactored `reduce_nhd_stream_density.py` and `adjust_headwater_streams.py` to limit MS headwater points in `agg_nhd_headwaters_adj.gpkg`.
- Fixed a bug in `adjust_thalweg_lateral.py` lateral elevation replacement threshold; changed threshold to 3 meters.
- Updated `aggregate_vector_inputs.py` to log intermediate processes.

<br/><br/>

## v3.0.19.0 - 2021-06-10 - [PR #415](https://github.com/NOAA-OWP/cahaba/pull/415)

Feature to evaluate performance of alternative CatFIM techniques.

### Additions
- Added `eval_catfim_alt.py` to evaluate performance of alternative CatFIM techniques.

<br/><br/>

## v3.0.18.0 - 2021-06-09 - [PR #404](https://github.com/NOAA-OWP/cahaba/pull/404)

To help analyze the memory consumption of the Fim Run process, the python module `memory-profiler` has been added to give insights into where peak memory usage is with in the codebase.

In addition, the Dockerfile was previously broken due to the Taudem dependency removing the version that was previously being used by FIM. To fix this, and allow new docker images to be built, the Taudem version has been updated to the newest version on the Github repo and thus needs to be thoroughly tested to determine if this new version has affected the overall FIM outputs.

### Additions
- Added `memory-profiler` to `Pipfile` and `Pipfile.lock`.
- Added `mprof` (memory-profiler cli utility) call to the `time_and_tee_run_by_unit.sh` to create overall memory usage graph location in the `/logs/{HUC}_memory.png` of the outputs directory.
- Added `@profile` decorator to all functions within scripts used in the `run_by_unit.sh` script to allow for memory usage tracking, which is then recorded in the `/logs/{HUC}.log` file of the outputs directory.

### Changes
- Changed the Taudem version in `Dockerfile.dev` to `98137bb6541a0d0077a9c95becfed4e56d0aa0ac`.
- Changed all calls of python scripts in `run_by_unit.s` to be called with the `-m memory-profiler` argument to allow scripts to also track memory usage.

<br/><br/>

## v3.0.17.1 - 2021-06-04 - [PR #395](https://github.com/NOAA-OWP/cahaba/pull/395)

Bug fix to the `generate_nws_lid.py` script

### Changes
- Fixes incorrectly assigned attribute field "is_headwater" for some sites in the `nws_lid.gpkg` layer.
- Updated `agg_nhd_headwaters_adj.gpkg`, `agg_nhd_streams_adj.gpkg`, `nwm_flows.gpkg`, and `nwm_catchments.gpkg` input layers using latest NWS LIDs.

<br/><br/>

## v3.0.17.0 - 2021-06-04 - [PR #393](https://github.com/NOAA-OWP/cahaba/pull/393)
BARC updates to cap the bathy calculated xsec area in `bathy_rc_adjust.py` and allow user to choose input bankfull geometry.

### Changes

- Added new env variable to control which input file is used for the bankfull geometry input to bathy estimation workflow.
- Modified the bathymetry cross section area calculation to cap the additional area value so that it cannot exceed the bankfull cross section area value for each stream segment (bankfull value obtained from regression equation dataset).
- Modified the `rating_curve_comparison.py` plot output to always put the FIM rating curve on top of the USGS rating curve (avoids USGS points covering FIM).
- Created a new aggregate csv file (aggregates for all hucs) for all of the `usgs_elev_table.csv` files (one per huc).
- Evaluate the FIM Bathymetry Adjusted Rating Curve (BARC) tool performance using the estimated bankfull geometry dataset derived for the NWM route link dataset.

<br/><br/>

## v3.0.16.3 - 2021-05-21 - [PR #388](https://github.com/NOAA-OWP/cahaba/pull/388)

Enhancement and bug fixes to `synthesize_test_cases.py`.

### Changes
- Addresses a bug where AHPS sites without benchmark data were receiving a CSI of 0 in the master metrics CSV produced by `synthesize_test_cases.py`.
- Includes a feature enhancement to `synthesize_test_cases.py` that allows for the inclusion of user-specified testing versions in the master metrics CSV.
- Removes some of the print statements used by `synthesize_test_cases.py`.

<br/><br/>

## v3.0.16.2 - 2021-05-18 - [PR #384](https://github.com/NOAA-OWP/cahaba/pull/384)

Modifications and fixes to `run_test_case.py`, `eval_plots.py`, and AHPS preprocessing scripts.

### Changes
- Comment out return statement causing `run_test_case.py` to skip over sites/hucs when calculating contingency rasters.
- Move bad sites list and query statement used to filter out bad sites to the `tools_shared_variables.py`.
- Add print statements in `eval_plots.py` detailing the bad sites used and the query used to filter out bad sites.
- Update AHPS preprocessing scripts to produce a domain shapefile.
- Change output filenames produced in ahps preprocessing scripts.
- Update workarounds for some sites in ahps preprocessing scripts.

<br/><br/>

## v3.0.16.1 - 2021-05-11 - [PR #380](https://github.com/NOAA-OWP/cahaba/pull/380)

The current version of Eventlet used in the Connector module of the FIM API is outdated and vulnerable. This update bumps the version to the patched version.

### Changes
- Updated `api/node/connector/requirements.txt` to have the Eventlet version as 0.31.0

<br/><br/>

## v3.0.16.0 - 2021-05-07 - [PR #378](https://github.com/NOAA-OWP/cahaba/pull/378)

New "Release" feature added to the FIM API. This feature will allow for automated FIM, CatFIM, and relevant metrics to be generated when a new FIM Version is released. See [#373](https://github.com/NOAA-OWP/cahaba/issues/373) for more detailed steps that take place in this feature.

### Additions
- Added new window to the UI in `api/frontend/gui/templates/index.html`.
- Added new job type to `api/node/connector/connector.py` to allow these release jobs to run.
- Added additional logic in `api/node/updater/updater.py` to run the new eval and CatFIM scripts used in the release feature.

### Changes
- Updated `api/frontend/output_handler/output_handler.py` to allow for copying more broad ranges of file paths instead of only the `/data/outputs` directory.

<br/><br/>

## v3.0.15.10 - 2021-05-06 - [PR #375](https://github.com/NOAA-OWP/cahaba/pull/375)

Remove Great Lakes coastlines from WBD buffer.

### Changes
- `gl_water_polygons.gpkg` layer is used to mask out Great Lakes boundaries and remove NHDPlus HR coastline segments.

<br/><br/>

## v3.0.15.9 - 2021-05-03 - [PR #372](https://github.com/NOAA-OWP/cahaba/pull/372)

Generate `nws_lid.gpkg`.

### Additions
- Generate `nws_lid.gpkg` with attributes indicating if site is a headwater `nws_lid` as well as if it is co-located with another `nws_lid` which is referenced to the same `nwm_feature_id` segment.

<br/><br/>

## v3.0.15.8 - 2021-04-29 - [PR #371](https://github.com/NOAA-OWP/cahaba/pull/371)

Refactor NHDPlus HR preprocessing workflow. Resolves issue #238

### Changes
- Consolidate NHD streams, NWM catchments, and headwaters MS and FR layers with `mainstem` column.
- HUC8 intersections are included in the input headwaters layer.
- `clip_vectors_to_wbd.py` removes incoming stream segment from the selected layers.

<br/><br/>

## v3.0.15.7 - 2021-04-28 - [PR #367](https://github.com/NOAA-OWP/cahaba/pull/367)

Refactor synthesize_test_case.py to handle exceptions during multiprocessing. Resolves issue #351

### Changes
- refactored `inundation.py` and `run_test_case.py` to handle exceptions without using `sys.exit()`.

<br/><br/>

## v3.0.15.6 - 2021-04-23 - [PR #365](https://github.com/NOAA-OWP/cahaba/pull/365)

Implement CatFIM threshold flows to Sierra test and add AHPS benchmark preprocessing scripts.

### Additions
- Produce CatFIM flows file when running `rating_curve_get_usgs_gages.py`.
- Several scripts to preprocess AHPS benchmark data. Requires numerous file dependencies not available through Cahaba.

### Changes
- Modify `rating_curve_comparison.py` to ingest CatFIM threshold flows in calculations.
- Modify `eval_plots.py` to save all site specific bar plots in same parent directory instead of in subdirectories.
- Add variables to `env.template` for AHPS benchmark preprocessing.

<br/><br/>

## v3.0.15.5 - 2021-04-20 - [PR #363](https://github.com/NOAA-OWP/cahaba/pull/363)

Prevent eval_plots.py from erroring out when spatial argument enabled if certain datasets not analyzed.

### Changes
- Add check to make sure analyzed dataset is available prior to creating spatial dataset.

<br/><br/>

## v3.0.15.4 - 2021-04-20 - [PR #356](https://github.com/NOAA-OWP/cahaba/pull/356)

Closing all multiprocessing Pool objects in repo.

<br/><br/>

## v3.0.15.3 - 2021-04-19 - [PR #358](https://github.com/NOAA-OWP/cahaba/pull/358)

Preprocess NHDPlus HR rasters for consistent projections, nodata values, and convert from cm to meters.

### Additions
- `preprocess_rasters.py` reprojects raster, converts to meters, and updates nodata value to -9999.
- Cleaned up log messages from `bathy_rc_adjust.py` and `usgs_gage_crosswalk.py`.
- Outputs paths updated in `generate_categorical_fim_mapping.py` and `generate_categorical_fim.py`.
- `update_raster_profile` cleans up raster crs, blocksize, nodata values, and converts elevation grids from cm to meters.
- `reproject_dem.py` imports gdal to reproject elevation rasters because an error was occurring when using rasterio.

### Changes
- `burn_in_levees.py` replaces the `gdal_calc.py` command to resolve inconsistent outputs with burned in levee values.

<br/><br/>

## v3.0.15.2 - 2021-04-16 - [PR #359](https://github.com/NOAA-OWP/cahaba/pull/359)

Hotfix to preserve desired files when production flag used in `fim_run.sh`.

### Changes

- Fixed production whitelisted files.

<br/><br/>

## v3.0.15.1 - 2021-04-13 - [PR #355](https://github.com/NOAA-OWP/cahaba/pull/355)

Sierra test considered all USGS gage locations to be mainstems even though many actually occurred with tributaries. This resulted in unrealistic comparisons as incorrect gages were assigned to mainstems segments. This feature branch identifies gages that are on mainstems via attribute field.

### Changes

- Modifies `usgs_gage_crosswalk.py` to filter out gages from the `usgs_gages.gpkg` layer such that for a "MS" run, only consider gages that contain rating curve information (via `curve` attribute) and are also mainstems gages (via `mainstems` attribute).
- Modifies `usgs_gage_crosswalk.py` to filter out gages from the `usgs_gages.gpkg` layer such that for a "FR" run, only consider gages that contain rating curve information (via `curve` attribute) and are not mainstems gages (via `mainstems` attribute).
- Modifies how mainstems segments are determined by using the `nwm_flows_ms.gpkg` as a lookup to determine if the NWM segment specified by WRDS for a gage site is a mainstems gage.

### Additions

- Adds a `mainstem` attribute field to `usgs_gages.gpkg` that indicates whether a gage is located on a mainstems river.
- Adds `NWM_FLOWS_MS` variable to the `.env` and `.env.template` files.
- Adds the `extent` argument specified by user when running `fim_run.sh` to `usgs_gage_crosswalk.py`.

<br/><br/>

## v3.0.15.0 - 2021-04-08 - [PR #340](https://github.com/NOAA-OWP/cahaba/pull/340)

Implementing a prototype technique to estimate the missing bathymetric component in the HAND-derived synthetic rating curves. The new Bathymetric Adjusted Rating Curve (BARC) function is built within the `fim_run.sh` workflow and will ingest bankfull geometry estimates provided by the user to modify the cross section area used in the synthetic rating curve generation.

### Changes
 - `add_crosswalk.py` outputs the stream order variables to `src_full_crosswalked.csv` and calls the new `bathy_rc_adjust.py` if bathy env variable set to True and `extent=MS`.
 - `run_by_unit.sh` includes a new csv outputs for reviewing BARC calculations.
 - `params_template.env` & `params_calibrated.env` contain new BARC function input variables and on/off toggle variable.
 - `eval_plots.py` now includes additional AHPS eval sites in the list of "bad_sites" (flagged issues with MS flowlines).

### Additions
 - `bathy_rc_adjust.py`:
    - Imports the existing synthetic rating curve table and the bankfull geometry input data (topwidth and cross section area per COMID).
    - Performs new synthetic rating curve calculations with bathymetry estimation modifications.
    - Flags issues with the thalweg-notch artifact.

<br/><br/>

## v3.0.14.0 - 2021-04-05 - [PR #338](https://github.com/NOAA-OWP/cahaba/pull/338)

Create tool to retrieve rating curves from USGS sites and convert to elevation (NAVD88). Intended to be used as part of the Sierra Test.

### Changes
 - Modify `usgs_gage_crosswalk.py` to:
    1) Look for `location_id` instead of `site_no` attribute field in `usgs_gages.gpkg` file.
    2) Filter out gages that do not have rating curves included in the `usgs_rating_curves.csv`.
 - Modify `rating_curve_comparison.py` to perform a check on the age of the user specified `usgs_rating_curves.csv` and alert user to the age of the file and recommend updating if file is older the 30 days.

### Additions
 - Add `rating_curve_get_usgs_curves.py`. This script will generate the following files:
     1) `usgs_rating_curves.csv`: A csv file that contains rating curves (including converted to NAVD88 elevation) for USGS gages in a format that is compatible with  `rating_curve_comparisons.py`. As it is is currently configured, only gages within CONUS will have rating curve data.
     2) `log.csv`: A log file that records status for each gage and includes error messages.
     3) `usgs_gages.gpkg`: A geospatial layer (in FIM projection) of all active USGS gages that meet a predefined criteria. Additionally, the `curve` attribute indicates whether a rating curve is found in the `usgs_rating_curves.csv`. This spatial file is only generated if the `all` option is passed with the `-l` argument.

<br/><br/>

## v3.0.13.0 - 2021-04-01 - [PR #332](https://github.com/NOAA-OWP/cahaba/pull/332)

Created tool to compare synthetic rating curve with benchmark rating curve (Sierra Test).

### Changes
 - Update `aggregate_fim_outputs.py` call argument in `fim_run.sh` from 4 jobs to 6 jobs, to optimize API performance.
 - Reroutes median elevation data from `add_crosswalk.py` and `rem.py` to new file (depreciating `hand_ref_elev_table.csv`).
 - Adds new files to `viz_whitelist` in `output_cleanup.py`.

### Additions
 - `usgs_gage_crosswalk.py`: generates `usgs_elev_table.csv` in `run_by_unit.py` with elevation and additional attributes at USGS gages.
 - `rating_curve_comparison.py`: post-processing script to plot and calculate metrics between synthetic rating curves and USGS rating curve data.

<br/><br/>

## v3.0.12.1 - 2021-03-31 - [PR #336](https://github.com/NOAA-OWP/cahaba/pull/336)

Fix spatial option in `eval_plots.py` when creating plots and spatial outputs.

### Changes
 - Removes file dependencies from spatial option. Does require the WBD layer which should be specified in `.env` file.
 - Produces outputs in a format consistent with requirements needed for publishing.
 - Preserves leading zeros in huc information for all outputs from `eval_plots.py`.

### Additions
 - Creates `fim_performance_points.shp`: this layer consists of all evaluated ahps points (with metrics). Spatial data retrieved from WRDS on the fly.
 - Creates `fim_performance_polys.shp`: this layer consists of all evaluated huc8s (with metrics). Spatial data retrieved from WBD layer.

<br/><br/>

## v3.0.12.0 - 2021-03-26 - [PR #327](https://github.com/NOAA-OWP/cahaba/pull/237)

Add more detail/information to plotting capabilities.

### Changes
 - Merge `plot_functions.py` into `eval_plots.py` and move `eval_plots.py` into the tools directory.
 - Remove `plots` subdirectory.

### Additions
 - Optional argument to create barplots of CSI for each individual site.
 - Create a csv containing the data used to create the scatterplots.

<br/><br/>

## v3.0.11.0 - 2021-03-22 - [PR #319](https://github.com/NOAA-OWP/cahaba/pull/298)

Improvements to CatFIM service source data generation.

### Changes
 - Renamed `generate_categorical_fim.py` to `generate_categorical_fim_mapping.py`.
 - Updated the status outputs of the `nws_lid_sites layer` and saved it in the same directory as the `merged catfim_library layer`.
 - Additional stability fixes (such as improved compatability with WRDS updates).

### Additions
 - Added `generate_categorical_fim.py` to wrap `generate_categorical_fim_flows.py` and `generate_categorical_fim_mapping.py`.
 - Create new `nws_lid_sites` shapefile located in same directory as the `catfim_library` shapefile.

<br/><br/>

## v3.0.10.1 - 2021-03-24 - [PR #320](https://github.com/NOAA-OWP/cahaba/pull/320)

Patch to synthesize_test_cases.py.

### Changes
 - Bug fix to `synthesize_test_cases.py` to allow comparison between `testing` version and `official` versions.

<br/><br/>

## v3.0.10.0 - 2021-03-12 - [PR #298](https://github.com/NOAA-OWP/cahaba/pull/298)

Preprocessing of flow files for Categorical FIM.

### Additions
 - Generate Categorical FIM flow files for each category (action, minor, moderate, major).
 - Generate point shapefile of Categorical FIM sites.
 - Generate csv of attribute data in shapefile.
 - Aggregate all shapefiles and csv files into one file in parent directory.
 - Add flood of record category.

 ### Changes
 - Stability fixes to `generate_categorical_fim.py`.

<br/><br/>

## v3.0.9.0 - 2021-03-12 - [PR #297](https://github.com/NOAA-OWP/cahaba/pull/297)

Enhancements to FIM API.

### Changes
 - `fim_run.sh` can now be run with jobs in parallel.
 - Viz post-processing can now be selected in API interface.
 - Jobs table shows jobs that end with errors.
 - HUC preset lists can now be selected in interface.
 - Better `output_handler` file writing.
 - Overall better restart and retry handlers for networking problems.
 - Jobs can now be canceled in API interface.
 - Both FR and MS configs can be selected for a single job.

<br/><br/>

## v3.0.8.2 - 2021-03-11 - [PR #296](https://github.com/NOAA-OWP/cahaba/pull/296)

Enhancements to post-processing for Viz-related use-cases.

### Changes
 - Aggregate grids are projected to Web Mercator during `-v` runs in `fim_run.sh`.
 - HUC6 aggregation is parallelized.
 - Aggregate grid blocksize is changed from 256 to 1024 for faster postprocessing.

<br/><br/>

## v3.0.8.1 - 2021-03-10 - [PR #302](https://github.com/NOAA-OWP/cahaba/pull/302)

Patched import issue in `tools_shared_functions.py`.

### Changes
 - Changed `utils.` to `tools_` in `tools_shared_functions.py` after recent structural change to `tools` directory.

<br/><br/>

## v3.0.8.0 - 2021-03-09 - [PR #279](https://github.com/NOAA-OWP/cahaba/pull/279)

Refactored NWS Flood Categorical HAND FIM (CatFIM) pipeline to open source.

### Changes
 - Added `VIZ_PROJECTION` to `shared_variables.py`.
 - Added missing library referenced in `inundation.py`.
 - Cleaned up and converted evaluation scripts in `generate_categorical_fim.py` to open source.
 - Removed `util` folders under `tools` directory.

<br/><br/>

## v3.0.7.1 - 2021-03-02 - [PR #290](https://github.com/NOAA-OWP/cahaba/pull/290)

Renamed benchmark layers in `test_cases` and updated variable names in evaluation scripts.

### Changes
 - Updated `run_test_case.py` with new benchmark layer names.
 - Updated `run_test_case_calibration.py` with new benchmark layer names.

<br/><br/>

## v3.0.7.0 - 2021-03-01 - [PR #288](https://github.com/NOAA-OWP/cahaba/pull/288)

Restructured the repository. This has no impact on hydrological work done in the codebase and is simply moving files and renaming directories.

### Changes
 - Moved the contents of the `lib` folder to a new folder called `src`.
 - Moved the contents of the `tests` folder to the `tools` folder.
 - Changed any instance of `lib` or `libDir` to `src` or `srcDir`.

<br/><br/>

## v3.0.6.0 - 2021-02-25 - [PR #276](https://github.com/NOAA-OWP/cahaba/pull/276)

Enhancement that creates metric plots and summary statistics using metrics compiled by `synthesize_test_cases.py`.

### Additions
 - Added `eval_plots.py`, which produces:
    - Boxplots of CSI, FAR, and POD/TPR
    - Barplot of aggregated CSI scores
    - Scatterplot of CSI comparing two FIM versions
    - CSV of aggregated statistics (CSI, FAR, POD/TPR)
    - CSV of analyzed data and analyzed sites

<br/><br/>

## v3.0.5.3 - 2021-02-23 - [PR #275](https://github.com/NOAA-OWP/cahaba/pull/275)

Bug fixes to new evaluation code.

### Changes

 - Fixed a bug in `synthesize_test_cases.py` where the extent (MS/FR) was not being written to merged metrics file properly.
 - Fixed a bug in `synthesize_test_cases.py` where only BLE test cases were being written to merged metrics file.
 - Removed unused imports from `inundation.py`.
 - Updated README.md

<br/><br/>

## v3.0.5.2 - 2021-02-23 - [PR #272](https://github.com/NOAA-OWP/cahaba/pull/272)

Adds HAND synthetic rating curve (SRC) datum elevation values to `hydroTable.csv` output.

### Changes

 - Updated `add_crosswalk.py` to included "Median_Thal_Elev_m" variable outputs in `hydroTable.csv`.
 - Renamed hydroid attribute in `rem.py` to "Median" in case we want to include other statistics in the future (e.g. min, max, range etc.).

<br/><br/>
## v3.0.5.1 - 2021-02-22

Fixed `TEST_CASES_DIR` path in `tests/utils/shared_variables.py`.

### Changes

 - Removed `"_new"` from `TEST_CASES_DIR` variable.

<br/><br/>

## v3.0.5.0 - 2021-02-22 - [PR #267](https://github.com/NOAA-OWP/cahaba/pull/267)

Enhancements to allow for evaluation at AHPS sites, the generation of a query-optimized metrics CSV, and the generation of categorical FIM. This merge requires that the `/test_cases` directory be updated for all machines performing evaluation.

### Additions

 - `generate_categorical_fim.py` was added to allow production of NWS Flood Categorical HAND FIM (CatFIM) source data. More changes on this script are to follow in subsequent branches.

### Removals

 - `ble_autoeval.sh` and `all_ble_stats_comparison.py` were deleted because `synthesize_test_cases.py` now handles the merging of metrics.
 - The code block in `run_test_case.py` that was responsible for printing the colored metrics to screen has been commented out because of the new scale of evaluations (formerly in `run_test_case.py`, now in `shared_functions.py`)
 - Remove unused imports from inundation wrappers in `/tools`.

### Changes

 - Updated `synthesize_test_cases.py` to allow for AHPS site evaluations.
 - Reorganized `run_test_case.py` by moving more functions into `shared_functions.py`.
 - Created more shared variables in `shared_variables.py` and updated import statements in relevant scripts.

<br/><br/>

## v3.0.4.4 - 2021-02-19 - [PR #266](https://github.com/NOAA-OWP/cahaba/pull/266)

Rating curves for short stream segments are replaced with rating curves from upstream/downstream segments.

### Changes

 - Short stream segments are identified and are reassigned the channel geometry from upstream/downstream segment.
 - `fossid` renamed to `fimid` and the attribute's starting value is now 1000 to avoid HydroIDs with leading zeroes.
 - Addresses issue where HydroIDs were not included in final hydrotable.
 - Added `import sys` to `inundation.py` (missing from previous feature branch).
 - Variable names and general workflow are cleaned up.

<br/><br/>

## v3.0.4.3 - 2021-02-12 - [PR #254](https://github.com/NOAA-OWP/cahaba/pull/254)

Modified `rem.py` with a new function to output HAND reference elev.

### Changes

 - Function `make_catchment_hydroid_dict` creates a df of pixel catchment ids and overlapping hydroids.
 - Merge hydroid df and thalweg minimum elevation df.
 - Produces new output containing all catchment ids and min thalweg elevation value named `hand_ref_elev_table.csv`.
 - Overwrites the `demDerived_reaches_split.gpk` layer by adding additional attribute `Min_Thal_Elev_meters` to view the elevation value for each hydroid.

<br/><br/>

## v3.0.4.2 - 2021-02-12 - [PR #255](https://github.com/NOAA-OWP/cahaba/pull/255)

Addresses issue when running on HUC6 scale.

### Changes

 - `src.json` should be fixed and slightly smaller by removing whitespace.
 - Rasters are about the same size as running fim as huc6 (compressed and tiled; aggregated are slightly larger).
 - Naming convention and feature id attribute are only added to the aggregated hucs.
 - HydroIDs are different for huc6 vs aggregated huc8s mostly due to forced split at huc boundaries (so long we use consistent workflow it shouldn't matter).
 - Fixed known issue where sometimes an incoming stream is not included in the final selection will affect aggregate outputs.

<br/><br/>

## v3.0.4.1 - 2021-02-12 - [PR #261](https://github.com/NOAA-OWP/cahaba/pull/261)

Updated MS Crosswalk method to address gaps in FIM.

### Changes

 - Fixed typo in stream midpoint calculation in `split_flows.py` and `add_crosswalk.py`.
 - `add_crosswalk.py` now restricts the MS crosswalk to NWM MS catchments.
 - `add_crosswalk.py` now performs a secondary MS crosswalk selection by nearest NWM MS catchment.

<br/><br/>

## v3.0.4.0 - 2021-02-10 - [PR #256](https://github.com/NOAA-OWP/cahaba/pull/256)

New python script "wrappers" for using `inundation.py`.

### Additions

 - Created `inundation_wrapper_nwm_flows.py` to produce inundation outputs using NWM recurrence flows: 1.5 year, 5 year, 10 year.
 - Created `inundation_wrapper_custom_flow.py` to produce inundation outputs with user-created flow file.
 - Created new `tools` parent directory to store `inundation_wrapper_nwm_flows.py` and  `inundation_wrapper_custom_flow.py`.

<br/><br/>

## v3.0.3.1 - 2021-02-04 - [PR #253](https://github.com/NOAA-OWP/cahaba/pull/253)

Bug fixes to correct mismatched variable name and file path.

### Changes

 - Corrected variable name in `fim_run.sh`.
 - `acquire_and_preprocess_inputs.py` now creates `huc_lists` folder and updates file path.

<br/><br/>

## v3.0.3.0 - 2021-02-04 - [PR #227](https://github.com/NOAA-OWP/cahaba/pull/227)

Post-process to aggregate FIM outputs to HUC6 scale.

### Additions

 - Viz outputs aggregated to HUC6 scale; saves outputs to `aggregate_fim_outputs` folder.

### Changes

 - `split_flows.py` now splits streams at HUC8 boundaries to ensure consistent catchment boundaries along edges.
 - `aggregate_fim_outputs.sh` has been depreciated but remains in the repo for potential FIM 4 development.
 - Replaced geopandas driver arg with getDriver throughout repo.
 - Organized parameters in environment files by group.
 - Cleaned up variable names in `split_flows.py` and `build_stream_traversal.py`.
 - `build_stream_traversal.py` is now assigning HydroID by midpoint instead centroid.
 - Cleanup of `clip_vectors_to_wbd.py`.

<br/><br/>

## v3.0.2.0 - 2021-01-25 - [PR #218](https://github.com/NOAA-OWP/cahaba/pull/218)

Addition of an API service to schedule, run and manage `fim_run` jobs through a user-friendly web interface.

### Additions

 - `api` folder that contains all the codebase for the new service.

<br/><br/>

## v3.0.1.0 - 2021-01-21 - [PR #206](https://github.com/NOAA-OWP/cahaba/pull/206)

Preprocess MS and FR stream networks

### Changes

 - Headwater stream segments geometries are adjusted to align with with NWM streams.
 - Incoming streams are selected using intersection points between NWM streams and HUC4 boundaries.
 - `clip_vectors_to_wbd.py` handles local headwaters.
 - Removes NHDPlus features categorized as coastline and underground conduit.
 - Added streams layer to production whitelist.
 - Fixed progress bar in `lib/acquire_and_preprocess_inputs.py`.
 - Added `getDriver` to shared `functions.py`.
 - Cleaned up variable names and types.

<br/><br/>

## v3.0.0.4 - 2021-01-20 - [PR #230](https://github.com/NOAA-OWP/cahaba/pull/230)

Changed the directory where the `included_huc*.lst` files are being read from.

### Changes

 - Changed the directory where the `included_huc*.lst` files are being read from.

<br/><br/>

## v3.0.0.3 - 2021-01-14 - [PR #210](https://github.com/NOAA-OWP/cahaba/pull/210)

Hotfix for handling nodata value in rasterized levee lines.

### Changes

 - Resolves bug for HUCs where `$ndv > 0` (Great Lakes region).
 - Initialize the `nld_rasterized_elev.tif` using a value of `-9999` instead of `$ndv`.

 <br/><br/>

## v3.0.0.2 - 2021-01-06 - [PR #200](https://github.com/NOAA-OWP/cahaba/pull/200)

Patch to address AHPSs mapping errors.

### Changes

 - Checks `dtype` of `hydroTable.csv` columns to resolve errors caused in `inundation.py` when joining to flow forecast.
 - Exits `inundation.py` when all hydrotable HydroIDs are lake features.
 - Updates path to latest AHPs site layer.
 - Updated [readme](https://github.com/NOAA-OWP/cahaba/commit/9bffb885f32dfcd95978c7ccd2639f9df56ff829)

<br/><br/>

## v3.0.0.1 - 2020-12-31 - [PR #184](https://github.com/NOAA-OWP/cahaba/pull/184)

Modifications to build and run Docker image more reliably. Cleanup on some pre-processing scripts.

### Changes

 - Changed to noninteractive install of GRASS.
 - Changed some paths from relative to absolute and cleaned up some python shebang lines.

### Notes
 - `aggregate_vector_inputs.py` doesn't work yet. Need to externally download required data to run fim_run.sh

 <br/><br/>

## v3.0.0.0 - 2020-12-22 - [PR #181](https://github.com/NOAA-OWP/cahaba/pull/181)

The software released here builds on the flood inundation mapping capabilities demonstrated as part of the National Flood Interoperability Experiment, the Office of Water Prediction's Innovators Program and the National Water Center Summer Institute. The flood inundation mapping software implements the Height Above Nearest Drainage (HAND) algorithm and incorporates community feedback and lessons learned over several years. The software has been designed to meet the requirements set by stakeholders interested in flood prediction and has been developed in partnership with several entities across the water enterprise.<|MERGE_RESOLUTION|>--- conflicted
+++ resolved
@@ -1,7 +1,6 @@
 All notable changes to this project will be documented in this file.
 We follow the [Semantic Versioning 2.0.0](http://semver.org/) format.
 
-<<<<<<< HEAD
 
 ## v4.6.___ - 2025-03-__ - [PR#1450](https://github.com/NOAA-OWP/inundation-mapping/pull/1450)
 Updated the APHS restricted sites list so all test sites are excluded from BOTH stage-based and flow-based CatFIM and updated CatFIM so that when a site is excluded due to being on the restricted sites list, the phrase "Restricted Site" is included in the status. Also updated the CatFIM mapping functions so that there are a few functions that save the output plot into a .png file.
@@ -15,7 +14,6 @@
 
 <br/><br/>
 
-=======
 ## v4.6.0.1 - 2025-03-21 - [PR#1463](https://github.com/NOAA-OWP/inundation-mapping/pull/1463)
 This PR resolves issue #1457 by ensuring that HUCs without lidar-informed bridges are properly handled. The code now checks for the availability of lidar-informed bridges, and if none exist for a given HUC, the lidar healing workflow is skipped.
 
@@ -25,7 +23,6 @@
 <br/><br/>
 
 
->>>>>>> a31a19b1
 ## v4.6.0.0 - 2025-03-07 - [PR#1406](https://github.com/NOAA-OWP/inundation-mapping/pull/1406)
 This PR closes the issue #1242. 
 This PR incorporates lidar-derived elevations for OSM bridges into the FIM. The workflow consists of:  
