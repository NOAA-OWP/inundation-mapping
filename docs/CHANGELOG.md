All notable changes to this project will be documented in this file.
We follow the [Semantic Versioning 2.0.0](http://semver.org/) format.

<<<<<<< HEAD
## v4.x.x.x - 2024-03-14 - [PR#1094](https://github.com/NOAA-OWP/inundation-mapping/pull/1094)

Extends flows (i.e., discharge) to stream segments missing from NWS and USGS validation flow files. The levelpath associated with existing flows in the AHPS domain is identified, and any stream segments of the levelpath in the domain missing from the flow file are added to the flow file by assigning the existing flow (this is a constant value regardless of other tributaries including other levelpaths in the domain). Stream segments not on the levelpath are dropped from the flow file, including tributary flows. The original flow file is saved along with the output with an appended `.bak`.

### Additions

- `data/extend_benchmark_flows.py`: Adds missing flows to NWS or USGS benchmark flow files and removes flows from tributaries. The original flow file is saved with an appended `.bak`.

### Changes

- `tools/tools_shared_variables.py`: Removed corrected flow files from `BAD_SITES` list.

<br/><br/>

=======
## v4.5.1.0 - 2024-05-17 - [PR#1150](https://github.com/NOAA-OWP/inundation-mapping/pull/1150)

This focuses on removing hydro-conditioning artifacts by subtracting the thalweg DEM from HAND REM and adding back the original DEM. Also, a new tool was created to test this feature over multiple HUCs

### Additions
- `tools/analyze_for_missing_FIM_cells.py`: A new script `analyze_for_missing_FIM_cells.py` was added to test and analyze healed HAND for hydro-conditioning artifacts FIM. 

### Changes
- `src/delineate_hydros_and_produce_HAND.sh`: Removing hydro-conditioning artifacts from HAND REM.
- `config/params_template.env`: Creating an option to include/exclude healed HAND from FIM pipeline.


<br/><br/>

## v4.5.0.2 - 2024-05-17 - [PR#1159](https://github.com/NOAA-OWP/inundation-mapping/pull/1159)

This PR addresses issue #1132 and include the following changes on `tools/generate_nws_lid.py` for updating `nws_lid.gpkg` dataset.

In this revised version, stations only from these two groups are retrieved:
- lid stations with `rfc_forecast_point= True` 
- lid stations in `/data/inputs/ahp_sites/evaluated_ahps_sites.csv`

The lid stations in AK (Alaska), HI, and PR, with above two criteria have also been selected, as shown in the map below. In the previous version of the code, **all of lid stations** in PR and HI (regardless of meeting above two criteria), were also being retrieved. I have updated this version to exclude such stations. 

Also, In this revised version, I've eliminated the code sections that previously generated the "is_headwater" and "is_colocated" columns, which are not needed in FIM4. Therefore, in this updated version, these columns are no longer present. 

Similar to 'usgs_gages.gpkg' dataset, all lid stations, including those in Alaska, are stored in a single gpkg file (`nws_lid.gpkg`) with EPSG=5070. The Alaska stations can be identified using their HUC8 numbers (beginning with '19'). 


### Changes
- tools/generate_nws_lid.py

<br/><br/>



## v4.5.0.1 - 2024-05-09 - [PR#1150](https://github.com/NOAA-OWP/inundation-mapping/pull/1150)

Fixes two bugs discovered in v4.5.0.0:
1. `echo` missing in bash command
2. raster resolution of `dem_meters.tif` has now been explicitly set in `gdalwarp`.

### Changes

- `src/`
    - `add_crosswalk.py`: fixed stream order if max > `max_order`
    - `bash_variables.env`: added `res` environment variable for default raster cell size
    - `delineate_hydros_and_produce_HAND.sh`: added missing `echo`
    - `heal_bridges_osm.py`: fixed raster resolution and number of rows/columns
    - `run_unit_wb.sh`: added `-tr` to gdalwarp when generating `dem_meters.tif`; removed extraneous `Tcount`

<br/><br/>

## v4.5.0.0 - 2024-05-06 - [PR#1122](https://github.com/NOAA-OWP/inundation-mapping/pull/1122)

This PR includes 2 scripts to add Open Street Map bridge data into the HAND process: a script that pulls data from OSM and a script that heals those bridges in the HAND grids. Both scripts should be run as part of a pre-processing step for FIM runs. They only need to be run if we think OSM data has changed a lot or for any new FIM versions.

A new docker image is also required for `pull_osm_bridges.py` (acquire and preprocess) script.

### Additions
- `data/bridges/pull_osm_bridges.py`: First pre-processing script that pulls OSM data and saves bridge lines out as separate shapefiles by HUC8 to a specified location
- `src/heal_bridges_osm.py`: Second pre-processing script that uses the pre-saved OSM bridge lines and heals max HAND values across those bridge lines. Healed HAND grids are saved to a specified location.

### Changes
- `Pipfile`, `Pipfile.lock`: Adjusted files to add new python package to docker image.
- `data`
    - `clip_vectors_to_wdbd.py`: Updated to pre-clip new bridge data. Logging upgraded.
    - `generate_pre_clip_fim_huc8.py`: Updated to pre-clip new bridge data. Logging added and a system for multi-process logging.
- `src`
    - `delineate_hydros_and_produce_HAND.sh`: add python call to run `heal_bridges_osm.py` after hydraulic properties are calculated.
    - `bash_variables.env`: Added new variable for OSM bridges and adjusted pre-clip output date
    - `utils`
        - `shared_functions.py`: removed function no longer in use.
        - `shared_variables.py`: removed variables no longer in use.
  
<br/><br/>

## v4.4.16.0 - 2024-05-06 - [PR#1121](https://github.com/NOAA-OWP/inundation-mapping/pull/1121)

Some NWM streams, particularly in coastal areas, fail to reach the edge of the DEM resulting in reverse flow. This issue was resolved by clipping the ocean mask from the buffered WBD and DEM, and any remaining streams that didn't have outlets reaching the edge of the buffered WBD boundary were extended by snapping the end to the nearest point on the buffered WBD.

### Changes

- `data/wbd/clip_vectors_to_wbd.py`: Clips `landsea` ocean mask from the buffered WBD and adds a function to extend outlet streams to the buffered WBD
- `data/wbd/clip_vectors_to_wbd.py`: Updated multi-processing and added more logging.

<br/><br/>


## v4.4.15.4 - 2024-05-06 - [PR#1115](https://github.com/NOAA-OWP/inundation-mapping/pull/1115)

This PR addresses issue #1040 and includes the following updates:
- Upgraded to WRDS API version 3 and ensured schema compatibility of new USGS gages data.
- Expanded data retrieval to include Alaska gages alongside CONUS gages. 
- Enables retrieving SRC data for individual USGS gages, removing the necessity of using 'all' for the '-l' flag in rating_curve_get_usgs_curves.py." 


### Changes
 - `tools/tools_shared_functions.py`   
    -  Improved the stability of API calls.
    - Removed the exclusion of Alaska gages from USGS gages metadata (`usgs_gages.gpkg` output), preserving Alaska gages in the metadata.  
- `rating_curve_get_usgs_curves.py` 
    - Removed the exclusion of Alaska gages when retrieving SRC values.
    - Enabled retrieving SRC data for individual USGS gages.
- Moved the script `rating_curve_get_usgs_curves.py` from `tools` folder into `data/usgs`.

<br/><br/>

## v4.4.15.3 - 2024-05-06 - [PR#1128](https://github.com/NOAA-OWP/inundation-mapping/pull/1128)

Fixes a KeyError in `src/mitigate_branch_outlet_backpool.py`.

### Changes

`src/mitigate_branch_outlet_backpool.py`: Addresses case where `catchments_df['outlier']` are all False.


<br/><br/>


## v4.4.15.2 - 2024-05-06 - [PR#1133](https://github.com/NOAA-OWP/inundation-mapping/pull/1133)

Bug fix for error when reading the subfolders of a directory using `listdir()` where files exist that start with an 8-digit number that are later interpreted as directories.

### Changes

The following files were modified to use `listdir()` to read only directories instead of both directories and files:
- `src/`
    - `bathy_src_adjust_topwidth.py`, `identify_src_bankfull.py`, `subdiv_chan_obank_src.py`, `utils/shared_functions.py`
- `tools/vary_mannings_n_composite.py`


<br/><br/>


## v4.4.15.1 - 2024-05-06 - [PR#1081](https://github.com/NOAA-OWP/inundation-mapping/pull/1038)

This hotfix address a bug within the SRC adjustment routine to filter out USGS gauge locations that were conflated to lakeid reaches. These fatal errors were preventing `fim_post_processing.sh` from completing. There are also new try except blocks to handle potential errors when opening/writing SRC adjustment attributes to the catchment gpkg (unknown issues with collisions or corrupt gpkg files). Closes #1137 

### Changes

- `src/src_adjust_usgs_rating_trace.py`: Added filter for processing valid hydroids that meet criteria (i.e non-lakes) and more robust logging.
- `src/src_roughness_optimization.py`: Added data checks and logging to ensure input calibration data files contains necessary attributes. Also included a new try/except block to trap and log issues with file collisions or corrupt catchment gpkg read/write.

<br/><br/>
>>>>>>> eaeb4c85

## v4.4.15.0 - 2024-04-17 - [PR#1081](https://github.com/NOAA-OWP/inundation-mapping/pull/1081)

This enhancement includes changes to the SRC calibration routine that uses the USGS published rating curve database. The modifications attempt to mimic the technique used in the stage-based CatFIM where the USGS WSE/flow is propagated upstream and downstream of the gauge location. This closes #892 

### Additions
`src/src_adjust_usgs_rating_trace.py`: updated SRC calibration routine to include the a new upstream/downstream tracing routine. The WSE(HAND stage) and flow targets obtained from the USGS rating curve are now applied to all hydroids within 8km (~5 miles) of the gauge location.  

### Changes
`fim_post_processing.sh`: using the new `src_adjust_usgs_rating_trace.py` in place of the `src_adjust_usgs_rating.py`
`src/src_roughness_optimization.py`: minor changes to facilitate new calibration input (reset index)
`src/utils/shared_variables.py`: added `USGS_CALB_TRACE_DIST` as the trace distance variable

### Removals
`src/src_adjust_usgs_rating.py`: deprecated (replaced with the new `src_adjust_usgs_rating_trace.py`)

<br/><br/>


## v4.4.14.1 - 2024-04-17 - [PR#1103](https://github.com/NOAA-OWP/inundation-mapping/pull/1103)

Adds checks for intermediate files produced by Whitebox in the AGREE process (`src/agreedem.py`). Without these checks, if Whitebox fails to produce an output, no error is generated until much later in the `src/delineate_hydros_and_produce_HAND.sh` processing chain which makes troubleshooting difficult.

### Changes

- `src/agreedem.py`: Added checks to verify existence of intermediate files before continuing

<br/><br/>


## v4.4.14.0 - 2024-04-17 - [PR#1106](https://github.com/NOAA-OWP/inundation-mapping/pull/10106)

Updates the FIM pipeline so it can process HUCs in southern Alaska. Running FIM in southern Alaska requires that a different CRS and a few different files be used. Additionally, some of the Alaska HUCs displayed an issue where the input stream density was too high, so this update introduces some logic to adjust the threshold of stream orders to exclude based on whether an Alaska HUC is listed as high or medium-high stream density. This update intriduces new Alaska-specific inputs, which are listed in the PR. 

### Changes
- `data/wbd/generate_pre_clip_fim_huc8.py`: Adjusted comment.
- `src/bash_variables.env`: Changed pre-clip HUC 8 directory to be a folder with both Alaska and CONUS HUCs.
- `src/check_huc_inputs.py`: Changed the `included_huc_list` variable to refer to a HUC list that includes Alaska.
- `src/derive_level_paths.py`: Add in logic to exclude different stream orders based on whether the HUC falls into the high or medium-high density HUC lists.
- `src/run_by_branch.sh`: Add in logic to check whether the HUC is in Alaska or not and to use the correct CRS accordingly.
- `src/run_unit_wb.sh`: Add in logic to check whether the HUC is in Alaska or not and to use the correct CRS and DEM domain filename accordingly.
- `src/utils/shared_variables.py`: Add the Alaska CRS, a list of high stream density HUCs, and a list of medium-high stream density HUCs.

<br/><br/>


## v4.4.13.3 - 2024-04-15 - [PR#1114](https://github.com/NOAA-OWP/inundation-mapping/pull/1114)

Two recent dependabot PR's came in, one for upgrading the `pillow` package and the other for upgrading idna. Both have been adjusted in this PR. 
In this PR, we also moved `openpyxl` package, which was part of an independent dockerfile, Pipfile and Pipefile.lock in the "dev" directory. This is now merged into the parent standard docker image.

Covers [PR 1111](https://github.com/NOAA-OWP/inundation-mapping/pull/1111) and 
Covers [PR 1119](https://github.com/NOAA-OWP/inundation-mapping/pull/1119)

A small update to the README.md was also updated for an unrelated topic (about AWS S3 credentials).

### Changes
- `Pipfile / Pipefile.lock`: As described above.
- `data/ble/ble_benchmark/README.md`: Updated notes to remove talking the specific ble docker image.

### Removals
- `data/ble/ble_benchmark`
   - `Dockerfile`: removed in favor the parent root Docker files.
   - `Pipfile`: removed in favor the parent root Docker files.
   - `Pipfile.lock` : removed in favor the parent root Docker files.

<br/><br/>


## v4.4.13.2 - 2024-04-04 - [PR#1110](https://github.com/NOAA-OWP/inundation-mapping/pull/1110)

This PR reflects upgrades for openJDK from 17.0.8 to something higher, minimum of 17.0.9. After some research, we can not upgrade all the way to the latest openJDK but can jump up to 19.0.  This limitation is related to version of our base docker image.  openJDK was identified as requiring an upgrade by a system wide security scan.

The "black" packages is also be upgraded from 23.7.0 to 24.3.

**NOTE: the update of "black" has change the rules slightly for formatting. This is why you see a bunch of files being changed but only for the formatting changes.**

### Files Change
- `Dockerfile`, `Pipfile`, `Pipefile.lock`
- `pre-commit-config.yaml` is also has Black upgraded for CI/CD tests for linting during GIT check ins.
- `many files`:
     - 19 files have had minor formatting changes related to the upgrade in the "black" package.

<br/><br/>


## v4.4.13.1 - 2024-03-11 - [PR#1086](https://github.com/NOAA-OWP/inundation-mapping/pull/1086)

Fixes bug where levee-protected areas were not being masked from branch 0 DEMs.

### Changes

`src/mask_dem.py`: Corrects indentation preventing masked branch 0 from overwriting existing DEM.

<br/><br/>

## v4.4.13.0 - 2024-03-11 - [PR#1006](https://github.com/NOAA-OWP/inundation-mapping/pull/1006)

Adds a new module that mitigates the branch outlet backpool error. In some HUCs, an overly-large catchment appears at the outlet of the branch (as in issue #985) which causes an artificially large amount of water to get routed to the smaller stream instead of the main stem. This issue is mitigated by trimming the levelpath just above the outlet and removing the offending pixel catchment from the pixel catchments and catchment reaches files. 

The branch outlet backpool issue is identified based on two criteria: 
  1. There is a pixel catchment that is abnormally large (more than two standard deviations above the mean.)
  2. The abnormally-large pixel catchment occurs at the outlet of the levelpath.

If both criteria are met for a branch, then the issue is mitigated by trimming the flowline to the third-to-last point.

### Additions

- `src/mitigate_branch_outlet_backpool.py`: Detects and mitigates the branch outlet backpool error. If both branch outlet backpool criteria are met, the snapped point is set to be the penultimate vertex and then the flowline is trimmed to that point (instead of the last point). Trims the `gw_catchments_pixels_<id>.tif` and `gw_catchments_reaches_<id>.tif` rasters by using `gdal_polygonize.py` to polygonize the `gw_pixel_catchments_<id>.tif` file, creating a mask that excludes the problematic pixel catchment, and then using that mask to trim the pixel catchment and catchment reaches rasters.

### Changes

- `src/delineate_hydros_and_produce_HAND.sh`: Adds the `mitigate_branch_outlet_backpool.py` module to run after the  `Gage Watershed for Pixels` step. 
- `src/split_flows.py`: Improves documentation and readability.

<br/><br/>


## v4.4.12.0 - 2024-03-11 - [PR#1078](https://github.com/NOAA-OWP/inundation-mapping/pull/1078)

Resolves issue #1033 by adding Alaska-specific data to the FIM input folders and updating the pre-clip vector process to use the proper data and CRS when an Alaska HUC is detected. The `-wbd` flag was removed from the optional arguments of `generate_pre_clip_fim_huc8`. The WBD file path will now only be sourced from the `bash_variables.env` file. The `bash_variables.env` file has been updated to include the new Alaska-specific FIM input files.

### Changes

- `/data/wbd/`
    - `clip_vectors_to_wbd.py`: Replaced all CRS inputs with the `huc_CRS` variable, which is input based on whether the HUC is Alaska or CONUS. Previously, the default FIM projection was automatically assigned as the CRS (which had been retrieved from `utils.shared_variables`).

    - `generate_pre_clip_fim_huc8.py`:
        - Added Alaska projection and links to the new Alaska data file paths that were added to `bash_variables.env`.
        - Removed the `wbd` argument from the `pre_clip_hucs_from_wbd` function and made it so that the code gets the WBD path from `bash_variables.env`.
        - Added logic to check whether the HUC is in Alaska and, if so, use the Alaska-specific HUC and input file paths.
        - Cleaned up the spelling and formatting of some comments
- `/src/`
    - `bash_variables.env`: Added the Alaska-specific projection (EPSG:3338) and file paths for Alaska-specific data (see data changelog for list of new input data)

<br/><br/>


## v4.4.11.1 - 2024-03-08 - [PR#1080](https://github.com/NOAA-OWP/inundation-mapping/pull/1080)

Fixes bug in bathymetric adjustment where `mask` is used with `geopandas.read_file`. The solution is to force `read_file` to use `fiona` instead of `pyogrio`.

### Changes

`src/bathymetric_adjustment.py`: Use `engine=fiona` instead of default `pyogrio` to use `mask=` with `geopandas.read_file`

<br/><br/>

## v4.4.11.0 - 2024-02-16 - [PR#1077](https://github.com/NOAA-OWP/inundation-mapping/pull/1077)

Replace `fiona` with `pyogrio` to improve I/O speed. `geopandas` will use `pyogrio` by default starting with version 1.0. `pyarrow` was also added as an environment variable to further speedup I/O. As a result of the changes in this PR, `fim_pipeline.sh` runs approximately 10% faster.

### Changes

- `Pipfile`: Upgraded `geopandas` from v0.12.2 to v0.14.3, added `pyogrio`, and fixed version of `pyflwdir`.
- `src/bash_variables.env`: Added environment variable for `pyogrio` to use `pyarrow`
- To all of the following files: Added `pyogrio` and `pyarrow`
    - `data/`
        - `bathymetry/preprocess_bathymetry.py`, `ble/ble_benchmark/create_flow_forecast_file.py`, `esri.py`, `nld/levee_download.py`, `usgs/acquire_and_preprocess_3dep_dems.py`, `wbd/clip_vectors_to_wbd.py`, `wbd/preprocess_wbd.py`, `write_parquet_from_calib_pts.py`
    - `src/`
        - `add_crosswalk.py`, `associate_levelpaths_with_levees.py`, `bathy_rc_adjust.py`, `bathymetric_adjustment.py`, `buffer_stream_branches.py`, `build_stream_traversal.py`, `crosswalk_nwm_demDerived.py`, `derive_headwaters.py`, `derive_level_paths.py`, `edit_points.py`, `filter_catchments_and_add_attributes.py`, `finalize_srcs.py`, `make_stages_and_catchlist.py`, `mask_dem.py`, `reachID_grid_to_vector_points.py`, `split_flows.py`, `src_adjust_spatial_obs.py`, `stream_branches.py`, `subset_catch_list_by_branch_id.py`, `usgs_gage_crosswalk.py`, `usgs_gage_unit_setup.py`, `utils/shared_functions.py`
    - `tools/`
        - `adjust_rc_with_feedback.py`, `check_deep_flooding.py`, `create_flow_forecast_file.py`, `eval_plots.py`, `evaluate_continuity.py`, `evaluate_crosswalk.py`, `fimr_to_benchmark.py`, `find_max_catchment_breadth.py`, `generate_categorical_fim.py`, `generate_categorical_fim_flows.py`, `generate_categorical_fim_mapping.py`, `generate_nws_lid.py`, `hash_compare.py`, `inundate_events.py`, `inundation.py`, `make_boxes_from_bounds.py`, `mosaic_inundation.py`, `overlapping_inundation.py`, `rating_curve_comparison.py`, `rating_curve_get_usgs_curves.py`, `test_case_by_hydro_id.py`, `tools_shared_functions.py`
        
<br/><br/>

## v4.4.10.1 - 2024-02-16 - [PR#1075](https://github.com/NOAA-OWP/inundation-mapping/pull/1075)

We recently added code to fim_pre_processing.sh that checks the CPU count. Earlier this test was being done in post-processing and was killing a pipeline that had already been running for a while.

Fix:
- Removed the CPU test from pre-processing. This puts us back to it possibly failing in post-processing but we have to leave it for now. 
- Exit status codes (non 0) are now returned in pre-processing and post-processing when an error has occurred.

Tested that the a non zero return exit from pre-processing shuts down the AWS step functions.

### Changes
- `fim_pre_processing.sh`: added non zero exit codes when in error, plus removed CPU test
- `fim_post_processing.sh`:  added non zero exit codes when in error

<br/><br/>


## v4.4.10.0 - 2024-02-02 - [PR#1054](https://github.com/NOAA-OWP/inundation-mapping/pull/1054)

Recent testing exposed a bug with the `acquire_and_preprocess_3dep_dems.py` script. It lost the ability to be re-run and look for files that were unsuccessful earlier attempts and try them again. It may have been lost due to confusion of the word "retry". Now "retry" means restart the entire run. A new flag called "repair"  has been added meaning fix what failed earlier.  This is a key feature it is common for communication failures when calling USGS to download DEMs.  And with some runs taking many hours, this feature becomes important.

Also used the opportunity to fix a couple of other minor issues:
1) Reduce log output
2) Add a test for ensuring the user does not submit job numbers (num of cpu requests) to exceed the system max cpus. This test exists in a number of places in the code but way later in the processing stack after alot of processing has been done. Now it is done at the start of the fim pipeline stack.
3) remove arguments for "isaws" which is no longer in use and has not been for a while.
4) quick upgrade to the tracker log that keeps track of duration of each unit being processed.

### Changes


- `data\usgs\`
    - `acquire_and_preprocess_3dep_dems.py`: Re-add a feature which allowed for restarting and redo missing outputs or partial outputs. System now named as a "repair" system.
- `fim_pipeline.sh`:  remove the parallel `--eta` flag to reduce logging. It was not needed, also removed "isaws" flag.
- `fim_pre_processing.sh`: Added validation tests for maximum CPU requests (job numbers)
- `fim_post_processing.sh`: Added a permissions updated as output folders were being locked due to permissions.
- `fim_process_unit_wb.sh`: Fixed a bug with output folders being locked due to permissions, but it was not recursive.
- `src`
    - `bash_functions.sh`: Added function so the unit timing logs would also have a time in percentage so it can easily be used to calculate averages.
    - `delineate_hydros_and_produce_HAND.sh`: Removed some unnecessary logging. Changed a few gdal calls to be less verbose.
    - `derive_level_paths.py`: Changed verbose to false to reduce  unnecessary logging.
    - `run_by_branch.sh`: Removed some unnecessary logging. Added a duration system so we know how long the branch took to process.
    - `run_unit_by_wb.sh`: Removed some unnecessary logging. Changed a few gdal calls to be less verbose.
    - `split_flows.py`: Removed progress bar which was unnecessary and was adding to logging.
  
<br/><br/>

## v4.4.9.2 - 2024-02-02 - [PR#1066](https://github.com/NOAA-OWP/inundation-mapping/pull/1066)

Adds an index to the aggregated `crosswalk_table.csv`. The index is a consecutive integer that starts at 1. Columns have been reordered, renamed, and sorted.

### Changes

`tools/combine_crosswalk_tables.py`: Adds index and sorts and renames columns

<br/><br/>

## v4.4.9.1 - 2024-02-02 - [PR#1073](https://github.com/NOAA-OWP/inundation-mapping/pull/1073)

Dependabot requested two fixes. One for an upgrade to pillow [#1068](https://github.com/NOAA-OWP/inundation-mapping/pull/1068) and the other for juypterlab #[1067 ](https://github.com/NOAA-OWP/inundation-mapping/pull/1067)

### Changes

- `src`
    - `Pipfile` and `Pipfile.lock`: Updated some packages.
    
<br/><br/>

## v4.4.9.0 - 2024-01-12 - [PR#1058](https://github.com/NOAA-OWP/inundation-mapping/pull/1058)

Upgrades base Docker image to GDAL v3.8.0. In order to upgrade past GDAL v.3.4.3 (see #1029), TauDEM's `aread8` was replaced with a module from the `pyflwdir` Python package.

### Additions

- `src/accumulate_headwaters.py`: Uses `pyflwdir` to accumulate headwaters and threshold and create stream pixels.

### Changes

- `Dockerfile`: Upgrade GDAL from v.3.4.3 to v.3.8.0; remove JDK 17 and TauDEM `aread8` and `threshold`.
- `Pipfile` and `Pipfile.lock`: Add `pyflwdir`, `pycryptodomex` and upgrade Python version.
- `src/delineate_hydros_and_produce_HAND.sh`: Add `src/accumulate_headwaters.py` and remove TauDEM `aread8` and `threshold`

<br/><br/>

## v4.4.8.4 - 2024-01-12 - [PR#1061](https://github.com/NOAA-OWP/inundation-mapping/pull/1061)

Adds a post-processing tool to compare crosswalked (conflated) `feature_id`s between NWM stream network to DEM-derived reaches. The tool is run if the `-x` flag is added to `fim_pipeline.sh`. Results are computed for branch 0 and saved in a summary file in the HUC output folder.

### Additions

- `tools/evaluate_crosswalk.py`: evaluates crosswalk accuracy using two methods:
    - intersections: the number of intersections between streamlines
    - network (or tree): compares the feature_ids of the immediate upstream segments

### Changes

- `Dockerfile`: added `toolsDir` environment variable
- `fim_pipeline.sh`: added `-x` flag to run crosswalk evaluation tool
- `fim_post_processing.sh`: changed hardcoded `/foss_fim/tools` to `toolsDir` environment variable
- `fim_pre_processing.sh`: added `evaluateCrosswalk` environment variable
- `src/`
    - `add_crosswalk.py`: fix bug
    - `delineate_hydros_and_produce_HAND.sh`: added a call to `verify_crosswalk.py` if evaluateCrosswalk is True.

<br/><br/>

## v4.4.8.3 - 2024-01-05 - [PR#1059](https://github.com/NOAA-OWP/inundation-mapping/pull/1059)

Fixes erroneous branch inundation in levee-protected areas.

Levees disrupt the natural hydrology and can create large catchments that contain low-lying areas in levee-protected areas that are subject to being inundated in the REM (HAND) grid. However, these low-lying areas are hydrologically disconnected from the stream associated with the catchment and can be erroneously inundated. Branch inundation in levee-protected areas is now confined to the catchment for the levelpath.

### Changes

- `src/`
    - `delineate_hydros_and_produce_HAND.sh`: Adds input argument for catchments.
    - `mask_dem.py`: Adds DEM masking for areas of levee-protected areas that are not in the levelpath catchment.

<br/><br/>


## v4.4.8.2 - 2023-12-12 - [PR#1052](https://github.com/NOAA-OWP/inundation-mapping/pull/1052)

The alpha test for v4.4.8.1 came back with a large degradation in skill and we noticed that the global manning's roughness file was changed in v4.4.7.1 - likely in error.

### Changes

- `src`/`bash_variables.env`: changed the global roughness file to `${inputsDir}/rating_curve/variable_roughness/mannings_global_06_12.csv`

<br/><br/>

## v4.4.8.1 - 2023-12-08 - [PR#1047](https://github.com/NOAA-OWP/inundation-mapping/pull/1047)

Upgrades JDK to v.17.0.9 in Docker image to address security vulnerabilities.

### Changes

- `Dockerfile`: Upgrades JDK to v.17.

<br/><br/>

## v4.4.8.0 - 2023-12-08 - [PR#1045](https://github.com/NOAA-OWP/inundation-mapping/pull/1045)

In order to avoid file system collisions on AWS, and keep the reads/writes from the same file on disk to a minimum, three files (`HUC6_dem_domain.gpkg`, `nws_lid.gpkg`, `reformat_ras_rating_curve_points_rel_101.gpkg`, & `usgs_gages.gpkg`) are now copied from disk into a scratch directory (temporary working directory), and removed after processing steps are completed.

### Changes

- `config`/`deny_unit.lst`: Add files to remove list - repetitive copies needed for processing step (`run_unit_wb.sh`)
- `src`
    - `bash_variables.env`: Add a new variable for the ras rating curve filename. It will be easier to track the filename in the `.env`, and pull into `run_unit_wb.sh`, rather than hardcode it.
    - `run_unit_wb.sh`: Copy files and update references from `$inputsDir` to `$tempHucDataDir`.

<br/><br/>

## v4.4.7.2 - 2023-12-08 - [PR#1026](https://github.com/NOAA-OWP/inundation-mapping/pull/1026)

A couple of directly related issues were fixed in this PR.
The initial problem came from Issue #[1025](https://github.com/NOAA-OWP/inundation-mapping/issues/1025) which was about a pathing issue for the outputs directory. In testing that fix, it exposed a few other pathing and file cleanup issues which are now fixed. We also added more console output to help view variables and pathing.

### Changes

- `config`/`params_template.env`:  Updated for a newer mannings global file. Changed and tested by Ryan Spies.
- `tools`
    - `inundate_mosiac_wrapper.py`:  Took out a misleading and non-required print statement.
    - `inundate_nation.py`: As mentioned above.

<br/><br/>

## v4.4.7.1 - 2023-12-01 - [PR#1036](https://github.com/NOAA-OWP/inundation-mapping/pull/1036)

Quick update to match incoming ras2fim calibration output files being feed into FIM was the initial change.

There is no FIM issue card for this, but this is related to a ras2fim [PR #205](https://github.com/NOAA-OWP/ras2fim/pull/205) which also made changes to ensure compatibility. New copies of both the `reformat_ras_rating_curve_table_rel_101.csv` and `reformat_ras_rating_curve_points_rel_101.gpkg` were generated from ras2fim but retained the version of `rel_101`.

Originally, was planning to update just the two locations for newer versions of the two `reformat_ras_rating_surve...` files. Both had been update to recognize the ras2release version rel_101.

In the process of doing that, we took the opportunity to move all inputs files from params_template.env and put them into bash_variables.env as per precedence set recently.

### Changes

- `config`/`params_template.env`: moved input variables into `src/bash_variables.env`
- `src`
    - `bash_variablles.env`: Added all input variables from `params_template.env` to here and added one new one from `run_unit_wb.sh` for ras_rating_curve_points_gpkg.
    - `run_unit_wb.sh`:   Updated an input param to the usgs_gage_unit_setup.py file to point the -ras param to the updated rel_101 value now in the `src/bash_variables.env`.
    - `usgs_gage_unit_setup.py`:  Changed to drop a column no longer going to be coming from ras2fim calibration files.

<br/><br/>

## v4.4.7.0 - 2023-11-13 - [PR#1030](https://github.com/NOAA-OWP/inundation-mapping/pull/1030)

This PR introduces the `.github/workflows/lint_and_format.yaml` file which serves as the first step in developing a Continuous Integration pipeline for this repository. 
The `flake8-pyproject` dependency is now used, as it works out of the box with the `pre-commit` GitHub Action in the GitHub Hosted Runner environment.
In switching to this package, a couple of `E721` errors appeared. Modifications were made to the appropriate files to resolve the `flake8` `E721` errors.
Also, updates to the `unit_tests` were necessary since Branch IDs have changed with the latest code.  

A small fix was also included where `src_adjust_ras2fim_rating.py` which sometimes fails with an encoding error when the ras2fim csv sometimes is created or adjsuted in windows.

### Changes
- `.pre-commit-config.yaml`: use `flake8-pyproject` package instead of `pyproject-flake8`.
- `Pipfile` and `Pipfile.lock`: updated to use `flake8-pyproject` package instead of `pyproject-flake8`, upgrade `pyarrow` version.
- `data`
    - `/wbd/generate_pre_clip_fim_huc8.py`: Add space between (-) operator line 134.
    - `write_parquet_from_calib_pts.py`: Add space between (-) operator line 234.
- `src`
    - `check_huc_inputs.py`: Change `== string` to `is str`, remove `import string`
    - `src_adjust_ras2fim_rating.py`: Fixed encoding error.
- `tools`
    - `eval_plots.py`: Add space after comma in lines 207 & 208
    - `generate_categorical_fim_mapping.py`: Use `is` instead of `==`, line 315
    - `hash_compare.py`: Add space after comma, line 153.
    - `inundate_mosaic_wrapper.py`: Use `is` instead of `==`, line 73.
    - `inundation_wrapper_nwm_flows.py`: Use `is not` instead of `!=`, line 76.
    - `mosaic_inundation.py`: Use `is` instead of `==`, line 181.
- `unit_tests`
    - `README.md`: Updated documentation, run `pytest` in `/foss_fim` directory.
    - `clip_vectors_to_wbd_test.py`: File moved to data/wbd directory, update import statement, skipped this test.
    - `filter_catchments_and_add_attributes_params.json`: Update Branch ID
    - `inundate_gms_params.json`: Moved to `unit_tests/` folder.
    - `inundate_gms_test.py`: Moved to `unit_tests/` folder.
    - `inundation_params.json`: Moved to `unit_tests/` folder.
    - `inundation_test.py`: Moved to `unit_tests/` folder.
    - `outputs_cleanup_params.json`: Update Branch ID
    - `outputs_cleanup_test.py`: Update import statement
    - `split_flows_params.json`: Update Branch ID
    - `usgs_gage_crosswalk_params.json`: Update Branch ID & update argument to gage_crosswalk.run_crosswalk
    - `usgs_gage_crosswalk_test.py`: Update params to gage_crosswalk.run_crosswalk

### Additions 
- `.github/workflows/`
    - `lint_and_format.yaml`: Add GitHub Actions Workflow file for Continuous Integration environment (lint and format test).

<br/><br/>

## v4.4.6.0 - 2023-11-17 - [PR#1031](https://github.com/NOAA-OWP/inundation-mapping/pull/1031)

Upgrade our acquire 3Dep DEMs script to pull down South Alaska HUCS with its own CRS.

The previous set of DEMs run for FIM and it's related vrt already included all of Alaska, and those have not been re-run. FIM code will be updated in the near future to detect if the HUC starts with a `19` with slight different logic, so it can preserve the CRS of EPSG:3338 all the way to final FIM outputs.  See [792 ](https://github.com/NOAA-OWP/inundation-mapping/issues/792)for new integration into FIM.

A new vrt for the new South Alaska DEMs was also run with no changes required.

This issue closes [1028](https://github.com/NOAA-OWP/inundation-mapping/issues/1028). 

### Additions
- `src/utils`
     - `shared_validators.py`: A new script where we can put in code to validate more complex arguments for python scripts. Currently has one for validating CRS values. It does valid if the CRS value is legitimate but does check a bunch of formatting including that it starts with either the name of `EPSG` or `ESRI`

### Changes
- `data/usgs` 
    - `aquire_and_preprocess_3dep_dems.py`: Changes include:
        - Add new input arg for desired target projection and logic to support an incoming CRS.
        - Updated logic for pre-existing output folders and `on-the-fly` question to users during execution if they want to overwrite the output folder (if applicable).
        - Changed date/times to utc.
        - Upgraded error handing for the gdal "processing" call.

<br/><br/>


## v4.4.5.0 - 2023-10-26 - [PR#1018](https://github.com/NOAA-OWP/inundation-mapping/pull/1018)

During a recent BED attempt which added the new pre-clip system, it was erroring out on a number of hucs. It was issuing an error in the add_crosswalk.py script. While a minor bug does exist there, after a wide number of tests, the true culprit is the memory profile system embedded throughout FIM. This system has been around for at least a few years but not in use. It is not 100% clear why it became a problem with the addition of pre-clip, but that changes how records are loaded which likely affected memory at random times.

This PR removes that system.

A couple of other minor updates were made:
- Update to the pip files (also carried forward changes from other current PRs)
- When a huc or huc list is provided to fim_pipeline, it goes to a script, check_huc_inputs.py, to ensure that the incoming HUCs are valid and in that list. In the previous code it looks for all files with the file name pattern of "included_huc*.lst". However, we now only want it to check against the file "included_huc8.list".

### Changes
- `CONTRIBUTING.md`: Text update.
- `Pipfile` and `Pipfile.lock`: updated to remove tghe memory-profiler package, update gval to 0.2.3 and update urllib3 to 1.26.18.
- `data/wbd`
    - `clip_vectors_to_wbd.py`: remove profiler
 - `src`
     - `add_crosswalk.py`: remove profiler
     - `add_thalweg_lateral.py`: remove profiler.
     - `aggregate_by_huc.py`: remove profiler and small text correction.
     - `agreedem.py`: remove profiler.
     - `bathy_src_adjust_topwidth.py`: remove profiler.
     - `burn_in_levees.py`: remove profiler.
     - `check_huc_inputs.py`: changed test pattern to just look against `included_huc8.lst`.
     - `delineate_hydros_and_produce_HAND.sh`: remove profiler.
     - `filter_catchments_and_add_attributes.py`: remove profiler.
     - `make_stages_and_catchlist.py` remove profiler.
     - `mask_dem.py`: remove profiler.
     - `reachID_grid_to_vector_points.py`: remove profiler.
     - `run_unit_wb.sh`: remove profiler.
     - `split_flows.py`: remove profiler.
     - `unique_pixel_and_allocation.py`: remove profiler.
     - `usgs_gage_crosswalk.py`: remove profiler.
     - `usgs_gage_unit_setup.py`: remove profiler.
     - `utils`
         - `shared_functions`: remove profiler.
      ` unit_tests`
          - `clip_vectors_to_wbd_tests.py`: Linting tools change order of the imports.

<br/><br/>

## v4.4.4.1 - 2023-10-26 - [PR#1007](https://github.com/NOAA-OWP/inundation-mapping/pull/1007)

Updates GVAL to address memory and performance issues associated with running synthesize test cases.

### Changes

- `tools/tools_shared_functions.py`
- `Pipfile`
- `pyproject.toml`
- `tools/run_test_case.py`
- `tools/synthesize_test_cases.py`
- `tools/inundate_mosaic_wrapper`
<br/><br/>

## v4.4.4.0 - 2023-10-20 - [PR#1012](https://github.com/NOAA-OWP/inundation-mapping/pull/1012)

The way in which watershed boundary data (WBD) is generated and processed has been modified. Instead of generating those files "on the fly" for every run, a script has been added that will take a huclist and create the .gpkg files per HUC in a specified directory (`$pre_clip_huc_dir`).  During a `fim_pipeline.sh` run, the pre-clipped staged vectors will be copied over to the containers' working directory. This reduces runtime and the repetitive computation needed to generate those files every run.

### Changes

- `src/`
    - `bash_variables.env`: Add pre_clip_huc_dir env variable. 
    - `clip_vectors_to_wbd.py`: Moved to `/data/wbd/clip_vectors_to_wbd.py`.
    - `src/run_unit_wb.sh`: Remove ogr2ogr calls to get & clip WBD, remove call to clip_vectors_to_wbd.py, and replace with copying staged .gpkg files. 

### Additions

- `data/wbd/`
    - `generate_pre_clip_fim_huc8.py`: This script generates the pre-clipped vectors at the huc level.

<br/><br/>

## v4.4.3.0 - 2023-10-10 - [PR#1005](https://github.com/NOAA-OWP/inundation-mapping/pull/1005)

Revise stream clipping to WBD by (1) reducing the buffer to clip streams away from the edge of the DEM (to prevent reverse flow issues) from 3 cells to 8 cells to account for the 70m AGREE buffer; (2) splitting MultiLineStrings formed by NWM streams being clipped by the DEM edge and then re-entering the DEM, and retaining only the lowest segment. Also changes the value of `input_WBD_gdb` to use the WBD clipped to the DEM domain.

### Changes

- `src/`
    - `bash_variables.env`: Update WBD to the WBD clipped to the DEM domain
    - `clip_vectors_to_wbd.py`: Decrease stream buffer from 3 to 8 cells inside of the WBD buffer; select the lowest segment of any incoming levelpaths that are split by the DEM edge.
    - `derive_level_paths.py`: Remove unused argument
    - `stream_branches.py`: Remove unused argument

<br/><br/>

## v4.4.2.3 - 2023-09-21 - [PR#998](https://github.com/NOAA-OWP/inundation-mapping/pull/998)

Removes exclude list for black formatter in `.pre-commit-config.yaml` as well as in `pyproject.toml`. Ran the `black` executable on the 
whole repository, the re-formatted files in `src/` & `tools/` are included.

### Changes

- `.pre-commit-config.yaml`
- `pyproject.toml`
- `src/add_crosswalk.py`
- `src/bathy_src_adjust_topwidth.py`
- `src/bathymetric_adjustment.py`
- `src/identify_src_bankfull.py`
- `src/src_roughness_optimization.py`
- `tools/vary_mannings_n_composite.py`

<br/><br/>

## v4.4.2.2 - 2023-09-21 - [PR#997](https://github.com/NOAA-OWP/inundation-mapping/pull/997)

Bug fix for an error related to reindexing in `StreamNetwork.drop()`.

### Changes

- `src/stream_branches.py`: Fixes reindexing error.

<br/><br/>

## v4.4.2.1 - 2023-09-20 - [PR#990](https://github.com/NOAA-OWP/inundation-mapping/pull/990)

Corrects a bug in `src/usgs_gage_unit_setup.py` caused by missing geometry field after `GeoDataFrame.update()`.

### Changes

- `src/usgs_gage_unit_setup.py`: Sets geometry field in `self.gages`.

<br/><br/>

## v4.4.2.0 - 2023-09-20 - [PR#993](https://github.com/NOAA-OWP/inundation-mapping/pull/993)

Resolves the causes of two warnings in pandas and geopandas: (1) `FutureWarning` from taking the `int()` of single-length Series and (2) `SettingWithCopyWarning` resulting from the use of `inplace=True`.

### Changes

Removed `inplace=True` from
- `data/`
    - `usgs/preprocess_ahps_usgs.py`
    - `write_parquet_from_calib_pts.py`
- `src/`
    - `add_crosswalk.py`
    - `bathy_src_adjust_topwidth.py`
    - `clip_vectors_to_wbd.py`
    - `crosswalk_nwm_demDerived.py`
    - `derive_level_paths.py`
    - `finalize_srcs.py`
    - `identify_src_bankfull.py`
    - `src_adjust_usgs_rating.py`
    - `src_roughness_optimization.py`
    - `stream_branches.py`
    - `subdiv_chan_obank_src.py`
    - `subset_catch_list_by_branch_id.py`
    - `usgs_gage_unit_setup.py`
    - `utils/shared_functions.py`
- `tools/`
    - `adjust_rc_with_feedback.py`
    - `aggregate_csv_files.py`
    - `combine_crosswalk_tables.py`
    - `eval_plots_stackedbar.py`
    - `inundation.py`
    - `make_boxes_from_bounds.py`
    - `mosaic_inundation.py`
    - `plots.py`
    - `rating_curve_comparison.py`
    - `vary_mannings_n_composite.py`

Fixed single-length Series in
- `src/`
    - `split_flows.py`
    - `stream_branches.py`

- ``src/stream_branches.py``: Fixed class methods

<br/><br/>

## v4.4.1.1 - 2023-09-20 - [PR#992](https://github.com/NOAA-OWP/inundation-mapping/pull/992)

Fixes errors caused when a GeoDataFrame contains a `MultiLineString` geometry instead of a `LineString`. Update black force-exclude list.

### Changes

- `src/`
    `split_flows.py` and `stream_branches.py`: Converts `MultiLineString` geometry into `LineString`s.
- `pyproject.toml` : Add three files in `src/` to exclude list.

<br/><br/>

## v4.4.1.0 - 2023-09-18 - [PR#988](https://github.com/NOAA-OWP/inundation-mapping/pull/988)

Format code using `black` formatter, incorporate `isort` package to sort import statements,
and adhere all code to PEP8 Style Guide using the `flake8` package. Remove deprecated files.
Set up git pre-commit hooks.

Not all files were modified, however, to avoid individually listing each file here, the `/*` convention
is used to denote that almost every file in those directories were formatted and linted.

### Changes

- `.gitattributes`: Add newline at EOF.
- `.github/*`: 
- `.gitignore`: Trim extra last line.
- `CONTRIBUTING.md`: Update contributing guidelines.
- `Dockerfile`: Update PYTHONPATH to point to correct `unit_tests` directory.
- `Pipfile`: Add flake8, black, pyproject-flake8, pre-commit, isort packages
- `Pipfile.lock`: Update to correspond with new packages in Pipfile 
- `README.md` : Update link to wiki, trim whitespace.
- `config/*`
- `data/*`
- `docs/*`
- `fim_pipeline.sh` : Clean up usage statement
- `fim_post_processing.sh`: Update usage statement
- `fim_pre_processing.sh`: Update usage statement.
- `fim_process_unit_wb.sh`: Make usage functional, combine usage and comments.
- `src/*`
- `tools/*`
- `unit_tests/*`: The directory name where the unit test data must reside was changed from
`fim_unit_test_data_do_not_remove` => `unit_test_data`

### Additions

- `pyproject.toml`: Configuration file
- `.pre-commit-config.yaml`: Initialize git pre-commit hooks
- `tools/hash_compare.py`: Carson's hash compare script added to compare files or directories 
in which we do not expect any changes.

### Removals

- `data/nws/preprocess_ahps_nws.py`
- `src/adjust_headwater_streams.py`
- `src/aggregate_vector_inputs.py`
- `src/utils/reproject_dem.py`
- `tools/code_standardizer/*`: Incorporated "code_standardizer" into base level Dockerfile.
- `tools/compile_comp_stats.py`
- `tools/compile_computational_stats.py`
- `tools/consolidate_metrics.py`
- `tools/copy_test_case_folders.py`
- `tools/cygnss_preprocessing.py`
- `tools/nesdis_preprocessing.py`
- `tools/plots/*`: Duplicate and unused directory.
- `.isort.cfg`: Incorporated into `pyproject.toml`

<br/><br/>

## v4.4.0.1 - 2023-09-06 - [PR#987](https://github.com/NOAA-OWP/inundation-mapping/pull/987)

Corrects a bug in `src/usgs_gage_unit_setup.py` that causes incorrect values to populate a table, generating an error in `src/usgs_gage_crosswalk.py`.

### Changes

- `src/usgs_gage_unit_setup.py`: Changes `self.gages.location_id.fillna(usgs_gages.nws_lid, inplace=True)` to `self.gages.location_id.fillna(self.gages.nws_lid, inplace=True)`

<br/><br/>

## v4.4.0.0 - 2023-09-01 - [PR#965](https://github.com/NOAA-OWP/inundation-mapping/pull/965)

This feature branch includes new functionality to perform an additional layer of HAND SRC calibration using ras2fim rating curve and point data. The calibration workflow for ras2fim data follows the same general logic as the existing USGS rating curve calibration routine.

### Additions

- `src/src_adjust_ras2fim_rating.py`: New python script to perform the data prep steps for running the SRC calibration routine:
1) merge the `ras_elev_table.csv` data and the ras2fim cross section rating curve data (`reformat_ras_rating_curve_table.csv`)
2) sample the ras2fim rating curve at NWM recurrence flow intervals (2, 5, 10, 25, 50, 100yr)
3) pass inputs to the `src_roughness_optimization.py` workflow

### Changes

- `config/deny_branches.lst`: Added `ras_elev_table.csv` to keep list. Needed for `fim_post_processing.sh`
- `config/deny_unit.lst`: Added `ras_elev_table.csv` to keep list. Needed for `fim_post_processing.sh`
- `config/params_template.env`: Added new block for ras2fim SRC calibration parameters (can turn on/off each of the three SRC calibration routines individually); also reconfigured docstrings for calibration parameters)
- `fim_post_processing.sh`: Added routines to create ras2fim calibration data and then run the SRC calibration workflow with ras2fim data
- `src/add_crosswalk.py`: Added placeholder variable (`calb_coef_ras2fim`) in all `hydrotable.csv` files
- `src/aggregate_by_huc.py`: Added new blocks to perform huc-branch aggregation for all `ras_elev_table.csv` files
- `src/run_by_branch.sh`: Revised input variable (changed from csv file to directory) for `usgs_gage_crosswalk.py` to facilitate both `usgs_elev_table.csv` and ras_elev_table.csv` outputs
- `src/run_unit_wb.sh`: Revised inputs and output variables for `usgs_gage_unit_setup.py` and `usgs_gage_crosswalk.py`
- `src/src_roughness_optimization.py`: Added code blocks to ingest ras2fim rating curve data; added new attributes/renamed output variables to catchments gpkg output
- `src/usgs_gage_crosswalk.py`: Added code block to process ras2fim point locations alongside existing USGS gage point locations; outputs a separate csv if ras2fim points exist within the huc
- `src/usgs_gage_unit_setup.py`: Added code block to ingest and process raw ras2fim point locations gpkg file (same general workflow to usgs gages); all valid points (USGS and RAS2FIM) are exported to the huc level `usgs_subset_gages.gpkg`
- `tools/inundate_nation.py`: Added functionality to allow user to pass in a single HUC for faster spot checking of NWM recurr inundation maps

<br/><br/>

## v4.3.15.6 - 2023-09-01 - [PR#972](https://github.com/NOAA-OWP/inundation-mapping/pull/972)

Adds functionality to `tools/inundate_mosaic_wrapper.py` and incorporates functionality into existing `inundation-mapping` scripts.

### Changes

- `tools/`
    - `inundate_mosaic_wrapper.py`: Refactors to call `Inundate_gms` only once; adds functionality to produce a mosaicked polygon from `depths_raster` without needing to generate the `inundation_raster`; removes `log_file` and `output_fileNames` as variables and input arguments; updates the help description for `keep_intermediate`.
    - `composite_inundation.py`, 'inundate_nation.py`, and `run_test_case.py`: Implements `produce_mosaicked_inundation()` from `tools/inundate_mosaic_wrapper.py`.
    - `inundate_gms.py`: Adds back `Inundate_gms(**vars(parser.parse_args()))` command-line function call.
    - `mosaic_inundation.py` and `overlapping_inundation.py`: Removes unused import(s).
    - `tools_shared_variables.py`: Changes hardcoded `INPUT_DIR` to environment variable.

<br/><br/>

## v4.3.15.5 - 2023-09-01 - [PR#970](https://github.com/NOAA-OWP/inundation-mapping/pull/970)

Fixes an issue where the stream network was clipped inside the DEM resulting in a burned stream channel that was then filled by the DEM depression filling process so that all pixels in the burned channel had the same elevation which was the elevation at the spill point (which wasn't necessarily at the HUC outlet). The stream network is now extended from the WBD to the buffered WBD and all streams except the outlet are clipped to the streams buffer inside the WBD (WBD - (3 x cell_size)). This also prevents reverse flow issues.

### Changes

- `src/`
    - `clip_vectors_to_wbd.py`: Clip NWM streams to buffered WBD and clip non-outlet streams to WBD streams buffer (WBD - (3 x cell_size)).
    - `derive_level_paths.py`: Add WBD input argument
    - `run_unit_wb.py`: Add WBD input argument
    - `src_stream_branches.py`: Ignore branches outside HUC
- `unit_tests/`
    - `derive_level_paths_params.json`: Add WBD parameter value
    - `derive_level_paths_test.py`: Add WBD parameter

<br/><br/>

## v4.3.15.4 - 2023-09-01 - [PR#977](https://github.com/NOAA-OWP/inundation-mapping/pull/977)

Fixes incorrect `nodata` value in `src/burn_in_levees.py` that was responsible for missing branches (Exit code: 61). Also cleans up related files.

### Changes

- `src/`
    - `buffer_stream_branches.py`: Moves script functionality into a function.
    - `burn_in_levees.py`: Corrects `nodata` value. Adds context managers for reading rasters.
    - `generate_branch_list.py`: Removes unused imports.
    - `mask_dem.py`: Removes commented code.

<br/><br/>

## v4.3.15.3 - 2023-09-01 - [PR#983](https://github.com/NOAA-OWP/inundation-mapping/pull/983)

This hotfix addresses some bugs introduced in the pandas upgrade.

### Changes

- `/tools/eval_plots_stackedbar.py`: 2 lines were changed to work with the pandas upgrade. Added an argument for a `groupby` median call and fixed a bug with the pandas `query`. Also updated with Black compliance.

<br/><br/>

## v4.3.15.2 - 2023-07-18 - [PR#948](https://github.com/NOAA-OWP/inundation-mapping/pull/948)

Adds a script to produce inundation maps (extent TIFs, polygons, and depth grids) given a flow file and hydrofabric outputs. This is meant to make it easier to team members and external collaborators to produce inundation maps.

### Additions
- `data/`
    - `/tools/inundate_mosaic_wrapper.py`: The script that performs the inundation and mosaicking processes.
    - `/tools/mosaic_inundation.py`: Add function (mosaic_final_inundation_extent_to_poly).

<br/><br/>

## v4.3.15.1 - 2023-08-08 - [PR#960](https://github.com/NOAA-OWP/inundation-mapping/pull/960)

Provides a scripted procedure for updating BLE benchmark data including downloading, extracting, and processing raw BLE data into benchmark inundation files (inundation rasters and discharge tables).

### Additions

- `data/ble/ble_benchmark/`
    - `Dockerfile`, `Pipfile`, and `Pipfile.lock`: creates a new Docker image with necessary Python packages
    - `README.md`: contains installation and usage information
    - `create_ble_benchmark.py`: main script to generate BLE benchmark data

### Changes

- `data/ble/ble_benchmark/`
    - `create_flow_forecast_file.py` and `preprocess_benchmark.py`: moved from /tools

<br/><br/>

## v4.3.15.0 - 2023-08-08 - [PR#956](https://github.com/NOAA-OWP/inundation-mapping/pull/956)

Integrating GVAL in to the evaluation of agreement maps and contingency tables.

- `Dockerfile`: Add dependencies for GVAL
- `Pipfile`: Add GVAL and update related dependencies
- `Pipfile.lock`: Setup for Docker Image builds
- `run_test_case.py`: Remove unused arguments and cleanup
- `synthesize_test_cases.py`: Fix None comparisons and cleanup
- `tools/shared_functions.py`: Add GVAL crosswalk function, add rework create_stats_from_raster, create and create_stats_from_contingency_table
- `unit_tests/tools/inundate_gms_test.py`: Bug fix

<br/><br/>

## v4.3.14.2 - 2023-08-08 - [PR#959](https://github.com/NOAA-OWP/inundation-mapping/pull/959)

The enhancements in this PR include the new modules for pre-processing bathymetric data from the USACE eHydro dataset and integrating the missing hydraulic geometry into the HAND synthetic rating curves.

### Changes
- `data/bathymetry/preprocess_bathymetry.py`: added data source column to output geopackage attribute table.
- `fim_post_processing.sh`: changed -bathy input reference location.
- `config/params_template.env`: added export to bathymetry_file

<br/><br/>

## v4.3.14.1 - 2023-07-13 - [PR#946](https://github.com/NOAA-OWP/inundation-mapping/pull/946)

ras2fim product had a need to run the acquire 3dep script to pull down some HUC8 DEMs. The old script was geared to HUC6 but could handle HUC8's but needed a few enhancements. ras2fim also did not need polys made from the DEMs, so a switch was added for that.

The earlier version on the "retry" feature would check the file size and if it was smaller than a particular size, it would attempt to reload it.  The size test has now been removed. If a file fails to download, the user will need to look at the log out, then remove the file before attempting again. Why? So the user can see why it failed and decide action from there.

Note: later, as needed, we might upgrade it to handle more than just 10m (which it is hardcoded against).

Additional changes to README to reflect how users can access ESIP's S3 as well as a one line addition to change file permissions in fim_process_unit_wb.sh.

### Changes
- `data`
    - `usgs`
        - `acquire_and_preprocess_3dep_dems.py`:  As described above.
 - `fim_pipeline.sh`:  a minor styling fix (added a couple of lines for readability)
 - `fim_pre_processing.sh`: a user message was incorrect & chmod 777 $outputDestDir.
 - `fim_process_unit_wb.sh`: chmod 777 for /output/<run_name> directory.
 - `README.md`: --no-sign-request instead of --request-payer requester for ESIP S3 access.

<br/><br/>

## v4.3.14.0 - 2023-08-03 - [PR#953](https://github.com/NOAA-OWP/inundation-mapping/pull/953)

The enhancements in this PR include the new modules for pre-processing bathymetric data from the USACE eHydro dataset and integrating the missing hydraulic geometry into the HAND synthetic rating curves.

### Additions

- `data/bathymetry/preprocess_bathymetry.py`: preprocesses the eHydro datasets.
- `src/bathymetric_adjustment.py`: adjusts synthetic rating curves for HUCs where preprocessed bathymetry is available.

### Changes

- `config/params_template.env`: added a toggle for the bathymetric adjustment routine: `bathymetry_adjust`
- `fim_post_processing.sh`: added the new `bathymetric_adjustment.py` to the postprocessing lineup
- `src/`
    - `add_crosswalk.py`, `aggregate_by_huc.py`, & `subdiv_chan_obank_src.py`: accounting for the new Bathymetry_source field in SRCs

<br/><br/>

## v4.3.13.0 - 2023-07-26 - [PR#952](https://github.com/NOAA-OWP/inundation-mapping/pull/952)

Adds a feature to manually calibrate rating curves for specified NWM `feature_id`s using a CSV of manual coefficients to output a new rating curve. Manual calibration is applied after any/all other calibrations. Coefficient values between 0 and 1 increase the discharge value (and decrease inundation) for each stage in the rating curve while values greater than 1 decrease the discharge value (and increase inundation).

Manual calibration is performed if `manual_calb_toggle="True"` and the file specified by `man_calb_file` (with `HUC8`, `feature_id`, and `calb_coef_manual` fields) exists. The original HUC-level `hydrotable.csv` (after calibration) is saved with a suffix of `_pre-manual` before the new rating curve is written.

### Additions

- `src/src_manual_calibration.py`: Adds functionality for manual calibration by CSV file

### Changes

- `config/params_template.env`: Adds `manual_calb_toggle` and `man_calb_file` parameters
- `fim_post_processing.sh`: Adds check for toggle and if `man_calb_file` exists before running manual calibration

<br/><br/>

## v4.3.12.1 - 2023-07-21 - [PR#950](https://github.com/NOAA-OWP/inundation-mapping/pull/950)

Fixes a couple of bugs that prevented inundation using HUC-level hydrotables. Update associated unit tests.

### Changes

- `tools/inundate_gms.py`: Fixes a file path error and Pandas DataFrame indexing error.
- `unit_tests/tools/inundate_gms_test.py`: Do not skip this test, refactor to check that all branch inundation rasters exist.
- `unit_tests/tools/inundate_gms_params.json`: Only test 1 HUC, update forecast filepath, use 4 'workers'.

### Removals

- `unit_tests/tools/inundate_gms_unittests.py`: No longer used. Holdover from legacy unit tests.

<br/><br/>


## v4.3.12.0 - 2023-07-05 - [PR#940](https://github.com/NOAA-OWP/inundation-mapping/pull/940)

Refactor Point Calibration Database for synthetic rating curve adjustment to use `.parquet` files instead of a PostgreSQL database.

### Additions
- `data/`
    -`write_parquet_from_calib_pts.py`: Script to write `.parquet` files based on calibration points contained in a .gpkg file.

### Changes
- `src/`
    - `src_adjust_spatial_obs.py`: Refactor to remove PostgreSQL and use `.parquet` files.
    - `src_roughness_optimization.py`: Line up comments and add newline at EOF.
    - `bash_variables.env`: Update formatting, and add `{}` to inherited `.env` variables for proper variable expansion in Python scripts.
- `/config`
    - `params_template.env`: Update comment.
- `fim_pre_processing.sh`: In usage statement, remove references to PostGRES calibration tool.
- `fim_post_processing.sh`: Remove connection to and loading of PostgreSQL database.
- `.gitignore`: Add newline.
- `README.md`: Remove references to PostGRES calibration tool.

### Removals
- `config/`
    - `calb_db_keys_template.env`: No longer necessary without PostGRES Database.

- `/tools/calibration-db` : Removed directory including files below.
    - `README.md`
    - `docker-compose.yml`
    - `docker-entrypoint-enitdb.d/init-db.sh`

<br/><br/>

## v4.3.11.7 - 2023-06-12 - [PR#932](https://github.com/NOAA-OWP/inundation-mapping/pull/932)

Write to a csv file with processing time of `run_unit_wb.sh`, update PR Template, add/update bash functions in `bash_functions.env`, and modify error handling in `src/check_huc_inputs.py`. Update unit tests to throw no failures, `25 passed, 3 skipped`.

### Changes
- `.github/`
    - `PULL_REQUEST_TEMPLATE.md` : Update PR Checklist into Issuer Checklist and Merge Checklist
- `src/`
    - `run_unit_wb.sh`: Add line to log processing time to `$outputDestDir/logs/unit/total_duration_run_by_unit_all_HUCs.csv`
    - `check_huc_inputs.py`: Modify error handling. Correctly print HUC number if it is not valid (within `included_huc*.lst`)
    - `bash_functions.env`: Add `Calc_Time` function, add `local` keyword to functionally scoped variables in `Calc_Duration`
- `unit_tests/`
    - `derive_level_paths_test.py`: Update - new parameter (`buffer_wbd_streams`)
    - `derive_level_paths_params.json`: Add new parameter (`buffer_wbd_streams`)
    - `clip_vectors_to_wbd_test.py`: Update - new parameter (`wbd_streams_buffer_filename`)
    - `clip_vectors_to_wbd_params.json`: Add new parameter (`wbd_streams_buffer_filename`) & Fix pathing for `nwm_headwaters`

<br/><br/>

## v4.3.11.6 - 2023-05-26 - [PR#919](https://github.com/NOAA-OWP/inundation-mapping/pull/919)

Auto Bot asked for the python package of `requests` be upgraded from 2.28.2 to 2.31.0. This has triggered a number of packages to upgrade.

### Changes
- `Pipfile.lock`: as described.

<br/><br/>

## v4.3.11.5 - 2023-05-30 - [PR#911](https://github.com/NOAA-OWP/inundation-mapping/pull/911)

This fix addresses bugs found when using the recently added functionality in `tools/synthesize_test_cases.py` along with the `PREV` argument. The `-pfiles` argument now performs as expected for both `DEV` and `PREV` processing. Addresses #871

### Changes
`tools/synthesize_test_cases.py`: multiple changes to enable all expected functionality with the `-pfiles` and `-pcsv` arguments

<br/><br/>

## v4.3.11.4 - 2023-05-18 - [PR#917](https://github.com/NOAA-OWP/inundation-mapping/pull/917)

There is a growing number of files that need to be pushed up to HydroVis S3 during a production release, counting the new addition of rating curve comparison reports.

Earlier, we were running a number of aws cli scripts one at a time. This tool simplies it and pushes all of the QA and supporting files. Note: the HAND files from a release, will continue to be pushed by `/data/aws/s3.py` as it filters out files to be sent to HV s3.

### Additions

- `data\aws`
     - `push-hv-data-support-files.sh`: As described above. See file for command args.

<br/><br/>


## v4.3.11.3 - 2023-05-25 - [PR#920](https://github.com/NOAA-OWP/inundation-mapping/pull/920)

Fixes a bug in CatFIM script where a bracket was missing on a pandas `concat` statement.

### Changes
- `/tools/generate_categorical_fim.py`: fixes `concat` statement where bracket was missing.


<br/><br/>


## v4.3.11.2 - 2023-05-19 - [PR#918](https://github.com/NOAA-OWP/inundation-mapping/pull/918)

This fix addresses a bug that was preventing `burn_in_levees.py` from running. The if statement in run_unit_wb.sh preceeding `burn_in_levees.py` was checking for the existence of a filepath that doesn't exist.

### Changes
- `src/run_unit_wb.sh`: fixed the if statement filepath to check for the presence of levee features to burn into the DEM

<br/><br/>

## v4.3.11.1 - 2023-05-16 - [PR#904](https://github.com/NOAA-OWP/inundation-mapping/pull/904)

`pandas.append` was deprecated in our last Pandas upgrade (v4.3.9.0). This PR updates the remaining instances of `pandas.append` to `pandas.concat`.

The file `tools/thalweg_drop_check.py` had an instance of `pandas.append` but was deleted as it is no longer used or necessary.

### Changes

The following files had instances of `pandas.append` changed to `pandas.concat`:
- `data/`
    - `nws/preprocess_ahps_nws.py`
    - `usgs/`
        - `acquire_and_preprocess_3dep_dems.py`
        - `preprocess_ahps_usgs.py`
- `src/`
    - `add_crosswalk.py`
    - `adjust_headwater_streams.py`
    - `aggregate_vector_inputs.py`
    - `reset_mannings.py`
- `tools/`
    - `aggregate_mannings_calibration.py`
    - `eval_plots.py`
    - `generate_categorical_fim.py`
    - `generate_categorical_fim_flows.py`
    - `plots/`
        - `eval_plots.py`
        - `utils/shared_functions.py`
    - `rating_curve_comparison.py`
    - `rating_curve_get_usgs_curves.py`
    - `tools_shared_functions.py`

### Removals

- `tools/thalweg_drop_check.py`

<br/><br/>

## v4.3.11.0 - 2023-05-12 - [PR#903](https://github.com/NOAA-OWP/inundation-mapping/pull/903)

These changes address some known issues where the DEM derived flowlines follow the incorrect flow path (address issues with stream order 1 and 2 only). The revised code adds a new workflow to generate a new flow direction raster separately for input to the `run_by_branch.sh` workflow (branch 0 remains unchanged). This modification helps ensure that the DEM derived flowlines follow the desired NWM flow line when generating the DEM derived flowlines at the branch level.

### Changes
- `config/deny_branch_zero.lst`: removed `LandSea_subset_{}.tif` and `flowdir_d8_burned_filled_{}.tif` from the "keep" list as these files are now kept in the huc root folder.
- `config/deny_unit.lst`: added file cleanups for newly generated branch input files stored in the huc root folder (`dem_burned.tif`, `dem_burned_filled.tif`, `flowdir_d8_burned_filled.tif`, `flows_grid_boolean.tif`, `wbd_buffered_streams.gpkg`)
- `src/clip_vectors_to_wbd.py`: saving the `wbd_streams_buffer` as an output gpkg for input to `derive_level_paths.py`
- `src/derive_level_paths.py`: added a new step to clip the `out_stream_network_dissolved` with the `buffer_wbd_streams` polygon. this resolves errors with the edge case scenarios where a NWM flow line intersects the WBD buffer polygon
- `src/run_unit_wb.sh`: Introduce new processing steps to generate separate outputs for input to branch 0 vs. all other branches. Remove the branch zero `outputs_cleanup.py` as the branches are no longer pointing to files stored in the branch 0 directory (stored in huc directory)
   - Rasterize reach boolean (1 & 0) for all branches (not branch 0): using the `nwm_subset_streams_levelPaths_dissolved.gpkg` to define the branch levelpath flow lines
   - AGREEDEM reconditioning for all branches (not branch 0)
   - Pit remove burned DEM for all branches (not branch 0)
   - D8 flow direction generation for all branches (not branch 0)
- `src/run_by_branch.sh`: changed `clip_rasters_to_branches.py` input file location for `$tempHucDataDir/flowdir_d8_burned_filled.tif` (newly created file)

<br/><br/>

## v4.3.10.0 - 2023-05-12 - [PR#888](https://github.com/NOAA-OWP/inundation-mapping/pull/888)

`aggregate_by_huc.py` was taking a long time to process. Most HUCs can aggregate their branches into one merged hydrotable.csv in just 22 seconds, but a good handful took over 2 mins and a few took over 7 mins. When multiplied by 2,138 HUCs it was super slow. Multi-proc has not been added and it now takes appx 40 mins at 80 cores.

An error logging system was also added to track errors that may have occurred during processing.

### Changes
- `fim_pipeline.sh` - added a duration counter at the end of processing HUCs
- `fim_post_processing.sh` - added a job limit (number of procs), did a little cleanup, and added a warning note about usage of job limits in this script,
- `src`
    - `aggregate_by_huc.py`: Added multi proc, made it useable for non external script calls, added a logging system for errors only.
    - `indentify_src_bankful.py`: typo fix.

<br/><br/>

## v4.3.9.2 - 2023-05-12 - [PR#902](https://github.com/NOAA-OWP/inundation-mapping/pull/902)

This merge fixes several sites in Stage-Based CatFIM sites that showed overinundation. The cause was found to be the result of Stage-Based CatFIM code pulling the wrong value from the `usgs_elev_table.csv`. Priority is intended to go to the `dem_adj_elevation` value that is not from branch 0, however there was a flaw in the prioritization logic. Also includes a change to `requests` usage that is in response to an apparent IT SSL change. This latter change was necessary in order to run CatFIM. Also added a check to make sure the `dem_adj_thalweg` is not too far off the official elevation, and continues if it is.

### Changes
- `/tools/generate_categorical_fim.py`: fixed pandas bug where the non-branch zero `dem_adj_elevation` value was not being properly indexed. Also added a check to make sure the `dem_adj_thalweg` is not too far off the official elevation, and continues if it is.
- ` /tools/tools_shared_functions.py`: added `verify=False` to `requests` library calls because connections to WRDS was being refused (likely because of new IT protocols).

<br/><br/>

## v4.3.9.1 - 2023-05-12 - [PR#893](https://github.com/NOAA-OWP/inundation-mapping/pull/893)

Fix existing unit tests, remove unwanted behavior in `check_unit_errors_test.py`, update `unit_tests/README.md`

### Changes

- `unit_tests/`
    - `README.md` : Split up headings for setting up unit tests/running unit tests & re-formatted code block.
    - `check_unit_errors_test.py`: Fixed unwanted behavior of test leaving behind `sample_n.txt` files in `unit_errors/`
    - `clip_vectors_to_wbd_params.json`: Update parameters
    - `clip_vectors_to_wbd_test.py`: Update arguments
    - `pyproject.toml`: Ignore RuntimeWarning, to suppress pytest failure.
    - `usgs_gage_crosswalk_test.py`: Enhance readability of arguments in `gage_crosswalk.run_crosswalk` call

<br/><br/>

## v4.3.9.0 - 2023-04-19 - [PR#889](https://github.com/NOAA-OWP/inundation-mapping/pull/889)

Updates GDAL in base Docker image from 3.1.2 to 3.4.3 and updates all Python packages to latest versions, including Pandas v.2.0.0. Fixes resulting errors caused by deprecation and/or other changes in dependencies.

NOTE: Although the most current GDAL is version 3.6.3, something in 3.5 causes an issue in TauDEM `aread8` (this has been submitted as https://github.com/dtarb/TauDEM/issues/254)

### Changes

- `Dockerfile`: Upgrade package versions and fix `tzdata`
- `fim_post_processing.sh`: Fix typo
- `Pipfile` and `Pipfile.lock`: Update Python versions
- `src/`
    - `add_crosswalk.py`, `aggregate_by_huc.py`, `src_adjust_usgs_rating.py`, and `usgs_gage_unit_setup.py`: Change `df1.append(df2)` (deprecated) to `pd.concat([df1, df2])`
    - `build_stream_traversal.py`: Add `dropna=True` to address change in NaN handling
    - `getRasterInfoNative.py`: Replace `import gdal` (deprecated) with `from osgeo import gdal`
    - `stream_branches.py`: Change deprecated indexing to `.iloc[0]` and avoid `groupby.max()` over geometry
- `tools`
    - `inundation.py`: Cleans unused `from gdal`
    - `eval_plots.py`: deprecated dataframe.append fixed and deprecated python query pattern fixed.

<br/><br/>

## v4.3.8.0 - 2023-04-07 - [PR#881](https://github.com/NOAA-OWP/inundation-mapping/pull/881)

Clips branch 0 to terminal segments of NWM streams using the `to` attribute of NWM streams (where `to=0`).

### Changes

- `src/`
    - `delineate_hydros_and_produce_HAND.sh`: Added input arguments to `src/split_flows.py`
    - `split_flows.py`: Added functionality to snap and trim branch 0 flows to terminal NWM streamlines

<br/><br/>

## v4.3.7.4 - 2023-04-10 - [PR#882](https://github.com/NOAA-OWP/inundation-mapping/pull/882)

Bug fix for empty `output_catchments` in `src/filter_catchments_and_add_attributes.py`

### Changes

- `src/filter_catchments_and_add_attributes.py`: Adds check for empty `output_catchments` and exits with Status 61 if empty.

<br/><br/>

## v4.3.7.3 - 2023-04-14 - [PR#880](https://github.com/NOAA-OWP/inundation-mapping/pull/880)

Hotfix for addressing an error during the NRMSE calculation/aggregation step within `tools/rating_curve_comparison.py`. Also added the "n" variable to the agg_nwm_recurr_flow_elev_stats table. Addresses #878

### Changes

- `tools/rating_curve_comparison.py`: address error for computing nrmse when n=1; added the "n" variable (sample size) to the output metrics table

<br/><br/>

## v4.3.7.2 - 2023-04-06 - [PR#879](https://github.com/NOAA-OWP/inundation-mapping/pull/879)

Replaces `os.environ` with input arguments in Python files that are called from bash scripts. The bash scripts now access the environment variables and pass them to the Python files as input arguments. In addition to adapting some Python scripts to a more modular structure which allows them to be run individually, it also allows Visual Studio Code debugger to work properly. Closes #875.

### Changes

- `fim_pre_processing.sh`: Added `-i $inputsDir` input argument to `src/check_huc_inputs.py`
- `src/`
    - `add_crosswalk.py`: Changed `min_catchment_area` and `min_stream_length` environment variables to input arguments
    - `check_huc_inputs.py`: Changed `inputsDir` environment variable to input argument
    - `delineate_hydros_and_produce_HAND.sh`: Added `-m $max_split_distance_meters -t $slope_min -b $lakes_buffer_dist_meters` input arguments to `src/split_flows.py`
    - `split_flows.py`: Changed `max_split_distance_meters`, `slope_min`, and `lakes_buffer_dist_meters` from environment variables to input arguments

<br/><br/>

## v4.3.7.1 - 2023-04-06 - [PR#874](https://github.com/NOAA-OWP/inundation-mapping/pull/874)

Hotfix to `process_branch.sh` because it wasn't removing code-61 branches on exit. Also removes the current run from the new fim_temp directory.

### Changes

- `fim_pipeline.sh`: removal of current run from fim_temp directory
- `src/process_branch.sh`: switched the exit 61 block to use the temp directory instead of the outputs directory

<br/><br/>

## v4.3.7.0 - 2023-03-02 - [PR#868](https://github.com/NOAA-OWP/inundation-mapping/pull/868)

This pull request adds a new feature to `fim_post_processing.sh` to aggregate all of the hydrotables for a given HUC into a single HUC-level `hydrotable.csv` file. Note that the aggregation step happens near the end of `fim_post_processing.sh` (after the subdivision and calibration routines), and the branch hydrotable files are preserved in the branch directories for the time being.

### Changes

- `fim_pipeline.sh`: created a new variable `$jobMaxLimit` that multiplies the `$jobHucLimit` and the `$jobBranchLimit`
- `fim_post_processing.sh`: added new aggregation/concatenation step after the SRC calibration routines; passing the new `$jobMaxLimit` to the commands that accept a multiprocessing job number input; added `$skipcal` argument to the USGS rating curve calibration routine
- `src/add_crosswalk.py`: changed the default value for `calb_applied` variable to be a boolean
- `src/aggregate_by_huc.py`: file renamed (previous name: `src/usgs_gage_aggregate.py`); updated to perform branch to huc file aggregation for `hydroTable_{branch_id}.csv` and `src_full_crosswalked_{branch_id}.csv` files; note that the input arguments ask you to specify which file types to aggregate using the flags: `-elev`, `-htable`, and `-src`
- `tools/inundate_gms.py`: added check to use the aggregated HUC-level `hydrotable.csv` if it exists, otherwise continue to use the branch hydroTable files
- `tools/inundation.py`: added `usecols` argument to the `pd.read_csv` commands to improve read time for hydrotables
- `src/subdiv_chan_obank_src.py`: add dtype to hydrotable pd.read_csv to resolve pandas dtype interpretation warnings

<br/><br/>

## v4.3.6.0 - 2023-03-23 - [PR#803](https://github.com/NOAA-OWP/inundation-mapping/pull/803)

Clips Watershed Boundary Dataset (WBD) to DEM domain for increased efficiency. Essentially, this is a wrapper for `geopandas.clip()` and moves clipping from `src/clip_vectors_to_wbd.py` to `data/wbd/preprocess_wbd.py`.

### Additions

- `data/wbd/preprocess_wbd.py`: Clips WBD to DEM domain polygon

### Changes

- `src/`
    - `bash_variables.env`: Updates `input_WBD_gdb` environment variable
    - `clip_vectors_to_wbd.py`: Removes clipping to DEM domain

<br/><br/>

## v4.3.5.1 - 2023-04-01 - [PR#867](https://github.com/NOAA-OWP/inundation-mapping/pull/867)

outputs_cleanup.py was throwing an error saying that the HUC source directory (to be cleaned up), did not exist. This was confirmed in a couple of environments. The src path in run_unit_wb.sh was sending in the "outputs" directory and not the "fim_temp" directory. This might have been a merge issue.

The log file was moved to the unit_errors folder to validate the error, as expected.

### Changes

- `src/run_unit_wb.sh`: Change the source path being submitted to `outputs_cleanup.py` from the `outputs` HUC directory to the `fim_temp` HUC directory.
- `fim_process_unit_wb.sh`: Updated the phrase "Copied temp directory" to "Moved temp directory"

<br/><br/>

## v4.3.5.0 - 2023-03-02 - [PR#857](https://github.com/NOAA-OWP/inundation-mapping/pull/857)

Addresses changes to function calls needed to run upgraded Shapely library plus other related library upgrades. Upgraded libraries include:
- shapely
- geopandas
- pandas
- numba
- rasterstats
- numpy
- rtree
- tqdm
- pyarrow
- py7zr

Pygeos is removed because its functionality is incorporated into the upgraded shapely library.

### Changes

- `Dockerfile`
- `Pipfile and Pipfile.lock`
- `src/`
	- `associate_levelpaths_with_levees.py`
    - `build_stream_traversal.py`
	- `add_crosswalk.py`
	- `adjust_headwater_streams.py`
	- `aggregate_vector_inputs.py`
	- `clip_vectors_to_wbd.py`
	- `derive_headwaters.py`
	- `stream_branches.py`
	- `split_flows.py`
- `tools/`
	- `fimr_to_benchmark.py`
	- `tools_shared_functions.py`

<br/><br/>

## v4.3.4.0 - 2023-03-16-23 [PR#847](https://github.com/NOAA-OWP/inundation-mapping/pull/847)

### Changes

Create a 'working directory' in the Docker container to run processes within the container's non-persistent filesystem. Modify variables in scripts that process HUCs and branches to use the temporary working directory, and then copy temporary directory (after trimming un-wanted files) over to output directory (persistent filesystem).  Roll back changes to `unit_tests/` to use `/data/outputs` (contains canned data), as the volume mounted `outputs/` most likely will not contain the necessary unit test data.

- `Dockerfile` - create a `/fim_temp` working directory, update `projectDir` to an `ENV`, rename inputs and outputs directory variables
- `fim_pipeline.sh` - remove `projectDir=/foss_fim`, update path of `logFile`, remove indentation
- `fim_pre_processing.sh` - change `$outputRunDataDir` => `$outputDestDir` & add `$tempRunDir`
- `fim_post_processing.sh` - change `$outputRunDataDir` => `$outputDestDir`
- `fim_process_unit_wb.sh` - change `$outputRunDataDir` => `$outputDestDir`, add vars & export `tempRunDir`, `tempHucDataDir`, & `tempBranchDataDir` to `run_unit_wb.sh`
- `README.md` - add linebreaks to codeblocks

- `src/`
  - `bash_variables.env` - `$inputDataDir` => `$inputsDir`
  - `check_huc_inputs.py` - `$inputDataDir` => `$inputsDir`
  - `delineate_hydros_and_produce_HAND.py` - `$outputHucDataDir` => `$tempHucDataDir`, `$outputCurrentBranchDataDir` => `$tempCurrentBranchDataDir`
  - `process_branch.sh` - `$outputRunDataDir` => `$outputsDestDir`
  - `run_by_branch.sh` - `$outputCurrentBranchDataDir` => `$tempCurrentBranchDataDir`, `$outputHucDataDir` => `$tempHucDataDir`
  - `run_unit_wb.sh` - `$outputRunDataDir` => `$outputDestDir`, `$outputHucDataDir` => `$tempHucDataDir`
  - `utils/`
    - `shared_functions.py` - `$inputDataDir` => `$inputsDir`

- `tools/`
  - `inundation_wrapper_custom_flow.py` - `$outputDataDir` => `$outputsDir`
  - `inundation_wrapper_nwm_flows.py`  - `$outputDataDir` => `$outputsDir`
  - `tools_shared_variables.py` - `$outputDataDir` => `$outputsDir`

- `unit_tests/`
  - `README.md` - add linebreaks to code blocks, `/outputs/` => `/data/outputs/`
  - `*_params.json` - `/outputs/` => `/data/outputs/` & `$outputRunDataDir` => `$outputDestDir`
  - `derive_level_paths_test.py` - `$outputRunDataDir` => `$outputDestDir`
  - `check_unit_errors_test.py` - `/outputs/` => `/data/outputs/`
  - `shared_functions_test.py` - `$outputRunDataDir` => `$outputDestDir`
  - `split_flows_test.py`  - `/outputs/` => `/data/outputs/`
  - `tools/`
    - `*_params.json` - `/outputs/` => `/data/outputs/` & `$outputRunDataDir` => `$outputDestDir`

<br/><br/>

## v4.3.3.7 - 2023-03-22 - [PR#856](https://github.com/NOAA-OWP/inundation-mapping/pull/856)

Simple update to the `PULL_REQUEST_TEMPLATE.md` to remove unnecessary/outdated boilerplate items, add octothorpe (#) in front of Additions, Changes, Removals to mirror `CHANGELOG.md` format, and clean up the PR Checklist.

### Changes
- `docs/`
  - `PULL_REQUEST_TEMPLATE.md`

<br/><br/>

## v4.3.3.6 - 2023-03-30 - [PR#859](https://github.com/NOAA-OWP/inundation-mapping/pull/859)

Addresses the issue of output storage space being taken up by output files from branches that did not run. Updates branch processing to remove the extraneous branch file if a branch gets an error code of 61.

### Changes

- `src/process_branch.sh`: added line 41, which removes the outputs and output folder if Error 61 occurs.

<br/><br/>

## v4.3.3.5 - 2023-03-23 - [PR#848](https://github.com/NOAA-OWP/inundation-mapping/pull/848)

Introduces two new arguments (`-pcsv` and `-pfiles`) and improves the documentation of  `synthesize_test_cases.py`. The new arguments allow the user to provide a CSV of previous metrics (`-pcsv`) and to specity whether or not metrics should pulled from previous directories (`-pfiles`).

The dtype warning was suppressed through updates to the `read_csv` function in `hydrotable.py` and additional comments were added throughout script to improve readability.

### Changes
- `tools/inundation.py`: Add data types to the section that reads in the hydrotable (line 483).

- `tools/synthesize_test_cases.py`: Improved formatting, spacing, and added comments. Added two new arguments: `pcsv` and `pfiles` along with checks to verify they are not being called concurrently (lines 388-412). In `create_master_metrics_csv`, creates an `iteration_list` that only contains `['comparison']` if `pfiles` is not true, reads in the previous metric csv `prev_metrics_csv` if it is provided and combine it with the compiled metrics (after it is converted to dataframe), and saves the metrics dataframe (`df_to_write`) to CSV.

<br/><br/>

## v4.3.3.4 - 2023-03-17 - [PR#849](https://github.com/NOAA-OWP/inundation-mapping/pull/849)

This hotfix addresses an error in inundate_nation.py relating to projection CRS.

### Changes

- `tools/inundate_nation.py`: #782 CRS projection change likely causing issue with previous projection configuration

<br/><br/>

## v4.3.3.3 - 2023-03-20 - [PR#854](https://github.com/NOAA-OWP/inundation-mapping/pull/854)

At least one site (e.g. TRYM7) was not been getting mapped in Stage-Based CatFIM, despite having all of the acceptable accuracy codes. This was caused by a data type issue in the `acceptable_coord_acc_code_list` in `tools_shared_variables.py` having the accuracy codes of 5 and 1 as a strings instead of an integers.

### Changes

- `/tools/tools_shared_variables.py`: Added integers 5 and 1 to the acceptable_coord_acc_code_list, kept the '5' and '1' strings as well.

<br/><br/>

## v4.3.3.2 - 2023-03-20 - [PR#851](https://github.com/NOAA-OWP/inundation-mapping/pull/851)

Bug fix to change `.split()` to `os.path.splitext()`

### Changes

- `src/stream_branches.py`: Change 3 occurrences of `.split()` to `os.path.splitext()`

<br/><br/>

## v4.3.3.1 - 2023-03-20 - [PR#855](https://github.com/NOAA-OWP/inundation-mapping/pull/855)

Bug fix for KeyError in `src/associate_levelpaths_with_levees.py`

### Changes

- `src/associate_levelpaths_with_levees.py`: Adds check if input files exist and handles empty GeoDataFrame(s) after intersecting levee buffers with leveed areas.

<br/><br/>

## v4.3.3.0 - 2023-03-02 - [PR#831](https://github.com/NOAA-OWP/inundation-mapping/pull/831)

Addresses bug wherein multiple CatFIM sites in the flow-based service were displaying the same NWS LID. This merge also creates a workaround solution for a slowdown that was observed in the WRDS location API, which may be a temporary workaround, until WRDS addresses the slowdown.

### Changes

- `tools/generate_categorical_fim_mapping.py`: resets the list of tifs to format for each LID within the loop that does the map processing, instead of only once before the start of the loop.
- `tools/tools_shared_functions.py`:
  - adds a try-except block around code that attempted to iterate on an empty list when the API didn't return relevant metadata for a given feature ID (this is commented out, but may be used in the future once WRDS slowdown is addressed).
  - Uses a passed NWM flows geodataframe to determine stream order.
- `/tools/generate_categorical_fim_flows.py`:
  - Adds multiprocessing to flows generation and uses `nwm_flows.gpkg` instead of the WRDS API to determine stream order of NWM feature_ids.
  - Adds duration print messages.
- `/tools/generate_categorical_fim.py`:
  - Refactor to allow for new NWM filtering scheme.
  - Bug fix in multiprocessing calls for interval map production.
  - Adds duration print messages.

<br/><br/>

## v4.3.2.0 - 2023-03-15 - [PR#845](https://github.com/NOAA-OWP/inundation-mapping/pull/845)

This merge revises the methodology for masking levee-protected areas from inundation. It accomplishes two major tasks: (1) updates the procedure for acquiring and preprocessing the levee data to be burned into the DEM and (2) revises the way levee-protected areas are masked from branches.

(1) There are now going to be two different levee vector line files in each HUC. One (`nld_subset_levees_burned.gpkg`) for the levee elevation burning and one (`nld_subset_levees.gpkg`) for the levee-level-path assignment and masking workflow.

(2) Levee-protected areas are masked from inundation based on a few methods:
  - Branch 0: All levee-protected areas are masked.
  - Other branches: Levee-protected areas are masked from the DEMs of branches for level path(s) that the levee is protecting against by using single-sided buffers alongside each side of the levee to determine which side the levee is protecting against (the side opposite the associated levee-protected area).

### Additions

- `.gitignore`: Adds `.private` folder for unversioned code.
- `data/`
    - `esri.py`: Class for querying and downloading ESRI feature services.
    - `nld/`
        - `levee_download.py`: Module that handles downloading and preprocessing levee lines and protected areas from the National Levee Database.
- `src/associate_levelpaths_with_levees.py`: Associates level paths with levees using single-sided levee buffers and writes to CSV to be used by `src/mask_dem.py`

### Changes

- `.config/`
    - `deny_branch_zero.lst`: Adds `dem_meters_{}.tif`.
    - `deny_branches.lst`: Adds `levee_levelpaths.csv` and removes `nld_subset_levees_{}.tif`.
    - `deny_unit.lst`: Adds `dem_meters.tif`.
    - `params_template.env`: Adds `levee_buffer` parameter for levee buffer size/distance in meters and `levee_id_attribute`.
- `src/`
    - `bash_variables.env`: Updates `input_nld_levee_protected_areas` and adds `input_NLD` (moved from `run_unit_wb.sh`) and `input_levees_preprocessed` environment. .variables
    - `burn_in_levees.py`: Removed the unit conversion from feet to meters because it's now being done in `levee_download.py`.
    - `clip_vectors_to_wbd.py`: Added the new levee lines for the levee-level-path assignment and masking workflow.
    - `delineate_hydros_and_produce_HAND.sh`: Updates input arguments.
    - `mask_dem.py`: Updates to use `levee_levelpaths.csv` (output from `associate_levelpaths_with_levees.py`) to mask branch DEMs.
    - `run_by_branch.sh`: Clips `dem_meters.tif` to use for branches instead of `dem_meters_0.tif` since branch 0 is already masked.
    - `run_unit_wb.sh`: Added inputs to `clip_vectors_to_wbd.py`. Added `associate_levelpaths_with_levees.py`. Processes `dem_meters.tif` and then makes a copy for branch 0. Moved `deny_unit.lst` cleanup to after branch processing.

### Removals
- `data/nld/preprocess_levee_protected_areas.py`: Deprecated.

<br/><br/>

## v4.3.1.0 - 2023-03-10 - [PR#834](https://github.com/NOAA-OWP/inundation-mapping/pull/834)

Change all occurances of /data/outputs to /outputs to honor the correct volume mount directory specified when executing docker run.

### Changes

- `Dockerfile` - updated comments in relation to `projectDir=/foss_fim`
- `fim_pipeline.sh` - updated comments in relation to `projectDir=/foss_fim`
- `fim_pre_processing.sh` -updated comments in relation to `projectDir=/foss_fim`
- `fim_post_processing.sh` - updated comments in relation to `projectDir=/foss_fim`
- `README.md` - Provide documentation on starting the Docker Container, and update docs to include additional command line option for calibration database tool.

- `src/`
  - `usgs_gage_crosswalk.py` - added newline character to shorten commented example usage
  - `usgs_gage_unit_setup.py` - `/data/outputs/` => `/outputs/`

- `tools/`
  - `cache_metrics.py` -  `/data/outputs/` => `/outputs/`
  - `copy_test_case_folders.py`  - `/data/outputs/` => `/outputs/`
  - `run_test_case.py` - `/data/outputs/` => `/outputs/`

- `unit_tests/*_params.json`  - `/data/outputs/` => `/outputs/`

- `unit_tests/split_flows_test.py`  - `/data/outputs/` => `/outputs/`

<br/><br/>

## v4.3.0.1 - 2023-03-06 - [PR#841](https://github.com/NOAA-OWP/inundation-mapping/pull/841)

Deletes intermediate files generated by `src/agreedem.py` by adding them to `config/deny_*.lst`

- `config/`
    - `deny_branch_zero.lst`, `deny_branches.lst`, `deny_branch_unittests.lst`: Added `agree_binary_bufgrid.tif`, `agree_bufgrid_zerod.tif`, and `agree_smogrid_zerod.tif`
    - `deny_unit.lst`: Added `agree_binary_bufgrid.tif`, `agree_bufgrid.tif`, `agree_bufgrid_allo.tif`, `agree_bufgrid_dist.tif`,  `agree_bufgrid_zerod.tif`, `agree_smogrid.tif`, `agree_smogrid_allo.tif`, `agree_smogrid_dist.tif`, `agree_smogrid_zerod.tif`

<br/><br/>

## v4.3.0.0 - 2023-02-15 - [PR#814](https://github.com/NOAA-OWP/inundation-mapping/pull/814)

Replaces GRASS with Whitebox. This addresses several issues, including Windows permissions and GRASS projection issues. Whitebox also has a slight performance benefit over GRASS.

### Removals

- `src/r_grow_distance.py`: Deletes file

### Changes

- `Dockerfile`: Removes GRASS, update `$outputDataDir` from `/data/outputs` to `/outputs`
- `Pipfile` and `Pipfile.lock`: Adds Whitebox and removes GRASS
- `src/`
    - `agreedem.py`: Removes `r_grow_distance`; refactors to use with context and removes redundant raster reads.
    - `adjust_lateral_thalweg.py` and `agreedem.py`: Refactors to use `with` context and removes redundant raster reads
    - `unique_pixel_and_allocation.py`: Replaces GRASS with Whitebox and remove `r_grow_distance`
    - `gms/`
        - `delineate_hydros_and_produce_HAND.sh` and `run_by_unit.sh`: Removes GRASS parameter
        - `mask_dem.py`: Removes unnecessary line

<br/><br/>

## v4.2.1.0 - 2023-02-21 - [PR#829](https://github.com/NOAA-OWP/inundation-mapping/pull/829)

During the merge from remove-fim3 PR into dev, merge conflicts were discovered in the unit_tests folders and files. Attempts to fix them at that time failed, so some files were removed, other renamed, other edited to get the merge to work.  Here are the fixes to put the unit tests system back to par.

Note: some unit tests are now temporarily disabled due to dependencies on other files / folders which may not exist in other environments.

Also.. the Changelog.md was broken and is being restored here.

Also.. a minor text addition was added to the acquire_and_preprocess_3dep_dems.py files (not directly related to this PR)

For file changes directly related to unit_test folder and it's file, please see [PR#829](https://github.com/NOAA-OWP/inundation-mapping/pull/829)

Other file changes:

### Changes
- `Pipfile.lock` : rebuilt and updated as a safety pre-caution.
- `docs`
    - `CHANGELOG.md`: additions to this file for FIM 4.2.0.0 were not merged correctly.  (re-added just below in the 4.2.0.0 section)
- `data`
    - `usgs`
        - `acquire_and_preprocess_3dep_dems.py`: Added text on data input URL source.

<br/><br/>

## v4.2.0.1 - 2023-02-16 - [PR#827](https://github.com/NOAA-OWP/inundation-mapping/pull/827)

FIM 4.2.0.0. was throwing errors for 14 HUCs that did not have any level paths. These are HUCs that have only stream orders 1 and 2 and are covered under branch zero, but no stream orders 3+ (no level paths).  This has now been changed to not throw an error but continue to process of the HUC.

### Changes

- `src`
    - `run_unit_wb.sh`: Test if branch_id.lst exists, which legitimately might not. Also a bit of text cleanup.

<br/><br/>

## v4.2.0.0 - 2023-02-16 - [PR#816](https://github.com/NOAA-OWP/inundation-mapping/pull/816)

This update removes the remaining elements of FIM3 code.  It further removes the phrases "GMS" as basically the entire FIM4 model. FIM4 is GMS. With removing FIM3, it also means remove concepts of "MS" and "FR" which were no longer relevant in FIM4.  There are only a few remaining places that will continue with the phrase "GMS" which is in some inundation files which are being re-evaluated.  Some deprecated files have been removed and some subfolders removed.

There are a lot of duplicate explanations for some of the changes, so here is a shortcut system.

- desc 1:  Remove or rename values based on phrase "GMS, MS and/or FR"
- desc 2:  Moved file from the /src/gms folder to /src  or /tools/gms_tools to /tools
- desc 3:  No longer needed as we now use the `fim_pipeline.sh` processing model.

### Removals

- `data`
    - `acquire_and_preprocess_inputs.py`:  No longer needed
- `gms_pipeline.sh` : see desc 3
- `gms_run_branch.sh` : see desc 3
- `gms_run_post_processing.sh` : see desc 3
- `gms_run_unit.sh` : see desc 3
- `src`
    - `gms`
        - `init.py` : folder removed, no longer needed.
        - `aggregate_branch_lists.py`: no longer needed.  Newer version already exists in src directory.
        - `remove_error_branches.py` :  see desc 3
        - `run_by_unit.sh` : see desc 3
        - `test_new_crosswalk.sh` : no longer needed
        - `time_and_tee_run_by_branch.sh` : see desc 3
        - `time_and_tee_run_by_unit.sh` : see desc 3
    - `output_cleanup.py` : see desc 3
 - `tools/gms_tools`
     - `init.py` : folder removed, no longer needed.

### Changes

- `config`
   - `deny_branch_unittests.lst` :  renamed from `deny_gms_branch_unittests.lst`
   - `deny_branch_zero.lst` : renamed from `deny_gms_branch_zero.lst`
   - `deny_branches.lst` :  renamed from `deny_gms_branches.lst`
   - `deny_unit.lst`  : renamed from `deny_gms_unit.lst`
   - `params_template.env` : see desc 1

- `data`
    - `nws`
        - `preprocess_ahps_nws.py`:   Added deprecation note: If reused, it needs review and/or upgrades.
    - `acquire_and_preprocess_3dep_dems.py` : see desc 1
 - `fim_post_processing.sh` : see desc 1, plus a small pathing change.
 - `fim_pre_processing.sh` : see desc 1
 - ` src`
     - `add_crosswalk.py` : see desc 1. Also cleaned up some formatting and commented out a code block in favor of a better way to pass args from "__main__"
     - `bash_variables.env` : see desc 1
     - `buffer_stream_branches.py` : see desc 2
     - `clip_rasters_to_branches.py` : see desc 2
     - `crosswalk_nwm_demDerived.py` :  see desc 1 and desc 2
     - `delineate_hydros_and_produce_HAND.sh` : see desc 1 and desc 2
     - `derive_level_paths.py`  :  see desc 1 and desc 2
     - `edit_points.py` : see desc  2
     - `filter_inputs_by_huc.py`: see desc 1 and desc 2
     - `finalize_srcs.py`:  see desc 2
     - `generate_branch_list.py` : see desc 1
     - `make_rem.py` : see desc 2
     - `make_dem.py` : see desc  2
     - `outputs_cleanup.py`:  see desc 1
     - `process_branch.sh`:  see desc 1
     - `query_vectors_by_branch_polygons.py`: see desc 2
     - `reset_mannings.py` : see desc 2
     - `run_by_branch.sh`:  see desc 1
     - `run_unit_wb.sh`: see desc 1
     - `stream_branches.py`:  see desc 2
     - `subset_catch_list_by_branch_id.py`: see desc 2
     - `toDo.md`: see desc 2
     - `usgs_gage_aggregate.py`:  see desc 1
     - `usgs_gage_unit_setup.py` : see desc 1
     - `utils`
         - `fim_enums.py` : see desc 1

- `tools`
    - `combine_crosswalk_tables.py` : see desc 2
    - `compare_ms_and_non_ms_metrics.py` : see desc 2
    - `compile_comp_stats.py`: see desc 2  and added note about possible deprecation.
    - `compile_computation_stats.py` : see desc 2  and added note about possible deprecation.
    - `composite_inundation.py` : see desc 1 : note.. references a file called inundate_gms which retains it's name for now.
    - `consolidate_metrics.py`: added note about possible deprecation.
    - `copy_test_case_folders.py`: see desc 1
    - `eval_plots.py` : see desc 1
    - `evaluate_continuity.py`: see desc 2
    - `find_max_catchment_breadth.py` : see desc 2
    - `generate_categorical_fim_mapping.py` : see desc 1
    - `inundate_gms.py`: see desc 1 and desc 2. Note: This file has retained its name with the phrase "gms" in it as it might be upgraded later and there are some similar files with similar names.
    - `inundate_nation.py` : see desc 1
    - `inundation.py`:  text styling change
    - `make_boxes_from_bounds.py`: text styling change
    - `mosaic_inundation.py`:  see desc 1 and desc 2
    - `overlapping_inundation.py`: see desc 2
    - `plots.py` : see desc 2
    - `run_test_case.py`:  see desc 1
    - `synthesize_test_cases.py`: see desc 1

- `unit_tests`
    - `README.md`: see desc 1
    - `__template_unittests.py`: see desc 1
    - `check_unit_errors_params.json`  and `check_unit_errors_unittests.py` : see desc 1
    - `derive_level_paths_params.json` and `derive_level_paths_unittests.py` : see desc 1 and desc 2
    - `filter_catchments_and_add_attributes_unittests.py`: see desc 1
    - `outputs_cleanup_params.json` and `outputs_cleanup_unittests.py`: see desc 1 and desc 2
    - `split_flows_unittests.py` : see desc 1
    - `tools`
        - `inundate_gms_params.json` and `inundate_gms_unittests.py`: see desc 1 and desc 2

<br/><br/>

## v4.1.3.0 - 2023-02-13 - [PR#812](https://github.com/NOAA-OWP/inundation-mapping/pull/812)

An update was required to adjust host name when in the AWS environment

### Changes

- `fim_post_processing.sh`: Added an "if isAWS" flag system based on the input command args from fim_pipeline.sh or

- `tools/calibration-db`
    - `README.md`: Minor text correction.

<br/><br/>

## v4.1.2.0 - 2023-02-15 - [PR#808](https://github.com/NOAA-OWP/inundation-mapping/pull/808)

Add `pytest` package and refactor existing unit tests. Update parameters to unit tests (`/unit_tests/*_params.json`) to valid paths. Add leading slash to paths in `/config/params_template.env`.

### Additions

- `/unit_tests`
  - `__init__.py`  - needed for `pytest` command line executable to pick up tests.
  - `pyproject.toml`  - used to specify which warnings are excluded/filtered.
  - `/gms`
    - `__init__.py` - needed for `pytest` command line executable to pick up tests.
  - `/tools`
    - `__init__.py`  - needed for `pytest` command line executable to pick up tests.
    - `inundate_gms_params.json` - file moved up into this directory
    - `inundate_gms_test.py`     - file moved up into this directory
    - `inundation_params.json`   - file moved up into this directory
    - `inundation_test.py`       - file moved up into this directory

### Removals

- `/unit_tests/tools/gms_tools/` directory removed, and files moved up into `/unit_tests/tools`

### Changes

- `Pipfile` - updated to include pytest as a dependency
- `Pipfile.lock` - updated to include pytest as a dependency

- `/config`
  - `params_template.env` - leading slash added to paths

- `/unit_tests/` - All of the `*_test.py` files were refactored to follow the `pytest` paradigm.
  - `*_params.json` - valid paths on `fim-dev1` provided
  - `README.md`  - updated to include documentation on pytest.
  - `unit_tests_utils.py`
  - `__template_unittests.py` -> `__template.py` - exclude the `_test` suffix to remove from test suite. Updated example on new format for pytest.
  - `check_unit_errors_test.py`
  - `clip_vectors_to_wbd_test.py`
  - `filter_catchments_and_add_attributes_test.py`
  - `rating_curve_comparison_test.py`
  - `shared_functions_test.py`
  - `split_flow_test.py`
  - `usgs_gage_crosswalk_test.py`
  - `aggregate_branch_lists_test.py`
  - `generate_branch_list_test.py`
  - `generate_branch_list_csv_test.py`
  - `aggregate_branch_lists_test.py`
  - `generate_branch_list_csv_test.py`
  - `generate_branch_list_test.py`
    - `/gms`
      - `derive_level_paths_test.py`
      - `outputs_cleanup_test.py`
    - `/tools`
      - `inundate_unittests.py` -> `inundation_test.py`
      - `inundate_gms_test.py`


<br/><br/>

## v4.1.1.0 - 2023-02-16 - [PR#809](https://github.com/NOAA-OWP/inundation-mapping/pull/809)

The CatFIM code was updated to allow 1-foot interval processing across all stage-based AHPS sites ranging from action stage to 5 feet above major stage, along with restart capability for interrupted processing runs.

### Changes

- `tools/generate_categorical_fim.py` (all changes made here)
    - Added try-except blocks for code that didn't allow most sites to actually get processed because it was trying to check values of some USGS-related variables that most of the sites didn't have
    - Overwrite abilities of the different outputs for the viz team were not consistent (i.e., one of the files had the ability to be overwritten but another didn't), so that has been made consistent to disallow any overwrites of the existing final outputs for a specified output folder.
    - The code also has the ability to restart from an interrupted run and resume processing uncompleted HUCs by first checking for a simple "complete" file for each HUC. If a HUC has that file, then it is skipped (because it already completed processing during a run for a particular output folder / run name).
    - When a HUC is successfully processed, an empty "complete" text file is created / touched.

<br/><br/>

## v4.1.0.0 - 2023-01-30 - [PR#806](https://github.com/NOAA-OWP/inundation-mapping/pull/806)

As we move to Amazon Web Service, AWS, we need to change our processing system. Currently, it is `gms_pipeline.sh` using bash "parallel" as an iterator which then first processes all HUCs, but not their branches. One of `gms_pipeline.sh`'s next steps is to do branch processing which is again iterated via "parallel". AKA. Units processed as one step, branches processed as second independent step.

**Note:** While we are taking steps to move to AWS, we will continue to maintain the ability of doing all processing on a single server using a single docker container as we have for a long time. Moving to AWS is simply taking portions of code from FIM and adding it to AWS tools for performance of large scale production runs.

Our new processing system, starting with this PR,  is to allow each HUC to process it's own branches.

A further requirement was to split up the overall processing flow to independent steps, with each step being able to process itself without relying on "export" variables from other files. Note: There are still a few exceptions.  The basic flow now becomes
- `fim_pre_processing.sh`,
- one or more calls to `fim_process_unit_wb.sh` (calling this file for each single HUC to be processed).
- followed by a call to `fim_post_processing.sh`.


Note: This is a very large, complex PR with alot of critical details. Please read the details at [PR 806](https://github.com/NOAA-OWP/inundation-mapping/pull/806).

### CRITICAL NOTE
The new `fim_pipeline.sh` and by proxy `fim_pre_processing.sh` has two new key input args, one named **-jh** (job HUCs) and one named **-jb** (job branches).  You can assign the number of cores/CPU's are used for processing a HUC versus the number of branches.  For the -jh number arg, it only is used against the `fim_pipeline.sh` file when it is processing more than one HUC or a list of HUCs as it is the iterator for HUCs.   The -jb flag says how many cores/CPU's can be used when processing branches (note.. the average HUC has 26 branches).

BUT.... you have to be careful not to overload your system.  **You need to multiply the -jh and the -jb values together, but only when using the `fim_pipeline.sh` script.**  Why? _If you have 16 CPU's available on your machine, and you assign -jh as 10 and -jb as 26, you are actually asking for 126 cores (10 x 26) but your machine only has 16 cores._   If you are not using `fim_pipeline.sh` but using the three processing steps independently, then the -jh value has not need to be anything but the number of 1 as each actual HUC can only be processed one at a time. (aka.. no iterator).
</br>

### Additions

- `fim_pipeline.sh` :  The wrapper for the three new major "FIM" processing steps. This script allows processing in one command, same as the current tool of `gms_pipeline.sh`.
- `fim_pre_processing.sh`: This file handles all argument input from the user, validates those inputs and sets up or cleans up folders. It also includes a new system of taking most input parameters and some key enviro variables and writing them out to a files called `runtime_args.env`.  Future processing steps need minimal input arguments as it can read most values it needs from this new `runtime_args.env`. This allows the three major steps to work independently from each other. Someone can now come in, run `fim_pre_processing.sh`, then run `fim_process_unit_wb.sh`, each with one HUC, as many time as they like, each adding just its own HUC folder to the output runtime folder.
- `fim_post_processing.sh`: Scans all HUC folders inside the runtime folders to handle a number of processing steps which include (to name a few):
    - aggregating errors
    - aggregating to create a single list (gms_inputs.csv) for all valid HUCs and their branch ids
    - usgs gage aggregation
    - adjustments to SRV's
    - and more
- `fim_process_unit_wb.sh`: Accepts only input args of runName and HUC number. It then sets up global variable, folders, etc to process just the one HUC. The logic for processing the HUC is in `run_unit_wb.sh` but managed by this `fim_process_unit_wb.sh` file including all error trapping.
- `src`
    - `aggregate_branch_lists.py`:  When each HUC is being processed, it creates it's own .csv file with its branch id's. In post processing we need one master csv list and this file aggregates them. Note: This is a similar file already in the `src/gms` folder but that version operates a bit different and will be deprecated soon.
    - `generate_branch_list.py`: This creates the single .lst for a HUC defining each branch id. With this list, `run_unit_wb.sh` can do a parallelized iteration over each of its branches for processing. Note: This is also similar to the current `src/gms` file of the same name and the gms folder version will also be deprecated soon.
    - `generate_branch_list_csv.py`. As each branch, including branch zero, has processed and if it was successful, it will add to a .csv list in the HUC directory. At the end, it becomes a list of all successful branches. This file will be aggregates with all similar .csv in post processing for future processing.
    - `run_unit_wb.sh`:  The actual HUC processing logic. Note: This is fundamentally the same as the current HUC processing logic that exists currently in `src/gms/run_by_unit.sh`, which will be removed in the very near future. However, at the end of this file, it creates and manages a parallelized iterator for processing each of it's branches.
    - `process_branch.sh`:  Same concept as `process_unit_wb.sh` but this one is for processing a single branch. This file manages the true branch processing file of `src/gms/run_by_branch.sh`.  It is a wrapper file to `src/gms/run_by_branch.sh` and catches all error and copies error files as applicable. This allows the parent processing files to continue despite branch errors. Both the new fim processing system and the older gms processing system currently share the branch processing file of `src/gms/run_by_branch.sh`. When the gms processing file is removed, this file will likely not change, only moved one directory up and be no longer in the `gms` sub-folder.
- `unit_tests`
    - `aggregate_branch_lists_unittests.py' and `aggregate_branch_lists_params.json`  (based on the newer `src` directory edition of `aggregate_branch_lists.py`).
    - `generate_branch_list_unittest.py` and `generate_branch_list_params.json` (based on the newer `src` directory edition of `generate_branch_list.py`).
    -  `generate_branch_list_csv_unittest.py` and `generate_branch_list_csv_params.json`

### Changes

- `config`
    - `params_template.env`: Removed the `default_max_jobs` value and moved the `startDiv` and `stopDiv` to the `bash_variables.env` file.
    - `deny_gms_unit.lst` : Renamed from `deny_gms_unit_prod.lst`
    - `deny_gms_branches.lst` : Renamed from `deny_gms_branches_prod.lst`

- `gms_pipeline.sh`, `gms_run_branch.sh`, `gms_run_unit.sh`, and `gms_post_processing.sh` :  Changed to hardcode the `default_max_jobs` to the value of 1. (we don't want this to be changed at all). They were also changed for minor adjustments for the `deny` list files names.

- `src`
    - `bash_functions.env`: Fix error with calculating durations.
    - `bash_variables.env`:  Adds the two export lines (stopDiv and startDiv) from `params_template.env`
    - `clip_vectors_to_wbd.py`: Cleaned up some print statements for better output traceability.
    - `check_huc_inputs.py`: Added logic to ensure the file was an .lst file. Other file formats were not be handled correctly.
    - `gms`
        - `delineate_hydros_and_produce_HAND.sh`: Removed all `stopDiv` variable to reduce log and screen output.
        - `run_by_branch.sh`: Removed an unnecessary test for overriding outputs.

### Removed

- `config`
    - `deny_gms_branches_dev.lst`

<br/><br/>

## v4.0.19.5 - 2023-01-24 - [PR#801](https://github.com/NOAA-OWP/inundation-mapping/pull/801)

When running tools/test_case_by_hydroid.py, it throws an error of local variable 'stats' referenced before assignment.

### Changes

- `tools`
    - `pixel_counter.py`: declare stats object and remove the GA_Readonly flag
    - `test_case_by_hydroid_id_py`: Added more logging.

<br/><br/>

## v4.0.19.4 - 2023-01-25 - [PR#802](https://github.com/NOAA-OWP/inundation-mapping/pull/802)

This revision includes a slight alteration to the filtering technique used to trim/remove lakeid nwm_reaches that exist at the upstream end of each branch network. By keeping a single lakeid reach at the branch level, we can avoid issues with the branch headwater point starting at a lake boundary. This ensures the headwater catchments for some branches are properly identified as a lake catchment (no inundation produced).

### Changes

- `src/gms/stream_branches.py`: New changes to the `find_upstream_reaches_in_waterbodies` function: Added a step to create a list of nonlake segments (lakeid = -9999) . Use the list of nonlake reaches to allow the filter to keep a the first lakeid reach that connects to a nonlake segment.

<br/><br/>

## v4.0.19.3 - 2023-01-17 - [PR#794](https://github.com/NOAA-OWP/inundation-mapping/pull/794)

Removing FIM3 files and references.  Anything still required for FIM 3 are held in the dev-fim3 branch.

### Removals

- `data`
    - `preprocess_rasters.py`: no longer valid as it is for NHD DEM rasters.
- `fim_run.sh`
- ` src`
    - `aggregate_fim_outputs.sh`
    - `fr_to_ms_raster.mask.py`
    - `get_all_huc_in_inputs.py`
    - `reduce_nhd_stream_density.py`
    - `rem.py`:  There are two files named `rem.py`, one in the src directory and one in the gms directory. This version in the src directory is no longer valid. The `rem.py` in the gms directory is being renamed to avoid future enhancements of moving files.
    - `run_by_unit.sh`:  There are two files named `run_by_unit.sh`, one in the src directory and one in the gms directory. This version in the src directory is for fim3. For the remaining `run_by_unit.sh`, it is NOT being renamed at this time as it will likely be renamed in the near future.
    - `time_and_tee_run_by_unit.sh`:  Same not as above for `run_by_unit.sh`.
    - `utils`
        - `archive_cleanup.py`
 - `tools`
     - `compare_gms_srcs_to_fr.py`
     - `preprocess_fimx.py`

### Changes

- `src`
    - `adjust_headwater_streams.py`: Likely deprecated but kept for safety reason. Deprecation note added.
- `tools`
    - `cygnss_preprocess.py`: Likely deprecated but kept for safety reason. Deprecation note added.
    - `nesdis_preprocess.py`: Likely deprecated but kept for safety reason. Deprecation note added.

<br/><br/>

## v4.0.19.2 - 2023-01-17 - [PR#797](https://github.com/NOAA-OWP/inundation-mapping/pull/797)

Consolidates global bash environment variables into a new `src/bash_variables.env` file. Additionally, Python environment variables have been moved into this file and `src/utils/shared_variables.py` now references this file. Hardcoded projections have been replaced by an environment variable. This also replaces the Manning's N file in `config/params_template.env` with a constant and updates relevant code. Unused environment variables have been removed.

### Additions

- `src/bash_variables.env`: Adds file for global environment variables

### Removals

- `config/`
    - `mannings_default.json`
    - `mannings_default_calibrated.json`

### Changes

- `config/params_template.env`: Changes manning_n from filename to default value of 0.06
- `gms_run_branch.sh`: Adds `bash_variables.env`
- `gms_run_post_processing.sh`: Adds `bash_variables.env` and changes projection from hardcoded to environment variable
- `gms_run_unit.sh`: Adds `bash_variables.env`
- `src/`
    - `add_crosswalk.py`: Assigns default manning_n value and removes assignments by stream orders
    - `aggregate_vector_inputs.py`: Removes unused references to environment variables and function
    - `gms/run_by_unit.sh`: Removes environment variable assignments and uses projection from environment variables
    - `utils/shared_variables.py`: Removes environment variables and instead references src/bash_variables.env

<br/><br/>

## v4.0.19.1 - 2023-01-17 - [PR#796](https://github.com/NOAA-OWP/inundation-mapping/pull/796)

### Changes

- `tools/gms_tools/combine_crosswalk_tables.py`: Checks length of dataframe list before concatenating

<br/><br/>

## v4.0.19.0 - 2023-01-06 - [PR#782](https://github.com/NOAA-OWP/inundation-mapping/pull/782)

Changes the projection of HAND processing to EPSG 5070.

### Changes

- `gms_run_post_processing.sh`: Adds target projection for `points`
- `data/nld/preprocess_levee_protected_areas.py`: Changed to use `utils.shared_variables.DEFAULT_FIM_PROJECTION_CRS`
- `src/`
    - `clip_vectors_to_wbd.py`: Save intermediate outputs in EPSG:5070
    - `src_adjust_spatial_obs.py`: Changed to use `utils.shared_variables.DEFAULT_FIM_PROJECTION_CRS`
    - `utils/shared_variables.py`: Changes the designated projection variables
    - `gms/`
        - `stream_branches.py`: Checks the projection of the input streams and changes if necessary
        - `run_by_unit.py`: Changes the default projection crs variable and added as HUC target projection
- `tools/inundate_nation.py`: Changed to use `utils.shared_variables.PREP_PROJECTION`

<br/><br/>

## v4.0.18.2 - 2023-01-11 - [PR#790](https://github.com/NOAA-OWP/inundation-mapping/pull/790)

Remove Great Lakes clipping

### Changes

- `src/`
    - `clip_vectors_to_wbd.py`: Removes Great Lakes clipping and references to Great Lakes polygons and lake buffer size

    - `gms/run_by_unit.sh`: Removes Great Lakes polygon and lake buffer size arguments to `src/clip_vectors_to_wbd.py`

<br/><br/>

## v4.0.18.1 - 2022-12-13 - [PR #760](https://github.com/NOAA-OWP/inundation-mapping/pull/760)

Adds stacked bar eval plots.

### Additions

- `/tools/eval_plots_stackedbar.py`: produces stacked bar eval plots in the same manner as `eval_plots.py`.

<br/><br/>

## v4.0.18.0 - 2023-01-03 - [PR#780](https://github.com/NOAA-OWP/inundation-mapping/pull/780)

Clips WBD and stream branch buffer polygons to DEM domain.

### Changes

- `src/`
    - `clip_vectors_to_wbd.py`: Clips WBD polygon to DEM domain

    - `gms/`
        - `buffer_stream_branches.py`: Clips branch buffer polygons to DEM domain
        - `derive_level_paths.py`: Stop processing if no branches exist
        - `mask_dem.py`: Checks if stream file exists before continuing
        - `remove_error_branches.py`: Checks if error_branches has data before continuing
        - `run_by_unit.sh`: Adds DEM domain as bash variable and adds it as an argument to calling `clip_vectors_to_wbd.py` and `buffer_stream_branches.py`

<br/><br/>


## v4.0.17.4 - 2023-01-06 - [PR#781](https://github.com/NOAA-OWP/inundation-mapping/pull/781)

Added crosswalk_table.csv from the root output folder as being a file push up to Hydrovis s3 bucket after FIM BED runs.

### Changes

- `config`
    - `aws_s3_put_fim4_hydrovis_whitelist.lst`:  Added crosswalk_table.csv to whitelist.


<br/><br/>

## v4.0.17.3 - 2022-12-23 - [PR#773](https://github.com/NOAA-OWP/inundation-mapping/pull/773)

Cleans up REM masking of levee-protected areas and fixes associated error.

### Removals

- `src/gms/`
    - `delineate_hydros_and_produce_HAND.sh`: removes rasterization and masking of levee-protected areas from the REM
    - `rasterize_by_order`: removes this file
- `config/`
    - `deny_gms_branch_zero.lst`, `deny_gms_branches_dev.lst`, and `deny_gms_branches_prod.lst`: removes `LeveeProtectedAreas_subset_{}.tif`

### Changes

- `src/gms/rem.py`: fixes an error where the nodata value of the DEM was overlooked

<br/><br/>

## v4.0.17.2 - 2022-12-29 - [PR #779](https://github.com/NOAA-OWP/inundation-mapping/pull/779)

Remove dependency on `other` folder in `test_cases`. Also updates ESRI and QGIS agreement raster symbology label to include the addition of levee-protected areas as a mask.

### Removals

- `tools/`
    - `aggregate_metrics.py` and `cache_metrics.py`: Removes reference to test_cases/other folder

### Changes

- `config/symbology/`
    - `esri/agreement_raster.lyr` and `qgis/agreement_raster.qml`: Updates label from Waterbody mask to Masked since mask also now includes levee-protected areas
- `tools/`
    - `eval_alt_catfim.py` and `run_test_case.py`: Updates waterbody mask to dataset located in /inputs folder

<br/><br/>

## v4.0.17.1 - 2022-12-29 - [PR #778](https://github.com/NOAA-OWP/inundation-mapping/pull/778)

This merge fixes a bug where all of the Stage-Based intervals were the same.

### Changes
- `/tools/generate_categorical_fim.py`: Changed `stage` variable to `interval_stage` variable in `produce_stage_based_catfim_tifs` function call.

<br/><br/>

## v4.0.17.0 - 2022-12-21 - [PR #771](https://github.com/NOAA-OWP/inundation-mapping/pull/771)

Added rysnc to docker images. rysnc can now be used inside the images to move data around via docker mounts.

### Changes

- `Dockerfile` : added rsync

<br/><br/>

## v4.0.16.0 - 2022-12-20 - [PR #768](https://github.com/NOAA-OWP/inundation-mapping/pull/768)

`gms_run_branch.sh` was processing all of the branches iteratively, then continuing on to a large post processing portion of code. That has now be split to two files, one for branch iteration and the other file for just post processing.

Other minor changes include:
- Removing the system where a user could override `DropStreamOrders` where they could process streams with stream orders 1 and 2 independently like other GMS branches.  This option is now removed, so it will only allow stream orders 3 and higher as gms branches and SO 1 and 2 will always be in branch zero.

- The `retry` flag on the three gms*.sh files has been removed. It did not work correctly and was not being used. Usage of it would have created unreliable results.

### Additions

- `gms_run_post_processing.sh`
   - handles all tasks from after `gms_run_branch.sh` to this file, except for output cleanup, which stayed in `gms_run_branch.sh`.
   - Can be run completely independent from `gms_run_unit.sh` or gms_run_branch.sh` as long as all of the files are in place. And can be re-run if desired.

### Changes

- `gms_pipeline.sh`
   - Remove "retry" system.
   - Remove "dropLowStreamOrders" system.
   - Updated for newer reusable output date/time/duration system.
   - Add call to new `gms_run_post_processing.sh` file.

- `gms_run_branch.sh`
   - Remove "retry" system.
   - Remove "dropLowStreamOrders" system.
   - Updated for newer reusable output date/time/duration system.
   - Removed most code from below the branch iterator to the new `gms_run_post_processing.sh` file. However, it did keep the branch files output cleanup and non-zero exit code checking.

- `gms_run_unit.sh`
   - Remove "retry" system.
   - Remove "dropLowStreamOrders" system.
   - Updated for newer reusable output date/time/duration system.

- `src`
    - `bash_functions.env`:  Added a new method to make it easier / simpler to calculation and display duration time.
    - `filter_catchments_and_add_attributes.py`:  Remove "dropLowStreamOrders" system.
    - `split_flows.py`: Remove "dropLowStreamOrders" system.
    - `usgs_gage_unit_setup.py`:  Remove "dropLowStreamOrders" system.

- `gms`
    - `delineate_hydros_and_produced_HAND.sh` : Remove "dropLowStreamOrders" system.
    - `derive_level_paths.py`: Remove "dropLowStreamOrders" system and some small style updates.
    - `run_by_unit.sh`: Remove "dropLowStreamOrders" system.

- `unit_tests/gms`
    - `derive_level_paths_params.json` and `derive_level_paths_unittests.py`: Remove "dropLowStreamOrders" system.

<br/><br/>

## v4.0.15.0 - 2022-12-20 - [PR #758](https://github.com/NOAA-OWP/inundation-mapping/pull/758)

This merge addresses feedback received from field users regarding CatFIM. Users wanted a Stage-Based version of CatFIM, they wanted maps created for multiple intervals between flood categories, and they wanted documentation as to why many sites are absent from the Stage-Based CatFIM service. This merge seeks to address this feedback. CatFIM will continue to evolve with more feedback over time.

## Changes
- `/src/gms/usgs_gage_crosswalk.py`: Removed filtering of extra attributes when writing table
- `/src/gms/usgs_gage_unit_setup.py`: Removed filter of gages where `rating curve == yes`. The filtering happens later on now.
- `/tools/eval_plots.py`: Added a post-processing step to produce CSVs of spatial data
- `/tools/generate_categorical_fim.py`:
  - New arguments to support more advanced multiprocessing, support production of Stage-Based CatFIM, specific output directory pathing, upstream and downstream distance, controls on how high past "major" magnitude to go when producing interval maps for Stage-Based, the ability to run a single AHPS site.
- `/tools/generate_categorical_fim_flows.py`:
  - Allows for flows to be retrieved for only one site (useful for testing)
  - More logging
  - Filtering stream segments according to stream order
- `/tools/generate_categorical_fim_mapping.py`:
  - Support for Stage-Based CatFIM production
  - Enhanced multiprocessing
  - Improved post-processing
- `/tools/pixel_counter.py`: fixed a bug where Nonetypes were being returned
- `/tools/rating_curve_get_usgs_rating_curves.py`:
  - Removed filtering when producing `usgs_gages.gpkg`, but adding attribute as to whether or not it meets acceptance criteria, as defined in `gms_tools/tools_shared_variables.py`.
  - Creating a lookup list to filter out unacceptable gages before they're written to `usgs_rating_curves.csv`
  - The `usgs_gages.gpkg` now includes two fields indicating whether or not gages pass acceptance criteria (defined in `tools_shared_variables.py`. The fields are `acceptable_codes` and `acceptable_alt_error`
- `/tools/tools_shared_functions.py`:
  - Added `get_env_paths()` function to retrieve environmental variable information used by CatFIM and rating curves scripts
  - `Added `filter_nwm_segments_by_stream_order()` function that uses WRDS to filter out NWM feature_ids from a list if their stream order is different than a desired stream order.
- `/tools/tools_shared_variables.py`: Added the acceptance criteria and URLS for gages as non-constant variables. These can be modified and tracked through version changes. These variables are imported by the CatFIM and USGS rating curve and gage generation scripts.
- `/tools/test_case_by_hydroid.py`: reformatting code, recommend adding more comments/docstrings in future commit

<br/><br/>

## v4.0.14.2 - 2022-12-22 - [PR #772](https://github.com/NOAA-OWP/inundation-mapping/pull/772)

Added `usgs_elev_table.csv` to hydrovis whitelist files.  Also updated the name to include the word "hydrovis" in them (anticipating more s3 whitelist files).

### Changes

- `config`
    - `aws_s3_put_fim4_hydrovis_whitelist.lst`:  File name updated and added usgs_elev_table.csv so it gets push up as well.
    - `aws_s3_put_fim3_hydrovis_whitelist.lst`: File name updated

- `data/aws`
   - `s3.py`: added `/foss_fim/config/aws_s3_put_fim4_hydrovis_whitelist.lst` as a default to the -w param.

<br/><br/>

## v4.0.14.1 - 2022-12-03 - [PR #753](https://github.com/NOAA-OWP/inundation-mapping/pull/753)

Creates a polygon of 3DEP DEM domain (to eliminate errors caused by stream networks with no DEM data in areas of HUCs that are outside of the U.S. border) and uses the polygon layer to clip the WBD and stream network (to a buffer inside the WBD).

### Additions
- `data/usgs/acquire_and_preprocess_3dep_dems.py`: Adds creation of 3DEP domain polygon by polygonizing all HUC6 3DEP DEMs and then dissolving them.
- `src/gms/run_by_unit.sh`: Adds 3DEP domain polygon .gpkg as input to `src/clip_vectors_to_wbd.py`

### Changes
- `src/clip_vectors_to_wbd.py`: Clips WBD to 3DEP domain polygon and clips streams to a buffer inside the clipped WBD polygon.

<br/><br/>

## v4.0.14.0 - 2022-12-20 - [PR #769](https://github.com/NOAA-OWP/inundation-mapping/pull/769)

Masks levee-protected areas from the DEM in branch 0 and in highest two stream order branches.

### Additions

- `src/gms/`
    - `mask_dem.py`: Masks levee-protected areas from the DEM in branch 0 and in highest two stream order branches
    - `delineate_hydros_and_produce_HAND.sh`: Adds `src/gms/mask_dem.py`

<br/><br/>

## v4.0.13.2 - 2022-12-20 - [PR #767](https://github.com/NOAA-OWP/inundation-mapping/pull/767)

Fixes inundation of nodata areas of REM.

### Changes

- `tools/inundation.py`: Assigns depth a value of `0` if REM is less than `0`

<br/><br/>

## v4.0.13.1 - 2022-12-09 - [PR #743](https://github.com/NOAA-OWP/inundation-mapping/pull/743)

This merge adds the tools required to generate Alpha metrics by hydroid. It summarizes the Apha metrics by branch 0 catchment for use in the Hydrovis "FIM Performance" service.

### Additions

- `pixel_counter.py`:  A script to perform zonal statistics against raster data and geometries
- `pixel_counter_functions.py`: Supporting functions
- `pixel_counter_wrapper.py`: a script that wraps `pixel_counter.py` for batch processing
- `test_case_by_hydroid.py`: the main script to orchestrate the generation of alpha metrics by catchment

<br/><br/>

## v4.0.13.0 - 2022-11-16 - [PR #744](https://github.com/NOAA-OWP/inundation-mapping/pull/744)

Changes branch 0 headwaters data source from NHD to NWS to be consistent with branches. Removes references to NHD flowlines and headwater data.

### Changes

- `src/gms/derive_level_paths.py`: Generates headwaters before stream branch filtering

### Removals

- Removes NHD flowlines and headwater references from `gms_run_unit.sh`, `config/deny_gms_unit_prod.lst`, `src/clip_vectors_to_wbd.py`, `src/gms/run_by_unit.sh`, `unit_tests/__template_unittests.py`, `unit_tests/clip_vectors_to_wbd_params.json`, and `unit_tests/clip_vectors_to_wbd_unittests.py`

<br/><br/>

## V4.0.12.2 - 2022-12-04 - [PR #754](https://github.com/NOAA-OWP/inundation-mapping/pull/754)

Stop writing `gms_inputs_removed.csv` if no branches are removed with Error status 61.

### Changes

- `src/gms/remove_error_branches.py`: Checks if error branches is not empty before saving gms_inputs_removed.csv

<br/><br/>

## v4.0.12.1 - 2022-11-30 - [PR #751](https://github.com/NOAA-OWP/inundation-mapping/pull/751)

Updating a few deny list files.

### Changes

- `config`:
    - `deny_gms_branches_dev.lst`, `deny_gms_branches_prod.lst`, and `deny_gms_unit_prod.lst`

<br/><br/>


## v4.0.12.0 - 2022-11-28 - [PR #736](https://github.com/NOAA-OWP/inundation-mapping/pull/736)

This feature branch introduces a new methodology for computing Manning's equation for the synthetic rating curves. The new subdivision approach 1) estimates bankfull stage by crosswalking "bankfull" proxy discharge data to the raw SRC discharge values 2) identifies in-channel vs. overbank geometry values 3) applies unique in-channel and overbank Manning's n value (user provided values) to compute Manning's equation separately for channel and overbank discharge and adds the two components together for total discharge 4) computes a calibration coefficient (where benchmark data exists) that applies to the  calibrated total discharge calculation.

### Additions

- `src/subdiv_chan_obank_src.py`: new script that performs all subdiv calculations and then produce a new (modified) `hydroTable.csv`. Inputs include `src_full_crosswalked.csv` for each huc/branch and a Manning's roughness csv file (containing: featureid, channel n, overbank n; file located in the `/inputs/rating_curve/variable_roughness/`). Note that the `identify_src_bankfull.py` script must be run prior to running the subdiv workflow.

### Changes

- `config/params_template.env`: removed BARC and composite roughness parameters; added new subdivision parameters; default Manning's n file set to `mannings_global_06_12.csv`
- `gms_run_branch.sh`: moved the PostgreSQL database steps to occur immediately before the SRC calibration steps; added new subdivision step; added condition to SRC calibration to ensure subdivision routine is run
- `src/add_crosswalk.py`: removed BARC function call; update placeholder value list (removed BARC and composite roughness variables) - these placeholder variables ensure that all hydrotables have the same dimensions
- `src/identify_src_bankfull.py`: revised FIM3 starting code to work with FIM4 framework; stripped out unnecessary calculations; restricted bankfull identification to stage values > 0
- `src/src_adjust_spatial_obs.py`: added huc sort function to help user track progress from console outputs
- `src/src_adjust_usgs_rating.py`: added huc sort function to help user track progress from console outputs
- `src/src_roughness_optimization.py`: reconfigured code to compute a calibration coefficient and apply adjustments using the subdivision variables; renamed numerous variables; simplified code where possible
- `src/utils/shared_variables.py`: increased `ROUGHNESS_MAX_THRESH` from 0.6 to 0.8
- `tools/vary_mannings_n_composite.py`: *moved this script from /src to /tools*; updated this code from FIM3 to work with FIM4 structure; however, it is not currently implemented (the subdivision routine replaces this)
- `tools/aggregate_csv_files.py`: helper tool to search for csv files by name/wildcard and concatenate all found files into one csv (used for aggregating previous calibrated roughness values)
- `tools/eval_plots.py`: updated list of metrics to plot to also include equitable threat score and mathews correlation coefficient (MCC)
- `tools/synthesize_test_cases.py`: updated the list of FIM version metrics that the `PREV` flag will use to create the final aggregated metrics csv; this change will combine the dev versions provided with the `-dc` flag along with the existing `previous_fim_list`

<br/><br/>

## v4.0.11.5 - 2022-11-18 - [PR #746](https://github.com/NOAA-OWP/inundation-mapping/pull/746)

Skips `src/usgs_gage_unit_setup.py` if no level paths exist. This may happen if a HUC has no stream orders > 2. This is a bug fix for #723 for the case that the HUC also has USGS gages.

### Changes

- `src/gms/run_by_unit.sh`: Adds check for `nwm_subset_streams_levelPaths.gpkg` before running `usgs_gage_unit_setup.py`

<br/><br/>

## v4.0.11.4 - 2022-10-12 - [PR #709](https://github.com/NOAA-OWP/inundation-mapping/pull/709)

Adds capability to produce single rating curve comparison plots for each gage.

### Changes

- `tools/rating_curve_comparison.py`
    - Adds generate_single_plot() to make a single rating curve comparison plot for each gage in a given HUC
    - Adds command line switch to generate single plots

<br/><br/>

## v4.0.11.3 - 2022-11-10 - [PR #739](https://github.com/NOAA-OWP/inundation-mapping/pull/739)

New tool with instructions of downloading levee protected areas and a tool to pre-process it, ready for FIM.

### Additions

- `data`
    - `nld`
         - `preprocess_levee_protected_areas.py`:  as described above

### Changes

- `data`
     - `preprocess_rasters.py`: added deprecation note. It will eventually be replaced in it's entirety.
- `src`
    - `utils`
        - `shared_functions.py`: a few styling adjustments.

<br/><br/>

## v4.0.11.2 - 2022-11-07 - [PR #737](https://github.com/NOAA-OWP/inundation-mapping/pull/737)

Add an extra input args to the gms_**.sh files to allow for an override of the branch zero deny list, same as we can do with the unit and branch deny list overrides. This is needed for debugging purposes.

Also, if there is no override for the deny branch zero list and is not using the word "none", then use the default or overridden standard branch deny list.  This will keep the branch zero's and branch output folders similar but not identical for outputs.

### Changes

- `gms_pipeline.sh`:  Add new param to allow for branch zero deny list override. Plus added better logic for catching bad deny lists earlier.
- `gms_run_branch.sh`:  Add new param to allow for branch zero deny list override.  Add logic to cleanup all branch zero output folders with the default branch deny list (not the branch zero list), UNLESS an override exists for the branch zero deny list.
- `gms_run_unit.sh`: Add new param to allow for branch zero deny list override.
- `config`
    - `deny_gms_branch_zero.lst`: update to keep an additional file in the outputs.
- `src`
    - `output_cleanup.py`: added note saying it is deprecated.
    - `gms`
        - `run_by_branch.sh`: variable name change (matching new names in related files for deny lists)
        - `run_by_unit.sh`: Add new param to allow for branch zero deny list override.

<br/><br/>

## v4.0.11.1 - 2022-11-01 - [PR #732](https://github.com/NOAA-OWP/inundation-mapping/pull/732)

Due to a recent IT security scan, it was determined that Jupyter-core needed to be upgraded.

### Changes

- `Pipfile` and `Pipfile.lock`:  Added a specific version of Jupyter Core that is compliant with IT.

<br/><br/>

## v4.0.11.0 - 2022-09-21 - [PR #690](https://github.com/NOAA-OWP/inundation-mapping/pull/690)

Masks levee-protected areas from Relative Elevation Model if branch 0 or if branch stream order exceeds a threshold.

### Additions

- `src/gms/`
   - `delineate_hydros_and_produce_HAND.sh`
      - Reprojects and creates HUC-level raster of levee-protected areas from polygon layer
      - Uses that raster to mask/remove those areas from the Relative Elevation Model
   - `rasterize_by_order.py`: Subsets levee-protected area branch-level raster if branch 0 or if order exceeds a threshold (default threshold: max order - 1)
- `config/`
   - `deny_gms_branches_default.lst`, and `deny_gms_branches_min.lst`: Added LeveeProtectedAreas_subset_{}.tif
   - `params_template.env`: Adds mask_leveed_area_toggle

### Changes

- `src/gms/delineate_hydros_and_produce_HAND.sh`: Fixes a bug in ocean/Great Lakes masking
- `tools/`
    - `eval_alt_catfim.py` and `run_test_case.py`: Changes the levee mask to the updated inputs/nld_vectors/Levee_protected_areas.gpkg

<br/><br/>

## v4.0.10.5 - 2022-10-21 - [PR #720](https://github.com/NOAA-OWP/inundation-mapping/pull/720)

Earlier versions of the acquire_and_preprocess_3dep_dems.py did not have any buffer added when downloading HUC6 DEMs. This resulted in 1 pixel nodata gaps in the final REM outputs in some cases at HUC8 sharing a HUC6 border. Adding the param of cblend 6 to the gdalwarp command meant put a 6 extra pixels all around perimeter. Testing showed that 6 pixels was plenty sufficient as the gaps were never more than 1 pixel on borders of no-data.

### Changes

- `data`
    - `usgs`
        - `acquire_and_preprocess_3dep_dems.py`: Added the `cblend 6` param to the gdalwarp call for when the dem is downloaded from USGS.
    - `create_vrt_file.py`:  Added sample usage comment.
 - `src`
     - `gms`
         `run_by_unit.sh`: Added a comment about gdal as it relates to run_by_unit.

Note: the new replacement inputs/3dep_dems/10m_5070/ files can / will be copied before PR approval as the true fix was replacment DEM's. There is zero risk of overwriting prior to code merge.

<br/><br/>

## v4.0.10.4 - 2022-10-27 - [PR #727](https://github.com/NOAA-OWP/inundation-mapping/pull/727)

Creates a single crosswalk table containing HUC (huc8), BranchID, HydroID, feature_id (and optionally LakeID) from branch-level hydroTables.csv files.

### Additions

- `tools/gms_tools/combine_crosswalk_tables.py`: reads and concatenates hydroTable.csv files, writes crosswalk table
- `gms_run_branch.sh`: Adds `tools/gms_tools/make_complete_hydrotable.py` to post-processing

<br/><br/>

## v4.0.10.3 - 2022-10-19 - [PR #718](https://github.com/NOAA-OWP/inundation-mapping/pull/718)

Fixes thalweg notch by clipping upstream ends of the stream segments to prevent the stream network from reaching the edge of the DEM and being treated as outlets when pit filling the burned DEM.

### Changes

- `src/clip_vectors_to_wbd.py`: Uses a slightly smaller buffer than wbd_buffer (wbd_buffer_distance-2*(DEM cell size)) to clip stream network inside of DEM extent.

<br/><br/>

## v4.0.10.2 - 2022-10-24 - [PR #723](https://github.com/NOAA-OWP/inundation-mapping/pull/723)

Runs branch 0 on HUCs with no other branches remaining after filtering stream orders if `drop_low_stream_orders` is used.

### Additions

- `src/gms`
    - `stream_branches.py`: adds `exclude_attribute_values()` to filter out stream orders 1&2 outside of `load_file()`

### Changes

- `src/gms`
    - `buffer_stream_branches.py`: adds check for `streams_file`
    - `derive_level_paths.py`: checks length of `stream_network` before filtering out stream orders 1&2, then filters using `stream_network.exclude_attribute_values()`
    - `generate_branch_list.py`: adds check for `stream_network_dissolved`

<br/><br/>

## v4.0.10.1 - 2022-10-5 - [PR #695](https://github.com/NOAA-OWP/inundation-mapping/pull/695)

This hotfix address a bug with how the rating curve comparison (sierra test) handles the branch zero synthetic rating curve in the comparison plots. Address #676

### Changes

- `tools/rating_curve_comparison.py`
  - Added logging function to print and write to log file
  - Added new filters to ignore AHPS only sites (these are sites that we need for CatFIM but do not have a USGS gage or USGS rating curve available for sierra test analysis)
  - Added functionality to identify branch zero SRCs
  - Added new plot formatting to distinguish branch zero from other branches

<br/><br/>

## v4.0.10.0 - 2022-10-4 - [PR #697](https://github.com/NOAA-OWP/inundation-mapping/pull/697)

Change FIM to load DEM's from the new USGS 3Dep files instead of the original NHD Rasters.

### Changes

- `config`
    - `params_template.env`: Change default of the calib db back to true:  src_adjust_spatial back to "True". Plus a few text updates.
- `src`
    - `gms`
        - `run_by_unit.sh`: Change input_DEM value to the new vrt `$inputDataDir/3dep_dems/10m_5070/fim_seamless_3dep_dem_10m_5070.vrt` to load the new 3Dep DEM's. Note: The 3Dep DEM's are projected as CRS 5070, but for now, our code is using ESRI:102039. Later all code and input will be changed to CRS:5070. We now are defining the FIM desired projection (102039), so we need to reproject on the fly from 5070 to 102039 during the gdalwarp cut.
        - `run_by_branch.sh`: Removed unused lines.
    - `utils`
        - `shared_variables.py`: Changes to use the new 3Dep DEM rasters instead of the NHD rasters. Moved some values (grouped some variables). Added some new variables for 3Dep. Note: At this time, some of these new enviro variables for 3Dep are not used but are expected to be used shortly.
- `data`
    - `usgs`
        - `acquire_and_preprocess_3dep_dems.py`: Minor updates for adjustments of environmental variables. Adjustments to ensure the cell sizes are fully defined as 10 x 10 as source has a different resolution. The data we downloaded to the new `inputs/3dep_dems/10m_5070` was loaded as 10x10, CRS:5070 rasters.

### Removals

- `lib`
    - `aggregate_fim_outputs.py` : obsolete. Had been deprecated for a while and replaced by other files.
    - `fr_to_mr_raster_mask.py` : obsolete. Had been deprecated for a while and replaced by other files.

<br/><br/>

## v4.0.9.8 - 2022-10-06 - [PR #701](https://github.com/NOAA-OWP/inundation-mapping/pull/701)

Moved the calibration tool from dev-fim3 branch into "dev" (fim4) branch. Git history not available.

Also updated making it easier to deploy, along with better information for external contributors.

Changed the system so the calibration database name is configurable. This allows test databases to be setup in the same postgres db / server system. You can have more than one calb_db_keys.env running in different computers (or even more than one on one server) pointing to the same actual postgres server and service. ie) multiple dev machine can call a single production server which hosts the database.

For more details see /tools/calibration-db/README.md

### Changes

- `tools`
    - `calibration-db`
        - `docker-compose.yml`: changed to allow for configurable database name. (allows for more then one database in a postgres database system (one for prod, another for test if needed))

### Additions

- `config`
    - `calb_db_keys_template.env`: a new template verison of the required config values.

### Removals

- `tools`
    - `calibration-db`
        - `start_db.sh`: Removed as the command should be run on demand and not specifically scripted because of its configurable location of the env file.

<br/><br/>

## v4.0.9.7 - 2022-10-7 - [PR #703](https://github.com/NOAA-OWP/inundation-mapping/pull/703)

During a recent release of a FIM 3 version, it was discovered that FIM3 has slightly different AWS S3 upload requirements. A new s3 whitelist file has been created for FIM3 and the other s3 file was renamed to include the phrase "fim4" in it.

This is being added to source control as it might be used again and we don't want to loose it.

### Additions

- `config`
   - `aws_s3_put_fim3_whitelist.lst`

### Renamed

- `config`
   - `aws_s3_put_fim4_whitelist.lst`: renamed from aws_s3_put_whitelist.lst

<br/><br/>

## v4.0.9.6 - 2022-10-17 - [PR #711](https://github.com/NOAA-OWP/inundation-mapping/pull/711)

Bug fix and formatting upgrades. It was also upgraded to allow for misc other inundation data such as high water data.

### Changes

- `tools`
    - `inundate_nation.py`:  As stated above.

### Testing

- it was run in a production model against fim 4.0.9.2 at 100 yr and 2 yr as well as a new High Water dataset.

<br/><br/>

## v4.0.9.5 - 2022-10-3 - [PR #696](https://github.com/NOAA-OWP/inundation-mapping/pull/696)

- Fixed deny_gms_unit_prod.lst to comment LandSea_subset.gpkg, so it does not get removed. It is needed for processing in some branches
- Change default for params_template.env -> src_adjust_spatial="False", back to default of "True"
- Fixed an infinite loop when src_adjust_usgs_rating.py was unable to talk to the calib db.
- Fixed src_adjsust_usgs_rating.py for when the usgs_elev_table.csv may not exist.

### Changes

- `gms_run_branch.sh`:  removed some "time" command in favour of using fim commands from bash_functions.sh which give better time and output messages.

- `config`
    - `deny_gms_unit_prod.lst`: Commented out LandSea_subset.gpkg as some HUCs need that file in place.
    - `params_template.env`: Changed default src_adjust_spatial back to True

- `src`
    - `src_adjust_spatial_obs.py`:  Added code to a while loop (line 298) so it is not an indefinite loop that never stops running. It will now attempts to contact the calibration db after 6 attempts. Small adjustments to output and logging were also made and validation that a connection to the calib db was actually successful.
    - `src_adjust_usgs_rating.py`: Discovered that a usgs_elev_df might not exist (particularly when processing was being done for hucs that have no usgs guage data). If the usgs_elev_df does not exist, it no longer errors out.

<br/><br/>

## v4.0.9.4 - 2022-09-30 - [PR #691](https://github.com/NOAA-OWP/inundation-mapping/pull/691)

Cleanup Branch Zero output at the end of a processing run. Without this fix, some very large files were being left on the file system. Adjustments and cleanup changed the full BED output run from appx 2 TB output to appx 1 TB output.

### Additions

- `unit_tests`
    - `gms`
        - `outputs_cleanup_params.json` and `outputs_cleanup_unittests.py`: The usual unit test files.

### Changes

- `gms_pipeline.sh`: changed variables and text to reflect the renamed default `deny_gms_branchs_prod.lst` and `deny_gms_unit_prod.lst` files. Also tells how a user can use the word 'none' for the deny list parameter (both or either unit or branch deny list) to skip output cleanup(s).

- `gms_run_unit.sh`: changed variables and text to reflect the renamed default `deny_gms_unit_prod.lst` files. Also added a bit of minor output text (styling). Also tells how a user can use the word 'none' for the deny list parameter to skip output cleanup.

- `gms_run_branch.sh`:
       ... changed variables and text to reflect the renamed default `deny_gms_branches.lst` files.
       ... added a bit of minor output text (styling).
       ... also tells how a user can use the word 'none' for the deny list parameter to skip output cleanup.
       ... added a new section that calls the `outputs_cleanup.py` file and will do post cleanup on branch zero output files.

- `src`
    - `gms`
        - `outputs_cleanup.py`: pretty much rewrote it in its entirety. Now accepts a manditory branch id (can be zero) and can recursively search subdirectories. ie) We can submit a whole output directory with all hucs and ask to cleanup branch 0 folder OR cleanup files in any particular directory as we did before (per branch id).

          - `run_by_unit.sh`:  updated to pass in a branch id (or the value of "0" meaning branch zero) to outputs_cleanup.py.
          - `run_by_branch.sh`:  updated to pass in a branch id to outputs_cleanup.py.

- `unit_tests`
    - `README.md`: updated to talk about the specific deny list for unit_testing.
    - `__template_unittests.py`: updated for the latest code standards for unit tests.

- `config`
    - `deny_gms_branch_unittest.lst`: Added some new files to be deleted, updated others.
    - `deny_gms_branch_zero.lst`: Added some new files to be deleted.
    - `deny_gms_branches_dev.lst`:  Renamed from `deny_gms_branches_default.lst` and some new files to be deleted, updated others. Now used primarily for development and testing use.
    - `deny_gms_branches_prod.lst`:  Renamed from `deny_gms_branches_min` and some new files to be deleted, updated others. Now used primarily for when releasing a version to production.
    - `deny_gms_unit_prod.lst`: Renamed from `deny_gms_unit_default.lst`, yes... there currently is no "dev" version.  Added some new files to be deleted.

<br/><br/>

## v4.0.9.3 - 2022-09-13 - [PR #681](https://github.com/NOAA-OWP/inundation-mapping/pull/681)

Created a new tool to downloaded USGS 3Dep DEM's via their S3 bucket.

Other changes:
 - Some code file re-organization in favour of the new `data` folder which is designed for getting, setting, and processing data from external sources such as AWS, WBD, NHD, NWM, etc.
 - Added tmux as a new tool embedded inside the docker images.

### Additions

- `data`
   - `usgs`
      - `acquire_and_preprocess_3dep_dems.py`:  The new tool as described above. For now it is hardcoded to a set path for USGS AWS S3 vrt file but may change later for it to become parameter driven.
 - `create_vrt_file.py`: This is also a new tool that can take a directory of geotiff files and create a gdal virtual file, .vrt extention, also called a `virtual raster`. Instead of clipping against HUC4, 6, 8's raster files, and run risks of boundary issues, vrt's actual like all of the tif's are one giant mosaiced raster and can be clipped as one.

### Removals

- 'Dockerfile.prod`:  No longer being used (never was used)

### Changes

- `Dockerfile`:  Added apt install for tmux. This tool will now be available in docker images and assists developers.

- `data`
   - `acquire_and_preprocess_inputs.py`:  moved from the `tools` directory but not other changes made. Note: will required review/adjustments before being used again.
   - `nws`
      - `preprocess_ahps_nws.py`:  moved from the `tools` directory but not other changes made. Note: will required review/adjustments before being used again.
      - `preprocess_rasters.py`: moved from the `tools` directory but not other changes made. Note: will required review/adjustments before being used again.
    - `usgs`
         - `preprocess_ahps_usgs.py`:  moved from the `tools` directory but not other changes made. Note: will required review/adjustments before being used again.
         - `preprocess_download_usgs_grids.py`: moved from the `tools` directory but not other changes made. Note: will required review/adjustments before being used again.

 - `src`
     - `utils`
         - `shared_functions.py`:  changes made were
              - Cleanup the "imports" section of the file (including a change to how the utils.shared_variables file is loaded.
              - Added `progress_bar_handler` function which can be re-used by other code files.
              - Added `get_file_names` which can create a list of files from a given directory matching a given extension.
              - Modified `print_current_date_time` and `print_date_time_duration` and  methods to return the date time strings. These helper methods exist to help with standardization of logging and output console messages.
              - Added `print_start_header` and `print_end_header` to help with standardization of console and logging output messages.
          - `shared_variables.py`: Additions in support of near future functionality of having fim load DEM's from USGS 3DEP instead of NHD rasters.

<br/><br/>

## v4.0.9.2 - 2022-09-12 - [PR #678](https://github.com/NOAA-OWP/inundation-mapping/pull/678)

This fixes several bugs related to branch definition and trimming due to waterbodies.

### Changes

- `src/gms/stream_branches.py`
   - Bypasses erroneous stream network data in the to ID field by using the Node attribute instead.
   - Adds check if no nwm_lakes_proj_subset.gpkg file is found due to no waterbodies in the HUC.
   - Allows for multiple upstream branches when stream order overrides arbolate sum.

<br/><br/>

## v4.0.9.1 - 2022-09-01 - [PR #664](https://github.com/NOAA-OWP/inundation-mapping/pull/664)

A couple of changes:
1) Addition of a new tool for pushing files / folders up to an AWS (Amazon Web Service) S3 bucket.
2) Updates to the Docker image creation files to include new packages for boto3 (for AWS) and also added `jupyter`, `jupterlab` and `ipympl` to make it easier to use those tools during development.
3) Correct an oversight of `logs\src_optimization` not being cleared upon `overwrite` run.

### Additions

- `src`
   - `data`
       - `README.md`: Details on how the new system for `data` folders (for communication for external data sources/services).
       - `aws`
           - `aws_base.py`:  A file using a class and inheritance system (parent / child). This file has properties and a method that all child class will be expected to use and share. This makes it quicker and easier to added new AWS tools and helps keep consistant patterns and standards.
           - `aws_creds_template.env`: There are a number of ways to validate credentials to send data up to S3. We have chosen to use an `.env` file that can be passed into the tool from any location. This is the template for that `.env` file. Later versions may be changed to use AWS profile security system.
           - `s3.py`: This file pushes file and folders up to a defined S3 bucket and root folder. Note: while it is designed only for `puts` (pushing to S3), hooks were added in case functional is added later for `gets` (pull from S3).


### Changes

- `utils`
   - `shared_functions.py`:  A couple of new features
       -  Added a method which accepts a path to a .lst or .txt file with a collection of data and load it into a  python list object. It can be used for a list of HUCS, file paths, or almost anything.
       - A new method for quick addition of current date/time in output.
       - A new method for quick calculation and formatting of time duration in hours, min and seconds.
       - A new method for search for a string in a given python list. It was designed with the following in mind, we already have a python list loaded with whitelist of files to be included in an S3 push. As we iterate through files from the file system, we can use this tool to see if the file should be pushed to S3. This tool can easily be used contexts and there is similar functionality in other FIM4 code that might be able to this method.

- `Dockerfile` : Removed a line for reloading Shapely in recent PRs, which for some reason is no longer needed after adding the new BOTO3 python package. Must be related to python packages dependencies. This removed Shapely warning seen as a result of another recent PR. Also added AWS CLI for bash commands.

- `Pipfile` and `Pipfile.lock`:  Updates for the four new python packages, `boto3` (for AWS), `jupyter`, `jupyterlab` and `ipympl`. We have some staff that use Jupyter in their dev actitivies. Adding this package into the base Docker image will make it easier for them.

<br/><br/>

## 4.0.9.0 - 2022-09-09 - [PR #672](https://github.com/NOAA-OWP/inundation-mapping/pull/672)

When deriving level paths, this improvement allows stream order to override arbolate sum when selecting the proper upstream segment to continue the current branch.

<br/><br/>

## 4.0.8.0 - 2022-08-26 - [PR #671](https://github.com/NOAA-OWP/inundation-mapping/pull/671)

Trims ends of branches that are in waterbodies; also removes branches if they are entirely in a waterbody.

## Changes

- `src/gms/stream_branches.py`: adds `trim_branches_in_waterbodies()` and `remove_branches_in_waterbodies()` to trim and prune branches in waterbodies.

<br/><br/>

## v4.0.7.2 - 2022-08-11 - [PR #654](https://github.com/NOAA-OWP/inundation-mapping/pull/654)

`inundate_nation.py` A change to switch the inundate nation function away from refrences to `inundate.py`, and rather use `inundate_gms.py` and `mosaic_inundation.py`

### Changes

- `inundate_gms`:  Changed `mask_type = 'filter'`

<br/><br/>

## v4.0.7.1 - 2022-08-22 - [PR #665](https://github.com/NOAA-OWP/inundation-mapping/pull/665)

Hotfix for addressing missing input variable when running `gms_run_branch.sh` outside of `gms_pipeline.sh`.

### Changes
- `gms_run_branch.sh`: defining path to WBD HUC input file directly in ogr2ogr call rather than using the $input_WBD_gdb defined in `gms_run_unit.sh`
- `src/src_adjust_spatial_obs.py`: removed an extra print statement
- `src/src_roughness_optimization.py`: removed a log file write that contained sensitive host name

<br/><br/>

## v4.0.7.0 - 2022-08-17 - [PR #657](https://github.com/NOAA-OWP/inundation-mapping/pull/657)

Introduces synthetic rating curve calibration workflow. The calibration computes new Manning's coefficients for the HAND SRCs using input data: USGS gage locations, USGS rating curve csv, and a benchmark FIM extent point database stored in PostgreSQL database. This addresses [#535].

### Additions

- `src/src_adjust_spatial_obs.py`: new synthetic rating curve calibration routine that prepares all of the spatial (point data) benchmark data for ingest to the Manning's coefficient calculations performed in `src_roughness_optimization.py`
- `src/src_adjust_usgs_rating.py`: new synthetic rating curve calibration routine that prepares all of the USGS gage location and observed rating curve data for ingest to the Manning's coefficient calculations performed in `src_roughness_optimization.py`
- `src/src_roughness_optimization.py`: new SRC post-processing script that ingests observed data and HUC/branch FIM output data to compute optimized Manning's coefficient values and update the discharge values in the SRCs. Outputs a new hydroTable.csv.

### Changes

- `config/deny_gms_branch_zero.lst`: added `gw_catchments_reaches_filtered_addedAttributes_crosswalked_{}.gpkg` to list of files to keep (used in calibration workflow)
- `config/deny_gms_branches_min.lst`: added `gw_catchments_reaches_filtered_addedAttributes_crosswalked_{}.gpkg` to list of files to keep (used in calibration workflow)
- `config/deny_gms_unit_default.lst`: added `usgs_elev_table.csv` to list of files to keep (used in calibration workflow)
- `config/params_template.env`: added new variables for user to control calibration
  - `src_adjust_usgs`: Toggle to run src adjustment routine (True=on; False=off)
  - `nwm_recur_file`: input file location with nwm feature_id and recurrence flow values
  - `src_adjust_spatial`: Toggle to run src adjustment routine (True=on; False=off)
  - `fim_obs_pnt_data`: input file location with benchmark point data used to populate the postgresql database
  - `CALB_DB_KEYS_FILE`: path to env file with sensitive paths for accessing postgres database
- `gms_run_branch.sh`: includes new steps in the workflow to connect to the calibration PostgreSQL database, run SRC calibration w/ USGS gage rating curves, run SRC calibration w/ benchmark point database
- `src/add_crosswalk.py`: added step to create placeholder variables to be replaced in post-processing (as needed). Created here to ensure consistent column variables in the final hydrotable.csv
- `src/gms/run_by_unit.sh`: added new steps to workflow to create the `usgs_subset_gages.gpkg` file for branch zero and then perform crosswalk and create `usgs_elev_table.csv` for branch zero
- `src/make_stages_and_catchlist.py`: Reconcile flows and catchments hydroids
- `src/usgs_gage_aggregate.py`: changed streamorder data type from integer to string to better handle missing values in `usgs_gage_unit_setup.py`
- `src/usgs_gage_unit_setup.py`: added new inputs and function to populate `usgs_elev_table.csv` for branch zero using all available gages within the huc (not filtering to a specific branch)
- `src/utils/shared_functions.py`: added two new functions for calibration workflow
  - `check_file_age`: check the age of a file (use for flagging potentially outdated input)
  - `concat_huc_csv`: concatenate huc csv files to a single dataframe/csv
- `src/utils/shared_variables.py`: defined new SRC calibration threshold variables
  - `DOWNSTREAM_THRESHOLD`: distance in km to propogate new roughness values downstream
  - `ROUGHNESS_MAX_THRESH`: max allowable adjusted roughness value (void values larger than this)
  - `ROUGHNESS_MIN_THRESH`: min allowable adjusted roughness value (void values smaller than this)

<br/><br/>

## v4.0.6.3 - 2022-08-04 - [PR #652](https://github.com/NOAA-OWP/inundation-mapping/pull/652)

Updated `Dockerfile`, `Pipfile` and `Pipfile.lock` to add the new psycopg2 python package required for a WIP code fix for the new FIM4 calibration db.

<br/><br/>

## v4.0.6.2 - 2022-08-16 - [PR #639](https://github.com/NOAA-OWP/inundation-mapping/pull/639)

This file converts USFIMR remote sensed inundation shapefiles into a raster that can be used to compare to the FIM data. It has to be run separately for each shapefile. This addresses [#629].

### Additions

- `/tools/fimr_to_benchmark.py`: This file converts USFIMR remote sensed inundation shapefiles into a raster that can be used to compare to the FIM data. It has to be run separately for each shapefile.

<br/><br/>

## v4.0.6.1 - 2022-08-12 - [PR #655](https://github.com/NOAA-OWP/inundation-mapping/pull/655)

Prunes branches that fail with NO_FLOWLINES_EXIST (Exit code: 61) in `gms_run_branch.sh` after running `split_flows.py`

### Additions
- Adds `remove_error_branches.py` (called from `gms_run_branch.sh`)
- Adds `gms_inputs_removed.csv` to log branches that have been removed across all HUCs

### Removals
- Deletes branch folders that fail
- Deletes branch from `gms_inputs.csv`

<br/><br/>

## v4.0.6.0 - 2022-08-10 - [PR #614](https://github.com/NOAA-OWP/inundation-mapping/pull/614)

Addressing #560, this fix in run_by_branch trims the DEM derived streamline if it extends past the end of the branch streamline. It does this by finding the terminal point of the branch stream, snapping to the nearest point on the DEM derived stream, and cutting off the remaining downstream portion of the DEM derived stream.

### Changes

- `/src/split_flows.py`: Trims the DEM derived streamline if it flows past the terminus of the branch (or level path) streamline.
- `/src/gms/delineate_hydros_and_produce_HAND.sh`: Added branch streamlines as an input to `split_flows.py`.

<br/><br/>

## v4.0.5.4 - 2022-08-01 - [PR #642](https://github.com/NOAA-OWP/inundation-mapping/pull/642)

Fixes bug that causes [Errno2] No such file or directory error when running synthesize_test_cases.py if testing_versions folder doesn't exist (for example, after downloading test_cases from ESIP S3).

### Additions

- `run_test_case.py`: Checks for testing_versions folder in test_cases and adds it if it doesn't exist.

<br/><br/>

## v4.0.5.3 - 2022-07-27 - [PR #630](https://github.com/NOAA-OWP/inundation-mapping/issues/630)

A file called gms_pipeline.sh already existed but was unusable. This has been updated and now can be used as a "one-command" execution of the fim4/gms run. While you still can run gms_run_unit.sh and gms_run_branch.sh as you did before, you no longer need to. Input arguments were simplified to allow for more default and this simplification was added to `gms_run_unit.sh` and `gms_run_branch.sh` as well.

A new feature was added that is being used for `gms_pipeline.sh` which tests the percent and number of errors after hucs are processed before continuing onto branch processing.

New FIM4/gms usability is now just (at a minumum): `gms_pipeline.sh -n <output name> -u <HUC(s) or HUC list path>`

`gms_run_branch.sh` and `gms_run_branch.sh` have also been changed to add the new -a flag and default to dropping stream orders 1 and 2.

### Additions

- `src`
    - `check_unit_errors.py`: as described above.
- `unit_tests`
    - `check_unit_errors_unittests.py` and `check_unit_errors_params.json`: to match new file.

### Changes

- `README.md`:  Updated text for FIM4, gms_pipeline, S3 input updates, information about updating dependencies, misc link updates and misc text verbage.
- `gms_pipeline.sh`: as described above.
- `gms_run_unit.sh`: as described above. Also small updates to clean up folders and files in case of an overwrite.
- `gms_run_branch.sh`: as described above.
- `src`
     - `utils`
         - `fim_enums.py`:  FIM_system_exit_codes renamed to FIM_exit_codes.
         - `shared_variables.py`: added configurable values for minimum number and percentage of unit errors.
    - `bash_functions.env`:   Update to make the cumulative time screen outputs in mins/secs instead of just seconds.
    - `check_huc_inputs.py`:  Now returns the number of HUCs being processed, needed by `gms_pipeline.sh` (Note: to get the value back to a bash file, it has to send it back via a "print" line and not a "return" value.  Improved input validation,
- `unit_tests`
   - `README.md`: Misc text and link updates.

### Removals

- `config\params_template_calibrated.env`: No longer needed. Has been removed already from dev-fim3 and confirmed that it is not needed.
<br><br>

## v4.0.5.2 - 2022-07-25 - [PR #622](https://github.com/NOAA-OWP/inundation-mapping/pull/622)

Updates to unit tests including a minor update for outputs and loading in .json parameter files.
<br><br>


## v4.0.5.1 - 2022-06-27 - [PR #612](https://github.com/NOAA-OWP/inundation-mapping/pull/612)

`Alpha Test Refactor` An upgrade was made a few weeks back to the dev-fim3 branch that improved performance, usability and readability of running alpha tests. Some cleanup in other files for readability, debugging verbosity and styling were done as well. A newer, cleaner system for printing lines when the verbose flag is enabled was added.

### Changes

- `gms_run_branch.sh`:  Updated help instructions to about using multiple HUCs as command arguments.
- `gms_run_unit.sh`:  Updated help instructions to about using multiple HUCs as command arguments.
- `src/utils`
    - `shared_functions.py`:
       - Added a new function called `vprint` which creates a simpler way (and better readability) for other python files when wanting to include a print line when the verbose flag is on.
       - Added a new class named `FIM_Helpers` as a wrapper for the new `vprint` method.
       - With the new `FIM_Helpers` class, a previously existing method named `append_id_to_file_name` was moved into this class making it easier and quicker for usage in other classes.

- `tools`
    - `composite_inundation.py`: Updated its usage of the `append_id_to_file_name` function to now call the`FIM_Helpers` method version of it.
    - `gms_tools`
       - `inundate_gms.py`: Updated for its adjusted usage of the `append_id_to_file_name` method, also removed its own `def __vprint` function in favour of the `FIM_Helpers.vprint` method.
       - `mosaic_inundation.py`:
          - Added adjustments for use of `append_id_to_file_name` and adjustments for `fh.vprint`.
          - Fixed a bug for the variable `ag_mosaic_output` which was not pre-declared and would fail as using an undefined variable in certain conditions.
    - `run_test_case.py`: Ported `test_case` class from FIM 3 and tweaked slightly to allow for GMS FIM. Also added more prints against the new fh.vprint method. Also added a default print line for progress / traceability for all alpha test regardless if the verbose flag is set.
    - `synthesize_test_cases.py`: Ported `test_case` class from FIM 3.
- `unit_tests`
   - `shared_functions_unittests.py`: Update to match moving the `append_id_to_file_name` into the `FIM_Helpers` class. Also removed all "header print lines" for each unit test method (for output readability).

<br/><br/>

## v4.0.5.0 - 2022-06-16 - [PR #611](https://github.com/NOAA-OWP/inundation-mapping/pull/611)

'Branch zero' is a new branch that runs the HUCs full stream network to make up for stream orders 1 & 2 being skipped by the GMS solution and is similar to the FR extent in FIM v3. This new branch is created during `run_by_unit.sh` and the processed DEM is used by the other GMS branches during `run_by_branch.sh` to improve efficiency.

### Additions

- `src/gms/delineate_hydros_and_produce_HAND.sh`: Runs all of the modules associated with delineating stream lines and catchments and building the HAND relative elevation model. This file is called once during `gms_run_unit` to produce the branch zero files and is also run for every GMS branch in `gms_run_branch`.
- `config/deny_gms_branch_zero.lst`: A list specifically for branch zero that helps with cleanup (removing unneeded files after processing).

### Changes

- `src/`
    - `output_cleanup.py`: Fixed bug for viz flag.
    - `gms/`
        - `run_by_unit.sh`: Added creation of "branch zero", DEM pre-processing, and now calls.
        -  `delineate_hydros_and_produce_HAND.sh` to produce HAND outputs for the entire stream network.
        - `run_by_branch.sh`: Removed DEM processing steps (now done in `run_by_unit.sh`), moved stream network delineation and HAND generation to `delineate_hydros_and_produce_HAND.sh`.
        - `generate_branch_list.py`: Added argument and parameter to sure that the branch zero entry was added to the branch list.
- `config/`
     - `params_template.env`: Added `zero_branch_id` variable.
- `tools`
     - `run_test_case.py`: Some styling / readability upgrades plus some enhanced outputs.  Also changed the _verbose_ flag to _gms_verbose_ being passed into Mosaic_inundation function.
     - `synthesize_test_cases.py`: arguments being passed into the _alpha_test_args_ from being hardcoded from flags to verbose (effectively turning on verbose outputs when applicable. Note: Progress bar was not affected.
     - `tools_shared_functions.py`: Some styling / readability upgrades.
- `gms_run_unit.sh`: Added export of extent variable, dropped the -s flag and added the -a flag so it now defaults to dropping stream orders 1 and 2.
- `gms_run_branch.sh`: Fixed bug when using overwrite flag saying branch errors folder already exists, dropped the -s flag and added the -a flag so it now defaults to dropping stream orders 1 and 2.

### Removals

- `tests/`: Redundant
- `tools/shared_variables`: Redundant

<br/><br/>

## v4.0.4.3 - 2022-05-26 - [PR #605](https://github.com/NOAA-OWP/inundation-mapping/pull/605)

We needed a tool that could composite / mosaic inundation maps for FIM3 FR and FIM4 / GMS with stream orders 3 and higher. A tool previously existed named composite_fr_ms_inundation.py and it was renamed to composite_inundation.py and upgraded to handle any combination of 2 of 3 items (FIM3 FR, FIM3 MS and/or FIM4 GMS).

### Additions

- `tools/composite_inundation.py`: Technically it is a renamed from composite_ms_fr_inundation.py, and is based on that functionality, but has been heavily modified. It has a number of options, but primarily is designed to take two sets of output directories, inundate the files, then composite them into a single mosiac'd raster per huc. The primary usage is expected to be compositing FIM3 FR with FIM4 / GMS with stream orders 3 and higher.

- `unit_tests/gms/inundate_gms_unittests.py and inundate_gms_params.json`: for running unit tests against `tools/gms_tools/inunundate_gms.py`.
- `unit_tests/shared_functions_unittests.py and shared_functions_params.json`: A new function named `append_id_to_file_name_single_identifier` was added to `src/utils/shared_functions.py` and some unit tests for that function was created.

### Removed

- `tools/composite_ms_fr_inundation.py`: replaced with upgraded version named `composite_inundation.py`.

### Changes

- `tools/gms_tools/inundate_gms.py`: some style, readabilty cleanup plus move a function up to `shared_functions.py`.
- `tools/gms_tools/mosaic_inundation.py`: some style, readabilty cleanup plus move a function up to `shared_functions.py`.
- `tools/inundation.py`: some style, readabilty cleanup.
- `tools/synthesize_test_cases.py`: was updated primarily for sample usage notes.

<br/><br/>

## v4.0.4.2 - 2022-05-03 - [PR #594](https://github.com/NOAA-OWP/inundation-mapping/pull/594)

This hotfix includes several revisions needed to fix/update the FIM4 area inundation evaluation scripts. These changes largely migrate revisions from the FIM3 evaluation code to the FIM4 evaluation code.

### Changes

- `tools/eval_plots.py`: Copied FIM3 code revisions to enable RAS2FIM evals and PND plots. Replaced deprecated parameter name for matplotlib grid()
- `tools/synthesize_test_cases.py`: Copied FIM3 code revisions to assign FR, MS, COMP resolution variable and addressed magnitude list variable for IFC eval
- `tools/tools_shared_functions.py`: Copied FIM3 code revisions to enable probability not detected (PND) metric calculation
- `tools/tools_shared_variables.py`: Updated magnitude dictionary variables for RAS2FIM evals and PND plots

<br/><br/>

## v4.0.4.1 - 2022-05-02 - [PR #587](https://github.com/NOAA-OWP/inundation-mapping/pull/587)

While testing GMS against evaluation and inundation data, we discovered some challenges for running alpha testing at full scale. Part of it was related to the very large output volume for GMS which resulted in outputs being created on multiple servers and folders. Considering the GMS volume and processing, a tool was required to extract out the ~215 HUC's that we have evaluation data for. Next, we needed isolate valid HUC output folders from original 2,188 HUC's and its 100's of thousands of branches. The first new tool allows us to point to the `test_case` data folder and create a list of all HUC's that we have validation for.

Now that we have a list of relavent HUC's, we need to consolidate output folders from the previously processed full CONUS+ output data. The new `copy_test_case_folders.py` tool extracts relavent HUC (gms unit) folders, based on the list created above, into a consolidated folder. The two tools combine result in significantly reduced overall processing time for running alpha tests at scale.

`gms_run_unit.sh` and `aggregated_branch_lists.py` were adjusted to make a previously hardcoded file path and file name to be run-time parameters. By adding the two new arguments, the file could be used against the new `copy_test_case_folders.py`. `copy_test_case_folders.py` and `gms_run_unit.sh` can now call `aggregated_branch_lists.py` to create a key input file called `gms_inputs.csv` which is a key file required for alpha testing.

A few other small adjustments were made for readability and traceability as well as a few small fixes discovered when running at scale.

### Additions

- `tools/find_test_case_folders.py`: A new tool for creating a list of HUC's that we have test/evaluation data for.
- `tools/copy_test_case_folders.py`: A new tool for using the list created above, to scan through other fully processed output folders and extract only the HUC's (gms units) and it's branches into a consolidated folder, ready for alpha test processing (or other needs).

### Changes

- `src/gms/aggregate_branch_lists.py`: Adjusted to allow two previously hardcoded values to now be incoming arguments. Now this file can be used by both `gms_run_unit.sh` and `copy_test_case_folders.py`.
- `tools/synthesize_test_cases.py`: Adjustments for readability and progress status. The embedded progress bars are not working and will be addressed later.
- `tools/run_test_case.py`: A print statement was added to help with processing progess was added.
- `gms_run_unit.sh`: This was adjusted to match the new input parameters for `aggregate_branch_lists.py` as well as additions for progress status. It now will show the entire progress period start datetime, end datetime and duration.
- `gms_run_branch.sh`: Also was upgraded to show the entire progress period start datetime, end datetime and duration.

<br/><br/>

## v4.0.4.0 - 2022-04-12 - [PR #557](https://github.com/NOAA-OWP/inundation-mapping/pull/557)

During large scale testing of the new **filtering out stream orders 1 and 2** feature [PR #548](https://github.com/NOAA-OWP/inundation-mapping/pull/548), a bug was discovered with 14 HUCS that had no remaining streams after removing stream orders 1 and 2. This resulted in a number of unmanaged and unclear exceptions. An exception may be still raised will still be raised in this fix for logging purposes, but it is now very clear what happened. Other types of events are logged with clear codes to identify what happened.

Fixes were put in place for a couple of new logging behaviors.

1. Recognize that for system exit codes, there are times when an event is neither a success (code 0) nor a failure (code 1). During processing where stream orders are dropped, some HUCs had no remaining reaches, others had mismatched reaches and others as had missing flowlines (reaches) relating to dissolved level paths (merging individual reaches as part of GMS). When these occur, we want to abort the HUC (unit) or branch processing, identify that they were aborted for specific reasons and continue. A new custom system exit code system was adding using python enums. Logging was enhanced to recognize that some exit codes were not a 0 or a 1 and process them differently.

2. Pathing and log management became an issue. It us not uncommon for tens or hundreds of thousands of branches to be processed. A new feature was to recognize what is happening with each branch or unit and have them easily found and recognizable. Futher, processing for failure (sys exit code of 1) are now copied into a unique folder as the occur to help with visualization of run time errors. Previously errors were not extracted until the end of the entire run which may be multiple days.

3. A minor correction was made when dissolved level paths were created with the new merged level path not always having a valid stream order value.

### File Additions

- `src/`
   - `utils/`
      - `fim_enums.py`:
         - A new class called `FIM_system_exit_codes` was added. This allows tracking and blocking of duplicate system exit codes when a custom system code is required.


### Changes

- `fim_run.sh`: Added the gms `non-zero-exit-code` system to `fim_run` to help uncover and isolate errors during processing. Errors recorded in log files within in the logs/unit folder are now copied into a new folder called `unit_errors`.

- `gms_run_branch.sh`:
    -  Minor adjustments to how the `non-zero-exit code` logs were created. Testing uncovered that previous versions were not always reliable. This is now stablized and enhanced.
    - In previous versions, only the `gms_unit.sh` was aware that **stream order filtering** was being done. Now all branch processing is also aware that filtering is in place. Processing in child files and classes can now make adjustments as/if required for stream order filtering.
    - Small output adjustments were made to help with overall screen and log readability.

- `gms_run_unit.sh`:
    - Minor adjustments to how the `non-zero-exit-code` logs were created similar to `gms_run_branch.sh.`
    - Small text corrections, formatting and output corrections were added.
    - A feature removing all log files at the start of the entire process run were added if the `overwrite` command line argument was added.

- `src/`
   - `filter_catchments_and_add_attributes.py`:
      - Some minor formatting and readability adjustments were added.
      - Additions were made to help this code be aware and responding accordingly if that stream order filtering has occurred. Previously recorded as bugs coming from this class, are now may recorded with the new custom exit code if applicable.

   - `run_by_unit.sh` (supporting fim_run.sh):
         - As a change was made to sub-process call to `filter_catchments_and_add_attributes.py` file, which is shared by gms, related to reach errors / events.

   - `split_flows.py`:
      - Some minor formatting and readability adjustments were added.
      - Additions were made to recognize the same type of errors as being described in other files related to stream order filtering issues.
      - A correction was made to be more precise and more explicit when a gms branch error existed. This was done to ensure that we were not letting other exceptions be trapped that were NOT related to stream flow filtering.

   - `time_and_tee_run_by_unit.sh`:
      - The new custom system exit codes was added. Note that the values of 61 (responding system code) are hardcoded instead of using the python based `Fim_system_exit_code` system. This is related to limited communication between python and bash.

   - `gms/`
      - `derive_level_paths.py`:
          - Was upgraded to use the new fim_enums.Fim_system_exit_codes system. This occurs when no streams / flows remain after filtering.  Without this upgrade, standard exceptions were being issued with minimal details for the error.
          - Minor adjustments to formatting for readability were made.

      - `generate_branch_list.py` :  Minor adjustments to formatting for readability were made.

      - `run_by_branch.sh`:
         - Some minor formatting and readability adjustments were added.
         - Additions to the subprocess call to `split_flows.py` were added so it was aware that branch filtering was being used. `split_flows.py` was one of the files that was throwing errors related to stream order filtering. A subprocess call to `filter_catchments_and_add_attributes.py` adjustment was also required for the same reason.

      - `run_by_unit.sh`:
         - Some minor formatting and readability adjustments were added.
         - An addition was made to help trap errors that might be triggered by `derive_level_paths.py` for `stream order filtering`.

      - `time_and_tee_run_by_branch.sh`:
         - A system was added recognize if an non successful system exit code was sent back from `run_by_branch`. This includes true errors of code 1 and other new custom system exit codes. Upon detection of non-zero-exit codes, log files are immediately copied into special folders for quicker and easier visibility. Previously errors were not brought forth until the entire process was completed which ranged fro hours up to 18 days. Note: System exit codes of 60 and 61 were hardcoded instead of using the values from the new  `FIM_system_exit_codes` due to limitation of communication between python and bash.

      - `time_and_tee_run_by_unit.sh`:
         - The same upgrade as described above in `time_and_tee_run_by_branch.sh` was applied here.
         - Minor readability and output formatting changes were made.

      - `todo.md`
         - An entry was removed from this list which talked about errors due to small level paths exactly as was fixed in this pull request set.

- `unit_tests/`
   - `gms/`
      - `derive_level_paths_unittests.py` :  Added a new unit test specifically testing this type of condition with a known HUC that triggered the branch errors previously described..
      - `derive_level_paths_params.json`:
           - Added a new node with a HUC number known to fail.
           - Changed pathing for unit test data pathing from `/data/outputs/gms_example_unit_tests` to `/data/outputs/fim_unit_test_data_do_not_remove`. The new folder is intended to be a more permanent folder for unit test data.
           - Some additional tests were added validating the argument for dropping stream orders.

### Unit Test File Additions:

- `unit_tests/`
   - `filter_catchments_and_add_attributes_unittests.py` and `filter_catchments_and_add_attributes_params.json`:

   - `split_flows_unittests.py' and `split_flows_params.json`

<br/><br/>

## v4.0.3.1 - 2022-03-10 - [PR #561](https://github.com/NOAA-OWP/inundation-mapping/pull/561)

Bug fixes to get the Alpha Test working in FIM 4.

### Changes

- `tools/sythesize_test_cases.py`: Fixed bugs that prevented multiple benchmark types in the same huc from running `run_test_case.py`.
- `tools/run_test_case.py`: Fixed mall bug for IFC benchmark.
- `tools/eval_plots.py`: Fixed Pandas query bugs.

<br/><br/>

## v4.0.3.0 - 2022-03-03 - [PR #550](https://github.com/NOAA-OWP/inundation-mapping/pull/550)

This PR ports the functionality of `usgs_gage_crosswalk.py` and `rating_curve_comparison.py` to FIM 4.

### Additions

- `src/`:
    - `usgs_gage_aggregate.py`: Aggregates all instances of `usgs_elev_table.csv` to the HUC level. This makes it easier to view the gages in each HUC without having to hunt through branch folders and easier for the Sierra Test to run at the HUC level.
    - `usgs_gage_unit_setup.py`: Assigns a branch to each USGS gage within a unit. The output of this module is `usgs_subset_gages.gpkg` at the HUC level containing the `levpa_id` attribute.

### Changes

- `gms_run_branch.sh`: Added a line to aggregate all `usgs_elev_table.csv` into the HUC directory level using `src/usgs_gage_aggregate.py`.
- `src/`:
    -  `gms/`
        - `run_by_branch.sh`: Added a block to run `src/usgs_gage_crosswalk.py`.
        - `run_by_unit.sh`: Added a block to run `src/usgs_gage_unit_setup.py`.
    - `usgs_gage_crosswalk.py`: Similar to it's functionality in FIM 3, this module snaps USGS gages to the stream network, samples the underlying DEMs, and writes the attributes to `usgs_elev_table.csv`. This CSV is later aggregated to the HUC level and eventually used in `tools/rating_curve_comparison.py`. Addresses #539
- `tools/rating_curve_comparison.py`: Updated Sierra Test to work with FIM 4 data structure.
- `unit_tests/`:
    - `rating_curve_comparison_unittests.py` & `rating_curve_comparison_params.json`: Unit test code and parameters for the Sierra Test.
    - `usgs_gage_crosswalk_unittests.py` & `usgs_gage_crosswalk_params.json`: Unit test code and parameters for `usgs_gage_crosswalk.py`
- `config/`:
    - `deny_gms_branches_default.lst` & `config/deny_gms_branches_min.lst`: Add `usgs_elev_table.csv` to the lists as a comment so it doesn't get deleted during cleanup.
    - `deny_gms_unit_default.lst`: Add `usgs_subset_gages.gpkg` to the lists as a comment so it doesn't get deleted during cleanup.

<br/><br/>

## v4.0.2.0 - 2022-03-02 - [PR #548](https://github.com/NOAA-OWP/inundation-mapping/pull/548)

Added a new optional system which allows an argument to be added to the `gms_run_unit.sh` command line to filter out stream orders 1 and 2 when calculating branches.

### Changes

- `gms_run_unit.sh`: Add the new optional `-s` command line argument. Inclusion of this argument means "drop stream orders 1 and 2".

- `src/gms`
   - `run_by_unit.sh`: Capture and forward the drop stream orders flag to `derive_level_paths.py`

   - `derive_level_paths.py`: Capture the drop stream order flag and working with `stream_branches.py` to include/not include loading nwm stream with stream orders 1 and 2.

   - `stream_branchs.py`: A correction was put in place to allow for the filter of branch attributes and values to be excluded. The `from_file` method has the functionality but was incomplete. This was corrected and how could accept the values from `derive_level_paths.py` to use the branch attribute of "order_" (gkpg field) and values excluded of [1,2] when optionally desired.

- `unit_tests/gms`
    - `derive_level_paths_unittests.py` and `derive_level_paths_params.py`: Updated for testing for the new "drop stream orders 1 and 2" feature. Upgrades were also made to earlier existing incomplete test methods to test more output conditions.

<br/><br/>

## v4.0.1.0 - 2022-02-02 - [PR #525](https://github.com/NOAA-OWP/cahaba/pull/525)

The addition of a very simple and evolving unit test system which has two unit tests against two py files.  This will set a precendence and will grow over time and may be automated, possibly during git check-in triggered. The embedded README.md has more details of what we currently have, how to use it, how to add new unit tests, and expected future enhancements.

### Additions

- `/unit_tests/` folder which has the following:

   - `clip_vectors_to_wbd_params.json`: A set of default "happy path" values that are expected to pass validation for the clip_vectors_to_wbd.py -> clip_vectors_to_wbd (function).

   - `clip_vectors_to_wbd_unittests.py`: A unit test file for src/clip_vectors_to_wbd.py. Incomplete but evolving.

   - `README.md`: Some information about how to create unit tests and how to use them.

   - `unit_tests_utils.py`: A python file where methods that are common to all unit tests can be placed.

   - `gms/derive_level_paths_params.json`: A set of default "happy path" values that are expected to pass validation for the derive_level_paths_params.py -> Derive_level_paths (function).

   - `gms/derive_level_paths_unittests.py`: A unit test file for `src/derive_level_paths.py`. Incomplete but evolving.

<br/><br/>

## v4.0.0.0 - 2022-02-01 - [PR #524](https://github.com/NOAA-OWP/cahaba/pull/524)

FIM4 builds upon FIM3 and allows for better representation of inundation through the reduction of artificial restriction of inundation at catchment boundaries.

More details will be made available through a publication by Aristizabal et. al. and will be included in the "Credits and References" section of the README.md, titled "Reducing Horton-Strahler Stream Order Can Enhance Flood Inundation Mapping Skill with Applications for the U.S. National Water Model."

### Additions

- `/src/gms`: A new directory containing scripts necessary to produce the FIM4 Height Above Nearest Drainage grids and synthetic rating curves needed for inundation mapping.
- `/tools/gms_tools`: A new directory containing scripts necessary to generate and evaluate inundation maps produced from FIM4 Height Above Nearest Drainage grids and synthetic rating curves.

<br/><br/>

## v3.0.24.3 - 2021-11-29 - [PR #488](https://github.com/NOAA-OWP/cahaba/pull/488)

Fixed projection issue in `synthesize_test_cases.py`.

### Changes

- `Pipfile`: Added `Pyproj` to `Pipfile` to specify a version that did not have the current projection issues.

<br/><br/>

## v3.0.24.2 - 2021-11-18 - [PR #486](https://github.com/NOAA-OWP/cahaba/pull/486)

Adding a new check to keep `usgs_elev_table.csv`, `src_base.csv`, `small_segments.csv` for runs not using the `-viz` flag. We unintentionally deleted some .csv files in `vary_mannings_n_composite.py` but need to maintain some of these for non `-viz` runs (e.g. `usgs_elev_table.csv` is used for sierra test input).

### Changes

- `fim_run.sh`: passing `-v` flag to `vary_mannings_n_composite.py` to determine which csv files to delete. Setting `$viz` = 0 for non `-v` runs.
- `src/vary_mannings_n_composite.py`: added `-v` input arg and if statement to check which .csv files to delete.
- `src/add_crosswalk.py`: removed deprecated barc variables from input args.
- `src/run_by_unit.sh`: removed deprecated barc variables from input args to `add_crosswalk.py`.

<br/><br/>

## v3.0.24.1 - 2021-11-17 - [PR #484](https://github.com/NOAA-OWP/cahaba/pull/484)

Patch to clean up unnecessary files and create better names for intermediate raster files.

### Removals

- `tools/run_test_case_gms.py`: Unnecessary file.

### Changes

- `tools/composite_ms_fr_inundation.py`: Clean up documentation and intermediate file names.
- `tools/run_test_case.py`: Remove unnecessary imports.

<br/><br/>

## v3.0.24.0 - 2021-11-08 - [PR #482](https://github.com/NOAA-OWP/cahaba/pull/482)

Adds `composite_ms_fr_inundation.py` to allow for the generation of an inundation map given a "flow file" CSV and full-resolution (FR) and mainstem (MS) relative elevation models, synthetic rating curves, and catchments rasters created by the `fim_run.sh` script.

### Additions
- `composite_ms_fr_inundation.py`: New module that is used to inundate both MS and FR FIM and composite the two inundation rasters.
- `/tools/gms_tools/`: Three modules (`inundate_gms.py`, `mosaic_inundation.py`, `overlapping_inundation.py`) ported from the GMS branch used to composite inundation rasters.

### Changes
- `inundation.py`: Added 2 exception classes ported from the GMS branch.

<br/><br/>

## v3.0.23.3 - 2021-11-04 - [PR #481](https://github.com/NOAA-OWP/cahaba/pull/481)
Includes additional hydraulic properties to the `hydroTable.csv`: `Number of Cells`, `SurfaceArea (m2)`, `BedArea (m2)`, `Volume (m3)`, `SLOPE`, `LENGTHKM`, `AREASQKM`, `Roughness`, `TopWidth (m)`, `WettedPerimeter (m)`. Also adds `demDerived_reaches_split_points.gpkg`, `flowdir_d8_burned_filled.tif`, and `dem_thalwegCond.tif` to `-v` whitelist.

### Changes
- `run_by_unit.sh`: Added `EXIT FLAG` tag and previous non-zero exit code tag to the print statement to allow log lookup.
- `add_crosswalk.py`: Added extra attributes to the hydroTable.csv. Includes a default `barc_on` and `vmann_on` (=False) attribute that is overwritten (=True) if SRC post-processing modules are run.
- `bathy_src_adjust_topwidth.py`: Overwrites the `barc_on` attribute where applicable and includes the BARC-modified Volume property.
- `vary_mannings_n_composite.py`: Overwrites the `vmann_on` attribute where applicable.
- `output_cleanup.py`: Adds new files to the `-v` whitelist.

<br/><br/>

## v3.0.23.2 - 2021-11-04 - [PR #480](https://github.com/NOAA-OWP/cahaba/pull/480)
Hotfix for `vary_manning_n_composite.py` to address null discharge values for non-CONUS hucs.

### Changes
- `vary_manning_n_composite.py`: Add numpy where clause to set final discharge value to the original value if `vmann=False`

<br/><br/>

## v3.0.23.1 - 2021-11-03 - [PR #479](https://github.com/NOAA-OWP/cahaba/pull/479)
Patches the API updater. The `params_calibrated.env` is replaced with `params_template.env` because the BARC and Multi-N modules supplant the calibrated values.

### Changes
- `api/node/updater/updater.py`: Changed `params_calibrated.env` to `params_template.env`

<br/><br/>

## v3.0.23.0 - 2021-10-31 - [PR #475](https://github.com/NOAA-OWP/cahaba/pull/475)

Moved the synthetic rating curve (SRC) processes from the `\tools` directory to `\src` directory to support post-processing in `fim_run.sh`. These SRC post-processing modules will now run as part of the default `fim_run.sh` workflow. Reconfigured bathymetry adjusted rating curve (BARC) module to use the 1.5yr flow from NWM v2 recurrence flow data in combination with the Bieger et al. (2015) regression equations with bankfull discharge predictor variable input.

### Additions
- `src/bathy_src_adjust_topwidth.py` --> New version of bathymetry adjusted rating curve (BARC) module that is configured to use the Bieger et al. (2015) regression equation with input bankfull discharge as the predictor variable (previous version used the drainage area version of the regression equations). Also added log output capability, added reconfigured output content in `src_full_crosswalked_BARC.csv` and `hydroTable.csv`, and included modifications to allow BARC to run as a post-processing step in `fim_run.sh`. Reminder: BARC is only configured for MS extent.

### Removals
- `config/params_calibrated.env` --> deprecated the calibrated roughness values by stream order with the new introduction of variable/composite roughness module
- `src/bathy_rc_adjust.py` --> deprecated the previous BARC version

### Changes
- `src/identify_src_bankfull.py` --> Moved this script from /tools to /src, added more doc strings, cleaned up output log, and reconfigured to allow execution from fim_run.sh post-processing.
- `src/vary_mannings_n_composite.py` --> Moved this script from /tools to /src, added more doc strings, cleaned up output log, added/reconfigured output content in src_full_crosswalked_vmann.csv and hydroTable.csv, and reconfigured to allow execution from fim_run.sh post-processing.
- `config/params_template.env` --> Added additional parameter/variables for input to `identify_src_bankfull.py`, `vary_mannings_n_composite.py`, and `bathy_src_adjust_topwidth.py`.
      - default BARC input: bankfull channel geometry derived from the Bieger et al. (2015) bankfull discharge regression equations
      - default bankfull flow input: NWM v2 1.5-year recurrence flows
      - default variable roughness input: global (all NWM feature_ids) roughness values of 0.06 for in-channel and 0.11 for max overbank
- `fim_run.sh` --> Added SRC post-processing calls after the `run_by_unit.sh` workflow
- `src/add_crosswalk.py` --> Removed BARC module call (moved to post-processing)
- `src/run_by_unit.sh` --> Removed old/unnecessary print statement.
      - **Note: reset exit codes to 0 for unnecessary processing flags.** Non-zero error codes in `run_by_unit.sh` prevent the `fim_run.sh` post-processing steps from running. This error handling issue will be more appropriately handled in a soon to be release enhancement.
- `tools/run_test_case.py` --> Reverted changes used during development process

<br/><br/>

## v3.0.22.8 - 2021-10-26 - [PR #471](https://github.com/NOAA-OWP/cahaba/pull/471)

Manually filtering segments from stream input layer to fix flow reversal of the MS River (HUC 08030100).

### Changes
- `clip_vectors_to_wbd.py`: Fixes bug where flow direction is reversed for HUC 08030100. The issue is resolved by filtering incoming stream segments that intersect with the elevation grid boundary.

<br/><br/>

## v3.0.22.7 - 2021-10-08 - [PR #467](https://github.com/NOAA-OWP/cahaba/pull/467)

These "tool" enhancements 1) delineate in-channel vs. out-of-channel geometry to allow more targeted development of key physical drivers influencing the SRC calculations (e.g. bathymetry & Manning’s n) #418 and 2) applies a variable/composite Manning’s roughness (n) using user provided csv with in-channel vs. overbank roughness values #419 & #410.

### Additions
- `identify_src_bankfull.p`: new post-processing tool that ingests a flow csv (e.g. NWM 1.5yr recurr flow) to approximate the bankfull STG and then calculate the channel vs. overbank proportions using the volume and hydraulic radius variables
- `vary_mannings_n_composite.py`: new post-processing tool that ingests a csv containing feature_id, channel roughness, and overbank roughness and then generates composite n values via the channel ratio variable

### Changes
- `eval_plots.py`: modified the plot legend text to display full label for development tests
- `inundation.py`: added new optional argument (-n) and corresponding function to produce a csv containing the stage value (and SRC variables) calculated from the flow to stage interpolation.

<br/><br/>

## v3.0.22.6 - 2021-09-13 - [PR #462](https://github.com/NOAA-OWP/cahaba/pull/462)

This new workflow ingests FIM point observations from users and “corrects” the synthetic rating curves to produce the desired FIM extent at locations where feedback is available (locally calibrate FIM).

### Changes
- `add_crosswalk.py`: added `NextDownID` and `order_` attributes to the exported `hydroTable.csv`. This will potentially be used in future enhancements to extend SRC changes to upstream/downstream catchments.
- `adjust_rc_with_feedback.py`: added a new workflow to perform the SRC modifications (revised discharge) using the existing HAND geometry variables combined with the user provided point location flow and stage data.
- `inundation_wrapper_custom_flow.py`: updated code to allow for huc6 processing to generate custom inundation outputs.

<br/><br/>

## v3.0.22.5 - 2021-09-08 - [PR #460](https://github.com/NOAA-OWP/cahaba/pull/460)

Patches an issue where only certain benchmark categories were being used in evaluation.

### Changes
- In `tools/tools_shared_variables.py`, created a variable `MAGNITUDE_DICT` to store benchmark category magnitudes.
- `synthesize_test_cases.py` imports `MAGNITUDE_DICT` and uses it to assign magnitudes.

<br/><br/>

## v3.0.22.4 - 2021-08-30 - [PR #456](https://github.com/NOAA-OWP/cahaba/pull/456)

Renames the BARC modified variables that are exported to `src_full_crosswalked.csv` to replace the original variables. The default/original variables are renamed with `orig_` prefix. This change is needed to ensure downstream uses of the `src_full_crosswalked.csv` are able to reference the authoritative version of the channel geometry variables (i.e. BARC-adjust where available).

### Changes
- In `src_full_crosswalked.csv`, default/original variables are renamed with `orig_` prefix and `SA_div` is renamed to `SA_div_flag`.

<br/><br/>

## v3.0.22.3 - 2021-08-27 - [PR #457](https://github.com/NOAA-OWP/cahaba/pull/457)

This fixes a bug in the `get_metadata()` function in `/tools/tools_shared_functions.py` that arose because of a WRDS update. Previously the `metadata_source` response was returned as independent variables, but now it is returned a list of strings. Another issue was observed where the `EVALUATED_SITES_CSV` variable was being misdefined (at least on the development VM) through the OS environmental variable setting.

### Changes
- In `tools_shared_functions.py`, changed parsing of WRDS `metadata_sources` to account for new list type.
- In `generate_categorical_fim_flows.py`, changed the way the `EVALUATED_SITES_CSV` path is defined from OS environmental setting to a relative path that will work within Docker container.

<br/><br/>

## v3.0.22.2 - 2021-08-26 - [PR #455](https://github.com/NOAA-OWP/cahaba/pull/455)

This merge addresses an issues with the bathymetry adjusted rating curve (BARC) calculations exacerbating single-pixel inundation issues for the lower Mississippi River. This fix allows the user to specify a stream order value that will be ignored in BARC calculations (reverts to using the original/default rating curve). If/when the "thalweg notch" issue is addressed, this change may be unmade.

### Changes
- Added new env variable `ignore_streamorders` set to 10.
- Added new BARC code to set the bathymetry adjusted cross-section area to 0 (reverts to using the default SRC values) based on the streamorder env variable.

<br/><br/>

## v3.0.22.1 - 2021-08-20 - [PR #447](https://github.com/NOAA-OWP/cahaba/pull/447)

Patches the minimum stream length in the template parameters file.

### Changes
- Changes `max_split_distance_meters` in `params_template.env` to 1500.

<br/><br/>

## v3.0.22.0 - 2021-08-19 - [PR #444](https://github.com/NOAA-OWP/cahaba/pull/444)

This adds a script, `adjust_rc_with_feedback.py`, that will be expanded  in future issues. The primary function that performs the HAND value and hydroid extraction is ingest_points_layer() but this may change as the overall synthetic rating curve automatic update machanism evolves.

### Additions
- Added `adjust_rc_with_feedback.py` with `ingest_points_layer()`, a function to extract HAND and hydroid values for use in an automatic synthetic rating curve updating mechanism.

<br/><br/>

## v3.0.21.0 - 2021-08-18 - [PR #433](https://github.com/NOAA-OWP/cahaba/pull/433)

General repository cleanup, made memory-profiling an optional flag, API's release feature now saves outputs.

### Changes
- Remove `Dockerfile.prod`, rename `Dockerfile.dev` to just `Dockerfile`, and remove `.dockerignore`.
- Clean up `Dockerfile` and remove any unused* packages or variables.
- Remove any unused* Python packages from the `Pipfile`.
- Move the `CHANGELOG.md`, `SECURITY.md`, and `TERMS.md` files to the `/docs` folder.
- Remove any unused* scripts in the `/tools` and `/src` folders.
- Move `tools/preprocess` scripts into `tools/`.
- Ensure all scripts in the `/src` folder have their code in functions and are being called via a `__main__` function (This will help with implementing memory profiling fully).
- Changed memory-profiling to be an option flag `-m` for `fim_run.sh`.
- Updated FIM API to save all outputs during a "release" job.

<br/><br/>

## v3.0.20.2 - 2021-08-13 - [PR #443](https://github.com/NOAA-OWP/cahaba/pull/443)

This merge modifies `clip_vectors_to_wbd.py` to check for relevant input data.

### Changes
- `clip_vectors_to_wbd.py` now checks that there are NWM stream segments within the buffered HUC boundary.
- `included_huc8_ms.lst` has several additional HUC8s.

<br/><br/>

## v3.0.20.1 - 2021-08-12 - [PR #442](https://github.com/NOAA-OWP/cahaba/pull/442)

This merge improves documentation in various scripts.

### Changes
This PR better documents the following:

- `inundate_nation.py`
- `synthesize_test_cases.py`
- `adjust_thalweg_lateral.py`
- `rem.py`

<br/><br/>

## v3.0.20.0 - 2021-08-11 - [PR #440](https://github.com/NOAA-OWP/cahaba/pull/440)

This merge adds two new scripts into `/tools/` for use in QAQC.

### Additions
- `inundate_nation.py` to produce inundation maps for the entire country for use in QAQC.
- `check_deep_flooding.py` to check for depths of inundation greater than a user-supplied threshold at specific areas defined by a user-supplied shapefile.

<br/><br/>

## v3.0.19.5 - 2021-07-19

Updating `README.md`.

<br/><br/>

## v3.0.19.4 - 2021-07-13 - [PR #431](https://github.com/NOAA-OWP/cahaba/pull/431)

Updating logging and fixing bug in vector preprocessing.

### Additions
- `fim_completion_check.py` adds message to docker log to log any HUCs that were requested but did not finish `run_by_unit.sh`.
- Adds `input_data_edits_changelog.txt` to the inputs folder to track any manual or version/location specific changes that were made to data used in FIM 3.

### Changes
- Provides unique exit codes to relevant domain checkpoints within `run_by_unit.sh`.
- Bug fixes in `reduce_nhd_stream_density.py`, `mprof plot` call.
- Improved error handling in `add_crosswalk.py`.

<br/><br/>

## v3.0.19.3 - 2021-07-09

Hot fix to `synthesize_test_cases`.

### Changes
- Fixed if/elif/else statement in `synthesize_test_cases.py` that resulted in only IFC data being evaluated.

<br/><br/>

## v3.0.19.2 - 2021-07-01 - [PR #429](https://github.com/NOAA-OWP/cahaba/pull/429)

Updates to evaluation scripts to allow for Alpha testing at Iowa Flood Center (IFC) sites. Also, `BAD_SITES` variable updates to omit sites not suitable for evaluation from metric calculations.

### Changes
- The `BAD_SITES` list in `tools_shared_variables.py` was updated and reasons for site omission are documented.
- Refactored `run_test_case.py`, `synthesize_test_cases.py`, `tools_shared_variables.py`, and `eval_plots.py` to allow for IFC comparisons.

<br/><br/>

## v3.0.19.1 - 2021-06-17 - [PR #417](https://github.com/NOAA-OWP/cahaba/pull/417)

Adding a thalweg profile tool to identify significant drops in thalweg elevation. Also setting lateral thalweg adjustment threshold in hydroconditioning.

### Additions
- `thalweg_drop_check.py` checks the elevation along the thalweg for each stream path downstream of MS headwaters within a HUC.

### Removals
- Removing `dissolveLinks` arg from `clip_vectors_to_wbd.py`.

### Changes
- Cleaned up code in `split_flows.py` to make it more readable.
- Refactored `reduce_nhd_stream_density.py` and `adjust_headwater_streams.py` to limit MS headwater points in `agg_nhd_headwaters_adj.gpkg`.
- Fixed a bug in `adjust_thalweg_lateral.py` lateral elevation replacement threshold; changed threshold to 3 meters.
- Updated `aggregate_vector_inputs.py` to log intermediate processes.

<br/><br/>

## v3.0.19.0 - 2021-06-10 - [PR #415](https://github.com/NOAA-OWP/cahaba/pull/415)

Feature to evaluate performance of alternative CatFIM techniques.

### Additions
- Added `eval_catfim_alt.py` to evaluate performance of alternative CatFIM techniques.

<br/><br/>

## v3.0.18.0 - 2021-06-09 - [PR #404](https://github.com/NOAA-OWP/cahaba/pull/404)

To help analyze the memory consumption of the Fim Run process, the python module `memory-profiler` has been added to give insights into where peak memory usage is with in the codebase.

In addition, the Dockerfile was previously broken due to the Taudem dependency removing the version that was previously being used by FIM. To fix this, and allow new docker images to be built, the Taudem version has been updated to the newest version on the Github repo and thus needs to be thoroughly tested to determine if this new version has affected the overall FIM outputs.

### Additions
- Added `memory-profiler` to `Pipfile` and `Pipfile.lock`.
- Added `mprof` (memory-profiler cli utility) call to the `time_and_tee_run_by_unit.sh` to create overall memory usage graph location in the `/logs/{HUC}_memory.png` of the outputs directory.
- Added `@profile` decorator to all functions within scripts used in the `run_by_unit.sh` script to allow for memory usage tracking, which is then recorded in the `/logs/{HUC}.log` file of the outputs directory.

### Changes
- Changed the Taudem version in `Dockerfile.dev` to `98137bb6541a0d0077a9c95becfed4e56d0aa0ac`.
- Changed all calls of python scripts in `run_by_unit.s` to be called with the `-m memory-profiler` argument to allow scripts to also track memory usage.

<br/><br/>

## v3.0.17.1 - 2021-06-04 - [PR #395](https://github.com/NOAA-OWP/cahaba/pull/395)

Bug fix to the `generate_nws_lid.py` script

### Changes
- Fixes incorrectly assigned attribute field "is_headwater" for some sites in the `nws_lid.gpkg` layer.
- Updated `agg_nhd_headwaters_adj.gpkg`, `agg_nhd_streams_adj.gpkg`, `nwm_flows.gpkg`, and `nwm_catchments.gpkg` input layers using latest NWS LIDs.

<br/><br/>

## v3.0.17.0 - 2021-06-04 - [PR #393](https://github.com/NOAA-OWP/cahaba/pull/393)
BARC updates to cap the bathy calculated xsec area in `bathy_rc_adjust.py` and allow user to choose input bankfull geometry.

### Changes

- Added new env variable to control which input file is used for the bankfull geometry input to bathy estimation workflow.
- Modified the bathymetry cross section area calculation to cap the additional area value so that it cannot exceed the bankfull cross section area value for each stream segment (bankfull value obtained from regression equation dataset).
- Modified the `rating_curve_comparison.py` plot output to always put the FIM rating curve on top of the USGS rating curve (avoids USGS points covering FIM).
- Created a new aggregate csv file (aggregates for all hucs) for all of the `usgs_elev_table.csv` files (one per huc).
- Evaluate the FIM Bathymetry Adjusted Rating Curve (BARC) tool performance using the estimated bankfull geometry dataset derived for the NWM route link dataset.

<br/><br/>

## v3.0.16.3 - 2021-05-21 - [PR #388](https://github.com/NOAA-OWP/cahaba/pull/388)

Enhancement and bug fixes to `synthesize_test_cases.py`.

### Changes
- Addresses a bug where AHPS sites without benchmark data were receiving a CSI of 0 in the master metrics CSV produced by `synthesize_test_cases.py`.
- Includes a feature enhancement to `synthesize_test_cases.py` that allows for the inclusion of user-specified testing versions in the master metrics CSV.
- Removes some of the print statements used by `synthesize_test_cases.py`.

<br/><br/>

## v3.0.16.2 - 2021-05-18 - [PR #384](https://github.com/NOAA-OWP/cahaba/pull/384)

Modifications and fixes to `run_test_case.py`, `eval_plots.py`, and AHPS preprocessing scripts.

### Changes
- Comment out return statement causing `run_test_case.py` to skip over sites/hucs when calculating contingency rasters.
- Move bad sites list and query statement used to filter out bad sites to the `tools_shared_variables.py`.
- Add print statements in `eval_plots.py` detailing the bad sites used and the query used to filter out bad sites.
- Update AHPS preprocessing scripts to produce a domain shapefile.
- Change output filenames produced in ahps preprocessing scripts.
- Update workarounds for some sites in ahps preprocessing scripts.

<br/><br/>

## v3.0.16.1 - 2021-05-11 - [PR #380](https://github.com/NOAA-OWP/cahaba/pull/380)

The current version of Eventlet used in the Connector module of the FIM API is outdated and vulnerable. This update bumps the version to the patched version.

### Changes
- Updated `api/node/connector/requirements.txt` to have the Eventlet version as 0.31.0

<br/><br/>

## v3.0.16.0 - 2021-05-07 - [PR #378](https://github.com/NOAA-OWP/cahaba/pull/378)

New "Release" feature added to the FIM API. This feature will allow for automated FIM, CatFIM, and relevant metrics to be generated when a new FIM Version is released. See [#373](https://github.com/NOAA-OWP/cahaba/issues/373) for more detailed steps that take place in this feature.

### Additions
- Added new window to the UI in `api/frontend/gui/templates/index.html`.
- Added new job type to `api/node/connector/connector.py` to allow these release jobs to run.
- Added additional logic in `api/node/updater/updater.py` to run the new eval and CatFIM scripts used in the release feature.

### Changes
- Updated `api/frontend/output_handler/output_handler.py` to allow for copying more broad ranges of file paths instead of only the `/data/outputs` directory.

<br/><br/>

## v3.0.15.10 - 2021-05-06 - [PR #375](https://github.com/NOAA-OWP/cahaba/pull/375)

Remove Great Lakes coastlines from WBD buffer.

### Changes
- `gl_water_polygons.gpkg` layer is used to mask out Great Lakes boundaries and remove NHDPlus HR coastline segments.

<br/><br/>

## v3.0.15.9 - 2021-05-03 - [PR #372](https://github.com/NOAA-OWP/cahaba/pull/372)

Generate `nws_lid.gpkg`.

### Additions
- Generate `nws_lid.gpkg` with attributes indicating if site is a headwater `nws_lid` as well as if it is co-located with another `nws_lid` which is referenced to the same `nwm_feature_id` segment.

<br/><br/>

## v3.0.15.8 - 2021-04-29 - [PR #371](https://github.com/NOAA-OWP/cahaba/pull/371)

Refactor NHDPlus HR preprocessing workflow. Resolves issue #238

### Changes
- Consolidate NHD streams, NWM catchments, and headwaters MS and FR layers with `mainstem` column.
- HUC8 intersections are included in the input headwaters layer.
- `clip_vectors_to_wbd.py` removes incoming stream segment from the selected layers.

<br/><br/>

## v3.0.15.7 - 2021-04-28 - [PR #367](https://github.com/NOAA-OWP/cahaba/pull/367)

Refactor synthesize_test_case.py to handle exceptions during multiprocessing. Resolves issue #351

### Changes
- refactored `inundation.py` and `run_test_case.py` to handle exceptions without using `sys.exit()`.

<br/><br/>

## v3.0.15.6 - 2021-04-23 - [PR #365](https://github.com/NOAA-OWP/cahaba/pull/365)

Implement CatFIM threshold flows to Sierra test and add AHPS benchmark preprocessing scripts.

### Additions
- Produce CatFIM flows file when running `rating_curve_get_usgs_gages.py`.
- Several scripts to preprocess AHPS benchmark data. Requires numerous file dependencies not available through Cahaba.

### Changes
- Modify `rating_curve_comparison.py` to ingest CatFIM threshold flows in calculations.
- Modify `eval_plots.py` to save all site specific bar plots in same parent directory instead of in subdirectories.
- Add variables to `env.template` for AHPS benchmark preprocessing.

<br/><br/>

## v3.0.15.5 - 2021-04-20 - [PR #363](https://github.com/NOAA-OWP/cahaba/pull/363)

Prevent eval_plots.py from erroring out when spatial argument enabled if certain datasets not analyzed.

### Changes
- Add check to make sure analyzed dataset is available prior to creating spatial dataset.

<br/><br/>

## v3.0.15.4 - 2021-04-20 - [PR #356](https://github.com/NOAA-OWP/cahaba/pull/356)

Closing all multiprocessing Pool objects in repo.

<br/><br/>

## v3.0.15.3 - 2021-04-19 - [PR #358](https://github.com/NOAA-OWP/cahaba/pull/358)

Preprocess NHDPlus HR rasters for consistent projections, nodata values, and convert from cm to meters.

### Additions
- `preprocess_rasters.py` reprojects raster, converts to meters, and updates nodata value to -9999.
- Cleaned up log messages from `bathy_rc_adjust.py` and `usgs_gage_crosswalk.py`.
- Outputs paths updated in `generate_categorical_fim_mapping.py` and `generate_categorical_fim.py`.
- `update_raster_profile` cleans up raster crs, blocksize, nodata values, and converts elevation grids from cm to meters.
- `reproject_dem.py` imports gdal to reproject elevation rasters because an error was occurring when using rasterio.

### Changes
- `burn_in_levees.py` replaces the `gdal_calc.py` command to resolve inconsistent outputs with burned in levee values.

<br/><br/>

## v3.0.15.2 - 2021-04-16 - [PR #359](https://github.com/NOAA-OWP/cahaba/pull/359)

Hotfix to preserve desired files when production flag used in `fim_run.sh`.

### Changes

- Fixed production whitelisted files.

<br/><br/>

## v3.0.15.1 - 2021-04-13 - [PR #355](https://github.com/NOAA-OWP/cahaba/pull/355)

Sierra test considered all USGS gage locations to be mainstems even though many actually occurred with tributaries. This resulted in unrealistic comparisons as incorrect gages were assigned to mainstems segments. This feature branch identifies gages that are on mainstems via attribute field.

### Changes

- Modifies `usgs_gage_crosswalk.py` to filter out gages from the `usgs_gages.gpkg` layer such that for a "MS" run, only consider gages that contain rating curve information (via `curve` attribute) and are also mainstems gages (via `mainstems` attribute).
- Modifies `usgs_gage_crosswalk.py` to filter out gages from the `usgs_gages.gpkg` layer such that for a "FR" run, only consider gages that contain rating curve information (via `curve` attribute) and are not mainstems gages (via `mainstems` attribute).
- Modifies how mainstems segments are determined by using the `nwm_flows_ms.gpkg` as a lookup to determine if the NWM segment specified by WRDS for a gage site is a mainstems gage.

### Additions

- Adds a `mainstem` attribute field to `usgs_gages.gpkg` that indicates whether a gage is located on a mainstems river.
- Adds `NWM_FLOWS_MS` variable to the `.env` and `.env.template` files.
- Adds the `extent` argument specified by user when running `fim_run.sh` to `usgs_gage_crosswalk.py`.

<br/><br/>

## v3.0.15.0 - 2021-04-08 - [PR #340](https://github.com/NOAA-OWP/cahaba/pull/340)

Implementing a prototype technique to estimate the missing bathymetric component in the HAND-derived synthetic rating curves. The new Bathymetric Adjusted Rating Curve (BARC) function is built within the `fim_run.sh` workflow and will ingest bankfull geometry estimates provided by the user to modify the cross section area used in the synthetic rating curve generation.

### Changes
 - `add_crosswalk.py` outputs the stream order variables to `src_full_crosswalked.csv` and calls the new `bathy_rc_adjust.py` if bathy env variable set to True and `extent=MS`.
 - `run_by_unit.sh` includes a new csv outputs for reviewing BARC calculations.
 - `params_template.env` & `params_calibrated.env` contain new BARC function input variables and on/off toggle variable.
 - `eval_plots.py` now includes additional AHPS eval sites in the list of "bad_sites" (flagged issues with MS flowlines).

### Additions
 - `bathy_rc_adjust.py`:
    - Imports the existing synthetic rating curve table and the bankfull geometry input data (topwidth and cross section area per COMID).
    - Performs new synthetic rating curve calculations with bathymetry estimation modifications.
    - Flags issues with the thalweg-notch artifact.

<br/><br/>

## v3.0.14.0 - 2021-04-05 - [PR #338](https://github.com/NOAA-OWP/cahaba/pull/338)

Create tool to retrieve rating curves from USGS sites and convert to elevation (NAVD88). Intended to be used as part of the Sierra Test.

### Changes
 - Modify `usgs_gage_crosswalk.py` to:
    1) Look for `location_id` instead of `site_no` attribute field in `usgs_gages.gpkg` file.
    2) Filter out gages that do not have rating curves included in the `usgs_rating_curves.csv`.
 - Modify `rating_curve_comparison.py` to perform a check on the age of the user specified `usgs_rating_curves.csv` and alert user to the age of the file and recommend updating if file is older the 30 days.

### Additions
 - Add `rating_curve_get_usgs_curves.py`. This script will generate the following files:
     1) `usgs_rating_curves.csv`: A csv file that contains rating curves (including converted to NAVD88 elevation) for USGS gages in a format that is compatible with  `rating_curve_comparisons.py`. As it is is currently configured, only gages within CONUS will have rating curve data.
     2) `log.csv`: A log file that records status for each gage and includes error messages.
     3) `usgs_gages.gpkg`: A geospatial layer (in FIM projection) of all active USGS gages that meet a predefined criteria. Additionally, the `curve` attribute indicates whether a rating curve is found in the `usgs_rating_curves.csv`. This spatial file is only generated if the `all` option is passed with the `-l` argument.

<br/><br/>

## v3.0.13.0 - 2021-04-01 - [PR #332](https://github.com/NOAA-OWP/cahaba/pull/332)

Created tool to compare synthetic rating curve with benchmark rating curve (Sierra Test).

### Changes
 - Update `aggregate_fim_outputs.py` call argument in `fim_run.sh` from 4 jobs to 6 jobs, to optimize API performance.
 - Reroutes median elevation data from `add_crosswalk.py` and `rem.py` to new file (depreciating `hand_ref_elev_table.csv`).
 - Adds new files to `viz_whitelist` in `output_cleanup.py`.

### Additions
 - `usgs_gage_crosswalk.py`: generates `usgs_elev_table.csv` in `run_by_unit.py` with elevation and additional attributes at USGS gages.
 - `rating_curve_comparison.py`: post-processing script to plot and calculate metrics between synthetic rating curves and USGS rating curve data.

<br/><br/>

## v3.0.12.1 - 2021-03-31 - [PR #336](https://github.com/NOAA-OWP/cahaba/pull/336)

Fix spatial option in `eval_plots.py` when creating plots and spatial outputs.

### Changes
 - Removes file dependencies from spatial option. Does require the WBD layer which should be specified in `.env` file.
 - Produces outputs in a format consistent with requirements needed for publishing.
 - Preserves leading zeros in huc information for all outputs from `eval_plots.py`.

### Additions
 - Creates `fim_performance_points.shp`: this layer consists of all evaluated ahps points (with metrics). Spatial data retrieved from WRDS on the fly.
 - Creates `fim_performance_polys.shp`: this layer consists of all evaluated huc8s (with metrics). Spatial data retrieved from WBD layer.

<br/><br/>

## v3.0.12.0 - 2021-03-26 - [PR #327](https://github.com/NOAA-OWP/cahaba/pull/237)

Add more detail/information to plotting capabilities.

### Changes
 - Merge `plot_functions.py` into `eval_plots.py` and move `eval_plots.py` into the tools directory.
 - Remove `plots` subdirectory.

### Additions
 - Optional argument to create barplots of CSI for each individual site.
 - Create a csv containing the data used to create the scatterplots.

<br/><br/>

## v3.0.11.0 - 2021-03-22 - [PR #319](https://github.com/NOAA-OWP/cahaba/pull/298)

Improvements to CatFIM service source data generation.

### Changes
 - Renamed `generate_categorical_fim.py` to `generate_categorical_fim_mapping.py`.
 - Updated the status outputs of the `nws_lid_sites layer` and saved it in the same directory as the `merged catfim_library layer`.
 - Additional stability fixes (such as improved compatability with WRDS updates).

### Additions
 - Added `generate_categorical_fim.py` to wrap `generate_categorical_fim_flows.py` and `generate_categorical_fim_mapping.py`.
 - Create new `nws_lid_sites` shapefile located in same directory as the `catfim_library` shapefile.

<br/><br/>

## v3.0.10.1 - 2021-03-24 - [PR #320](https://github.com/NOAA-OWP/cahaba/pull/320)

Patch to synthesize_test_cases.py.

### Changes
 - Bug fix to `synthesize_test_cases.py` to allow comparison between `testing` version and `official` versions.

<br/><br/>

## v3.0.10.0 - 2021-03-12 - [PR #298](https://github.com/NOAA-OWP/cahaba/pull/298)

Preprocessing of flow files for Categorical FIM.

### Additions
 - Generate Categorical FIM flow files for each category (action, minor, moderate, major).
 - Generate point shapefile of Categorical FIM sites.
 - Generate csv of attribute data in shapefile.
 - Aggregate all shapefiles and csv files into one file in parent directory.
 - Add flood of record category.

 ### Changes
 - Stability fixes to `generate_categorical_fim.py`.

<br/><br/>

## v3.0.9.0 - 2021-03-12 - [PR #297](https://github.com/NOAA-OWP/cahaba/pull/297)

Enhancements to FIM API.

### Changes
 - `fim_run.sh` can now be run with jobs in parallel.
 - Viz post-processing can now be selected in API interface.
 - Jobs table shows jobs that end with errors.
 - HUC preset lists can now be selected in interface.
 - Better `output_handler` file writing.
 - Overall better restart and retry handlers for networking problems.
 - Jobs can now be canceled in API interface.
 - Both FR and MS configs can be selected for a single job.

<br/><br/>

## v3.0.8.2 - 2021-03-11 - [PR #296](https://github.com/NOAA-OWP/cahaba/pull/296)

Enhancements to post-processing for Viz-related use-cases.

### Changes
 - Aggregate grids are projected to Web Mercator during `-v` runs in `fim_run.sh`.
 - HUC6 aggregation is parallelized.
 - Aggregate grid blocksize is changed from 256 to 1024 for faster postprocessing.

<br/><br/>

## v3.0.8.1 - 2021-03-10 - [PR #302](https://github.com/NOAA-OWP/cahaba/pull/302)

Patched import issue in `tools_shared_functions.py`.

### Changes
 - Changed `utils.` to `tools_` in `tools_shared_functions.py` after recent structural change to `tools` directory.

<br/><br/>

## v3.0.8.0 - 2021-03-09 - [PR #279](https://github.com/NOAA-OWP/cahaba/pull/279)

Refactored NWS Flood Categorical HAND FIM (CatFIM) pipeline to open source.

### Changes
 - Added `VIZ_PROJECTION` to `shared_variables.py`.
 - Added missing library referenced in `inundation.py`.
 - Cleaned up and converted evaluation scripts in `generate_categorical_fim.py` to open source.
 - Removed `util` folders under `tools` directory.

<br/><br/>

## v3.0.7.1 - 2021-03-02 - [PR #290](https://github.com/NOAA-OWP/cahaba/pull/290)

Renamed benchmark layers in `test_cases` and updated variable names in evaluation scripts.

### Changes
 - Updated `run_test_case.py` with new benchmark layer names.
 - Updated `run_test_case_calibration.py` with new benchmark layer names.

<br/><br/>

## v3.0.7.0 - 2021-03-01 - [PR #288](https://github.com/NOAA-OWP/cahaba/pull/288)

Restructured the repository. This has no impact on hydrological work done in the codebase and is simply moving files and renaming directories.

### Changes
 - Moved the contents of the `lib` folder to a new folder called `src`.
 - Moved the contents of the `tests` folder to the `tools` folder.
 - Changed any instance of `lib` or `libDir` to `src` or `srcDir`.

<br/><br/>

## v3.0.6.0 - 2021-02-25 - [PR #276](https://github.com/NOAA-OWP/cahaba/pull/276)

Enhancement that creates metric plots and summary statistics using metrics compiled by `synthesize_test_cases.py`.

### Additions
 - Added `eval_plots.py`, which produces:
    - Boxplots of CSI, FAR, and POD/TPR
    - Barplot of aggregated CSI scores
    - Scatterplot of CSI comparing two FIM versions
    - CSV of aggregated statistics (CSI, FAR, POD/TPR)
    - CSV of analyzed data and analyzed sites

<br/><br/>

## v3.0.5.3 - 2021-02-23 - [PR #275](https://github.com/NOAA-OWP/cahaba/pull/275)

Bug fixes to new evaluation code.

### Changes

 - Fixed a bug in `synthesize_test_cases.py` where the extent (MS/FR) was not being written to merged metrics file properly.
 - Fixed a bug in `synthesize_test_cases.py` where only BLE test cases were being written to merged metrics file.
 - Removed unused imports from `inundation.py`.
 - Updated README.md

<br/><br/>

## v3.0.5.2 - 2021-02-23 - [PR #272](https://github.com/NOAA-OWP/cahaba/pull/272)

Adds HAND synthetic rating curve (SRC) datum elevation values to `hydroTable.csv` output.

### Changes

 - Updated `add_crosswalk.py` to included "Median_Thal_Elev_m" variable outputs in `hydroTable.csv`.
 - Renamed hydroid attribute in `rem.py` to "Median" in case we want to include other statistics in the future (e.g. min, max, range etc.).

<br/><br/>
## v3.0.5.1 - 2021-02-22

Fixed `TEST_CASES_DIR` path in `tests/utils/shared_variables.py`.

### Changes

 - Removed `"_new"` from `TEST_CASES_DIR` variable.

<br/><br/>

## v3.0.5.0 - 2021-02-22 - [PR #267](https://github.com/NOAA-OWP/cahaba/pull/267)

Enhancements to allow for evaluation at AHPS sites, the generation of a query-optimized metrics CSV, and the generation of categorical FIM. This merge requires that the `/test_cases` directory be updated for all machines performing evaluation.

### Additions

 - `generate_categorical_fim.py` was added to allow production of NWS Flood Categorical HAND FIM (CatFIM) source data. More changes on this script are to follow in subsequent branches.

### Removals

 - `ble_autoeval.sh` and `all_ble_stats_comparison.py` were deleted because `synthesize_test_cases.py` now handles the merging of metrics.
 - The code block in `run_test_case.py` that was responsible for printing the colored metrics to screen has been commented out because of the new scale of evaluations (formerly in `run_test_case.py`, now in `shared_functions.py`)
 - Remove unused imports from inundation wrappers in `/tools`.

### Changes

 - Updated `synthesize_test_cases.py` to allow for AHPS site evaluations.
 - Reorganized `run_test_case.py` by moving more functions into `shared_functions.py`.
 - Created more shared variables in `shared_variables.py` and updated import statements in relevant scripts.

<br/><br/>

## v3.0.4.4 - 2021-02-19 - [PR #266](https://github.com/NOAA-OWP/cahaba/pull/266)

Rating curves for short stream segments are replaced with rating curves from upstream/downstream segments.

### Changes

 - Short stream segments are identified and are reassigned the channel geometry from upstream/downstream segment.
 - `fossid` renamed to `fimid` and the attribute's starting value is now 1000 to avoid HydroIDs with leading zeroes.
 - Addresses issue where HydroIDs were not included in final hydrotable.
 - Added `import sys` to `inundation.py` (missing from previous feature branch).
 - Variable names and general workflow are cleaned up.

<br/><br/>

## v3.0.4.3 - 2021-02-12 - [PR #254](https://github.com/NOAA-OWP/cahaba/pull/254)

Modified `rem.py` with a new function to output HAND reference elev.

### Changes

 - Function `make_catchment_hydroid_dict` creates a df of pixel catchment ids and overlapping hydroids.
 - Merge hydroid df and thalweg minimum elevation df.
 - Produces new output containing all catchment ids and min thalweg elevation value named `hand_ref_elev_table.csv`.
 - Overwrites the `demDerived_reaches_split.gpk` layer by adding additional attribute `Min_Thal_Elev_meters` to view the elevation value for each hydroid.

<br/><br/>

## v3.0.4.2 - 2021-02-12 - [PR #255](https://github.com/NOAA-OWP/cahaba/pull/255)

Addresses issue when running on HUC6 scale.

### Changes

 - `src.json` should be fixed and slightly smaller by removing whitespace.
 - Rasters are about the same size as running fim as huc6 (compressed and tiled; aggregated are slightly larger).
 - Naming convention and feature id attribute are only added to the aggregated hucs.
 - HydroIDs are different for huc6 vs aggregated huc8s mostly due to forced split at huc boundaries (so long we use consistent workflow it shouldn't matter).
 - Fixed known issue where sometimes an incoming stream is not included in the final selection will affect aggregate outputs.

<br/><br/>

## v3.0.4.1 - 2021-02-12 - [PR #261](https://github.com/NOAA-OWP/cahaba/pull/261)

Updated MS Crosswalk method to address gaps in FIM.

### Changes

 - Fixed typo in stream midpoint calculation in `split_flows.py` and `add_crosswalk.py`.
 - `add_crosswalk.py` now restricts the MS crosswalk to NWM MS catchments.
 - `add_crosswalk.py` now performs a secondary MS crosswalk selection by nearest NWM MS catchment.

<br/><br/>

## v3.0.4.0 - 2021-02-10 - [PR #256](https://github.com/NOAA-OWP/cahaba/pull/256)

New python script "wrappers" for using `inundation.py`.

### Additions

 - Created `inundation_wrapper_nwm_flows.py` to produce inundation outputs using NWM recurrence flows: 1.5 year, 5 year, 10 year.
 - Created `inundation_wrapper_custom_flow.py` to produce inundation outputs with user-created flow file.
 - Created new `tools` parent directory to store `inundation_wrapper_nwm_flows.py` and  `inundation_wrapper_custom_flow.py`.

<br/><br/>

## v3.0.3.1 - 2021-02-04 - [PR #253](https://github.com/NOAA-OWP/cahaba/pull/253)

Bug fixes to correct mismatched variable name and file path.

### Changes

 - Corrected variable name in `fim_run.sh`.
 - `acquire_and_preprocess_inputs.py` now creates `huc_lists` folder and updates file path.

<br/><br/>

## v3.0.3.0 - 2021-02-04 - [PR #227](https://github.com/NOAA-OWP/cahaba/pull/227)

Post-process to aggregate FIM outputs to HUC6 scale.

### Additions

 - Viz outputs aggregated to HUC6 scale; saves outputs to `aggregate_fim_outputs` folder.

### Changes

 - `split_flows.py` now splits streams at HUC8 boundaries to ensure consistent catchment boundaries along edges.
 - `aggregate_fim_outputs.sh` has been depreciated but remains in the repo for potential FIM 4 development.
 - Replaced geopandas driver arg with getDriver throughout repo.
 - Organized parameters in environment files by group.
 - Cleaned up variable names in `split_flows.py` and `build_stream_traversal.py`.
 - `build_stream_traversal.py` is now assigning HydroID by midpoint instead centroid.
 - Cleanup of `clip_vectors_to_wbd.py`.

<br/><br/>

## v3.0.2.0 - 2021-01-25 - [PR #218](https://github.com/NOAA-OWP/cahaba/pull/218)

Addition of an API service to schedule, run and manage `fim_run` jobs through a user-friendly web interface.

### Additions

 - `api` folder that contains all the codebase for the new service.

<br/><br/>

## v3.0.1.0 - 2021-01-21 - [PR #206](https://github.com/NOAA-OWP/cahaba/pull/206)

Preprocess MS and FR stream networks

### Changes

 - Headwater stream segments geometries are adjusted to align with with NWM streams.
 - Incoming streams are selected using intersection points between NWM streams and HUC4 boundaries.
 - `clip_vectors_to_wbd.py` handles local headwaters.
 - Removes NHDPlus features categorized as coastline and underground conduit.
 - Added streams layer to production whitelist.
 - Fixed progress bar in `lib/acquire_and_preprocess_inputs.py`.
 - Added `getDriver` to shared `functions.py`.
 - Cleaned up variable names and types.

<br/><br/>

## v3.0.0.4 - 2021-01-20 - [PR #230](https://github.com/NOAA-OWP/cahaba/pull/230)

Changed the directory where the `included_huc*.lst` files are being read from.

### Changes

 - Changed the directory where the `included_huc*.lst` files are being read from.

<br/><br/>

## v3.0.0.3 - 2021-01-14 - [PR #210](https://github.com/NOAA-OWP/cahaba/pull/210)

Hotfix for handling nodata value in rasterized levee lines.

### Changes

 - Resolves bug for HUCs where `$ndv > 0` (Great Lakes region).
 - Initialize the `nld_rasterized_elev.tif` using a value of `-9999` instead of `$ndv`.

 <br/><br/>

## v3.0.0.2 - 2021-01-06 - [PR #200](https://github.com/NOAA-OWP/cahaba/pull/200)

Patch to address AHPSs mapping errors.

### Changes

 - Checks `dtype` of `hydroTable.csv` columns to resolve errors caused in `inundation.py` when joining to flow forecast.
 - Exits `inundation.py` when all hydrotable HydroIDs are lake features.
 - Updates path to latest AHPs site layer.
 - Updated [readme](https://github.com/NOAA-OWP/cahaba/commit/9bffb885f32dfcd95978c7ccd2639f9df56ff829)

<br/><br/>

## v3.0.0.1 - 2020-12-31 - [PR #184](https://github.com/NOAA-OWP/cahaba/pull/184)

Modifications to build and run Docker image more reliably. Cleanup on some pre-processing scripts.

### Changes

 - Changed to noninteractive install of GRASS.
 - Changed some paths from relative to absolute and cleaned up some python shebang lines.

### Notes
 - `aggregate_vector_inputs.py` doesn't work yet. Need to externally download required data to run fim_run.sh

 <br/><br/>

## v3.0.0.0 - 2020-12-22 - [PR #181](https://github.com/NOAA-OWP/cahaba/pull/181)

The software released here builds on the flood inundation mapping capabilities demonstrated as part of the National Flood Interoperability Experiment, the Office of Water Prediction's Innovators Program and the National Water Center Summer Institute. The flood inundation mapping software implements the Height Above Nearest Drainage (HAND) algorithm and incorporates community feedback and lessons learned over several years. The software has been designed to meet the requirements set by stakeholders interested in flood prediction and has been developed in partnership with several entities across the water enterprise.<|MERGE_RESOLUTION|>--- conflicted
+++ resolved
@@ -1,7 +1,6 @@
 All notable changes to this project will be documented in this file.
 We follow the [Semantic Versioning 2.0.0](http://semver.org/) format.
 
-<<<<<<< HEAD
 ## v4.x.x.x - 2024-03-14 - [PR#1094](https://github.com/NOAA-OWP/inundation-mapping/pull/1094)
 
 Extends flows (i.e., discharge) to stream segments missing from NWS and USGS validation flow files. The levelpath associated with existing flows in the AHPS domain is identified, and any stream segments of the levelpath in the domain missing from the flow file are added to the flow file by assigning the existing flow (this is a constant value regardless of other tributaries including other levelpaths in the domain). Stream segments not on the levelpath are dropped from the flow file, including tributary flows. The original flow file is saved along with the output with an appended `.bak`.
@@ -16,7 +15,6 @@
 
 <br/><br/>
 
-=======
 ## v4.5.1.0 - 2024-05-17 - [PR#1150](https://github.com/NOAA-OWP/inundation-mapping/pull/1150)
 
 This focuses on removing hydro-conditioning artifacts by subtracting the thalweg DEM from HAND REM and adding back the original DEM. Also, a new tool was created to test this feature over multiple HUCs
@@ -162,7 +160,6 @@
 - `src/src_roughness_optimization.py`: Added data checks and logging to ensure input calibration data files contains necessary attributes. Also included a new try/except block to trap and log issues with file collisions or corrupt catchment gpkg read/write.
 
 <br/><br/>
->>>>>>> eaeb4c85
 
 ## v4.4.15.0 - 2024-04-17 - [PR#1081](https://github.com/NOAA-OWP/inundation-mapping/pull/1081)
 
