All notable changes to this project will be documented in this file.
We follow the [Semantic Versioning 2.0.0](http://semver.org/) format.

<<<<<<< HEAD
## v4.4.x.x - 2023-09-12 - [PR#992](https://github.com/NOAA-OWP/inundation-mapping/pull/992)

Fixes an error in `src/stream_branches.py` caused when a GeoDataFrame contains a `MultiLineString` geometry instead of a `LineString`.

### Changes

- `src/stream_branches.py`: Converts `MultiLineString` geometry into `LineString` and removes unneeded `LineString`s.
=======
## v4.4.1.0 - 2023-09-18 - [PR#988](https://github.com/NOAA-OWP/inundation-mapping/pull/988)

Format code using `black` formatter, incorporate `isort` package to sort import statements,
and adhere all code to PEP8 Style Guide using the `flake8` package. Remove deprecated files.
Set up git pre-commit hooks.

Not all files were modified, however, to avoid individually listing each file here, the `/*` convention
is used to denote that almost every file in those directories were formatted and linted.

### Changes

- `.gitattributes`: Add newline at EOF.
- `.github/*`: 
- `.gitignore`: Trim extra last line.
- `CONTRIBUTING.md`: Update contributing guidelines.
- `Dockerfile`: Update PYTHONPATH to point to correct `unit_tests` directory.
- `Pipfile`: Add flake8, black, pyproject-flake8, pre-commit, isort packages
- `Pipfile.lock`: Update to correspond with new packages in Pipfile 
- `README.md` : Update link to wiki, trim whitespace.
- `config/*`
- `data/*`
- `docs/*`
- `fim_pipeline.sh` : Clean up usage statement
- `fim_post_processing.sh`: Update usage statement
- `fim_pre_processing.sh`: Update usage statement.
- `fim_process_unit_wb.sh`: Make usage functional, combine usage and comments.
- `src/*`
- `tools/*`
- `unit_tests/*`: The directory name where the unit test data must reside was changed from
`fim_unit_test_data_do_not_remove` => `unit_test_data`

### Additions

- `pyproject.toml`: Configuration file
- `.pre-commit-config.yaml`: Initialize git pre-commit hooks
- `tools/hash_compare.py`: Carson's hash compare script added to compare files or directories 
in which we do not expect any changes.

### Removals

- `data/nws/preprocess_ahps_nws.py`
- `src/adjust_headwater_streams.py`
- `src/aggregate_vector_inputs.py`
- `src/utils/reproject_dem.py`
- `tools/code_standardizer/*`: Incorporated "code_standardizer" into base level Dockerfile.
- `tools/compile_comp_stats.py`
- `tools/compile_computational_stats.py`
- `tools/consolidate_metrics.py`
- `tools/copy_test_case_folders.py`
- `tools/cygnss_preprocessing.py`
- `tools/nesdis_preprocessing.py`
- `tools/plots/*`: Duplicate and unused directory.
- `.isort.cfg`: Incorporated into `pyproject.toml`
>>>>>>> 318ec8df

<br/><br/>

## v4.4.0.1 - 2023-09-06 - [PR#987](https://github.com/NOAA-OWP/inundation-mapping/pull/987)

Corrects a bug in `src/usgs_gage_unit_setup.py` that causes incorrect values to populate a table, generating an error in `src/usgs_gage_crosswalk.py`.

### Changes

- `src/usgs_gage_unit_setup.py`: Changes `self.gages.location_id.fillna(usgs_gages.nws_lid, inplace=True)` to `self.gages.location_id.fillna(self.gages.nws_lid, inplace=True)`

<br/><br/>

## v4.4.0.0 - 2023-09-01 - [PR#965](https://github.com/NOAA-OWP/inundation-mapping/pull/965)

This feature branch includes new functionality to perform an additional layer of HAND SRC calibration using ras2fim rating curve and point data. The calibration workflow for ras2fim data follows the same general logic as the existing USGS rating curve calibration routine.

### Additions

- `src/src_adjust_ras2fim_rating.py`: New python script to perform the data prep steps for running the SRC calibration routine:
1) merge the `ras_elev_table.csv` data and the ras2fim cross section rating curve data (`reformat_ras_rating_curve_table.csv`)
2) sample the ras2fim rating curve at NWM recurrence flow intervals (2, 5, 10, 25, 50, 100yr)
3) pass inputs to the `src_roughness_optimization.py` workflow

### Changes

- `config/deny_branches.lst`: Added `ras_elev_table.csv` to keep list. Needed for `fim_post_processing.sh`
- `config/deny_unit.lst`: Added `ras_elev_table.csv` to keep list. Needed for `fim_post_processing.sh`
- `config/params_template.env`: Added new block for ras2fim SRC calibration parameters (can turn on/off each of the three SRC calibration routines individually); also reconfigured docstrings for calibration parameters)
- `fim_post_processing.sh`: Added routines to create ras2fim calibration data and then run the SRC calibration workflow with ras2fim data
- `src/add_crosswalk.py`: Added placeholder variable (`calb_coef_ras2fim`) in all `hydrotable.csv` files
- `src/aggregate_by_huc.py`: Added new blocks to perform huc-branch aggregation for all `ras_elev_table.csv` files
- `src/run_by_branch.sh`: Revised input variable (changed from csv file to directory) for `usgs_gage_crosswalk.py` to facilitate both `usgs_elev_table.csv` and ras_elev_table.csv` outputs
- `src/run_unit_wb.sh`: Revised inputs and output variables for `usgs_gage_unit_setup.py` and `usgs_gage_crosswalk.py`
- `src/src_roughness_optimization.py`: Added code blocks to ingest ras2fim rating curve data; added new attributes/renamed output variables to catchments gpkg output
- `src/usgs_gage_crosswalk.py`: Added code block to process ras2fim point locations alongside existing USGS gage point locations; outputs a separate csv if ras2fim points exist within the huc
- `src/usgs_gage_unit_setup.py`: Added code block to ingest and process raw ras2fim point locations gpkg file (same general workflow to usgs gages); all valid points (USGS and RAS2FIM) are exported to the huc level `usgs_subset_gages.gpkg`
- `tools/inundate_nation.py`: Added functionality to allow user to pass in a single HUC for faster spot checking of NWM recurr inundation maps

<br/><br/>

## v4.3.15.6 - 2023-09-01 - [PR#972](https://github.com/NOAA-OWP/inundation-mapping/pull/972)

Adds functionality to `tools/inundate_mosaic_wrapper.py` and incorporates functionality into existing `inundation-mapping` scripts.

### Changes

- `tools/`
    - `inundate_mosaic_wrapper.py`: Refactors to call `Inundate_gms` only once; adds functionality to produce a mosaicked polygon from `depths_raster` without needing to generate the `inundation_raster`; removes `log_file` and `output_fileNames` as variables and input arguments; updates the help description for `keep_intermediate`.
    - `composite_inundation.py`, 'inundate_nation.py`, and `run_test_case.py`: Implements `produce_mosaicked_inundation()` from `tools/inundate_mosaic_wrapper.py`.
    - `inundate_gms.py`: Adds back `Inundate_gms(**vars(parser.parse_args()))` command-line function call.
    - `mosaic_inundation.py` and `overlapping_inundation.py`: Removes unused import(s).
    - `tools_shared_variables.py`: Changes hardcoded `INPUT_DIR` to environment variable.

<br/><br/>

## v4.3.15.5 - 2023-09-01 - [PR#970](https://github.com/NOAA-OWP/inundation-mapping/pull/970)

Fixes an issue where the stream network was clipped inside the DEM resulting in a burned stream channel that was then filled by the DEM depression filling process so that all pixels in the burned channel had the same elevation which was the elevation at the spill point (which wasn't necessarily at the HUC outlet). The stream network is now extended from the WBD to the buffered WBD and all streams except the outlet are clipped to the streams buffer inside the WBD (WBD - (3 x cell_size)). This also prevents reverse flow issues.

### Changes

- `src/`
    - `clip_vectors_to_wbd.py`: Clip NWM streams to buffered WBD and clip non-outlet streams to WBD streams buffer (WBD - (3 x cell_size)).
    - `derive_level_paths.py`: Add WBD input argument
    - `run_unit_wb.py`: Add WBD input argument
    - `src_stream_branches.py`: Ignore branches outside HUC
- `unit_tests/`
    - `derive_level_paths_params.json`: Add WBD parameter value
    - `derive_level_paths_test.py`: Add WBD parameter

<br/><br/>

## v4.3.15.4 - 2023-09-01 - [PR#977](https://github.com/NOAA-OWP/inundation-mapping/pull/977)

Fixes incorrect `nodata` value in `src/burn_in_levees.py` that was responsible for missing branches (Exit code: 61). Also cleans up related files.

### Changes

- `src/`
    - `buffer_stream_branches.py`: Moves script functionality into a function.
    - `burn_in_levees.py`: Corrects `nodata` value. Adds context managers for reading rasters.
    - `generate_branch_list.py`: Removes unused imports.
    - `mask_dem.py`: Removes commented code.

<br/><br/>

## v4.3.15.3 - 2023-09-01 - [PR#983](https://github.com/NOAA-OWP/inundation-mapping/pull/983)

This hotfix addresses some bugs introduced in the pandas upgrade.

### Changes

- `/tools/eval_plots_stackedbar.py`: 2 lines were changed to work with the pandas upgrade. Added an argument for a `groupby` median call and fixed a bug with the pandas `query`. Also updated with Black compliance.

<br/><br/>

## v4.3.15.2 - 2023-07-18 - [PR#948](https://github.com/NOAA-OWP/inundation-mapping/pull/948)

Adds a script to produce inundation maps (extent TIFs, polygons, and depth grids) given a flow file and hydrofabric outputs. This is meant to make it easier to team members and external collaborators to produce inundation maps.

### Additions
- `data/`
    - `/tools/inundate_mosaic_wrapper.py`: The script that performs the inundation and mosaicking processes.
    - `/tools/mosaic_inundation.py`: Add function (mosaic_final_inundation_extent_to_poly).

<br/><br/>

## v4.3.15.1 - 2023-08-08 - [PR#960](https://github.com/NOAA-OWP/inundation-mapping/pull/960)

Provides a scripted procedure for updating BLE benchmark data including downloading, extracting, and processing raw BLE data into benchmark inundation files (inundation rasters and discharge tables).

### Additions

- `data/ble/ble_benchmark/`
    - `Dockerfile`, `Pipfile`, and `Pipfile.lock`: creates a new Docker image with necessary Python packages
    - `README.md`: contains installation and usage information
    - `create_ble_benchmark.py`: main script to generate BLE benchmark data

### Changes

- `data/ble/ble_benchmark/`
    - `create_flow_forecast_file.py` and `preprocess_benchmark.py`: moved from /tools

<br/><br/>

## v4.3.15.0 - 2023-08-08 - [PR#956](https://github.com/NOAA-OWP/inundation-mapping/pull/956)

Integrating GVAL in to the evaluation of agreement maps and contingency tables.

- `Dockerfile`: Add dependencies for GVAL
- `Pipfile`: Add GVAL and update related dependencies
- `Pipfile.lock`: Setup for Docker Image builds
- `run_test_case.py`: Remove unused arguments and cleanup
- `synthesize_test_cases.py`: Fix None comparisons and cleanup
- `tools/shared_functions.py`: Add GVAL crosswalk function, add rework create_stats_from_raster, create and create_stats_from_contingency_table
- `unit_tests/tools/inundate_gms_test.py`: Bug fix

<br/><br/>

## v4.3.14.2 - 2023-08-08 - [PR#959](https://github.com/NOAA-OWP/inundation-mapping/pull/959)

The enhancements in this PR include the new modules for pre-processing bathymetric data from the USACE eHydro dataset and integrating the missing hydraulic geometry into the HAND synthetic rating curves.

### Changes
- `data/bathymetry/preprocess_bathymetry.py`: added data source column to output geopackage attribute table.
- `fim_post_processing.sh`: changed -bathy input reference location.
- `config/params_template.env`: added export to bathymetry_file

<br/><br/>

## v4.3.14.1 - 2023-07-13 - [PR#946](https://github.com/NOAA-OWP/inundation-mapping/pull/946)

ras2fim product had a need to run the acquire 3dep script to pull down some HUC8 DEMs. The old script was geared to HUC6 but could handle HUC8's but needed a few enhancements. ras2fim also did not need polys made from the DEMs, so a switch was added for that.

The earlier version on the "retry" feature would check the file size and if it was smaller than a particular size, it would attempt to reload it.  The size test has now been removed. If a file fails to download, the user will need to look at the log out, then remove the file before attempting again. Why? So the user can see why it failed and decide action from there.

Note: later, as needed, we might upgrade it to handle more than just 10m (which it is hardcoded against).

Additional changes to README to reflect how users can access ESIP's S3 as well as a one line addition to change file permissions in fim_process_unit_wb.sh.

### Changes
- `data`
    - `usgs`
        - `acquire_and_preprocess_3dep_dems.py`:  As described above.
 - `fim_pipeline.sh`:  a minor styling fix (added a couple of lines for readability)
 - `fim_pre_processing.sh`: a user message was incorrect & chmod 777 $outputDestDir.
 - `fim_process_unit_wb.sh`: chmod 777 for /output/<run_name> directory.
 - `README.md`: --no-sign-request instead of --request-payer requester for ESIP S3 access.

<br/><br/>

## v4.3.14.0 - 2023-08-03 - [PR#953](https://github.com/NOAA-OWP/inundation-mapping/pull/953)

The enhancements in this PR include the new modules for pre-processing bathymetric data from the USACE eHydro dataset and integrating the missing hydraulic geometry into the HAND synthetic rating curves.

### Additions

- `data/bathymetry/preprocess_bathymetry.py`: preprocesses the eHydro datasets.
- `src/bathymetric_adjustment.py`: adjusts synthetic rating curves for HUCs where preprocessed bathymetry is available.

### Changes

- `config/params_template.env`: added a toggle for the bathymetric adjustment routine: `bathymetry_adjust`
- `fim_post_processing.sh`: added the new `bathymetric_adjustment.py` to the postprocessing lineup
- `src/`
    - `add_crosswalk.py`, `aggregate_by_huc.py`, & `subdiv_chan_obank_src.py`: accounting for the new Bathymetry_source field in SRCs

<br/><br/>

## v4.3.13.0 - 2023-07-26 - [PR#952](https://github.com/NOAA-OWP/inundation-mapping/pull/952)

Adds a feature to manually calibrate rating curves for specified NWM `feature_id`s using a CSV of manual coefficients to output a new rating curve. Manual calibration is applied after any/all other calibrations. Coefficient values between 0 and 1 increase the discharge value (and decrease inundation) for each stage in the rating curve while values greater than 1 decrease the discharge value (and increase inundation).

Manual calibration is performed if `manual_calb_toggle="True"` and the file specified by `man_calb_file` (with `HUC8`, `feature_id`, and `calb_coef_manual` fields) exists. The original HUC-level `hydrotable.csv` (after calibration) is saved with a suffix of `_pre-manual` before the new rating curve is written.

### Additions

- `src/src_manual_calibration.py`: Adds functionality for manual calibration by CSV file

### Changes

- `config/params_template.env`: Adds `manual_calb_toggle` and `man_calb_file` parameters
- `fim_post_processing.sh`: Adds check for toggle and if `man_calb_file` exists before running manual calibration

<br/><br/>

## v4.3.12.1 - 2023-07-21 - [PR#950](https://github.com/NOAA-OWP/inundation-mapping/pull/950)

Fixes a couple of bugs that prevented inundation using HUC-level hydrotables. Update associated unit tests.

### Changes

- `tools/inundate_gms.py`: Fixes a file path error and Pandas DataFrame indexing error.
- `unit_tests/tools/inundate_gms_test.py`: Do not skip this test, refactor to check that all branch inundation rasters exist.
- `unit_tests/tools/inundate_gms_params.json`: Only test 1 HUC, update forecast filepath, use 4 'workers'.

### Removals

- `unit_tests/tools/inundate_gms_unittests.py`: No longer used. Holdover from legacy unit tests.

<br/><br/>


## v4.3.12.0 - 2023-07-05 - [PR#940](https://github.com/NOAA-OWP/inundation-mapping/pull/940)

Refactor Point Calibration Database for synthetic rating curve adjustment to use `.parquet` files instead of a PostgreSQL database.

### Additions
- `data/`
    -`write_parquet_from_calib_pts.py`: Script to write `.parquet` files based on calibration points contained in a .gpkg file.

### Changes
- `src/`
    - `src_adjust_spatial_obs.py`: Refactor to remove PostgreSQL and use `.parquet` files.
    - `src_roughness_optimization.py`: Line up comments and add newline at EOF.
    - `bash_variables.env`: Update formatting, and add `{}` to inherited `.env` variables for proper variable expansion in Python scripts.
- `/config`
    - `params_template.env`: Update comment.
- `fim_pre_processing.sh`: In usage statement, remove references to PostGRES calibration tool.
- `fim_post_processing.sh`: Remove connection to and loading of PostgreSQL database.
- `.gitignore`: Add newline.
- `README.md`: Remove references to PostGRES calibration tool.

### Removals
- `config/`
    - `calb_db_keys_template.env`: No longer necessary without PostGRES Database.

- `/tools/calibration-db` : Removed directory including files below.
    - `README.md`
    - `docker-compose.yml`
    - `docker-entrypoint-enitdb.d/init-db.sh`

<br/><br/>

## v4.3.11.7 - 2023-06-12 - [PR#932](https://github.com/NOAA-OWP/inundation-mapping/pull/932)

Write to a csv file with processing time of `run_unit_wb.sh`, update PR Template, add/update bash functions in `bash_functions.env`, and modify error handling in `src/check_huc_inputs.py`. Update unit tests to throw no failures, `25 passed, 3 skipped`.

### Changes
- `.github/`
    - `PULL_REQUEST_TEMPLATE.md` : Update PR Checklist into Issuer Checklist and Merge Checklist
- `src/`
    - `run_unit_wb.sh`: Add line to log processing time to `$outputDestDir/logs/unit/total_duration_run_by_unit_all_HUCs.csv`
    - `check_huc_inputs.py`: Modify error handling. Correctly print HUC number if it is not valid (within `included_huc*.lst`)
    - `bash_functions.env`: Add `Calc_Time` function, add `local` keyword to functionally scoped variables in `Calc_Duration`
- `unit_tests/`
    - `derive_level_paths_test.py`: Update - new parameter (`buffer_wbd_streams`)
    - `derive_level_paths_params.json`: Add new parameter (`buffer_wbd_streams`)
    - `clip_vectors_to_wbd_test.py`: Update - new parameter (`wbd_streams_buffer_filename`)
    - `clip_vectors_to_wbd_params.json`: Add new parameter (`wbd_streams_buffer_filename`) & Fix pathing for `nwm_headwaters`

<br/><br/>

## v4.3.11.6 - 2023-05-26 - [PR#919](https://github.com/NOAA-OWP/inundation-mapping/pull/919)

Auto Bot asked for the python package of `requests` be upgraded from 2.28.2 to 2.31.0. This has triggered a number of packages to upgrade.

### Changes
- `Pipfile.lock`: as described.

<br/><br/>

## v4.3.11.5 - 2023-05-30 - [PR#911](https://github.com/NOAA-OWP/inundation-mapping/pull/911)

This fix addresses bugs found when using the recently added functionality in `tools/synthesize_test_cases.py` along with the `PREV` argument. The `-pfiles` argument now performs as expected for both `DEV` and `PREV` processing. Addresses #871

### Changes
`tools/synthesize_test_cases.py`: multiple changes to enable all expected functionality with the `-pfiles` and `-pcsv` arguments

<br/><br/>

## v4.3.11.4 - 2023-05-18 - [PR#917](https://github.com/NOAA-OWP/inundation-mapping/pull/917)

There is a growing number of files that need to be pushed up to HydroVis S3 during a production release, counting the new addition of rating curve comparison reports.

Earlier, we were running a number of aws cli scripts one at a time. This tool simplies it and pushes all of the QA and supporting files. Note: the HAND files from a release, will continue to be pushed by `/data/aws/s3.py` as it filters out files to be sent to HV s3.

### Additions

- `data\aws`
     - `push-hv-data-support-files.sh`: As described above. See file for command args.

<br/><br/>


## v4.3.11.3 - 2023-05-25 - [PR#920](https://github.com/NOAA-OWP/inundation-mapping/pull/920)

Fixes a bug in CatFIM script where a bracket was missing on a pandas `concat` statement.

### Changes
- `/tools/generate_categorical_fim.py`: fixes `concat` statement where bracket was missing.


<br/><br/>


## v4.3.11.2 - 2023-05-19 - [PR#918](https://github.com/NOAA-OWP/inundation-mapping/pull/918)

This fix addresses a bug that was preventing `burn_in_levees.py` from running. The if statement in run_unit_wb.sh preceeding `burn_in_levees.py` was checking for the existence of a filepath that doesn't exist.

### Changes
- `src/run_unit_wb.sh`: fixed the if statement filepath to check for the presence of levee features to burn into the DEM

<br/><br/>

## v4.3.11.1 - 2023-05-16 - [PR#904](https://github.com/NOAA-OWP/inundation-mapping/pull/904)

`pandas.append` was deprecated in our last Pandas upgrade (v4.3.9.0). This PR updates the remaining instances of `pandas.append` to `pandas.concat`.

The file `tools/thalweg_drop_check.py` had an instance of `pandas.append` but was deleted as it is no longer used or necessary.

### Changes

The following files had instances of `pandas.append` changed to `pandas.concat`:
- `data/`
    - `nws/preprocess_ahps_nws.py`
    - `usgs/`
        - `acquire_and_preprocess_3dep_dems.py`
        - `preprocess_ahps_usgs.py`
- `src/`
    - `add_crosswalk.py`
    - `adjust_headwater_streams.py`
    - `aggregate_vector_inputs.py`
    - `reset_mannings.py`
- `tools/`
    - `aggregate_mannings_calibration.py`
    - `eval_plots.py`
    - `generate_categorical_fim.py`
    - `generate_categorical_fim_flows.py`
    - `plots/`
        - `eval_plots.py`
        - `utils/shared_functions.py`
    - `rating_curve_comparison.py`
    - `rating_curve_get_usgs_curves.py`
    - `tools_shared_functions.py`

### Removals

- `tools/thalweg_drop_check.py`

<br/><br/>

## v4.3.11.0 - 2023-05-12 - [PR#903](https://github.com/NOAA-OWP/inundation-mapping/pull/903)

These changes address some known issues where the DEM derived flowlines follow the incorrect flow path (address issues with stream order 1 and 2 only). The revised code adds a new workflow to generate a new flow direction raster separately for input to the `run_by_branch.sh` workflow (branch 0 remains unchanged). This modification helps ensure that the DEM derived flowlines follow the desired NWM flow line when generating the DEM derived flowlines at the branch level.

### Changes
- `config/deny_branch_zero.lst`: removed `LandSea_subset_{}.tif` and `flowdir_d8_burned_filled_{}.tif` from the "keep" list as these files are now kept in the huc root folder.
- `config/deny_unit.lst`: added file cleanups for newly generated branch input files stored in the huc root folder (`dem_burned.tif`, `dem_burned_filled.tif`, `flowdir_d8_burned_filled.tif`, `flows_grid_boolean.tif`, `wbd_buffered_streams.gpkg`)
- `src/clip_vectors_to_wbd.py`: saving the `wbd_streams_buffer` as an output gpkg for input to `derive_level_paths.py`
- `src/derive_level_paths.py`: added a new step to clip the `out_stream_network_dissolved` with the `buffer_wbd_streams` polygon. this resolves errors with the edge case scenarios where a NWM flow line intersects the WBD buffer polygon
- `src/run_unit_wb.sh`: Introduce new processing steps to generate separate outputs for input to branch 0 vs. all other branches. Remove the branch zero `outputs_cleanup.py` as the branches are no longer pointing to files stored in the branch 0 directory (stored in huc directory)
   - Rasterize reach boolean (1 & 0) for all branches (not branch 0): using the `nwm_subset_streams_levelPaths_dissolved.gpkg` to define the branch levelpath flow lines
   - AGREEDEM reconditioning for all branches (not branch 0)
   - Pit remove burned DEM for all branches (not branch 0)
   - D8 flow direction generation for all branches (not branch 0)
- `src/run_by_branch.sh`: changed `clip_rasters_to_branches.py` input file location for `$tempHucDataDir/flowdir_d8_burned_filled.tif` (newly created file)

<br/><br/>

## v4.3.10.0 - 2023-05-12 - [PR#888](https://github.com/NOAA-OWP/inundation-mapping/pull/888)

`aggregate_by_huc.py` was taking a long time to process. Most HUCs can aggregate their branches into one merged hydrotable.csv in just 22 seconds, but a good handful took over 2 mins and a few took over 7 mins. When multiplied by 2,138 HUCs it was super slow. Multi-proc has not been added and it now takes appx 40 mins at 80 cores.

An error logging system was also added to track errors that may have occurred during processing.

### Changes
- `fim_pipeline.sh` - added a duration counter at the end of processing HUCs
- `fim_post_processing.sh` - added a job limit (number of procs), did a little cleanup, and added a warning note about usage of job limits in this script,
- `src`
    - `aggregate_by_huc.py`: Added multi proc, made it useable for non external script calls, added a logging system for errors only.
    - `indentify_src_bankful.py`: typo fix.

<br/><br/>

## v4.3.9.2 - 2023-05-12 - [PR#902](https://github.com/NOAA-OWP/inundation-mapping/pull/902)

This merge fixes several sites in Stage-Based CatFIM sites that showed overinundation. The cause was found to be the result of Stage-Based CatFIM code pulling the wrong value from the `usgs_elev_table.csv`. Priority is intended to go to the `dem_adj_elevation` value that is not from branch 0, however there was a flaw in the prioritization logic. Also includes a change to `requests` usage that is in response to an apparent IT SSL change. This latter change was necessary in order to run CatFIM. Also added a check to make sure the `dem_adj_thalweg` is not too far off the official elevation, and continues if it is.

### Changes
- `/tools/generate_categorical_fim.py`: fixed pandas bug where the non-branch zero `dem_adj_elevation` value was not being properly indexed. Also added a check to make sure the `dem_adj_thalweg` is not too far off the official elevation, and continues if it is.
- ` /tools/tools_shared_functions.py`: added `verify=False` to `requests` library calls because connections to WRDS was being refused (likely because of new IT protocols).

<br/><br/>

## v4.3.9.1 - 2023-05-12 - [PR#893](https://github.com/NOAA-OWP/inundation-mapping/pull/893)

Fix existing unit tests, remove unwanted behavior in `check_unit_errors_test.py`, update `unit_tests/README.md`

### Changes

- `unit_tests/`
    - `README.md` : Split up headings for setting up unit tests/running unit tests & re-formatted code block.
    - `check_unit_errors_test.py`: Fixed unwanted behavior of test leaving behind `sample_n.txt` files in `unit_errors/`
    - `clip_vectors_to_wbd_params.json`: Update parameters
    - `clip_vectors_to_wbd_test.py`: Update arguments
    - `pyproject.toml`: Ignore RuntimeWarning, to suppress pytest failure.
    - `usgs_gage_crosswalk_test.py`: Enhance readability of arguments in `gage_crosswalk.run_crosswalk` call

<br/><br/>

## v4.3.9.0 - 2023-04-19 - [PR#889](https://github.com/NOAA-OWP/inundation-mapping/pull/889)

Updates GDAL in base Docker image from 3.1.2 to 3.4.3 and updates all Python packages to latest versions, including Pandas v.2.0.0. Fixes resulting errors caused by deprecation and/or other changes in dependencies.

NOTE: Although the most current GDAL is version 3.6.3, something in 3.5 causes an issue in TauDEM `aread8` (this has been submitted as https://github.com/dtarb/TauDEM/issues/254)

### Changes

- `Dockerfile`: Upgrade package versions and fix `tzdata`
- `fim_post_processing.sh`: Fix typo
- `Pipfile` and `Pipfile.lock`: Update Python versions
- `src/`
    - `add_crosswalk.py`, `aggregate_by_huc.py`, `src_adjust_usgs_rating.py`, and `usgs_gage_unit_setup.py`: Change `df1.append(df2)` (deprecated) to `pd.concat([df1, df2])`
    - `build_stream_traversal.py`: Add `dropna=True` to address change in NaN handling
    - `getRasterInfoNative.py`: Replace `import gdal` (deprecated) with `from osgeo import gdal`
    - `stream_branches.py`: Change deprecated indexing to `.iloc[0]` and avoid `groupby.max()` over geometry
- `tools`
    - `inundation.py`: Cleans unused `from gdal`
    - `eval_plots.py`: deprecated dataframe.append fixed and deprecated python query pattern fixed.

<br/><br/>

## v4.3.8.0 - 2023-04-07 - [PR#881](https://github.com/NOAA-OWP/inundation-mapping/pull/881)

Clips branch 0 to terminal segments of NWM streams using the `to` attribute of NWM streams (where `to=0`).

### Changes

- `src/`
    - `delineate_hydros_and_produce_HAND.sh`: Added input arguments to `src/split_flows.py`
    - `split_flows.py`: Added functionality to snap and trim branch 0 flows to terminal NWM streamlines

<br/><br/>

## v4.3.7.4 - 2023-04-10 - [PR#882](https://github.com/NOAA-OWP/inundation-mapping/pull/882)

Bug fix for empty `output_catchments` in `src/filter_catchments_and_add_attributes.py`

### Changes

- `src/filter_catchments_and_add_attributes.py`: Adds check for empty `output_catchments` and exits with Status 61 if empty.

<br/><br/>

## v4.3.7.3 - 2023-04-14 - [PR#880](https://github.com/NOAA-OWP/inundation-mapping/pull/880)

Hotfix for addressing an error during the NRMSE calculation/aggregation step within `tools/rating_curve_comparison.py`. Also added the "n" variable to the agg_nwm_recurr_flow_elev_stats table. Addresses #878

### Changes

- `tools/rating_curve_comparison.py`: address error for computing nrmse when n=1; added the "n" variable (sample size) to the output metrics table

<br/><br/>

## v4.3.7.2 - 2023-04-06 - [PR#879](https://github.com/NOAA-OWP/inundation-mapping/pull/879)

Replaces `os.environ` with input arguments in Python files that are called from bash scripts. The bash scripts now access the environment variables and pass them to the Python files as input arguments. In addition to adapting some Python scripts to a more modular structure which allows them to be run individually, it also allows Visual Studio Code debugger to work properly. Closes #875.

### Changes

- `fim_pre_processing.sh`: Added `-i $inputsDir` input argument to `src/check_huc_inputs.py`
- `src/`
    - `add_crosswalk.py`: Changed `min_catchment_area` and `min_stream_length` environment variables to input arguments
    - `check_huc_inputs.py`: Changed `inputsDir` environment variable to input argument
    - `delineate_hydros_and_produce_HAND.sh`: Added `-m $max_split_distance_meters -t $slope_min -b $lakes_buffer_dist_meters` input arguments to `src/split_flows.py`
    - `split_flows.py`: Changed `max_split_distance_meters`, `slope_min`, and `lakes_buffer_dist_meters` from environment variables to input arguments

<br/><br/>

## v4.3.7.1 - 2023-04-06 - [PR#874](https://github.com/NOAA-OWP/inundation-mapping/pull/874)

Hotfix to `process_branch.sh` because it wasn't removing code-61 branches on exit. Also removes the current run from the new fim_temp directory.

### Changes

- `fim_pipeline.sh`: removal of current run from fim_temp directory
- `src/process_branch.sh`: switched the exit 61 block to use the temp directory instead of the outputs directory

<br/><br/>

## v4.3.7.0 - 2023-03-02 - [PR#868](https://github.com/NOAA-OWP/inundation-mapping/pull/868)

This pull request adds a new feature to `fim_post_processing.sh` to aggregate all of the hydrotables for a given HUC into a single HUC-level `hydrotable.csv` file. Note that the aggregation step happens near the end of `fim_post_processing.sh` (after the subdivision and calibration routines), and the branch hydrotable files are preserved in the branch directories for the time being.

### Changes

- `fim_pipeline.sh`: created a new variable `$jobMaxLimit` that multiplies the `$jobHucLimit` and the `$jobBranchLimit`
- `fim_post_processing.sh`: added new aggregation/concatenation step after the SRC calibration routines; passing the new `$jobMaxLimit` to the commands that accept a multiprocessing job number input; added `$skipcal` argument to the USGS rating curve calibration routine
- `src/add_crosswalk.py`: changed the default value for `calb_applied` variable to be a boolean
- `src/aggregate_by_huc.py`: file renamed (previous name: `src/usgs_gage_aggregate.py`); updated to perform branch to huc file aggregation for `hydroTable_{branch_id}.csv` and `src_full_crosswalked_{branch_id}.csv` files; note that the input arguments ask you to specify which file types to aggregate using the flags: `-elev`, `-htable`, and `-src`
- `tools/inundate_gms.py`: added check to use the aggregated HUC-level `hydrotable.csv` if it exists, otherwise continue to use the branch hydroTable files
- `tools/inundation.py`: added `usecols` argument to the `pd.read_csv` commands to improve read time for hydrotables
- `src/subdiv_chan_obank_src.py`: add dtype to hydrotable pd.read_csv to resolve pandas dtype interpretation warnings

<br/><br/>

## v4.3.6.0 - 2023-03-23 - [PR#803](https://github.com/NOAA-OWP/inundation-mapping/pull/803)

Clips Watershed Boundary Dataset (WBD) to DEM domain for increased efficiency. Essentially, this is a wrapper for `geopandas.clip()` and moves clipping from `src/clip_vectors_to_wbd.py` to `data/wbd/preprocess_wbd.py`.

### Additions

- `data/wbd/preprocess_wbd.py`: Clips WBD to DEM domain polygon

### Changes

- `src/`
    - `bash_variables.env`: Updates `input_WBD_gdb` environment variable
    - `clip_vectors_to_wbd.py`: Removes clipping to DEM domain

<br/><br/>

## v4.3.5.1 - 2023-04-01 - [PR#867](https://github.com/NOAA-OWP/inundation-mapping/pull/867)

outputs_cleanup.py was throwing an error saying that the HUC source directory (to be cleaned up), did not exist. This was confirmed in a couple of environments. The src path in run_unit_wb.sh was sending in the "outputs" directory and not the "fim_temp" directory. This might have been a merge issue.

The log file was moved to the unit_errors folder to validate the error, as expected.

### Changes

- `src/run_unit_wb.sh`: Change the source path being submitted to `outputs_cleanup.py` from the `outputs` HUC directory to the `fim_temp` HUC directory.
- `fim_process_unit_wb.sh`: Updated the phrase "Copied temp directory" to "Moved temp directory"

<br/><br/>

## v4.3.5.0 - 2023-03-02 - [PR#857](https://github.com/NOAA-OWP/inundation-mapping/pull/857)

Addresses changes to function calls needed to run upgraded Shapely library plus other related library upgrades. Upgraded libraries include:
- shapely
- geopandas
- pandas
- numba
- rasterstats
- numpy
- rtree
- tqdm
- pyarrow
- py7zr

Pygeos is removed because its functionality is incorporated into the upgraded shapely library.

### Changes

- `Dockerfile`
- `Pipfile and Pipfile.lock`
- `src/`
	- `associate_levelpaths_with_levees.py`
    - `build_stream_traversal.py`
	- `add_crosswalk.py`
	- `adjust_headwater_streams.py`
	- `aggregate_vector_inputs.py`
	- `clip_vectors_to_wbd.py`
	- `derive_headwaters.py`
	- `stream_branches.py`
	- `split_flows.py`
- `tools/`
	- `fimr_to_benchmark.py`
	- `tools_shared_functions.py`

<br/><br/>

## v4.3.4.0 - 2023-03-16-23 [PR#847](https://github.com/NOAA-OWP/inundation-mapping/pull/847)

### Changes

Create a 'working directory' in the Docker container to run processes within the container's non-persistent filesystem. Modify variables in scripts that process HUCs and branches to use the temporary working directory, and then copy temporary directory (after trimming un-wanted files) over to output directory (persistent filesystem).  Roll back changes to `unit_tests/` to use `/data/outputs` (contains canned data), as the volume mounted `outputs/` most likely will not contain the necessary unit test data.

- `Dockerfile` - create a `/fim_temp` working directory, update `projectDir` to an `ENV`, rename inputs and outputs directory variables
- `fim_pipeline.sh` - remove `projectDir=/foss_fim`, update path of `logFile`, remove indentation
- `fim_pre_processing.sh` - change `$outputRunDataDir` => `$outputDestDir` & add `$tempRunDir`
- `fim_post_processing.sh` - change `$outputRunDataDir` => `$outputDestDir`
- `fim_process_unit_wb.sh` - change `$outputRunDataDir` => `$outputDestDir`, add vars & export `tempRunDir`, `tempHucDataDir`, & `tempBranchDataDir` to `run_unit_wb.sh`
- `README.md` - add linebreaks to codeblocks

- `src/`
  - `bash_variables.env` - `$inputDataDir` => `$inputsDir`
  - `check_huc_inputs.py` - `$inputDataDir` => `$inputsDir`
  - `delineate_hydros_and_produce_HAND.py` - `$outputHucDataDir` => `$tempHucDataDir`, `$outputCurrentBranchDataDir` => `$tempCurrentBranchDataDir`
  - `process_branch.sh` - `$outputRunDataDir` => `$outputsDestDir`
  - `run_by_branch.sh` - `$outputCurrentBranchDataDir` => `$tempCurrentBranchDataDir`, `$outputHucDataDir` => `$tempHucDataDir`
  - `run_unit_wb.sh` - `$outputRunDataDir` => `$outputDestDir`, `$outputHucDataDir` => `$tempHucDataDir`
  - `utils/`
    - `shared_functions.py` - `$inputDataDir` => `$inputsDir`

- `tools/`
  - `inundation_wrapper_custom_flow.py` - `$outputDataDir` => `$outputsDir`
  - `inundation_wrapper_nwm_flows.py`  - `$outputDataDir` => `$outputsDir`
  - `tools_shared_variables.py` - `$outputDataDir` => `$outputsDir`

- `unit_tests/`
  - `README.md` - add linebreaks to code blocks, `/outputs/` => `/data/outputs/`
  - `*_params.json` - `/outputs/` => `/data/outputs/` & `$outputRunDataDir` => `$outputDestDir`
  - `derive_level_paths_test.py` - `$outputRunDataDir` => `$outputDestDir`
  - `check_unit_errors_test.py` - `/outputs/` => `/data/outputs/`
  - `shared_functions_test.py` - `$outputRunDataDir` => `$outputDestDir`
  - `split_flows_test.py`  - `/outputs/` => `/data/outputs/`
  - `tools/`
    - `*_params.json` - `/outputs/` => `/data/outputs/` & `$outputRunDataDir` => `$outputDestDir`

<br/><br/>

## v4.3.3.7 - 2023-03-22 - [PR#856](https://github.com/NOAA-OWP/inundation-mapping/pull/856)

Simple update to the `PULL_REQUEST_TEMPLATE.md` to remove unnecessary/outdated boilerplate items, add octothorpe (#) in front of Additions, Changes, Removals to mirror `CHANGELOG.md` format, and clean up the PR Checklist.

### Changes
- `docs/`
  - `PULL_REQUEST_TEMPLATE.md`

<br/><br/>

## v4.3.3.6 - 2023-03-30 - [PR#859](https://github.com/NOAA-OWP/inundation-mapping/pull/859)

Addresses the issue of output storage space being taken up by output files from branches that did not run. Updates branch processing to remove the extraneous branch file if a branch gets an error code of 61.

### Changes

- `src/process_branch.sh`: added line 41, which removes the outputs and output folder if Error 61 occurs.

<br/><br/>

## v4.3.3.5 - 2023-03-23 - [PR#848](https://github.com/NOAA-OWP/inundation-mapping/pull/848)

Introduces two new arguments (`-pcsv` and `-pfiles`) and improves the documentation of  `synthesize_test_cases.py`. The new arguments allow the user to provide a CSV of previous metrics (`-pcsv`) and to specity whether or not metrics should pulled from previous directories (`-pfiles`).

The dtype warning was suppressed through updates to the `read_csv` function in `hydrotable.py` and additional comments were added throughout script to improve readability.

### Changes
- `tools/inundation.py`: Add data types to the section that reads in the hydrotable (line 483).

- `tools/synthesize_test_cases.py`: Improved formatting, spacing, and added comments. Added two new arguments: `pcsv` and `pfiles` along with checks to verify they are not being called concurrently (lines 388-412). In `create_master_metrics_csv`, creates an `iteration_list` that only contains `['comparison']` if `pfiles` is not true, reads in the previous metric csv `prev_metrics_csv` if it is provided and combine it with the compiled metrics (after it is converted to dataframe), and saves the metrics dataframe (`df_to_write`) to CSV.

<br/><br/>

## v4.3.3.4 - 2023-03-17 - [PR#849](https://github.com/NOAA-OWP/inundation-mapping/pull/849)

This hotfix addresses an error in inundate_nation.py relating to projection CRS.

### Changes

- `tools/inundate_nation.py`: #782 CRS projection change likely causing issue with previous projection configuration

<br/><br/>

## v4.3.3.3 - 2023-03-20 - [PR#854](https://github.com/NOAA-OWP/inundation-mapping/pull/854)

At least one site (e.g. TRYM7) was not been getting mapped in Stage-Based CatFIM, despite having all of the acceptable accuracy codes. This was caused by a data type issue in the `acceptable_coord_acc_code_list` in `tools_shared_variables.py` having the accuracy codes of 5 and 1 as a strings instead of an integers.

### Changes

- `/tools/tools_shared_variables.py`: Added integers 5 and 1 to the acceptable_coord_acc_code_list, kept the '5' and '1' strings as well.

<br/><br/>

## v4.3.3.2 - 2023-03-20 - [PR#851](https://github.com/NOAA-OWP/inundation-mapping/pull/851)

Bug fix to change `.split()` to `os.path.splitext()`

### Changes

- `src/stream_branches.py`: Change 3 occurrences of `.split()` to `os.path.splitext()`

<br/><br/>

## v4.3.3.1 - 2023-03-20 - [PR#855](https://github.com/NOAA-OWP/inundation-mapping/pull/855)

Bug fix for KeyError in `src/associate_levelpaths_with_levees.py`

### Changes

- `src/associate_levelpaths_with_levees.py`: Adds check if input files exist and handles empty GeoDataFrame(s) after intersecting levee buffers with leveed areas.

<br/><br/>

## v4.3.3.0 - 2023-03-02 - [PR#831](https://github.com/NOAA-OWP/inundation-mapping/pull/831)

Addresses bug wherein multiple CatFIM sites in the flow-based service were displaying the same NWS LID. This merge also creates a workaround solution for a slowdown that was observed in the WRDS location API, which may be a temporary workaround, until WRDS addresses the slowdown.

### Changes

- `tools/generate_categorical_fim_mapping.py`: resets the list of tifs to format for each LID within the loop that does the map processing, instead of only once before the start of the loop.
- `tools/tools_shared_functions.py`:
  - adds a try-except block around code that attempted to iterate on an empty list when the API didn't return relevant metadata for a given feature ID (this is commented out, but may be used in the future once WRDS slowdown is addressed).
  - Uses a passed NWM flows geodataframe to determine stream order.
- `/tools/generate_categorical_fim_flows.py`:
  - Adds multiprocessing to flows generation and uses `nwm_flows.gpkg` instead of the WRDS API to determine stream order of NWM feature_ids.
  - Adds duration print messages.
- `/tools/generate_categorical_fim.py`:
  - Refactor to allow for new NWM filtering scheme.
  - Bug fix in multiprocessing calls for interval map production.
  - Adds duration print messages.

<br/><br/>

## v4.3.2.0 - 2023-03-15 - [PR#845](https://github.com/NOAA-OWP/inundation-mapping/pull/845)

This merge revises the methodology for masking levee-protected areas from inundation. It accomplishes two major tasks: (1) updates the procedure for acquiring and preprocessing the levee data to be burned into the DEM and (2) revises the way levee-protected areas are masked from branches.

(1) There are now going to be two different levee vector line files in each HUC. One (`nld_subset_levees_burned.gpkg`) for the levee elevation burning and one (`nld_subset_levees.gpkg`) for the levee-level-path assignment and masking workflow.

(2) Levee-protected areas are masked from inundation based on a few methods:
  - Branch 0: All levee-protected areas are masked.
  - Other branches: Levee-protected areas are masked from the DEMs of branches for level path(s) that the levee is protecting against by using single-sided buffers alongside each side of the levee to determine which side the levee is protecting against (the side opposite the associated levee-protected area).

### Additions

- `.gitignore`: Adds `.private` folder for unversioned code.
- `data/`
    - `esri.py`: Class for querying and downloading ESRI feature services.
    - `nld/`
        - `levee_download.py`: Module that handles downloading and preprocessing levee lines and protected areas from the National Levee Database.
- `src/associate_levelpaths_with_levees.py`: Associates level paths with levees using single-sided levee buffers and writes to CSV to be used by `src/mask_dem.py`

### Changes

- `.config/`
    - `deny_branch_zero.lst`: Adds `dem_meters_{}.tif`.
    - `deny_branches.lst`: Adds `levee_levelpaths.csv` and removes `nld_subset_levees_{}.tif`.
    - `deny_unit.lst`: Adds `dem_meters.tif`.
    - `params_template.env`: Adds `levee_buffer` parameter for levee buffer size/distance in meters and `levee_id_attribute`.
- `src/`
    - `bash_variables.env`: Updates `input_nld_levee_protected_areas` and adds `input_NLD` (moved from `run_unit_wb.sh`) and `input_levees_preprocessed` environment. .variables
    - `burn_in_levees.py`: Removed the unit conversion from feet to meters because it's now being done in `levee_download.py`.
    - `clip_vectors_to_wbd.py`: Added the new levee lines for the levee-level-path assignment and masking workflow.
    - `delineate_hydros_and_produce_HAND.sh`: Updates input arguments.
    - `mask_dem.py`: Updates to use `levee_levelpaths.csv` (output from `associate_levelpaths_with_levees.py`) to mask branch DEMs.
    - `run_by_branch.sh`: Clips `dem_meters.tif` to use for branches instead of `dem_meters_0.tif` since branch 0 is already masked.
    - `run_unit_wb.sh`: Added inputs to `clip_vectors_to_wbd.py`. Added `associate_levelpaths_with_levees.py`. Processes `dem_meters.tif` and then makes a copy for branch 0. Moved `deny_unit.lst` cleanup to after branch processing.

### Removals
- `data/nld/preprocess_levee_protected_areas.py`: Deprecated.

<br/><br/>

## v4.3.1.0 - 2023-03-10 - [PR#834](https://github.com/NOAA-OWP/inundation-mapping/pull/834)

Change all occurances of /data/outputs to /outputs to honor the correct volume mount directory specified when executing docker run.

### Changes

- `Dockerfile` - updated comments in relation to `projectDir=/foss_fim`
- `fim_pipeline.sh` - updated comments in relation to `projectDir=/foss_fim`
- `fim_pre_processing.sh` -updated comments in relation to `projectDir=/foss_fim`
- `fim_post_processing.sh` - updated comments in relation to `projectDir=/foss_fim`
- `README.md` - Provide documentation on starting the Docker Container, and update docs to include additional command line option for calibration database tool.

- `src/`
  - `usgs_gage_crosswalk.py` - added newline character to shorten commented example usage
  - `usgs_gage_unit_setup.py` - `/data/outputs/` => `/outputs/`

- `tools/`
  - `cache_metrics.py` -  `/data/outputs/` => `/outputs/`
  - `copy_test_case_folders.py`  - `/data/outputs/` => `/outputs/`
  - `run_test_case.py` - `/data/outputs/` => `/outputs/`

- `unit_tests/*_params.json`  - `/data/outputs/` => `/outputs/`

- `unit_tests/split_flows_test.py`  - `/data/outputs/` => `/outputs/`

<br/><br/>

## v4.3.0.1 - 2023-03-06 - [PR#841](https://github.com/NOAA-OWP/inundation-mapping/pull/841)

Deletes intermediate files generated by `src/agreedem.py` by adding them to `config/deny_*.lst`

- `config/`
    - `deny_branch_zero.lst`, `deny_branches.lst`, `deny_branch_unittests.lst`: Added `agree_binary_bufgrid.tif`, `agree_bufgrid_zerod.tif`, and `agree_smogrid_zerod.tif`
    - `deny_unit.lst`: Added `agree_binary_bufgrid.tif`, `agree_bufgrid.tif`, `agree_bufgrid_allo.tif`, `agree_bufgrid_dist.tif`,  `agree_bufgrid_zerod.tif`, `agree_smogrid.tif`, `agree_smogrid_allo.tif`, `agree_smogrid_dist.tif`, `agree_smogrid_zerod.tif`

<br/><br/>

## v4.3.0.0 - 2023-02-15 - [PR#814](https://github.com/NOAA-OWP/inundation-mapping/pull/814)

Replaces GRASS with Whitebox. This addresses several issues, including Windows permissions and GRASS projection issues. Whitebox also has a slight performance benefit over GRASS.

### Removals

- `src/r_grow_distance.py`: Deletes file

### Changes

- `Dockerfile`: Removes GRASS, update `$outputDataDir` from `/data/outputs` to `/outputs`
- `Pipfile` and `Pipfile.lock`: Adds Whitebox and removes GRASS
- `src/`
    - `agreedem.py`: Removes `r_grow_distance`; refactors to use with context and removes redundant raster reads.
    - `adjust_lateral_thalweg.py` and `agreedem.py`: Refactors to use `with` context and removes redundant raster reads
    - `unique_pixel_and_allocation.py`: Replaces GRASS with Whitebox and remove `r_grow_distance`
    - `gms/`
        - `delineate_hydros_and_produce_HAND.sh` and `run_by_unit.sh`: Removes GRASS parameter
        - `mask_dem.py`: Removes unnecessary line

<br/><br/>

## v4.2.1.0 - 2023-02-21 - [PR#829](https://github.com/NOAA-OWP/inundation-mapping/pull/829)

During the merge from remove-fim3 PR into dev, merge conflicts were discovered in the unit_tests folders and files. Attempts to fix them at that time failed, so some files were removed, other renamed, other edited to get the merge to work.  Here are the fixes to put the unit tests system back to par.

Note: some unit tests are now temporarily disabled due to dependencies on other files / folders which may not exist in other environments.

Also.. the Changelog.md was broken and is being restored here.

Also.. a minor text addition was added to the acquire_and_preprocess_3dep_dems.py files (not directly related to this PR)

For file changes directly related to unit_test folder and it's file, please see [PR#829](https://github.com/NOAA-OWP/inundation-mapping/pull/829)

Other file changes:

### Changes
- `Pipfile.lock` : rebuilt and updated as a safety pre-caution.
- `docs`
    - `CHANGELOG.md`: additions to this file for FIM 4.2.0.0 were not merged correctly.  (re-added just below in the 4.2.0.0 section)
- `data`
    - `usgs`
        - `acquire_and_preprocess_3dep_dems.py`: Added text on data input URL source.

<br/><br/>

## v4.2.0.1 - 2023-02-16 - [PR#827](https://github.com/NOAA-OWP/inundation-mapping/pull/827)

FIM 4.2.0.0. was throwing errors for 14 HUCs that did not have any level paths. These are HUCs that have only stream orders 1 and 2 and are covered under branch zero, but no stream orders 3+ (no level paths).  This has now been changed to not throw an error but continue to process of the HUC.

### Changes

- `src`
    - `run_unit_wb.sh`: Test if branch_id.lst exists, which legitimately might not. Also a bit of text cleanup.

<br/><br/>

## v4.2.0.0 - 2023-02-16 - [PR#816](https://github.com/NOAA-OWP/inundation-mapping/pull/816)

This update removes the remaining elements of FIM3 code.  It further removes the phrases "GMS" as basically the entire FIM4 model. FIM4 is GMS. With removing FIM3, it also means remove concepts of "MS" and "FR" which were no longer relevant in FIM4.  There are only a few remaining places that will continue with the phrase "GMS" which is in some inundation files which are being re-evaluated.  Some deprecated files have been removed and some subfolders removed.

There are a lot of duplicate explanations for some of the changes, so here is a shortcut system.

- desc 1:  Remove or rename values based on phrase "GMS, MS and/or FR"
- desc 2:  Moved file from the /src/gms folder to /src  or /tools/gms_tools to /tools
- desc 3:  No longer needed as we now use the `fim_pipeline.sh` processing model.

### Removals

- `data`
    - `acquire_and_preprocess_inputs.py`:  No longer needed
- `gms_pipeline.sh` : see desc 3
- `gms_run_branch.sh` : see desc 3
- `gms_run_post_processing.sh` : see desc 3
- `gms_run_unit.sh` : see desc 3
- `src`
    - `gms`
        - `init.py` : folder removed, no longer needed.
        - `aggregate_branch_lists.py`: no longer needed.  Newer version already exists in src directory.
        - `remove_error_branches.py` :  see desc 3
        - `run_by_unit.sh` : see desc 3
        - `test_new_crosswalk.sh` : no longer needed
        - `time_and_tee_run_by_branch.sh` : see desc 3
        - `time_and_tee_run_by_unit.sh` : see desc 3
    - `output_cleanup.py` : see desc 3
 - `tools/gms_tools`
     - `init.py` : folder removed, no longer needed.

### Changes

- `config`
   - `deny_branch_unittests.lst` :  renamed from `deny_gms_branch_unittests.lst`
   - `deny_branch_zero.lst` : renamed from `deny_gms_branch_zero.lst`
   - `deny_branches.lst` :  renamed from `deny_gms_branches.lst`
   - `deny_unit.lst`  : renamed from `deny_gms_unit.lst`
   - `params_template.env` : see desc 1

- `data`
    - `nws`
        - `preprocess_ahps_nws.py`:   Added deprecation note: If reused, it needs review and/or upgrades.
    - `acquire_and_preprocess_3dep_dems.py` : see desc 1
 - `fim_post_processing.sh` : see desc 1, plus a small pathing change.
 - `fim_pre_processing.sh` : see desc 1
 - ` src`
     - `add_crosswalk.py` : see desc 1. Also cleaned up some formatting and commented out a code block in favor of a better way to pass args from "__main__"
     - `bash_variables.env` : see desc 1
     - `buffer_stream_branches.py` : see desc 2
     - `clip_rasters_to_branches.py` : see desc 2
     - `crosswalk_nwm_demDerived.py` :  see desc 1 and desc 2
     - `delineate_hydros_and_produce_HAND.sh` : see desc 1 and desc 2
     - `derive_level_paths.py`  :  see desc 1 and desc 2
     - `edit_points.py` : see desc  2
     - `filter_inputs_by_huc.py`: see desc 1 and desc 2
     - `finalize_srcs.py`:  see desc 2
     - `generate_branch_list.py` : see desc 1
     - `make_rem.py` : see desc 2
     - `make_dem.py` : see desc  2
     - `outputs_cleanup.py`:  see desc 1
     - `process_branch.sh`:  see desc 1
     - `query_vectors_by_branch_polygons.py`: see desc 2
     - `reset_mannings.py` : see desc 2
     - `run_by_branch.sh`:  see desc 1
     - `run_unit_wb.sh`: see desc 1
     - `stream_branches.py`:  see desc 2
     - `subset_catch_list_by_branch_id.py`: see desc 2
     - `toDo.md`: see desc 2
     - `usgs_gage_aggregate.py`:  see desc 1
     - `usgs_gage_unit_setup.py` : see desc 1
     - `utils`
         - `fim_enums.py` : see desc 1

- `tools`
    - `combine_crosswalk_tables.py` : see desc 2
    - `compare_ms_and_non_ms_metrics.py` : see desc 2
    - `compile_comp_stats.py`: see desc 2  and added note about possible deprecation.
    - `compile_computation_stats.py` : see desc 2  and added note about possible deprecation.
    - `composite_inundation.py` : see desc 1 : note.. references a file called inundate_gms which retains it's name for now.
    - `consolidate_metrics.py`: added note about possible deprecation.
    - `copy_test_case_folders.py`: see desc 1
    - `eval_plots.py` : see desc 1
    - `evaluate_continuity.py`: see desc 2
    - `find_max_catchment_breadth.py` : see desc 2
    - `generate_categorical_fim_mapping.py` : see desc 1
    - `inundate_gms.py`: see desc 1 and desc 2. Note: This file has retained its name with the phrase "gms" in it as it might be upgraded later and there are some similar files with similar names.
    - `inundate_nation.py` : see desc 1
    - `inundation.py`:  text styling change
    - `make_boxes_from_bounds.py`: text styling change
    - `mosaic_inundation.py`:  see desc 1 and desc 2
    - `overlapping_inundation.py`: see desc 2
    - `plots.py` : see desc 2
    - `run_test_case.py`:  see desc 1
    - `synthesize_test_cases.py`: see desc 1

- `unit_tests`
    - `README.md`: see desc 1
    - `__template_unittests.py`: see desc 1
    - `check_unit_errors_params.json`  and `check_unit_errors_unittests.py` : see desc 1
    - `derive_level_paths_params.json` and `derive_level_paths_unittests.py` : see desc 1 and desc 2
    - `filter_catchments_and_add_attributes_unittests.py`: see desc 1
    - `outputs_cleanup_params.json` and `outputs_cleanup_unittests.py`: see desc 1 and desc 2
    - `split_flows_unittests.py` : see desc 1
    - `tools`
        - `inundate_gms_params.json` and `inundate_gms_unittests.py`: see desc 1 and desc 2

<br/><br/>

## v4.1.3.0 - 2023-02-13 - [PR#812](https://github.com/NOAA-OWP/inundation-mapping/pull/812)

An update was required to adjust host name when in the AWS environment

### Changes

- `fim_post_processing.sh`: Added an "if isAWS" flag system based on the input command args from fim_pipeline.sh or

- `tools/calibration-db`
    - `README.md`: Minor text correction.

<br/><br/>

## v4.1.2.0 - 2023-02-15 - [PR#808](https://github.com/NOAA-OWP/inundation-mapping/pull/808)

Add `pytest` package and refactor existing unit tests. Update parameters to unit tests (`/unit_tests/*_params.json`) to valid paths. Add leading slash to paths in `/config/params_template.env`.

### Additions

- `/unit_tests`
  - `__init__.py`  - needed for `pytest` command line executable to pick up tests.
  - `pyproject.toml`  - used to specify which warnings are excluded/filtered.
  - `/gms`
    - `__init__.py` - needed for `pytest` command line executable to pick up tests.
  - `/tools`
    - `__init__.py`  - needed for `pytest` command line executable to pick up tests.
    - `inundate_gms_params.json` - file moved up into this directory
    - `inundate_gms_test.py`     - file moved up into this directory
    - `inundation_params.json`   - file moved up into this directory
    - `inundation_test.py`       - file moved up into this directory

### Removals

- `/unit_tests/tools/gms_tools/` directory removed, and files moved up into `/unit_tests/tools`

### Changes

- `Pipfile` - updated to include pytest as a dependency
- `Pipfile.lock` - updated to include pytest as a dependency

- `/config`
  - `params_template.env` - leading slash added to paths

- `/unit_tests/` - All of the `*_test.py` files were refactored to follow the `pytest` paradigm.
  - `*_params.json` - valid paths on `fim-dev1` provided
  - `README.md`  - updated to include documentation on pytest.
  - `unit_tests_utils.py`
  - `__template_unittests.py` -> `__template.py` - exclude the `_test` suffix to remove from test suite. Updated example on new format for pytest.
  - `check_unit_errors_test.py`
  - `clip_vectors_to_wbd_test.py`
  - `filter_catchments_and_add_attributes_test.py`
  - `rating_curve_comparison_test.py`
  - `shared_functions_test.py`
  - `split_flow_test.py`
  - `usgs_gage_crosswalk_test.py`
  - `aggregate_branch_lists_test.py`
  - `generate_branch_list_test.py`
  - `generate_branch_list_csv_test.py`
  - `aggregate_branch_lists_test.py`
  - `generate_branch_list_csv_test.py`
  - `generate_branch_list_test.py`
    - `/gms`
      - `derive_level_paths_test.py`
      - `outputs_cleanup_test.py`
    - `/tools`
      - `inundate_unittests.py` -> `inundation_test.py`
      - `inundate_gms_test.py`


<br/><br/>

## v4.1.1.0 - 2023-02-16 - [PR#809](https://github.com/NOAA-OWP/inundation-mapping/pull/809)

The CatFIM code was updated to allow 1-foot interval processing across all stage-based AHPS sites ranging from action stage to 5 feet above major stage, along with restart capability for interrupted processing runs.

### Changes

- `tools/generate_categorical_fim.py` (all changes made here)
    - Added try-except blocks for code that didn't allow most sites to actually get processed because it was trying to check values of some USGS-related variables that most of the sites didn't have
    - Overwrite abilities of the different outputs for the viz team were not consistent (i.e., one of the files had the ability to be overwritten but another didn't), so that has been made consistent to disallow any overwrites of the existing final outputs for a specified output folder.
    - The code also has the ability to restart from an interrupted run and resume processing uncompleted HUCs by first checking for a simple "complete" file for each HUC. If a HUC has that file, then it is skipped (because it already completed processing during a run for a particular output folder / run name).
    - When a HUC is successfully processed, an empty "complete" text file is created / touched.

<br/><br/>

## v4.1.0.0 - 2023-01-30 - [PR#806](https://github.com/NOAA-OWP/inundation-mapping/pull/806)

As we move to Amazon Web Service, AWS, we need to change our processing system. Currently, it is `gms_pipeline.sh` using bash "parallel" as an iterator which then first processes all HUCs, but not their branches. One of `gms_pipeline.sh`'s next steps is to do branch processing which is again iterated via "parallel". AKA. Units processed as one step, branches processed as second independent step.

**Note:** While we are taking steps to move to AWS, we will continue to maintain the ability of doing all processing on a single server using a single docker container as we have for a long time. Moving to AWS is simply taking portions of code from FIM and adding it to AWS tools for performance of large scale production runs.

Our new processing system, starting with this PR,  is to allow each HUC to process it's own branches.

A further requirement was to split up the overall processing flow to independent steps, with each step being able to process itself without relying on "export" variables from other files. Note: There are still a few exceptions.  The basic flow now becomes
- `fim_pre_processing.sh`,
- one or more calls to `fim_process_unit_wb.sh` (calling this file for each single HUC to be processed).
- followed by a call to `fim_post_processing.sh`.


Note: This is a very large, complex PR with alot of critical details. Please read the details at [PR 806](https://github.com/NOAA-OWP/inundation-mapping/pull/806).

### CRITICAL NOTE
The new `fim_pipeline.sh` and by proxy `fim_pre_processing.sh` has two new key input args, one named **-jh** (job HUCs) and one named **-jb** (job branches).  You can assign the number of cores/CPU's are used for processing a HUC versus the number of branches.  For the -jh number arg, it only is used against the `fim_pipeline.sh` file when it is processing more than one HUC or a list of HUCs as it is the iterator for HUCs.   The -jb flag says how many cores/CPU's can be used when processing branches (note.. the average HUC has 26 branches).

BUT.... you have to be careful not to overload your system.  **You need to multiply the -jh and the -jb values together, but only when using the `fim_pipeline.sh` script.**  Why? _If you have 16 CPU's available on your machine, and you assign -jh as 10 and -jb as 26, you are actually asking for 126 cores (10 x 26) but your machine only has 16 cores._   If you are not using `fim_pipeline.sh` but using the three processing steps independently, then the -jh value has not need to be anything but the number of 1 as each actual HUC can only be processed one at a time. (aka.. no iterator).
</br>

### Additions

- `fim_pipeline.sh` :  The wrapper for the three new major "FIM" processing steps. This script allows processing in one command, same as the current tool of `gms_pipeline.sh`.
- `fim_pre_processing.sh`: This file handles all argument input from the user, validates those inputs and sets up or cleans up folders. It also includes a new system of taking most input parameters and some key enviro variables and writing them out to a files called `runtime_args.env`.  Future processing steps need minimal input arguments as it can read most values it needs from this new `runtime_args.env`. This allows the three major steps to work independently from each other. Someone can now come in, run `fim_pre_processing.sh`, then run `fim_process_unit_wb.sh`, each with one HUC, as many time as they like, each adding just its own HUC folder to the output runtime folder.
- `fim_post_processing.sh`: Scans all HUC folders inside the runtime folders to handle a number of processing steps which include (to name a few):
    - aggregating errors
    - aggregating to create a single list (gms_inputs.csv) for all valid HUCs and their branch ids
    - usgs gage aggregation
    - adjustments to SRV's
    - and more
- `fim_process_unit_wb.sh`: Accepts only input args of runName and HUC number. It then sets up global variable, folders, etc to process just the one HUC. The logic for processing the HUC is in `run_unit_wb.sh` but managed by this `fim_process_unit_wb.sh` file including all error trapping.
- `src`
    - `aggregate_branch_lists.py`:  When each HUC is being processed, it creates it's own .csv file with its branch id's. In post processing we need one master csv list and this file aggregates them. Note: This is a similar file already in the `src/gms` folder but that version operates a bit different and will be deprecated soon.
    - `generate_branch_list.py`: This creates the single .lst for a HUC defining each branch id. With this list, `run_unit_wb.sh` can do a parallelized iteration over each of its branches for processing. Note: This is also similar to the current `src/gms` file of the same name and the gms folder version will also be deprecated soon.
    - `generate_branch_list_csv.py`. As each branch, including branch zero, has processed and if it was successful, it will add to a .csv list in the HUC directory. At the end, it becomes a list of all successful branches. This file will be aggregates with all similar .csv in post processing for future processing.
    - `run_unit_wb.sh`:  The actual HUC processing logic. Note: This is fundamentally the same as the current HUC processing logic that exists currently in `src/gms/run_by_unit.sh`, which will be removed in the very near future. However, at the end of this file, it creates and manages a parallelized iterator for processing each of it's branches.
    - `process_branch.sh`:  Same concept as `process_unit_wb.sh` but this one is for processing a single branch. This file manages the true branch processing file of `src/gms/run_by_branch.sh`.  It is a wrapper file to `src/gms/run_by_branch.sh` and catches all error and copies error files as applicable. This allows the parent processing files to continue despite branch errors. Both the new fim processing system and the older gms processing system currently share the branch processing file of `src/gms/run_by_branch.sh`. When the gms processing file is removed, this file will likely not change, only moved one directory up and be no longer in the `gms` sub-folder.
- `unit_tests`
    - `aggregate_branch_lists_unittests.py' and `aggregate_branch_lists_params.json`  (based on the newer `src` directory edition of `aggregate_branch_lists.py`).
    - `generate_branch_list_unittest.py` and `generate_branch_list_params.json` (based on the newer `src` directory edition of `generate_branch_list.py`).
    -  `generate_branch_list_csv_unittest.py` and `generate_branch_list_csv_params.json`

### Changes

- `config`
    - `params_template.env`: Removed the `default_max_jobs` value and moved the `startDiv` and `stopDiv` to the `bash_variables.env` file.
    - `deny_gms_unit.lst` : Renamed from `deny_gms_unit_prod.lst`
    - `deny_gms_branches.lst` : Renamed from `deny_gms_branches_prod.lst`

- `gms_pipeline.sh`, `gms_run_branch.sh`, `gms_run_unit.sh`, and `gms_post_processing.sh` :  Changed to hardcode the `default_max_jobs` to the value of 1. (we don't want this to be changed at all). They were also changed for minor adjustments for the `deny` list files names.

- `src`
    - `bash_functions.env`: Fix error with calculating durations.
    - `bash_variables.env`:  Adds the two export lines (stopDiv and startDiv) from `params_template.env`
    - `clip_vectors_to_wbd.py`: Cleaned up some print statements for better output traceability.
    - `check_huc_inputs.py`: Added logic to ensure the file was an .lst file. Other file formats were not be handled correctly.
    - `gms`
        - `delineate_hydros_and_produce_HAND.sh`: Removed all `stopDiv` variable to reduce log and screen output.
        - `run_by_branch.sh`: Removed an unnecessary test for overriding outputs.

### Removed

- `config`
    - `deny_gms_branches_dev.lst`

<br/><br/>

## v4.0.19.5 - 2023-01-24 - [PR#801](https://github.com/NOAA-OWP/inundation-mapping/pull/801)

When running tools/test_case_by_hydroid.py, it throws an error of local variable 'stats' referenced before assignment.

### Changes

- `tools`
    - `pixel_counter.py`: declare stats object and remove the GA_Readonly flag
    - `test_case_by_hydroid_id_py`: Added more logging.

<br/><br/>

## v4.0.19.4 - 2023-01-25 - [PR#802](https://github.com/NOAA-OWP/inundation-mapping/pull/802)

This revision includes a slight alteration to the filtering technique used to trim/remove lakeid nwm_reaches that exist at the upstream end of each branch network. By keeping a single lakeid reach at the branch level, we can avoid issues with the branch headwater point starting at a lake boundary. This ensures the headwater catchments for some branches are properly identified as a lake catchment (no inundation produced).

### Changes

- `src/gms/stream_branches.py`: New changes to the `find_upstream_reaches_in_waterbodies` function: Added a step to create a list of nonlake segments (lakeid = -9999) . Use the list of nonlake reaches to allow the filter to keep a the first lakeid reach that connects to a nonlake segment.

<br/><br/>

## v4.0.19.3 - 2023-01-17 - [PR#794](https://github.com/NOAA-OWP/inundation-mapping/pull/794)

Removing FIM3 files and references.  Anything still required for FIM 3 are held in the dev-fim3 branch.

### Removals

- `data`
    - `preprocess_rasters.py`: no longer valid as it is for NHD DEM rasters.
- `fim_run.sh`
- ` src`
    - `aggregate_fim_outputs.sh`
    - `fr_to_ms_raster.mask.py`
    - `get_all_huc_in_inputs.py`
    - `reduce_nhd_stream_density.py`
    - `rem.py`:  There are two files named `rem.py`, one in the src directory and one in the gms directory. This version in the src directory is no longer valid. The `rem.py` in the gms directory is being renamed to avoid future enhancements of moving files.
    - `run_by_unit.sh`:  There are two files named `run_by_unit.sh`, one in the src directory and one in the gms directory. This version in the src directory is for fim3. For the remaining `run_by_unit.sh`, it is NOT being renamed at this time as it will likely be renamed in the near future.
    - `time_and_tee_run_by_unit.sh`:  Same not as above for `run_by_unit.sh`.
    - `utils`
        - `archive_cleanup.py`
 - `tools`
     - `compare_gms_srcs_to_fr.py`
     - `preprocess_fimx.py`

### Changes

- `src`
    - `adjust_headwater_streams.py`: Likely deprecated but kept for safety reason. Deprecation note added.
- `tools`
    - `cygnss_preprocess.py`: Likely deprecated but kept for safety reason. Deprecation note added.
    - `nesdis_preprocess.py`: Likely deprecated but kept for safety reason. Deprecation note added.

<br/><br/>

## v4.0.19.2 - 2023-01-17 - [PR#797](https://github.com/NOAA-OWP/inundation-mapping/pull/797)

Consolidates global bash environment variables into a new `src/bash_variables.env` file. Additionally, Python environment variables have been moved into this file and `src/utils/shared_variables.py` now references this file. Hardcoded projections have been replaced by an environment variable. This also replaces the Manning's N file in `config/params_template.env` with a constant and updates relevant code. Unused environment variables have been removed.

### Additions

- `src/bash_variables.env`: Adds file for global environment variables

### Removals

- `config/`
    - `mannings_default.json`
    - `mannings_default_calibrated.json`

### Changes

- `config/params_template.env`: Changes manning_n from filename to default value of 0.06
- `gms_run_branch.sh`: Adds `bash_variables.env`
- `gms_run_post_processing.sh`: Adds `bash_variables.env` and changes projection from hardcoded to environment variable
- `gms_run_unit.sh`: Adds `bash_variables.env`
- `src/`
    - `add_crosswalk.py`: Assigns default manning_n value and removes assignments by stream orders
    - `aggregate_vector_inputs.py`: Removes unused references to environment variables and function
    - `gms/run_by_unit.sh`: Removes environment variable assignments and uses projection from environment variables
    - `utils/shared_variables.py`: Removes environment variables and instead references src/bash_variables.env

<br/><br/>

## v4.0.19.1 - 2023-01-17 - [PR#796](https://github.com/NOAA-OWP/inundation-mapping/pull/796)

### Changes

- `tools/gms_tools/combine_crosswalk_tables.py`: Checks length of dataframe list before concatenating

<br/><br/>

## v4.0.19.0 - 2023-01-06 - [PR#782](https://github.com/NOAA-OWP/inundation-mapping/pull/782)

Changes the projection of HAND processing to EPSG 5070.

### Changes

- `gms_run_post_processing.sh`: Adds target projection for `points`
- `data/nld/preprocess_levee_protected_areas.py`: Changed to use `utils.shared_variables.DEFAULT_FIM_PROJECTION_CRS`
- `src/`
    - `clip_vectors_to_wbd.py`: Save intermediate outputs in EPSG:5070
    - `src_adjust_spatial_obs.py`: Changed to use `utils.shared_variables.DEFAULT_FIM_PROJECTION_CRS`
    - `utils/shared_variables.py`: Changes the designated projection variables
    - `gms/`
        - `stream_branches.py`: Checks the projection of the input streams and changes if necessary
        - `run_by_unit.py`: Changes the default projection crs variable and added as HUC target projection
- `tools/inundate_nation.py`: Changed to use `utils.shared_variables.PREP_PROJECTION`

<br/><br/>

## v4.0.18.2 - 2023-01-11 - [PR#790](https://github.com/NOAA-OWP/inundation-mapping/pull/790)

Remove Great Lakes clipping

### Changes

- `src/`
    - `clip_vectors_to_wbd.py`: Removes Great Lakes clipping and references to Great Lakes polygons and lake buffer size

    - `gms/run_by_unit.sh`: Removes Great Lakes polygon and lake buffer size arguments to `src/clip_vectors_to_wbd.py`

<br/><br/>

## v4.0.18.1 - 2022-12-13 - [PR #760](https://github.com/NOAA-OWP/inundation-mapping/pull/760)

Adds stacked bar eval plots.

### Additions

- `/tools/eval_plots_stackedbar.py`: produces stacked bar eval plots in the same manner as `eval_plots.py`.

<br/><br/>

## v4.0.18.0 - 2023-01-03 - [PR#780](https://github.com/NOAA-OWP/inundation-mapping/pull/780)

Clips WBD and stream branch buffer polygons to DEM domain.

### Changes

- `src/`
    - `clip_vectors_to_wbd.py`: Clips WBD polygon to DEM domain

    - `gms/`
        - `buffer_stream_branches.py`: Clips branch buffer polygons to DEM domain
        - `derive_level_paths.py`: Stop processing if no branches exist
        - `mask_dem.py`: Checks if stream file exists before continuing
        - `remove_error_branches.py`: Checks if error_branches has data before continuing
        - `run_by_unit.sh`: Adds DEM domain as bash variable and adds it as an argument to calling `clip_vectors_to_wbd.py` and `buffer_stream_branches.py`

<br/><br/>


## v4.0.17.4 - 2023-01-06 - [PR#781](https://github.com/NOAA-OWP/inundation-mapping/pull/781)

Added crosswalk_table.csv from the root output folder as being a file push up to Hydrovis s3 bucket after FIM BED runs.

### Changes

- `config`
    - `aws_s3_put_fim4_hydrovis_whitelist.lst`:  Added crosswalk_table.csv to whitelist.


<br/><br/>

## v4.0.17.3 - 2022-12-23 - [PR#773](https://github.com/NOAA-OWP/inundation-mapping/pull/773)

Cleans up REM masking of levee-protected areas and fixes associated error.

### Removals

- `src/gms/`
    - `delineate_hydros_and_produce_HAND.sh`: removes rasterization and masking of levee-protected areas from the REM
    - `rasterize_by_order`: removes this file
- `config/`
    - `deny_gms_branch_zero.lst`, `deny_gms_branches_dev.lst`, and `deny_gms_branches_prod.lst`: removes `LeveeProtectedAreas_subset_{}.tif`

### Changes

- `src/gms/rem.py`: fixes an error where the nodata value of the DEM was overlooked

<br/><br/>

## v4.0.17.2 - 2022-12-29 - [PR #779](https://github.com/NOAA-OWP/inundation-mapping/pull/779)

Remove dependency on `other` folder in `test_cases`. Also updates ESRI and QGIS agreement raster symbology label to include the addition of levee-protected areas as a mask.

### Removals

- `tools/`
    - `aggregate_metrics.py` and `cache_metrics.py`: Removes reference to test_cases/other folder

### Changes

- `config/symbology/`
    - `esri/agreement_raster.lyr` and `qgis/agreement_raster.qml`: Updates label from Waterbody mask to Masked since mask also now includes levee-protected areas
- `tools/`
    - `eval_alt_catfim.py` and `run_test_case.py`: Updates waterbody mask to dataset located in /inputs folder

<br/><br/>

## v4.0.17.1 - 2022-12-29 - [PR #778](https://github.com/NOAA-OWP/inundation-mapping/pull/778)

This merge fixes a bug where all of the Stage-Based intervals were the same.

### Changes
- `/tools/generate_categorical_fim.py`: Changed `stage` variable to `interval_stage` variable in `produce_stage_based_catfim_tifs` function call.

<br/><br/>

## v4.0.17.0 - 2022-12-21 - [PR #771](https://github.com/NOAA-OWP/inundation-mapping/pull/771)

Added rysnc to docker images. rysnc can now be used inside the images to move data around via docker mounts.

### Changes

- `Dockerfile` : added rsync

<br/><br/>

## v4.0.16.0 - 2022-12-20 - [PR #768](https://github.com/NOAA-OWP/inundation-mapping/pull/768)

`gms_run_branch.sh` was processing all of the branches iteratively, then continuing on to a large post processing portion of code. That has now be split to two files, one for branch iteration and the other file for just post processing.

Other minor changes include:
- Removing the system where a user could override `DropStreamOrders` where they could process streams with stream orders 1 and 2 independently like other GMS branches.  This option is now removed, so it will only allow stream orders 3 and higher as gms branches and SO 1 and 2 will always be in branch zero.

- The `retry` flag on the three gms*.sh files has been removed. It did not work correctly and was not being used. Usage of it would have created unreliable results.

### Additions

- `gms_run_post_processing.sh`
   - handles all tasks from after `gms_run_branch.sh` to this file, except for output cleanup, which stayed in `gms_run_branch.sh`.
   - Can be run completely independent from `gms_run_unit.sh` or gms_run_branch.sh` as long as all of the files are in place. And can be re-run if desired.

### Changes

- `gms_pipeline.sh`
   - Remove "retry" system.
   - Remove "dropLowStreamOrders" system.
   - Updated for newer reusable output date/time/duration system.
   - Add call to new `gms_run_post_processing.sh` file.

- `gms_run_branch.sh`
   - Remove "retry" system.
   - Remove "dropLowStreamOrders" system.
   - Updated for newer reusable output date/time/duration system.
   - Removed most code from below the branch iterator to the new `gms_run_post_processing.sh` file. However, it did keep the branch files output cleanup and non-zero exit code checking.

- `gms_run_unit.sh`
   - Remove "retry" system.
   - Remove "dropLowStreamOrders" system.
   - Updated for newer reusable output date/time/duration system.

- `src`
    - `bash_functions.env`:  Added a new method to make it easier / simpler to calculation and display duration time.
    - `filter_catchments_and_add_attributes.py`:  Remove "dropLowStreamOrders" system.
    - `split_flows.py`: Remove "dropLowStreamOrders" system.
    - `usgs_gage_unit_setup.py`:  Remove "dropLowStreamOrders" system.

- `gms`
    - `delineate_hydros_and_produced_HAND.sh` : Remove "dropLowStreamOrders" system.
    - `derive_level_paths.py`: Remove "dropLowStreamOrders" system and some small style updates.
    - `run_by_unit.sh`: Remove "dropLowStreamOrders" system.

- `unit_tests/gms`
    - `derive_level_paths_params.json` and `derive_level_paths_unittests.py`: Remove "dropLowStreamOrders" system.

<br/><br/>

## v4.0.15.0 - 2022-12-20 - [PR #758](https://github.com/NOAA-OWP/inundation-mapping/pull/758)

This merge addresses feedback received from field users regarding CatFIM. Users wanted a Stage-Based version of CatFIM, they wanted maps created for multiple intervals between flood categories, and they wanted documentation as to why many sites are absent from the Stage-Based CatFIM service. This merge seeks to address this feedback. CatFIM will continue to evolve with more feedback over time.

## Changes
- `/src/gms/usgs_gage_crosswalk.py`: Removed filtering of extra attributes when writing table
- `/src/gms/usgs_gage_unit_setup.py`: Removed filter of gages where `rating curve == yes`. The filtering happens later on now.
- `/tools/eval_plots.py`: Added a post-processing step to produce CSVs of spatial data
- `/tools/generate_categorical_fim.py`:
  - New arguments to support more advanced multiprocessing, support production of Stage-Based CatFIM, specific output directory pathing, upstream and downstream distance, controls on how high past "major" magnitude to go when producing interval maps for Stage-Based, the ability to run a single AHPS site.
- `/tools/generate_categorical_fim_flows.py`:
  - Allows for flows to be retrieved for only one site (useful for testing)
  - More logging
  - Filtering stream segments according to stream order
- `/tools/generate_categorical_fim_mapping.py`:
  - Support for Stage-Based CatFIM production
  - Enhanced multiprocessing
  - Improved post-processing
- `/tools/pixel_counter.py`: fixed a bug where Nonetypes were being returned
- `/tools/rating_curve_get_usgs_rating_curves.py`:
  - Removed filtering when producing `usgs_gages.gpkg`, but adding attribute as to whether or not it meets acceptance criteria, as defined in `gms_tools/tools_shared_variables.py`.
  - Creating a lookup list to filter out unacceptable gages before they're written to `usgs_rating_curves.csv`
  - The `usgs_gages.gpkg` now includes two fields indicating whether or not gages pass acceptance criteria (defined in `tools_shared_variables.py`. The fields are `acceptable_codes` and `acceptable_alt_error`
- `/tools/tools_shared_functions.py`:
  - Added `get_env_paths()` function to retrieve environmental variable information used by CatFIM and rating curves scripts
  - `Added `filter_nwm_segments_by_stream_order()` function that uses WRDS to filter out NWM feature_ids from a list if their stream order is different than a desired stream order.
- `/tools/tools_shared_variables.py`: Added the acceptance criteria and URLS for gages as non-constant variables. These can be modified and tracked through version changes. These variables are imported by the CatFIM and USGS rating curve and gage generation scripts.
- `/tools/test_case_by_hydroid.py`: reformatting code, recommend adding more comments/docstrings in future commit

<br/><br/>

## v4.0.14.2 - 2022-12-22 - [PR #772](https://github.com/NOAA-OWP/inundation-mapping/pull/772)

Added `usgs_elev_table.csv` to hydrovis whitelist files.  Also updated the name to include the word "hydrovis" in them (anticipating more s3 whitelist files).

### Changes

- `config`
    - `aws_s3_put_fim4_hydrovis_whitelist.lst`:  File name updated and added usgs_elev_table.csv so it gets push up as well.
    - `aws_s3_put_fim3_hydrovis_whitelist.lst`: File name updated

- `data/aws`
   - `s3.py`: added `/foss_fim/config/aws_s3_put_fim4_hydrovis_whitelist.lst` as a default to the -w param.

<br/><br/>

## v4.0.14.1 - 2022-12-03 - [PR #753](https://github.com/NOAA-OWP/inundation-mapping/pull/753)

Creates a polygon of 3DEP DEM domain (to eliminate errors caused by stream networks with no DEM data in areas of HUCs that are outside of the U.S. border) and uses the polygon layer to clip the WBD and stream network (to a buffer inside the WBD).

### Additions
- `data/usgs/acquire_and_preprocess_3dep_dems.py`: Adds creation of 3DEP domain polygon by polygonizing all HUC6 3DEP DEMs and then dissolving them.
- `src/gms/run_by_unit.sh`: Adds 3DEP domain polygon .gpkg as input to `src/clip_vectors_to_wbd.py`

### Changes
- `src/clip_vectors_to_wbd.py`: Clips WBD to 3DEP domain polygon and clips streams to a buffer inside the clipped WBD polygon.

<br/><br/>

## v4.0.14.0 - 2022-12-20 - [PR #769](https://github.com/NOAA-OWP/inundation-mapping/pull/769)

Masks levee-protected areas from the DEM in branch 0 and in highest two stream order branches.

### Additions

- `src/gms/`
    - `mask_dem.py`: Masks levee-protected areas from the DEM in branch 0 and in highest two stream order branches
    - `delineate_hydros_and_produce_HAND.sh`: Adds `src/gms/mask_dem.py`

<br/><br/>

## v4.0.13.2 - 2022-12-20 - [PR #767](https://github.com/NOAA-OWP/inundation-mapping/pull/767)

Fixes inundation of nodata areas of REM.

### Changes

- `tools/inundation.py`: Assigns depth a value of `0` if REM is less than `0`

<br/><br/>

## v4.0.13.1 - 2022-12-09 - [PR #743](https://github.com/NOAA-OWP/inundation-mapping/pull/743)

This merge adds the tools required to generate Alpha metrics by hydroid. It summarizes the Apha metrics by branch 0 catchment for use in the Hydrovis "FIM Performance" service.

### Additions

- `pixel_counter.py`:  A script to perform zonal statistics against raster data and geometries
- `pixel_counter_functions.py`: Supporting functions
- `pixel_counter_wrapper.py`: a script that wraps `pixel_counter.py` for batch processing
- `test_case_by_hydroid.py`: the main script to orchestrate the generation of alpha metrics by catchment

<br/><br/>

## v4.0.13.0 - 2022-11-16 - [PR #744](https://github.com/NOAA-OWP/inundation-mapping/pull/744)

Changes branch 0 headwaters data source from NHD to NWS to be consistent with branches. Removes references to NHD flowlines and headwater data.

### Changes

- `src/gms/derive_level_paths.py`: Generates headwaters before stream branch filtering

### Removals

- Removes NHD flowlines and headwater references from `gms_run_unit.sh`, `config/deny_gms_unit_prod.lst`, `src/clip_vectors_to_wbd.py`, `src/gms/run_by_unit.sh`, `unit_tests/__template_unittests.py`, `unit_tests/clip_vectors_to_wbd_params.json`, and `unit_tests/clip_vectors_to_wbd_unittests.py`

<br/><br/>

## V4.0.12.2 - 2022-12-04 - [PR #754](https://github.com/NOAA-OWP/inundation-mapping/pull/754)

Stop writing `gms_inputs_removed.csv` if no branches are removed with Error status 61.

### Changes

- `src/gms/remove_error_branches.py`: Checks if error branches is not empty before saving gms_inputs_removed.csv

<br/><br/>

## v4.0.12.1 - 2022-11-30 - [PR #751](https://github.com/NOAA-OWP/inundation-mapping/pull/751)

Updating a few deny list files.

### Changes

- `config`:
    - `deny_gms_branches_dev.lst`, `deny_gms_branches_prod.lst`, and `deny_gms_unit_prod.lst`

<br/><br/>


## v4.0.12.0 - 2022-11-28 - [PR #736](https://github.com/NOAA-OWP/inundation-mapping/pull/736)

This feature branch introduces a new methodology for computing Manning's equation for the synthetic rating curves. The new subdivision approach 1) estimates bankfull stage by crosswalking "bankfull" proxy discharge data to the raw SRC discharge values 2) identifies in-channel vs. overbank geometry values 3) applies unique in-channel and overbank Manning's n value (user provided values) to compute Manning's equation separately for channel and overbank discharge and adds the two components together for total discharge 4) computes a calibration coefficient (where benchmark data exists) that applies to the  calibrated total discharge calculation.

### Additions

- `src/subdiv_chan_obank_src.py`: new script that performs all subdiv calculations and then produce a new (modified) `hydroTable.csv`. Inputs include `src_full_crosswalked.csv` for each huc/branch and a Manning's roughness csv file (containing: featureid, channel n, overbank n; file located in the `/inputs/rating_curve/variable_roughness/`). Note that the `identify_src_bankfull.py` script must be run prior to running the subdiv workflow.

### Changes

- `config/params_template.env`: removed BARC and composite roughness parameters; added new subdivision parameters; default Manning's n file set to `mannings_global_06_12.csv`
- `gms_run_branch.sh`: moved the PostgreSQL database steps to occur immediately before the SRC calibration steps; added new subdivision step; added condition to SRC calibration to ensure subdivision routine is run
- `src/add_crosswalk.py`: removed BARC function call; update placeholder value list (removed BARC and composite roughness variables) - these placeholder variables ensure that all hydrotables have the same dimensions
- `src/identify_src_bankfull.py`: revised FIM3 starting code to work with FIM4 framework; stripped out unnecessary calculations; restricted bankfull identification to stage values > 0
- `src/src_adjust_spatial_obs.py`: added huc sort function to help user track progress from console outputs
- `src/src_adjust_usgs_rating.py`: added huc sort function to help user track progress from console outputs
- `src/src_roughness_optimization.py`: reconfigured code to compute a calibration coefficient and apply adjustments using the subdivision variables; renamed numerous variables; simplified code where possible
- `src/utils/shared_variables.py`: increased `ROUGHNESS_MAX_THRESH` from 0.6 to 0.8
- `tools/vary_mannings_n_composite.py`: *moved this script from /src to /tools*; updated this code from FIM3 to work with FIM4 structure; however, it is not currently implemented (the subdivision routine replaces this)
- `tools/aggregate_csv_files.py`: helper tool to search for csv files by name/wildcard and concatenate all found files into one csv (used for aggregating previous calibrated roughness values)
- `tools/eval_plots.py`: updated list of metrics to plot to also include equitable threat score and mathews correlation coefficient (MCC)
- `tools/synthesize_test_cases.py`: updated the list of FIM version metrics that the `PREV` flag will use to create the final aggregated metrics csv; this change will combine the dev versions provided with the `-dc` flag along with the existing `previous_fim_list`

<br/><br/>

## v4.0.11.5 - 2022-11-18 - [PR #746](https://github.com/NOAA-OWP/inundation-mapping/pull/746)

Skips `src/usgs_gage_unit_setup.py` if no level paths exist. This may happen if a HUC has no stream orders > 2. This is a bug fix for #723 for the case that the HUC also has USGS gages.

### Changes

- `src/gms/run_by_unit.sh`: Adds check for `nwm_subset_streams_levelPaths.gpkg` before running `usgs_gage_unit_setup.py`

<br/><br/>

## v4.0.11.4 - 2022-10-12 - [PR #709](https://github.com/NOAA-OWP/inundation-mapping/pull/709)

Adds capability to produce single rating curve comparison plots for each gage.

### Changes

- `tools/rating_curve_comparison.py`
    - Adds generate_single_plot() to make a single rating curve comparison plot for each gage in a given HUC
    - Adds command line switch to generate single plots

<br/><br/>

## v4.0.11.3 - 2022-11-10 - [PR #739](https://github.com/NOAA-OWP/inundation-mapping/pull/739)

New tool with instructions of downloading levee protected areas and a tool to pre-process it, ready for FIM.

### Additions

- `data`
    - `nld`
         - `preprocess_levee_protected_areas.py`:  as described above

### Changes

- `data`
     - `preprocess_rasters.py`: added deprecation note. It will eventually be replaced in it's entirety.
- `src`
    - `utils`
        - `shared_functions.py`: a few styling adjustments.

<br/><br/>

## v4.0.11.2 - 2022-11-07 - [PR #737](https://github.com/NOAA-OWP/inundation-mapping/pull/737)

Add an extra input args to the gms_**.sh files to allow for an override of the branch zero deny list, same as we can do with the unit and branch deny list overrides. This is needed for debugging purposes.

Also, if there is no override for the deny branch zero list and is not using the word "none", then use the default or overridden standard branch deny list.  This will keep the branch zero's and branch output folders similar but not identical for outputs.

### Changes

- `gms_pipeline.sh`:  Add new param to allow for branch zero deny list override. Plus added better logic for catching bad deny lists earlier.
- `gms_run_branch.sh`:  Add new param to allow for branch zero deny list override.  Add logic to cleanup all branch zero output folders with the default branch deny list (not the branch zero list), UNLESS an override exists for the branch zero deny list.
- `gms_run_unit.sh`: Add new param to allow for branch zero deny list override.
- `config`
    - `deny_gms_branch_zero.lst`: update to keep an additional file in the outputs.
- `src`
    - `output_cleanup.py`: added note saying it is deprecated.
    - `gms`
        - `run_by_branch.sh`: variable name change (matching new names in related files for deny lists)
        - `run_by_unit.sh`: Add new param to allow for branch zero deny list override.

<br/><br/>

## v4.0.11.1 - 2022-11-01 - [PR #732](https://github.com/NOAA-OWP/inundation-mapping/pull/732)

Due to a recent IT security scan, it was determined that Jupyter-core needed to be upgraded.

### Changes

- `Pipfile` and `Pipfile.lock`:  Added a specific version of Jupyter Core that is compliant with IT.

<br/><br/>

## v4.0.11.0 - 2022-09-21 - [PR #690](https://github.com/NOAA-OWP/inundation-mapping/pull/690)

Masks levee-protected areas from Relative Elevation Model if branch 0 or if branch stream order exceeds a threshold.

### Additions

- `src/gms/`
   - `delineate_hydros_and_produce_HAND.sh`
      - Reprojects and creates HUC-level raster of levee-protected areas from polygon layer
      - Uses that raster to mask/remove those areas from the Relative Elevation Model
   - `rasterize_by_order.py`: Subsets levee-protected area branch-level raster if branch 0 or if order exceeds a threshold (default threshold: max order - 1)
- `config/`
   - `deny_gms_branches_default.lst`, and `deny_gms_branches_min.lst`: Added LeveeProtectedAreas_subset_{}.tif
   - `params_template.env`: Adds mask_leveed_area_toggle

### Changes

- `src/gms/delineate_hydros_and_produce_HAND.sh`: Fixes a bug in ocean/Great Lakes masking
- `tools/`
    - `eval_alt_catfim.py` and `run_test_case.py`: Changes the levee mask to the updated inputs/nld_vectors/Levee_protected_areas.gpkg

<br/><br/>

## v4.0.10.5 - 2022-10-21 - [PR #720](https://github.com/NOAA-OWP/inundation-mapping/pull/720)

Earlier versions of the acquire_and_preprocess_3dep_dems.py did not have any buffer added when downloading HUC6 DEMs. This resulted in 1 pixel nodata gaps in the final REM outputs in some cases at HUC8 sharing a HUC6 border. Adding the param of cblend 6 to the gdalwarp command meant put a 6 extra pixels all around perimeter. Testing showed that 6 pixels was plenty sufficient as the gaps were never more than 1 pixel on borders of no-data.

### Changes

- `data`
    - `usgs`
        - `acquire_and_preprocess_3dep_dems.py`: Added the `cblend 6` param to the gdalwarp call for when the dem is downloaded from USGS.
    - `create_vrt_file.py`:  Added sample usage comment.
 - `src`
     - `gms`
         `run_by_unit.sh`: Added a comment about gdal as it relates to run_by_unit.

Note: the new replacement inputs/3dep_dems/10m_5070/ files can / will be copied before PR approval as the true fix was replacment DEM's. There is zero risk of overwriting prior to code merge.

<br/><br/>

## v4.0.10.4 - 2022-10-27 - [PR #727](https://github.com/NOAA-OWP/inundation-mapping/pull/727)

Creates a single crosswalk table containing HUC (huc8), BranchID, HydroID, feature_id (and optionally LakeID) from branch-level hydroTables.csv files.

### Additions

- `tools/gms_tools/combine_crosswalk_tables.py`: reads and concatenates hydroTable.csv files, writes crosswalk table
- `gms_run_branch.sh`: Adds `tools/gms_tools/make_complete_hydrotable.py` to post-processing

<br/><br/>

## v4.0.10.3 - 2022-10-19 - [PR #718](https://github.com/NOAA-OWP/inundation-mapping/pull/718)

Fixes thalweg notch by clipping upstream ends of the stream segments to prevent the stream network from reaching the edge of the DEM and being treated as outlets when pit filling the burned DEM.

### Changes

- `src/clip_vectors_to_wbd.py`: Uses a slightly smaller buffer than wbd_buffer (wbd_buffer_distance-2*(DEM cell size)) to clip stream network inside of DEM extent.

<br/><br/>

## v4.0.10.2 - 2022-10-24 - [PR #723](https://github.com/NOAA-OWP/inundation-mapping/pull/723)

Runs branch 0 on HUCs with no other branches remaining after filtering stream orders if `drop_low_stream_orders` is used.

### Additions

- `src/gms`
    - `stream_branches.py`: adds `exclude_attribute_values()` to filter out stream orders 1&2 outside of `load_file()`

### Changes

- `src/gms`
    - `buffer_stream_branches.py`: adds check for `streams_file`
    - `derive_level_paths.py`: checks length of `stream_network` before filtering out stream orders 1&2, then filters using `stream_network.exclude_attribute_values()`
    - `generate_branch_list.py`: adds check for `stream_network_dissolved`

<br/><br/>

## v4.0.10.1 - 2022-10-5 - [PR #695](https://github.com/NOAA-OWP/inundation-mapping/pull/695)

This hotfix address a bug with how the rating curve comparison (sierra test) handles the branch zero synthetic rating curve in the comparison plots. Address #676

### Changes

- `tools/rating_curve_comparison.py`
  - Added logging function to print and write to log file
  - Added new filters to ignore AHPS only sites (these are sites that we need for CatFIM but do not have a USGS gage or USGS rating curve available for sierra test analysis)
  - Added functionality to identify branch zero SRCs
  - Added new plot formatting to distinguish branch zero from other branches

<br/><br/>

## v4.0.10.0 - 2022-10-4 - [PR #697](https://github.com/NOAA-OWP/inundation-mapping/pull/697)

Change FIM to load DEM's from the new USGS 3Dep files instead of the original NHD Rasters.

### Changes

- `config`
    - `params_template.env`: Change default of the calib db back to true:  src_adjust_spatial back to "True". Plus a few text updates.
- `src`
    - `gms`
        - `run_by_unit.sh`: Change input_DEM value to the new vrt `$inputDataDir/3dep_dems/10m_5070/fim_seamless_3dep_dem_10m_5070.vrt` to load the new 3Dep DEM's. Note: The 3Dep DEM's are projected as CRS 5070, but for now, our code is using ESRI:102039. Later all code and input will be changed to CRS:5070. We now are defining the FIM desired projection (102039), so we need to reproject on the fly from 5070 to 102039 during the gdalwarp cut.
        - `run_by_branch.sh`: Removed unused lines.
    - `utils`
        - `shared_variables.py`: Changes to use the new 3Dep DEM rasters instead of the NHD rasters. Moved some values (grouped some variables). Added some new variables for 3Dep. Note: At this time, some of these new enviro variables for 3Dep are not used but are expected to be used shortly.
- `data`
    - `usgs`
        - `acquire_and_preprocess_3dep_dems.py`: Minor updates for adjustments of environmental variables. Adjustments to ensure the cell sizes are fully defined as 10 x 10 as source has a different resolution. The data we downloaded to the new `inputs/3dep_dems/10m_5070` was loaded as 10x10, CRS:5070 rasters.

### Removals

- `lib`
    - `aggregate_fim_outputs.py` : obsolete. Had been deprecated for a while and replaced by other files.
    - `fr_to_mr_raster_mask.py` : obsolete. Had been deprecated for a while and replaced by other files.

<br/><br/>

## v4.0.9.8 - 2022-10-06 - [PR #701](https://github.com/NOAA-OWP/inundation-mapping/pull/701)

Moved the calibration tool from dev-fim3 branch into "dev" (fim4) branch. Git history not available.

Also updated making it easier to deploy, along with better information for external contributors.

Changed the system so the calibration database name is configurable. This allows test databases to be setup in the same postgres db / server system. You can have more than one calb_db_keys.env running in different computers (or even more than one on one server) pointing to the same actual postgres server and service. ie) multiple dev machine can call a single production server which hosts the database.

For more details see /tools/calibration-db/README.md

### Changes

- `tools`
    - `calibration-db`
        - `docker-compose.yml`: changed to allow for configurable database name. (allows for more then one database in a postgres database system (one for prod, another for test if needed))

### Additions

- `config`
    - `calb_db_keys_template.env`: a new template verison of the required config values.

### Removals

- `tools`
    - `calibration-db`
        - `start_db.sh`: Removed as the command should be run on demand and not specifically scripted because of its configurable location of the env file.

<br/><br/>

## v4.0.9.7 - 2022-10-7 - [PR #703](https://github.com/NOAA-OWP/inundation-mapping/pull/703)

During a recent release of a FIM 3 version, it was discovered that FIM3 has slightly different AWS S3 upload requirements. A new s3 whitelist file has been created for FIM3 and the other s3 file was renamed to include the phrase "fim4" in it.

This is being added to source control as it might be used again and we don't want to loose it.

### Additions

- `config`
   - `aws_s3_put_fim3_whitelist.lst`

### Renamed

- `config`
   - `aws_s3_put_fim4_whitelist.lst`: renamed from aws_s3_put_whitelist.lst

<br/><br/>

## v4.0.9.6 - 2022-10-17 - [PR #711](https://github.com/NOAA-OWP/inundation-mapping/pull/711)

Bug fix and formatting upgrades. It was also upgraded to allow for misc other inundation data such as high water data.

### Changes

- `tools`
    - `inundate_nation.py`:  As stated above.

### Testing

- it was run in a production model against fim 4.0.9.2 at 100 yr and 2 yr as well as a new High Water dataset.

<br/><br/>

## v4.0.9.5 - 2022-10-3 - [PR #696](https://github.com/NOAA-OWP/inundation-mapping/pull/696)

- Fixed deny_gms_unit_prod.lst to comment LandSea_subset.gpkg, so it does not get removed. It is needed for processing in some branches
- Change default for params_template.env -> src_adjust_spatial="False", back to default of "True"
- Fixed an infinite loop when src_adjust_usgs_rating.py was unable to talk to the calib db.
- Fixed src_adjsust_usgs_rating.py for when the usgs_elev_table.csv may not exist.

### Changes

- `gms_run_branch.sh`:  removed some "time" command in favour of using fim commands from bash_functions.sh which give better time and output messages.

- `config`
    - `deny_gms_unit_prod.lst`: Commented out LandSea_subset.gpkg as some HUCs need that file in place.
    - `params_template.env`: Changed default src_adjust_spatial back to True

- `src`
    - `src_adjust_spatial_obs.py`:  Added code to a while loop (line 298) so it is not an indefinite loop that never stops running. It will now attempts to contact the calibration db after 6 attempts. Small adjustments to output and logging were also made and validation that a connection to the calib db was actually successful.
    - `src_adjust_usgs_rating.py`: Discovered that a usgs_elev_df might not exist (particularly when processing was being done for hucs that have no usgs guage data). If the usgs_elev_df does not exist, it no longer errors out.

<br/><br/>

## v4.0.9.4 - 2022-09-30 - [PR #691](https://github.com/NOAA-OWP/inundation-mapping/pull/691)

Cleanup Branch Zero output at the end of a processing run. Without this fix, some very large files were being left on the file system. Adjustments and cleanup changed the full BED output run from appx 2 TB output to appx 1 TB output.

### Additions

- `unit_tests`
    - `gms`
        - `outputs_cleanup_params.json` and `outputs_cleanup_unittests.py`: The usual unit test files.

### Changes

- `gms_pipeline.sh`: changed variables and text to reflect the renamed default `deny_gms_branchs_prod.lst` and `deny_gms_unit_prod.lst` files. Also tells how a user can use the word 'none' for the deny list parameter (both or either unit or branch deny list) to skip output cleanup(s).

- `gms_run_unit.sh`: changed variables and text to reflect the renamed default `deny_gms_unit_prod.lst` files. Also added a bit of minor output text (styling). Also tells how a user can use the word 'none' for the deny list parameter to skip output cleanup.

- `gms_run_branch.sh`:
       ... changed variables and text to reflect the renamed default `deny_gms_branches.lst` files.
       ... added a bit of minor output text (styling).
       ... also tells how a user can use the word 'none' for the deny list parameter to skip output cleanup.
       ... added a new section that calls the `outputs_cleanup.py` file and will do post cleanup on branch zero output files.

- `src`
    - `gms`
        - `outputs_cleanup.py`: pretty much rewrote it in its entirety. Now accepts a manditory branch id (can be zero) and can recursively search subdirectories. ie) We can submit a whole output directory with all hucs and ask to cleanup branch 0 folder OR cleanup files in any particular directory as we did before (per branch id).

          - `run_by_unit.sh`:  updated to pass in a branch id (or the value of "0" meaning branch zero) to outputs_cleanup.py.
          - `run_by_branch.sh`:  updated to pass in a branch id to outputs_cleanup.py.

- `unit_tests`
    - `README.md`: updated to talk about the specific deny list for unit_testing.
    - `__template_unittests.py`: updated for the latest code standards for unit tests.

- `config`
    - `deny_gms_branch_unittest.lst`: Added some new files to be deleted, updated others.
    - `deny_gms_branch_zero.lst`: Added some new files to be deleted.
    - `deny_gms_branches_dev.lst`:  Renamed from `deny_gms_branches_default.lst` and some new files to be deleted, updated others. Now used primarily for development and testing use.
    - `deny_gms_branches_prod.lst`:  Renamed from `deny_gms_branches_min` and some new files to be deleted, updated others. Now used primarily for when releasing a version to production.
    - `deny_gms_unit_prod.lst`: Renamed from `deny_gms_unit_default.lst`, yes... there currently is no "dev" version.  Added some new files to be deleted.

<br/><br/>

## v4.0.9.3 - 2022-09-13 - [PR #681](https://github.com/NOAA-OWP/inundation-mapping/pull/681)

Created a new tool to downloaded USGS 3Dep DEM's via their S3 bucket.

Other changes:
 - Some code file re-organization in favour of the new `data` folder which is designed for getting, setting, and processing data from external sources such as AWS, WBD, NHD, NWM, etc.
 - Added tmux as a new tool embedded inside the docker images.

### Additions

- `data`
   - `usgs`
      - `acquire_and_preprocess_3dep_dems.py`:  The new tool as described above. For now it is hardcoded to a set path for USGS AWS S3 vrt file but may change later for it to become parameter driven.
 - `create_vrt_file.py`: This is also a new tool that can take a directory of geotiff files and create a gdal virtual file, .vrt extention, also called a `virtual raster`. Instead of clipping against HUC4, 6, 8's raster files, and run risks of boundary issues, vrt's actual like all of the tif's are one giant mosaiced raster and can be clipped as one.

### Removals

- 'Dockerfile.prod`:  No longer being used (never was used)

### Changes

- `Dockerfile`:  Added apt install for tmux. This tool will now be available in docker images and assists developers.

- `data`
   - `acquire_and_preprocess_inputs.py`:  moved from the `tools` directory but not other changes made. Note: will required review/adjustments before being used again.
   - `nws`
      - `preprocess_ahps_nws.py`:  moved from the `tools` directory but not other changes made. Note: will required review/adjustments before being used again.
      - `preprocess_rasters.py`: moved from the `tools` directory but not other changes made. Note: will required review/adjustments before being used again.
    - `usgs`
         - `preprocess_ahps_usgs.py`:  moved from the `tools` directory but not other changes made. Note: will required review/adjustments before being used again.
         - `preprocess_download_usgs_grids.py`: moved from the `tools` directory but not other changes made. Note: will required review/adjustments before being used again.

 - `src`
     - `utils`
         - `shared_functions.py`:  changes made were
              - Cleanup the "imports" section of the file (including a change to how the utils.shared_variables file is loaded.
              - Added `progress_bar_handler` function which can be re-used by other code files.
              - Added `get_file_names` which can create a list of files from a given directory matching a given extension.
              - Modified `print_current_date_time` and `print_date_time_duration` and  methods to return the date time strings. These helper methods exist to help with standardization of logging and output console messages.
              - Added `print_start_header` and `print_end_header` to help with standardization of console and logging output messages.
          - `shared_variables.py`: Additions in support of near future functionality of having fim load DEM's from USGS 3DEP instead of NHD rasters.

<br/><br/>

## v4.0.9.2 - 2022-09-12 - [PR #678](https://github.com/NOAA-OWP/inundation-mapping/pull/678)

This fixes several bugs related to branch definition and trimming due to waterbodies.

### Changes

- `src/gms/stream_branches.py`
   - Bypasses erroneous stream network data in the to ID field by using the Node attribute instead.
   - Adds check if no nwm_lakes_proj_subset.gpkg file is found due to no waterbodies in the HUC.
   - Allows for multiple upstream branches when stream order overrides arbolate sum.

<br/><br/>

## v4.0.9.1 - 2022-09-01 - [PR #664](https://github.com/NOAA-OWP/inundation-mapping/pull/664)

A couple of changes:
1) Addition of a new tool for pushing files / folders up to an AWS (Amazon Web Service) S3 bucket.
2) Updates to the Docker image creation files to include new packages for boto3 (for AWS) and also added `jupyter`, `jupterlab` and `ipympl` to make it easier to use those tools during development.
3) Correct an oversight of `logs\src_optimization` not being cleared upon `overwrite` run.

### Additions

- `src`
   - `data`
       - `README.md`: Details on how the new system for `data` folders (for communication for external data sources/services).
       - `aws`
           - `aws_base.py`:  A file using a class and inheritance system (parent / child). This file has properties and a method that all child class will be expected to use and share. This makes it quicker and easier to added new AWS tools and helps keep consistant patterns and standards.
           - `aws_creds_template.env`: There are a number of ways to validate credentials to send data up to S3. We have chosen to use an `.env` file that can be passed into the tool from any location. This is the template for that `.env` file. Later versions may be changed to use AWS profile security system.
           - `s3.py`: This file pushes file and folders up to a defined S3 bucket and root folder. Note: while it is designed only for `puts` (pushing to S3), hooks were added in case functional is added later for `gets` (pull from S3).


### Changes

- `utils`
   - `shared_functions.py`:  A couple of new features
       -  Added a method which accepts a path to a .lst or .txt file with a collection of data and load it into a  python list object. It can be used for a list of HUCS, file paths, or almost anything.
       - A new method for quick addition of current date/time in output.
       - A new method for quick calculation and formatting of time duration in hours, min and seconds.
       - A new method for search for a string in a given python list. It was designed with the following in mind, we already have a python list loaded with whitelist of files to be included in an S3 push. As we iterate through files from the file system, we can use this tool to see if the file should be pushed to S3. This tool can easily be used contexts and there is similar functionality in other FIM4 code that might be able to this method.

- `Dockerfile` : Removed a line for reloading Shapely in recent PRs, which for some reason is no longer needed after adding the new BOTO3 python package. Must be related to python packages dependencies. This removed Shapely warning seen as a result of another recent PR. Also added AWS CLI for bash commands.

- `Pipfile` and `Pipfile.lock`:  Updates for the four new python packages, `boto3` (for AWS), `jupyter`, `jupyterlab` and `ipympl`. We have some staff that use Jupyter in their dev actitivies. Adding this package into the base Docker image will make it easier for them.

<br/><br/>

## 4.0.9.0 - 2022-09-09 - [PR #672](https://github.com/NOAA-OWP/inundation-mapping/pull/672)

When deriving level paths, this improvement allows stream order to override arbolate sum when selecting the proper upstream segment to continue the current branch.

<br/><br/>

## 4.0.8.0 - 2022-08-26 - [PR #671](https://github.com/NOAA-OWP/inundation-mapping/pull/671)

Trims ends of branches that are in waterbodies; also removes branches if they are entirely in a waterbody.

## Changes

- `src/gms/stream_branches.py`: adds `trim_branches_in_waterbodies()` and `remove_branches_in_waterbodies()` to trim and prune branches in waterbodies.

<br/><br/>

## v4.0.7.2 - 2022-08-11 - [PR #654](https://github.com/NOAA-OWP/inundation-mapping/pull/654)

`inundate_nation.py` A change to switch the inundate nation function away from refrences to `inundate.py`, and rather use `inundate_gms.py` and `mosaic_inundation.py`

### Changes

- `inundate_gms`:  Changed `mask_type = 'filter'`

<br/><br/>

## v4.0.7.1 - 2022-08-22 - [PR #665](https://github.com/NOAA-OWP/inundation-mapping/pull/665)

Hotfix for addressing missing input variable when running `gms_run_branch.sh` outside of `gms_pipeline.sh`.

### Changes
- `gms_run_branch.sh`: defining path to WBD HUC input file directly in ogr2ogr call rather than using the $input_WBD_gdb defined in `gms_run_unit.sh`
- `src/src_adjust_spatial_obs.py`: removed an extra print statement
- `src/src_roughness_optimization.py`: removed a log file write that contained sensitive host name

<br/><br/>

## v4.0.7.0 - 2022-08-17 - [PR #657](https://github.com/NOAA-OWP/inundation-mapping/pull/657)

Introduces synthetic rating curve calibration workflow. The calibration computes new Manning's coefficients for the HAND SRCs using input data: USGS gage locations, USGS rating curve csv, and a benchmark FIM extent point database stored in PostgreSQL database. This addresses [#535].

### Additions

- `src/src_adjust_spatial_obs.py`: new synthetic rating curve calibration routine that prepares all of the spatial (point data) benchmark data for ingest to the Manning's coefficient calculations performed in `src_roughness_optimization.py`
- `src/src_adjust_usgs_rating.py`: new synthetic rating curve calibration routine that prepares all of the USGS gage location and observed rating curve data for ingest to the Manning's coefficient calculations performed in `src_roughness_optimization.py`
- `src/src_roughness_optimization.py`: new SRC post-processing script that ingests observed data and HUC/branch FIM output data to compute optimized Manning's coefficient values and update the discharge values in the SRCs. Outputs a new hydroTable.csv.

### Changes

- `config/deny_gms_branch_zero.lst`: added `gw_catchments_reaches_filtered_addedAttributes_crosswalked_{}.gpkg` to list of files to keep (used in calibration workflow)
- `config/deny_gms_branches_min.lst`: added `gw_catchments_reaches_filtered_addedAttributes_crosswalked_{}.gpkg` to list of files to keep (used in calibration workflow)
- `config/deny_gms_unit_default.lst`: added `usgs_elev_table.csv` to list of files to keep (used in calibration workflow)
- `config/params_template.env`: added new variables for user to control calibration
  - `src_adjust_usgs`: Toggle to run src adjustment routine (True=on; False=off)
  - `nwm_recur_file`: input file location with nwm feature_id and recurrence flow values
  - `src_adjust_spatial`: Toggle to run src adjustment routine (True=on; False=off)
  - `fim_obs_pnt_data`: input file location with benchmark point data used to populate the postgresql database
  - `CALB_DB_KEYS_FILE`: path to env file with sensitive paths for accessing postgres database
- `gms_run_branch.sh`: includes new steps in the workflow to connect to the calibration PostgreSQL database, run SRC calibration w/ USGS gage rating curves, run SRC calibration w/ benchmark point database
- `src/add_crosswalk.py`: added step to create placeholder variables to be replaced in post-processing (as needed). Created here to ensure consistent column variables in the final hydrotable.csv
- `src/gms/run_by_unit.sh`: added new steps to workflow to create the `usgs_subset_gages.gpkg` file for branch zero and then perform crosswalk and create `usgs_elev_table.csv` for branch zero
- `src/make_stages_and_catchlist.py`: Reconcile flows and catchments hydroids
- `src/usgs_gage_aggregate.py`: changed streamorder data type from integer to string to better handle missing values in `usgs_gage_unit_setup.py`
- `src/usgs_gage_unit_setup.py`: added new inputs and function to populate `usgs_elev_table.csv` for branch zero using all available gages within the huc (not filtering to a specific branch)
- `src/utils/shared_functions.py`: added two new functions for calibration workflow
  - `check_file_age`: check the age of a file (use for flagging potentially outdated input)
  - `concat_huc_csv`: concatenate huc csv files to a single dataframe/csv
- `src/utils/shared_variables.py`: defined new SRC calibration threshold variables
  - `DOWNSTREAM_THRESHOLD`: distance in km to propogate new roughness values downstream
  - `ROUGHNESS_MAX_THRESH`: max allowable adjusted roughness value (void values larger than this)
  - `ROUGHNESS_MIN_THRESH`: min allowable adjusted roughness value (void values smaller than this)

<br/><br/>

## v4.0.6.3 - 2022-08-04 - [PR #652](https://github.com/NOAA-OWP/inundation-mapping/pull/652)

Updated `Dockerfile`, `Pipfile` and `Pipfile.lock` to add the new psycopg2 python package required for a WIP code fix for the new FIM4 calibration db.

<br/><br/>

## v4.0.6.2 - 2022-08-16 - [PR #639](https://github.com/NOAA-OWP/inundation-mapping/pull/639)

This file converts USFIMR remote sensed inundation shapefiles into a raster that can be used to compare to the FIM data. It has to be run separately for each shapefile. This addresses [#629].

### Additions

- `/tools/fimr_to_benchmark.py`: This file converts USFIMR remote sensed inundation shapefiles into a raster that can be used to compare to the FIM data. It has to be run separately for each shapefile.

<br/><br/>

## v4.0.6.1 - 2022-08-12 - [PR #655](https://github.com/NOAA-OWP/inundation-mapping/pull/655)

Prunes branches that fail with NO_FLOWLINES_EXIST (Exit code: 61) in `gms_run_branch.sh` after running `split_flows.py`

### Additions
- Adds `remove_error_branches.py` (called from `gms_run_branch.sh`)
- Adds `gms_inputs_removed.csv` to log branches that have been removed across all HUCs

### Removals
- Deletes branch folders that fail
- Deletes branch from `gms_inputs.csv`

<br/><br/>

## v4.0.6.0 - 2022-08-10 - [PR #614](https://github.com/NOAA-OWP/inundation-mapping/pull/614)

Addressing #560, this fix in run_by_branch trims the DEM derived streamline if it extends past the end of the branch streamline. It does this by finding the terminal point of the branch stream, snapping to the nearest point on the DEM derived stream, and cutting off the remaining downstream portion of the DEM derived stream.

### Changes

- `/src/split_flows.py`: Trims the DEM derived streamline if it flows past the terminus of the branch (or level path) streamline.
- `/src/gms/delineate_hydros_and_produce_HAND.sh`: Added branch streamlines as an input to `split_flows.py`.

<br/><br/>

## v4.0.5.4 - 2022-08-01 - [PR #642](https://github.com/NOAA-OWP/inundation-mapping/pull/642)

Fixes bug that causes [Errno2] No such file or directory error when running synthesize_test_cases.py if testing_versions folder doesn't exist (for example, after downloading test_cases from ESIP S3).

### Additions

- `run_test_case.py`: Checks for testing_versions folder in test_cases and adds it if it doesn't exist.

<br/><br/>

## v4.0.5.3 - 2022-07-27 - [PR #630](https://github.com/NOAA-OWP/inundation-mapping/issues/630)

A file called gms_pipeline.sh already existed but was unusable. This has been updated and now can be used as a "one-command" execution of the fim4/gms run. While you still can run gms_run_unit.sh and gms_run_branch.sh as you did before, you no longer need to. Input arguments were simplified to allow for more default and this simplification was added to `gms_run_unit.sh` and `gms_run_branch.sh` as well.

A new feature was added that is being used for `gms_pipeline.sh` which tests the percent and number of errors after hucs are processed before continuing onto branch processing.

New FIM4/gms usability is now just (at a minumum): `gms_pipeline.sh -n <output name> -u <HUC(s) or HUC list path>`

`gms_run_branch.sh` and `gms_run_branch.sh` have also been changed to add the new -a flag and default to dropping stream orders 1 and 2.

### Additions

- `src`
    - `check_unit_errors.py`: as described above.
- `unit_tests`
    - `check_unit_errors_unittests.py` and `check_unit_errors_params.json`: to match new file.

### Changes

- `README.md`:  Updated text for FIM4, gms_pipeline, S3 input updates, information about updating dependencies, misc link updates and misc text verbage.
- `gms_pipeline.sh`: as described above.
- `gms_run_unit.sh`: as described above. Also small updates to clean up folders and files in case of an overwrite.
- `gms_run_branch.sh`: as described above.
- `src`
     - `utils`
         - `fim_enums.py`:  FIM_system_exit_codes renamed to FIM_exit_codes.
         - `shared_variables.py`: added configurable values for minimum number and percentage of unit errors.
    - `bash_functions.env`:   Update to make the cumulative time screen outputs in mins/secs instead of just seconds.
    - `check_huc_inputs.py`:  Now returns the number of HUCs being processed, needed by `gms_pipeline.sh` (Note: to get the value back to a bash file, it has to send it back via a "print" line and not a "return" value.  Improved input validation,
- `unit_tests`
   - `README.md`: Misc text and link updates.

### Removals

- `config\params_template_calibrated.env`: No longer needed. Has been removed already from dev-fim3 and confirmed that it is not needed.
<br><br>

## v4.0.5.2 - 2022-07-25 - [PR #622](https://github.com/NOAA-OWP/inundation-mapping/pull/622)

Updates to unit tests including a minor update for outputs and loading in .json parameter files.
<br><br>


## v4.0.5.1 - 2022-06-27 - [PR #612](https://github.com/NOAA-OWP/inundation-mapping/pull/612)

`Alpha Test Refactor` An upgrade was made a few weeks back to the dev-fim3 branch that improved performance, usability and readability of running alpha tests. Some cleanup in other files for readability, debugging verbosity and styling were done as well. A newer, cleaner system for printing lines when the verbose flag is enabled was added.

### Changes

- `gms_run_branch.sh`:  Updated help instructions to about using multiple HUCs as command arguments.
- `gms_run_unit.sh`:  Updated help instructions to about using multiple HUCs as command arguments.
- `src/utils`
    - `shared_functions.py`:
       - Added a new function called `vprint` which creates a simpler way (and better readability) for other python files when wanting to include a print line when the verbose flag is on.
       - Added a new class named `FIM_Helpers` as a wrapper for the new `vprint` method.
       - With the new `FIM_Helpers` class, a previously existing method named `append_id_to_file_name` was moved into this class making it easier and quicker for usage in other classes.

- `tools`
    - `composite_inundation.py`: Updated its usage of the `append_id_to_file_name` function to now call the`FIM_Helpers` method version of it.
    - `gms_tools`
       - `inundate_gms.py`: Updated for its adjusted usage of the `append_id_to_file_name` method, also removed its own `def __vprint` function in favour of the `FIM_Helpers.vprint` method.
       - `mosaic_inundation.py`:
          - Added adjustments for use of `append_id_to_file_name` and adjustments for `fh.vprint`.
          - Fixed a bug for the variable `ag_mosaic_output` which was not pre-declared and would fail as using an undefined variable in certain conditions.
    - `run_test_case.py`: Ported `test_case` class from FIM 3 and tweaked slightly to allow for GMS FIM. Also added more prints against the new fh.vprint method. Also added a default print line for progress / traceability for all alpha test regardless if the verbose flag is set.
    - `synthesize_test_cases.py`: Ported `test_case` class from FIM 3.
- `unit_tests`
   - `shared_functions_unittests.py`: Update to match moving the `append_id_to_file_name` into the `FIM_Helpers` class. Also removed all "header print lines" for each unit test method (for output readability).

<br/><br/>

## v4.0.5.0 - 2022-06-16 - [PR #611](https://github.com/NOAA-OWP/inundation-mapping/pull/611)

'Branch zero' is a new branch that runs the HUCs full stream network to make up for stream orders 1 & 2 being skipped by the GMS solution and is similar to the FR extent in FIM v3. This new branch is created during `run_by_unit.sh` and the processed DEM is used by the other GMS branches during `run_by_branch.sh` to improve efficiency.

### Additions

- `src/gms/delineate_hydros_and_produce_HAND.sh`: Runs all of the modules associated with delineating stream lines and catchments and building the HAND relative elevation model. This file is called once during `gms_run_unit` to produce the branch zero files and is also run for every GMS branch in `gms_run_branch`.
- `config/deny_gms_branch_zero.lst`: A list specifically for branch zero that helps with cleanup (removing unneeded files after processing).

### Changes

- `src/`
    - `output_cleanup.py`: Fixed bug for viz flag.
    - `gms/`
        - `run_by_unit.sh`: Added creation of "branch zero", DEM pre-processing, and now calls.
        -  `delineate_hydros_and_produce_HAND.sh` to produce HAND outputs for the entire stream network.
        - `run_by_branch.sh`: Removed DEM processing steps (now done in `run_by_unit.sh`), moved stream network delineation and HAND generation to `delineate_hydros_and_produce_HAND.sh`.
        - `generate_branch_list.py`: Added argument and parameter to sure that the branch zero entry was added to the branch list.
- `config/`
     - `params_template.env`: Added `zero_branch_id` variable.
- `tools`
     - `run_test_case.py`: Some styling / readability upgrades plus some enhanced outputs.  Also changed the _verbose_ flag to _gms_verbose_ being passed into Mosaic_inundation function.
     - `synthesize_test_cases.py`: arguments being passed into the _alpha_test_args_ from being hardcoded from flags to verbose (effectively turning on verbose outputs when applicable. Note: Progress bar was not affected.
     - `tools_shared_functions.py`: Some styling / readability upgrades.
- `gms_run_unit.sh`: Added export of extent variable, dropped the -s flag and added the -a flag so it now defaults to dropping stream orders 1 and 2.
- `gms_run_branch.sh`: Fixed bug when using overwrite flag saying branch errors folder already exists, dropped the -s flag and added the -a flag so it now defaults to dropping stream orders 1 and 2.

### Removals

- `tests/`: Redundant
- `tools/shared_variables`: Redundant

<br/><br/>

## v4.0.4.3 - 2022-05-26 - [PR #605](https://github.com/NOAA-OWP/inundation-mapping/pull/605)

We needed a tool that could composite / mosaic inundation maps for FIM3 FR and FIM4 / GMS with stream orders 3 and higher. A tool previously existed named composite_fr_ms_inundation.py and it was renamed to composite_inundation.py and upgraded to handle any combination of 2 of 3 items (FIM3 FR, FIM3 MS and/or FIM4 GMS).

### Additions

- `tools/composite_inundation.py`: Technically it is a renamed from composite_ms_fr_inundation.py, and is based on that functionality, but has been heavily modified. It has a number of options, but primarily is designed to take two sets of output directories, inundate the files, then composite them into a single mosiac'd raster per huc. The primary usage is expected to be compositing FIM3 FR with FIM4 / GMS with stream orders 3 and higher.

- `unit_tests/gms/inundate_gms_unittests.py and inundate_gms_params.json`: for running unit tests against `tools/gms_tools/inunundate_gms.py`.
- `unit_tests/shared_functions_unittests.py and shared_functions_params.json`: A new function named `append_id_to_file_name_single_identifier` was added to `src/utils/shared_functions.py` and some unit tests for that function was created.

### Removed

- `tools/composite_ms_fr_inundation.py`: replaced with upgraded version named `composite_inundation.py`.

### Changes

- `tools/gms_tools/inundate_gms.py`: some style, readabilty cleanup plus move a function up to `shared_functions.py`.
- `tools/gms_tools/mosaic_inundation.py`: some style, readabilty cleanup plus move a function up to `shared_functions.py`.
- `tools/inundation.py`: some style, readabilty cleanup.
- `tools/synthesize_test_cases.py`: was updated primarily for sample usage notes.

<br/><br/>

## v4.0.4.2 - 2022-05-03 - [PR #594](https://github.com/NOAA-OWP/inundation-mapping/pull/594)

This hotfix includes several revisions needed to fix/update the FIM4 area inundation evaluation scripts. These changes largely migrate revisions from the FIM3 evaluation code to the FIM4 evaluation code.

### Changes

- `tools/eval_plots.py`: Copied FIM3 code revisions to enable RAS2FIM evals and PND plots. Replaced deprecated parameter name for matplotlib grid()
- `tools/synthesize_test_cases.py`: Copied FIM3 code revisions to assign FR, MS, COMP resolution variable and addressed magnitude list variable for IFC eval
- `tools/tools_shared_functions.py`: Copied FIM3 code revisions to enable probability not detected (PND) metric calculation
- `tools/tools_shared_variables.py`: Updated magnitude dictionary variables for RAS2FIM evals and PND plots

<br/><br/>

## v4.0.4.1 - 2022-05-02 - [PR #587](https://github.com/NOAA-OWP/inundation-mapping/pull/587)

While testing GMS against evaluation and inundation data, we discovered some challenges for running alpha testing at full scale. Part of it was related to the very large output volume for GMS which resulted in outputs being created on multiple servers and folders. Considering the GMS volume and processing, a tool was required to extract out the ~215 HUC's that we have evaluation data for. Next, we needed isolate valid HUC output folders from original 2,188 HUC's and its 100's of thousands of branches. The first new tool allows us to point to the `test_case` data folder and create a list of all HUC's that we have validation for.

Now that we have a list of relavent HUC's, we need to consolidate output folders from the previously processed full CONUS+ output data. The new `copy_test_case_folders.py` tool extracts relavent HUC (gms unit) folders, based on the list created above, into a consolidated folder. The two tools combine result in significantly reduced overall processing time for running alpha tests at scale.

`gms_run_unit.sh` and `aggregated_branch_lists.py` were adjusted to make a previously hardcoded file path and file name to be run-time parameters. By adding the two new arguments, the file could be used against the new `copy_test_case_folders.py`. `copy_test_case_folders.py` and `gms_run_unit.sh` can now call `aggregated_branch_lists.py` to create a key input file called `gms_inputs.csv` which is a key file required for alpha testing.

A few other small adjustments were made for readability and traceability as well as a few small fixes discovered when running at scale.

### Additions

- `tools/find_test_case_folders.py`: A new tool for creating a list of HUC's that we have test/evaluation data for.
- `tools/copy_test_case_folders.py`: A new tool for using the list created above, to scan through other fully processed output folders and extract only the HUC's (gms units) and it's branches into a consolidated folder, ready for alpha test processing (or other needs).

### Changes

- `src/gms/aggregate_branch_lists.py`: Adjusted to allow two previously hardcoded values to now be incoming arguments. Now this file can be used by both `gms_run_unit.sh` and `copy_test_case_folders.py`.
- `tools/synthesize_test_cases.py`: Adjustments for readability and progress status. The embedded progress bars are not working and will be addressed later.
- `tools/run_test_case.py`: A print statement was added to help with processing progess was added.
- `gms_run_unit.sh`: This was adjusted to match the new input parameters for `aggregate_branch_lists.py` as well as additions for progress status. It now will show the entire progress period start datetime, end datetime and duration.
- `gms_run_branch.sh`: Also was upgraded to show the entire progress period start datetime, end datetime and duration.

<br/><br/>

## v4.0.4.0 - 2022-04-12 - [PR #557](https://github.com/NOAA-OWP/inundation-mapping/pull/557)

During large scale testing of the new **filtering out stream orders 1 and 2** feature [PR #548](https://github.com/NOAA-OWP/inundation-mapping/pull/548), a bug was discovered with 14 HUCS that had no remaining streams after removing stream orders 1 and 2. This resulted in a number of unmanaged and unclear exceptions. An exception may be still raised will still be raised in this fix for logging purposes, but it is now very clear what happened. Other types of events are logged with clear codes to identify what happened.

Fixes were put in place for a couple of new logging behaviors.

1. Recognize that for system exit codes, there are times when an event is neither a success (code 0) nor a failure (code 1). During processing where stream orders are dropped, some HUCs had no remaining reaches, others had mismatched reaches and others as had missing flowlines (reaches) relating to dissolved level paths (merging individual reaches as part of GMS). When these occur, we want to abort the HUC (unit) or branch processing, identify that they were aborted for specific reasons and continue. A new custom system exit code system was adding using python enums. Logging was enhanced to recognize that some exit codes were not a 0 or a 1 and process them differently.

2. Pathing and log management became an issue. It us not uncommon for tens or hundreds of thousands of branches to be processed. A new feature was to recognize what is happening with each branch or unit and have them easily found and recognizable. Futher, processing for failure (sys exit code of 1) are now copied into a unique folder as the occur to help with visualization of run time errors. Previously errors were not extracted until the end of the entire run which may be multiple days.

3. A minor correction was made when dissolved level paths were created with the new merged level path not always having a valid stream order value.

### File Additions

- `src/`
   - `utils/`
      - `fim_enums.py`:
         - A new class called `FIM_system_exit_codes` was added. This allows tracking and blocking of duplicate system exit codes when a custom system code is required.


### Changes

- `fim_run.sh`: Added the gms `non-zero-exit-code` system to `fim_run` to help uncover and isolate errors during processing. Errors recorded in log files within in the logs/unit folder are now copied into a new folder called `unit_errors`.

- `gms_run_branch.sh`:
    -  Minor adjustments to how the `non-zero-exit code` logs were created. Testing uncovered that previous versions were not always reliable. This is now stablized and enhanced.
    - In previous versions, only the `gms_unit.sh` was aware that **stream order filtering** was being done. Now all branch processing is also aware that filtering is in place. Processing in child files and classes can now make adjustments as/if required for stream order filtering.
    - Small output adjustments were made to help with overall screen and log readability.

- `gms_run_unit.sh`:
    - Minor adjustments to how the `non-zero-exit-code` logs were created similar to `gms_run_branch.sh.`
    - Small text corrections, formatting and output corrections were added.
    - A feature removing all log files at the start of the entire process run were added if the `overwrite` command line argument was added.

- `src/`
   - `filter_catchments_and_add_attributes.py`:
      - Some minor formatting and readability adjustments were added.
      - Additions were made to help this code be aware and responding accordingly if that stream order filtering has occurred. Previously recorded as bugs coming from this class, are now may recorded with the new custom exit code if applicable.

   - `run_by_unit.sh` (supporting fim_run.sh):
         - As a change was made to sub-process call to `filter_catchments_and_add_attributes.py` file, which is shared by gms, related to reach errors / events.

   - `split_flows.py`:
      - Some minor formatting and readability adjustments were added.
      - Additions were made to recognize the same type of errors as being described in other files related to stream order filtering issues.
      - A correction was made to be more precise and more explicit when a gms branch error existed. This was done to ensure that we were not letting other exceptions be trapped that were NOT related to stream flow filtering.

   - `time_and_tee_run_by_unit.sh`:
      - The new custom system exit codes was added. Note that the values of 61 (responding system code) are hardcoded instead of using the python based `Fim_system_exit_code` system. This is related to limited communication between python and bash.

   - `gms/`
      - `derive_level_paths.py`:
          - Was upgraded to use the new fim_enums.Fim_system_exit_codes system. This occurs when no streams / flows remain after filtering.  Without this upgrade, standard exceptions were being issued with minimal details for the error.
          - Minor adjustments to formatting for readability were made.

      - `generate_branch_list.py` :  Minor adjustments to formatting for readability were made.

      - `run_by_branch.sh`:
         - Some minor formatting and readability adjustments were added.
         - Additions to the subprocess call to `split_flows.py` were added so it was aware that branch filtering was being used. `split_flows.py` was one of the files that was throwing errors related to stream order filtering. A subprocess call to `filter_catchments_and_add_attributes.py` adjustment was also required for the same reason.

      - `run_by_unit.sh`:
         - Some minor formatting and readability adjustments were added.
         - An addition was made to help trap errors that might be triggered by `derive_level_paths.py` for `stream order filtering`.

      - `time_and_tee_run_by_branch.sh`:
         - A system was added recognize if an non successful system exit code was sent back from `run_by_branch`. This includes true errors of code 1 and other new custom system exit codes. Upon detection of non-zero-exit codes, log files are immediately copied into special folders for quicker and easier visibility. Previously errors were not brought forth until the entire process was completed which ranged fro hours up to 18 days. Note: System exit codes of 60 and 61 were hardcoded instead of using the values from the new  `FIM_system_exit_codes` due to limitation of communication between python and bash.

      - `time_and_tee_run_by_unit.sh`:
         - The same upgrade as described above in `time_and_tee_run_by_branch.sh` was applied here.
         - Minor readability and output formatting changes were made.

      - `todo.md`
         - An entry was removed from this list which talked about errors due to small level paths exactly as was fixed in this pull request set.

- `unit_tests/`
   - `gms/`
      - `derive_level_paths_unittests.py` :  Added a new unit test specifically testing this type of condition with a known HUC that triggered the branch errors previously described..
      - `derive_level_paths_params.json`:
           - Added a new node with a HUC number known to fail.
           - Changed pathing for unit test data pathing from `/data/outputs/gms_example_unit_tests` to `/data/outputs/fim_unit_test_data_do_not_remove`. The new folder is intended to be a more permanent folder for unit test data.
           - Some additional tests were added validating the argument for dropping stream orders.

### Unit Test File Additions:

- `unit_tests/`
   - `filter_catchments_and_add_attributes_unittests.py` and `filter_catchments_and_add_attributes_params.json`:

   - `split_flows_unittests.py' and `split_flows_params.json`

<br/><br/>

## v4.0.3.1 - 2022-03-10 - [PR #561](https://github.com/NOAA-OWP/inundation-mapping/pull/561)

Bug fixes to get the Alpha Test working in FIM 4.

### Changes

- `tools/sythesize_test_cases.py`: Fixed bugs that prevented multiple benchmark types in the same huc from running `run_test_case.py`.
- `tools/run_test_case.py`: Fixed mall bug for IFC benchmark.
- `tools/eval_plots.py`: Fixed Pandas query bugs.

<br/><br/>

## v4.0.3.0 - 2022-03-03 - [PR #550](https://github.com/NOAA-OWP/inundation-mapping/pull/550)

This PR ports the functionality of `usgs_gage_crosswalk.py` and `rating_curve_comparison.py` to FIM 4.

### Additions

- `src/`:
    - `usgs_gage_aggregate.py`: Aggregates all instances of `usgs_elev_table.csv` to the HUC level. This makes it easier to view the gages in each HUC without having to hunt through branch folders and easier for the Sierra Test to run at the HUC level.
    - `usgs_gage_unit_setup.py`: Assigns a branch to each USGS gage within a unit. The output of this module is `usgs_subset_gages.gpkg` at the HUC level containing the `levpa_id` attribute.

### Changes

- `gms_run_branch.sh`: Added a line to aggregate all `usgs_elev_table.csv` into the HUC directory level using `src/usgs_gage_aggregate.py`.
- `src/`:
    -  `gms/`
        - `run_by_branch.sh`: Added a block to run `src/usgs_gage_crosswalk.py`.
        - `run_by_unit.sh`: Added a block to run `src/usgs_gage_unit_setup.py`.
    - `usgs_gage_crosswalk.py`: Similar to it's functionality in FIM 3, this module snaps USGS gages to the stream network, samples the underlying DEMs, and writes the attributes to `usgs_elev_table.csv`. This CSV is later aggregated to the HUC level and eventually used in `tools/rating_curve_comparison.py`. Addresses #539
- `tools/rating_curve_comparison.py`: Updated Sierra Test to work with FIM 4 data structure.
- `unit_tests/`:
    - `rating_curve_comparison_unittests.py` & `rating_curve_comparison_params.json`: Unit test code and parameters for the Sierra Test.
    - `usgs_gage_crosswalk_unittests.py` & `usgs_gage_crosswalk_params.json`: Unit test code and parameters for `usgs_gage_crosswalk.py`
- `config/`:
    - `deny_gms_branches_default.lst` & `config/deny_gms_branches_min.lst`: Add `usgs_elev_table.csv` to the lists as a comment so it doesn't get deleted during cleanup.
    - `deny_gms_unit_default.lst`: Add `usgs_subset_gages.gpkg` to the lists as a comment so it doesn't get deleted during cleanup.

<br/><br/>

## v4.0.2.0 - 2022-03-02 - [PR #548](https://github.com/NOAA-OWP/inundation-mapping/pull/548)

Added a new optional system which allows an argument to be added to the `gms_run_unit.sh` command line to filter out stream orders 1 and 2 when calculating branches.

### Changes

- `gms_run_unit.sh`: Add the new optional `-s` command line argument. Inclusion of this argument means "drop stream orders 1 and 2".

- `src/gms`
   - `run_by_unit.sh`: Capture and forward the drop stream orders flag to `derive_level_paths.py`

   - `derive_level_paths.py`: Capture the drop stream order flag and working with `stream_branches.py` to include/not include loading nwm stream with stream orders 1 and 2.

   - `stream_branchs.py`: A correction was put in place to allow for the filter of branch attributes and values to be excluded. The `from_file` method has the functionality but was incomplete. This was corrected and how could accept the values from `derive_level_paths.py` to use the branch attribute of "order_" (gkpg field) and values excluded of [1,2] when optionally desired.

- `unit_tests/gms`
    - `derive_level_paths_unittests.py` and `derive_level_paths_params.py`: Updated for testing for the new "drop stream orders 1 and 2" feature. Upgrades were also made to earlier existing incomplete test methods to test more output conditions.

<br/><br/>

## v4.0.1.0 - 2022-02-02 - [PR #525](https://github.com/NOAA-OWP/cahaba/pull/525)

The addition of a very simple and evolving unit test system which has two unit tests against two py files.  This will set a precendence and will grow over time and may be automated, possibly during git check-in triggered. The embedded README.md has more details of what we currently have, how to use it, how to add new unit tests, and expected future enhancements.

### Additions

- `/unit_tests/` folder which has the following:

   - `clip_vectors_to_wbd_params.json`: A set of default "happy path" values that are expected to pass validation for the clip_vectors_to_wbd.py -> clip_vectors_to_wbd (function).

   - `clip_vectors_to_wbd_unittests.py`: A unit test file for src/clip_vectors_to_wbd.py. Incomplete but evolving.

   - `README.md`: Some information about how to create unit tests and how to use them.

   - `unit_tests_utils.py`: A python file where methods that are common to all unit tests can be placed.

   - `gms/derive_level_paths_params.json`: A set of default "happy path" values that are expected to pass validation for the derive_level_paths_params.py -> Derive_level_paths (function).

   - `gms/derive_level_paths_unittests.py`: A unit test file for `src/derive_level_paths.py`. Incomplete but evolving.

<br/><br/>

## v4.0.0.0 - 2022-02-01 - [PR #524](https://github.com/NOAA-OWP/cahaba/pull/524)

FIM4 builds upon FIM3 and allows for better representation of inundation through the reduction of artificial restriction of inundation at catchment boundaries.

More details will be made available through a publication by Aristizabal et. al. and will be included in the "Credits and References" section of the README.md, titled "Reducing Horton-Strahler Stream Order Can Enhance Flood Inundation Mapping Skill with Applications for the U.S. National Water Model."

### Additions

- `/src/gms`: A new directory containing scripts necessary to produce the FIM4 Height Above Nearest Drainage grids and synthetic rating curves needed for inundation mapping.
- `/tools/gms_tools`: A new directory containing scripts necessary to generate and evaluate inundation maps produced from FIM4 Height Above Nearest Drainage grids and synthetic rating curves.

<br/><br/>

## v3.0.24.3 - 2021-11-29 - [PR #488](https://github.com/NOAA-OWP/cahaba/pull/488)

Fixed projection issue in `synthesize_test_cases.py`.

### Changes

- `Pipfile`: Added `Pyproj` to `Pipfile` to specify a version that did not have the current projection issues.

<br/><br/>

## v3.0.24.2 - 2021-11-18 - [PR #486](https://github.com/NOAA-OWP/cahaba/pull/486)

Adding a new check to keep `usgs_elev_table.csv`, `src_base.csv`, `small_segments.csv` for runs not using the `-viz` flag. We unintentionally deleted some .csv files in `vary_mannings_n_composite.py` but need to maintain some of these for non `-viz` runs (e.g. `usgs_elev_table.csv` is used for sierra test input).

### Changes

- `fim_run.sh`: passing `-v` flag to `vary_mannings_n_composite.py` to determine which csv files to delete. Setting `$viz` = 0 for non `-v` runs.
- `src/vary_mannings_n_composite.py`: added `-v` input arg and if statement to check which .csv files to delete.
- `src/add_crosswalk.py`: removed deprecated barc variables from input args.
- `src/run_by_unit.sh`: removed deprecated barc variables from input args to `add_crosswalk.py`.

<br/><br/>

## v3.0.24.1 - 2021-11-17 - [PR #484](https://github.com/NOAA-OWP/cahaba/pull/484)

Patch to clean up unnecessary files and create better names for intermediate raster files.

### Removals

- `tools/run_test_case_gms.py`: Unnecessary file.

### Changes

- `tools/composite_ms_fr_inundation.py`: Clean up documentation and intermediate file names.
- `tools/run_test_case.py`: Remove unnecessary imports.

<br/><br/>

## v3.0.24.0 - 2021-11-08 - [PR #482](https://github.com/NOAA-OWP/cahaba/pull/482)

Adds `composite_ms_fr_inundation.py` to allow for the generation of an inundation map given a "flow file" CSV and full-resolution (FR) and mainstem (MS) relative elevation models, synthetic rating curves, and catchments rasters created by the `fim_run.sh` script.

### Additions
- `composite_ms_fr_inundation.py`: New module that is used to inundate both MS and FR FIM and composite the two inundation rasters.
- `/tools/gms_tools/`: Three modules (`inundate_gms.py`, `mosaic_inundation.py`, `overlapping_inundation.py`) ported from the GMS branch used to composite inundation rasters.

### Changes
- `inundation.py`: Added 2 exception classes ported from the GMS branch.

<br/><br/>

## v3.0.23.3 - 2021-11-04 - [PR #481](https://github.com/NOAA-OWP/cahaba/pull/481)
Includes additional hydraulic properties to the `hydroTable.csv`: `Number of Cells`, `SurfaceArea (m2)`, `BedArea (m2)`, `Volume (m3)`, `SLOPE`, `LENGTHKM`, `AREASQKM`, `Roughness`, `TopWidth (m)`, `WettedPerimeter (m)`. Also adds `demDerived_reaches_split_points.gpkg`, `flowdir_d8_burned_filled.tif`, and `dem_thalwegCond.tif` to `-v` whitelist.

### Changes
- `run_by_unit.sh`: Added `EXIT FLAG` tag and previous non-zero exit code tag to the print statement to allow log lookup.
- `add_crosswalk.py`: Added extra attributes to the hydroTable.csv. Includes a default `barc_on` and `vmann_on` (=False) attribute that is overwritten (=True) if SRC post-processing modules are run.
- `bathy_src_adjust_topwidth.py`: Overwrites the `barc_on` attribute where applicable and includes the BARC-modified Volume property.
- `vary_mannings_n_composite.py`: Overwrites the `vmann_on` attribute where applicable.
- `output_cleanup.py`: Adds new files to the `-v` whitelist.

<br/><br/>

## v3.0.23.2 - 2021-11-04 - [PR #480](https://github.com/NOAA-OWP/cahaba/pull/480)
Hotfix for `vary_manning_n_composite.py` to address null discharge values for non-CONUS hucs.

### Changes
- `vary_manning_n_composite.py`: Add numpy where clause to set final discharge value to the original value if `vmann=False`

<br/><br/>

## v3.0.23.1 - 2021-11-03 - [PR #479](https://github.com/NOAA-OWP/cahaba/pull/479)
Patches the API updater. The `params_calibrated.env` is replaced with `params_template.env` because the BARC and Multi-N modules supplant the calibrated values.

### Changes
- `api/node/updater/updater.py`: Changed `params_calibrated.env` to `params_template.env`

<br/><br/>

## v3.0.23.0 - 2021-10-31 - [PR #475](https://github.com/NOAA-OWP/cahaba/pull/475)

Moved the synthetic rating curve (SRC) processes from the `\tools` directory to `\src` directory to support post-processing in `fim_run.sh`. These SRC post-processing modules will now run as part of the default `fim_run.sh` workflow. Reconfigured bathymetry adjusted rating curve (BARC) module to use the 1.5yr flow from NWM v2 recurrence flow data in combination with the Bieger et al. (2015) regression equations with bankfull discharge predictor variable input.

### Additions
- `src/bathy_src_adjust_topwidth.py` --> New version of bathymetry adjusted rating curve (BARC) module that is configured to use the Bieger et al. (2015) regression equation with input bankfull discharge as the predictor variable (previous version used the drainage area version of the regression equations). Also added log output capability, added reconfigured output content in `src_full_crosswalked_BARC.csv` and `hydroTable.csv`, and included modifications to allow BARC to run as a post-processing step in `fim_run.sh`. Reminder: BARC is only configured for MS extent.

### Removals
- `config/params_calibrated.env` --> deprecated the calibrated roughness values by stream order with the new introduction of variable/composite roughness module
- `src/bathy_rc_adjust.py` --> deprecated the previous BARC version

### Changes
- `src/identify_src_bankfull.py` --> Moved this script from /tools to /src, added more doc strings, cleaned up output log, and reconfigured to allow execution from fim_run.sh post-processing.
- `src/vary_mannings_n_composite.py` --> Moved this script from /tools to /src, added more doc strings, cleaned up output log, added/reconfigured output content in src_full_crosswalked_vmann.csv and hydroTable.csv, and reconfigured to allow execution from fim_run.sh post-processing.
- `config/params_template.env` --> Added additional parameter/variables for input to `identify_src_bankfull.py`, `vary_mannings_n_composite.py`, and `bathy_src_adjust_topwidth.py`.
      - default BARC input: bankfull channel geometry derived from the Bieger et al. (2015) bankfull discharge regression equations
      - default bankfull flow input: NWM v2 1.5-year recurrence flows
      - default variable roughness input: global (all NWM feature_ids) roughness values of 0.06 for in-channel and 0.11 for max overbank
- `fim_run.sh` --> Added SRC post-processing calls after the `run_by_unit.sh` workflow
- `src/add_crosswalk.py` --> Removed BARC module call (moved to post-processing)
- `src/run_by_unit.sh` --> Removed old/unnecessary print statement.
      - **Note: reset exit codes to 0 for unnecessary processing flags.** Non-zero error codes in `run_by_unit.sh` prevent the `fim_run.sh` post-processing steps from running. This error handling issue will be more appropriately handled in a soon to be release enhancement.
- `tools/run_test_case.py` --> Reverted changes used during development process

<br/><br/>

## v3.0.22.8 - 2021-10-26 - [PR #471](https://github.com/NOAA-OWP/cahaba/pull/471)

Manually filtering segments from stream input layer to fix flow reversal of the MS River (HUC 08030100).

### Changes
- `clip_vectors_to_wbd.py`: Fixes bug where flow direction is reversed for HUC 08030100. The issue is resolved by filtering incoming stream segments that intersect with the elevation grid boundary.

<br/><br/>

## v3.0.22.7 - 2021-10-08 - [PR #467](https://github.com/NOAA-OWP/cahaba/pull/467)

These "tool" enhancements 1) delineate in-channel vs. out-of-channel geometry to allow more targeted development of key physical drivers influencing the SRC calculations (e.g. bathymetry & Manning’s n) #418 and 2) applies a variable/composite Manning’s roughness (n) using user provided csv with in-channel vs. overbank roughness values #419 & #410.

### Additions
- `identify_src_bankfull.p`: new post-processing tool that ingests a flow csv (e.g. NWM 1.5yr recurr flow) to approximate the bankfull STG and then calculate the channel vs. overbank proportions using the volume and hydraulic radius variables
- `vary_mannings_n_composite.py`: new post-processing tool that ingests a csv containing feature_id, channel roughness, and overbank roughness and then generates composite n values via the channel ratio variable

### Changes
- `eval_plots.py`: modified the plot legend text to display full label for development tests
- `inundation.py`: added new optional argument (-n) and corresponding function to produce a csv containing the stage value (and SRC variables) calculated from the flow to stage interpolation.

<br/><br/>

## v3.0.22.6 - 2021-09-13 - [PR #462](https://github.com/NOAA-OWP/cahaba/pull/462)

This new workflow ingests FIM point observations from users and “corrects” the synthetic rating curves to produce the desired FIM extent at locations where feedback is available (locally calibrate FIM).

### Changes
- `add_crosswalk.py`: added `NextDownID` and `order_` attributes to the exported `hydroTable.csv`. This will potentially be used in future enhancements to extend SRC changes to upstream/downstream catchments.
- `adjust_rc_with_feedback.py`: added a new workflow to perform the SRC modifications (revised discharge) using the existing HAND geometry variables combined with the user provided point location flow and stage data.
- `inundation_wrapper_custom_flow.py`: updated code to allow for huc6 processing to generate custom inundation outputs.

<br/><br/>

## v3.0.22.5 - 2021-09-08 - [PR #460](https://github.com/NOAA-OWP/cahaba/pull/460)

Patches an issue where only certain benchmark categories were being used in evaluation.

### Changes
- In `tools/tools_shared_variables.py`, created a variable `MAGNITUDE_DICT` to store benchmark category magnitudes.
- `synthesize_test_cases.py` imports `MAGNITUDE_DICT` and uses it to assign magnitudes.

<br/><br/>

## v3.0.22.4 - 2021-08-30 - [PR #456](https://github.com/NOAA-OWP/cahaba/pull/456)

Renames the BARC modified variables that are exported to `src_full_crosswalked.csv` to replace the original variables. The default/original variables are renamed with `orig_` prefix. This change is needed to ensure downstream uses of the `src_full_crosswalked.csv` are able to reference the authoritative version of the channel geometry variables (i.e. BARC-adjust where available).

### Changes
- In `src_full_crosswalked.csv`, default/original variables are renamed with `orig_` prefix and `SA_div` is renamed to `SA_div_flag`.

<br/><br/>

## v3.0.22.3 - 2021-08-27 - [PR #457](https://github.com/NOAA-OWP/cahaba/pull/457)

This fixes a bug in the `get_metadata()` function in `/tools/tools_shared_functions.py` that arose because of a WRDS update. Previously the `metadata_source` response was returned as independent variables, but now it is returned a list of strings. Another issue was observed where the `EVALUATED_SITES_CSV` variable was being misdefined (at least on the development VM) through the OS environmental variable setting.

### Changes
- In `tools_shared_functions.py`, changed parsing of WRDS `metadata_sources` to account for new list type.
- In `generate_categorical_fim_flows.py`, changed the way the `EVALUATED_SITES_CSV` path is defined from OS environmental setting to a relative path that will work within Docker container.

<br/><br/>

## v3.0.22.2 - 2021-08-26 - [PR #455](https://github.com/NOAA-OWP/cahaba/pull/455)

This merge addresses an issues with the bathymetry adjusted rating curve (BARC) calculations exacerbating single-pixel inundation issues for the lower Mississippi River. This fix allows the user to specify a stream order value that will be ignored in BARC calculations (reverts to using the original/default rating curve). If/when the "thalweg notch" issue is addressed, this change may be unmade.

### Changes
- Added new env variable `ignore_streamorders` set to 10.
- Added new BARC code to set the bathymetry adjusted cross-section area to 0 (reverts to using the default SRC values) based on the streamorder env variable.

<br/><br/>

## v3.0.22.1 - 2021-08-20 - [PR #447](https://github.com/NOAA-OWP/cahaba/pull/447)

Patches the minimum stream length in the template parameters file.

### Changes
- Changes `max_split_distance_meters` in `params_template.env` to 1500.

<br/><br/>

## v3.0.22.0 - 2021-08-19 - [PR #444](https://github.com/NOAA-OWP/cahaba/pull/444)

This adds a script, `adjust_rc_with_feedback.py`, that will be expanded  in future issues. The primary function that performs the HAND value and hydroid extraction is ingest_points_layer() but this may change as the overall synthetic rating curve automatic update machanism evolves.

### Additions
- Added `adjust_rc_with_feedback.py` with `ingest_points_layer()`, a function to extract HAND and hydroid values for use in an automatic synthetic rating curve updating mechanism.

<br/><br/>

## v3.0.21.0 - 2021-08-18 - [PR #433](https://github.com/NOAA-OWP/cahaba/pull/433)

General repository cleanup, made memory-profiling an optional flag, API's release feature now saves outputs.

### Changes
- Remove `Dockerfile.prod`, rename `Dockerfile.dev` to just `Dockerfile`, and remove `.dockerignore`.
- Clean up `Dockerfile` and remove any unused* packages or variables.
- Remove any unused* Python packages from the `Pipfile`.
- Move the `CHANGELOG.md`, `SECURITY.md`, and `TERMS.md` files to the `/docs` folder.
- Remove any unused* scripts in the `/tools` and `/src` folders.
- Move `tools/preprocess` scripts into `tools/`.
- Ensure all scripts in the `/src` folder have their code in functions and are being called via a `__main__` function (This will help with implementing memory profiling fully).
- Changed memory-profiling to be an option flag `-m` for `fim_run.sh`.
- Updated FIM API to save all outputs during a "release" job.

<br/><br/>

## v3.0.20.2 - 2021-08-13 - [PR #443](https://github.com/NOAA-OWP/cahaba/pull/443)

This merge modifies `clip_vectors_to_wbd.py` to check for relevant input data.

### Changes
- `clip_vectors_to_wbd.py` now checks that there are NWM stream segments within the buffered HUC boundary.
- `included_huc8_ms.lst` has several additional HUC8s.

<br/><br/>

## v3.0.20.1 - 2021-08-12 - [PR #442](https://github.com/NOAA-OWP/cahaba/pull/442)

This merge improves documentation in various scripts.

### Changes
This PR better documents the following:

- `inundate_nation.py`
- `synthesize_test_cases.py`
- `adjust_thalweg_lateral.py`
- `rem.py`

<br/><br/>

## v3.0.20.0 - 2021-08-11 - [PR #440](https://github.com/NOAA-OWP/cahaba/pull/440)

This merge adds two new scripts into `/tools/` for use in QAQC.

### Additions
- `inundate_nation.py` to produce inundation maps for the entire country for use in QAQC.
- `check_deep_flooding.py` to check for depths of inundation greater than a user-supplied threshold at specific areas defined by a user-supplied shapefile.

<br/><br/>

## v3.0.19.5 - 2021-07-19

Updating `README.md`.

<br/><br/>

## v3.0.19.4 - 2021-07-13 - [PR #431](https://github.com/NOAA-OWP/cahaba/pull/431)

Updating logging and fixing bug in vector preprocessing.

### Additions
- `fim_completion_check.py` adds message to docker log to log any HUCs that were requested but did not finish `run_by_unit.sh`.
- Adds `input_data_edits_changelog.txt` to the inputs folder to track any manual or version/location specific changes that were made to data used in FIM 3.

### Changes
- Provides unique exit codes to relevant domain checkpoints within `run_by_unit.sh`.
- Bug fixes in `reduce_nhd_stream_density.py`, `mprof plot` call.
- Improved error handling in `add_crosswalk.py`.

<br/><br/>

## v3.0.19.3 - 2021-07-09

Hot fix to `synthesize_test_cases`.

### Changes
- Fixed if/elif/else statement in `synthesize_test_cases.py` that resulted in only IFC data being evaluated.

<br/><br/>

## v3.0.19.2 - 2021-07-01 - [PR #429](https://github.com/NOAA-OWP/cahaba/pull/429)

Updates to evaluation scripts to allow for Alpha testing at Iowa Flood Center (IFC) sites. Also, `BAD_SITES` variable updates to omit sites not suitable for evaluation from metric calculations.

### Changes
- The `BAD_SITES` list in `tools_shared_variables.py` was updated and reasons for site omission are documented.
- Refactored `run_test_case.py`, `synthesize_test_cases.py`, `tools_shared_variables.py`, and `eval_plots.py` to allow for IFC comparisons.

<br/><br/>

## v3.0.19.1 - 2021-06-17 - [PR #417](https://github.com/NOAA-OWP/cahaba/pull/417)

Adding a thalweg profile tool to identify significant drops in thalweg elevation. Also setting lateral thalweg adjustment threshold in hydroconditioning.

### Additions
- `thalweg_drop_check.py` checks the elevation along the thalweg for each stream path downstream of MS headwaters within a HUC.

### Removals
- Removing `dissolveLinks` arg from `clip_vectors_to_wbd.py`.

### Changes
- Cleaned up code in `split_flows.py` to make it more readable.
- Refactored `reduce_nhd_stream_density.py` and `adjust_headwater_streams.py` to limit MS headwater points in `agg_nhd_headwaters_adj.gpkg`.
- Fixed a bug in `adjust_thalweg_lateral.py` lateral elevation replacement threshold; changed threshold to 3 meters.
- Updated `aggregate_vector_inputs.py` to log intermediate processes.

<br/><br/>

## v3.0.19.0 - 2021-06-10 - [PR #415](https://github.com/NOAA-OWP/cahaba/pull/415)

Feature to evaluate performance of alternative CatFIM techniques.

### Additions
- Added `eval_catfim_alt.py` to evaluate performance of alternative CatFIM techniques.

<br/><br/>

## v3.0.18.0 - 2021-06-09 - [PR #404](https://github.com/NOAA-OWP/cahaba/pull/404)

To help analyze the memory consumption of the Fim Run process, the python module `memory-profiler` has been added to give insights into where peak memory usage is with in the codebase.

In addition, the Dockerfile was previously broken due to the Taudem dependency removing the version that was previously being used by FIM. To fix this, and allow new docker images to be built, the Taudem version has been updated to the newest version on the Github repo and thus needs to be thoroughly tested to determine if this new version has affected the overall FIM outputs.

### Additions
- Added `memory-profiler` to `Pipfile` and `Pipfile.lock`.
- Added `mprof` (memory-profiler cli utility) call to the `time_and_tee_run_by_unit.sh` to create overall memory usage graph location in the `/logs/{HUC}_memory.png` of the outputs directory.
- Added `@profile` decorator to all functions within scripts used in the `run_by_unit.sh` script to allow for memory usage tracking, which is then recorded in the `/logs/{HUC}.log` file of the outputs directory.

### Changes
- Changed the Taudem version in `Dockerfile.dev` to `98137bb6541a0d0077a9c95becfed4e56d0aa0ac`.
- Changed all calls of python scripts in `run_by_unit.s` to be called with the `-m memory-profiler` argument to allow scripts to also track memory usage.

<br/><br/>

## v3.0.17.1 - 2021-06-04 - [PR #395](https://github.com/NOAA-OWP/cahaba/pull/395)

Bug fix to the `generate_nws_lid.py` script

### Changes
- Fixes incorrectly assigned attribute field "is_headwater" for some sites in the `nws_lid.gpkg` layer.
- Updated `agg_nhd_headwaters_adj.gpkg`, `agg_nhd_streams_adj.gpkg`, `nwm_flows.gpkg`, and `nwm_catchments.gpkg` input layers using latest NWS LIDs.

<br/><br/>

## v3.0.17.0 - 2021-06-04 - [PR #393](https://github.com/NOAA-OWP/cahaba/pull/393)
BARC updates to cap the bathy calculated xsec area in `bathy_rc_adjust.py` and allow user to choose input bankfull geometry.

### Changes

- Added new env variable to control which input file is used for the bankfull geometry input to bathy estimation workflow.
- Modified the bathymetry cross section area calculation to cap the additional area value so that it cannot exceed the bankfull cross section area value for each stream segment (bankfull value obtained from regression equation dataset).
- Modified the `rating_curve_comparison.py` plot output to always put the FIM rating curve on top of the USGS rating curve (avoids USGS points covering FIM).
- Created a new aggregate csv file (aggregates for all hucs) for all of the `usgs_elev_table.csv` files (one per huc).
- Evaluate the FIM Bathymetry Adjusted Rating Curve (BARC) tool performance using the estimated bankfull geometry dataset derived for the NWM route link dataset.

<br/><br/>

## v3.0.16.3 - 2021-05-21 - [PR #388](https://github.com/NOAA-OWP/cahaba/pull/388)

Enhancement and bug fixes to `synthesize_test_cases.py`.

### Changes
- Addresses a bug where AHPS sites without benchmark data were receiving a CSI of 0 in the master metrics CSV produced by `synthesize_test_cases.py`.
- Includes a feature enhancement to `synthesize_test_cases.py` that allows for the inclusion of user-specified testing versions in the master metrics CSV.
- Removes some of the print statements used by `synthesize_test_cases.py`.

<br/><br/>

## v3.0.16.2 - 2021-05-18 - [PR #384](https://github.com/NOAA-OWP/cahaba/pull/384)

Modifications and fixes to `run_test_case.py`, `eval_plots.py`, and AHPS preprocessing scripts.

### Changes
- Comment out return statement causing `run_test_case.py` to skip over sites/hucs when calculating contingency rasters.
- Move bad sites list and query statement used to filter out bad sites to the `tools_shared_variables.py`.
- Add print statements in `eval_plots.py` detailing the bad sites used and the query used to filter out bad sites.
- Update AHPS preprocessing scripts to produce a domain shapefile.
- Change output filenames produced in ahps preprocessing scripts.
- Update workarounds for some sites in ahps preprocessing scripts.

<br/><br/>

## v3.0.16.1 - 2021-05-11 - [PR #380](https://github.com/NOAA-OWP/cahaba/pull/380)

The current version of Eventlet used in the Connector module of the FIM API is outdated and vulnerable. This update bumps the version to the patched version.

### Changes
- Updated `api/node/connector/requirements.txt` to have the Eventlet version as 0.31.0

<br/><br/>

## v3.0.16.0 - 2021-05-07 - [PR #378](https://github.com/NOAA-OWP/cahaba/pull/378)

New "Release" feature added to the FIM API. This feature will allow for automated FIM, CatFIM, and relevant metrics to be generated when a new FIM Version is released. See [#373](https://github.com/NOAA-OWP/cahaba/issues/373) for more detailed steps that take place in this feature.

### Additions
- Added new window to the UI in `api/frontend/gui/templates/index.html`.
- Added new job type to `api/node/connector/connector.py` to allow these release jobs to run.
- Added additional logic in `api/node/updater/updater.py` to run the new eval and CatFIM scripts used in the release feature.

### Changes
- Updated `api/frontend/output_handler/output_handler.py` to allow for copying more broad ranges of file paths instead of only the `/data/outputs` directory.

<br/><br/>

## v3.0.15.10 - 2021-05-06 - [PR #375](https://github.com/NOAA-OWP/cahaba/pull/375)

Remove Great Lakes coastlines from WBD buffer.

### Changes
- `gl_water_polygons.gpkg` layer is used to mask out Great Lakes boundaries and remove NHDPlus HR coastline segments.

<br/><br/>

## v3.0.15.9 - 2021-05-03 - [PR #372](https://github.com/NOAA-OWP/cahaba/pull/372)

Generate `nws_lid.gpkg`.

### Additions
- Generate `nws_lid.gpkg` with attributes indicating if site is a headwater `nws_lid` as well as if it is co-located with another `nws_lid` which is referenced to the same `nwm_feature_id` segment.

<br/><br/>

## v3.0.15.8 - 2021-04-29 - [PR #371](https://github.com/NOAA-OWP/cahaba/pull/371)

Refactor NHDPlus HR preprocessing workflow. Resolves issue #238

### Changes
- Consolidate NHD streams, NWM catchments, and headwaters MS and FR layers with `mainstem` column.
- HUC8 intersections are included in the input headwaters layer.
- `clip_vectors_to_wbd.py` removes incoming stream segment from the selected layers.

<br/><br/>

## v3.0.15.7 - 2021-04-28 - [PR #367](https://github.com/NOAA-OWP/cahaba/pull/367)

Refactor synthesize_test_case.py to handle exceptions during multiprocessing. Resolves issue #351

### Changes
- refactored `inundation.py` and `run_test_case.py` to handle exceptions without using `sys.exit()`.

<br/><br/>

## v3.0.15.6 - 2021-04-23 - [PR #365](https://github.com/NOAA-OWP/cahaba/pull/365)

Implement CatFIM threshold flows to Sierra test and add AHPS benchmark preprocessing scripts.

### Additions
- Produce CatFIM flows file when running `rating_curve_get_usgs_gages.py`.
- Several scripts to preprocess AHPS benchmark data. Requires numerous file dependencies not available through Cahaba.

### Changes
- Modify `rating_curve_comparison.py` to ingest CatFIM threshold flows in calculations.
- Modify `eval_plots.py` to save all site specific bar plots in same parent directory instead of in subdirectories.
- Add variables to `env.template` for AHPS benchmark preprocessing.

<br/><br/>

## v3.0.15.5 - 2021-04-20 - [PR #363](https://github.com/NOAA-OWP/cahaba/pull/363)

Prevent eval_plots.py from erroring out when spatial argument enabled if certain datasets not analyzed.

### Changes
- Add check to make sure analyzed dataset is available prior to creating spatial dataset.

<br/><br/>

## v3.0.15.4 - 2021-04-20 - [PR #356](https://github.com/NOAA-OWP/cahaba/pull/356)

Closing all multiprocessing Pool objects in repo.

<br/><br/>

## v3.0.15.3 - 2021-04-19 - [PR #358](https://github.com/NOAA-OWP/cahaba/pull/358)

Preprocess NHDPlus HR rasters for consistent projections, nodata values, and convert from cm to meters.

### Additions
- `preprocess_rasters.py` reprojects raster, converts to meters, and updates nodata value to -9999.
- Cleaned up log messages from `bathy_rc_adjust.py` and `usgs_gage_crosswalk.py`.
- Outputs paths updated in `generate_categorical_fim_mapping.py` and `generate_categorical_fim.py`.
- `update_raster_profile` cleans up raster crs, blocksize, nodata values, and converts elevation grids from cm to meters.
- `reproject_dem.py` imports gdal to reproject elevation rasters because an error was occurring when using rasterio.

### Changes
- `burn_in_levees.py` replaces the `gdal_calc.py` command to resolve inconsistent outputs with burned in levee values.

<br/><br/>

## v3.0.15.2 - 2021-04-16 - [PR #359](https://github.com/NOAA-OWP/cahaba/pull/359)

Hotfix to preserve desired files when production flag used in `fim_run.sh`.

### Changes

- Fixed production whitelisted files.

<br/><br/>

## v3.0.15.1 - 2021-04-13 - [PR #355](https://github.com/NOAA-OWP/cahaba/pull/355)

Sierra test considered all USGS gage locations to be mainstems even though many actually occurred with tributaries. This resulted in unrealistic comparisons as incorrect gages were assigned to mainstems segments. This feature branch identifies gages that are on mainstems via attribute field.

### Changes

- Modifies `usgs_gage_crosswalk.py` to filter out gages from the `usgs_gages.gpkg` layer such that for a "MS" run, only consider gages that contain rating curve information (via `curve` attribute) and are also mainstems gages (via `mainstems` attribute).
- Modifies `usgs_gage_crosswalk.py` to filter out gages from the `usgs_gages.gpkg` layer such that for a "FR" run, only consider gages that contain rating curve information (via `curve` attribute) and are not mainstems gages (via `mainstems` attribute).
- Modifies how mainstems segments are determined by using the `nwm_flows_ms.gpkg` as a lookup to determine if the NWM segment specified by WRDS for a gage site is a mainstems gage.

### Additions

- Adds a `mainstem` attribute field to `usgs_gages.gpkg` that indicates whether a gage is located on a mainstems river.
- Adds `NWM_FLOWS_MS` variable to the `.env` and `.env.template` files.
- Adds the `extent` argument specified by user when running `fim_run.sh` to `usgs_gage_crosswalk.py`.

<br/><br/>

## v3.0.15.0 - 2021-04-08 - [PR #340](https://github.com/NOAA-OWP/cahaba/pull/340)

Implementing a prototype technique to estimate the missing bathymetric component in the HAND-derived synthetic rating curves. The new Bathymetric Adjusted Rating Curve (BARC) function is built within the `fim_run.sh` workflow and will ingest bankfull geometry estimates provided by the user to modify the cross section area used in the synthetic rating curve generation.

### Changes
 - `add_crosswalk.py` outputs the stream order variables to `src_full_crosswalked.csv` and calls the new `bathy_rc_adjust.py` if bathy env variable set to True and `extent=MS`.
 - `run_by_unit.sh` includes a new csv outputs for reviewing BARC calculations.
 - `params_template.env` & `params_calibrated.env` contain new BARC function input variables and on/off toggle variable.
 - `eval_plots.py` now includes additional AHPS eval sites in the list of "bad_sites" (flagged issues with MS flowlines).

### Additions
 - `bathy_rc_adjust.py`:
    - Imports the existing synthetic rating curve table and the bankfull geometry input data (topwidth and cross section area per COMID).
    - Performs new synthetic rating curve calculations with bathymetry estimation modifications.
    - Flags issues with the thalweg-notch artifact.

<br/><br/>

## v3.0.14.0 - 2021-04-05 - [PR #338](https://github.com/NOAA-OWP/cahaba/pull/338)

Create tool to retrieve rating curves from USGS sites and convert to elevation (NAVD88). Intended to be used as part of the Sierra Test.

### Changes
 - Modify `usgs_gage_crosswalk.py` to:
    1) Look for `location_id` instead of `site_no` attribute field in `usgs_gages.gpkg` file.
    2) Filter out gages that do not have rating curves included in the `usgs_rating_curves.csv`.
 - Modify `rating_curve_comparison.py` to perform a check on the age of the user specified `usgs_rating_curves.csv` and alert user to the age of the file and recommend updating if file is older the 30 days.

### Additions
 - Add `rating_curve_get_usgs_curves.py`. This script will generate the following files:
     1) `usgs_rating_curves.csv`: A csv file that contains rating curves (including converted to NAVD88 elevation) for USGS gages in a format that is compatible with  `rating_curve_comparisons.py`. As it is is currently configured, only gages within CONUS will have rating curve data.
     2) `log.csv`: A log file that records status for each gage and includes error messages.
     3) `usgs_gages.gpkg`: A geospatial layer (in FIM projection) of all active USGS gages that meet a predefined criteria. Additionally, the `curve` attribute indicates whether a rating curve is found in the `usgs_rating_curves.csv`. This spatial file is only generated if the `all` option is passed with the `-l` argument.

<br/><br/>

## v3.0.13.0 - 2021-04-01 - [PR #332](https://github.com/NOAA-OWP/cahaba/pull/332)

Created tool to compare synthetic rating curve with benchmark rating curve (Sierra Test).

### Changes
 - Update `aggregate_fim_outputs.py` call argument in `fim_run.sh` from 4 jobs to 6 jobs, to optimize API performance.
 - Reroutes median elevation data from `add_crosswalk.py` and `rem.py` to new file (depreciating `hand_ref_elev_table.csv`).
 - Adds new files to `viz_whitelist` in `output_cleanup.py`.

### Additions
 - `usgs_gage_crosswalk.py`: generates `usgs_elev_table.csv` in `run_by_unit.py` with elevation and additional attributes at USGS gages.
 - `rating_curve_comparison.py`: post-processing script to plot and calculate metrics between synthetic rating curves and USGS rating curve data.

<br/><br/>

## v3.0.12.1 - 2021-03-31 - [PR #336](https://github.com/NOAA-OWP/cahaba/pull/336)

Fix spatial option in `eval_plots.py` when creating plots and spatial outputs.

### Changes
 - Removes file dependencies from spatial option. Does require the WBD layer which should be specified in `.env` file.
 - Produces outputs in a format consistent with requirements needed for publishing.
 - Preserves leading zeros in huc information for all outputs from `eval_plots.py`.

### Additions
 - Creates `fim_performance_points.shp`: this layer consists of all evaluated ahps points (with metrics). Spatial data retrieved from WRDS on the fly.
 - Creates `fim_performance_polys.shp`: this layer consists of all evaluated huc8s (with metrics). Spatial data retrieved from WBD layer.

<br/><br/>

## v3.0.12.0 - 2021-03-26 - [PR #327](https://github.com/NOAA-OWP/cahaba/pull/237)

Add more detail/information to plotting capabilities.

### Changes
 - Merge `plot_functions.py` into `eval_plots.py` and move `eval_plots.py` into the tools directory.
 - Remove `plots` subdirectory.

### Additions
 - Optional argument to create barplots of CSI for each individual site.
 - Create a csv containing the data used to create the scatterplots.

<br/><br/>

## v3.0.11.0 - 2021-03-22 - [PR #319](https://github.com/NOAA-OWP/cahaba/pull/298)

Improvements to CatFIM service source data generation.

### Changes
 - Renamed `generate_categorical_fim.py` to `generate_categorical_fim_mapping.py`.
 - Updated the status outputs of the `nws_lid_sites layer` and saved it in the same directory as the `merged catfim_library layer`.
 - Additional stability fixes (such as improved compatability with WRDS updates).

### Additions
 - Added `generate_categorical_fim.py` to wrap `generate_categorical_fim_flows.py` and `generate_categorical_fim_mapping.py`.
 - Create new `nws_lid_sites` shapefile located in same directory as the `catfim_library` shapefile.

<br/><br/>

## v3.0.10.1 - 2021-03-24 - [PR #320](https://github.com/NOAA-OWP/cahaba/pull/320)

Patch to synthesize_test_cases.py.

### Changes
 - Bug fix to `synthesize_test_cases.py` to allow comparison between `testing` version and `official` versions.

<br/><br/>

## v3.0.10.0 - 2021-03-12 - [PR #298](https://github.com/NOAA-OWP/cahaba/pull/298)

Preprocessing of flow files for Categorical FIM.

### Additions
 - Generate Categorical FIM flow files for each category (action, minor, moderate, major).
 - Generate point shapefile of Categorical FIM sites.
 - Generate csv of attribute data in shapefile.
 - Aggregate all shapefiles and csv files into one file in parent directory.
 - Add flood of record category.

 ### Changes
 - Stability fixes to `generate_categorical_fim.py`.

<br/><br/>

## v3.0.9.0 - 2021-03-12 - [PR #297](https://github.com/NOAA-OWP/cahaba/pull/297)

Enhancements to FIM API.

### Changes
 - `fim_run.sh` can now be run with jobs in parallel.
 - Viz post-processing can now be selected in API interface.
 - Jobs table shows jobs that end with errors.
 - HUC preset lists can now be selected in interface.
 - Better `output_handler` file writing.
 - Overall better restart and retry handlers for networking problems.
 - Jobs can now be canceled in API interface.
 - Both FR and MS configs can be selected for a single job.

<br/><br/>

## v3.0.8.2 - 2021-03-11 - [PR #296](https://github.com/NOAA-OWP/cahaba/pull/296)

Enhancements to post-processing for Viz-related use-cases.

### Changes
 - Aggregate grids are projected to Web Mercator during `-v` runs in `fim_run.sh`.
 - HUC6 aggregation is parallelized.
 - Aggregate grid blocksize is changed from 256 to 1024 for faster postprocessing.

<br/><br/>

## v3.0.8.1 - 2021-03-10 - [PR #302](https://github.com/NOAA-OWP/cahaba/pull/302)

Patched import issue in `tools_shared_functions.py`.

### Changes
 - Changed `utils.` to `tools_` in `tools_shared_functions.py` after recent structural change to `tools` directory.

<br/><br/>

## v3.0.8.0 - 2021-03-09 - [PR #279](https://github.com/NOAA-OWP/cahaba/pull/279)

Refactored NWS Flood Categorical HAND FIM (CatFIM) pipeline to open source.

### Changes
 - Added `VIZ_PROJECTION` to `shared_variables.py`.
 - Added missing library referenced in `inundation.py`.
 - Cleaned up and converted evaluation scripts in `generate_categorical_fim.py` to open source.
 - Removed `util` folders under `tools` directory.

<br/><br/>

## v3.0.7.1 - 2021-03-02 - [PR #290](https://github.com/NOAA-OWP/cahaba/pull/290)

Renamed benchmark layers in `test_cases` and updated variable names in evaluation scripts.

### Changes
 - Updated `run_test_case.py` with new benchmark layer names.
 - Updated `run_test_case_calibration.py` with new benchmark layer names.

<br/><br/>

## v3.0.7.0 - 2021-03-01 - [PR #288](https://github.com/NOAA-OWP/cahaba/pull/288)

Restructured the repository. This has no impact on hydrological work done in the codebase and is simply moving files and renaming directories.

### Changes
 - Moved the contents of the `lib` folder to a new folder called `src`.
 - Moved the contents of the `tests` folder to the `tools` folder.
 - Changed any instance of `lib` or `libDir` to `src` or `srcDir`.

<br/><br/>

## v3.0.6.0 - 2021-02-25 - [PR #276](https://github.com/NOAA-OWP/cahaba/pull/276)

Enhancement that creates metric plots and summary statistics using metrics compiled by `synthesize_test_cases.py`.

### Additions
 - Added `eval_plots.py`, which produces:
    - Boxplots of CSI, FAR, and POD/TPR
    - Barplot of aggregated CSI scores
    - Scatterplot of CSI comparing two FIM versions
    - CSV of aggregated statistics (CSI, FAR, POD/TPR)
    - CSV of analyzed data and analyzed sites

<br/><br/>

## v3.0.5.3 - 2021-02-23 - [PR #275](https://github.com/NOAA-OWP/cahaba/pull/275)

Bug fixes to new evaluation code.

### Changes

 - Fixed a bug in `synthesize_test_cases.py` where the extent (MS/FR) was not being written to merged metrics file properly.
 - Fixed a bug in `synthesize_test_cases.py` where only BLE test cases were being written to merged metrics file.
 - Removed unused imports from `inundation.py`.
 - Updated README.md

<br/><br/>

## v3.0.5.2 - 2021-02-23 - [PR #272](https://github.com/NOAA-OWP/cahaba/pull/272)

Adds HAND synthetic rating curve (SRC) datum elevation values to `hydroTable.csv` output.

### Changes

 - Updated `add_crosswalk.py` to included "Median_Thal_Elev_m" variable outputs in `hydroTable.csv`.
 - Renamed hydroid attribute in `rem.py` to "Median" in case we want to include other statistics in the future (e.g. min, max, range etc.).

<br/><br/>
## v3.0.5.1 - 2021-02-22

Fixed `TEST_CASES_DIR` path in `tests/utils/shared_variables.py`.

### Changes

 - Removed `"_new"` from `TEST_CASES_DIR` variable.

<br/><br/>

## v3.0.5.0 - 2021-02-22 - [PR #267](https://github.com/NOAA-OWP/cahaba/pull/267)

Enhancements to allow for evaluation at AHPS sites, the generation of a query-optimized metrics CSV, and the generation of categorical FIM. This merge requires that the `/test_cases` directory be updated for all machines performing evaluation.

### Additions

 - `generate_categorical_fim.py` was added to allow production of NWS Flood Categorical HAND FIM (CatFIM) source data. More changes on this script are to follow in subsequent branches.

### Removals

 - `ble_autoeval.sh` and `all_ble_stats_comparison.py` were deleted because `synthesize_test_cases.py` now handles the merging of metrics.
 - The code block in `run_test_case.py` that was responsible for printing the colored metrics to screen has been commented out because of the new scale of evaluations (formerly in `run_test_case.py`, now in `shared_functions.py`)
 - Remove unused imports from inundation wrappers in `/tools`.

### Changes

 - Updated `synthesize_test_cases.py` to allow for AHPS site evaluations.
 - Reorganized `run_test_case.py` by moving more functions into `shared_functions.py`.
 - Created more shared variables in `shared_variables.py` and updated import statements in relevant scripts.

<br/><br/>

## v3.0.4.4 - 2021-02-19 - [PR #266](https://github.com/NOAA-OWP/cahaba/pull/266)

Rating curves for short stream segments are replaced with rating curves from upstream/downstream segments.

### Changes

 - Short stream segments are identified and are reassigned the channel geometry from upstream/downstream segment.
 - `fossid` renamed to `fimid` and the attribute's starting value is now 1000 to avoid HydroIDs with leading zeroes.
 - Addresses issue where HydroIDs were not included in final hydrotable.
 - Added `import sys` to `inundation.py` (missing from previous feature branch).
 - Variable names and general workflow are cleaned up.

<br/><br/>

## v3.0.4.3 - 2021-02-12 - [PR #254](https://github.com/NOAA-OWP/cahaba/pull/254)

Modified `rem.py` with a new function to output HAND reference elev.

### Changes

 - Function `make_catchment_hydroid_dict` creates a df of pixel catchment ids and overlapping hydroids.
 - Merge hydroid df and thalweg minimum elevation df.
 - Produces new output containing all catchment ids and min thalweg elevation value named `hand_ref_elev_table.csv`.
 - Overwrites the `demDerived_reaches_split.gpk` layer by adding additional attribute `Min_Thal_Elev_meters` to view the elevation value for each hydroid.

<br/><br/>

## v3.0.4.2 - 2021-02-12 - [PR #255](https://github.com/NOAA-OWP/cahaba/pull/255)

Addresses issue when running on HUC6 scale.

### Changes

 - `src.json` should be fixed and slightly smaller by removing whitespace.
 - Rasters are about the same size as running fim as huc6 (compressed and tiled; aggregated are slightly larger).
 - Naming convention and feature id attribute are only added to the aggregated hucs.
 - HydroIDs are different for huc6 vs aggregated huc8s mostly due to forced split at huc boundaries (so long we use consistent workflow it shouldn't matter).
 - Fixed known issue where sometimes an incoming stream is not included in the final selection will affect aggregate outputs.

<br/><br/>

## v3.0.4.1 - 2021-02-12 - [PR #261](https://github.com/NOAA-OWP/cahaba/pull/261)

Updated MS Crosswalk method to address gaps in FIM.

### Changes

 - Fixed typo in stream midpoint calculation in `split_flows.py` and `add_crosswalk.py`.
 - `add_crosswalk.py` now restricts the MS crosswalk to NWM MS catchments.
 - `add_crosswalk.py` now performs a secondary MS crosswalk selection by nearest NWM MS catchment.

<br/><br/>

## v3.0.4.0 - 2021-02-10 - [PR #256](https://github.com/NOAA-OWP/cahaba/pull/256)

New python script "wrappers" for using `inundation.py`.

### Additions

 - Created `inundation_wrapper_nwm_flows.py` to produce inundation outputs using NWM recurrence flows: 1.5 year, 5 year, 10 year.
 - Created `inundation_wrapper_custom_flow.py` to produce inundation outputs with user-created flow file.
 - Created new `tools` parent directory to store `inundation_wrapper_nwm_flows.py` and  `inundation_wrapper_custom_flow.py`.

<br/><br/>

## v3.0.3.1 - 2021-02-04 - [PR #253](https://github.com/NOAA-OWP/cahaba/pull/253)

Bug fixes to correct mismatched variable name and file path.

### Changes

 - Corrected variable name in `fim_run.sh`.
 - `acquire_and_preprocess_inputs.py` now creates `huc_lists` folder and updates file path.

<br/><br/>

## v3.0.3.0 - 2021-02-04 - [PR #227](https://github.com/NOAA-OWP/cahaba/pull/227)

Post-process to aggregate FIM outputs to HUC6 scale.

### Additions

 - Viz outputs aggregated to HUC6 scale; saves outputs to `aggregate_fim_outputs` folder.

### Changes

 - `split_flows.py` now splits streams at HUC8 boundaries to ensure consistent catchment boundaries along edges.
 - `aggregate_fim_outputs.sh` has been depreciated but remains in the repo for potential FIM 4 development.
 - Replaced geopandas driver arg with getDriver throughout repo.
 - Organized parameters in environment files by group.
 - Cleaned up variable names in `split_flows.py` and `build_stream_traversal.py`.
 - `build_stream_traversal.py` is now assigning HydroID by midpoint instead centroid.
 - Cleanup of `clip_vectors_to_wbd.py`.

<br/><br/>

## v3.0.2.0 - 2021-01-25 - [PR #218](https://github.com/NOAA-OWP/cahaba/pull/218)

Addition of an API service to schedule, run and manage `fim_run` jobs through a user-friendly web interface.

### Additions

 - `api` folder that contains all the codebase for the new service.

<br/><br/>

## v3.0.1.0 - 2021-01-21 - [PR #206](https://github.com/NOAA-OWP/cahaba/pull/206)

Preprocess MS and FR stream networks

### Changes

 - Headwater stream segments geometries are adjusted to align with with NWM streams.
 - Incoming streams are selected using intersection points between NWM streams and HUC4 boundaries.
 - `clip_vectors_to_wbd.py` handles local headwaters.
 - Removes NHDPlus features categorized as coastline and underground conduit.
 - Added streams layer to production whitelist.
 - Fixed progress bar in `lib/acquire_and_preprocess_inputs.py`.
 - Added `getDriver` to shared `functions.py`.
 - Cleaned up variable names and types.

<br/><br/>

## v3.0.0.4 - 2021-01-20 - [PR #230](https://github.com/NOAA-OWP/cahaba/pull/230)

Changed the directory where the `included_huc*.lst` files are being read from.

### Changes

 - Changed the directory where the `included_huc*.lst` files are being read from.

<br/><br/>

## v3.0.0.3 - 2021-01-14 - [PR #210](https://github.com/NOAA-OWP/cahaba/pull/210)

Hotfix for handling nodata value in rasterized levee lines.

### Changes

 - Resolves bug for HUCs where `$ndv > 0` (Great Lakes region).
 - Initialize the `nld_rasterized_elev.tif` using a value of `-9999` instead of `$ndv`.

 <br/><br/>

## v3.0.0.2 - 2021-01-06 - [PR #200](https://github.com/NOAA-OWP/cahaba/pull/200)

Patch to address AHPSs mapping errors.

### Changes

 - Checks `dtype` of `hydroTable.csv` columns to resolve errors caused in `inundation.py` when joining to flow forecast.
 - Exits `inundation.py` when all hydrotable HydroIDs are lake features.
 - Updates path to latest AHPs site layer.
 - Updated [readme](https://github.com/NOAA-OWP/cahaba/commit/9bffb885f32dfcd95978c7ccd2639f9df56ff829)

<br/><br/>

## v3.0.0.1 - 2020-12-31 - [PR #184](https://github.com/NOAA-OWP/cahaba/pull/184)

Modifications to build and run Docker image more reliably. Cleanup on some pre-processing scripts.

### Changes

 - Changed to noninteractive install of GRASS.
 - Changed some paths from relative to absolute and cleaned up some python shebang lines.

### Notes
 - `aggregate_vector_inputs.py` doesn't work yet. Need to externally download required data to run fim_run.sh

 <br/><br/>

## v3.0.0.0 - 2020-12-22 - [PR #181](https://github.com/NOAA-OWP/cahaba/pull/181)

The software released here builds on the flood inundation mapping capabilities demonstrated as part of the National Flood Interoperability Experiment, the Office of Water Prediction's Innovators Program and the National Water Center Summer Institute. The flood inundation mapping software implements the Height Above Nearest Drainage (HAND) algorithm and incorporates community feedback and lessons learned over several years. The software has been designed to meet the requirements set by stakeholders interested in flood prediction and has been developed in partnership with several entities across the water enterprise.<|MERGE_RESOLUTION|>--- conflicted
+++ resolved
@@ -1,7 +1,6 @@
 All notable changes to this project will be documented in this file.
 We follow the [Semantic Versioning 2.0.0](http://semver.org/) format.
 
-<<<<<<< HEAD
 ## v4.4.x.x - 2023-09-12 - [PR#992](https://github.com/NOAA-OWP/inundation-mapping/pull/992)
 
 Fixes an error in `src/stream_branches.py` caused when a GeoDataFrame contains a `MultiLineString` geometry instead of a `LineString`.
@@ -9,7 +8,9 @@
 ### Changes
 
 - `src/stream_branches.py`: Converts `MultiLineString` geometry into `LineString` and removes unneeded `LineString`s.
-=======
+
+<br/><br/>
+
 ## v4.4.1.0 - 2023-09-18 - [PR#988](https://github.com/NOAA-OWP/inundation-mapping/pull/988)
 
 Format code using `black` formatter, incorporate `isort` package to sort import statements,
@@ -63,7 +64,6 @@
 - `tools/nesdis_preprocessing.py`
 - `tools/plots/*`: Duplicate and unused directory.
 - `.isort.cfg`: Incorporated into `pyproject.toml`
->>>>>>> 318ec8df
 
 <br/><br/>
 
