--- conflicted
+++ resolved
@@ -1,7 +1,6 @@
 All notable changes to this project will be documented in this file.
 We follow the [Semantic Versioning 2.0.0](http://semver.org/) format.
 
-<<<<<<< HEAD
 ## v4.5.x.x - 2025-01-02 - [PR#1388]https://github.com/NOAA-OWP/inundation-mapping/pull/1388)
 
 Fixed Sierra test bugs to draw the vertical lines.
@@ -9,7 +8,6 @@
 ### Changes
 
 - `tools/rating_curve_comparison.py`
-=======
 
 
 ## v4.5.13.4 - 2024-01-03 - [PR#1382](https://github.com/NOAA-OWP/inundation-mapping/pull/1382)
@@ -45,7 +43,6 @@
 ### Changes
 - `data/bridges/pull_osm_bridges.py`
 - `src/aggregate_by_huc.py`
->>>>>>> 5e202843
 
 <br/><br/>
 
