--- conflicted
+++ resolved
@@ -1,7 +1,6 @@
 All notable changes to this project will be documented in this file.
 We follow the [Semantic Versioning 2.0.0](http://semver.org/) format.
 
-<<<<<<< HEAD
 ## v4.5.x.x - 2024-05-22 - [PR#1178](https://github.com/NOAA-OWP/inundation-mapping/pull/1178)
 
 ### Summary
@@ -21,7 +20,6 @@
     - `get_sample_data.py`: Copies relevant data for `inputs` and `test_cases` from the FIM data folder for specified HUC(s) and saves it to a separate location
     - `wbd/generate_pre_clip_fim_huc8.py`: Fix file paths and layers
 
-=======
 ## v4.x.x.x - 2024-12-27 - [PR#1387](https://github.com/NOAA-OWP/inundation-mapping/pull/1387)
 
 Fixes two issues in test_cases:
@@ -35,7 +33,6 @@
     - `run_test_case.py`: Fixed error if missing validation data. Updated masking data to include Alaska.
     - `synthesize_test_cases.py`: Fixed error if missing validation data.
     
->>>>>>> f6c26317
 <br/><br/>
 
 ## v4.5.13.1 - 2024-12-13 - [PR#1361](https://github.com/NOAA-OWP/inundation-mapping/pull/1361)
