--- conflicted
+++ resolved
@@ -2,8 +2,7 @@
 We follow the [Semantic Versioning 2.0.0](http://semver.org/) format.
 
 
-<<<<<<< HEAD
-## v3.0.27.1 - 2022-03-18 - [PR #575](https://github.com/NOAA-OWP/cahaba/pull/575)
+## v3.0.28.2 - 2022-03-18 - [PR #575](https://github.com/NOAA-OWP/cahaba/pull/575)
 
 Adding code to garauntee correct write action is performed in export process of `collate_catchment_attributes.py`. Tool now correctly writes intermediate files and produces correct number of output rows.
 
@@ -14,49 +13,41 @@
 
 <br/><br/>
 
+## v3.0.28.1 - 2022-03-23 - [PR #570](https://github.com/NOAA-OWP/cahaba/pull/570)
+
+Hotfix to address error with mismatched HUC8 catchment attributes when aggregating/appending. Added a check to create "src_calibrated" field if it doesn't exist for a HUC prior to appending. 
+
+## Changes
+
+- `src/aggregate_fim_outputs.py`: Added check to create "src_calibrated" field with "null" entries if the field doesn't exist for a HUC8. This address an error when appending catchment layers that have the field (HUC8 with calibration performed) with HUCs that do not have the field.
+
+<br/><br/>
+
+## v3.0.28.0 - 2022-03-22 - [PR #565](https://github.com/NOAA-OWP/cahaba/pull/565)
+
+Implemented changes to `inundate_nation.py` to allow more flexibility in choosing which FIM outputs to generate. Created new tool (`inundation_mosaic_vrt.py`) to ingest multiple HUC inundation extent rasters, converts them to boolean (0 or 1), and mosaic them together for easier qualitative QA/QC.
+
+## Additions
+
+- `tools/inundation_mosaic_vrt.py`: new script to perform FIM extent mosaic process. Workflow: 1) Locate raster FIM extent files in input directory and create a list of hucs to process 2) Use multiprocessing to create boolean extent rasters for each huc 3) Use gdal virtual raster to create a mosaic of all boolean rasters 4) Ouput new FIM mosaic raster
+
+## Changes
+
+- `tools/inundate_nation.py`: new input args to specify which NWM recurr flow interval(s) to use, whether to generate depth grids, and output name/location
+
+
+<br/><br/>
 
 ## v3.0.27.0 - 2022-03-18 - [PR #568](https://github.com/NOAA-OWP/cahaba/pull/568)
 
-Adding functionality to ingest NLCD (National Landcover Database) data. Running the `collate_catchment_attributes.py` tool now produces a csv of static huc metrics, Sierra Test metrics, and NLCD metrics. It produces one row per hydroid.
-=======
-## v3.0.28.1 - 2022-03-23 - [PR #570](https://github.com/NOAA-OWP/cahaba/pull/570)
-
-Hotfix to address error with mismatched HUC8 catchment attributes when aggregating/appending. Added a check to create "src_calibrated" field if it doesn't exist for a HUC prior to appending. 
-
-## Changes
-
-- `src/aggregate_fim_outputs.py`: Added check to create "src_calibrated" field with "null" entries if the field doesn't exist for a HUC8. This address an error when appending catchment layers that have the field (HUC8 with calibration performed) with HUCs that do not have the field.
-
-<br/><br/>
-
-## v3.0.28.0 - 2022-03-22 - [PR #565](https://github.com/NOAA-OWP/cahaba/pull/565)
-
-Implemented changes to `inundate_nation.py` to allow more flexibility in choosing which FIM outputs to generate. Created new tool (`inundation_mosaic_vrt.py`) to ingest multiple HUC inundation extent rasters, converts them to boolean (0 or 1), and mosaic them together for easier qualitative QA/QC.
-
-## Additions
-
-- `tools/inundation_mosaic_vrt.py`: new script to perform FIM extent mosaic process. Workflow: 1) Locate raster FIM extent files in input directory and create a list of hucs to process 2) Use multiprocessing to create boolean extent rasters for each huc 3) Use gdal virtual raster to create a mosaic of all boolean rasters 4) Ouput new FIM mosaic raster
-
-## Changes
-
-- `tools/inundate_nation.py`: new input args to specify which NWM recurr flow interval(s) to use, whether to generate depth grids, and output name/location
-
-
-<br/><br/>
-
-## v3.0.27.0 - 2022-03-18 - [PR #568](https://github.com/NOAA-OWP/cahaba/pull/568)
-
 Adding functionality to ingest NLCD (National Landcover Database) data. Running the `collate_catchment_attributes.py` tool now produces a CSV of static HUC metrics, Sierra Test metrics, and NLCD metrics. It produces one row per hydroid.
->>>>>>> 9b67cec1
+
 
 ## Changes
 
 - `tools/collate_catchment_attributes.py`:
-<<<<<<< HEAD
-    - This commit adds an additional function `aggregate_nlcd()` to the existing script. This new funtion collects the NLCD information into the csv storing static Hydrotable metrics.
-=======
+
     - This commit adds an additional function `aggregate_nlcd()` to the existing script. This new funtion collects the NLCD information into the CSV storing static hydroTable metrics.
->>>>>>> 9b67cec1
 
 <br/><br/>
 
