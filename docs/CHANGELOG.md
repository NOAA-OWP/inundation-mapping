--- conflicted
+++ resolved
@@ -1,7 +1,6 @@
 All notable changes to this project will be documented in this file.
 We follow the [Semantic Versioning 2.0.0](http://semver.org/) format.
 
-<<<<<<< HEAD
 ## v4.x.x.x - 2024-07-12 - [PR#1225](https://github.com/NOAA-OWP/inundation-mapping/pull/1225)
 
 Removes warning when running `heal_bridges_osm.py` by not saving the empty DataFrame.
@@ -9,7 +8,6 @@
 ### Changes
 
 - `src/heal_bridges_osm.py`
-=======
 ## v4.5.2.11 - 2024-07-19 - [PR#1222](https://github.com/NOAA-OWP/inundation-mapping/pull/1222)
 
 We are having problems with post processing overall duration taking a long time. This new system captures duration times for each module/section inside fim_post_processing.sh and records it to a file on the output directory. It records it as it progress and will also help us learn if fim_post_processing.sh stopped along the way.
@@ -24,7 +22,6 @@
 <br/><br/>
 
 
->>>>>>> 25135e01
 ## v4.5.2.10 - 2024-07-19 - [PR#1224](https://github.com/NOAA-OWP/inundation-mapping/pull/1224)
 
 Addresses warnings to reduce output messages.
