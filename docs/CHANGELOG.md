--- conflicted
+++ resolved
@@ -1,7 +1,6 @@
 All notable changes to this project will be documented in this file.
 We follow the [Semantic Versioning 2.0.0](http://semver.org/) format.
 
-<<<<<<< HEAD
 ## v4.6.___ - 2025-___ - [PR#1465](https://github.com/NOAA-OWP/inundation-mapping/pull/1465)
 
 Previously, we did not have a good way of comparing the inundation between different versions of CatFIM. This PR updates the CatFIM site comparison tool so that users have the option to produce spatial comparison geopackages for each versio. comparison they are producing. 
@@ -11,7 +10,6 @@
 
 <br/><br/>
 
-=======
 ## v4.6.1.4 - 2025-04-01 - [PR#1479](https://github.com/NOAA-OWP/inundation-mapping/pull/1479)
 This PR prevents the removal of the processing duration text file from each HUC to aid in debugging. This tries to fix #1458.
 
@@ -52,7 +50,6 @@
 <br/><br/>
 
 
->>>>>>> dcdb2d1d
 ## v4.6.1.1 - 2025-03-21 - [PR#1469](https://github.com/NOAA-OWP/inundation-mapping/pull/1469)
 
 FIM requires DEMs with a 5 km buffer around HUC8 boundaries. The current workflow for generating these DEMs consists of the following steps:
