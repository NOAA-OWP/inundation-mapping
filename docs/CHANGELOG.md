All notable changes to this project will be documented in this file.
We follow the [Semantic Versioning 2.0.0](http://semver.org/) format.

<<<<<<< HEAD
## v4.4.x.x - 2023-09-08 - [PR#990](https://github.com/NOAA-OWP/inundation-mapping/pull/990)

Corrects a bug in `src/usgs_gage_unit_setup.py` caused by missing geometry field after `GeoDataFrame.update()`.

### Changes

- `src/usgs_gage_unit_setup.py`: Sets geometry field in `self.gages`.
=======
## v4.4.2.0 - 2023-09-20 - [PR#993](https://github.com/NOAA-OWP/inundation-mapping/pull/993)

Resolves the causes of two warnings in pandas and geopandas: (1) `FutureWarning` from taking the `int()` of single-length Series and (2) `SettingWithCopyWarning` resulting from the use of `inplace=True`.

### Changes

Removed `inplace=True` from
- `data/`
    - `usgs/preprocess_ahps_usgs.py`
    - `write_parquet_from_calib_pts.py`
- `src/`
    - `add_crosswalk.py`
    - `bathy_src_adjust_topwidth.py`
    - `clip_vectors_to_wbd.py`
    - `crosswalk_nwm_demDerived.py`
    - `derive_level_paths.py`
    - `finalize_srcs.py`
    - `identify_src_bankfull.py`
    - `src_adjust_usgs_rating.py`
    - `src_roughness_optimization.py`
    - `stream_branches.py`
    - `subdiv_chan_obank_src.py`
    - `subset_catch_list_by_branch_id.py`
    - `usgs_gage_unit_setup.py`
    - `utils/shared_functions.py`
- `tools/`
    - `adjust_rc_with_feedback.py`
    - `aggregate_csv_files.py`
    - `combine_crosswalk_tables.py`
    - `eval_plots_stackedbar.py`
    - `inundation.py`
    - `make_boxes_from_bounds.py`
    - `mosaic_inundation.py`
    - `plots.py`
    - `rating_curve_comparison.py`
    - `vary_mannings_n_composite.py`

Fixed single-length Series in
- `src/`
    - `split_flows.py`
    - `stream_branches.py`

- ``src/stream_branches.py``: Fixed class methods

<br/><br/>

## v4.4.1.1 - 2023-09-20 - [PR#992](https://github.com/NOAA-OWP/inundation-mapping/pull/992)

Fixes errors caused when a GeoDataFrame contains a `MultiLineString` geometry instead of a `LineString`. Update black force-exclude list.

### Changes

- `src/`
    `split_flows.py` and `stream_branches.py`: Converts `MultiLineString` geometry into `LineString`s.
- `pyproject.toml` : Add three files in `src/` to exclude list.

<br/><br/>

## v4.4.1.0 - 2023-09-18 - [PR#988](https://github.com/NOAA-OWP/inundation-mapping/pull/988)

Format code using `black` formatter, incorporate `isort` package to sort import statements,
and adhere all code to PEP8 Style Guide using the `flake8` package. Remove deprecated files.
Set up git pre-commit hooks.

Not all files were modified, however, to avoid individually listing each file here, the `/*` convention
is used to denote that almost every file in those directories were formatted and linted.

### Changes

- `.gitattributes`: Add newline at EOF.
- `.github/*`: 
- `.gitignore`: Trim extra last line.
- `CONTRIBUTING.md`: Update contributing guidelines.
- `Dockerfile`: Update PYTHONPATH to point to correct `unit_tests` directory.
- `Pipfile`: Add flake8, black, pyproject-flake8, pre-commit, isort packages
- `Pipfile.lock`: Update to correspond with new packages in Pipfile 
- `README.md` : Update link to wiki, trim whitespace.
- `config/*`
- `data/*`
- `docs/*`
- `fim_pipeline.sh` : Clean up usage statement
- `fim_post_processing.sh`: Update usage statement
- `fim_pre_processing.sh`: Update usage statement.
- `fim_process_unit_wb.sh`: Make usage functional, combine usage and comments.
- `src/*`
- `tools/*`
- `unit_tests/*`: The directory name where the unit test data must reside was changed from
`fim_unit_test_data_do_not_remove` => `unit_test_data`

### Additions

- `pyproject.toml`: Configuration file
- `.pre-commit-config.yaml`: Initialize git pre-commit hooks
- `tools/hash_compare.py`: Carson's hash compare script added to compare files or directories 
in which we do not expect any changes.

### Removals

- `data/nws/preprocess_ahps_nws.py`
- `src/adjust_headwater_streams.py`
- `src/aggregate_vector_inputs.py`
- `src/utils/reproject_dem.py`
- `tools/code_standardizer/*`: Incorporated "code_standardizer" into base level Dockerfile.
- `tools/compile_comp_stats.py`
- `tools/compile_computational_stats.py`
- `tools/consolidate_metrics.py`
- `tools/copy_test_case_folders.py`
- `tools/cygnss_preprocessing.py`
- `tools/nesdis_preprocessing.py`
- `tools/plots/*`: Duplicate and unused directory.
- `.isort.cfg`: Incorporated into `pyproject.toml`
>>>>>>> cafa6be9

<br/><br/>

## v4.4.0.1 - 2023-09-06 - [PR#987](https://github.com/NOAA-OWP/inundation-mapping/pull/987)

Corrects a bug in `src/usgs_gage_unit_setup.py` that causes incorrect values to populate a table, generating an error in `src/usgs_gage_crosswalk.py`.

### Changes

- `src/usgs_gage_unit_setup.py`: Changes `self.gages.location_id.fillna(usgs_gages.nws_lid, inplace=True)` to `self.gages.location_id.fillna(self.gages.nws_lid, inplace=True)`

<br/><br/>

## v4.4.0.0 - 2023-09-01 - [PR#965](https://github.com/NOAA-OWP/inundation-mapping/pull/965)

This feature branch includes new functionality to perform an additional layer of HAND SRC calibration using ras2fim rating curve and point data. The calibration workflow for ras2fim data follows the same general logic as the existing USGS rating curve calibration routine.

### Additions

- `src/src_adjust_ras2fim_rating.py`: New python script to perform the data prep steps for running the SRC calibration routine:
1) merge the `ras_elev_table.csv` data and the ras2fim cross section rating curve data (`reformat_ras_rating_curve_table.csv`)
2) sample the ras2fim rating curve at NWM recurrence flow intervals (2, 5, 10, 25, 50, 100yr)
3) pass inputs to the `src_roughness_optimization.py` workflow

### Changes

- `config/deny_branches.lst`: Added `ras_elev_table.csv` to keep list. Needed for `fim_post_processing.sh`
- `config/deny_unit.lst`: Added `ras_elev_table.csv` to keep list. Needed for `fim_post_processing.sh`
- `config/params_template.env`: Added new block for ras2fim SRC calibration parameters (can turn on/off each of the three SRC calibration routines individually); also reconfigured docstrings for calibration parameters)
- `fim_post_processing.sh`: Added routines to create ras2fim calibration data and then run the SRC calibration workflow with ras2fim data
- `src/add_crosswalk.py`: Added placeholder variable (`calb_coef_ras2fim`) in all `hydrotable.csv` files
- `src/aggregate_by_huc.py`: Added new blocks to perform huc-branch aggregation for all `ras_elev_table.csv` files
- `src/run_by_branch.sh`: Revised input variable (changed from csv file to directory) for `usgs_gage_crosswalk.py` to facilitate both `usgs_elev_table.csv` and ras_elev_table.csv` outputs
- `src/run_unit_wb.sh`: Revised inputs and output variables for `usgs_gage_unit_setup.py` and `usgs_gage_crosswalk.py`
- `src/src_roughness_optimization.py`: Added code blocks to ingest ras2fim rating curve data; added new attributes/renamed output variables to catchments gpkg output
- `src/usgs_gage_crosswalk.py`: Added code block to process ras2fim point locations alongside existing USGS gage point locations; outputs a separate csv if ras2fim points exist within the huc
- `src/usgs_gage_unit_setup.py`: Added code block to ingest and process raw ras2fim point locations gpkg file (same general workflow to usgs gages); all valid points (USGS and RAS2FIM) are exported to the huc level `usgs_subset_gages.gpkg`
- `tools/inundate_nation.py`: Added functionality to allow user to pass in a single HUC for faster spot checking of NWM recurr inundation maps

<br/><br/>

## v4.3.15.6 - 2023-09-01 - [PR#972](https://github.com/NOAA-OWP/inundation-mapping/pull/972)

Adds functionality to `tools/inundate_mosaic_wrapper.py` and incorporates functionality into existing `inundation-mapping` scripts.

### Changes

- `tools/`
    - `inundate_mosaic_wrapper.py`: Refactors to call `Inundate_gms` only once; adds functionality to produce a mosaicked polygon from `depths_raster` without needing to generate the `inundation_raster`; removes `log_file` and `output_fileNames` as variables and input arguments; updates the help description for `keep_intermediate`.
    - `composite_inundation.py`, 'inundate_nation.py`, and `run_test_case.py`: Implements `produce_mosaicked_inundation()` from `tools/inundate_mosaic_wrapper.py`.
    - `inundate_gms.py`: Adds back `Inundate_gms(**vars(parser.parse_args()))` command-line function call.
    - `mosaic_inundation.py` and `overlapping_inundation.py`: Removes unused import(s).
    - `tools_shared_variables.py`: Changes hardcoded `INPUT_DIR` to environment variable.

<br/><br/>

## v4.3.15.5 - 2023-09-01 - [PR#970](https://github.com/NOAA-OWP/inundation-mapping/pull/970)

Fixes an issue where the stream network was clipped inside the DEM resulting in a burned stream channel that was then filled by the DEM depression filling process so that all pixels in the burned channel had the same elevation which was the elevation at the spill point (which wasn't necessarily at the HUC outlet). The stream network is now extended from the WBD to the buffered WBD and all streams except the outlet are clipped to the streams buffer inside the WBD (WBD - (3 x cell_size)). This also prevents reverse flow issues.

### Changes

- `src/`
    - `clip_vectors_to_wbd.py`: Clip NWM streams to buffered WBD and clip non-outlet streams to WBD streams buffer (WBD - (3 x cell_size)).
    - `derive_level_paths.py`: Add WBD input argument
    - `run_unit_wb.py`: Add WBD input argument
    - `src_stream_branches.py`: Ignore branches outside HUC
- `unit_tests/`
    - `derive_level_paths_params.json`: Add WBD parameter value
    - `derive_level_paths_test.py`: Add WBD parameter

<br/><br/>

## v4.3.15.4 - 2023-09-01 - [PR#977](https://github.com/NOAA-OWP/inundation-mapping/pull/977)

Fixes incorrect `nodata` value in `src/burn_in_levees.py` that was responsible for missing branches (Exit code: 61). Also cleans up related files.

### Changes

- `src/`
    - `buffer_stream_branches.py`: Moves script functionality into a function.
    - `burn_in_levees.py`: Corrects `nodata` value. Adds context managers for reading rasters.
    - `generate_branch_list.py`: Removes unused imports.
    - `mask_dem.py`: Removes commented code.

<br/><br/>

## v4.3.15.3 - 2023-09-01 - [PR#983](https://github.com/NOAA-OWP/inundation-mapping/pull/983)

This hotfix addresses some bugs introduced in the pandas upgrade.

### Changes

- `/tools/eval_plots_stackedbar.py`: 2 lines were changed to work with the pandas upgrade. Added an argument for a `groupby` median call and fixed a bug with the pandas `query`. Also updated with Black compliance.

<br/><br/>

## v4.3.15.2 - 2023-07-18 - [PR#948](https://github.com/NOAA-OWP/inundation-mapping/pull/948)

Adds a script to produce inundation maps (extent TIFs, polygons, and depth grids) given a flow file and hydrofabric outputs. This is meant to make it easier to team members and external collaborators to produce inundation maps.

### Additions
- `data/`
    - `/tools/inundate_mosaic_wrapper.py`: The script that performs the inundation and mosaicking processes.
    - `/tools/mosaic_inundation.py`: Add function (mosaic_final_inundation_extent_to_poly).

<br/><br/>

## v4.3.15.1 - 2023-08-08 - [PR#960](https://github.com/NOAA-OWP/inundation-mapping/pull/960)

Provides a scripted procedure for updating BLE benchmark data including downloading, extracting, and processing raw BLE data into benchmark inundation files (inundation rasters and discharge tables).

### Additions

- `data/ble/ble_benchmark/`
    - `Dockerfile`, `Pipfile`, and `Pipfile.lock`: creates a new Docker image with necessary Python packages
    - `README.md`: contains installation and usage information
    - `create_ble_benchmark.py`: main script to generate BLE benchmark data

### Changes

- `data/ble/ble_benchmark/`
    - `create_flow_forecast_file.py` and `preprocess_benchmark.py`: moved from /tools

<br/><br/>

## v4.3.15.0 - 2023-08-08 - [PR#956](https://github.com/NOAA-OWP/inundation-mapping/pull/956)

Integrating GVAL in to the evaluation of agreement maps and contingency tables.

- `Dockerfile`: Add dependencies for GVAL
- `Pipfile`: Add GVAL and update related dependencies
- `Pipfile.lock`: Setup for Docker Image builds
- `run_test_case.py`: Remove unused arguments and cleanup
- `synthesize_test_cases.py`: Fix None comparisons and cleanup
- `tools/shared_functions.py`: Add GVAL crosswalk function, add rework create_stats_from_raster, create and create_stats_from_contingency_table
- `unit_tests/tools/inundate_gms_test.py`: Bug fix

<br/><br/>

## v4.3.14.2 - 2023-08-08 - [PR#959](https://github.com/NOAA-OWP/inundation-mapping/pull/959)

The enhancements in this PR include the new modules for pre-processing bathymetric data from the USACE eHydro dataset and integrating the missing hydraulic geometry into the HAND synthetic rating curves.

### Changes
- `data/bathymetry/preprocess_bathymetry.py`: added data source column to output geopackage attribute table.
- `fim_post_processing.sh`: changed -bathy input reference location.
- `config/params_template.env`: added export to bathymetry_file

<br/><br/>

## v4.3.14.1 - 2023-07-13 - [PR#946](https://github.com/NOAA-OWP/inundation-mapping/pull/946)

ras2fim product had a need to run the acquire 3dep script to pull down some HUC8 DEMs. The old script was geared to HUC6 but could handle HUC8's but needed a few enhancements. ras2fim also did not need polys made from the DEMs, so a switch was added for that.

The earlier version on the "retry" feature would check the file size and if it was smaller than a particular size, it would attempt to reload it.  The size test has now been removed. If a file fails to download, the user will need to look at the log out, then remove the file before attempting again. Why? So the user can see why it failed and decide action from there.

Note: later, as needed, we might upgrade it to handle more than just 10m (which it is hardcoded against).

Additional changes to README to reflect how users can access ESIP's S3 as well as a one line addition to change file permissions in fim_process_unit_wb.sh.

### Changes
- `data`
    - `usgs`
        - `acquire_and_preprocess_3dep_dems.py`:  As described above.
 - `fim_pipeline.sh`:  a minor styling fix (added a couple of lines for readability)
 - `fim_pre_processing.sh`: a user message was incorrect & chmod 777 $outputDestDir.
 - `fim_process_unit_wb.sh`: chmod 777 for /output/<run_name> directory.
 - `README.md`: --no-sign-request instead of --request-payer requester for ESIP S3 access.

<br/><br/>

## v4.3.14.0 - 2023-08-03 - [PR#953](https://github.com/NOAA-OWP/inundation-mapping/pull/953)

The enhancements in this PR include the new modules for pre-processing bathymetric data from the USACE eHydro dataset and integrating the missing hydraulic geometry into the HAND synthetic rating curves.

### Additions

- `data/bathymetry/preprocess_bathymetry.py`: preprocesses the eHydro datasets.
- `src/bathymetric_adjustment.py`: adjusts synthetic rating curves for HUCs where preprocessed bathymetry is available.

### Changes

- `config/params_template.env`: added a toggle for the bathymetric adjustment routine: `bathymetry_adjust`
- `fim_post_processing.sh`: added the new `bathymetric_adjustment.py` to the postprocessing lineup
- `src/`
    - `add_crosswalk.py`, `aggregate_by_huc.py`, & `subdiv_chan_obank_src.py`: accounting for the new Bathymetry_source field in SRCs

<br/><br/>

## v4.3.13.0 - 2023-07-26 - [PR#952](https://github.com/NOAA-OWP/inundation-mapping/pull/952)

Adds a feature to manually calibrate rating curves for specified NWM `feature_id`s using a CSV of manual coefficients to output a new rating curve. Manual calibration is applied after any/all other calibrations. Coefficient values between 0 and 1 increase the discharge value (and decrease inundation) for each stage in the rating curve while values greater than 1 decrease the discharge value (and increase inundation).

Manual calibration is performed if `manual_calb_toggle="True"` and the file specified by `man_calb_file` (with `HUC8`, `feature_id`, and `calb_coef_manual` fields) exists. The original HUC-level `hydrotable.csv` (after calibration) is saved with a suffix of `_pre-manual` before the new rating curve is written.

### Additions

- `src/src_manual_calibration.py`: Adds functionality for manual calibration by CSV file

### Changes

- `config/params_template.env`: Adds `manual_calb_toggle` and `man_calb_file` parameters
- `fim_post_processing.sh`: Adds check for toggle and if `man_calb_file` exists before running manual calibration

<br/><br/>

## v4.3.12.1 - 2023-07-21 - [PR#950](https://github.com/NOAA-OWP/inundation-mapping/pull/950)

Fixes a couple of bugs that prevented inundation using HUC-level hydrotables. Update associated unit tests.

### Changes

- `tools/inundate_gms.py`: Fixes a file path error and Pandas DataFrame indexing error.
- `unit_tests/tools/inundate_gms_test.py`: Do not skip this test, refactor to check that all branch inundation rasters exist.
- `unit_tests/tools/inundate_gms_params.json`: Only test 1 HUC, update forecast filepath, use 4 'workers'.

### Removals

- `unit_tests/tools/inundate_gms_unittests.py`: No longer used. Holdover from legacy unit tests.

<br/><br/>


## v4.3.12.0 - 2023-07-05 - [PR#940](https://github.com/NOAA-OWP/inundation-mapping/pull/940)

Refactor Point Calibration Database for synthetic rating curve adjustment to use `.parquet` files instead of a PostgreSQL database.

### Additions
- `data/`
    -`write_parquet_from_calib_pts.py`: Script to write `.parquet` files based on calibration points contained in a .gpkg file.

### Changes
- `src/`
    - `src_adjust_spatial_obs.py`: Refactor to remove PostgreSQL and use `.parquet` files.
    - `src_roughness_optimization.py`: Line up comments and add newline at EOF.
    - `bash_variables.env`: Update formatting, and add `{}` to inherited `.env` variables for proper variable expansion in Python scripts.
- `/config`
    - `params_template.env`: Update comment.
- `fim_pre_processing.sh`: In usage statement, remove references to PostGRES calibration tool.
- `fim_post_processing.sh`: Remove connection to and loading of PostgreSQL database.
- `.gitignore`: Add newline.
- `README.md`: Remove references to PostGRES calibration tool.

### Removals
- `config/`
    - `calb_db_keys_template.env`: No longer necessary without PostGRES Database.

- `/tools/calibration-db` : Removed directory including files below.
    - `README.md`
    - `docker-compose.yml`
    - `docker-entrypoint-enitdb.d/init-db.sh`

<br/><br/>

## v4.3.11.7 - 2023-06-12 - [PR#932](https://github.com/NOAA-OWP/inundation-mapping/pull/932)

Write to a csv file with processing time of `run_unit_wb.sh`, update PR Template, add/update bash functions in `bash_functions.env`, and modify error handling in `src/check_huc_inputs.py`. Update unit tests to throw no failures, `25 passed, 3 skipped`.

### Changes
- `.github/`
    - `PULL_REQUEST_TEMPLATE.md` : Update PR Checklist into Issuer Checklist and Merge Checklist
- `src/`
    - `run_unit_wb.sh`: Add line to log processing time to `$outputDestDir/logs/unit/total_duration_run_by_unit_all_HUCs.csv`
    - `check_huc_inputs.py`: Modify error handling. Correctly print HUC number if it is not valid (within `included_huc*.lst`)
    - `bash_functions.env`: Add `Calc_Time` function, add `local` keyword to functionally scoped variables in `Calc_Duration`
- `unit_tests/`
    - `derive_level_paths_test.py`: Update - new parameter (`buffer_wbd_streams`)
    - `derive_level_paths_params.json`: Add new parameter (`buffer_wbd_streams`)
    - `clip_vectors_to_wbd_test.py`: Update - new parameter (`wbd_streams_buffer_filename`)
    - `clip_vectors_to_wbd_params.json`: Add new parameter (`wbd_streams_buffer_filename`) & Fix pathing for `nwm_headwaters`

<br/><br/>

## v4.3.11.6 - 2023-05-26 - [PR#919](https://github.com/NOAA-OWP/inundation-mapping/pull/919)

Auto Bot asked for the python package of `requests` be upgraded from 2.28.2 to 2.31.0. This has triggered a number of packages to upgrade.

### Changes
- `Pipfile.lock`: as described.

<br/><br/>

## v4.3.11.5 - 2023-05-30 - [PR#911](https://github.com/NOAA-OWP/inundation-mapping/pull/911)

This fix addresses bugs found when using the recently added functionality in `tools/synthesize_test_cases.py` along with the `PREV` argument. The `-pfiles` argument now performs as expected for both `DEV` and `PREV` processing. Addresses #871

### Changes
`tools/synthesize_test_cases.py`: multiple changes to enable all expected functionality with the `-pfiles` and `-pcsv` arguments

<br/><br/>

## v4.3.11.4 - 2023-05-18 - [PR#917](https://github.com/NOAA-OWP/inundation-mapping/pull/917)

There is a growing number of files that need to be pushed up to HydroVis S3 during a production release, counting the new addition of rating curve comparison reports.

Earlier, we were running a number of aws cli scripts one at a time. This tool simplies it and pushes all of the QA and supporting files. Note: the HAND files from a release, will continue to be pushed by `/data/aws/s3.py` as it filters out files to be sent to HV s3.

### Additions

- `data\aws`
     - `push-hv-data-support-files.sh`: As described above. See file for command args.

<br/><br/>


## v4.3.11.3 - 2023-05-25 - [PR#920](https://github.com/NOAA-OWP/inundation-mapping/pull/920)

Fixes a bug in CatFIM script where a bracket was missing on a pandas `concat` statement.

### Changes
- `/tools/generate_categorical_fim.py`: fixes `concat` statement where bracket was missing.


<br/><br/>


## v4.3.11.2 - 2023-05-19 - [PR#918](https://github.com/NOAA-OWP/inundation-mapping/pull/918)

This fix addresses a bug that was preventing `burn_in_levees.py` from running. The if statement in run_unit_wb.sh preceeding `burn_in_levees.py` was checking for the existence of a filepath that doesn't exist.

### Changes
- `src/run_unit_wb.sh`: fixed the if statement filepath to check for the presence of levee features to burn into the DEM

<br/><br/>

## v4.3.11.1 - 2023-05-16 - [PR#904](https://github.com/NOAA-OWP/inundation-mapping/pull/904)

`pandas.append` was deprecated in our last Pandas upgrade (v4.3.9.0). This PR updates the remaining instances of `pandas.append` to `pandas.concat`.

The file `tools/thalweg_drop_check.py` had an instance of `pandas.append` but was deleted as it is no longer used or necessary.

### Changes

The following files had instances of `pandas.append` changed to `pandas.concat`:
- `data/`
    - `nws/preprocess_ahps_nws.py`
    - `usgs/`
        - `acquire_and_preprocess_3dep_dems.py`
        - `preprocess_ahps_usgs.py`
- `src/`
    - `add_crosswalk.py`
    - `adjust_headwater_streams.py`
    - `aggregate_vector_inputs.py`
    - `reset_mannings.py`
- `tools/`
    - `aggregate_mannings_calibration.py`
    - `eval_plots.py`
    - `generate_categorical_fim.py`
    - `generate_categorical_fim_flows.py`
    - `plots/`
        - `eval_plots.py`
        - `utils/shared_functions.py`
    - `rating_curve_comparison.py`
    - `rating_curve_get_usgs_curves.py`
    - `tools_shared_functions.py`

### Removals

- `tools/thalweg_drop_check.py`

<br/><br/>

## v4.3.11.0 - 2023-05-12 - [PR#903](https://github.com/NOAA-OWP/inundation-mapping/pull/903)

These changes address some known issues where the DEM derived flowlines follow the incorrect flow path (address issues with stream order 1 and 2 only). The revised code adds a new workflow to generate a new flow direction raster separately for input to the `run_by_branch.sh` workflow (branch 0 remains unchanged). This modification helps ensure that the DEM derived flowlines follow the desired NWM flow line when generating the DEM derived flowlines at the branch level.

### Changes
- `config/deny_branch_zero.lst`: removed `LandSea_subset_{}.tif` and `flowdir_d8_burned_filled_{}.tif` from the "keep" list as these files are now kept in the huc root folder.
- `config/deny_unit.lst`: added file cleanups for newly generated branch input files stored in the huc root folder (`dem_burned.tif`, `dem_burned_filled.tif`, `flowdir_d8_burned_filled.tif`, `flows_grid_boolean.tif`, `wbd_buffered_streams.gpkg`)
- `src/clip_vectors_to_wbd.py`: saving the `wbd_streams_buffer` as an output gpkg for input to `derive_level_paths.py`
- `src/derive_level_paths.py`: added a new step to clip the `out_stream_network_dissolved` with the `buffer_wbd_streams` polygon. this resolves errors with the edge case scenarios where a NWM flow line intersects the WBD buffer polygon
- `src/run_unit_wb.sh`: Introduce new processing steps to generate separate outputs for input to branch 0 vs. all other branches. Remove the branch zero `outputs_cleanup.py` as the branches are no longer pointing to files stored in the branch 0 directory (stored in huc directory)
   - Rasterize reach boolean (1 & 0) for all branches (not branch 0): using the `nwm_subset_streams_levelPaths_dissolved.gpkg` to define the branch levelpath flow lines
   - AGREEDEM reconditioning for all branches (not branch 0)
   - Pit remove burned DEM for all branches (not branch 0)
   - D8 flow direction generation for all branches (not branch 0)
- `src/run_by_branch.sh`: changed `clip_rasters_to_branches.py` input file location for `$tempHucDataDir/flowdir_d8_burned_filled.tif` (newly created file)

<br/><br/>

## v4.3.10.0 - 2023-05-12 - [PR#888](https://github.com/NOAA-OWP/inundation-mapping/pull/888)

`aggregate_by_huc.py` was taking a long time to process. Most HUCs can aggregate their branches into one merged hydrotable.csv in just 22 seconds, but a good handful took over 2 mins and a few took over 7 mins. When multiplied by 2,138 HUCs it was super slow. Multi-proc has not been added and it now takes appx 40 mins at 80 cores.

An error logging system was also added to track errors that may have occurred during processing.

### Changes
- `fim_pipeline.sh` - added a duration counter at the end of processing HUCs
- `fim_post_processing.sh` - added a job limit (number of procs), did a little cleanup, and added a warning note about usage of job limits in this script,
- `src`
    - `aggregate_by_huc.py`: Added multi proc, made it useable for non external script calls, added a logging system for errors only.
    - `indentify_src_bankful.py`: typo fix.

<br/><br/>

## v4.3.9.2 - 2023-05-12 - [PR#902](https://github.com/NOAA-OWP/inundation-mapping/pull/902)

This merge fixes several sites in Stage-Based CatFIM sites that showed overinundation. The cause was found to be the result of Stage-Based CatFIM code pulling the wrong value from the `usgs_elev_table.csv`. Priority is intended to go to the `dem_adj_elevation` value that is not from branch 0, however there was a flaw in the prioritization logic. Also includes a change to `requests` usage that is in response to an apparent IT SSL change. This latter change was necessary in order to run CatFIM. Also added a check to make sure the `dem_adj_thalweg` is not too far off the official elevation, and continues if it is.

### Changes
- `/tools/generate_categorical_fim.py`: fixed pandas bug where the non-branch zero `dem_adj_elevation` value was not being properly indexed. Also added a check to make sure the `dem_adj_thalweg` is not too far off the official elevation, and continues if it is.
- ` /tools/tools_shared_functions.py`: added `verify=False` to `requests` library calls because connections to WRDS was being refused (likely because of new IT protocols).

<br/><br/>

## v4.3.9.1 - 2023-05-12 - [PR#893](https://github.com/NOAA-OWP/inundation-mapping/pull/893)

Fix existing unit tests, remove unwanted behavior in `check_unit_errors_test.py`, update `unit_tests/README.md`

### Changes

- `unit_tests/`
    - `README.md` : Split up headings for setting up unit tests/running unit tests & re-formatted code block.
    - `check_unit_errors_test.py`: Fixed unwanted behavior of test leaving behind `sample_n.txt` files in `unit_errors/`
    - `clip_vectors_to_wbd_params.json`: Update parameters
    - `clip_vectors_to_wbd_test.py`: Update arguments
    - `pyproject.toml`: Ignore RuntimeWarning, to suppress pytest failure.
    - `usgs_gage_crosswalk_test.py`: Enhance readability of arguments in `gage_crosswalk.run_crosswalk` call

<br/><br/>

## v4.3.9.0 - 2023-04-19 - [PR#889](https://github.com/NOAA-OWP/inundation-mapping/pull/889)

Updates GDAL in base Docker image from 3.1.2 to 3.4.3 and updates all Python packages to latest versions, including Pandas v.2.0.0. Fixes resulting errors caused by deprecation and/or other changes in dependencies.

NOTE: Although the most current GDAL is version 3.6.3, something in 3.5 causes an issue in TauDEM `aread8` (this has been submitted as https://github.com/dtarb/TauDEM/issues/254)

### Changes

- `Dockerfile`: Upgrade package versions and fix `tzdata`
- `fim_post_processing.sh`: Fix typo
- `Pipfile` and `Pipfile.lock`: Update Python versions
- `src/`
    - `add_crosswalk.py`, `aggregate_by_huc.py`, `src_adjust_usgs_rating.py`, and `usgs_gage_unit_setup.py`: Change `df1.append(df2)` (deprecated) to `pd.concat([df1, df2])`
    - `build_stream_traversal.py`: Add `dropna=True` to address change in NaN handling
    - `getRasterInfoNative.py`: Replace `import gdal` (deprecated) with `from osgeo import gdal`
    - `stream_branches.py`: Change deprecated indexing to `.iloc[0]` and avoid `groupby.max()` over geometry
- `tools`
    - `inundation.py`: Cleans unused `from gdal`
    - `eval_plots.py`: deprecated dataframe.append fixed and deprecated python query pattern fixed.

<br/><br/>

## v4.3.8.0 - 2023-04-07 - [PR#881](https://github.com/NOAA-OWP/inundation-mapping/pull/881)

Clips branch 0 to terminal segments of NWM streams using the `to` attribute of NWM streams (where `to=0`).

### Changes

- `src/`
    - `delineate_hydros_and_produce_HAND.sh`: Added input arguments to `src/split_flows.py`
    - `split_flows.py`: Added functionality to snap and trim branch 0 flows to terminal NWM streamlines

<br/><br/>

## v4.3.7.4 - 2023-04-10 - [PR#882](https://github.com/NOAA-OWP/inundation-mapping/pull/882)

Bug fix for empty `output_catchments` in `src/filter_catchments_and_add_attributes.py`

### Changes

- `src/filter_catchments_and_add_attributes.py`: Adds check for empty `output_catchments` and exits with Status 61 if empty.

<br/><br/>

## v4.3.7.3 - 2023-04-14 - [PR#880](https://github.com/NOAA-OWP/inundation-mapping/pull/880)

Hotfix for addressing an error during the NRMSE calculation/aggregation step within `tools/rating_curve_comparison.py`. Also added the "n" variable to the agg_nwm_recurr_flow_elev_stats table. Addresses #878

### Changes

- `tools/rating_curve_comparison.py`: address error for computing nrmse when n=1; added the "n" variable (sample size) to the output metrics table

<br/><br/>

## v4.3.7.2 - 2023-04-06 - [PR#879](https://github.com/NOAA-OWP/inundation-mapping/pull/879)

Replaces `os.environ` with input arguments in Python files that are called from bash scripts. The bash scripts now access the environment variables and pass them to the Python files as input arguments. In addition to adapting some Python scripts to a more modular structure which allows them to be run individually, it also allows Visual Studio Code debugger to work properly. Closes #875.

### Changes

- `fim_pre_processing.sh`: Added `-i $inputsDir` input argument to `src/check_huc_inputs.py`
- `src/`
    - `add_crosswalk.py`: Changed `min_catchment_area` and `min_stream_length` environment variables to input arguments
    - `check_huc_inputs.py`: Changed `inputsDir` environment variable to input argument
    - `delineate_hydros_and_produce_HAND.sh`: Added `-m $max_split_distance_meters -t $slope_min -b $lakes_buffer_dist_meters` input arguments to `src/split_flows.py`
    - `split_flows.py`: Changed `max_split_distance_meters`, `slope_min`, and `lakes_buffer_dist_meters` from environment variables to input arguments

<br/><br/>

## v4.3.7.1 - 2023-04-06 - [PR#874](https://github.com/NOAA-OWP/inundation-mapping/pull/874)

Hotfix to `process_branch.sh` because it wasn't removing code-61 branches on exit. Also removes the current run from the new fim_temp directory.

### Changes

- `fim_pipeline.sh`: removal of current run from fim_temp directory
- `src/process_branch.sh`: switched the exit 61 block to use the temp directory instead of the outputs directory

<br/><br/>

## v4.3.7.0 - 2023-03-02 - [PR#868](https://github.com/NOAA-OWP/inundation-mapping/pull/868)

This pull request adds a new feature to `fim_post_processing.sh` to aggregate all of the hydrotables for a given HUC into a single HUC-level `hydrotable.csv` file. Note that the aggregation step happens near the end of `fim_post_processing.sh` (after the subdivision and calibration routines), and the branch hydrotable files are preserved in the branch directories for the time being.

### Changes

- `fim_pipeline.sh`: created a new variable `$jobMaxLimit` that multiplies the `$jobHucLimit` and the `$jobBranchLimit`
- `fim_post_processing.sh`: added new aggregation/concatenation step after the SRC calibration routines; passing the new `$jobMaxLimit` to the commands that accept a multiprocessing job number input; added `$skipcal` argument to the USGS rating curve calibration routine
- `src/add_crosswalk.py`: changed the default value for `calb_applied` variable to be a boolean
- `src/aggregate_by_huc.py`: file renamed (previous name: `src/usgs_gage_aggregate.py`); updated to perform branch to huc file aggregation for `hydroTable_{branch_id}.csv` and `src_full_crosswalked_{branch_id}.csv` files; note that the input arguments ask you to specify which file types to aggregate using the flags: `-elev`, `-htable`, and `-src`
- `tools/inundate_gms.py`: added check to use the aggregated HUC-level `hydrotable.csv` if it exists, otherwise continue to use the branch hydroTable files
- `tools/inundation.py`: added `usecols` argument to the `pd.read_csv` commands to improve read time for hydrotables
- `src/subdiv_chan_obank_src.py`: add dtype to hydrotable pd.read_csv to resolve pandas dtype interpretation warnings

<br/><br/>

## v4.3.6.0 - 2023-03-23 - [PR#803](https://github.com/NOAA-OWP/inundation-mapping/pull/803)

Clips Watershed Boundary Dataset (WBD) to DEM domain for increased efficiency. Essentially, this is a wrapper for `geopandas.clip()` and moves clipping from `src/clip_vectors_to_wbd.py` to `data/wbd/preprocess_wbd.py`.

### Additions

- `data/wbd/preprocess_wbd.py`: Clips WBD to DEM domain polygon

### Changes

- `src/`
    - `bash_variables.env`: Updates `input_WBD_gdb` environment variable
    - `clip_vectors_to_wbd.py`: Removes clipping to DEM domain

<br/><br/>

## v4.3.5.1 - 2023-04-01 - [PR#867](https://github.com/NOAA-OWP/inundation-mapping/pull/867)

outputs_cleanup.py was throwing an error saying that the HUC source directory (to be cleaned up), did not exist. This was confirmed in a couple of environments. The src path in run_unit_wb.sh was sending in the "outputs" directory and not the "fim_temp" directory. This might have been a merge issue.

The log file was moved to the unit_errors folder to validate the error, as expected.

### Changes

- `src/run_unit_wb.sh`: Change the source path being submitted to `outputs_cleanup.py` from the `outputs` HUC directory to the `fim_temp` HUC directory.
- `fim_process_unit_wb.sh`: Updated the phrase "Copied temp directory" to "Moved temp directory"

<br/><br/>

## v4.3.5.0 - 2023-03-02 - [PR#857](https://github.com/NOAA-OWP/inundation-mapping/pull/857)

Addresses changes to function calls needed to run upgraded Shapely library plus other related library upgrades. Upgraded libraries include:
- shapely
- geopandas
- pandas
- numba
- rasterstats
- numpy
- rtree
- tqdm
- pyarrow
- py7zr

Pygeos is removed because its functionality is incorporated into the upgraded shapely library.

### Changes

- `Dockerfile`
- `Pipfile and Pipfile.lock`
- `src/`
	- `associate_levelpaths_with_levees.py`
    - `build_stream_traversal.py`
	- `add_crosswalk.py`
	- `adjust_headwater_streams.py`
	- `aggregate_vector_inputs.py`
	- `clip_vectors_to_wbd.py`
	- `derive_headwaters.py`
	- `stream_branches.py`
	- `split_flows.py`
- `tools/`
	- `fimr_to_benchmark.py`
	- `tools_shared_functions.py`

<br/><br/>

## v4.3.4.0 - 2023-03-16-23 [PR#847](https://github.com/NOAA-OWP/inundation-mapping/pull/847)

### Changes

Create a 'working directory' in the Docker container to run processes within the container's non-persistent filesystem. Modify variables in scripts that process HUCs and branches to use the temporary working directory, and then copy temporary directory (after trimming un-wanted files) over to output directory (persistent filesystem).  Roll back changes to `unit_tests/` to use `/data/outputs` (contains canned data), as the volume mounted `outputs/` most likely will not contain the necessary unit test data.

- `Dockerfile` - create a `/fim_temp` working directory, update `projectDir` to an `ENV`, rename inputs and outputs directory variables
- `fim_pipeline.sh` - remove `projectDir=/foss_fim`, update path of `logFile`, remove indentation
- `fim_pre_processing.sh` - change `$outputRunDataDir` => `$outputDestDir` & add `$tempRunDir`
- `fim_post_processing.sh` - change `$outputRunDataDir` => `$outputDestDir`
- `fim_process_unit_wb.sh` - change `$outputRunDataDir` => `$outputDestDir`, add vars & export `tempRunDir`, `tempHucDataDir`, & `tempBranchDataDir` to `run_unit_wb.sh`
- `README.md` - add linebreaks to codeblocks

- `src/`
  - `bash_variables.env` - `$inputDataDir` => `$inputsDir`
  - `check_huc_inputs.py` - `$inputDataDir` => `$inputsDir`
  - `delineate_hydros_and_produce_HAND.py` - `$outputHucDataDir` => `$tempHucDataDir`, `$outputCurrentBranchDataDir` => `$tempCurrentBranchDataDir`
  - `process_branch.sh` - `$outputRunDataDir` => `$outputsDestDir`
  - `run_by_branch.sh` - `$outputCurrentBranchDataDir` => `$tempCurrentBranchDataDir`, `$outputHucDataDir` => `$tempHucDataDir`
  - `run_unit_wb.sh` - `$outputRunDataDir` => `$outputDestDir`, `$outputHucDataDir` => `$tempHucDataDir`
  - `utils/`
    - `shared_functions.py` - `$inputDataDir` => `$inputsDir`

- `tools/`
  - `inundation_wrapper_custom_flow.py` - `$outputDataDir` => `$outputsDir`
  - `inundation_wrapper_nwm_flows.py`  - `$outputDataDir` => `$outputsDir`
  - `tools_shared_variables.py` - `$outputDataDir` => `$outputsDir`

- `unit_tests/`
  - `README.md` - add linebreaks to code blocks, `/outputs/` => `/data/outputs/`
  - `*_params.json` - `/outputs/` => `/data/outputs/` & `$outputRunDataDir` => `$outputDestDir`
  - `derive_level_paths_test.py` - `$outputRunDataDir` => `$outputDestDir`
  - `check_unit_errors_test.py` - `/outputs/` => `/data/outputs/`
  - `shared_functions_test.py` - `$outputRunDataDir` => `$outputDestDir`
  - `split_flows_test.py`  - `/outputs/` => `/data/outputs/`
  - `tools/`
    - `*_params.json` - `/outputs/` => `/data/outputs/` & `$outputRunDataDir` => `$outputDestDir`

<br/><br/>

## v4.3.3.7 - 2023-03-22 - [PR#856](https://github.com/NOAA-OWP/inundation-mapping/pull/856)

Simple update to the `PULL_REQUEST_TEMPLATE.md` to remove unnecessary/outdated boilerplate items, add octothorpe (#) in front of Additions, Changes, Removals to mirror `CHANGELOG.md` format, and clean up the PR Checklist.

### Changes
- `docs/`
  - `PULL_REQUEST_TEMPLATE.md`

<br/><br/>

## v4.3.3.6 - 2023-03-30 - [PR#859](https://github.com/NOAA-OWP/inundation-mapping/pull/859)

Addresses the issue of output storage space being taken up by output files from branches that did not run. Updates branch processing to remove the extraneous branch file if a branch gets an error code of 61.

### Changes

- `src/process_branch.sh`: added line 41, which removes the outputs and output folder if Error 61 occurs.

<br/><br/>

## v4.3.3.5 - 2023-03-23 - [PR#848](https://github.com/NOAA-OWP/inundation-mapping/pull/848)

Introduces two new arguments (`-pcsv` and `-pfiles`) and improves the documentation of  `synthesize_test_cases.py`. The new arguments allow the user to provide a CSV of previous metrics (`-pcsv`) and to specity whether or not metrics should pulled from previous directories (`-pfiles`).

The dtype warning was suppressed through updates to the `read_csv` function in `hydrotable.py` and additional comments were added throughout script to improve readability.

### Changes
- `tools/inundation.py`: Add data types to the section that reads in the hydrotable (line 483).

- `tools/synthesize_test_cases.py`: Improved formatting, spacing, and added comments. Added two new arguments: `pcsv` and `pfiles` along with checks to verify they are not being called concurrently (lines 388-412). In `create_master_metrics_csv`, creates an `iteration_list` that only contains `['comparison']` if `pfiles` is not true, reads in the previous metric csv `prev_metrics_csv` if it is provided and combine it with the compiled metrics (after it is converted to dataframe), and saves the metrics dataframe (`df_to_write`) to CSV.

<br/><br/>

## v4.3.3.4 - 2023-03-17 - [PR#849](https://github.com/NOAA-OWP/inundation-mapping/pull/849)

This hotfix addresses an error in inundate_nation.py relating to projection CRS.

### Changes

- `tools/inundate_nation.py`: #782 CRS projection change likely causing issue with previous projection configuration

<br/><br/>

## v4.3.3.3 - 2023-03-20 - [PR#854](https://github.com/NOAA-OWP/inundation-mapping/pull/854)

At least one site (e.g. TRYM7) was not been getting mapped in Stage-Based CatFIM, despite having all of the acceptable accuracy codes. This was caused by a data type issue in the `acceptable_coord_acc_code_list` in `tools_shared_variables.py` having the accuracy codes of 5 and 1 as a strings instead of an integers.

### Changes

- `/tools/tools_shared_variables.py`: Added integers 5 and 1 to the acceptable_coord_acc_code_list, kept the '5' and '1' strings as well.

<br/><br/>

## v4.3.3.2 - 2023-03-20 - [PR#851](https://github.com/NOAA-OWP/inundation-mapping/pull/851)

Bug fix to change `.split()` to `os.path.splitext()`

### Changes

- `src/stream_branches.py`: Change 3 occurrences of `.split()` to `os.path.splitext()`

<br/><br/>

## v4.3.3.1 - 2023-03-20 - [PR#855](https://github.com/NOAA-OWP/inundation-mapping/pull/855)

Bug fix for KeyError in `src/associate_levelpaths_with_levees.py`

### Changes

- `src/associate_levelpaths_with_levees.py`: Adds check if input files exist and handles empty GeoDataFrame(s) after intersecting levee buffers with leveed areas.

<br/><br/>

## v4.3.3.0 - 2023-03-02 - [PR#831](https://github.com/NOAA-OWP/inundation-mapping/pull/831)

Addresses bug wherein multiple CatFIM sites in the flow-based service were displaying the same NWS LID. This merge also creates a workaround solution for a slowdown that was observed in the WRDS location API, which may be a temporary workaround, until WRDS addresses the slowdown.

### Changes

- `tools/generate_categorical_fim_mapping.py`: resets the list of tifs to format for each LID within the loop that does the map processing, instead of only once before the start of the loop.
- `tools/tools_shared_functions.py`:
  - adds a try-except block around code that attempted to iterate on an empty list when the API didn't return relevant metadata for a given feature ID (this is commented out, but may be used in the future once WRDS slowdown is addressed).
  - Uses a passed NWM flows geodataframe to determine stream order.
- `/tools/generate_categorical_fim_flows.py`:
  - Adds multiprocessing to flows generation and uses `nwm_flows.gpkg` instead of the WRDS API to determine stream order of NWM feature_ids.
  - Adds duration print messages.
- `/tools/generate_categorical_fim.py`:
  - Refactor to allow for new NWM filtering scheme.
  - Bug fix in multiprocessing calls for interval map production.
  - Adds duration print messages.

<br/><br/>

## v4.3.2.0 - 2023-03-15 - [PR#845](https://github.com/NOAA-OWP/inundation-mapping/pull/845)

This merge revises the methodology for masking levee-protected areas from inundation. It accomplishes two major tasks: (1) updates the procedure for acquiring and preprocessing the levee data to be burned into the DEM and (2) revises the way levee-protected areas are masked from branches.

(1) There are now going to be two different levee vector line files in each HUC. One (`nld_subset_levees_burned.gpkg`) for the levee elevation burning and one (`nld_subset_levees.gpkg`) for the levee-level-path assignment and masking workflow.

(2) Levee-protected areas are masked from inundation based on a few methods:
  - Branch 0: All levee-protected areas are masked.
  - Other branches: Levee-protected areas are masked from the DEMs of branches for level path(s) that the levee is protecting against by using single-sided buffers alongside each side of the levee to determine which side the levee is protecting against (the side opposite the associated levee-protected area).

### Additions

- `.gitignore`: Adds `.private` folder for unversioned code.
- `data/`
    - `esri.py`: Class for querying and downloading ESRI feature services.
    - `nld/`
        - `levee_download.py`: Module that handles downloading and preprocessing levee lines and protected areas from the National Levee Database.
- `src/associate_levelpaths_with_levees.py`: Associates level paths with levees using single-sided levee buffers and writes to CSV to be used by `src/mask_dem.py`

### Changes

- `.config/`
    - `deny_branch_zero.lst`: Adds `dem_meters_{}.tif`.
    - `deny_branches.lst`: Adds `levee_levelpaths.csv` and removes `nld_subset_levees_{}.tif`.
    - `deny_unit.lst`: Adds `dem_meters.tif`.
    - `params_template.env`: Adds `levee_buffer` parameter for levee buffer size/distance in meters and `levee_id_attribute`.
- `src/`
    - `bash_variables.env`: Updates `input_nld_levee_protected_areas` and adds `input_NLD` (moved from `run_unit_wb.sh`) and `input_levees_preprocessed` environment. .variables
    - `burn_in_levees.py`: Removed the unit conversion from feet to meters because it's now being done in `levee_download.py`.
    - `clip_vectors_to_wbd.py`: Added the new levee lines for the levee-level-path assignment and masking workflow.
    - `delineate_hydros_and_produce_HAND.sh`: Updates input arguments.
    - `mask_dem.py`: Updates to use `levee_levelpaths.csv` (output from `associate_levelpaths_with_levees.py`) to mask branch DEMs.
    - `run_by_branch.sh`: Clips `dem_meters.tif` to use for branches instead of `dem_meters_0.tif` since branch 0 is already masked.
    - `run_unit_wb.sh`: Added inputs to `clip_vectors_to_wbd.py`. Added `associate_levelpaths_with_levees.py`. Processes `dem_meters.tif` and then makes a copy for branch 0. Moved `deny_unit.lst` cleanup to after branch processing.

### Removals
- `data/nld/preprocess_levee_protected_areas.py`: Deprecated.

<br/><br/>

## v4.3.1.0 - 2023-03-10 - [PR#834](https://github.com/NOAA-OWP/inundation-mapping/pull/834)

Change all occurances of /data/outputs to /outputs to honor the correct volume mount directory specified when executing docker run.

### Changes

- `Dockerfile` - updated comments in relation to `projectDir=/foss_fim`
- `fim_pipeline.sh` - updated comments in relation to `projectDir=/foss_fim`
- `fim_pre_processing.sh` -updated comments in relation to `projectDir=/foss_fim`
- `fim_post_processing.sh` - updated comments in relation to `projectDir=/foss_fim`
- `README.md` - Provide documentation on starting the Docker Container, and update docs to include additional command line option for calibration database tool.

- `src/`
  - `usgs_gage_crosswalk.py` - added newline character to shorten commented example usage
  - `usgs_gage_unit_setup.py` - `/data/outputs/` => `/outputs/`

- `tools/`
  - `cache_metrics.py` -  `/data/outputs/` => `/outputs/`
  - `copy_test_case_folders.py`  - `/data/outputs/` => `/outputs/`
  - `run_test_case.py` - `/data/outputs/` => `/outputs/`

- `unit_tests/*_params.json`  - `/data/outputs/` => `/outputs/`

- `unit_tests/split_flows_test.py`  - `/data/outputs/` => `/outputs/`

<br/><br/>

## v4.3.0.1 - 2023-03-06 - [PR#841](https://github.com/NOAA-OWP/inundation-mapping/pull/841)

Deletes intermediate files generated by `src/agreedem.py` by adding them to `config/deny_*.lst`

- `config/`
    - `deny_branch_zero.lst`, `deny_branches.lst`, `deny_branch_unittests.lst`: Added `agree_binary_bufgrid.tif`, `agree_bufgrid_zerod.tif`, and `agree_smogrid_zerod.tif`
    - `deny_unit.lst`: Added `agree_binary_bufgrid.tif`, `agree_bufgrid.tif`, `agree_bufgrid_allo.tif`, `agree_bufgrid_dist.tif`,  `agree_bufgrid_zerod.tif`, `agree_smogrid.tif`, `agree_smogrid_allo.tif`, `agree_smogrid_dist.tif`, `agree_smogrid_zerod.tif`

<br/><br/>

## v4.3.0.0 - 2023-02-15 - [PR#814](https://github.com/NOAA-OWP/inundation-mapping/pull/814)

Replaces GRASS with Whitebox. This addresses several issues, including Windows permissions and GRASS projection issues. Whitebox also has a slight performance benefit over GRASS.

### Removals

- `src/r_grow_distance.py`: Deletes file

### Changes

- `Dockerfile`: Removes GRASS, update `$outputDataDir` from `/data/outputs` to `/outputs`
- `Pipfile` and `Pipfile.lock`: Adds Whitebox and removes GRASS
- `src/`
    - `agreedem.py`: Removes `r_grow_distance`; refactors to use with context and removes redundant raster reads.
    - `adjust_lateral_thalweg.py` and `agreedem.py`: Refactors to use `with` context and removes redundant raster reads
    - `unique_pixel_and_allocation.py`: Replaces GRASS with Whitebox and remove `r_grow_distance`
    - `gms/`
        - `delineate_hydros_and_produce_HAND.sh` and `run_by_unit.sh`: Removes GRASS parameter
        - `mask_dem.py`: Removes unnecessary line

<br/><br/>

## v4.2.1.0 - 2023-02-21 - [PR#829](https://github.com/NOAA-OWP/inundation-mapping/pull/829)

During the merge from remove-fim3 PR into dev, merge conflicts were discovered in the unit_tests folders and files. Attempts to fix them at that time failed, so some files were removed, other renamed, other edited to get the merge to work.  Here are the fixes to put the unit tests system back to par.

Note: some unit tests are now temporarily disabled due to dependencies on other files / folders which may not exist in other environments.

Also.. the Changelog.md was broken and is being restored here.

Also.. a minor text addition was added to the acquire_and_preprocess_3dep_dems.py files (not directly related to this PR)

For file changes directly related to unit_test folder and it's file, please see [PR#829](https://github.com/NOAA-OWP/inundation-mapping/pull/829)

Other file changes:

### Changes
- `Pipfile.lock` : rebuilt and updated as a safety pre-caution.
- `docs`
    - `CHANGELOG.md`: additions to this file for FIM 4.2.0.0 were not merged correctly.  (re-added just below in the 4.2.0.0 section)
- `data`
    - `usgs`
        - `acquire_and_preprocess_3dep_dems.py`: Added text on data input URL source.

<br/><br/>

## v4.2.0.1 - 2023-02-16 - [PR#827](https://github.com/NOAA-OWP/inundation-mapping/pull/827)

FIM 4.2.0.0. was throwing errors for 14 HUCs that did not have any level paths. These are HUCs that have only stream orders 1 and 2 and are covered under branch zero, but no stream orders 3+ (no level paths).  This has now been changed to not throw an error but continue to process of the HUC.

### Changes

- `src`
    - `run_unit_wb.sh`: Test if branch_id.lst exists, which legitimately might not. Also a bit of text cleanup.

<br/><br/>

## v4.2.0.0 - 2023-02-16 - [PR#816](https://github.com/NOAA-OWP/inundation-mapping/pull/816)

This update removes the remaining elements of FIM3 code.  It further removes the phrases "GMS" as basically the entire FIM4 model. FIM4 is GMS. With removing FIM3, it also means remove concepts of "MS" and "FR" which were no longer relevant in FIM4.  There are only a few remaining places that will continue with the phrase "GMS" which is in some inundation files which are being re-evaluated.  Some deprecated files have been removed and some subfolders removed.

There are a lot of duplicate explanations for some of the changes, so here is a shortcut system.

- desc 1:  Remove or rename values based on phrase "GMS, MS and/or FR"
- desc 2:  Moved file from the /src/gms folder to /src  or /tools/gms_tools to /tools
- desc 3:  No longer needed as we now use the `fim_pipeline.sh` processing model.

### Removals

- `data`
    - `acquire_and_preprocess_inputs.py`:  No longer needed
- `gms_pipeline.sh` : see desc 3
- `gms_run_branch.sh` : see desc 3
- `gms_run_post_processing.sh` : see desc 3
- `gms_run_unit.sh` : see desc 3
- `src`
    - `gms`
        - `init.py` : folder removed, no longer needed.
        - `aggregate_branch_lists.py`: no longer needed.  Newer version already exists in src directory.
        - `remove_error_branches.py` :  see desc 3
        - `run_by_unit.sh` : see desc 3
        - `test_new_crosswalk.sh` : no longer needed
        - `time_and_tee_run_by_branch.sh` : see desc 3
        - `time_and_tee_run_by_unit.sh` : see desc 3
    - `output_cleanup.py` : see desc 3
 - `tools/gms_tools`
     - `init.py` : folder removed, no longer needed.

### Changes

- `config`
   - `deny_branch_unittests.lst` :  renamed from `deny_gms_branch_unittests.lst`
   - `deny_branch_zero.lst` : renamed from `deny_gms_branch_zero.lst`
   - `deny_branches.lst` :  renamed from `deny_gms_branches.lst`
   - `deny_unit.lst`  : renamed from `deny_gms_unit.lst`
   - `params_template.env` : see desc 1

- `data`
    - `nws`
        - `preprocess_ahps_nws.py`:   Added deprecation note: If reused, it needs review and/or upgrades.
    - `acquire_and_preprocess_3dep_dems.py` : see desc 1
 - `fim_post_processing.sh` : see desc 1, plus a small pathing change.
 - `fim_pre_processing.sh` : see desc 1
 - ` src`
     - `add_crosswalk.py` : see desc 1. Also cleaned up some formatting and commented out a code block in favor of a better way to pass args from "__main__"
     - `bash_variables.env` : see desc 1
     - `buffer_stream_branches.py` : see desc 2
     - `clip_rasters_to_branches.py` : see desc 2
     - `crosswalk_nwm_demDerived.py` :  see desc 1 and desc 2
     - `delineate_hydros_and_produce_HAND.sh` : see desc 1 and desc 2
     - `derive_level_paths.py`  :  see desc 1 and desc 2
     - `edit_points.py` : see desc  2
     - `filter_inputs_by_huc.py`: see desc 1 and desc 2
     - `finalize_srcs.py`:  see desc 2
     - `generate_branch_list.py` : see desc 1
     - `make_rem.py` : see desc 2
     - `make_dem.py` : see desc  2
     - `outputs_cleanup.py`:  see desc 1
     - `process_branch.sh`:  see desc 1
     - `query_vectors_by_branch_polygons.py`: see desc 2
     - `reset_mannings.py` : see desc 2
     - `run_by_branch.sh`:  see desc 1
     - `run_unit_wb.sh`: see desc 1
     - `stream_branches.py`:  see desc 2
     - `subset_catch_list_by_branch_id.py`: see desc 2
     - `toDo.md`: see desc 2
     - `usgs_gage_aggregate.py`:  see desc 1
     - `usgs_gage_unit_setup.py` : see desc 1
     - `utils`
         - `fim_enums.py` : see desc 1

- `tools`
    - `combine_crosswalk_tables.py` : see desc 2
    - `compare_ms_and_non_ms_metrics.py` : see desc 2
    - `compile_comp_stats.py`: see desc 2  and added note about possible deprecation.
    - `compile_computation_stats.py` : see desc 2  and added note about possible deprecation.
    - `composite_inundation.py` : see desc 1 : note.. references a file called inundate_gms which retains it's name for now.
    - `consolidate_metrics.py`: added note about possible deprecation.
    - `copy_test_case_folders.py`: see desc 1
    - `eval_plots.py` : see desc 1
    - `evaluate_continuity.py`: see desc 2
    - `find_max_catchment_breadth.py` : see desc 2
    - `generate_categorical_fim_mapping.py` : see desc 1
    - `inundate_gms.py`: see desc 1 and desc 2. Note: This file has retained its name with the phrase "gms" in it as it might be upgraded later and there are some similar files with similar names.
    - `inundate_nation.py` : see desc 1
    - `inundation.py`:  text styling change
    - `make_boxes_from_bounds.py`: text styling change
    - `mosaic_inundation.py`:  see desc 1 and desc 2
    - `overlapping_inundation.py`: see desc 2
    - `plots.py` : see desc 2
    - `run_test_case.py`:  see desc 1
    - `synthesize_test_cases.py`: see desc 1

- `unit_tests`
    - `README.md`: see desc 1
    - `__template_unittests.py`: see desc 1
    - `check_unit_errors_params.json`  and `check_unit_errors_unittests.py` : see desc 1
    - `derive_level_paths_params.json` and `derive_level_paths_unittests.py` : see desc 1 and desc 2
    - `filter_catchments_and_add_attributes_unittests.py`: see desc 1
    - `outputs_cleanup_params.json` and `outputs_cleanup_unittests.py`: see desc 1 and desc 2
    - `split_flows_unittests.py` : see desc 1
    - `tools`
        - `inundate_gms_params.json` and `inundate_gms_unittests.py`: see desc 1 and desc 2

<br/><br/>

## v4.1.3.0 - 2023-02-13 - [PR#812](https://github.com/NOAA-OWP/inundation-mapping/pull/812)

An update was required to adjust host name when in the AWS environment

### Changes

- `fim_post_processing.sh`: Added an "if isAWS" flag system based on the input command args from fim_pipeline.sh or

- `tools/calibration-db`
    - `README.md`: Minor text correction.

<br/><br/>

## v4.1.2.0 - 2023-02-15 - [PR#808](https://github.com/NOAA-OWP/inundation-mapping/pull/808)

Add `pytest` package and refactor existing unit tests. Update parameters to unit tests (`/unit_tests/*_params.json`) to valid paths. Add leading slash to paths in `/config/params_template.env`.

### Additions

- `/unit_tests`
  - `__init__.py`  - needed for `pytest` command line executable to pick up tests.
  - `pyproject.toml`  - used to specify which warnings are excluded/filtered.
  - `/gms`
    - `__init__.py` - needed for `pytest` command line executable to pick up tests.
  - `/tools`
    - `__init__.py`  - needed for `pytest` command line executable to pick up tests.
    - `inundate_gms_params.json` - file moved up into this directory
    - `inundate_gms_test.py`     - file moved up into this directory
    - `inundation_params.json`   - file moved up into this directory
    - `inundation_test.py`       - file moved up into this directory

### Removals

- `/unit_tests/tools/gms_tools/` directory removed, and files moved up into `/unit_tests/tools`

### Changes

- `Pipfile` - updated to include pytest as a dependency
- `Pipfile.lock` - updated to include pytest as a dependency

- `/config`
  - `params_template.env` - leading slash added to paths

- `/unit_tests/` - All of the `*_test.py` files were refactored to follow the `pytest` paradigm.
  - `*_params.json` - valid paths on `fim-dev1` provided
  - `README.md`  - updated to include documentation on pytest.
  - `unit_tests_utils.py`
  - `__template_unittests.py` -> `__template.py` - exclude the `_test` suffix to remove from test suite. Updated example on new format for pytest.
  - `check_unit_errors_test.py`
  - `clip_vectors_to_wbd_test.py`
  - `filter_catchments_and_add_attributes_test.py`
  - `rating_curve_comparison_test.py`
  - `shared_functions_test.py`
  - `split_flow_test.py`
  - `usgs_gage_crosswalk_test.py`
  - `aggregate_branch_lists_test.py`
  - `generate_branch_list_test.py`
  - `generate_branch_list_csv_test.py`
  - `aggregate_branch_lists_test.py`
  - `generate_branch_list_csv_test.py`
  - `generate_branch_list_test.py`
    - `/gms`
      - `derive_level_paths_test.py`
      - `outputs_cleanup_test.py`
    - `/tools`
      - `inundate_unittests.py` -> `inundation_test.py`
      - `inundate_gms_test.py`


<br/><br/>

## v4.1.1.0 - 2023-02-16 - [PR#809](https://github.com/NOAA-OWP/inundation-mapping/pull/809)

The CatFIM code was updated to allow 1-foot interval processing across all stage-based AHPS sites ranging from action stage to 5 feet above major stage, along with restart capability for interrupted processing runs.

### Changes

- `tools/generate_categorical_fim.py` (all changes made here)
    - Added try-except blocks for code that didn't allow most sites to actually get processed because it was trying to check values of some USGS-related variables that most of the sites didn't have
    - Overwrite abilities of the different outputs for the viz team were not consistent (i.e., one of the files had the ability to be overwritten but another didn't), so that has been made consistent to disallow any overwrites of the existing final outputs for a specified output folder.
    - The code also has the ability to restart from an interrupted run and resume processing uncompleted HUCs by first checking for a simple "complete" file for each HUC. If a HUC has that file, then it is skipped (because it already completed processing during a run for a particular output folder / run name).
    - When a HUC is successfully processed, an empty "complete" text file is created / touched.

<br/><br/>

## v4.1.0.0 - 2023-01-30 - [PR#806](https://github.com/NOAA-OWP/inundation-mapping/pull/806)

As we move to Amazon Web Service, AWS, we need to change our processing system. Currently, it is `gms_pipeline.sh` using bash "parallel" as an iterator which then first processes all HUCs, but not their branches. One of `gms_pipeline.sh`'s next steps is to do branch processing which is again iterated via "parallel". AKA. Units processed as one step, branches processed as second independent step.

**Note:** While we are taking steps to move to AWS, we will continue to maintain the ability of doing all processing on a single server using a single docker container as we have for a long time. Moving to AWS is simply taking portions of code from FIM and adding it to AWS tools for performance of large scale production runs.

Our new processing system, starting with this PR,  is to allow each HUC to process it's own branches.

A further requirement was to split up the overall processing flow to independent steps, with each step being able to process itself without relying on "export" variables from other files. Note: There are still a few exceptions.  The basic flow now becomes
- `fim_pre_processing.sh`,
- one or more calls to `fim_process_unit_wb.sh` (calling this file for each single HUC to be processed).
- followed by a call to `fim_post_processing.sh`.


Note: This is a very large, complex PR with alot of critical details. Please read the details at [PR 806](https://github.com/NOAA-OWP/inundation-mapping/pull/806).

### CRITICAL NOTE
The new `fim_pipeline.sh` and by proxy `fim_pre_processing.sh` has two new key input args, one named **-jh** (job HUCs) and one named **-jb** (job branches).  You can assign the number of cores/CPU's are used for processing a HUC versus the number of branches.  For the -jh number arg, it only is used against the `fim_pipeline.sh` file when it is processing more than one HUC or a list of HUCs as it is the iterator for HUCs.   The -jb flag says how many cores/CPU's can be used when processing branches (note.. the average HUC has 26 branches).

BUT.... you have to be careful not to overload your system.  **You need to multiply the -jh and the -jb values together, but only when using the `fim_pipeline.sh` script.**  Why? _If you have 16 CPU's available on your machine, and you assign -jh as 10 and -jb as 26, you are actually asking for 126 cores (10 x 26) but your machine only has 16 cores._   If you are not using `fim_pipeline.sh` but using the three processing steps independently, then the -jh value has not need to be anything but the number of 1 as each actual HUC can only be processed one at a time. (aka.. no iterator).
</br>

### Additions

- `fim_pipeline.sh` :  The wrapper for the three new major "FIM" processing steps. This script allows processing in one command, same as the current tool of `gms_pipeline.sh`.
- `fim_pre_processing.sh`: This file handles all argument input from the user, validates those inputs and sets up or cleans up folders. It also includes a new system of taking most input parameters and some key enviro variables and writing them out to a files called `runtime_args.env`.  Future processing steps need minimal input arguments as it can read most values it needs from this new `runtime_args.env`. This allows the three major steps to work independently from each other. Someone can now come in, run `fim_pre_processing.sh`, then run `fim_process_unit_wb.sh`, each with one HUC, as many time as they like, each adding just its own HUC folder to the output runtime folder.
- `fim_post_processing.sh`: Scans all HUC folders inside the runtime folders to handle a number of processing steps which include (to name a few):
    - aggregating errors
    - aggregating to create a single list (gms_inputs.csv) for all valid HUCs and their branch ids
    - usgs gage aggregation
    - adjustments to SRV's
    - and more
- `fim_process_unit_wb.sh`: Accepts only input args of runName and HUC number. It then sets up global variable, folders, etc to process just the one HUC. The logic for processing the HUC is in `run_unit_wb.sh` but managed by this `fim_process_unit_wb.sh` file including all error trapping.
- `src`
    - `aggregate_branch_lists.py`:  When each HUC is being processed, it creates it's own .csv file with its branch id's. In post processing we need one master csv list and this file aggregates them. Note: This is a similar file already in the `src/gms` folder but that version operates a bit different and will be deprecated soon.
    - `generate_branch_list.py`: This creates the single .lst for a HUC defining each branch id. With this list, `run_unit_wb.sh` can do a parallelized iteration over each of its branches for processing. Note: This is also similar to the current `src/gms` file of the same name and the gms folder version will also be deprecated soon.
    - `generate_branch_list_csv.py`. As each branch, including branch zero, has processed and if it was successful, it will add to a .csv list in the HUC directory. At the end, it becomes a list of all successful branches. This file will be aggregates with all similar .csv in post processing for future processing.
    - `run_unit_wb.sh`:  The actual HUC processing logic. Note: This is fundamentally the same as the current HUC processing logic that exists currently in `src/gms/run_by_unit.sh`, which will be removed in the very near future. However, at the end of this file, it creates and manages a parallelized iterator for processing each of it's branches.
    - `process_branch.sh`:  Same concept as `process_unit_wb.sh` but this one is for processing a single branch. This file manages the true branch processing file of `src/gms/run_by_branch.sh`.  It is a wrapper file to `src/gms/run_by_branch.sh` and catches all error and copies error files as applicable. This allows the parent processing files to continue despite branch errors. Both the new fim processing system and the older gms processing system currently share the branch processing file of `src/gms/run_by_branch.sh`. When the gms processing file is removed, this file will likely not change, only moved one directory up and be no longer in the `gms` sub-folder.
- `unit_tests`
    - `aggregate_branch_lists_unittests.py' and `aggregate_branch_lists_params.json`  (based on the newer `src` directory edition of `aggregate_branch_lists.py`).
    - `generate_branch_list_unittest.py` and `generate_branch_list_params.json` (based on the newer `src` directory edition of `generate_branch_list.py`).
    -  `generate_branch_list_csv_unittest.py` and `generate_branch_list_csv_params.json`

### Changes

- `config`
    - `params_template.env`: Removed the `default_max_jobs` value and moved the `startDiv` and `stopDiv` to the `bash_variables.env` file.
    - `deny_gms_unit.lst` : Renamed from `deny_gms_unit_prod.lst`
    - `deny_gms_branches.lst` : Renamed from `deny_gms_branches_prod.lst`

- `gms_pipeline.sh`, `gms_run_branch.sh`, `gms_run_unit.sh`, and `gms_post_processing.sh` :  Changed to hardcode the `default_max_jobs` to the value of 1. (we don't want this to be changed at all). They were also changed for minor adjustments for the `deny` list files names.

- `src`
    - `bash_functions.env`: Fix error with calculating durations.
    - `bash_variables.env`:  Adds the two export lines (stopDiv and startDiv) from `params_template.env`
    - `clip_vectors_to_wbd.py`: Cleaned up some print statements for better output traceability.
    - `check_huc_inputs.py`: Added logic to ensure the file was an .lst file. Other file formats were not be handled correctly.
    - `gms`
        - `delineate_hydros_and_produce_HAND.sh`: Removed all `stopDiv` variable to reduce log and screen output.
        - `run_by_branch.sh`: Removed an unnecessary test for overriding outputs.

### Removed

- `config`
    - `deny_gms_branches_dev.lst`

<br/><br/>

## v4.0.19.5 - 2023-01-24 - [PR#801](https://github.com/NOAA-OWP/inundation-mapping/pull/801)

When running tools/test_case_by_hydroid.py, it throws an error of local variable 'stats' referenced before assignment.

### Changes

- `tools`
    - `pixel_counter.py`: declare stats object and remove the GA_Readonly flag
    - `test_case_by_hydroid_id_py`: Added more logging.

<br/><br/>

## v4.0.19.4 - 2023-01-25 - [PR#802](https://github.com/NOAA-OWP/inundation-mapping/pull/802)

This revision includes a slight alteration to the filtering technique used to trim/remove lakeid nwm_reaches that exist at the upstream end of each branch network. By keeping a single lakeid reach at the branch level, we can avoid issues with the branch headwater point starting at a lake boundary. This ensures the headwater catchments for some branches are properly identified as a lake catchment (no inundation produced).

### Changes

- `src/gms/stream_branches.py`: New changes to the `find_upstream_reaches_in_waterbodies` function: Added a step to create a list of nonlake segments (lakeid = -9999) . Use the list of nonlake reaches to allow the filter to keep a the first lakeid reach that connects to a nonlake segment.

<br/><br/>

## v4.0.19.3 - 2023-01-17 - [PR#794](https://github.com/NOAA-OWP/inundation-mapping/pull/794)

Removing FIM3 files and references.  Anything still required for FIM 3 are held in the dev-fim3 branch.

### Removals

- `data`
    - `preprocess_rasters.py`: no longer valid as it is for NHD DEM rasters.
- `fim_run.sh`
- ` src`
    - `aggregate_fim_outputs.sh`
    - `fr_to_ms_raster.mask.py`
    - `get_all_huc_in_inputs.py`
    - `reduce_nhd_stream_density.py`
    - `rem.py`:  There are two files named `rem.py`, one in the src directory and one in the gms directory. This version in the src directory is no longer valid. The `rem.py` in the gms directory is being renamed to avoid future enhancements of moving files.
    - `run_by_unit.sh`:  There are two files named `run_by_unit.sh`, one in the src directory and one in the gms directory. This version in the src directory is for fim3. For the remaining `run_by_unit.sh`, it is NOT being renamed at this time as it will likely be renamed in the near future.
    - `time_and_tee_run_by_unit.sh`:  Same not as above for `run_by_unit.sh`.
    - `utils`
        - `archive_cleanup.py`
 - `tools`
     - `compare_gms_srcs_to_fr.py`
     - `preprocess_fimx.py`

### Changes

- `src`
    - `adjust_headwater_streams.py`: Likely deprecated but kept for safety reason. Deprecation note added.
- `tools`
    - `cygnss_preprocess.py`: Likely deprecated but kept for safety reason. Deprecation note added.
    - `nesdis_preprocess.py`: Likely deprecated but kept for safety reason. Deprecation note added.

<br/><br/>

## v4.0.19.2 - 2023-01-17 - [PR#797](https://github.com/NOAA-OWP/inundation-mapping/pull/797)

Consolidates global bash environment variables into a new `src/bash_variables.env` file. Additionally, Python environment variables have been moved into this file and `src/utils/shared_variables.py` now references this file. Hardcoded projections have been replaced by an environment variable. This also replaces the Manning's N file in `config/params_template.env` with a constant and updates relevant code. Unused environment variables have been removed.

### Additions

- `src/bash_variables.env`: Adds file for global environment variables

### Removals

- `config/`
    - `mannings_default.json`
    - `mannings_default_calibrated.json`

### Changes

- `config/params_template.env`: Changes manning_n from filename to default value of 0.06
- `gms_run_branch.sh`: Adds `bash_variables.env`
- `gms_run_post_processing.sh`: Adds `bash_variables.env` and changes projection from hardcoded to environment variable
- `gms_run_unit.sh`: Adds `bash_variables.env`
- `src/`
    - `add_crosswalk.py`: Assigns default manning_n value and removes assignments by stream orders
    - `aggregate_vector_inputs.py`: Removes unused references to environment variables and function
    - `gms/run_by_unit.sh`: Removes environment variable assignments and uses projection from environment variables
    - `utils/shared_variables.py`: Removes environment variables and instead references src/bash_variables.env

<br/><br/>

## v4.0.19.1 - 2023-01-17 - [PR#796](https://github.com/NOAA-OWP/inundation-mapping/pull/796)

### Changes

- `tools/gms_tools/combine_crosswalk_tables.py`: Checks length of dataframe list before concatenating

<br/><br/>

## v4.0.19.0 - 2023-01-06 - [PR#782](https://github.com/NOAA-OWP/inundation-mapping/pull/782)

Changes the projection of HAND processing to EPSG 5070.

### Changes

- `gms_run_post_processing.sh`: Adds target projection for `points`
- `data/nld/preprocess_levee_protected_areas.py`: Changed to use `utils.shared_variables.DEFAULT_FIM_PROJECTION_CRS`
- `src/`
    - `clip_vectors_to_wbd.py`: Save intermediate outputs in EPSG:5070
    - `src_adjust_spatial_obs.py`: Changed to use `utils.shared_variables.DEFAULT_FIM_PROJECTION_CRS`
    - `utils/shared_variables.py`: Changes the designated projection variables
    - `gms/`
        - `stream_branches.py`: Checks the projection of the input streams and changes if necessary
        - `run_by_unit.py`: Changes the default projection crs variable and added as HUC target projection
- `tools/inundate_nation.py`: Changed to use `utils.shared_variables.PREP_PROJECTION`

<br/><br/>

## v4.0.18.2 - 2023-01-11 - [PR#790](https://github.com/NOAA-OWP/inundation-mapping/pull/790)

Remove Great Lakes clipping

### Changes

- `src/`
    - `clip_vectors_to_wbd.py`: Removes Great Lakes clipping and references to Great Lakes polygons and lake buffer size

    - `gms/run_by_unit.sh`: Removes Great Lakes polygon and lake buffer size arguments to `src/clip_vectors_to_wbd.py`

<br/><br/>

## v4.0.18.1 - 2022-12-13 - [PR #760](https://github.com/NOAA-OWP/inundation-mapping/pull/760)

Adds stacked bar eval plots.

### Additions

- `/tools/eval_plots_stackedbar.py`: produces stacked bar eval plots in the same manner as `eval_plots.py`.

<br/><br/>

## v4.0.18.0 - 2023-01-03 - [PR#780](https://github.com/NOAA-OWP/inundation-mapping/pull/780)

Clips WBD and stream branch buffer polygons to DEM domain.

### Changes

- `src/`
    - `clip_vectors_to_wbd.py`: Clips WBD polygon to DEM domain

    - `gms/`
        - `buffer_stream_branches.py`: Clips branch buffer polygons to DEM domain
        - `derive_level_paths.py`: Stop processing if no branches exist
        - `mask_dem.py`: Checks if stream file exists before continuing
        - `remove_error_branches.py`: Checks if error_branches has data before continuing
        - `run_by_unit.sh`: Adds DEM domain as bash variable and adds it as an argument to calling `clip_vectors_to_wbd.py` and `buffer_stream_branches.py`

<br/><br/>


## v4.0.17.4 - 2023-01-06 - [PR#781](https://github.com/NOAA-OWP/inundation-mapping/pull/781)

Added crosswalk_table.csv from the root output folder as being a file push up to Hydrovis s3 bucket after FIM BED runs.

### Changes

- `config`
    - `aws_s3_put_fim4_hydrovis_whitelist.lst`:  Added crosswalk_table.csv to whitelist.


<br/><br/>

## v4.0.17.3 - 2022-12-23 - [PR#773](https://github.com/NOAA-OWP/inundation-mapping/pull/773)

Cleans up REM masking of levee-protected areas and fixes associated error.

### Removals

- `src/gms/`
    - `delineate_hydros_and_produce_HAND.sh`: removes rasterization and masking of levee-protected areas from the REM
    - `rasterize_by_order`: removes this file
- `config/`
    - `deny_gms_branch_zero.lst`, `deny_gms_branches_dev.lst`, and `deny_gms_branches_prod.lst`: removes `LeveeProtectedAreas_subset_{}.tif`

### Changes

- `src/gms/rem.py`: fixes an error where the nodata value of the DEM was overlooked

<br/><br/>

## v4.0.17.2 - 2022-12-29 - [PR #779](https://github.com/NOAA-OWP/inundation-mapping/pull/779)

Remove dependency on `other` folder in `test_cases`. Also updates ESRI and QGIS agreement raster symbology label to include the addition of levee-protected areas as a mask.

### Removals

- `tools/`
    - `aggregate_metrics.py` and `cache_metrics.py`: Removes reference to test_cases/other folder

### Changes

- `config/symbology/`
    - `esri/agreement_raster.lyr` and `qgis/agreement_raster.qml`: Updates label from Waterbody mask to Masked since mask also now includes levee-protected areas
- `tools/`
    - `eval_alt_catfim.py` and `run_test_case.py`: Updates waterbody mask to dataset located in /inputs folder

<br/><br/>

## v4.0.17.1 - 2022-12-29 - [PR #778](https://github.com/NOAA-OWP/inundation-mapping/pull/778)

This merge fixes a bug where all of the Stage-Based intervals were the same.

### Changes
- `/tools/generate_categorical_fim.py`: Changed `stage` variable to `interval_stage` variable in `produce_stage_based_catfim_tifs` function call.

<br/><br/>

## v4.0.17.0 - 2022-12-21 - [PR #771](https://github.com/NOAA-OWP/inundation-mapping/pull/771)

Added rysnc to docker images. rysnc can now be used inside the images to move data around via docker mounts.

### Changes

- `Dockerfile` : added rsync

<br/><br/>

## v4.0.16.0 - 2022-12-20 - [PR #768](https://github.com/NOAA-OWP/inundation-mapping/pull/768)

`gms_run_branch.sh` was processing all of the branches iteratively, then continuing on to a large post processing portion of code. That has now be split to two files, one for branch iteration and the other file for just post processing.

Other minor changes include:
- Removing the system where a user could override `DropStreamOrders` where they could process streams with stream orders 1 and 2 independently like other GMS branches.  This option is now removed, so it will only allow stream orders 3 and higher as gms branches and SO 1 and 2 will always be in branch zero.

- The `retry` flag on the three gms*.sh files has been removed. It did not work correctly and was not being used. Usage of it would have created unreliable results.

### Additions

- `gms_run_post_processing.sh`
   - handles all tasks from after `gms_run_branch.sh` to this file, except for output cleanup, which stayed in `gms_run_branch.sh`.
   - Can be run completely independent from `gms_run_unit.sh` or gms_run_branch.sh` as long as all of the files are in place. And can be re-run if desired.

### Changes

- `gms_pipeline.sh`
   - Remove "retry" system.
   - Remove "dropLowStreamOrders" system.
   - Updated for newer reusable output date/time/duration system.
   - Add call to new `gms_run_post_processing.sh` file.

- `gms_run_branch.sh`
   - Remove "retry" system.
   - Remove "dropLowStreamOrders" system.
   - Updated for newer reusable output date/time/duration system.
   - Removed most code from below the branch iterator to the new `gms_run_post_processing.sh` file. However, it did keep the branch files output cleanup and non-zero exit code checking.

- `gms_run_unit.sh`
   - Remove "retry" system.
   - Remove "dropLowStreamOrders" system.
   - Updated for newer reusable output date/time/duration system.

- `src`
    - `bash_functions.env`:  Added a new method to make it easier / simpler to calculation and display duration time.
    - `filter_catchments_and_add_attributes.py`:  Remove "dropLowStreamOrders" system.
    - `split_flows.py`: Remove "dropLowStreamOrders" system.
    - `usgs_gage_unit_setup.py`:  Remove "dropLowStreamOrders" system.

- `gms`
    - `delineate_hydros_and_produced_HAND.sh` : Remove "dropLowStreamOrders" system.
    - `derive_level_paths.py`: Remove "dropLowStreamOrders" system and some small style updates.
    - `run_by_unit.sh`: Remove "dropLowStreamOrders" system.

- `unit_tests/gms`
    - `derive_level_paths_params.json` and `derive_level_paths_unittests.py`: Remove "dropLowStreamOrders" system.

<br/><br/>

## v4.0.15.0 - 2022-12-20 - [PR #758](https://github.com/NOAA-OWP/inundation-mapping/pull/758)

This merge addresses feedback received from field users regarding CatFIM. Users wanted a Stage-Based version of CatFIM, they wanted maps created for multiple intervals between flood categories, and they wanted documentation as to why many sites are absent from the Stage-Based CatFIM service. This merge seeks to address this feedback. CatFIM will continue to evolve with more feedback over time.

## Changes
- `/src/gms/usgs_gage_crosswalk.py`: Removed filtering of extra attributes when writing table
- `/src/gms/usgs_gage_unit_setup.py`: Removed filter of gages where `rating curve == yes`. The filtering happens later on now.
- `/tools/eval_plots.py`: Added a post-processing step to produce CSVs of spatial data
- `/tools/generate_categorical_fim.py`:
  - New arguments to support more advanced multiprocessing, support production of Stage-Based CatFIM, specific output directory pathing, upstream and downstream distance, controls on how high past "major" magnitude to go when producing interval maps for Stage-Based, the ability to run a single AHPS site.
- `/tools/generate_categorical_fim_flows.py`:
  - Allows for flows to be retrieved for only one site (useful for testing)
  - More logging
  - Filtering stream segments according to stream order
- `/tools/generate_categorical_fim_mapping.py`:
  - Support for Stage-Based CatFIM production
  - Enhanced multiprocessing
  - Improved post-processing
- `/tools/pixel_counter.py`: fixed a bug where Nonetypes were being returned
- `/tools/rating_curve_get_usgs_rating_curves.py`:
  - Removed filtering when producing `usgs_gages.gpkg`, but adding attribute as to whether or not it meets acceptance criteria, as defined in `gms_tools/tools_shared_variables.py`.
  - Creating a lookup list to filter out unacceptable gages before they're written to `usgs_rating_curves.csv`
  - The `usgs_gages.gpkg` now includes two fields indicating whether or not gages pass acceptance criteria (defined in `tools_shared_variables.py`. The fields are `acceptable_codes` and `acceptable_alt_error`
- `/tools/tools_shared_functions.py`:
  - Added `get_env_paths()` function to retrieve environmental variable information used by CatFIM and rating curves scripts
  - `Added `filter_nwm_segments_by_stream_order()` function that uses WRDS to filter out NWM feature_ids from a list if their stream order is different than a desired stream order.
- `/tools/tools_shared_variables.py`: Added the acceptance criteria and URLS for gages as non-constant variables. These can be modified and tracked through version changes. These variables are imported by the CatFIM and USGS rating curve and gage generation scripts.
- `/tools/test_case_by_hydroid.py`: reformatting code, recommend adding more comments/docstrings in future commit

<br/><br/>

## v4.0.14.2 - 2022-12-22 - [PR #772](https://github.com/NOAA-OWP/inundation-mapping/pull/772)

Added `usgs_elev_table.csv` to hydrovis whitelist files.  Also updated the name to include the word "hydrovis" in them (anticipating more s3 whitelist files).

### Changes

- `config`
    - `aws_s3_put_fim4_hydrovis_whitelist.lst`:  File name updated and added usgs_elev_table.csv so it gets push up as well.
    - `aws_s3_put_fim3_hydrovis_whitelist.lst`: File name updated

- `data/aws`
   - `s3.py`: added `/foss_fim/config/aws_s3_put_fim4_hydrovis_whitelist.lst` as a default to the -w param.

<br/><br/>

## v4.0.14.1 - 2022-12-03 - [PR #753](https://github.com/NOAA-OWP/inundation-mapping/pull/753)

Creates a polygon of 3DEP DEM domain (to eliminate errors caused by stream networks with no DEM data in areas of HUCs that are outside of the U.S. border) and uses the polygon layer to clip the WBD and stream network (to a buffer inside the WBD).

### Additions
- `data/usgs/acquire_and_preprocess_3dep_dems.py`: Adds creation of 3DEP domain polygon by polygonizing all HUC6 3DEP DEMs and then dissolving them.
- `src/gms/run_by_unit.sh`: Adds 3DEP domain polygon .gpkg as input to `src/clip_vectors_to_wbd.py`

### Changes
- `src/clip_vectors_to_wbd.py`: Clips WBD to 3DEP domain polygon and clips streams to a buffer inside the clipped WBD polygon.

<br/><br/>

## v4.0.14.0 - 2022-12-20 - [PR #769](https://github.com/NOAA-OWP/inundation-mapping/pull/769)

Masks levee-protected areas from the DEM in branch 0 and in highest two stream order branches.

### Additions

- `src/gms/`
    - `mask_dem.py`: Masks levee-protected areas from the DEM in branch 0 and in highest two stream order branches
    - `delineate_hydros_and_produce_HAND.sh`: Adds `src/gms/mask_dem.py`

<br/><br/>

## v4.0.13.2 - 2022-12-20 - [PR #767](https://github.com/NOAA-OWP/inundation-mapping/pull/767)

Fixes inundation of nodata areas of REM.

### Changes

- `tools/inundation.py`: Assigns depth a value of `0` if REM is less than `0`

<br/><br/>

## v4.0.13.1 - 2022-12-09 - [PR #743](https://github.com/NOAA-OWP/inundation-mapping/pull/743)

This merge adds the tools required to generate Alpha metrics by hydroid. It summarizes the Apha metrics by branch 0 catchment for use in the Hydrovis "FIM Performance" service.

### Additions

- `pixel_counter.py`:  A script to perform zonal statistics against raster data and geometries
- `pixel_counter_functions.py`: Supporting functions
- `pixel_counter_wrapper.py`: a script that wraps `pixel_counter.py` for batch processing
- `test_case_by_hydroid.py`: the main script to orchestrate the generation of alpha metrics by catchment

<br/><br/>

## v4.0.13.0 - 2022-11-16 - [PR #744](https://github.com/NOAA-OWP/inundation-mapping/pull/744)

Changes branch 0 headwaters data source from NHD to NWS to be consistent with branches. Removes references to NHD flowlines and headwater data.

### Changes

- `src/gms/derive_level_paths.py`: Generates headwaters before stream branch filtering

### Removals

- Removes NHD flowlines and headwater references from `gms_run_unit.sh`, `config/deny_gms_unit_prod.lst`, `src/clip_vectors_to_wbd.py`, `src/gms/run_by_unit.sh`, `unit_tests/__template_unittests.py`, `unit_tests/clip_vectors_to_wbd_params.json`, and `unit_tests/clip_vectors_to_wbd_unittests.py`

<br/><br/>

## V4.0.12.2 - 2022-12-04 - [PR #754](https://github.com/NOAA-OWP/inundation-mapping/pull/754)

Stop writing `gms_inputs_removed.csv` if no branches are removed with Error status 61.

### Changes

- `src/gms/remove_error_branches.py`: Checks if error branches is not empty before saving gms_inputs_removed.csv

<br/><br/>

## v4.0.12.1 - 2022-11-30 - [PR #751](https://github.com/NOAA-OWP/inundation-mapping/pull/751)

Updating a few deny list files.

### Changes

- `config`:
    - `deny_gms_branches_dev.lst`, `deny_gms_branches_prod.lst`, and `deny_gms_unit_prod.lst`

<br/><br/>


## v4.0.12.0 - 2022-11-28 - [PR #736](https://github.com/NOAA-OWP/inundation-mapping/pull/736)

This feature branch introduces a new methodology for computing Manning's equation for the synthetic rating curves. The new subdivision approach 1) estimates bankfull stage by crosswalking "bankfull" proxy discharge data to the raw SRC discharge values 2) identifies in-channel vs. overbank geometry values 3) applies unique in-channel and overbank Manning's n value (user provided values) to compute Manning's equation separately for channel and overbank discharge and adds the two components together for total discharge 4) computes a calibration coefficient (where benchmark data exists) that applies to the  calibrated total discharge calculation.

### Additions

- `src/subdiv_chan_obank_src.py`: new script that performs all subdiv calculations and then produce a new (modified) `hydroTable.csv`. Inputs include `src_full_crosswalked.csv` for each huc/branch and a Manning's roughness csv file (containing: featureid, channel n, overbank n; file located in the `/inputs/rating_curve/variable_roughness/`). Note that the `identify_src_bankfull.py` script must be run prior to running the subdiv workflow.

### Changes

- `config/params_template.env`: removed BARC and composite roughness parameters; added new subdivision parameters; default Manning's n file set to `mannings_global_06_12.csv`
- `gms_run_branch.sh`: moved the PostgreSQL database steps to occur immediately before the SRC calibration steps; added new subdivision step; added condition to SRC calibration to ensure subdivision routine is run
- `src/add_crosswalk.py`: removed BARC function call; update placeholder value list (removed BARC and composite roughness variables) - these placeholder variables ensure that all hydrotables have the same dimensions
- `src/identify_src_bankfull.py`: revised FIM3 starting code to work with FIM4 framework; stripped out unnecessary calculations; restricted bankfull identification to stage values > 0
- `src/src_adjust_spatial_obs.py`: added huc sort function to help user track progress from console outputs
- `src/src_adjust_usgs_rating.py`: added huc sort function to help user track progress from console outputs
- `src/src_roughness_optimization.py`: reconfigured code to compute a calibration coefficient and apply adjustments using the subdivision variables; renamed numerous variables; simplified code where possible
- `src/utils/shared_variables.py`: increased `ROUGHNESS_MAX_THRESH` from 0.6 to 0.8
- `tools/vary_mannings_n_composite.py`: *moved this script from /src to /tools*; updated this code from FIM3 to work with FIM4 structure; however, it is not currently implemented (the subdivision routine replaces this)
- `tools/aggregate_csv_files.py`: helper tool to search for csv files by name/wildcard and concatenate all found files into one csv (used for aggregating previous calibrated roughness values)
- `tools/eval_plots.py`: updated list of metrics to plot to also include equitable threat score and mathews correlation coefficient (MCC)
- `tools/synthesize_test_cases.py`: updated the list of FIM version metrics that the `PREV` flag will use to create the final aggregated metrics csv; this change will combine the dev versions provided with the `-dc` flag along with the existing `previous_fim_list`

<br/><br/>

## v4.0.11.5 - 2022-11-18 - [PR #746](https://github.com/NOAA-OWP/inundation-mapping/pull/746)

Skips `src/usgs_gage_unit_setup.py` if no level paths exist. This may happen if a HUC has no stream orders > 2. This is a bug fix for #723 for the case that the HUC also has USGS gages.

### Changes

- `src/gms/run_by_unit.sh`: Adds check for `nwm_subset_streams_levelPaths.gpkg` before running `usgs_gage_unit_setup.py`

<br/><br/>

## v4.0.11.4 - 2022-10-12 - [PR #709](https://github.com/NOAA-OWP/inundation-mapping/pull/709)

Adds capability to produce single rating curve comparison plots for each gage.

### Changes

- `tools/rating_curve_comparison.py`
    - Adds generate_single_plot() to make a single rating curve comparison plot for each gage in a given HUC
    - Adds command line switch to generate single plots

<br/><br/>

## v4.0.11.3 - 2022-11-10 - [PR #739](https://github.com/NOAA-OWP/inundation-mapping/pull/739)

New tool with instructions of downloading levee protected areas and a tool to pre-process it, ready for FIM.

### Additions

- `data`
    - `nld`
         - `preprocess_levee_protected_areas.py`:  as described above

### Changes

- `data`
     - `preprocess_rasters.py`: added deprecation note. It will eventually be replaced in it's entirety.
- `src`
    - `utils`
        - `shared_functions.py`: a few styling adjustments.

<br/><br/>

## v4.0.11.2 - 2022-11-07 - [PR #737](https://github.com/NOAA-OWP/inundation-mapping/pull/737)

Add an extra input args to the gms_**.sh files to allow for an override of the branch zero deny list, same as we can do with the unit and branch deny list overrides. This is needed for debugging purposes.

Also, if there is no override for the deny branch zero list and is not using the word "none", then use the default or overridden standard branch deny list.  This will keep the branch zero's and branch output folders similar but not identical for outputs.

### Changes

- `gms_pipeline.sh`:  Add new param to allow for branch zero deny list override. Plus added better logic for catching bad deny lists earlier.
- `gms_run_branch.sh`:  Add new param to allow for branch zero deny list override.  Add logic to cleanup all branch zero output folders with the default branch deny list (not the branch zero list), UNLESS an override exists for the branch zero deny list.
- `gms_run_unit.sh`: Add new param to allow for branch zero deny list override.
- `config`
    - `deny_gms_branch_zero.lst`: update to keep an additional file in the outputs.
- `src`
    - `output_cleanup.py`: added note saying it is deprecated.
    - `gms`
        - `run_by_branch.sh`: variable name change (matching new names in related files for deny lists)
        - `run_by_unit.sh`: Add new param to allow for branch zero deny list override.

<br/><br/>

## v4.0.11.1 - 2022-11-01 - [PR #732](https://github.com/NOAA-OWP/inundation-mapping/pull/732)

Due to a recent IT security scan, it was determined that Jupyter-core needed to be upgraded.

### Changes

- `Pipfile` and `Pipfile.lock`:  Added a specific version of Jupyter Core that is compliant with IT.

<br/><br/>

## v4.0.11.0 - 2022-09-21 - [PR #690](https://github.com/NOAA-OWP/inundation-mapping/pull/690)

Masks levee-protected areas from Relative Elevation Model if branch 0 or if branch stream order exceeds a threshold.

### Additions

- `src/gms/`
   - `delineate_hydros_and_produce_HAND.sh`
      - Reprojects and creates HUC-level raster of levee-protected areas from polygon layer
      - Uses that raster to mask/remove those areas from the Relative Elevation Model
   - `rasterize_by_order.py`: Subsets levee-protected area branch-level raster if branch 0 or if order exceeds a threshold (default threshold: max order - 1)
- `config/`
   - `deny_gms_branches_default.lst`, and `deny_gms_branches_min.lst`: Added LeveeProtectedAreas_subset_{}.tif
   - `params_template.env`: Adds mask_leveed_area_toggle

### Changes

- `src/gms/delineate_hydros_and_produce_HAND.sh`: Fixes a bug in ocean/Great Lakes masking
- `tools/`
    - `eval_alt_catfim.py` and `run_test_case.py`: Changes the levee mask to the updated inputs/nld_vectors/Levee_protected_areas.gpkg

<br/><br/>

## v4.0.10.5 - 2022-10-21 - [PR #720](https://github.com/NOAA-OWP/inundation-mapping/pull/720)

Earlier versions of the acquire_and_preprocess_3dep_dems.py did not have any buffer added when downloading HUC6 DEMs. This resulted in 1 pixel nodata gaps in the final REM outputs in some cases at HUC8 sharing a HUC6 border. Adding the param of cblend 6 to the gdalwarp command meant put a 6 extra pixels all around perimeter. Testing showed that 6 pixels was plenty sufficient as the gaps were never more than 1 pixel on borders of no-data.

### Changes

- `data`
    - `usgs`
        - `acquire_and_preprocess_3dep_dems.py`: Added the `cblend 6` param to the gdalwarp call for when the dem is downloaded from USGS.
    - `create_vrt_file.py`:  Added sample usage comment.
 - `src`
     - `gms`
         `run_by_unit.sh`: Added a comment about gdal as it relates to run_by_unit.

Note: the new replacement inputs/3dep_dems/10m_5070/ files can / will be copied before PR approval as the true fix was replacment DEM's. There is zero risk of overwriting prior to code merge.

<br/><br/>

## v4.0.10.4 - 2022-10-27 - [PR #727](https://github.com/NOAA-OWP/inundation-mapping/pull/727)

Creates a single crosswalk table containing HUC (huc8), BranchID, HydroID, feature_id (and optionally LakeID) from branch-level hydroTables.csv files.

### Additions

- `tools/gms_tools/combine_crosswalk_tables.py`: reads and concatenates hydroTable.csv files, writes crosswalk table
- `gms_run_branch.sh`: Adds `tools/gms_tools/make_complete_hydrotable.py` to post-processing

<br/><br/>

## v4.0.10.3 - 2022-10-19 - [PR #718](https://github.com/NOAA-OWP/inundation-mapping/pull/718)

Fixes thalweg notch by clipping upstream ends of the stream segments to prevent the stream network from reaching the edge of the DEM and being treated as outlets when pit filling the burned DEM.

### Changes

- `src/clip_vectors_to_wbd.py`: Uses a slightly smaller buffer than wbd_buffer (wbd_buffer_distance-2*(DEM cell size)) to clip stream network inside of DEM extent.

<br/><br/>

## v4.0.10.2 - 2022-10-24 - [PR #723](https://github.com/NOAA-OWP/inundation-mapping/pull/723)

Runs branch 0 on HUCs with no other branches remaining after filtering stream orders if `drop_low_stream_orders` is used.

### Additions

- `src/gms`
    - `stream_branches.py`: adds `exclude_attribute_values()` to filter out stream orders 1&2 outside of `load_file()`

### Changes

- `src/gms`
    - `buffer_stream_branches.py`: adds check for `streams_file`
    - `derive_level_paths.py`: checks length of `stream_network` before filtering out stream orders 1&2, then filters using `stream_network.exclude_attribute_values()`
    - `generate_branch_list.py`: adds check for `stream_network_dissolved`

<br/><br/>

## v4.0.10.1 - 2022-10-5 - [PR #695](https://github.com/NOAA-OWP/inundation-mapping/pull/695)

This hotfix address a bug with how the rating curve comparison (sierra test) handles the branch zero synthetic rating curve in the comparison plots. Address #676

### Changes

- `tools/rating_curve_comparison.py`
  - Added logging function to print and write to log file
  - Added new filters to ignore AHPS only sites (these are sites that we need for CatFIM but do not have a USGS gage or USGS rating curve available for sierra test analysis)
  - Added functionality to identify branch zero SRCs
  - Added new plot formatting to distinguish branch zero from other branches

<br/><br/>

## v4.0.10.0 - 2022-10-4 - [PR #697](https://github.com/NOAA-OWP/inundation-mapping/pull/697)

Change FIM to load DEM's from the new USGS 3Dep files instead of the original NHD Rasters.

### Changes

- `config`
    - `params_template.env`: Change default of the calib db back to true:  src_adjust_spatial back to "True". Plus a few text updates.
- `src`
    - `gms`
        - `run_by_unit.sh`: Change input_DEM value to the new vrt `$inputDataDir/3dep_dems/10m_5070/fim_seamless_3dep_dem_10m_5070.vrt` to load the new 3Dep DEM's. Note: The 3Dep DEM's are projected as CRS 5070, but for now, our code is using ESRI:102039. Later all code and input will be changed to CRS:5070. We now are defining the FIM desired projection (102039), so we need to reproject on the fly from 5070 to 102039 during the gdalwarp cut.
        - `run_by_branch.sh`: Removed unused lines.
    - `utils`
        - `shared_variables.py`: Changes to use the new 3Dep DEM rasters instead of the NHD rasters. Moved some values (grouped some variables). Added some new variables for 3Dep. Note: At this time, some of these new enviro variables for 3Dep are not used but are expected to be used shortly.
- `data`
    - `usgs`
        - `acquire_and_preprocess_3dep_dems.py`: Minor updates for adjustments of environmental variables. Adjustments to ensure the cell sizes are fully defined as 10 x 10 as source has a different resolution. The data we downloaded to the new `inputs/3dep_dems/10m_5070` was loaded as 10x10, CRS:5070 rasters.

### Removals

- `lib`
    - `aggregate_fim_outputs.py` : obsolete. Had been deprecated for a while and replaced by other files.
    - `fr_to_mr_raster_mask.py` : obsolete. Had been deprecated for a while and replaced by other files.

<br/><br/>

## v4.0.9.8 - 2022-10-06 - [PR #701](https://github.com/NOAA-OWP/inundation-mapping/pull/701)

Moved the calibration tool from dev-fim3 branch into "dev" (fim4) branch. Git history not available.

Also updated making it easier to deploy, along with better information for external contributors.

Changed the system so the calibration database name is configurable. This allows test databases to be setup in the same postgres db / server system. You can have more than one calb_db_keys.env running in different computers (or even more than one on one server) pointing to the same actual postgres server and service. ie) multiple dev machine can call a single production server which hosts the database.

For more details see /tools/calibration-db/README.md

### Changes

- `tools`
    - `calibration-db`
        - `docker-compose.yml`: changed to allow for configurable database name. (allows for more then one database in a postgres database system (one for prod, another for test if needed))

### Additions

- `config`
    - `calb_db_keys_template.env`: a new template verison of the required config values.

### Removals

- `tools`
    - `calibration-db`
        - `start_db.sh`: Removed as the command should be run on demand and not specifically scripted because of its configurable location of the env file.

<br/><br/>

## v4.0.9.7 - 2022-10-7 - [PR #703](https://github.com/NOAA-OWP/inundation-mapping/pull/703)

During a recent release of a FIM 3 version, it was discovered that FIM3 has slightly different AWS S3 upload requirements. A new s3 whitelist file has been created for FIM3 and the other s3 file was renamed to include the phrase "fim4" in it.

This is being added to source control as it might be used again and we don't want to loose it.

### Additions

- `config`
   - `aws_s3_put_fim3_whitelist.lst`

### Renamed

- `config`
   - `aws_s3_put_fim4_whitelist.lst`: renamed from aws_s3_put_whitelist.lst

<br/><br/>

## v4.0.9.6 - 2022-10-17 - [PR #711](https://github.com/NOAA-OWP/inundation-mapping/pull/711)

Bug fix and formatting upgrades. It was also upgraded to allow for misc other inundation data such as high water data.

### Changes

- `tools`
    - `inundate_nation.py`:  As stated above.

### Testing

- it was run in a production model against fim 4.0.9.2 at 100 yr and 2 yr as well as a new High Water dataset.

<br/><br/>

## v4.0.9.5 - 2022-10-3 - [PR #696](https://github.com/NOAA-OWP/inundation-mapping/pull/696)

- Fixed deny_gms_unit_prod.lst to comment LandSea_subset.gpkg, so it does not get removed. It is needed for processing in some branches
- Change default for params_template.env -> src_adjust_spatial="False", back to default of "True"
- Fixed an infinite loop when src_adjust_usgs_rating.py was unable to talk to the calib db.
- Fixed src_adjsust_usgs_rating.py for when the usgs_elev_table.csv may not exist.

### Changes

- `gms_run_branch.sh`:  removed some "time" command in favour of using fim commands from bash_functions.sh which give better time and output messages.

- `config`
    - `deny_gms_unit_prod.lst`: Commented out LandSea_subset.gpkg as some HUCs need that file in place.
    - `params_template.env`: Changed default src_adjust_spatial back to True

- `src`
    - `src_adjust_spatial_obs.py`:  Added code to a while loop (line 298) so it is not an indefinite loop that never stops running. It will now attempts to contact the calibration db after 6 attempts. Small adjustments to output and logging were also made and validation that a connection to the calib db was actually successful.
    - `src_adjust_usgs_rating.py`: Discovered that a usgs_elev_df might not exist (particularly when processing was being done for hucs that have no usgs guage data). If the usgs_elev_df does not exist, it no longer errors out.

<br/><br/>

## v4.0.9.4 - 2022-09-30 - [PR #691](https://github.com/NOAA-OWP/inundation-mapping/pull/691)

Cleanup Branch Zero output at the end of a processing run. Without this fix, some very large files were being left on the file system. Adjustments and cleanup changed the full BED output run from appx 2 TB output to appx 1 TB output.

### Additions

- `unit_tests`
    - `gms`
        - `outputs_cleanup_params.json` and `outputs_cleanup_unittests.py`: The usual unit test files.

### Changes

- `gms_pipeline.sh`: changed variables and text to reflect the renamed default `deny_gms_branchs_prod.lst` and `deny_gms_unit_prod.lst` files. Also tells how a user can use the word 'none' for the deny list parameter (both or either unit or branch deny list) to skip output cleanup(s).

- `gms_run_unit.sh`: changed variables and text to reflect the renamed default `deny_gms_unit_prod.lst` files. Also added a bit of minor output text (styling). Also tells how a user can use the word 'none' for the deny list parameter to skip output cleanup.

- `gms_run_branch.sh`:
       ... changed variables and text to reflect the renamed default `deny_gms_branches.lst` files.
       ... added a bit of minor output text (styling).
       ... also tells how a user can use the word 'none' for the deny list parameter to skip output cleanup.
       ... added a new section that calls the `outputs_cleanup.py` file and will do post cleanup on branch zero output files.

- `src`
    - `gms`
        - `outputs_cleanup.py`: pretty much rewrote it in its entirety. Now accepts a manditory branch id (can be zero) and can recursively search subdirectories. ie) We can submit a whole output directory with all hucs and ask to cleanup branch 0 folder OR cleanup files in any particular directory as we did before (per branch id).

          - `run_by_unit.sh`:  updated to pass in a branch id (or the value of "0" meaning branch zero) to outputs_cleanup.py.
          - `run_by_branch.sh`:  updated to pass in a branch id to outputs_cleanup.py.

- `unit_tests`
    - `README.md`: updated to talk about the specific deny list for unit_testing.
    - `__template_unittests.py`: updated for the latest code standards for unit tests.

- `config`
    - `deny_gms_branch_unittest.lst`: Added some new files to be deleted, updated others.
    - `deny_gms_branch_zero.lst`: Added some new files to be deleted.
    - `deny_gms_branches_dev.lst`:  Renamed from `deny_gms_branches_default.lst` and some new files to be deleted, updated others. Now used primarily for development and testing use.
    - `deny_gms_branches_prod.lst`:  Renamed from `deny_gms_branches_min` and some new files to be deleted, updated others. Now used primarily for when releasing a version to production.
    - `deny_gms_unit_prod.lst`: Renamed from `deny_gms_unit_default.lst`, yes... there currently is no "dev" version.  Added some new files to be deleted.

<br/><br/>

## v4.0.9.3 - 2022-09-13 - [PR #681](https://github.com/NOAA-OWP/inundation-mapping/pull/681)

Created a new tool to downloaded USGS 3Dep DEM's via their S3 bucket.

Other changes:
 - Some code file re-organization in favour of the new `data` folder which is designed for getting, setting, and processing data from external sources such as AWS, WBD, NHD, NWM, etc.
 - Added tmux as a new tool embedded inside the docker images.

### Additions

- `data`
   - `usgs`
      - `acquire_and_preprocess_3dep_dems.py`:  The new tool as described above. For now it is hardcoded to a set path for USGS AWS S3 vrt file but may change later for it to become parameter driven.
 - `create_vrt_file.py`: This is also a new tool that can take a directory of geotiff files and create a gdal virtual file, .vrt extention, also called a `virtual raster`. Instead of clipping against HUC4, 6, 8's raster files, and run risks of boundary issues, vrt's actual like all of the tif's are one giant mosaiced raster and can be clipped as one.

### Removals

- 'Dockerfile.prod`:  No longer being used (never was used)

### Changes

- `Dockerfile`:  Added apt install for tmux. This tool will now be available in docker images and assists developers.

- `data`
   - `acquire_and_preprocess_inputs.py`:  moved from the `tools` directory but not other changes made. Note: will required review/adjustments before being used again.
   - `nws`
      - `preprocess_ahps_nws.py`:  moved from the `tools` directory but not other changes made. Note: will required review/adjustments before being used again.
      - `preprocess_rasters.py`: moved from the `tools` directory but not other changes made. Note: will required review/adjustments before being used again.
    - `usgs`
         - `preprocess_ahps_usgs.py`:  moved from the `tools` directory but not other changes made. Note: will required review/adjustments before being used again.
         - `preprocess_download_usgs_grids.py`: moved from the `tools` directory but not other changes made. Note: will required review/adjustments before being used again.

 - `src`
     - `utils`
         - `shared_functions.py`:  changes made were
              - Cleanup the "imports" section of the file (including a change to how the utils.shared_variables file is loaded.
              - Added `progress_bar_handler` function which can be re-used by other code files.
              - Added `get_file_names` which can create a list of files from a given directory matching a given extension.
              - Modified `print_current_date_time` and `print_date_time_duration` and  methods to return the date time strings. These helper methods exist to help with standardization of logging and output console messages.
              - Added `print_start_header` and `print_end_header` to help with standardization of console and logging output messages.
          - `shared_variables.py`: Additions in support of near future functionality of having fim load DEM's from USGS 3DEP instead of NHD rasters.

<br/><br/>

## v4.0.9.2 - 2022-09-12 - [PR #678](https://github.com/NOAA-OWP/inundation-mapping/pull/678)

This fixes several bugs related to branch definition and trimming due to waterbodies.

### Changes

- `src/gms/stream_branches.py`
   - Bypasses erroneous stream network data in the to ID field by using the Node attribute instead.
   - Adds check if no nwm_lakes_proj_subset.gpkg file is found due to no waterbodies in the HUC.
   - Allows for multiple upstream branches when stream order overrides arbolate sum.

<br/><br/>

## v4.0.9.1 - 2022-09-01 - [PR #664](https://github.com/NOAA-OWP/inundation-mapping/pull/664)

A couple of changes:
1) Addition of a new tool for pushing files / folders up to an AWS (Amazon Web Service) S3 bucket.
2) Updates to the Docker image creation files to include new packages for boto3 (for AWS) and also added `jupyter`, `jupterlab` and `ipympl` to make it easier to use those tools during development.
3) Correct an oversight of `logs\src_optimization` not being cleared upon `overwrite` run.

### Additions

- `src`
   - `data`
       - `README.md`: Details on how the new system for `data` folders (for communication for external data sources/services).
       - `aws`
           - `aws_base.py`:  A file using a class and inheritance system (parent / child). This file has properties and a method that all child class will be expected to use and share. This makes it quicker and easier to added new AWS tools and helps keep consistant patterns and standards.
           - `aws_creds_template.env`: There are a number of ways to validate credentials to send data up to S3. We have chosen to use an `.env` file that can be passed into the tool from any location. This is the template for that `.env` file. Later versions may be changed to use AWS profile security system.
           - `s3.py`: This file pushes file and folders up to a defined S3 bucket and root folder. Note: while it is designed only for `puts` (pushing to S3), hooks were added in case functional is added later for `gets` (pull from S3).


### Changes

- `utils`
   - `shared_functions.py`:  A couple of new features
       -  Added a method which accepts a path to a .lst or .txt file with a collection of data and load it into a  python list object. It can be used for a list of HUCS, file paths, or almost anything.
       - A new method for quick addition of current date/time in output.
       - A new method for quick calculation and formatting of time duration in hours, min and seconds.
       - A new method for search for a string in a given python list. It was designed with the following in mind, we already have a python list loaded with whitelist of files to be included in an S3 push. As we iterate through files from the file system, we can use this tool to see if the file should be pushed to S3. This tool can easily be used contexts and there is similar functionality in other FIM4 code that might be able to this method.

- `Dockerfile` : Removed a line for reloading Shapely in recent PRs, which for some reason is no longer needed after adding the new BOTO3 python package. Must be related to python packages dependencies. This removed Shapely warning seen as a result of another recent PR. Also added AWS CLI for bash commands.

- `Pipfile` and `Pipfile.lock`:  Updates for the four new python packages, `boto3` (for AWS), `jupyter`, `jupyterlab` and `ipympl`. We have some staff that use Jupyter in their dev actitivies. Adding this package into the base Docker image will make it easier for them.

<br/><br/>

## 4.0.9.0 - 2022-09-09 - [PR #672](https://github.com/NOAA-OWP/inundation-mapping/pull/672)

When deriving level paths, this improvement allows stream order to override arbolate sum when selecting the proper upstream segment to continue the current branch.

<br/><br/>

## 4.0.8.0 - 2022-08-26 - [PR #671](https://github.com/NOAA-OWP/inundation-mapping/pull/671)

Trims ends of branches that are in waterbodies; also removes branches if they are entirely in a waterbody.

## Changes

- `src/gms/stream_branches.py`: adds `trim_branches_in_waterbodies()` and `remove_branches_in_waterbodies()` to trim and prune branches in waterbodies.

<br/><br/>

## v4.0.7.2 - 2022-08-11 - [PR #654](https://github.com/NOAA-OWP/inundation-mapping/pull/654)

`inundate_nation.py` A change to switch the inundate nation function away from refrences to `inundate.py`, and rather use `inundate_gms.py` and `mosaic_inundation.py`

### Changes

- `inundate_gms`:  Changed `mask_type = 'filter'`

<br/><br/>

## v4.0.7.1 - 2022-08-22 - [PR #665](https://github.com/NOAA-OWP/inundation-mapping/pull/665)

Hotfix for addressing missing input variable when running `gms_run_branch.sh` outside of `gms_pipeline.sh`.

### Changes
- `gms_run_branch.sh`: defining path to WBD HUC input file directly in ogr2ogr call rather than using the $input_WBD_gdb defined in `gms_run_unit.sh`
- `src/src_adjust_spatial_obs.py`: removed an extra print statement
- `src/src_roughness_optimization.py`: removed a log file write that contained sensitive host name

<br/><br/>

## v4.0.7.0 - 2022-08-17 - [PR #657](https://github.com/NOAA-OWP/inundation-mapping/pull/657)

Introduces synthetic rating curve calibration workflow. The calibration computes new Manning's coefficients for the HAND SRCs using input data: USGS gage locations, USGS rating curve csv, and a benchmark FIM extent point database stored in PostgreSQL database. This addresses [#535].

### Additions

- `src/src_adjust_spatial_obs.py`: new synthetic rating curve calibration routine that prepares all of the spatial (point data) benchmark data for ingest to the Manning's coefficient calculations performed in `src_roughness_optimization.py`
- `src/src_adjust_usgs_rating.py`: new synthetic rating curve calibration routine that prepares all of the USGS gage location and observed rating curve data for ingest to the Manning's coefficient calculations performed in `src_roughness_optimization.py`
- `src/src_roughness_optimization.py`: new SRC post-processing script that ingests observed data and HUC/branch FIM output data to compute optimized Manning's coefficient values and update the discharge values in the SRCs. Outputs a new hydroTable.csv.

### Changes

- `config/deny_gms_branch_zero.lst`: added `gw_catchments_reaches_filtered_addedAttributes_crosswalked_{}.gpkg` to list of files to keep (used in calibration workflow)
- `config/deny_gms_branches_min.lst`: added `gw_catchments_reaches_filtered_addedAttributes_crosswalked_{}.gpkg` to list of files to keep (used in calibration workflow)
- `config/deny_gms_unit_default.lst`: added `usgs_elev_table.csv` to list of files to keep (used in calibration workflow)
- `config/params_template.env`: added new variables for user to control calibration
  - `src_adjust_usgs`: Toggle to run src adjustment routine (True=on; False=off)
  - `nwm_recur_file`: input file location with nwm feature_id and recurrence flow values
  - `src_adjust_spatial`: Toggle to run src adjustment routine (True=on; False=off)
  - `fim_obs_pnt_data`: input file location with benchmark point data used to populate the postgresql database
  - `CALB_DB_KEYS_FILE`: path to env file with sensitive paths for accessing postgres database
- `gms_run_branch.sh`: includes new steps in the workflow to connect to the calibration PostgreSQL database, run SRC calibration w/ USGS gage rating curves, run SRC calibration w/ benchmark point database
- `src/add_crosswalk.py`: added step to create placeholder variables to be replaced in post-processing (as needed). Created here to ensure consistent column variables in the final hydrotable.csv
- `src/gms/run_by_unit.sh`: added new steps to workflow to create the `usgs_subset_gages.gpkg` file for branch zero and then perform crosswalk and create `usgs_elev_table.csv` for branch zero
- `src/make_stages_and_catchlist.py`: Reconcile flows and catchments hydroids
- `src/usgs_gage_aggregate.py`: changed streamorder data type from integer to string to better handle missing values in `usgs_gage_unit_setup.py`
- `src/usgs_gage_unit_setup.py`: added new inputs and function to populate `usgs_elev_table.csv` for branch zero using all available gages within the huc (not filtering to a specific branch)
- `src/utils/shared_functions.py`: added two new functions for calibration workflow
  - `check_file_age`: check the age of a file (use for flagging potentially outdated input)
  - `concat_huc_csv`: concatenate huc csv files to a single dataframe/csv
- `src/utils/shared_variables.py`: defined new SRC calibration threshold variables
  - `DOWNSTREAM_THRESHOLD`: distance in km to propogate new roughness values downstream
  - `ROUGHNESS_MAX_THRESH`: max allowable adjusted roughness value (void values larger than this)
  - `ROUGHNESS_MIN_THRESH`: min allowable adjusted roughness value (void values smaller than this)

<br/><br/>

## v4.0.6.3 - 2022-08-04 - [PR #652](https://github.com/NOAA-OWP/inundation-mapping/pull/652)

Updated `Dockerfile`, `Pipfile` and `Pipfile.lock` to add the new psycopg2 python package required for a WIP code fix for the new FIM4 calibration db.

<br/><br/>

## v4.0.6.2 - 2022-08-16 - [PR #639](https://github.com/NOAA-OWP/inundation-mapping/pull/639)

This file converts USFIMR remote sensed inundation shapefiles into a raster that can be used to compare to the FIM data. It has to be run separately for each shapefile. This addresses [#629].

### Additions

- `/tools/fimr_to_benchmark.py`: This file converts USFIMR remote sensed inundation shapefiles into a raster that can be used to compare to the FIM data. It has to be run separately for each shapefile.

<br/><br/>

## v4.0.6.1 - 2022-08-12 - [PR #655](https://github.com/NOAA-OWP/inundation-mapping/pull/655)

Prunes branches that fail with NO_FLOWLINES_EXIST (Exit code: 61) in `gms_run_branch.sh` after running `split_flows.py`

### Additions
- Adds `remove_error_branches.py` (called from `gms_run_branch.sh`)
- Adds `gms_inputs_removed.csv` to log branches that have been removed across all HUCs

### Removals
- Deletes branch folders that fail
- Deletes branch from `gms_inputs.csv`

<br/><br/>

## v4.0.6.0 - 2022-08-10 - [PR #614](https://github.com/NOAA-OWP/inundation-mapping/pull/614)

Addressing #560, this fix in run_by_branch trims the DEM derived streamline if it extends past the end of the branch streamline. It does this by finding the terminal point of the branch stream, snapping to the nearest point on the DEM derived stream, and cutting off the remaining downstream portion of the DEM derived stream.

### Changes

- `/src/split_flows.py`: Trims the DEM derived streamline if it flows past the terminus of the branch (or level path) streamline.
- `/src/gms/delineate_hydros_and_produce_HAND.sh`: Added branch streamlines as an input to `split_flows.py`.

<br/><br/>

## v4.0.5.4 - 2022-08-01 - [PR #642](https://github.com/NOAA-OWP/inundation-mapping/pull/642)

Fixes bug that causes [Errno2] No such file or directory error when running synthesize_test_cases.py if testing_versions folder doesn't exist (for example, after downloading test_cases from ESIP S3).

### Additions

- `run_test_case.py`: Checks for testing_versions folder in test_cases and adds it if it doesn't exist.

<br/><br/>

## v4.0.5.3 - 2022-07-27 - [PR #630](https://github.com/NOAA-OWP/inundation-mapping/issues/630)

A file called gms_pipeline.sh already existed but was unusable. This has been updated and now can be used as a "one-command" execution of the fim4/gms run. While you still can run gms_run_unit.sh and gms_run_branch.sh as you did before, you no longer need to. Input arguments were simplified to allow for more default and this simplification was added to `gms_run_unit.sh` and `gms_run_branch.sh` as well.

A new feature was added that is being used for `gms_pipeline.sh` which tests the percent and number of errors after hucs are processed before continuing onto branch processing.

New FIM4/gms usability is now just (at a minumum): `gms_pipeline.sh -n <output name> -u <HUC(s) or HUC list path>`

`gms_run_branch.sh` and `gms_run_branch.sh` have also been changed to add the new -a flag and default to dropping stream orders 1 and 2.

### Additions

- `src`
    - `check_unit_errors.py`: as described above.
- `unit_tests`
    - `check_unit_errors_unittests.py` and `check_unit_errors_params.json`: to match new file.

### Changes

- `README.md`:  Updated text for FIM4, gms_pipeline, S3 input updates, information about updating dependencies, misc link updates and misc text verbage.
- `gms_pipeline.sh`: as described above.
- `gms_run_unit.sh`: as described above. Also small updates to clean up folders and files in case of an overwrite.
- `gms_run_branch.sh`: as described above.
- `src`
     - `utils`
         - `fim_enums.py`:  FIM_system_exit_codes renamed to FIM_exit_codes.
         - `shared_variables.py`: added configurable values for minimum number and percentage of unit errors.
    - `bash_functions.env`:   Update to make the cumulative time screen outputs in mins/secs instead of just seconds.
    - `check_huc_inputs.py`:  Now returns the number of HUCs being processed, needed by `gms_pipeline.sh` (Note: to get the value back to a bash file, it has to send it back via a "print" line and not a "return" value.  Improved input validation,
- `unit_tests`
   - `README.md`: Misc text and link updates.

### Removals

- `config\params_template_calibrated.env`: No longer needed. Has been removed already from dev-fim3 and confirmed that it is not needed.
<br><br>

## v4.0.5.2 - 2022-07-25 - [PR #622](https://github.com/NOAA-OWP/inundation-mapping/pull/622)

Updates to unit tests including a minor update for outputs and loading in .json parameter files.
<br><br>


## v4.0.5.1 - 2022-06-27 - [PR #612](https://github.com/NOAA-OWP/inundation-mapping/pull/612)

`Alpha Test Refactor` An upgrade was made a few weeks back to the dev-fim3 branch that improved performance, usability and readability of running alpha tests. Some cleanup in other files for readability, debugging verbosity and styling were done as well. A newer, cleaner system for printing lines when the verbose flag is enabled was added.

### Changes

- `gms_run_branch.sh`:  Updated help instructions to about using multiple HUCs as command arguments.
- `gms_run_unit.sh`:  Updated help instructions to about using multiple HUCs as command arguments.
- `src/utils`
    - `shared_functions.py`:
       - Added a new function called `vprint` which creates a simpler way (and better readability) for other python files when wanting to include a print line when the verbose flag is on.
       - Added a new class named `FIM_Helpers` as a wrapper for the new `vprint` method.
       - With the new `FIM_Helpers` class, a previously existing method named `append_id_to_file_name` was moved into this class making it easier and quicker for usage in other classes.

- `tools`
    - `composite_inundation.py`: Updated its usage of the `append_id_to_file_name` function to now call the`FIM_Helpers` method version of it.
    - `gms_tools`
       - `inundate_gms.py`: Updated for its adjusted usage of the `append_id_to_file_name` method, also removed its own `def __vprint` function in favour of the `FIM_Helpers.vprint` method.
       - `mosaic_inundation.py`:
          - Added adjustments for use of `append_id_to_file_name` and adjustments for `fh.vprint`.
          - Fixed a bug for the variable `ag_mosaic_output` which was not pre-declared and would fail as using an undefined variable in certain conditions.
    - `run_test_case.py`: Ported `test_case` class from FIM 3 and tweaked slightly to allow for GMS FIM. Also added more prints against the new fh.vprint method. Also added a default print line for progress / traceability for all alpha test regardless if the verbose flag is set.
    - `synthesize_test_cases.py`: Ported `test_case` class from FIM 3.
- `unit_tests`
   - `shared_functions_unittests.py`: Update to match moving the `append_id_to_file_name` into the `FIM_Helpers` class. Also removed all "header print lines" for each unit test method (for output readability).

<br/><br/>

## v4.0.5.0 - 2022-06-16 - [PR #611](https://github.com/NOAA-OWP/inundation-mapping/pull/611)

'Branch zero' is a new branch that runs the HUCs full stream network to make up for stream orders 1 & 2 being skipped by the GMS solution and is similar to the FR extent in FIM v3. This new branch is created during `run_by_unit.sh` and the processed DEM is used by the other GMS branches during `run_by_branch.sh` to improve efficiency.

### Additions

- `src/gms/delineate_hydros_and_produce_HAND.sh`: Runs all of the modules associated with delineating stream lines and catchments and building the HAND relative elevation model. This file is called once during `gms_run_unit` to produce the branch zero files and is also run for every GMS branch in `gms_run_branch`.
- `config/deny_gms_branch_zero.lst`: A list specifically for branch zero that helps with cleanup (removing unneeded files after processing).

### Changes

- `src/`
    - `output_cleanup.py`: Fixed bug for viz flag.
    - `gms/`
        - `run_by_unit.sh`: Added creation of "branch zero", DEM pre-processing, and now calls.
        -  `delineate_hydros_and_produce_HAND.sh` to produce HAND outputs for the entire stream network.
        - `run_by_branch.sh`: Removed DEM processing steps (now done in `run_by_unit.sh`), moved stream network delineation and HAND generation to `delineate_hydros_and_produce_HAND.sh`.
        - `generate_branch_list.py`: Added argument and parameter to sure that the branch zero entry was added to the branch list.
- `config/`
     - `params_template.env`: Added `zero_branch_id` variable.
- `tools`
     - `run_test_case.py`: Some styling / readability upgrades plus some enhanced outputs.  Also changed the _verbose_ flag to _gms_verbose_ being passed into Mosaic_inundation function.
     - `synthesize_test_cases.py`: arguments being passed into the _alpha_test_args_ from being hardcoded from flags to verbose (effectively turning on verbose outputs when applicable. Note: Progress bar was not affected.
     - `tools_shared_functions.py`: Some styling / readability upgrades.
- `gms_run_unit.sh`: Added export of extent variable, dropped the -s flag and added the -a flag so it now defaults to dropping stream orders 1 and 2.
- `gms_run_branch.sh`: Fixed bug when using overwrite flag saying branch errors folder already exists, dropped the -s flag and added the -a flag so it now defaults to dropping stream orders 1 and 2.

### Removals

- `tests/`: Redundant
- `tools/shared_variables`: Redundant

<br/><br/>

## v4.0.4.3 - 2022-05-26 - [PR #605](https://github.com/NOAA-OWP/inundation-mapping/pull/605)

We needed a tool that could composite / mosaic inundation maps for FIM3 FR and FIM4 / GMS with stream orders 3 and higher. A tool previously existed named composite_fr_ms_inundation.py and it was renamed to composite_inundation.py and upgraded to handle any combination of 2 of 3 items (FIM3 FR, FIM3 MS and/or FIM4 GMS).

### Additions

- `tools/composite_inundation.py`: Technically it is a renamed from composite_ms_fr_inundation.py, and is based on that functionality, but has been heavily modified. It has a number of options, but primarily is designed to take two sets of output directories, inundate the files, then composite them into a single mosiac'd raster per huc. The primary usage is expected to be compositing FIM3 FR with FIM4 / GMS with stream orders 3 and higher.

- `unit_tests/gms/inundate_gms_unittests.py and inundate_gms_params.json`: for running unit tests against `tools/gms_tools/inunundate_gms.py`.
- `unit_tests/shared_functions_unittests.py and shared_functions_params.json`: A new function named `append_id_to_file_name_single_identifier` was added to `src/utils/shared_functions.py` and some unit tests for that function was created.

### Removed

- `tools/composite_ms_fr_inundation.py`: replaced with upgraded version named `composite_inundation.py`.

### Changes

- `tools/gms_tools/inundate_gms.py`: some style, readabilty cleanup plus move a function up to `shared_functions.py`.
- `tools/gms_tools/mosaic_inundation.py`: some style, readabilty cleanup plus move a function up to `shared_functions.py`.
- `tools/inundation.py`: some style, readabilty cleanup.
- `tools/synthesize_test_cases.py`: was updated primarily for sample usage notes.

<br/><br/>

## v4.0.4.2 - 2022-05-03 - [PR #594](https://github.com/NOAA-OWP/inundation-mapping/pull/594)

This hotfix includes several revisions needed to fix/update the FIM4 area inundation evaluation scripts. These changes largely migrate revisions from the FIM3 evaluation code to the FIM4 evaluation code.

### Changes

- `tools/eval_plots.py`: Copied FIM3 code revisions to enable RAS2FIM evals and PND plots. Replaced deprecated parameter name for matplotlib grid()
- `tools/synthesize_test_cases.py`: Copied FIM3 code revisions to assign FR, MS, COMP resolution variable and addressed magnitude list variable for IFC eval
- `tools/tools_shared_functions.py`: Copied FIM3 code revisions to enable probability not detected (PND) metric calculation
- `tools/tools_shared_variables.py`: Updated magnitude dictionary variables for RAS2FIM evals and PND plots

<br/><br/>

## v4.0.4.1 - 2022-05-02 - [PR #587](https://github.com/NOAA-OWP/inundation-mapping/pull/587)

While testing GMS against evaluation and inundation data, we discovered some challenges for running alpha testing at full scale. Part of it was related to the very large output volume for GMS which resulted in outputs being created on multiple servers and folders. Considering the GMS volume and processing, a tool was required to extract out the ~215 HUC's that we have evaluation data for. Next, we needed isolate valid HUC output folders from original 2,188 HUC's and its 100's of thousands of branches. The first new tool allows us to point to the `test_case` data folder and create a list of all HUC's that we have validation for.

Now that we have a list of relavent HUC's, we need to consolidate output folders from the previously processed full CONUS+ output data. The new `copy_test_case_folders.py` tool extracts relavent HUC (gms unit) folders, based on the list created above, into a consolidated folder. The two tools combine result in significantly reduced overall processing time for running alpha tests at scale.

`gms_run_unit.sh` and `aggregated_branch_lists.py` were adjusted to make a previously hardcoded file path and file name to be run-time parameters. By adding the two new arguments, the file could be used against the new `copy_test_case_folders.py`. `copy_test_case_folders.py` and `gms_run_unit.sh` can now call `aggregated_branch_lists.py` to create a key input file called `gms_inputs.csv` which is a key file required for alpha testing.

A few other small adjustments were made for readability and traceability as well as a few small fixes discovered when running at scale.

### Additions

- `tools/find_test_case_folders.py`: A new tool for creating a list of HUC's that we have test/evaluation data for.
- `tools/copy_test_case_folders.py`: A new tool for using the list created above, to scan through other fully processed output folders and extract only the HUC's (gms units) and it's branches into a consolidated folder, ready for alpha test processing (or other needs).

### Changes

- `src/gms/aggregate_branch_lists.py`: Adjusted to allow two previously hardcoded values to now be incoming arguments. Now this file can be used by both `gms_run_unit.sh` and `copy_test_case_folders.py`.
- `tools/synthesize_test_cases.py`: Adjustments for readability and progress status. The embedded progress bars are not working and will be addressed later.
- `tools/run_test_case.py`: A print statement was added to help with processing progess was added.
- `gms_run_unit.sh`: This was adjusted to match the new input parameters for `aggregate_branch_lists.py` as well as additions for progress status. It now will show the entire progress period start datetime, end datetime and duration.
- `gms_run_branch.sh`: Also was upgraded to show the entire progress period start datetime, end datetime and duration.

<br/><br/>

## v4.0.4.0 - 2022-04-12 - [PR #557](https://github.com/NOAA-OWP/inundation-mapping/pull/557)

During large scale testing of the new **filtering out stream orders 1 and 2** feature [PR #548](https://github.com/NOAA-OWP/inundation-mapping/pull/548), a bug was discovered with 14 HUCS that had no remaining streams after removing stream orders 1 and 2. This resulted in a number of unmanaged and unclear exceptions. An exception may be still raised will still be raised in this fix for logging purposes, but it is now very clear what happened. Other types of events are logged with clear codes to identify what happened.

Fixes were put in place for a couple of new logging behaviors.

1. Recognize that for system exit codes, there are times when an event is neither a success (code 0) nor a failure (code 1). During processing where stream orders are dropped, some HUCs had no remaining reaches, others had mismatched reaches and others as had missing flowlines (reaches) relating to dissolved level paths (merging individual reaches as part of GMS). When these occur, we want to abort the HUC (unit) or branch processing, identify that they were aborted for specific reasons and continue. A new custom system exit code system was adding using python enums. Logging was enhanced to recognize that some exit codes were not a 0 or a 1 and process them differently.

2. Pathing and log management became an issue. It us not uncommon for tens or hundreds of thousands of branches to be processed. A new feature was to recognize what is happening with each branch or unit and have them easily found and recognizable. Futher, processing for failure (sys exit code of 1) are now copied into a unique folder as the occur to help with visualization of run time errors. Previously errors were not extracted until the end of the entire run which may be multiple days.

3. A minor correction was made when dissolved level paths were created with the new merged level path not always having a valid stream order value.

### File Additions

- `src/`
   - `utils/`
      - `fim_enums.py`:
         - A new class called `FIM_system_exit_codes` was added. This allows tracking and blocking of duplicate system exit codes when a custom system code is required.


### Changes

- `fim_run.sh`: Added the gms `non-zero-exit-code` system to `fim_run` to help uncover and isolate errors during processing. Errors recorded in log files within in the logs/unit folder are now copied into a new folder called `unit_errors`.

- `gms_run_branch.sh`:
    -  Minor adjustments to how the `non-zero-exit code` logs were created. Testing uncovered that previous versions were not always reliable. This is now stablized and enhanced.
    - In previous versions, only the `gms_unit.sh` was aware that **stream order filtering** was being done. Now all branch processing is also aware that filtering is in place. Processing in child files and classes can now make adjustments as/if required for stream order filtering.
    - Small output adjustments were made to help with overall screen and log readability.

- `gms_run_unit.sh`:
    - Minor adjustments to how the `non-zero-exit-code` logs were created similar to `gms_run_branch.sh.`
    - Small text corrections, formatting and output corrections were added.
    - A feature removing all log files at the start of the entire process run were added if the `overwrite` command line argument was added.

- `src/`
   - `filter_catchments_and_add_attributes.py`:
      - Some minor formatting and readability adjustments were added.
      - Additions were made to help this code be aware and responding accordingly if that stream order filtering has occurred. Previously recorded as bugs coming from this class, are now may recorded with the new custom exit code if applicable.

   - `run_by_unit.sh` (supporting fim_run.sh):
         - As a change was made to sub-process call to `filter_catchments_and_add_attributes.py` file, which is shared by gms, related to reach errors / events.

   - `split_flows.py`:
      - Some minor formatting and readability adjustments were added.
      - Additions were made to recognize the same type of errors as being described in other files related to stream order filtering issues.
      - A correction was made to be more precise and more explicit when a gms branch error existed. This was done to ensure that we were not letting other exceptions be trapped that were NOT related to stream flow filtering.

   - `time_and_tee_run_by_unit.sh`:
      - The new custom system exit codes was added. Note that the values of 61 (responding system code) are hardcoded instead of using the python based `Fim_system_exit_code` system. This is related to limited communication between python and bash.

   - `gms/`
      - `derive_level_paths.py`:
          - Was upgraded to use the new fim_enums.Fim_system_exit_codes system. This occurs when no streams / flows remain after filtering.  Without this upgrade, standard exceptions were being issued with minimal details for the error.
          - Minor adjustments to formatting for readability were made.

      - `generate_branch_list.py` :  Minor adjustments to formatting for readability were made.

      - `run_by_branch.sh`:
         - Some minor formatting and readability adjustments were added.
         - Additions to the subprocess call to `split_flows.py` were added so it was aware that branch filtering was being used. `split_flows.py` was one of the files that was throwing errors related to stream order filtering. A subprocess call to `filter_catchments_and_add_attributes.py` adjustment was also required for the same reason.

      - `run_by_unit.sh`:
         - Some minor formatting and readability adjustments were added.
         - An addition was made to help trap errors that might be triggered by `derive_level_paths.py` for `stream order filtering`.

      - `time_and_tee_run_by_branch.sh`:
         - A system was added recognize if an non successful system exit code was sent back from `run_by_branch`. This includes true errors of code 1 and other new custom system exit codes. Upon detection of non-zero-exit codes, log files are immediately copied into special folders for quicker and easier visibility. Previously errors were not brought forth until the entire process was completed which ranged fro hours up to 18 days. Note: System exit codes of 60 and 61 were hardcoded instead of using the values from the new  `FIM_system_exit_codes` due to limitation of communication between python and bash.

      - `time_and_tee_run_by_unit.sh`:
         - The same upgrade as described above in `time_and_tee_run_by_branch.sh` was applied here.
         - Minor readability and output formatting changes were made.

      - `todo.md`
         - An entry was removed from this list which talked about errors due to small level paths exactly as was fixed in this pull request set.

- `unit_tests/`
   - `gms/`
      - `derive_level_paths_unittests.py` :  Added a new unit test specifically testing this type of condition with a known HUC that triggered the branch errors previously described..
      - `derive_level_paths_params.json`:
           - Added a new node with a HUC number known to fail.
           - Changed pathing for unit test data pathing from `/data/outputs/gms_example_unit_tests` to `/data/outputs/fim_unit_test_data_do_not_remove`. The new folder is intended to be a more permanent folder for unit test data.
           - Some additional tests were added validating the argument for dropping stream orders.

### Unit Test File Additions:

- `unit_tests/`
   - `filter_catchments_and_add_attributes_unittests.py` and `filter_catchments_and_add_attributes_params.json`:

   - `split_flows_unittests.py' and `split_flows_params.json`

<br/><br/>

## v4.0.3.1 - 2022-03-10 - [PR #561](https://github.com/NOAA-OWP/inundation-mapping/pull/561)

Bug fixes to get the Alpha Test working in FIM 4.

### Changes

- `tools/sythesize_test_cases.py`: Fixed bugs that prevented multiple benchmark types in the same huc from running `run_test_case.py`.
- `tools/run_test_case.py`: Fixed mall bug for IFC benchmark.
- `tools/eval_plots.py`: Fixed Pandas query bugs.

<br/><br/>

## v4.0.3.0 - 2022-03-03 - [PR #550](https://github.com/NOAA-OWP/inundation-mapping/pull/550)

This PR ports the functionality of `usgs_gage_crosswalk.py` and `rating_curve_comparison.py` to FIM 4.

### Additions

- `src/`:
    - `usgs_gage_aggregate.py`: Aggregates all instances of `usgs_elev_table.csv` to the HUC level. This makes it easier to view the gages in each HUC without having to hunt through branch folders and easier for the Sierra Test to run at the HUC level.
    - `usgs_gage_unit_setup.py`: Assigns a branch to each USGS gage within a unit. The output of this module is `usgs_subset_gages.gpkg` at the HUC level containing the `levpa_id` attribute.

### Changes

- `gms_run_branch.sh`: Added a line to aggregate all `usgs_elev_table.csv` into the HUC directory level using `src/usgs_gage_aggregate.py`.
- `src/`:
    -  `gms/`
        - `run_by_branch.sh`: Added a block to run `src/usgs_gage_crosswalk.py`.
        - `run_by_unit.sh`: Added a block to run `src/usgs_gage_unit_setup.py`.
    - `usgs_gage_crosswalk.py`: Similar to it's functionality in FIM 3, this module snaps USGS gages to the stream network, samples the underlying DEMs, and writes the attributes to `usgs_elev_table.csv`. This CSV is later aggregated to the HUC level and eventually used in `tools/rating_curve_comparison.py`. Addresses #539
- `tools/rating_curve_comparison.py`: Updated Sierra Test to work with FIM 4 data structure.
- `unit_tests/`:
    - `rating_curve_comparison_unittests.py` & `rating_curve_comparison_params.json`: Unit test code and parameters for the Sierra Test.
    - `usgs_gage_crosswalk_unittests.py` & `usgs_gage_crosswalk_params.json`: Unit test code and parameters for `usgs_gage_crosswalk.py`
- `config/`:
    - `deny_gms_branches_default.lst` & `config/deny_gms_branches_min.lst`: Add `usgs_elev_table.csv` to the lists as a comment so it doesn't get deleted during cleanup.
    - `deny_gms_unit_default.lst`: Add `usgs_subset_gages.gpkg` to the lists as a comment so it doesn't get deleted during cleanup.

<br/><br/>

## v4.0.2.0 - 2022-03-02 - [PR #548](https://github.com/NOAA-OWP/inundation-mapping/pull/548)

Added a new optional system which allows an argument to be added to the `gms_run_unit.sh` command line to filter out stream orders 1 and 2 when calculating branches.

### Changes

- `gms_run_unit.sh`: Add the new optional `-s` command line argument. Inclusion of this argument means "drop stream orders 1 and 2".

- `src/gms`
   - `run_by_unit.sh`: Capture and forward the drop stream orders flag to `derive_level_paths.py`

   - `derive_level_paths.py`: Capture the drop stream order flag and working with `stream_branches.py` to include/not include loading nwm stream with stream orders 1 and 2.

   - `stream_branchs.py`: A correction was put in place to allow for the filter of branch attributes and values to be excluded. The `from_file` method has the functionality but was incomplete. This was corrected and how could accept the values from `derive_level_paths.py` to use the branch attribute of "order_" (gkpg field) and values excluded of [1,2] when optionally desired.

- `unit_tests/gms`
    - `derive_level_paths_unittests.py` and `derive_level_paths_params.py`: Updated for testing for the new "drop stream orders 1 and 2" feature. Upgrades were also made to earlier existing incomplete test methods to test more output conditions.

<br/><br/>

## v4.0.1.0 - 2022-02-02 - [PR #525](https://github.com/NOAA-OWP/cahaba/pull/525)

The addition of a very simple and evolving unit test system which has two unit tests against two py files.  This will set a precendence and will grow over time and may be automated, possibly during git check-in triggered. The embedded README.md has more details of what we currently have, how to use it, how to add new unit tests, and expected future enhancements.

### Additions

- `/unit_tests/` folder which has the following:

   - `clip_vectors_to_wbd_params.json`: A set of default "happy path" values that are expected to pass validation for the clip_vectors_to_wbd.py -> clip_vectors_to_wbd (function).

   - `clip_vectors_to_wbd_unittests.py`: A unit test file for src/clip_vectors_to_wbd.py. Incomplete but evolving.

   - `README.md`: Some information about how to create unit tests and how to use them.

   - `unit_tests_utils.py`: A python file where methods that are common to all unit tests can be placed.

   - `gms/derive_level_paths_params.json`: A set of default "happy path" values that are expected to pass validation for the derive_level_paths_params.py -> Derive_level_paths (function).

   - `gms/derive_level_paths_unittests.py`: A unit test file for `src/derive_level_paths.py`. Incomplete but evolving.

<br/><br/>

## v4.0.0.0 - 2022-02-01 - [PR #524](https://github.com/NOAA-OWP/cahaba/pull/524)

FIM4 builds upon FIM3 and allows for better representation of inundation through the reduction of artificial restriction of inundation at catchment boundaries.

More details will be made available through a publication by Aristizabal et. al. and will be included in the "Credits and References" section of the README.md, titled "Reducing Horton-Strahler Stream Order Can Enhance Flood Inundation Mapping Skill with Applications for the U.S. National Water Model."

### Additions

- `/src/gms`: A new directory containing scripts necessary to produce the FIM4 Height Above Nearest Drainage grids and synthetic rating curves needed for inundation mapping.
- `/tools/gms_tools`: A new directory containing scripts necessary to generate and evaluate inundation maps produced from FIM4 Height Above Nearest Drainage grids and synthetic rating curves.

<br/><br/>

## v3.0.24.3 - 2021-11-29 - [PR #488](https://github.com/NOAA-OWP/cahaba/pull/488)

Fixed projection issue in `synthesize_test_cases.py`.

### Changes

- `Pipfile`: Added `Pyproj` to `Pipfile` to specify a version that did not have the current projection issues.

<br/><br/>

## v3.0.24.2 - 2021-11-18 - [PR #486](https://github.com/NOAA-OWP/cahaba/pull/486)

Adding a new check to keep `usgs_elev_table.csv`, `src_base.csv`, `small_segments.csv` for runs not using the `-viz` flag. We unintentionally deleted some .csv files in `vary_mannings_n_composite.py` but need to maintain some of these for non `-viz` runs (e.g. `usgs_elev_table.csv` is used for sierra test input).

### Changes

- `fim_run.sh`: passing `-v` flag to `vary_mannings_n_composite.py` to determine which csv files to delete. Setting `$viz` = 0 for non `-v` runs.
- `src/vary_mannings_n_composite.py`: added `-v` input arg and if statement to check which .csv files to delete.
- `src/add_crosswalk.py`: removed deprecated barc variables from input args.
- `src/run_by_unit.sh`: removed deprecated barc variables from input args to `add_crosswalk.py`.

<br/><br/>

## v3.0.24.1 - 2021-11-17 - [PR #484](https://github.com/NOAA-OWP/cahaba/pull/484)

Patch to clean up unnecessary files and create better names for intermediate raster files.

### Removals

- `tools/run_test_case_gms.py`: Unnecessary file.

### Changes

- `tools/composite_ms_fr_inundation.py`: Clean up documentation and intermediate file names.
- `tools/run_test_case.py`: Remove unnecessary imports.

<br/><br/>

## v3.0.24.0 - 2021-11-08 - [PR #482](https://github.com/NOAA-OWP/cahaba/pull/482)

Adds `composite_ms_fr_inundation.py` to allow for the generation of an inundation map given a "flow file" CSV and full-resolution (FR) and mainstem (MS) relative elevation models, synthetic rating curves, and catchments rasters created by the `fim_run.sh` script.

### Additions
- `composite_ms_fr_inundation.py`: New module that is used to inundate both MS and FR FIM and composite the two inundation rasters.
- `/tools/gms_tools/`: Three modules (`inundate_gms.py`, `mosaic_inundation.py`, `overlapping_inundation.py`) ported from the GMS branch used to composite inundation rasters.

### Changes
- `inundation.py`: Added 2 exception classes ported from the GMS branch.

<br/><br/>

## v3.0.23.3 - 2021-11-04 - [PR #481](https://github.com/NOAA-OWP/cahaba/pull/481)
Includes additional hydraulic properties to the `hydroTable.csv`: `Number of Cells`, `SurfaceArea (m2)`, `BedArea (m2)`, `Volume (m3)`, `SLOPE`, `LENGTHKM`, `AREASQKM`, `Roughness`, `TopWidth (m)`, `WettedPerimeter (m)`. Also adds `demDerived_reaches_split_points.gpkg`, `flowdir_d8_burned_filled.tif`, and `dem_thalwegCond.tif` to `-v` whitelist.

### Changes
- `run_by_unit.sh`: Added `EXIT FLAG` tag and previous non-zero exit code tag to the print statement to allow log lookup.
- `add_crosswalk.py`: Added extra attributes to the hydroTable.csv. Includes a default `barc_on` and `vmann_on` (=False) attribute that is overwritten (=True) if SRC post-processing modules are run.
- `bathy_src_adjust_topwidth.py`: Overwrites the `barc_on` attribute where applicable and includes the BARC-modified Volume property.
- `vary_mannings_n_composite.py`: Overwrites the `vmann_on` attribute where applicable.
- `output_cleanup.py`: Adds new files to the `-v` whitelist.

<br/><br/>

## v3.0.23.2 - 2021-11-04 - [PR #480](https://github.com/NOAA-OWP/cahaba/pull/480)
Hotfix for `vary_manning_n_composite.py` to address null discharge values for non-CONUS hucs.

### Changes
- `vary_manning_n_composite.py`: Add numpy where clause to set final discharge value to the original value if `vmann=False`

<br/><br/>

## v3.0.23.1 - 2021-11-03 - [PR #479](https://github.com/NOAA-OWP/cahaba/pull/479)
Patches the API updater. The `params_calibrated.env` is replaced with `params_template.env` because the BARC and Multi-N modules supplant the calibrated values.

### Changes
- `api/node/updater/updater.py`: Changed `params_calibrated.env` to `params_template.env`

<br/><br/>

## v3.0.23.0 - 2021-10-31 - [PR #475](https://github.com/NOAA-OWP/cahaba/pull/475)

Moved the synthetic rating curve (SRC) processes from the `\tools` directory to `\src` directory to support post-processing in `fim_run.sh`. These SRC post-processing modules will now run as part of the default `fim_run.sh` workflow. Reconfigured bathymetry adjusted rating curve (BARC) module to use the 1.5yr flow from NWM v2 recurrence flow data in combination with the Bieger et al. (2015) regression equations with bankfull discharge predictor variable input.

### Additions
- `src/bathy_src_adjust_topwidth.py` --> New version of bathymetry adjusted rating curve (BARC) module that is configured to use the Bieger et al. (2015) regression equation with input bankfull discharge as the predictor variable (previous version used the drainage area version of the regression equations). Also added log output capability, added reconfigured output content in `src_full_crosswalked_BARC.csv` and `hydroTable.csv`, and included modifications to allow BARC to run as a post-processing step in `fim_run.sh`. Reminder: BARC is only configured for MS extent.

### Removals
- `config/params_calibrated.env` --> deprecated the calibrated roughness values by stream order with the new introduction of variable/composite roughness module
- `src/bathy_rc_adjust.py` --> deprecated the previous BARC version

### Changes
- `src/identify_src_bankfull.py` --> Moved this script from /tools to /src, added more doc strings, cleaned up output log, and reconfigured to allow execution from fim_run.sh post-processing.
- `src/vary_mannings_n_composite.py` --> Moved this script from /tools to /src, added more doc strings, cleaned up output log, added/reconfigured output content in src_full_crosswalked_vmann.csv and hydroTable.csv, and reconfigured to allow execution from fim_run.sh post-processing.
- `config/params_template.env` --> Added additional parameter/variables for input to `identify_src_bankfull.py`, `vary_mannings_n_composite.py`, and `bathy_src_adjust_topwidth.py`.
      - default BARC input: bankfull channel geometry derived from the Bieger et al. (2015) bankfull discharge regression equations
      - default bankfull flow input: NWM v2 1.5-year recurrence flows
      - default variable roughness input: global (all NWM feature_ids) roughness values of 0.06 for in-channel and 0.11 for max overbank
- `fim_run.sh` --> Added SRC post-processing calls after the `run_by_unit.sh` workflow
- `src/add_crosswalk.py` --> Removed BARC module call (moved to post-processing)
- `src/run_by_unit.sh` --> Removed old/unnecessary print statement.
      - **Note: reset exit codes to 0 for unnecessary processing flags.** Non-zero error codes in `run_by_unit.sh` prevent the `fim_run.sh` post-processing steps from running. This error handling issue will be more appropriately handled in a soon to be release enhancement.
- `tools/run_test_case.py` --> Reverted changes used during development process

<br/><br/>

## v3.0.22.8 - 2021-10-26 - [PR #471](https://github.com/NOAA-OWP/cahaba/pull/471)

Manually filtering segments from stream input layer to fix flow reversal of the MS River (HUC 08030100).

### Changes
- `clip_vectors_to_wbd.py`: Fixes bug where flow direction is reversed for HUC 08030100. The issue is resolved by filtering incoming stream segments that intersect with the elevation grid boundary.

<br/><br/>

## v3.0.22.7 - 2021-10-08 - [PR #467](https://github.com/NOAA-OWP/cahaba/pull/467)

These "tool" enhancements 1) delineate in-channel vs. out-of-channel geometry to allow more targeted development of key physical drivers influencing the SRC calculations (e.g. bathymetry & Manning’s n) #418 and 2) applies a variable/composite Manning’s roughness (n) using user provided csv with in-channel vs. overbank roughness values #419 & #410.

### Additions
- `identify_src_bankfull.p`: new post-processing tool that ingests a flow csv (e.g. NWM 1.5yr recurr flow) to approximate the bankfull STG and then calculate the channel vs. overbank proportions using the volume and hydraulic radius variables
- `vary_mannings_n_composite.py`: new post-processing tool that ingests a csv containing feature_id, channel roughness, and overbank roughness and then generates composite n values via the channel ratio variable

### Changes
- `eval_plots.py`: modified the plot legend text to display full label for development tests
- `inundation.py`: added new optional argument (-n) and corresponding function to produce a csv containing the stage value (and SRC variables) calculated from the flow to stage interpolation.

<br/><br/>

## v3.0.22.6 - 2021-09-13 - [PR #462](https://github.com/NOAA-OWP/cahaba/pull/462)

This new workflow ingests FIM point observations from users and “corrects” the synthetic rating curves to produce the desired FIM extent at locations where feedback is available (locally calibrate FIM).

### Changes
- `add_crosswalk.py`: added `NextDownID` and `order_` attributes to the exported `hydroTable.csv`. This will potentially be used in future enhancements to extend SRC changes to upstream/downstream catchments.
- `adjust_rc_with_feedback.py`: added a new workflow to perform the SRC modifications (revised discharge) using the existing HAND geometry variables combined with the user provided point location flow and stage data.
- `inundation_wrapper_custom_flow.py`: updated code to allow for huc6 processing to generate custom inundation outputs.

<br/><br/>

## v3.0.22.5 - 2021-09-08 - [PR #460](https://github.com/NOAA-OWP/cahaba/pull/460)

Patches an issue where only certain benchmark categories were being used in evaluation.

### Changes
- In `tools/tools_shared_variables.py`, created a variable `MAGNITUDE_DICT` to store benchmark category magnitudes.
- `synthesize_test_cases.py` imports `MAGNITUDE_DICT` and uses it to assign magnitudes.

<br/><br/>

## v3.0.22.4 - 2021-08-30 - [PR #456](https://github.com/NOAA-OWP/cahaba/pull/456)

Renames the BARC modified variables that are exported to `src_full_crosswalked.csv` to replace the original variables. The default/original variables are renamed with `orig_` prefix. This change is needed to ensure downstream uses of the `src_full_crosswalked.csv` are able to reference the authoritative version of the channel geometry variables (i.e. BARC-adjust where available).

### Changes
- In `src_full_crosswalked.csv`, default/original variables are renamed with `orig_` prefix and `SA_div` is renamed to `SA_div_flag`.

<br/><br/>

## v3.0.22.3 - 2021-08-27 - [PR #457](https://github.com/NOAA-OWP/cahaba/pull/457)

This fixes a bug in the `get_metadata()` function in `/tools/tools_shared_functions.py` that arose because of a WRDS update. Previously the `metadata_source` response was returned as independent variables, but now it is returned a list of strings. Another issue was observed where the `EVALUATED_SITES_CSV` variable was being misdefined (at least on the development VM) through the OS environmental variable setting.

### Changes
- In `tools_shared_functions.py`, changed parsing of WRDS `metadata_sources` to account for new list type.
- In `generate_categorical_fim_flows.py`, changed the way the `EVALUATED_SITES_CSV` path is defined from OS environmental setting to a relative path that will work within Docker container.

<br/><br/>

## v3.0.22.2 - 2021-08-26 - [PR #455](https://github.com/NOAA-OWP/cahaba/pull/455)

This merge addresses an issues with the bathymetry adjusted rating curve (BARC) calculations exacerbating single-pixel inundation issues for the lower Mississippi River. This fix allows the user to specify a stream order value that will be ignored in BARC calculations (reverts to using the original/default rating curve). If/when the "thalweg notch" issue is addressed, this change may be unmade.

### Changes
- Added new env variable `ignore_streamorders` set to 10.
- Added new BARC code to set the bathymetry adjusted cross-section area to 0 (reverts to using the default SRC values) based on the streamorder env variable.

<br/><br/>

## v3.0.22.1 - 2021-08-20 - [PR #447](https://github.com/NOAA-OWP/cahaba/pull/447)

Patches the minimum stream length in the template parameters file.

### Changes
- Changes `max_split_distance_meters` in `params_template.env` to 1500.

<br/><br/>

## v3.0.22.0 - 2021-08-19 - [PR #444](https://github.com/NOAA-OWP/cahaba/pull/444)

This adds a script, `adjust_rc_with_feedback.py`, that will be expanded  in future issues. The primary function that performs the HAND value and hydroid extraction is ingest_points_layer() but this may change as the overall synthetic rating curve automatic update machanism evolves.

### Additions
- Added `adjust_rc_with_feedback.py` with `ingest_points_layer()`, a function to extract HAND and hydroid values for use in an automatic synthetic rating curve updating mechanism.

<br/><br/>

## v3.0.21.0 - 2021-08-18 - [PR #433](https://github.com/NOAA-OWP/cahaba/pull/433)

General repository cleanup, made memory-profiling an optional flag, API's release feature now saves outputs.

### Changes
- Remove `Dockerfile.prod`, rename `Dockerfile.dev` to just `Dockerfile`, and remove `.dockerignore`.
- Clean up `Dockerfile` and remove any unused* packages or variables.
- Remove any unused* Python packages from the `Pipfile`.
- Move the `CHANGELOG.md`, `SECURITY.md`, and `TERMS.md` files to the `/docs` folder.
- Remove any unused* scripts in the `/tools` and `/src` folders.
- Move `tools/preprocess` scripts into `tools/`.
- Ensure all scripts in the `/src` folder have their code in functions and are being called via a `__main__` function (This will help with implementing memory profiling fully).
- Changed memory-profiling to be an option flag `-m` for `fim_run.sh`.
- Updated FIM API to save all outputs during a "release" job.

<br/><br/>

## v3.0.20.2 - 2021-08-13 - [PR #443](https://github.com/NOAA-OWP/cahaba/pull/443)

This merge modifies `clip_vectors_to_wbd.py` to check for relevant input data.

### Changes
- `clip_vectors_to_wbd.py` now checks that there are NWM stream segments within the buffered HUC boundary.
- `included_huc8_ms.lst` has several additional HUC8s.

<br/><br/>

## v3.0.20.1 - 2021-08-12 - [PR #442](https://github.com/NOAA-OWP/cahaba/pull/442)

This merge improves documentation in various scripts.

### Changes
This PR better documents the following:

- `inundate_nation.py`
- `synthesize_test_cases.py`
- `adjust_thalweg_lateral.py`
- `rem.py`

<br/><br/>

## v3.0.20.0 - 2021-08-11 - [PR #440](https://github.com/NOAA-OWP/cahaba/pull/440)

This merge adds two new scripts into `/tools/` for use in QAQC.

### Additions
- `inundate_nation.py` to produce inundation maps for the entire country for use in QAQC.
- `check_deep_flooding.py` to check for depths of inundation greater than a user-supplied threshold at specific areas defined by a user-supplied shapefile.

<br/><br/>

## v3.0.19.5 - 2021-07-19

Updating `README.md`.

<br/><br/>

## v3.0.19.4 - 2021-07-13 - [PR #431](https://github.com/NOAA-OWP/cahaba/pull/431)

Updating logging and fixing bug in vector preprocessing.

### Additions
- `fim_completion_check.py` adds message to docker log to log any HUCs that were requested but did not finish `run_by_unit.sh`.
- Adds `input_data_edits_changelog.txt` to the inputs folder to track any manual or version/location specific changes that were made to data used in FIM 3.

### Changes
- Provides unique exit codes to relevant domain checkpoints within `run_by_unit.sh`.
- Bug fixes in `reduce_nhd_stream_density.py`, `mprof plot` call.
- Improved error handling in `add_crosswalk.py`.

<br/><br/>

## v3.0.19.3 - 2021-07-09

Hot fix to `synthesize_test_cases`.

### Changes
- Fixed if/elif/else statement in `synthesize_test_cases.py` that resulted in only IFC data being evaluated.

<br/><br/>

## v3.0.19.2 - 2021-07-01 - [PR #429](https://github.com/NOAA-OWP/cahaba/pull/429)

Updates to evaluation scripts to allow for Alpha testing at Iowa Flood Center (IFC) sites. Also, `BAD_SITES` variable updates to omit sites not suitable for evaluation from metric calculations.

### Changes
- The `BAD_SITES` list in `tools_shared_variables.py` was updated and reasons for site omission are documented.
- Refactored `run_test_case.py`, `synthesize_test_cases.py`, `tools_shared_variables.py`, and `eval_plots.py` to allow for IFC comparisons.

<br/><br/>

## v3.0.19.1 - 2021-06-17 - [PR #417](https://github.com/NOAA-OWP/cahaba/pull/417)

Adding a thalweg profile tool to identify significant drops in thalweg elevation. Also setting lateral thalweg adjustment threshold in hydroconditioning.

### Additions
- `thalweg_drop_check.py` checks the elevation along the thalweg for each stream path downstream of MS headwaters within a HUC.

### Removals
- Removing `dissolveLinks` arg from `clip_vectors_to_wbd.py`.

### Changes
- Cleaned up code in `split_flows.py` to make it more readable.
- Refactored `reduce_nhd_stream_density.py` and `adjust_headwater_streams.py` to limit MS headwater points in `agg_nhd_headwaters_adj.gpkg`.
- Fixed a bug in `adjust_thalweg_lateral.py` lateral elevation replacement threshold; changed threshold to 3 meters.
- Updated `aggregate_vector_inputs.py` to log intermediate processes.

<br/><br/>

## v3.0.19.0 - 2021-06-10 - [PR #415](https://github.com/NOAA-OWP/cahaba/pull/415)

Feature to evaluate performance of alternative CatFIM techniques.

### Additions
- Added `eval_catfim_alt.py` to evaluate performance of alternative CatFIM techniques.

<br/><br/>

## v3.0.18.0 - 2021-06-09 - [PR #404](https://github.com/NOAA-OWP/cahaba/pull/404)

To help analyze the memory consumption of the Fim Run process, the python module `memory-profiler` has been added to give insights into where peak memory usage is with in the codebase.

In addition, the Dockerfile was previously broken due to the Taudem dependency removing the version that was previously being used by FIM. To fix this, and allow new docker images to be built, the Taudem version has been updated to the newest version on the Github repo and thus needs to be thoroughly tested to determine if this new version has affected the overall FIM outputs.

### Additions
- Added `memory-profiler` to `Pipfile` and `Pipfile.lock`.
- Added `mprof` (memory-profiler cli utility) call to the `time_and_tee_run_by_unit.sh` to create overall memory usage graph location in the `/logs/{HUC}_memory.png` of the outputs directory.
- Added `@profile` decorator to all functions within scripts used in the `run_by_unit.sh` script to allow for memory usage tracking, which is then recorded in the `/logs/{HUC}.log` file of the outputs directory.

### Changes
- Changed the Taudem version in `Dockerfile.dev` to `98137bb6541a0d0077a9c95becfed4e56d0aa0ac`.
- Changed all calls of python scripts in `run_by_unit.s` to be called with the `-m memory-profiler` argument to allow scripts to also track memory usage.

<br/><br/>

## v3.0.17.1 - 2021-06-04 - [PR #395](https://github.com/NOAA-OWP/cahaba/pull/395)

Bug fix to the `generate_nws_lid.py` script

### Changes
- Fixes incorrectly assigned attribute field "is_headwater" for some sites in the `nws_lid.gpkg` layer.
- Updated `agg_nhd_headwaters_adj.gpkg`, `agg_nhd_streams_adj.gpkg`, `nwm_flows.gpkg`, and `nwm_catchments.gpkg` input layers using latest NWS LIDs.

<br/><br/>

## v3.0.17.0 - 2021-06-04 - [PR #393](https://github.com/NOAA-OWP/cahaba/pull/393)
BARC updates to cap the bathy calculated xsec area in `bathy_rc_adjust.py` and allow user to choose input bankfull geometry.

### Changes

- Added new env variable to control which input file is used for the bankfull geometry input to bathy estimation workflow.
- Modified the bathymetry cross section area calculation to cap the additional area value so that it cannot exceed the bankfull cross section area value for each stream segment (bankfull value obtained from regression equation dataset).
- Modified the `rating_curve_comparison.py` plot output to always put the FIM rating curve on top of the USGS rating curve (avoids USGS points covering FIM).
- Created a new aggregate csv file (aggregates for all hucs) for all of the `usgs_elev_table.csv` files (one per huc).
- Evaluate the FIM Bathymetry Adjusted Rating Curve (BARC) tool performance using the estimated bankfull geometry dataset derived for the NWM route link dataset.

<br/><br/>

## v3.0.16.3 - 2021-05-21 - [PR #388](https://github.com/NOAA-OWP/cahaba/pull/388)

Enhancement and bug fixes to `synthesize_test_cases.py`.

### Changes
- Addresses a bug where AHPS sites without benchmark data were receiving a CSI of 0 in the master metrics CSV produced by `synthesize_test_cases.py`.
- Includes a feature enhancement to `synthesize_test_cases.py` that allows for the inclusion of user-specified testing versions in the master metrics CSV.
- Removes some of the print statements used by `synthesize_test_cases.py`.

<br/><br/>

## v3.0.16.2 - 2021-05-18 - [PR #384](https://github.com/NOAA-OWP/cahaba/pull/384)

Modifications and fixes to `run_test_case.py`, `eval_plots.py`, and AHPS preprocessing scripts.

### Changes
- Comment out return statement causing `run_test_case.py` to skip over sites/hucs when calculating contingency rasters.
- Move bad sites list and query statement used to filter out bad sites to the `tools_shared_variables.py`.
- Add print statements in `eval_plots.py` detailing the bad sites used and the query used to filter out bad sites.
- Update AHPS preprocessing scripts to produce a domain shapefile.
- Change output filenames produced in ahps preprocessing scripts.
- Update workarounds for some sites in ahps preprocessing scripts.

<br/><br/>

## v3.0.16.1 - 2021-05-11 - [PR #380](https://github.com/NOAA-OWP/cahaba/pull/380)

The current version of Eventlet used in the Connector module of the FIM API is outdated and vulnerable. This update bumps the version to the patched version.

### Changes
- Updated `api/node/connector/requirements.txt` to have the Eventlet version as 0.31.0

<br/><br/>

## v3.0.16.0 - 2021-05-07 - [PR #378](https://github.com/NOAA-OWP/cahaba/pull/378)

New "Release" feature added to the FIM API. This feature will allow for automated FIM, CatFIM, and relevant metrics to be generated when a new FIM Version is released. See [#373](https://github.com/NOAA-OWP/cahaba/issues/373) for more detailed steps that take place in this feature.

### Additions
- Added new window to the UI in `api/frontend/gui/templates/index.html`.
- Added new job type to `api/node/connector/connector.py` to allow these release jobs to run.
- Added additional logic in `api/node/updater/updater.py` to run the new eval and CatFIM scripts used in the release feature.

### Changes
- Updated `api/frontend/output_handler/output_handler.py` to allow for copying more broad ranges of file paths instead of only the `/data/outputs` directory.

<br/><br/>

## v3.0.15.10 - 2021-05-06 - [PR #375](https://github.com/NOAA-OWP/cahaba/pull/375)

Remove Great Lakes coastlines from WBD buffer.

### Changes
- `gl_water_polygons.gpkg` layer is used to mask out Great Lakes boundaries and remove NHDPlus HR coastline segments.

<br/><br/>

## v3.0.15.9 - 2021-05-03 - [PR #372](https://github.com/NOAA-OWP/cahaba/pull/372)

Generate `nws_lid.gpkg`.

### Additions
- Generate `nws_lid.gpkg` with attributes indicating if site is a headwater `nws_lid` as well as if it is co-located with another `nws_lid` which is referenced to the same `nwm_feature_id` segment.

<br/><br/>

## v3.0.15.8 - 2021-04-29 - [PR #371](https://github.com/NOAA-OWP/cahaba/pull/371)

Refactor NHDPlus HR preprocessing workflow. Resolves issue #238

### Changes
- Consolidate NHD streams, NWM catchments, and headwaters MS and FR layers with `mainstem` column.
- HUC8 intersections are included in the input headwaters layer.
- `clip_vectors_to_wbd.py` removes incoming stream segment from the selected layers.

<br/><br/>

## v3.0.15.7 - 2021-04-28 - [PR #367](https://github.com/NOAA-OWP/cahaba/pull/367)

Refactor synthesize_test_case.py to handle exceptions during multiprocessing. Resolves issue #351

### Changes
- refactored `inundation.py` and `run_test_case.py` to handle exceptions without using `sys.exit()`.

<br/><br/>

## v3.0.15.6 - 2021-04-23 - [PR #365](https://github.com/NOAA-OWP/cahaba/pull/365)

Implement CatFIM threshold flows to Sierra test and add AHPS benchmark preprocessing scripts.

### Additions
- Produce CatFIM flows file when running `rating_curve_get_usgs_gages.py`.
- Several scripts to preprocess AHPS benchmark data. Requires numerous file dependencies not available through Cahaba.

### Changes
- Modify `rating_curve_comparison.py` to ingest CatFIM threshold flows in calculations.
- Modify `eval_plots.py` to save all site specific bar plots in same parent directory instead of in subdirectories.
- Add variables to `env.template` for AHPS benchmark preprocessing.

<br/><br/>

## v3.0.15.5 - 2021-04-20 - [PR #363](https://github.com/NOAA-OWP/cahaba/pull/363)

Prevent eval_plots.py from erroring out when spatial argument enabled if certain datasets not analyzed.

### Changes
- Add check to make sure analyzed dataset is available prior to creating spatial dataset.

<br/><br/>

## v3.0.15.4 - 2021-04-20 - [PR #356](https://github.com/NOAA-OWP/cahaba/pull/356)

Closing all multiprocessing Pool objects in repo.

<br/><br/>

## v3.0.15.3 - 2021-04-19 - [PR #358](https://github.com/NOAA-OWP/cahaba/pull/358)

Preprocess NHDPlus HR rasters for consistent projections, nodata values, and convert from cm to meters.

### Additions
- `preprocess_rasters.py` reprojects raster, converts to meters, and updates nodata value to -9999.
- Cleaned up log messages from `bathy_rc_adjust.py` and `usgs_gage_crosswalk.py`.
- Outputs paths updated in `generate_categorical_fim_mapping.py` and `generate_categorical_fim.py`.
- `update_raster_profile` cleans up raster crs, blocksize, nodata values, and converts elevation grids from cm to meters.
- `reproject_dem.py` imports gdal to reproject elevation rasters because an error was occurring when using rasterio.

### Changes
- `burn_in_levees.py` replaces the `gdal_calc.py` command to resolve inconsistent outputs with burned in levee values.

<br/><br/>

## v3.0.15.2 - 2021-04-16 - [PR #359](https://github.com/NOAA-OWP/cahaba/pull/359)

Hotfix to preserve desired files when production flag used in `fim_run.sh`.

### Changes

- Fixed production whitelisted files.

<br/><br/>

## v3.0.15.1 - 2021-04-13 - [PR #355](https://github.com/NOAA-OWP/cahaba/pull/355)

Sierra test considered all USGS gage locations to be mainstems even though many actually occurred with tributaries. This resulted in unrealistic comparisons as incorrect gages were assigned to mainstems segments. This feature branch identifies gages that are on mainstems via attribute field.

### Changes

- Modifies `usgs_gage_crosswalk.py` to filter out gages from the `usgs_gages.gpkg` layer such that for a "MS" run, only consider gages that contain rating curve information (via `curve` attribute) and are also mainstems gages (via `mainstems` attribute).
- Modifies `usgs_gage_crosswalk.py` to filter out gages from the `usgs_gages.gpkg` layer such that for a "FR" run, only consider gages that contain rating curve information (via `curve` attribute) and are not mainstems gages (via `mainstems` attribute).
- Modifies how mainstems segments are determined by using the `nwm_flows_ms.gpkg` as a lookup to determine if the NWM segment specified by WRDS for a gage site is a mainstems gage.

### Additions

- Adds a `mainstem` attribute field to `usgs_gages.gpkg` that indicates whether a gage is located on a mainstems river.
- Adds `NWM_FLOWS_MS` variable to the `.env` and `.env.template` files.
- Adds the `extent` argument specified by user when running `fim_run.sh` to `usgs_gage_crosswalk.py`.

<br/><br/>

## v3.0.15.0 - 2021-04-08 - [PR #340](https://github.com/NOAA-OWP/cahaba/pull/340)

Implementing a prototype technique to estimate the missing bathymetric component in the HAND-derived synthetic rating curves. The new Bathymetric Adjusted Rating Curve (BARC) function is built within the `fim_run.sh` workflow and will ingest bankfull geometry estimates provided by the user to modify the cross section area used in the synthetic rating curve generation.

### Changes
 - `add_crosswalk.py` outputs the stream order variables to `src_full_crosswalked.csv` and calls the new `bathy_rc_adjust.py` if bathy env variable set to True and `extent=MS`.
 - `run_by_unit.sh` includes a new csv outputs for reviewing BARC calculations.
 - `params_template.env` & `params_calibrated.env` contain new BARC function input variables and on/off toggle variable.
 - `eval_plots.py` now includes additional AHPS eval sites in the list of "bad_sites" (flagged issues with MS flowlines).

### Additions
 - `bathy_rc_adjust.py`:
    - Imports the existing synthetic rating curve table and the bankfull geometry input data (topwidth and cross section area per COMID).
    - Performs new synthetic rating curve calculations with bathymetry estimation modifications.
    - Flags issues with the thalweg-notch artifact.

<br/><br/>

## v3.0.14.0 - 2021-04-05 - [PR #338](https://github.com/NOAA-OWP/cahaba/pull/338)

Create tool to retrieve rating curves from USGS sites and convert to elevation (NAVD88). Intended to be used as part of the Sierra Test.

### Changes
 - Modify `usgs_gage_crosswalk.py` to:
    1) Look for `location_id` instead of `site_no` attribute field in `usgs_gages.gpkg` file.
    2) Filter out gages that do not have rating curves included in the `usgs_rating_curves.csv`.
 - Modify `rating_curve_comparison.py` to perform a check on the age of the user specified `usgs_rating_curves.csv` and alert user to the age of the file and recommend updating if file is older the 30 days.

### Additions
 - Add `rating_curve_get_usgs_curves.py`. This script will generate the following files:
     1) `usgs_rating_curves.csv`: A csv file that contains rating curves (including converted to NAVD88 elevation) for USGS gages in a format that is compatible with  `rating_curve_comparisons.py`. As it is is currently configured, only gages within CONUS will have rating curve data.
     2) `log.csv`: A log file that records status for each gage and includes error messages.
     3) `usgs_gages.gpkg`: A geospatial layer (in FIM projection) of all active USGS gages that meet a predefined criteria. Additionally, the `curve` attribute indicates whether a rating curve is found in the `usgs_rating_curves.csv`. This spatial file is only generated if the `all` option is passed with the `-l` argument.

<br/><br/>

## v3.0.13.0 - 2021-04-01 - [PR #332](https://github.com/NOAA-OWP/cahaba/pull/332)

Created tool to compare synthetic rating curve with benchmark rating curve (Sierra Test).

### Changes
 - Update `aggregate_fim_outputs.py` call argument in `fim_run.sh` from 4 jobs to 6 jobs, to optimize API performance.
 - Reroutes median elevation data from `add_crosswalk.py` and `rem.py` to new file (depreciating `hand_ref_elev_table.csv`).
 - Adds new files to `viz_whitelist` in `output_cleanup.py`.

### Additions
 - `usgs_gage_crosswalk.py`: generates `usgs_elev_table.csv` in `run_by_unit.py` with elevation and additional attributes at USGS gages.
 - `rating_curve_comparison.py`: post-processing script to plot and calculate metrics between synthetic rating curves and USGS rating curve data.

<br/><br/>

## v3.0.12.1 - 2021-03-31 - [PR #336](https://github.com/NOAA-OWP/cahaba/pull/336)

Fix spatial option in `eval_plots.py` when creating plots and spatial outputs.

### Changes
 - Removes file dependencies from spatial option. Does require the WBD layer which should be specified in `.env` file.
 - Produces outputs in a format consistent with requirements needed for publishing.
 - Preserves leading zeros in huc information for all outputs from `eval_plots.py`.

### Additions
 - Creates `fim_performance_points.shp`: this layer consists of all evaluated ahps points (with metrics). Spatial data retrieved from WRDS on the fly.
 - Creates `fim_performance_polys.shp`: this layer consists of all evaluated huc8s (with metrics). Spatial data retrieved from WBD layer.

<br/><br/>

## v3.0.12.0 - 2021-03-26 - [PR #327](https://github.com/NOAA-OWP/cahaba/pull/237)

Add more detail/information to plotting capabilities.

### Changes
 - Merge `plot_functions.py` into `eval_plots.py` and move `eval_plots.py` into the tools directory.
 - Remove `plots` subdirectory.

### Additions
 - Optional argument to create barplots of CSI for each individual site.
 - Create a csv containing the data used to create the scatterplots.

<br/><br/>

## v3.0.11.0 - 2021-03-22 - [PR #319](https://github.com/NOAA-OWP/cahaba/pull/298)

Improvements to CatFIM service source data generation.

### Changes
 - Renamed `generate_categorical_fim.py` to `generate_categorical_fim_mapping.py`.
 - Updated the status outputs of the `nws_lid_sites layer` and saved it in the same directory as the `merged catfim_library layer`.
 - Additional stability fixes (such as improved compatability with WRDS updates).

### Additions
 - Added `generate_categorical_fim.py` to wrap `generate_categorical_fim_flows.py` and `generate_categorical_fim_mapping.py`.
 - Create new `nws_lid_sites` shapefile located in same directory as the `catfim_library` shapefile.

<br/><br/>

## v3.0.10.1 - 2021-03-24 - [PR #320](https://github.com/NOAA-OWP/cahaba/pull/320)

Patch to synthesize_test_cases.py.

### Changes
 - Bug fix to `synthesize_test_cases.py` to allow comparison between `testing` version and `official` versions.

<br/><br/>

## v3.0.10.0 - 2021-03-12 - [PR #298](https://github.com/NOAA-OWP/cahaba/pull/298)

Preprocessing of flow files for Categorical FIM.

### Additions
 - Generate Categorical FIM flow files for each category (action, minor, moderate, major).
 - Generate point shapefile of Categorical FIM sites.
 - Generate csv of attribute data in shapefile.
 - Aggregate all shapefiles and csv files into one file in parent directory.
 - Add flood of record category.

 ### Changes
 - Stability fixes to `generate_categorical_fim.py`.

<br/><br/>

## v3.0.9.0 - 2021-03-12 - [PR #297](https://github.com/NOAA-OWP/cahaba/pull/297)

Enhancements to FIM API.

### Changes
 - `fim_run.sh` can now be run with jobs in parallel.
 - Viz post-processing can now be selected in API interface.
 - Jobs table shows jobs that end with errors.
 - HUC preset lists can now be selected in interface.
 - Better `output_handler` file writing.
 - Overall better restart and retry handlers for networking problems.
 - Jobs can now be canceled in API interface.
 - Both FR and MS configs can be selected for a single job.

<br/><br/>

## v3.0.8.2 - 2021-03-11 - [PR #296](https://github.com/NOAA-OWP/cahaba/pull/296)

Enhancements to post-processing for Viz-related use-cases.

### Changes
 - Aggregate grids are projected to Web Mercator during `-v` runs in `fim_run.sh`.
 - HUC6 aggregation is parallelized.
 - Aggregate grid blocksize is changed from 256 to 1024 for faster postprocessing.

<br/><br/>

## v3.0.8.1 - 2021-03-10 - [PR #302](https://github.com/NOAA-OWP/cahaba/pull/302)

Patched import issue in `tools_shared_functions.py`.

### Changes
 - Changed `utils.` to `tools_` in `tools_shared_functions.py` after recent structural change to `tools` directory.

<br/><br/>

## v3.0.8.0 - 2021-03-09 - [PR #279](https://github.com/NOAA-OWP/cahaba/pull/279)

Refactored NWS Flood Categorical HAND FIM (CatFIM) pipeline to open source.

### Changes
 - Added `VIZ_PROJECTION` to `shared_variables.py`.
 - Added missing library referenced in `inundation.py`.
 - Cleaned up and converted evaluation scripts in `generate_categorical_fim.py` to open source.
 - Removed `util` folders under `tools` directory.

<br/><br/>

## v3.0.7.1 - 2021-03-02 - [PR #290](https://github.com/NOAA-OWP/cahaba/pull/290)

Renamed benchmark layers in `test_cases` and updated variable names in evaluation scripts.

### Changes
 - Updated `run_test_case.py` with new benchmark layer names.
 - Updated `run_test_case_calibration.py` with new benchmark layer names.

<br/><br/>

## v3.0.7.0 - 2021-03-01 - [PR #288](https://github.com/NOAA-OWP/cahaba/pull/288)

Restructured the repository. This has no impact on hydrological work done in the codebase and is simply moving files and renaming directories.

### Changes
 - Moved the contents of the `lib` folder to a new folder called `src`.
 - Moved the contents of the `tests` folder to the `tools` folder.
 - Changed any instance of `lib` or `libDir` to `src` or `srcDir`.

<br/><br/>

## v3.0.6.0 - 2021-02-25 - [PR #276](https://github.com/NOAA-OWP/cahaba/pull/276)

Enhancement that creates metric plots and summary statistics using metrics compiled by `synthesize_test_cases.py`.

### Additions
 - Added `eval_plots.py`, which produces:
    - Boxplots of CSI, FAR, and POD/TPR
    - Barplot of aggregated CSI scores
    - Scatterplot of CSI comparing two FIM versions
    - CSV of aggregated statistics (CSI, FAR, POD/TPR)
    - CSV of analyzed data and analyzed sites

<br/><br/>

## v3.0.5.3 - 2021-02-23 - [PR #275](https://github.com/NOAA-OWP/cahaba/pull/275)

Bug fixes to new evaluation code.

### Changes

 - Fixed a bug in `synthesize_test_cases.py` where the extent (MS/FR) was not being written to merged metrics file properly.
 - Fixed a bug in `synthesize_test_cases.py` where only BLE test cases were being written to merged metrics file.
 - Removed unused imports from `inundation.py`.
 - Updated README.md

<br/><br/>

## v3.0.5.2 - 2021-02-23 - [PR #272](https://github.com/NOAA-OWP/cahaba/pull/272)

Adds HAND synthetic rating curve (SRC) datum elevation values to `hydroTable.csv` output.

### Changes

 - Updated `add_crosswalk.py` to included "Median_Thal_Elev_m" variable outputs in `hydroTable.csv`.
 - Renamed hydroid attribute in `rem.py` to "Median" in case we want to include other statistics in the future (e.g. min, max, range etc.).

<br/><br/>
## v3.0.5.1 - 2021-02-22

Fixed `TEST_CASES_DIR` path in `tests/utils/shared_variables.py`.

### Changes

 - Removed `"_new"` from `TEST_CASES_DIR` variable.

<br/><br/>

## v3.0.5.0 - 2021-02-22 - [PR #267](https://github.com/NOAA-OWP/cahaba/pull/267)

Enhancements to allow for evaluation at AHPS sites, the generation of a query-optimized metrics CSV, and the generation of categorical FIM. This merge requires that the `/test_cases` directory be updated for all machines performing evaluation.

### Additions

 - `generate_categorical_fim.py` was added to allow production of NWS Flood Categorical HAND FIM (CatFIM) source data. More changes on this script are to follow in subsequent branches.

### Removals

 - `ble_autoeval.sh` and `all_ble_stats_comparison.py` were deleted because `synthesize_test_cases.py` now handles the merging of metrics.
 - The code block in `run_test_case.py` that was responsible for printing the colored metrics to screen has been commented out because of the new scale of evaluations (formerly in `run_test_case.py`, now in `shared_functions.py`)
 - Remove unused imports from inundation wrappers in `/tools`.

### Changes

 - Updated `synthesize_test_cases.py` to allow for AHPS site evaluations.
 - Reorganized `run_test_case.py` by moving more functions into `shared_functions.py`.
 - Created more shared variables in `shared_variables.py` and updated import statements in relevant scripts.

<br/><br/>

## v3.0.4.4 - 2021-02-19 - [PR #266](https://github.com/NOAA-OWP/cahaba/pull/266)

Rating curves for short stream segments are replaced with rating curves from upstream/downstream segments.

### Changes

 - Short stream segments are identified and are reassigned the channel geometry from upstream/downstream segment.
 - `fossid` renamed to `fimid` and the attribute's starting value is now 1000 to avoid HydroIDs with leading zeroes.
 - Addresses issue where HydroIDs were not included in final hydrotable.
 - Added `import sys` to `inundation.py` (missing from previous feature branch).
 - Variable names and general workflow are cleaned up.

<br/><br/>

## v3.0.4.3 - 2021-02-12 - [PR #254](https://github.com/NOAA-OWP/cahaba/pull/254)

Modified `rem.py` with a new function to output HAND reference elev.

### Changes

 - Function `make_catchment_hydroid_dict` creates a df of pixel catchment ids and overlapping hydroids.
 - Merge hydroid df and thalweg minimum elevation df.
 - Produces new output containing all catchment ids and min thalweg elevation value named `hand_ref_elev_table.csv`.
 - Overwrites the `demDerived_reaches_split.gpk` layer by adding additional attribute `Min_Thal_Elev_meters` to view the elevation value for each hydroid.

<br/><br/>

## v3.0.4.2 - 2021-02-12 - [PR #255](https://github.com/NOAA-OWP/cahaba/pull/255)

Addresses issue when running on HUC6 scale.

### Changes

 - `src.json` should be fixed and slightly smaller by removing whitespace.
 - Rasters are about the same size as running fim as huc6 (compressed and tiled; aggregated are slightly larger).
 - Naming convention and feature id attribute are only added to the aggregated hucs.
 - HydroIDs are different for huc6 vs aggregated huc8s mostly due to forced split at huc boundaries (so long we use consistent workflow it shouldn't matter).
 - Fixed known issue where sometimes an incoming stream is not included in the final selection will affect aggregate outputs.

<br/><br/>

## v3.0.4.1 - 2021-02-12 - [PR #261](https://github.com/NOAA-OWP/cahaba/pull/261)

Updated MS Crosswalk method to address gaps in FIM.

### Changes

 - Fixed typo in stream midpoint calculation in `split_flows.py` and `add_crosswalk.py`.
 - `add_crosswalk.py` now restricts the MS crosswalk to NWM MS catchments.
 - `add_crosswalk.py` now performs a secondary MS crosswalk selection by nearest NWM MS catchment.

<br/><br/>

## v3.0.4.0 - 2021-02-10 - [PR #256](https://github.com/NOAA-OWP/cahaba/pull/256)

New python script "wrappers" for using `inundation.py`.

### Additions

 - Created `inundation_wrapper_nwm_flows.py` to produce inundation outputs using NWM recurrence flows: 1.5 year, 5 year, 10 year.
 - Created `inundation_wrapper_custom_flow.py` to produce inundation outputs with user-created flow file.
 - Created new `tools` parent directory to store `inundation_wrapper_nwm_flows.py` and  `inundation_wrapper_custom_flow.py`.

<br/><br/>

## v3.0.3.1 - 2021-02-04 - [PR #253](https://github.com/NOAA-OWP/cahaba/pull/253)

Bug fixes to correct mismatched variable name and file path.

### Changes

 - Corrected variable name in `fim_run.sh`.
 - `acquire_and_preprocess_inputs.py` now creates `huc_lists` folder and updates file path.

<br/><br/>

## v3.0.3.0 - 2021-02-04 - [PR #227](https://github.com/NOAA-OWP/cahaba/pull/227)

Post-process to aggregate FIM outputs to HUC6 scale.

### Additions

 - Viz outputs aggregated to HUC6 scale; saves outputs to `aggregate_fim_outputs` folder.

### Changes

 - `split_flows.py` now splits streams at HUC8 boundaries to ensure consistent catchment boundaries along edges.
 - `aggregate_fim_outputs.sh` has been depreciated but remains in the repo for potential FIM 4 development.
 - Replaced geopandas driver arg with getDriver throughout repo.
 - Organized parameters in environment files by group.
 - Cleaned up variable names in `split_flows.py` and `build_stream_traversal.py`.
 - `build_stream_traversal.py` is now assigning HydroID by midpoint instead centroid.
 - Cleanup of `clip_vectors_to_wbd.py`.

<br/><br/>

## v3.0.2.0 - 2021-01-25 - [PR #218](https://github.com/NOAA-OWP/cahaba/pull/218)

Addition of an API service to schedule, run and manage `fim_run` jobs through a user-friendly web interface.

### Additions

 - `api` folder that contains all the codebase for the new service.

<br/><br/>

## v3.0.1.0 - 2021-01-21 - [PR #206](https://github.com/NOAA-OWP/cahaba/pull/206)

Preprocess MS and FR stream networks

### Changes

 - Headwater stream segments geometries are adjusted to align with with NWM streams.
 - Incoming streams are selected using intersection points between NWM streams and HUC4 boundaries.
 - `clip_vectors_to_wbd.py` handles local headwaters.
 - Removes NHDPlus features categorized as coastline and underground conduit.
 - Added streams layer to production whitelist.
 - Fixed progress bar in `lib/acquire_and_preprocess_inputs.py`.
 - Added `getDriver` to shared `functions.py`.
 - Cleaned up variable names and types.

<br/><br/>

## v3.0.0.4 - 2021-01-20 - [PR #230](https://github.com/NOAA-OWP/cahaba/pull/230)

Changed the directory where the `included_huc*.lst` files are being read from.

### Changes

 - Changed the directory where the `included_huc*.lst` files are being read from.

<br/><br/>

## v3.0.0.3 - 2021-01-14 - [PR #210](https://github.com/NOAA-OWP/cahaba/pull/210)

Hotfix for handling nodata value in rasterized levee lines.

### Changes

 - Resolves bug for HUCs where `$ndv > 0` (Great Lakes region).
 - Initialize the `nld_rasterized_elev.tif` using a value of `-9999` instead of `$ndv`.

 <br/><br/>

## v3.0.0.2 - 2021-01-06 - [PR #200](https://github.com/NOAA-OWP/cahaba/pull/200)

Patch to address AHPSs mapping errors.

### Changes

 - Checks `dtype` of `hydroTable.csv` columns to resolve errors caused in `inundation.py` when joining to flow forecast.
 - Exits `inundation.py` when all hydrotable HydroIDs are lake features.
 - Updates path to latest AHPs site layer.
 - Updated [readme](https://github.com/NOAA-OWP/cahaba/commit/9bffb885f32dfcd95978c7ccd2639f9df56ff829)

<br/><br/>

## v3.0.0.1 - 2020-12-31 - [PR #184](https://github.com/NOAA-OWP/cahaba/pull/184)

Modifications to build and run Docker image more reliably. Cleanup on some pre-processing scripts.

### Changes

 - Changed to noninteractive install of GRASS.
 - Changed some paths from relative to absolute and cleaned up some python shebang lines.

### Notes
 - `aggregate_vector_inputs.py` doesn't work yet. Need to externally download required data to run fim_run.sh

 <br/><br/>

## v3.0.0.0 - 2020-12-22 - [PR #181](https://github.com/NOAA-OWP/cahaba/pull/181)

The software released here builds on the flood inundation mapping capabilities demonstrated as part of the National Flood Interoperability Experiment, the Office of Water Prediction's Innovators Program and the National Water Center Summer Institute. The flood inundation mapping software implements the Height Above Nearest Drainage (HAND) algorithm and incorporates community feedback and lessons learned over several years. The software has been designed to meet the requirements set by stakeholders interested in flood prediction and has been developed in partnership with several entities across the water enterprise.<|MERGE_RESOLUTION|>--- conflicted
+++ resolved
@@ -1,15 +1,16 @@
 All notable changes to this project will be documented in this file.
 We follow the [Semantic Versioning 2.0.0](http://semver.org/) format.
 
-<<<<<<< HEAD
-## v4.4.x.x - 2023-09-08 - [PR#990](https://github.com/NOAA-OWP/inundation-mapping/pull/990)
+## v4.4.2.1 - 2023-09-20 - [PR#990](https://github.com/NOAA-OWP/inundation-mapping/pull/990)
 
 Corrects a bug in `src/usgs_gage_unit_setup.py` caused by missing geometry field after `GeoDataFrame.update()`.
 
 ### Changes
 
 - `src/usgs_gage_unit_setup.py`: Sets geometry field in `self.gages`.
-=======
+
+<br/><br/>
+
 ## v4.4.2.0 - 2023-09-20 - [PR#993](https://github.com/NOAA-OWP/inundation-mapping/pull/993)
 
 Resolves the causes of two warnings in pandas and geopandas: (1) `FutureWarning` from taking the `int()` of single-length Series and (2) `SettingWithCopyWarning` resulting from the use of `inplace=True`.
@@ -121,7 +122,6 @@
 - `tools/nesdis_preprocessing.py`
 - `tools/plots/*`: Duplicate and unused directory.
 - `.isort.cfg`: Incorporated into `pyproject.toml`
->>>>>>> cafa6be9
 
 <br/><br/>
 
