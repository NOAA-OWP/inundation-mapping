All notable changes to this project will be documented in this file.
We follow the [Semantic Versioning 2.0.0](http://semver.org/) format.

<<<<<<< HEAD
## v3.0.33.0 - 2022-06-30 - [PR #619](https://github.com/NOAA-OWP/cahaba/pull/619)

This PR adds a new option to the `/tools/generate_categorical_fim.py` script `-a` that allows for an alternate method (CatFIM B) for producing inundation maps at the official AHPS flood categories. Similar to the original CatFIM method (CatFIM A), CatFIM B produces inundation maps at the official AHPS categories, but instead of creating maps from the official AHPS discharges, maps are produced using the official stage values, which are converted to water surface elevation.

## Changes

- `generate_categorical_fim_flows.py` : Added options `-a` and `-f`. `-a` is interpreted as a bool and if provided by a user will run the CatFIM B method. If `-a` is passed, then the `-f` flag (fim version full path) is required so that necessary input layers can be accessed.
- `generate_categorical_fim.py`: Added `-a` option to run the alternate CatFIM method.

<br/><br/>

## v3.0.32.0 - 2022-05-26 - [PR #597](https://github.com/NOAA-OWP/cahaba/pull/588)
=======
## v3.0.33.0 - 2022-06-24 - [PR #618](https://github.com/NOAA-OWP/cahaba/pull/618)

These changes introduce a PostgreSQL database solution for storing, processing, and accessing the point-based calibration data previously stored in a gpkg. The PostgreSQL enables faster processing and a flexible solution for continuously increasing the number of calibration points.

## Additions

- `tools/calibration/README.md`: documentation and tips for working with the PostgreSQL DB
- `tools/calibration/start_db.sh`: bash shell script for creating the docker container for the database (only needs to be executed if the container is closed or disconnected - see instructions in README)

## Changes

- `config/params_template.env`: added a variable with the filepath location for the sensitive variables
- `fim_run.sh`: added two ogr2ogr commands to populate the PostgreSQL database with the point and huc boundary spatial data
- `src/src_adjust_spatial_obs.py`: revised to ingest the PostgreSQL database, perform a spatial query to create a list of all HUCs containing calb points, query points to each huc, and pass a dataframe to the `src_roughness_optimization.py` workflow
- `src/src_adjust_usgs_rating.py`: simplified the `-debug` flag (action='store_true')
- `src/src_roughness_optimization.py`: added placeholder variable creation (this is only needed to run the script for older FIM versions as they are now created by default in `add_crosswalk.py`)
- *additional miscellaneous files updated to facilitate the PostgreSQL DB configuration on the production machine 

<br/><br/>

## v3.0.32.0 - 2022-05-26 - [PR #588](https://github.com/NOAA-OWP/cahaba/pull/588)
>>>>>>> 9de65826

This PR updates `synthesize_test_cases.py` with the ability to create MS, FR, and composite inundation agreement rasters and statistics all in one run. The new composited statistics are output in the same location within each test ID with the `_comp` suffix  replacing `_ms` for each dev or previous_fim run. Addresses #555.
`run_test_case.py` has also been refactored to use a `test_case` python class. This workflow has shown decreased memory usage as compared to the previous version of `run_test_case.py`.

## Changes

- `tools/`
    - `synthesize_test_cases.py`: Merged in `dev` branch (FIM 4) changes and re-factored to run FR, MS, and COMP `run_alpha_test` in that order (with multiprocessing).
    - `run_test_case.py`: Merged in `dev` branch (FIM 4) changes and re-factored to run COMP tests after both FR and MS inundations/test cases are performed.
    - `eval_plots.py`: Ensure that the new `_comp` folder produced in `synthesize_test_cases.py` is included in the plots.
 - `src/`
    - `inundation.py`: Included new data types to prevent memory usage warnings.

<br/><br/>

## v3.0.31.0 - 2022-05-24 - [PR #597](https://github.com/NOAA-OWP/cahaba/pull/597)

Modifications to enable bathymetry adjusted rating curves (BARC) to be implemented to FR flow lines to better match the MS inundation where FR & MS overlap. This PR uses an input env parameter to control which stream orders BARC is applied to for both FR & MS (currently set to orders 4-9). 

## Additions

- `tools/copy_huc_dirs.py`: New utility script to copy a list of HUC fim output files from src directory to dst directory by feeding the script a list of HUC ids. This streamlines the development process when testing code modifications and performing the subsequent FIM evaluations.

## Changes

- `config/params_template.env`: Changed `ignore_streamorders` parameter to use a list of stream orders that will be ignored within BARC routine
- `src/bathy_src_adjust_topwidth.py`: Revised to read a list of stream orders and then mask the BARC calculations for select stream orders
- `src/utils/shared_variables.py`: Included a copy of the BARC input parameters to allow user to run BARC as a stand alone script (outside `fim_run.sh`) 

<br/><br/>

## v3.0.30.0 - 2022-04-19 - [PR #577](https://github.com/NOAA-OWP/cahaba/pull/577)

Modifications to enforce consistent hydroTable.csv column dimensions for all HUCs (huc8 and huc6).

## Changes
- `src/add_crosswalk.py`: Modified to create the placeholder calibration variable columns (filled with nan values): `adjust_src_on`, `last_updated`, `submitter`, `adjust_ManningN`, `obs_source`, `default_discharge_cms`, and `default_ManningN`
- `src/aggregate_fim_outputs.py`: Modified to read the HUC6 hydroTable to a pandas dataframe and use a dataframe concatenation process to add huc8 data. Also added a check to confirm incoming hydrotable (HUC8) includes the same set of columns/variables as the HUC6 aggregated hydrotable (35 variables is the current expected default).
- `src/src_adjust_spatial_obs.py`: Modified to move print statement to write to the log file
- `src/src_adjust_usgs_rating.py`: Modified to check for an empty `agg_crosswalk_df` without returning an assert error. The workflow now skips the USGS rating curve calibration routine when USGS rating data is not available.
- `src/src_roughness_optimization.py`: Modified workflow to check if calibration variables contain valid data and remove/replace columns as needed prior to performing calibration routine.

<br/><br/>

## v3.0.29.0 - 2022-04-13 - [PR #581](https://github.com/NOAA-OWP/cahaba/pull/581)

Addition of `correlation_analysis.py`, a tool to perform single varible analysis bewteen Sierra Test error and various indicator variables.

<br/><br/>


## v3.0.28.2 - 2022-03-18 - [PR #575](https://github.com/NOAA-OWP/cahaba/pull/575)

Patch to guarantee correct write action is performed in export process of `collate_catchment_attributes.py`. Tool now correctly writes intermediate files and produces correct number of output rows.

## Changes

- `tools/collate_catchment_attributes.py`:
    - This commit adds a `sleep(60)` command betwen the two csv writes to garauntee the first write is complete before next write is begun.

<br/><br/>

## v3.0.28.1 - 2022-03-23 - [PR #570](https://github.com/NOAA-OWP/cahaba/pull/570)

Hotfix to address error with mismatched HUC8 catchment attributes when aggregating/appending. Added a check to create "src_calibrated" field if it doesn't exist for a HUC prior to appending. 

## Changes

- `src/aggregate_fim_outputs.py`: Added check to create "src_calibrated" field with "null" entries if the field doesn't exist for a HUC8. This address an error when appending catchment layers that have the field (HUC8 with calibration performed) with HUCs that do not have the field.

<br/><br/>

## v3.0.28.0 - 2022-03-22 - [PR #565](https://github.com/NOAA-OWP/cahaba/pull/565)

Implemented changes to `inundate_nation.py` to allow more flexibility in choosing which FIM outputs to generate. Created new tool (`inundation_mosaic_vrt.py`) to ingest multiple HUC inundation extent rasters, converts them to boolean (0 or 1), and mosaic them together for easier qualitative QA/QC.

## Additions

- `tools/inundation_mosaic_vrt.py`: new script to perform FIM extent mosaic process. Workflow: 1) Locate raster FIM extent files in input directory and create a list of hucs to process 2) Use multiprocessing to create boolean extent rasters for each huc 3) Use gdal virtual raster to create a mosaic of all boolean rasters 4) Ouput new FIM mosaic raster

## Changes

- `tools/inundate_nation.py`: new input args to specify which NWM recurr flow interval(s) to use, whether to generate depth grids, and output name/location


<br/><br/>

## v3.0.27.0 - 2022-03-18 - [PR #568](https://github.com/NOAA-OWP/cahaba/pull/568)

Adding functionality to ingest NLCD (National Landcover Database) data. Running the `collate_catchment_attributes.py` tool now produces a CSV of static HUC metrics, Sierra Test metrics, and NLCD metrics. It produces one row per hydroid.


## Changes

- `tools/collate_catchment_attributes.py`:

    - This commit adds an additional function `aggregate_nlcd()` to the existing script. This new funtion collects the NLCD information into the CSV storing static hydroTable metrics.

<br/><br/>

## v3.0.26.1 - 2022-03-03 - [PR #546](https://github.com/NOAA-OWP/cahaba/pull/546)

New alternate plotting method for the Sierra Test maps the HAND grid next to the rating curve comparison plot. Also, the `evaluate_results()` function can be easily applied to compare previous Sierra Test runs.

## Changes

- `tools/rating_curve_comparison.py`:
    - New alternate plots that show a map of the HAND grid next to the rating curve comparison plot. The optional `-alt` flag enables the enhanced plots. Omitting this flag defaults to using the classic rating-curve-only facet plots.
    - Sierra Test comparison boxplots are an option using the `-eval` flag. Multiple Sierra Test results can be compared by using multiple `-eval` flags. See Testing number 3 for an example.
- `tools/compare_water_surface_elev.py`: Fixed variable name.

<br/><br/>

## v3.0.26.0 - 2022-03-01 - [PR #547](https://github.com/NOAA-OWP/cahaba/pull/547)

This code modification appends the SRC optimization steps to `fim_run.sh` and performs the SRC adjustments as a default post-processing step in the workflow. Added the functionality to preserve previous SRC adjustments.

## Changes

- `config/params_template.env`: added new env variables
- `fim_run.sh`: added the `src_adjust_usgs_rating.py` and `src_adjust_spatial_obs.py` steps to the workflow
- `src/output_cleanup.py`: removed intermediate (debugging) BARC files from the production whitelist
- `src/src_adjust_spatial_obs.py`: reconfigured to produce the necessary dataframe and then call the `update_rating_curve` function from `src_roughness_optimization.py`
- `src/src_adjust_usgs_rating.py`: moved and renamed the script
- `src/src_roughness_optimization.py`: moved and renamed the script; added functionality to preserve previous iterations of SRC adjustments
- `src/utils/shared_functions.py`: copied `concat_huc_csv` and `check_file_age` functions over from `tools/tools_shared_functions.py`
- `src/utils/shared_variables.py`: copied the `DOWNSTREAM_THRESHOLD`, `ROUGHNESS_MAX_THRESH`, and `ROUGHNESS_MIN_THRESH` variables from `tools/tools_shared_variables.py`
- `tools/tools_shared_variables.py`: removed the `DOWNSTREAM_THRESHOLD`, `ROUGHNESS_MAX_THRESH`, and `ROUGHNESS_MIN_THRESH` variables 

<br/><br/>

## v3.0.25.0 - 2022-02-18 - [PR #542](https://github.com/NOAA-OWP/cahaba/pull/542)

`collate_catchment_attributes.py` is located in tools. It is a simple script to assemble desired attributes for further study. The code loops through huc directories and pulls out static (does not change with stage) attributes by `HydroID`. It then links to sierra test metrics via `location_id` and `HydroID`.

## Additions

-`/tools/collate_catchment_attributes.py`: New tool to collate catchment attributes

<br/><br/>

## v3.0.25.00 - 2022-02-18 - [PR #542](https://github.com/NOAA-OWP/cahaba/pull/542)

`collate_catchment_attributes.py` is located in tools. It is a simple script to assemble desired attributes for further study. The code loops through huc directories and pulls out static (does not change with stage) attributes by `HydroID`. It then links to sierra test metrics via `location_id` and `HydroID`.

## Additions

-`/tools/collate_catchment_attributes.py`: New tool to collate catchment attributes

<br/><br/>

## v3.0.24.16 - 2022-02-07 - [PR #534](https://github.com/NOAA-OWP/cahaba/pull/534)

Updated the evaluation tools to accept `ras2fim` test_cases.

## Changes

- `/tools/tools_shared_variables.py`: Added `ras2fim` benchmark magnitudes.
- `/tools/synthesize_test_cases.py`: Added `ras2fim` recognition.
- `/tools_eval_plots.py`: Included `ras2fim` in the test case categories to include in plotting.
- `/tools/tools_shared_functions.py`: Added a validity check before the calculation of PND.

<br/><br/>

## v3.0.24.15 - 2022-02-03 - [PR #529](https://github.com/NOAA-OWP/cahaba/pull/529)

Hotfix to updated `vary_mannings_n_composite.py` to use the same cleanup structure as `output_cleanup.py`. This addresses an issue with a hard-coded file delete step that was removing necessary csv files (i.e. `usgs_elev_table.csv`).

## Changes

- `fim_run.sh`: Passing `-v`, `-p`, and `-whitelist` arguments to `vary_mannings_n_composite.py`.
- `src/output_cleanup.py`: Fixed an arg name in used in the `output_cleanup` function.
- `src/vary_mannings_n_composite.py`: Replace the previous file cleanup code to call the `output_cleanup` function from `output_cleanup.py`. Upon completion of the SRC variable roughness workflow, the script will perform a file cleanup using the existing `output_cleanup.py` whitelist and removal process.

<br/><br/>

## v3.0.24.14 - 2022-01-31 - [PR #515](https://github.com/NOAA-OWP/cahaba/pull/515)

Hotfix to correct the bug introduced in two Hawaiian HUCs when `usgs_gage_crosswalk.py` includes AHPS points.

## Changes

- `src/usgs_gage_crosswalk.py`: Use `pygeos.coordinates.get_coordinates()` to get the snapped coordinates instead of converting to shapley objects to get the coordinates. Using `pygoes` ensures that any Z-values are not included in the coordinates.

<br/><br/>

## v3.0.24.13 - 2022-01-31 - [PR #514](https://github.com/NOAA-OWP/cahaba/pull/514)

This feature branch includes minor enhancements to the SRC adjustment tools including a new attribute appended to the hydroID catchments .gpkg and an optional input argument to override the default downstream distance threshold for roughness application.

## Changes

- `tools/adjust_rc_with_feedback.py`: Added new attribute `src_calibrated` to output hydroid catchments .gpkg layer, added new input argument (optional `-m` flag) to override the downstream threshold distance for roughness application, fix for `to_crs` to override current crs of input points layer to match wbd layer , updated/cleaned docstrings, and added additional content to the log file
- `tools/rating_curve_comparison.py`: Removed redundant code lines for plotting.
- `tools/usgs_gage_src_adjust.py`: Added the USGS gage location id number to the `submitter` attribute stored in the database. Added additional content to the log file.

<br/><br/>

## v3.0.24.12 - 2022-01-26 - [PR #512](https://github.com/NOAA-OWP/cahaba/pull/512)

Hotfix to include the `usgs_elev_table.csv` in the `-v` (viz) file cleanup within `output_cleanup.py`. This file is needed for Sierra Test input and corresponding rating curve evaluation services.

## Changes

- `output_cleanup.py`: added `usgs_elev_table.csv` to list of whitelist files.

<br/><br/>

## v3.0.24.11 - 2022-01-24 - [PR #508](https://github.com/NOAA-OWP/cahaba/pull/508)

Adds a tool that can be used to compare water surface elevation (WSE) between FIM synthetic rating curves and USGS/AHPS rating curves. There are also some enhancements made to the sierra test (`tools/rating_curve_comparison.py`), including updated rating curve comparison plots.

## Additions

- `tools/compare_water_surface_elev.py`: New class (`WaterSurfaceElev()`) for comparing water surface elevation of FIM and USGS/AHPS water surface elevation (WSE). Class includes methods for building a SQLite database that stores rating curves and datum info as well as a method (`convert_flows_to_wse`) that can be fed flows for real-time water surface elevation comparison to AHPS stages.

## Changes

- `tools/rating_curve_comparison.py`: Updated capability to work with new AHPS sites. Also enhanced the rating curve comparison plots to show NWM 17C recurrence intervals (2, 5, 10, 25, 50, 100) for each site.
- `src/run_by_unit.sh`: Added AHPS sites as in input to `usgs_gage_crosswalk.py`
- `src/usgs_gage_crosswalk.py`: AHPS sites are now crosswalked alongside USGS gages. The `usgs_elev_table.csv` output now has a `nws_lid` column.
- `tools/rating_curve_get_usgs_curves.py`: Updated doc string.

<br/><br/>

## v3.0.24.10 - 2022-01-21 - [PR #509](https://github.com/NOAA-OWP/cahaba/pull/509)

This code enhancement generates a USGS gage database that contains the USGS rating curves with stage converted to water surface elevations (above HAND datum) and flow values sampled at NWM recurrence flow intervals. The database is then used to adjust the HAND-derived synthetic rating curves to more closely align with USGS gage rating curves (hydroID catchments that contain USGS gages).

## Additions
- `tools/usgs_gage_src_adjust.py`: Creates a database of USGS gage locations with USGS rating curve values converted to water surface elevations (sampled at flow values corresponding to NWM recurrence flow intervals -2, 5, 10, 25, 50, 100-year values). Log files are provided in the provided `fim_dir` in a new directory - `src_optimization/`

## Changes
- `tools/adjust_rc_with_feedback.py`: Modified to pass a dataframe of user supplied WSE/flow data instead of a csv file. Also, added an if statement to catch instances where all valid hydroID roughness calculations are removed when lakeid catchments are scrubbed.
- `tools/rating_curve_comparison.py`: Updated to plot both "FIM" and "FIM_default" SRCs where available.
- `tools/tools_shared_functions.py`: Added two new functions. 1) `concat_huc_csv` concatenates huc output csv files into a single dataframe and 2) `check_file_age` returns the date modified attribute of an input file
- `tools/wrapper_usgs_gage_crosswalk.py`: This wrapper script allows the user to run the `src/usgs_gage_crosswalk.py` function without needing to perform an entire run of `fim_run.sh`

<br/><br/>

## v3.0.24.9 - 2022-01-19 - [PR #506](https://github.com/NOAA-OWP/cahaba/pull/506)

Adding catchments and streams layers to viz post-processing outputs.

## Additions
- Added `catchments_{huc6}.gpkg` and `streams_{huc6}.gpkg` layers to aggregate_fim_outputs

<br/><br/>


## v3.0.24.8 - 2022-01-12 - [PR #503](https://github.com/NOAA-OWP/cahaba/pull/503)

This pull request adds an additional feature_id attribute associated with USGS gage locations (feature_id obtained from the WRDS API) output in the `usgs_gage_crosswalk.py`. There is also a new USGS gage query to ensure gage's HUC8 matches the FIM HUC when performing the gage-huc spatial query (avoids duplicating gages in multiple HUCs).

## Changes
- `src/run_by_unit.sh`: updated to include the HUC8 id as an input argument to `usgs_gage_crosswalk.py` when running `fim_run.sh`
- `usgs_gage_crosswalk.py`: updated to include both `feature_id` (HAND-FIM crosswalked feature_id) and `feature_id_wrds` (feature_id assoicated with USGS gage location obtained from WRDS API). Also included the `gage_distance_to_line` attribute to potentially identify issues with correlating gage locations to the nearest thalweg pixel.

<br/><br/>


## v3.0.24.7 - 2021-12-30 - [PR #500](https://github.com/NOAA-OWP/cahaba/pull/500)

Update API Release Branch

## Changes
- `api/node/updater/updater.py`: Changed the branch used to run the "Release" feature from "dev" to "dev-fim3".

<br/><br/>

## v3.0.24.6 - 2021-12-13 - [PR #494](https://github.com/NOAA-OWP/cahaba/pull/494)

This feature branch includes additional enhancements to the synthetic rating curve adjustment algorithm. In addition to local hydroid catchment calculations of roughness, the algorithm now applies adjustments to corresponding hydroids that share a common featureid, and the mean roughness values for interconnected hydroids are also propagated downstream by a set distance (e.g. 10km).

## Changes
- `tools/adjust_rc_with_feedback.py`: New additions include improved upstream to downstream traversal; blending roughness calculations for hydroid, featured, and group mean (prioritized in that order); new optional intermediate outputs for evaluating and debugging roughness calculations/application.
- `tools/tools_shared_variables.py`: Added new variables for max roughness, min roughness and downstream distance used in `adjust_rc_with_feedback.py`

<br/><br/>

## v3.0.24.5 - 2021-12-10 - [PR #493](https://github.com/NOAA-OWP/cahaba/pull/493)

This merge adds the functionality to create a geopackage with a point layer whose attribute table includes statistical comparison between SRCs and USGS rating curves.

## Changes
- `/tools/rating_curve_comparison.py`:
    - updated recurrence intervals to reflect newest 17C run: 2, 5, 10, 25, 50, 100
    - added `create_static_gpkg()` function which is called when the optional `--stat_gages` option is passed and will create a GPKG that joins a USGS gage dataset with the Sierra Test statistics
- `/tools/rating_curve_get_usgs_gages.py`: bug fixes and added simple progress indicator for gage requests and metadata processing
- `/tools/tools_shared_functions.py`: added `requests_get_with_retry()` function that is a wrapper for the requests to API calls that will retry and wait if the response is throttled

<br/><br/>

## v3.0.24.4 - 2021-12-03 - [PR #491](https://github.com/NOAA-OWP/cahaba/pull/491)

Adds Probability Not Detected (PND) as metric to evaluation code.

## Changes
- `synthesize_test_cases.py`: added `PND` into the dictionary of searched metrics.
- `tool_shared_variables.py`: added `PND` to the `GO_DOWN_STATS` list variable.
- `tools_shared_functions.py`: added the `PND` calculation and inclusion into stats_dictionary.
- `eval_plots.py`: added automatic plotting of `PND` and inclusion in spatial outputs. Also updated an argument in matplotlib call (I changed `b` to `visible`) in accordance with matplotlib recommendations concerning an impending deprecation of `b`.

<br/><br/>

## v3.0.24.3 - 2021-11-29 - [PR #488](https://github.com/NOAA-OWP/cahaba/pull/488)

Fixed projection issue in `synthesize_test_cases.py`.

## Changes

- `Pipfile`: Added `Pyproj` to `Pipfile` to specify a version that did not have the current projection issues.

<br/><br/>

## v3.0.24.2 - 2021-11-18 - [PR #486](https://github.com/NOAA-OWP/cahaba/pull/486)

Adding a new check to keep `usgs_elev_table.csv`, `src_base.csv`, `small_segments.csv` for runs not using the `-viz` flag. We unintentionally deleted some .csv files in `vary_mannings_n_composite.py` but need to maintain some of these for non `-viz` runs (e.g. `usgs_elev_table.csv` is used for sierra test input).

## Changes

- `fim_run.sh`: passing `-v` flag to `vary_mannings_n_composite.py` to determine which csv files to delete. Setting `$viz` = 0 for non `-v` runs.
- `src/vary_mannings_n_composite.py`: added `-v` input arg and if statement to check which .csv files to delete.
- `src/add_crosswalk.py`: removed deprecated barc variables from input args.
- `src/run_by_unit.sh`: removed deprecated barc variables from input args to `add_crosswalk.py`.

<br/><br/>

## v3.0.24.1 - 2021-11-17 - [PR #484](https://github.com/NOAA-OWP/cahaba/pull/484)

Patch to clean up unnecessary files and create better names for intermediate raster files.

## Removals

- `tools/run_test_case_gms.py`: Unnecessary file.

## Changes

- `tools/composite_ms_fr_inundation.py`: Clean up documentation and intermediate file names.
- `tools/run_test_case.py`: Remove unnecessary imports.

<br/><br/>

## v3.0.24.0 - 2021-11-08 - [PR #482](https://github.com/NOAA-OWP/cahaba/pull/482)

Adds `composite_ms_fr_inundation.py` to allow for the generation of an inundation map given a "flow file" CSV and full-resolution (FR) and mainstem (MS) relative elevation models, synthetic rating curves, and catchments rasters created by the `fim_run.sh` script.

## Additions
- `composite_ms_fr_inundation.py`: New module that is used to inundate both MS and FR FIM and composite the two inundation rasters.
- `/tools/gms_tools/`: Three modules (`inundate_gms.py`, `mosaic_inundation.py`, `overlapping_inundation.py`) ported from the GMS branch used to composite inundation rasters.

## Changes
- `inundation.py`: Added 2 exception classes ported from the GMS branch.

<br/><br/>

## v3.0.23.3 - 2021-11-04 - [PR #481](https://github.com/NOAA-OWP/cahaba/pull/481)
Includes additional hydraulic properties to the `hydroTable.csv`: `Number of Cells`, `SurfaceArea (m2)`, `BedArea (m2)`, `Volume (m3)`, `SLOPE`, `LENGTHKM`, `AREASQKM`, `Roughness`, `TopWidth (m)`, `WettedPerimeter (m)`. Also adds `demDerived_reaches_split_points.gpkg`, `flowdir_d8_burned_filled.tif`, and `dem_thalwegCond.tif` to `-v` whitelist.

## Changes
- `run_by_unit.sh`: Added `EXIT FLAG` tag and previous non-zero exit code tag to the print statement to allow log lookup.
- `add_crosswalk.py`: Added extra attributes to the hydroTable.csv. Includes a default `barc_on` and `vmann_on` (=False) attribute that is overwritten (=True) if SRC post-processing modules are run.
- `bathy_src_adjust_topwidth.py`: Overwrites the `barc_on` attribute where applicable and includes the BARC-modified Volume property.
- `vary_mannings_n_composite.py`: Overwrites the `vmann_on` attribute where applicable.
- `output_cleanup.py`: Adds new files to the `-v` whitelist.

<br/><br/>

## v3.0.23.2 - 2021-11-04 - [PR #480](https://github.com/NOAA-OWP/cahaba/pull/480)
Hotfix for `vary_manning_n_composite.py` to address null discharge values for non-CONUS hucs.

## Changes
- `vary_manning_n_composite.py`: Add numpy where clause to set final discharge value to the original value if `vmann=False`

<br/><br/>

## v3.0.23.1 - 2021-11-03 - [PR #479](https://github.com/NOAA-OWP/cahaba/pull/479)
Patches the API updater. The `params_calibrated.env` is replaced with `params_template.env` because the BARC and Multi-N modules supplant the calibrated values.

## Changes
- `api/node/updater/updater.py`: Changed `params_calibrated.env` to `params_template.env`

<br/><br/>

## v3.0.23.0 - 2021-10-31 - [PR #475](https://github.com/NOAA-OWP/cahaba/pull/475)

Moved the synthetic rating curve (SRC) processes from the `\tools` directory to `\src` directory to support post-processing in `fim_run.sh`. These SRC post-processing modules will now run as part of the default `fim_run.sh` workflow. Reconfigured bathymetry adjusted rating curve (BARC) module to use the 1.5yr flow from NWM v2 recurrence flow data in combination with the Bieger et al. (2015) regression equations with bankfull discharge predictor variable input.

## Additions
- `src/bathy_src_adjust_topwidth.py` --> New version of bathymetry adjusted rating curve (BARC) module that is configured to use the Bieger et al. (2015) regression equation with input bankfull discharge as the predictor variable (previous version used the drainage area version of the regression equations). Also added log output capability, added reconfigured output content in `src_full_crosswalked_BARC.csv` and `hydroTable.csv`, and included modifications to allow BARC to run as a post-processing step in `fim_run.sh`. Reminder: BARC is only configured for MS extent.

## Removals
- `config/params_calibrated.env` --> deprecated the calibrated roughness values by stream order with the new introduction of variable/composite roughness module
- `src/bathy_rc_adjust.py` --> deprecated the previous BARC version

## Changes
- `src/identify_src_bankfull.py` --> Moved this script from /tools to /src, added more doc strings, cleaned up output log, and reconfigured to allow execution from fim_run.sh post-processing.
- `src/vary_mannings_n_composite.py` --> Moved this script from /tools to /src, added more doc strings, cleaned up output log, added/reconfigured output content in src_full_crosswalked_vmann.csv and hydroTable.csv, and reconfigured to allow execution from fim_run.sh post-processing.
- `config/params_template.env` --> Added additional parameter/variables for input to `identify_src_bankfull.py`, `vary_mannings_n_composite.py`, and `bathy_src_adjust_topwidth.py`.
      - default BARC input: bankfull channel geometry derived from the Bieger et al. (2015) bankfull discharge regression equations
      - default bankfull flow input: NWM v2 1.5-year recurrence flows
      - default variable roughness input: global (all NWM feature_ids) roughness values of 0.06 for in-channel and 0.11 for max overbank
- `fim_run.sh` --> Added SRC post-processing calls after the `run_by_unit.sh` workflow
- `src/add_crosswalk.py` --> Removed BARC module call (moved to post-processing)
- `src/run_by_unit.sh` --> Removed old/unnecessary print statement.
      - **Note: reset exit codes to 0 for unnecessary processing flags.** Non-zero error codes in `run_by_unit.sh` prevent the `fim_run.sh` post-processing steps from running. This error handling issue will be more appropriately handled in a soon to be release enhancement.
- `tools/run_test_case.py` --> Reverted changes used during development process

<br/><br/>

## v3.0.22.8 - 2021-10-26 - [PR #471](https://github.com/NOAA-OWP/cahaba/pull/471)

Manually filtering segments from stream input layer to fix flow reversal of the MS River (HUC 08030100).

## Changes
- `clip_vectors_to_wbd.py`: Fixes bug where flow direction is reversed for HUC 08030100. The issue is resolved by filtering incoming stream segments that intersect with the elevation grid boundary.

<br/><br/>

## v3.0.22.7 - 2021-10-08 - [PR #467](https://github.com/NOAA-OWP/cahaba/pull/467)

These "tool" enhancements 1) delineate in-channel vs. out-of-channel geometry to allow more targeted development of key physical drivers influencing the SRC calculations (e.g. bathymetry & Manning’s n) #418 and 2) applies a variable/composite Manning’s roughness (n) using user provided csv with in-channel vs. overbank roughness values #419 & #410.

## Additions
- `identify_src_bankfull.p`: new post-processing tool that ingests a flow csv (e.g. NWM 1.5yr recurr flow) to approximate the bankfull STG and then calculate the channel vs. overbank proportions using the volume and hydraulic radius variables
- `vary_mannings_n_composite.py`: new post-processing tool that ingests a csv containing feature_id, channel roughness, and overbank roughness and then generates composite n values via the channel ratio variable

## Changes
- `eval_plots.py`: modified the plot legend text to display full label for development tests
- `inundation.py`: added new optional argument (-n) and corresponding function to produce a csv containing the stage value (and SRC variables) calculated from the flow to stage interpolation.

<br/><br/>

## v3.0.22.6 - 2021-09-13 - [PR #462](https://github.com/NOAA-OWP/cahaba/pull/462)

This new workflow ingests FIM point observations from users and “corrects” the synthetic rating curves to produce the desired FIM extent at locations where feedback is available (locally calibrate FIM).

## Changes
- `add_crosswalk.py`: added `NextDownID` and `order_` attributes to the exported `hydroTable.csv`. This will potentially be used in future enhancements to extend SRC changes to upstream/downstream catchments.
- `adjust_rc_with_feedback.py`: added a new workflow to perform the SRC modifications (revised discharge) using the existing HAND geometry variables combined with the user provided point location flow and stage data.
- `inundation_wrapper_custom_flow.py`: updated code to allow for huc6 processing to generate custom inundation outputs.

<br/><br/>

## v3.0.22.5 - 2021-09-08 - [PR #460](https://github.com/NOAA-OWP/cahaba/pull/460)

Patches an issue where only certain benchmark categories were being used in evaluation.

## Changes
- In `tools/tools_shared_variables.py`, created a variable `MAGNITUDE_DICT` to store benchmark category magnitudes.
- `synthesize_test_cases.py` imports `MAGNITUDE_DICT` and uses it to assign magnitudes.

<br/><br/>

## v3.0.22.4 - 2021-08-30 - [PR #456](https://github.com/NOAA-OWP/cahaba/pull/456)

Renames the BARC modified variables that are exported to `src_full_crosswalked.csv` to replace the original variables. The default/original variables are renamed with `orig_` prefix. This change is needed to ensure downstream uses of the `src_full_crosswalked.csv` are able to reference the authoritative version of the channel geometry variables (i.e. BARC-adjust where available).

## Changes
- In `src_full_crosswalked.csv`, default/original variables are renamed with `orig_` prefix and `SA_div` is renamed to `SA_div_flag`.

<br/><br/>

## v3.0.22.3 - 2021-08-27 - [PR #457](https://github.com/NOAA-OWP/cahaba/pull/457)

This fixes a bug in the `get_metadata()` function in `/tools/tools_shared_functions.py` that arose because of a WRDS update. Previously the `metadata_source` response was returned as independent variables, but now it is returned a list of strings. Another issue was observed where the `EVALUATED_SITES_CSV` variable was being misdefined (at least on the development VM) through the OS environmental variable setting.

## Changes
- In `tools_shared_functions.py`, changed parsing of WRDS `metadata_sources` to account for new list type.
- In `generate_categorical_fim_flows.py`, changed the way the `EVALUATED_SITES_CSV` path is defined from OS environmental setting to a relative path that will work within Docker container.

<br/><br/>

## v3.0.22.2 - 2021-08-26 - [PR #455](https://github.com/NOAA-OWP/cahaba/pull/455)

This merge addresses an issues with the bathymetry adjusted rating curve (BARC) calculations exacerbating single-pixel inundation issues for the lower Mississippi River. This fix allows the user to specify a stream order value that will be ignored in BARC calculations (reverts to using the original/default rating curve). If/when the "thalweg notch" issue is addressed, this change may be unmade.

## Changes
- Added new env variable `ignore_streamorders` set to 10.
- Added new BARC code to set the bathymetry adjusted cross-section area to 0 (reverts to using the default SRC values) based on the streamorder env variable.

<br/><br/>

## v3.0.22.1 - 2021-08-20 - [PR #447](https://github.com/NOAA-OWP/cahaba/pull/447)

Patches the minimum stream length in the template parameters file.

## Changes
- Changes `max_split_distance_meters` in `params_template.env` to 1500.

<br/><br/>

## v3.0.22.0 - 2021-08-19 - [PR #444](https://github.com/NOAA-OWP/cahaba/pull/444)

This adds a script, `adjust_rc_with_feedback.py`, that will be expanded  in future issues. The primary function that performs the HAND value and hydroid extraction is ingest_points_layer() but this may change as the overall synthetic rating curve automatic update machanism evolves.

## Additions
- Added `adjust_rc_with_feedback.py` with `ingest_points_layer()`, a function to extract HAND and hydroid values for use in an automatic synthetic rating curve updating mechanism.

<br/><br/>

## v3.0.21.0 - 2021-08-18 - [PR #433](https://github.com/NOAA-OWP/cahaba/pull/433)

General repository cleanup, made memory-profiling an optional flag, API's release feature now saves outputs.

## Changes
- Remove `Dockerfile.prod`, rename `Dockerfile.dev` to just `Dockerfile`, and remove `.dockerignore`.
- Clean up `Dockerfile` and remove any unused* packages or variables.
- Remove any unused* Python packages from the `Pipfile`.
- Move the `CHANGELOG.md`, `SECURITY.md`, and `TERMS.md` files to the `/docs` folder.
- Remove any unused* scripts in the `/tools` and `/src` folders.
- Move `tools/preprocess` scripts into `tools/`.
- Ensure all scripts in the `/src` folder have their code in functions and are being called via a `__main__` function (This will help with implementing memory profiling fully).
- Changed memory-profiling to be an option flag `-m` for `fim_run.sh`.
- Updated FIM API to save all outputs during a "release" job.

<br/><br/>

## v3.0.20.2 - 2021-08-13 - [PR #443](https://github.com/NOAA-OWP/cahaba/pull/443)

This merge modifies `clip_vectors_to_wbd.py` to check for relevant input data.

## Changes
- `clip_vectors_to_wbd.py` now checks that there are NWM stream segments within the buffered HUC boundary.
- `included_huc8_ms.lst` has several additional HUC8s.

<br/><br/>

## v3.0.20.1 - 2021-08-12 - [PR #442](https://github.com/NOAA-OWP/cahaba/pull/442)

This merge improves documentation in various scripts.

## Changes
This PR better documents the following:

- `inundate_nation.py`
- `synthesize_test_cases.py`
- `adjust_thalweg_lateral.py`
- `rem.py`

<br/><br/>

## v3.0.20.0 - 2021-08-11 - [PR #440](https://github.com/NOAA-OWP/cahaba/pull/440)

This merge adds two new scripts into `/tools/` for use in QAQC.

## Additions
- `inundate_nation.py` to produce inundation maps for the entire country for use in QAQC.
- `check_deep_flooding.py` to check for depths of inundation greater than a user-supplied threshold at specific areas defined by a user-supplied shapefile.

<br/><br/>

## v3.0.19.5 - 2021-07-19

Updating `README.md`.

<br/><br/>

## v3.0.19.4 - 2021-07-13 - [PR #431](https://github.com/NOAA-OWP/cahaba/pull/431)

Updating logging and fixing bug in vector preprocessing.

## Additions
- `fim_completion_check.py` adds message to docker log to log any HUCs that were requested but did not finish `run_by_unit.sh`.
- Adds `input_data_edits_changelog.txt` to the inputs folder to track any manual or version/location specific changes that were made to data used in FIM 3.

## Changes
- Provides unique exit codes to relevant domain checkpoints within `run_by_unit.sh`.
- Bug fixes in `reduce_nhd_stream_density.py`, `mprof plot` call.
- Improved error handling in `add_crosswalk.py`.

<br/><br/>

## v3.0.19.3 - 2021-07-09

Hot fix to `synthesize_test_cases`.

## Changes
- Fixed if/elif/else statement in `synthesize_test_cases.py` that resulted in only IFC data being evaluated.

<br/><br/>

## v3.0.19.2 - 2021-07-01 - [PR #429](https://github.com/NOAA-OWP/cahaba/pull/429)

Updates to evaluation scripts to allow for Alpha testing at Iowa Flood Center (IFC) sites. Also, `BAD_SITES` variable updates to omit sites not suitable for evaluation from metric calculations.

## Changes
- The `BAD_SITES` list in `tools_shared_variables.py` was updated and reasons for site omission are documented.
- Refactored `run_test_case.py`, `synthesize_test_cases.py`, `tools_shared_variables.py`, and `eval_plots.py` to allow for IFC comparisons.

<br/><br/>

## v3.0.19.1 - 2021-06-17 - [PR #417](https://github.com/NOAA-OWP/cahaba/pull/417)

Adding a thalweg profile tool to identify significant drops in thalweg elevation. Also setting lateral thalweg adjustment threshold in hydroconditioning.

## Additions
- `thalweg_drop_check.py` checks the elevation along the thalweg for each stream path downstream of MS headwaters within a HUC.

## Removals
- Removing `dissolveLinks` arg from `clip_vectors_to_wbd.py`.

## Changes
- Cleaned up code in `split_flows.py` to make it more readable.
- Refactored `reduce_nhd_stream_density.py` and `adjust_headwater_streams.py` to limit MS headwater points in `agg_nhd_headwaters_adj.gpkg`.
- Fixed a bug in `adjust_thalweg_lateral.py` lateral elevation replacement threshold; changed threshold to 3 meters.
- Updated `aggregate_vector_inputs.py` to log intermediate processes.

<br/><br/>

## v3.0.19.0 - 2021-06-10 - [PR #415](https://github.com/NOAA-OWP/cahaba/pull/415)

Feature to evaluate performance of alternative CatFIM techniques.

## Additions
- Added `eval_catfim_alt.py` to evaluate performance of alternative CatFIM techniques.

<br/><br/>
## v3.0.18.0 - 2021-06-09 - [PR #404](https://github.com/NOAA-OWP/cahaba/pull/404)

To help analyze the memory consumption of the Fim Run process, the python module `memory-profiler` has been added to give insights into where peak memory usage is with in the codebase.

In addition, the Dockerfile was previously broken due to the Taudem dependency removing the version that was previously being used by FIM. To fix this, and allow new docker images to be built, the Taudem version has been updated to the newest version on the Github repo and thus needs to be thoroughly tested to determine if this new version has affected the overall FIM outputs.

## Additions
- Added `memory-profiler` to `Pipfile` and `Pipfile.lock`.
- Added `mprof` (memory-profiler cli utility) call to the `time_and_tee_run_by_unit.sh` to create overall memory usage graph location in the `/logs/{HUC}_memory.png` of the outputs directory.
- Added `@profile` decorator to all functions within scripts used in the `run_by_unit.sh` script to allow for memory usage tracking, which is then recorded in the `/logs/{HUC}.log` file of the outputs directory.

## Changes
- Changed the Taudem version in `Dockerfile.dev` to `98137bb6541a0d0077a9c95becfed4e56d0aa0ac`.
- Changed all calls of python scripts in `run_by_unit.s` to be called with the `-m memory-profiler` argument to allow scripts to also track memory usage.

<br/><br/>
## v3.0.17.1 - 2021-06-04 - [PR #395](https://github.com/NOAA-OWP/cahaba/pull/395)

Bug fix to the `generate_nws_lid.py` script

## Changes
- Fixes incorrectly assigned attribute field "is_headwater" for some sites in the `nws_lid.gpkg` layer.
- Updated `agg_nhd_headwaters_adj.gpkg`, `agg_nhd_streams_adj.gpkg`, `nwm_flows.gpkg`, and `nwm_catchments.gpkg` input layers using latest NWS LIDs.

<br/><br/>
## v3.0.17.0 - 2021-06-04 - [PR #393](https://github.com/NOAA-OWP/cahaba/pull/393)
BARC updates to cap the bathy calculated xsec area in `bathy_rc_adjust.py` and allow user to choose input bankfull geometry.

## Changes

- Added new env variable to control which input file is used for the bankfull geometry input to bathy estimation workflow.
- Modified the bathymetry cross section area calculation to cap the additional area value so that it cannot exceed the bankfull cross section area value for each stream segment (bankfull value obtained from regression equation dataset).
- Modified the `rating_curve_comparison.py` plot output to always put the FIM rating curve on top of the USGS rating curve (avoids USGS points covering FIM).
- Created a new aggregate csv file (aggregates for all hucs) for all of the `usgs_elev_table.csv` files (one per huc).
- Evaluate the FIM Bathymetry Adjusted Rating Curve (BARC) tool performance using the estimated bankfull geometry dataset derived for the NWM route link dataset.

<br/><br/>
## v3.0.16.3 - 2021-05-21 - [PR #388](https://github.com/NOAA-OWP/cahaba/pull/388)

Enhancement and bug fixes to `synthesize_test_cases.py`.

## Changes
- Addresses a bug where AHPS sites without benchmark data were receiving a CSI of 0 in the master metrics CSV produced by `synthesize_test_cases.py`.
- Includes a feature enhancement to `synthesize_test_cases.py` that allows for the inclusion of user-specified testing versions in the master metrics CSV.
- Removes some of the print statements used by `synthesize_test_cases.py`.

<br/><br/>
## v3.0.16.2 - 2021-05-18 - [PR #384](https://github.com/NOAA-OWP/cahaba/pull/384)

Modifications and fixes to `run_test_case.py`, `eval_plots.py`, and AHPS preprocessing scripts.

## Changes
- Comment out return statement causing `run_test_case.py` to skip over sites/hucs when calculating contingency rasters.
- Move bad sites list and query statement used to filter out bad sites to the `tools_shared_variables.py`.
- Add print statements in `eval_plots.py` detailing the bad sites used and the query used to filter out bad sites.
- Update AHPS preprocessing scripts to produce a domain shapefile.
- Change output filenames produced in ahps preprocessing scripts.
- Update workarounds for some sites in ahps preprocessing scripts.

<br/><br/>
## v3.0.16.1 - 2021-05-11 - [PR #380](https://github.com/NOAA-OWP/cahaba/pull/380)

The current version of Eventlet used in the Connector module of the FIM API is outdated and vulnerable. This update bumps the version to the patched version.

## Changes
- Updated `api/node/connector/requirements.txt` to have the Eventlet version as 0.31.0

<br/><br/>
## v3.0.16.0 - 2021-05-07 - [PR #378](https://github.com/NOAA-OWP/cahaba/pull/378)

New "Release" feature added to the FIM API. This feature will allow for automated FIM, CatFIM, and relevant metrics to be generated when a new FIM Version is released. See [#373](https://github.com/NOAA-OWP/cahaba/issues/373) for more detailed steps that take place in this feature.

## Additions
- Added new window to the UI in `api/frontend/gui/templates/index.html`.
- Added new job type to `api/node/connector/connector.py` to allow these release jobs to run.
- Added additional logic in `api/node/updater/updater.py` to run the new eval and CatFIM scripts used in the release feature.

## Changes
- Updated `api/frontend/output_handler/output_handler.py` to allow for copying more broad ranges of file paths instead of only the `/data/outputs` directory.

<br/><br/>
## v3.0.15.10 - 2021-05-06 - [PR #375](https://github.com/NOAA-OWP/cahaba/pull/375)

Remove Great Lakes coastlines from WBD buffer.

## Changes
- `gl_water_polygons.gpkg` layer is used to mask out Great Lakes boundaries and remove NHDPlus HR coastline segments.

<br/><br/>
## v3.0.15.9 - 2021-05-03 - [PR #372](https://github.com/NOAA-OWP/cahaba/pull/372)

Generate `nws_lid.gpkg`.

## Additions
- Generate `nws_lid.gpkg` with attributes indicating if site is a headwater `nws_lid` as well as if it is co-located with another `nws_lid` which is referenced to the same `nwm_feature_id` segment.

<br/><br/>
## v3.0.15.8 - 2021-04-29 - [PR #371](https://github.com/NOAA-OWP/cahaba/pull/371)

Refactor NHDPlus HR preprocessing workflow. Resolves issue #238

## Changes
- Consolidate NHD streams, NWM catchments, and headwaters MS and FR layers with `mainstem` column.
- HUC8 intersections are included in the input headwaters layer.
- `clip_vectors_to_wbd.py` removes incoming stream segment from the selected layers.

<br/><br/>
## v3.0.15.7 - 2021-04-28 - [PR #367](https://github.com/NOAA-OWP/cahaba/pull/367)

Refactor synthesize_test_case.py to handle exceptions during multiprocessing. Resolves issue #351

## Changes
- refactored `inundation.py` and `run_test_case.py` to handle exceptions without using `sys.exit()`.

<br/><br/>
## v3.0.15.6 - 2021-04-23 - [PR #365](https://github.com/NOAA-OWP/cahaba/pull/365)

Implement CatFIM threshold flows to Sierra test and add AHPS benchmark preprocessing scripts.

## Additions
- Produce CatFIM flows file when running `rating_curve_get_usgs_gages.py`.
- Several scripts to preprocess AHPS benchmark data. Requires numerous file dependencies not available through Cahaba.

## Changes
- Modify `rating_curve_comparison.py` to ingest CatFIM threshold flows in calculations.
- Modify `eval_plots.py` to save all site specific bar plots in same parent directory instead of in subdirectories.
- Add variables to `env.template` for AHPS benchmark preprocessing.

<br/><br/>
## v3.0.15.5 - 2021-04-20 - [PR #363](https://github.com/NOAA-OWP/cahaba/pull/363)

Prevent eval_plots.py from erroring out when spatial argument enabled if certain datasets not analyzed.

## Changes
- Add check to make sure analyzed dataset is available prior to creating spatial dataset.

<br/><br/>
## v3.0.15.4 - 2021-04-20 - [PR #356](https://github.com/NOAA-OWP/cahaba/pull/356)

Closing all multiprocessing Pool objects in repo.

<br/><br/>
## v3.0.15.3 - 2021-04-19 - [PR #358](https://github.com/NOAA-OWP/cahaba/pull/358)

Preprocess NHDPlus HR rasters for consistent projections, nodata values, and convert from cm to meters.

## Additions
- `preprocess_rasters.py` reprojects raster, converts to meters, and updates nodata value to -9999.
- Cleaned up log messages from `bathy_rc_adjust.py` and `usgs_gage_crosswalk.py`.
- Outputs paths updated in `generate_categorical_fim_mapping.py` and `generate_categorical_fim.py`.
- `update_raster_profile` cleans up raster crs, blocksize, nodata values, and converts elevation grids from cm to meters.
- `reproject_dem.py` imports gdal to reproject elevation rasters because an error was occurring when using rasterio.

## Changes
- `burn_in_levees.py` replaces the `gdal_calc.py` command to resolve inconsistent outputs with burned in levee values.

<br/><br/>
## v3.0.15.2 - 2021-04-16 - [PR #359](https://github.com/NOAA-OWP/cahaba/pull/359)

Hotfix to preserve desired files when production flag used in `fim_run.sh`.

## Changes

- Fixed production whitelisted files.

<br/><br/>
## v3.0.15.1 - 2021-04-13 - [PR #355](https://github.com/NOAA-OWP/cahaba/pull/355)

Sierra test considered all USGS gage locations to be mainstems even though many actually occurred with tributaries. This resulted in unrealistic comparisons as incorrect gages were assigned to mainstems segments. This feature branch identifies gages that are on mainstems via attribute field.

## Changes

- Modifies `usgs_gage_crosswalk.py` to filter out gages from the `usgs_gages.gpkg` layer such that for a "MS" run, only consider gages that contain rating curve information (via `curve` attribute) and are also mainstems gages (via `mainstems` attribute).
- Modifies `usgs_gage_crosswalk.py` to filter out gages from the `usgs_gages.gpkg` layer such that for a "FR" run, only consider gages that contain rating curve information (via `curve` attribute) and are not mainstems gages (via `mainstems` attribute).
- Modifies how mainstems segments are determined by using the `nwm_flows_ms.gpkg` as a lookup to determine if the NWM segment specified by WRDS for a gage site is a mainstems gage.

## Additions

- Adds a `mainstem` attribute field to `usgs_gages.gpkg` that indicates whether a gage is located on a mainstems river.
- Adds `NWM_FLOWS_MS` variable to the `.env` and `.env.template` files.
- Adds the `extent` argument specified by user when running `fim_run.sh` to `usgs_gage_crosswalk.py`.

<br/><br/>
## v3.0.15.0 - 2021-04-08 - [PR #340](https://github.com/NOAA-OWP/cahaba/pull/340)

Implementing a prototype technique to estimate the missing bathymetric component in the HAND-derived synthetic rating curves. The new Bathymetric Adjusted Rating Curve (BARC) function is built within the `fim_run.sh` workflow and will ingest bankfull geometry estimates provided by the user to modify the cross section area used in the synthetic rating curve generation.

### Changes
 - `add_crosswalk.py` outputs the stream order variables to `src_full_crosswalked.csv` and calls the new `bathy_rc_adjust.py` if bathy env variable set to True and `extent=MS`.
 - `run_by_unit.sh` includes a new csv outputs for reviewing BARC calculations.
 - `params_template.env` & `params_calibrated.env` contain new BARC function input variables and on/off toggle variable.
 - `eval_plots.py` now includes additional AHPS eval sites in the list of "bad_sites" (flagged issues with MS flowlines).

### Additions
 - `bathy_rc_adjust.py`:
    - Imports the existing synthetic rating curve table and the bankfull geometry input data (topwidth and cross section area per COMID).
    - Performs new synthetic rating curve calculations with bathymetry estimation modifications.
    - Flags issues with the thalweg-notch artifact.

<br/><br/>
## v3.0.14.0 - 2021-04-05 - [PR #338](https://github.com/NOAA-OWP/cahaba/pull/338)

Create tool to retrieve rating curves from USGS sites and convert to elevation (NAVD88). Intended to be used as part of the Sierra Test.

### Changes
 - Modify `usgs_gage_crosswalk.py` to:
    1) Look for `location_id` instead of `site_no` attribute field in `usgs_gages.gpkg` file.
    2) Filter out gages that do not have rating curves included in the `usgs_rating_curves.csv`.
 - Modify `rating_curve_comparison.py` to perform a check on the age of the user specified `usgs_rating_curves.csv` and alert user to the age of the file and recommend updating if file is older the 30 days.

### Additions
 - Add `rating_curve_get_usgs_curves.py`. This script will generate the following files:
     1) `usgs_rating_curves.csv`: A csv file that contains rating curves (including converted to NAVD88 elevation) for USGS gages in a format that is compatible with  `rating_curve_comparisons.py`. As it is is currently configured, only gages within CONUS will have rating curve data.
     2) `log.csv`: A log file that records status for each gage and includes error messages.
     3) `usgs_gages.gpkg`: A geospatial layer (in FIM projection) of all active USGS gages that meet a predefined criteria. Additionally, the `curve` attribute indicates whether a rating curve is found in the `usgs_rating_curves.csv`. This spatial file is only generated if the `all` option is passed with the `-l` argument.

<br/><br/>
## v3.0.13.0 - 2021-04-01 - [PR #332](https://github.com/NOAA-OWP/cahaba/pull/332)

Created tool to compare synthetic rating curve with benchmark rating curve (Sierra Test).

### Changes
 - Update `aggregate_fim_outputs.py` call argument in `fim_run.sh` from 4 jobs to 6 jobs, to optimize API performance.
 - Reroutes median elevation data from `add_crosswalk.py` and `rem.py` to new file (depreciating `hand_ref_elev_table.csv`).
 - Adds new files to `viz_whitelist` in `output_cleanup.py`.

### Additions
 - `usgs_gage_crosswalk.py`: generates `usgs_elev_table.csv` in `run_by_unit.py` with elevation and additional attributes at USGS gages.
 - `rating_curve_comparison.py`: post-processing script to plot and calculate metrics between synthetic rating curves and USGS rating curve data.

<br/><br/>
## v3.0.12.1 - 2021-03-31 - [PR #336](https://github.com/NOAA-OWP/cahaba/pull/336)

Fix spatial option in `eval_plots.py` when creating plots and spatial outputs.

### Changes
 - Removes file dependencies from spatial option. Does require the WBD layer which should be specified in `.env` file.
 - Produces outputs in a format consistent with requirements needed for publishing.
 - Preserves leading zeros in huc information for all outputs from `eval_plots.py`.

### Additions
 - Creates `fim_performance_points.shp`: this layer consists of all evaluated ahps points (with metrics). Spatial data retrieved from WRDS on the fly.
 - Creates `fim_performance_polys.shp`: this layer consists of all evaluated huc8s (with metrics). Spatial data retrieved from WBD layer.

<br/><br/>
## v3.0.12.0 - 2021-03-26 - [PR #327](https://github.com/NOAA-OWP/cahaba/pull/237)

Add more detail/information to plotting capabilities.

### Changes
 - Merge `plot_functions.py` into `eval_plots.py` and move `eval_plots.py` into the tools directory.
 - Remove `plots` subdirectory.

### Additions
 - Optional argument to create barplots of CSI for each individual site.
 - Create a csv containing the data used to create the scatterplots.

<br/><br/>
## v3.0.11.0 - 2021-03-22 - [PR #319](https://github.com/NOAA-OWP/cahaba/pull/298)

Improvements to CatFIM service source data generation.

### Changes
 - Renamed `generate_categorical_fim.py` to `generate_categorical_fim_mapping.py`.
 - Updated the status outputs of the `nws_lid_sites layer` and saved it in the same directory as the `merged catfim_library layer`.
 - Additional stability fixes (such as improved compatability with WRDS updates).

### Additions
 - Added `generate_categorical_fim.py` to wrap `generate_categorical_fim_flows.py` and `generate_categorical_fim_mapping.py`.
 - Create new `nws_lid_sites` shapefile located in same directory as the `catfim_library` shapefile.

<br/><br/>
## v3.0.10.1 - 2021-03-24 - [PR #320](https://github.com/NOAA-OWP/cahaba/pull/320)

Patch to synthesize_test_cases.py.

### Changes
 - Bug fix to `synthesize_test_cases.py` to allow comparison between `testing` version and `official` versions.

<br/><br/>
## v3.0.10.0 - 2021-03-12 - [PR #298](https://github.com/NOAA-OWP/cahaba/pull/298)

Preprocessing of flow files for Categorical FIM.

### Additions
 - Generate Categorical FIM flow files for each category (action, minor, moderate, major).
 - Generate point shapefile of Categorical FIM sites.
 - Generate csv of attribute data in shapefile.
 - Aggregate all shapefiles and csv files into one file in parent directory.
 - Add flood of record category.

 ### Changes
 - Stability fixes to `generate_categorical_fim.py`.

<br/><br/>
## v3.0.9.0 - 2021-03-12 - [PR #297](https://github.com/NOAA-OWP/cahaba/pull/297)

Enhancements to FIM API.

### Changes
 - `fim_run.sh` can now be run with jobs in parallel.
 - Viz post-processing can now be selected in API interface.
 - Jobs table shows jobs that end with errors.
 - HUC preset lists can now be selected in interface.
 - Better `output_handler` file writing.
 - Overall better restart and retry handlers for networking problems.
 - Jobs can now be canceled in API interface.
 - Both FR and MS configs can be selected for a single job.

<br/><br/>
## v3.0.8.2 - 2021-03-11 - [PR #296](https://github.com/NOAA-OWP/cahaba/pull/296)

Enhancements to post-processing for Viz-related use-cases.

### Changes
 - Aggregate grids are projected to Web Mercator during `-v` runs in `fim_run.sh`.
 - HUC6 aggregation is parallelized.
 - Aggregate grid blocksize is changed from 256 to 1024 for faster postprocessing.

<br/><br/>
## v3.0.8.1 - 2021-03-10 - [PR #302](https://github.com/NOAA-OWP/cahaba/pull/302)

Patched import issue in `tools_shared_functions.py`.

### Changes
 - Changed `utils.` to `tools_` in `tools_shared_functions.py` after recent structural change to `tools` directory.

<br/><br/>
## v3.0.8.0 - 2021-03-09 - [PR #279](https://github.com/NOAA-OWP/cahaba/pull/279)

Refactored NWS Flood Categorical HAND FIM (CatFIM) pipeline to open source.

### Changes
 - Added `VIZ_PROJECTION` to `shared_variables.py`.
 - Added missing library referenced in `inundation.py`.
 - Cleaned up and converted evaluation scripts in `generate_categorical_fim.py` to open source.
 - Removed `util` folders under `tools` directory.

<br/><br/>
## v3.0.7.1 - 2021-03-02 - [PR #290](https://github.com/NOAA-OWP/cahaba/pull/290)

Renamed benchmark layers in `test_cases` and updated variable names in evaluation scripts.

### Changes
 - Updated `run_test_case.py` with new benchmark layer names.
 - Updated `run_test_case_calibration.py` with new benchmark layer names.

<br/><br/>
## v3.0.7.0 - 2021-03-01 - [PR #288](https://github.com/NOAA-OWP/cahaba/pull/288)

Restructured the repository. This has no impact on hydrological work done in the codebase and is simply moving files and renaming directories.

### Changes
 - Moved the contents of the `lib` folder to a new folder called `src`.
 - Moved the contents of the `tests` folder to the `tools` folder.
 - Changed any instance of `lib` or `libDir` to `src` or `srcDir`.

<br/><br/>
## v3.0.6.0 - 2021-02-25 - [PR #276](https://github.com/NOAA-OWP/cahaba/pull/276)

Enhancement that creates metric plots and summary statistics using metrics compiled by `synthesize_test_cases.py`.

### Additions
 - Added `eval_plots.py`, which produces:
    - Boxplots of CSI, FAR, and POD/TPR
    - Barplot of aggregated CSI scores
    - Scatterplot of CSI comparing two FIM versions
    - CSV of aggregated statistics (CSI, FAR, POD/TPR)
    - CSV of analyzed data and analyzed sites

<br/><br/>
## v3.0.5.3 - 2021-02-23 - [PR #275](https://github.com/NOAA-OWP/cahaba/pull/275)

Bug fixes to new evaluation code.

### Changes

 - Fixed a bug in `synthesize_test_cases.py` where the extent (MS/FR) was not being written to merged metrics file properly.
 - Fixed a bug in `synthesize_test_cases.py` where only BLE test cases were being written to merged metrics file.
 - Removed unused imports from `inundation.py`.
 - Updated README.md

<br/><br/>
## v3.0.5.2 - 2021-02-23 - [PR #272](https://github.com/NOAA-OWP/cahaba/pull/272)

Adds HAND synthetic rating curve (SRC) datum elevation values to `hydroTable.csv` output.

### Changes

 - Updated `add_crosswalk.py` to included "Median_Thal_Elev_m" variable outputs in `hydroTable.csv`.
 - Renamed hydroid attribute in `rem.py` to "Median" in case we want to include other statistics in the future (e.g. min, max, range etc.).

<br/><br/>
## v3.0.5.1 - 2021-02-22

Fixed `TEST_CASES_DIR` path in `tests/utils/shared_variables.py`.

### Changes

 - Removed `"_new"` from `TEST_CASES_DIR` variable.

<br/><br/>
## v3.0.5.0 - 2021-02-22 - [PR #267](https://github.com/NOAA-OWP/cahaba/pull/267)

Enhancements to allow for evaluation at AHPS sites, the generation of a query-optimized metrics CSV, and the generation of categorical FIM. This merge requires that the `/test_cases` directory be updated for all machines performing evaluation.

### Additions

 - `generate_categorical_fim.py` was added to allow production of NWS Flood Categorical HAND FIM (CatFIM) source data. More changes on this script are to follow in subsequent branches.

### Removals

 - `ble_autoeval.sh` and `all_ble_stats_comparison.py` were deleted because `synthesize_test_cases.py` now handles the merging of metrics.
 - The code block in `run_test_case.py` that was responsible for printing the colored metrics to screen has been commented out because of the new scale of evaluations (formerly in `run_test_case.py`, now in `shared_functions.py`)
 - Remove unused imports from inundation wrappers in `/tools`.

### Changes

 - Updated `synthesize_test_cases.py` to allow for AHPS site evaluations.
 - Reorganized `run_test_case.py` by moving more functions into `shared_functions.py`.
 - Created more shared variables in `shared_variables.py` and updated import statements in relevant scripts.

<br/><br/>

## v3.0.4.4 - 2021-02-19 - [PR #266](https://github.com/NOAA-OWP/cahaba/pull/266)

Rating curves for short stream segments are replaced with rating curves from upstream/downstream segments.

### Changes

 - Short stream segments are identified and are reassigned the channel geometry from upstream/downstream segment.
 - `fossid` renamed to `fimid` and the attribute's starting value is now 1000 to avoid HydroIDs with leading zeroes.
 - Addresses issue where HydroIDs were not included in final hydrotable.
 - Added `import sys` to `inundation.py` (missing from previous feature branch).
 - Variable names and general workflow are cleaned up.

<br/><br/>
## v3.0.4.3 - 2021-02-12 - [PR #254](https://github.com/NOAA-OWP/cahaba/pull/254)

Modified `rem.py` with a new function to output HAND reference elev.

### Changes

 - Function `make_catchment_hydroid_dict` creates a df of pixel catchment ids and overlapping hydroids.
 - Merge hydroid df and thalweg minimum elevation df.
 - Produces new output containing all catchment ids and min thalweg elevation value named `hand_ref_elev_table.csv`.
 - Overwrites the `demDerived_reaches_split.gpk` layer by adding additional attribute `Min_Thal_Elev_meters` to view the elevation value for each hydroid.

<br/><br/>
## v3.0.4.2 - 2021-02-12 - [PR #255](https://github.com/NOAA-OWP/cahaba/pull/255)

Addresses issue when running on HUC6 scale.

### Changes

 - `src.json` should be fixed and slightly smaller by removing whitespace.
 - Rasters are about the same size as running fim as huc6 (compressed and tiled; aggregated are slightly larger).
 - Naming convention and feature id attribute are only added to the aggregated hucs.
 - HydroIDs are different for huc6 vs aggregated huc8s mostly due to forced split at huc boundaries (so long we use consistent workflow it shouldn't matter).
 - Fixed known issue where sometimes an incoming stream is not included in the final selection will affect aggregate outputs.

<br/><br/>
## v3.0.4.1 - 2021-02-12 - [PR #261](https://github.com/NOAA-OWP/cahaba/pull/261)

Updated MS Crosswalk method to address gaps in FIM.

### Changes

 - Fixed typo in stream midpoint calculation in `split_flows.py` and `add_crosswalk.py`.
 - `add_crosswalk.py` now restricts the MS crosswalk to NWM MS catchments.
 - `add_crosswalk.py` now performs a secondary MS crosswalk selection by nearest NWM MS catchment.

<br/><br/>
## v3.0.4.0 - 2021-02-10 - [PR #256](https://github.com/NOAA-OWP/cahaba/pull/256)

New python script "wrappers" for using `inundation.py`.

### Additions

 - Created `inundation_wrapper_nwm_flows.py` to produce inundation outputs using NWM recurrence flows: 1.5 year, 5 year, 10 year.
 - Created `inundation_wrapper_custom_flow.py` to produce inundation outputs with user-created flow file.
 - Created new `tools` parent directory to store `inundation_wrapper_nwm_flows.py` and  `inundation_wrapper_custom_flow.py`.

<br/><br/>
## v3.0.3.1 - 2021-02-04 - [PR #253](https://github.com/NOAA-OWP/cahaba/pull/253)

Bug fixes to correct mismatched variable name and file path.

### Changes

 - Corrected variable name in `fim_run.sh`.
 - `acquire_and_preprocess_inputs.py` now creates `huc_lists` folder and updates file path.

<br/><br/>
## v3.0.3.0 - 2021-02-04 - [PR #227](https://github.com/NOAA-OWP/cahaba/pull/227)

Post-process to aggregate FIM outputs to HUC6 scale.

### Additions

 - Viz outputs aggregated to HUC6 scale; saves outputs to `aggregate_fim_outputs` folder.

### Changes

 - `split_flows.py` now splits streams at HUC8 boundaries to ensure consistent catchment boundaries along edges.
 - `aggregate_fim_outputs.sh` has been depreciated but remains in the repo for potential FIM 4 development.
 - Replaced geopandas driver arg with getDriver throughout repo.
 - Organized parameters in environment files by group.
 - Cleaned up variable names in `split_flows.py` and `build_stream_traversal.py`.
 - `build_stream_traversal.py` is now assigning HydroID by midpoint instead centroid.
 - Cleanup of `clip_vectors_to_wbd.py`.

<br/><br/>
## v3.0.2.0 - 2021-01-25 - [PR #218](https://github.com/NOAA-OWP/cahaba/pull/218)

Addition of an API service to schedule, run and manage `fim_run` jobs through a user-friendly web interface.

### Additions

 - `api` folder that contains all the codebase for the new service.

<br/><br/>
## v3.0.1.0 - 2021-01-21 - [PR #206](https://github.com/NOAA-OWP/cahaba/pull/206)

Preprocess MS and FR stream networks

### Changes

 - Headwater stream segments geometries are adjusted to align with with NWM streams.
 - Incoming streams are selected using intersection points between NWM streams and HUC4 boundaries.
 - `clip_vectors_to_wbd.py` handles local headwaters.
 - Removes NHDPlus features categorized as coastline and underground conduit.  
 - Added streams layer to production whitelist.
 - Fixed progress bar in `lib/acquire_and_preprocess_inputs.py`.
 - Added `getDriver` to shared `functions.py`.
 - Cleaned up variable names and types.

<br/><br/>
## v3.0.0.4 - 2021-01-20 - [PR #230](https://github.com/NOAA-OWP/cahaba/pull/230)

Changed the directory where the `included_huc*.lst` files are being read from.

### Changes

 - Changed the directory where the `included_huc*.lst` files are being read from.

<br/><br/>
## v3.0.0.3 - 2021-01-14 - [PR #210](https://github.com/NOAA-OWP/cahaba/pull/210)

Hotfix for handling nodata value in rasterized levee lines.

### Changes

 - Resolves bug for HUCs where `$ndv > 0` (Great Lakes region).
 - Initialize the `nld_rasterized_elev.tif` using a value of `-9999` instead of `$ndv`.

 <br/><br/>
## v3.0.0.2 - 2021-01-06 - [PR #200](https://github.com/NOAA-OWP/cahaba/pull/200)

Patch to address AHPSs mapping errors.

### Changes

 - Checks `dtype` of `hydroTable.csv` columns to resolve errors caused in `inundation.py` when joining to flow forecast.
 - Exits `inundation.py` when all hydrotable HydroIDs are lake features.
 - Updates path to latest AHPs site layer.
 - Updated [readme](https://github.com/NOAA-OWP/cahaba/commit/9bffb885f32dfcd95978c7ccd2639f9df56ff829)

<br/><br/>
## v3.0.0.1 - 2020-12-31 - [PR #184](https://github.com/NOAA-OWP/cahaba/pull/184)

Modifications to build and run Docker image more reliably. Cleanup on some pre-processing scripts.

### Changes

 - Changed to noninteractive install of GRASS.
 - Changed some paths from relative to absolute and cleaned up some python shebang lines.

### Notes
 - `aggregate_vector_inputs.py` doesn't work yet. Need to externally download required data to run fim_run.sh

 <br/><br/>
## v3.0.0.0 - 2020-12-22 - [PR #181](https://github.com/NOAA-OWP/cahaba/pull/181)

The software released here builds on the flood inundation mapping capabilities demonstrated as part of the National Flood Interoperability Experiment, the Office of Water Prediction's Innovators Program and the National Water Center Summer Institute. The flood inundation mapping software implements the Height Above Nearest Drainage (HAND) algorithm and incorporates community feedback and lessons learned over several years. The software has been designed to meet the requirements set by stakeholders interested in flood prediction and has been developed in partnership with several entities across the water enterprise.<|MERGE_RESOLUTION|>--- conflicted
+++ resolved
@@ -1,8 +1,7 @@
 All notable changes to this project will be documented in this file.
 We follow the [Semantic Versioning 2.0.0](http://semver.org/) format.
 
-<<<<<<< HEAD
-## v3.0.33.0 - 2022-06-30 - [PR #619](https://github.com/NOAA-OWP/cahaba/pull/619)
+## v3.0.34.0 - 2022-06-30 - [PR #619](https://github.com/NOAA-OWP/cahaba/pull/619)
 
 This PR adds a new option to the `/tools/generate_categorical_fim.py` script `-a` that allows for an alternate method (CatFIM B) for producing inundation maps at the official AHPS flood categories. Similar to the original CatFIM method (CatFIM A), CatFIM B produces inundation maps at the official AHPS categories, but instead of creating maps from the official AHPS discharges, maps are produced using the official stage values, which are converted to water surface elevation.
 
@@ -13,8 +12,7 @@
 
 <br/><br/>
 
-## v3.0.32.0 - 2022-05-26 - [PR #597](https://github.com/NOAA-OWP/cahaba/pull/588)
-=======
+
 ## v3.0.33.0 - 2022-06-24 - [PR #618](https://github.com/NOAA-OWP/cahaba/pull/618)
 
 These changes introduce a PostgreSQL database solution for storing, processing, and accessing the point-based calibration data previously stored in a gpkg. The PostgreSQL enables faster processing and a flexible solution for continuously increasing the number of calibration points.
@@ -36,7 +34,6 @@
 <br/><br/>
 
 ## v3.0.32.0 - 2022-05-26 - [PR #588](https://github.com/NOAA-OWP/cahaba/pull/588)
->>>>>>> 9de65826
 
 This PR updates `synthesize_test_cases.py` with the ability to create MS, FR, and composite inundation agreement rasters and statistics all in one run. The new composited statistics are output in the same location within each test ID with the `_comp` suffix  replacing `_ms` for each dev or previous_fim run. Addresses #555.
 `run_test_case.py` has also been refactored to use a `test_case` python class. This workflow has shown decreased memory usage as compared to the previous version of `run_test_case.py`.
