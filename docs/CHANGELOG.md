--- conflicted
+++ resolved
@@ -1,7 +1,6 @@
 All notable changes to this project will be documented in this file.
 We follow the [Semantic Versioning 2.0.0](http://semver.org/) format.
 
-<<<<<<< HEAD
 ## v4.5.x.x - 2024-05-21 - [PR#1149](https://github.com/NOAA-OWP/inundation-mapping/pull/1149)
 
 This PR adds scripts that can identify areas within produced inundation rasters where glasswalling of inundation occurs due to catchment boundaries, know as catchment boundary issues.
@@ -10,7 +9,6 @@
 - `tools/identify_catchment_boundary.py`: Identifies where catchment boundaries are glasswalling inundation extent.
 
 - `tools/inundate_catchment_boundary.py`: Produces inundation for given HUC and identifies catchment boundary issues in produced FIM. 
-=======
 ## v4.5.5.1 - 2024-08-16 - [PR#1225](https://github.com/NOAA-OWP/inundation-mapping/pull/1225)
 
 Removes warning when running `heal_bridges_osm.py` by not saving the empty DataFrame.
@@ -213,7 +211,6 @@
 -  `config/deny_branch_zero.lst`
 -  `config/deny_branches.lst`
 -  `fim_post_processing.sh`
->>>>>>> b282955b
 
 <br/><br/>
 
