--- conflicted
+++ resolved
@@ -1,7 +1,6 @@
 All notable changes to this project will be documented in this file.
 We follow the [Semantic Versioning 2.0.0](http://semver.org/) format.
 
-<<<<<<< HEAD
 ## v4.3.x.x - 2023-08-017 - [PR#970](https://github.com/NOAA-OWP/inundation-mapping/pull/970)
 
 Fixes an issue where the stream network was clipped inside the DEM resulting in a burned stream channel that was then filled by the DEM depression filling process so that all pixels in the burned channel had the same elevation which was the elevation at the spill point (which wasn't necessarily at the HUC outlet). The stream network is now extended from the WBD to the buffered WBD and all streams except the outlet are clipped to the streams buffer inside the WBD (WBD - (3 x cell_size)). This also prevents reverse flow issues.
@@ -17,8 +16,6 @@
     - `derive_level_paths_params.json`: Add WBD parameter value
     - `derive_level_paths_test.py`: Add WBD parameter
 
-=======
-
 ## v4.3.15.2 - 2023-07-18 - [PR#948](https://github.com/NOAA-OWP/inundation-mapping/pull/948)
 
 Adds a script to produce inundation maps (extent TIFs, polygons, and depth grids) given a flow file and hydrofabric outputs. This is meant to make it easier to team members and external collaborators to produce inundation maps.
@@ -28,7 +25,6 @@
     - `/tools/inundate_mosaic_wrapper.py`: The script that performs the inundation and mosaicking processes.
     - `/tools/mosaic_inundation.py`: Add function (mosaic_final_inundation_extent_to_poly).
   
->>>>>>> c585dec2
 <br/><br/>
 
 ## v4.3.15.1 - 2023-08-08 - [PR#960](https://github.com/NOAA-OWP/inundation-mapping/pull/960)
