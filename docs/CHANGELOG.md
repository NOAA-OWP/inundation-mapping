All notable changes to this project will be documented in this file.
We follow the [Semantic Versioning 2.0.0](http://semver.org/) format.

<<<<<<< HEAD
## v4.3.3.1 - 2023-03-17 - [PR#849](https://github.com/NOAA-OWP/inundation-mapping/pull/849)

This hotfix addresses an error in inundate_nation.py relating to projection CRS.

## Changes

- `tools/inundate_nation.py`: #782 CRS projection change likely causing issue with previous projection configuration
=======
## v4.3.3.3 - 2023-03-20 - [PR#854](https://github.com/NOAA-OWP/inundation-mapping/pull/854)

At least one site (e.g. TRYM7) was not been getting mapped in Stage-Based CatFIM, despite having all of the acceptable accuracy codes. This was caused by a data type issue in the `acceptable_coord_acc_code_list` in `tools_shared_variables.py` having the accuracy codes of 5 and 1 as a strings instead of an integers.

### Changes

- `/tools/tools_shared_variables.py`: Added integers 5 and 1 to the acceptable_coord_acc_code_list, kept the '5' and '1' strings as well.

<br/><br/>

## v4.3.3.2 - 2023-03-20 - [PR#851](https://github.com/NOAA-OWP/inundation-mapping/pull/851)

Bug fix to change `.split()` to `os.path.splitext()`

### Changes

- `src/stream_branches.py`: Change 3 occurrences of `.split()` to `os.path.splitext()`

<br/><br/>

## v4.3.3.1 - 2023-03-20 - [PR#855](https://github.com/NOAA-OWP/inundation-mapping/pull/855)

Bug fix for KeyError in `src/associate_levelpaths_with_levees.py`

### Changes

- `src/associate_levelpaths_with_levees.py`: Adds check if input files exist and handles empty GeoDataFrame(s) after intersecting levee buffers with leveed areas.
>>>>>>> a1ea4eb8

<br/><br/>

## v4.3.3.0 - 2023-03-02 - [PR#831](https://github.com/NOAA-OWP/inundation-mapping/pull/831)

Addresses bug wherein multiple CatFIM sites in the flow-based service were displaying the same NWS LID. This merge also creates a workaround solution for a slowdown that was observed in the WRDS location API, which may be a temporary workaround, until WRDS addresses the slowdown.

### Changes

- `tools/generate_categorical_fim_mapping.py`: resets the list of tifs to format for each LID within the loop that does the map processing, instead of only once before the start of the loop.
- `tools/tools_shared_functions.py`:
  - adds a try-except block around code that attempted to iterate on an empty list when the API didn't return relevant metadata for a given feature ID (this is commented out, but may be used in the future once WRDS slowdown is addressed).
  - Uses a passed NWM flows geodataframe to determine stream order.
- `/tools/generate_categorical_fim_flows.py`:
  - Adds multiprocessing to flows generation and uses `nwm_flows.gpkg` instead of the WRDS API to determine stream order of NWM feature_ids.
  - Adds duration print messages.
- `/tools/generate_categorical_fim.py`:
  - Refactor to allow for new NWM filtering scheme.
  - Bug fix in multiprocessing calls for interval map production.
  - Adds duration print messages.

<br/><br/>

## v4.3.2.0 - 2023-03-15 - [PR#845](https://github.com/NOAA-OWP/inundation-mapping/pull/845)

This merge revises the methodology for masking levee-protected areas from inundation. It accomplishes two major tasks: (1) updates the procedure for acquiring and preprocessing the levee data to be burned into the DEM and (2) revises the way levee-protected areas are masked from branches.

(1) There are now going to be two different levee vector line files in each HUC. One (`nld_subset_levees_burned.gpkg`) for the levee elevation burning and one (`nld_subset_levees.gpkg`) for the levee-level-path assignment and masking workflow.

(2) Levee-protected areas are masked from inundation based on a few methods:
  - Branch 0: All levee-protected areas are masked.
  - Other branches: Levee-protected areas are masked from the DEMs of branches for level path(s) that the levee is protecting against by using single-sided buffers alongside each side of the levee to determine which side the levee is protecting against (the side opposite the associated levee-protected area).

### Additions

- `.gitignore`: Adds `.private` folder for unversioned code.
- `data/`
    - `esri.py`: Class for querying and downloading ESRI feature services.
    - `nld/`
        - `levee_download.py`: Module that handles downloading and preprocessing levee lines and protected areas from the National Levee Database.
- `src/associate_levelpaths_with_levees.py`: Associates level paths with levees using single-sided levee buffers and writes to CSV to be used by `src/mask_dem.py`

### Changes

- `.config/`
    - `deny_branch_zero.lst`: Adds `dem_meters_{}.tif`.
    - `deny_branches.lst`: Adds `levee_levelpaths.csv` and removes `nld_subset_levees_{}.tif`.
    - `deny_unit.lst`: Adds `dem_meters.tif`.
    - `params_template.env`: Adds `levee_buffer` parameter for levee buffer size/distance in meters and `levee_id_attribute`.
- `src/`
    - `bash_variables.env`: Updates `input_nld_levee_protected_areas` and adds `input_NLD` (moved from `run_unit_wb.sh`) and `input_levees_preprocessed` environment. .variables
    - `burn_in_levees.py`: Removed the unit conversion from feet to meters because it's now being done in `levee_download.py`.
    - `clip_vectors_to_wbd.py`: Added the new levee lines for the levee-level-path assignment and masking workflow.
    - `delineate_hydros_and_produce_HAND.sh`: Updates input arguments.
    - `mask_dem.py`: Updates to use `levee_levelpaths.csv` (output from `associate_levelpaths_with_levees.py`) to mask branch DEMs.
    - `run_by_branch.sh`: Clips `dem_meters.tif` to use for branches instead of `dem_meters_0.tif` since branch 0 is already masked.
    - `run_unit_wb.sh`: Added inputs to `clip_vectors_to_wbd.py`. Added `associate_levelpaths_with_levees.py`. Processes `dem_meters.tif` and then makes a copy for branch 0. Moved `deny_unit.lst` cleanup to after branch processing.

### Removals
- `data/nld/preprocess_levee_protected_areas.py`: Deprecated.

<br/><br/>

## v4.X.X.X - 2023-03-15 - [PR#845](https://github.com/NOAA-OWP/inundation-mapping/pull/845)

This PR revises the methodology for masking levee-protected areas from inundation. It accomplishes two major tasks: (1) updates the procedure for acquiring and preprocessing the levee data to be burned into the DEM and (2) revises the way levee-protected areas are masked from branches.

(1) There are now going to be two different levee vector line files in each HUC. One (`nld_subset_levees_burned.gpkg`) for the levee elevation burning and one (`nld_subset_levees.gpkg`) for the levee-level-path assignment and masking workflow.

(2) Levee-protected areas are masked from inundation based on a few methods:
    - Branch 0: All levee-protected areas are masked
    - Other branches: Levee-protected areas are masked from the DEMs of branches for level path(s) that the levee is protecting against by using single-sided buffers alongside each side of the levee to determine which side the levee is protecting against (the side opposite the associated levee-protected area).

### Additions

- `.gitignore`: Adds `.private` folder for unversioned code
- `data/`
    - `esri.py`: Class for querying and downloading ESRI feature services.
    - `nld/`
        - `levee_download.py`: Module that handles downloading and preprocessing levee lines and protected areas from the National Levee Database.
- `src/associate_levelpaths_with_levees.py`: Associates level paths with levees using single-sided levee buffers and writes to CSV to be used by `src/mask_dem.py`

### Changes

- `.config/`
    - `deny_branch_zero.lst`: Adds `dem_meters_{}.tif`
    - `deny_branches.lst`: Adds `levee_levelpaths.csv` and removes `nld_subset_levees_{}.tif`
    - `deny_unit.lst`: Adds `dem_meters.tif`
    - `params_template.env`: Adds `levee_buffer` parameter for levee buffer size/distance in meters and `levee_id_attribute`
- `src/`
    - `bash_variables.env`: Updates `input_nld_levee_protected_areas` and adds `input_NLD` (moved from `run_unit_wb.sh`) and `input_levees_preprocessed` environment variables
    - `burn_in_levees.py`: Removed the unit conversion from feet to meters because it's now being done in `levee_download.py`.
    - `clip_vectors_to_wbd.py`: Added the new levee lines for the levee-level-path assignment and masking workflow.
    - `delineate_hydros_and_produce_HAND.sh`: Updates input arguments
    - `mask_dem.py`: Updates to use `levee_levelpaths.csv` (output from `associate_levelpaths_with_levees.py`) to mask branch DEMs
    - `run_by_branch.sh`: Clips `dem_meters.tif` to use for branches instead of `dem_meters_0.tif` since branch 0 is already masked.
    - `run_unit_wb.sh`: Added inputs to `clip_vectors_to_wbd.py`. Added `associate_levelpaths_with_levees.py`. Processes `dem_meters.tif` and then makes a copy for branch 0. Moved `deny_unit.lst` cleanup to after branch processing.

### Removals
- `data/nld/preprocess_levee_protected_areas.py`: Deprecated

### Testing
Tested on a number of HUCs including 03140202, 08080202, 08080301, 08080302, and 08080401.

### Notes
Usage for the new levee download workflow is simply: `python3 /foss_fim/data/nld/levee_download.py`. There will be 3 outputs written to `/data/inputs/nld_vectors/`. Whenever levees are updated, `/src/bash_variables.env` should also be updated to reflect the new filenames since the dates will be updated.
- `System_Routes_NLDFS_5070_{YYMMDD}.gpkg`
- `3d_nld_preprocessed_{YYMMDD}.gpkg`
- `Leveed_Areas_NLDFS_5070_{YYMMDD}.gpkg`

<br/><br/>

## v4.3.1.0 - 2023-03-10 - [PR#834](https://github.com/NOAA-OWP/inundation-mapping/pull/834)

Change all occurances of /data/outputs to /outputs to honor the correct volume mount directory specified when executing docker run.

### Changes

- `Dockerfile` - updated comments in relation to `projectDir=/foss_fim`
- `fim_pipeline.sh` - updated comments in relation to `projectDir=/foss_fim`
- `fim_pre_processing.sh` -updated comments in relation to `projectDir=/foss_fim`
- `fim_post_processing.sh` - updated comments in relation to `projectDir=/foss_fim`
- `README.md` - Provide documentation on starting the Docker Container, and update docs to include additional command line option for calibration database tool.   

- `src/` 
  - `usgs_gage_crosswalk.py` - added newline character to shorten commented example usage
  - `usgs_gage_unit_setup.py` - `/data/outputs/` => `/outputs/`  

- `tools/` 
  - `cache_metrics.py` -  `/data/outputs/` => `/outputs/`
  - `copy_test_case_folders.py`  - `/data/outputs/` => `/outputs/`
  - `run_test_case.py` - `/data/outputs/` => `/outputs/`  

- `unit_tests/*_params.json`  - `/data/outputs/` => `/outputs/` 

- `unit_tests/split_flows_test.py`  - `/data/outputs/` => `/outputs/` 

<br/><br/>

## v4.3.0.1 - 2023-03-06 - [PR#841](https://github.com/NOAA-OWP/inundation-mapping/pull/841)

Deletes intermediate files generated by `src/agreedem.py` by adding them to `config/deny_*.lst`

- `config/`
    - `deny_branch_zero.lst`, `deny_branches.lst`, `deny_branch_unittests.lst`: Added `agree_binary_bufgrid.tif`, `agree_bufgrid_zerod.tif`, and `agree_smogrid_zerod.tif`
    - `deny_unit.lst`: Added `agree_binary_bufgrid.tif`, `agree_bufgrid.tif`, `agree_bufgrid_allo.tif`, `agree_bufgrid_dist.tif`,  `agree_bufgrid_zerod.tif`, `agree_smogrid.tif`, `agree_smogrid_allo.tif`, `agree_smogrid_dist.tif`, `agree_smogrid_zerod.tif`

<br/><br/>

## v4.3.0.0 - 2023-02-15 - [PR#814](https://github.com/NOAA-OWP/inundation-mapping/pull/814)

Replaces GRASS with Whitebox. This addresses several issues, including Windows permissions and GRASS projection issues. Whitebox also has a slight performance benefit over GRASS.

### Removals

- `src/r_grow_distance.py`: Deletes file

### Changes

- `Dockerfile`: Removes GRASS, update `$outputDataDir` from `/data/outputs` to `/outputs`
- `Pipfile` and `Pipfile.lock`: Adds Whitebox and removes GRASS
- `src/`
    - `agreedem.py`: Removes `r_grow_distance`; refactors to use with context and removes redundant raster reads.
    - `adjust_lateral_thalweg.py` and `agreedem.py`: Refactors to use `with` context and removes redundant raster reads
    - `unique_pixel_and_allocation.py`: Replaces GRASS with Whitebox and remove `r_grow_distance`
    - `gms/`
        - `delineate_hydros_and_produce_HAND.sh` and `run_by_unit.sh`: Removes GRASS parameter
        - `mask_dem.py`: Removes unnecessary line

<br/><br/>

## v4.2.1.0 - 2023-02-21 - [PR#829](https://github.com/NOAA-OWP/inundation-mapping/pull/829)

During the merge from remove-fim3 PR into dev, merge conflicts were discovered in the unit_tests folders and files. Attempts to fix them at that time failed, so some files were removed, other renamed, other edited to get the merge to work.  Here are the fixes to put the unit tests system back to par.

Note: some unit tests are now temporarily disabled due to dependencies on other files / folders which may not exist in other environments.

Also.. the Changelog.md was broken and is being restored here.

Also.. a minor text addition was added to the acquire_and_preprocess_3dep_dems.py files (not directly related to this PR)

For file changes directly related to unit_test folder and it's file, please see [PR#829](https://github.com/NOAA-OWP/inundation-mapping/pull/829)

Other file changes:

### Changes
- `Pipfile.lock` : rebuilt and updated as a safety pre-caution.
- `docs`
    - `CHANGELOG.md`: additions to this file for FIM 4.2.0.0 were not merged correctly.  (re-added just below in the 4.2.0.0 section)
- `data`
    - `usgs`
        - `acquire_and_preprocess_3dep_dems.py`: Added text on data input URL source.
        
<br/><br/>

## v4.2.0.1 - 2023-02-16 - [PR#827](https://github.com/NOAA-OWP/inundation-mapping/pull/827)

FIM 4.2.0.0. was throwing errors for 14 HUCs that did not have any level paths. These are HUCs that have only stream orders 1 and 2 and are covered under branch zero, but no stream orders 3+ (no level paths).  This has now been changed to not throw an error but continue to process of the HUC.

### Changes

- `src`
    - `run_unit_wb.sh`: Test if branch_id.lst exists, which legitimately might not. Also a bit of text cleanup.

<br/><br/>

## v4.2.0.0 - 2023-02-16 - [PR#816](https://github.com/NOAA-OWP/inundation-mapping/pull/816)

This update removes the remaining elements of FIM3 code.  It further removes the phrases "GMS" as basically the entire FIM4 model. FIM4 is GMS. With removing FIM3, it also means remove concepts of "MS" and "FR" which were no longer relevant in FIM4.  There are only a few remaining places that will continue with the phrase "GMS" which is in some inundation files which are being re-evaluated.  Some deprecated files have been removed and some subfolders removed.

There are a lot of duplicate explanations for some of the changes, so here is a shortcut system.

- desc 1:  Remove or rename values based on phrase "GMS, MS and/or FR"
- desc 2:  Moved file from the /src/gms folder to /src  or /tools/gms_tools to /tools
- desc 3:  No longer needed as we now use the `fim_pipeline.sh` processing model.

### Removals

- `data`
    - `acquire_and_preprocess_inputs.py`:  No longer needed
- `gms_pipeline.sh` : see desc 3
- `gms_run_branch.sh` : see desc 3
- `gms_run_post_processing.sh` : see desc 3
- `gms_run_unit.sh` : see desc 3
- `src`
    - `gms`
        - `init.py` : folder removed, no longer needed.
        - `aggregate_branch_lists.py`: no longer needed.  Newer version already exists in src directory.
        - `remove_error_branches.py` :  see desc 3
        - `run_by_unit.sh` : see desc 3
        - `test_new_crosswalk.sh` : no longer needed
        - `time_and_tee_run_by_branch.sh` : see desc 3
        - `time_and_tee_run_by_unit.sh` : see desc 3
    - `output_cleanup.py` : see desc 3
 - `tools/gms_tools`
     - `init.py` : folder removed, no longer needed.

### Changes

- `config`
   - `deny_branch_unittests.lst` :  renamed from `deny_gms_branch_unittests.lst`
   - `deny_branch_zero.lst` : renamed from `deny_gms_branch_zero.lst`
   - `deny_branches.lst` :  renamed from `deny_gms_branches.lst`
   - `deny_unit.lst`  : renamed from `deny_gms_unit.lst`
   - `params_template.env` : see desc 1

- `data`
    - `nws`
        - `preprocess_ahps_nws.py`:   Added deprecation note: If reused, it needs review and/or upgrades.
    - `acquire_and_preprocess_3dep_dems.py` : see desc 1
 - `fim_post_processing.sh` : see desc 1, plus a small pathing change.
 - `fim_pre_processing.sh` : see desc 1
 - ` src`
     - `add_crosswalk.py` : see desc 1. Also cleaned up some formatting and commented out a code block in favor of a better way to pass args from "__main__"
     - `bash_variables.env` : see desc 1
     - `buffer_stream_branches.py` : see desc 2
     - `clip_rasters_to_branches.py` : see desc 2
     - `crosswalk_nwm_demDerived.py` :  see desc 1 and desc 2
     - `delineate_hydros_and_produce_HAND.sh` : see desc 1 and desc 2
     - `derive_level_paths.py`  :  see desc 1 and desc 2
     - `edit_points.py` : see desc  2
     - `filter_inputs_by_huc.py`: see desc 1 and desc 2
     - `finalize_srcs.py`:  see desc 2
     - `generate_branch_list.py` : see desc 1
     - `make_rem.py` : see desc 2
     - `make_dem.py` : see desc  2
     - `outputs_cleanup.py`:  see desc 1
     - `process_branch.sh`:  see desc 1
     - `query_vectors_by_branch_polygons.py`: see desc 2
     - `reset_mannings.py` : see desc 2
     - `run_by_branch.sh`:  see desc 1
     - `run_unit_wb.sh`: see desc 1
     - `stream_branches.py`:  see desc 2
     - `subset_catch_list_by_branch_id.py`: see desc 2
     - `toDo.md`: see desc 2
     - `usgs_gage_aggregate.py`:  see desc 1
     - `usgs_gage_unit_setup.py` : see desc 1
     - `utils`
         - `fim_enums.py` : see desc 1

- `tools`
    - `combine_crosswalk_tables.py` : see desc 2
    - `compare_ms_and_non_ms_metrics.py` : see desc 2
    - `compile_comp_stats.py`: see desc 2  and added note about possible deprecation.
    - `compile_computation_stats.py` : see desc 2  and added note about possible deprecation.
    - `composite_inundation.py` : see desc 1 : note.. references a file called inundate_gms which retains it's name for now.
    - `consolidate_metrics.py`: added note about possible deprecation.
    - `copy_test_case_folders.py`: see desc 1
    - `eval_plots.py` : see desc 1
    - `evaluate_continuity.py`: see desc 2
    - `find_max_catchment_breadth.py` : see desc 2
    - `generate_categorical_fim_mapping.py` : see desc 1
    - `inundate_gms.py`: see desc 1 and desc 2. Note: This file has retained its name with the phrase "gms" in it as it might be upgraded later and there are some similar files with similar names.
    - `inundate_nation.py` : see desc 1
    - `inundation.py`:  text styling change
    - `make_boxes_from_bounds.py`: text styling change
    - `mosaic_inundation.py`:  see desc 1 and desc 2
    - `overlapping_inundation.py`: see desc 2
    - `plots.py` : see desc 2
    - `run_test_case.py`:  see desc 1
    - `synthesize_test_cases.py`: see desc 1

- `unit_tests`
    - `README.md`: see desc 1
    - `__template_unittests.py`: see desc 1
    - `check_unit_errors_params.json`  and `check_unit_errors_unittests.py` : see desc 1
    - `derive_level_paths_params.json` and `derive_level_paths_unittests.py` : see desc 1 and desc 2
    - `filter_catchments_and_add_attributes_unittests.py`: see desc 1
    - `outputs_cleanup_params.json` and `outputs_cleanup_unittests.py`: see desc 1 and desc 2
    - `split_flows_unittests.py` : see desc 1
    - `tools`
        - `inundate_gms_params.json` and `inundate_gms_unittests.py`: see desc 1 and desc 2

<br/><br/>

## v4.1.3.0 - 2023-02-13 - [PR#812](https://github.com/NOAA-OWP/inundation-mapping/pull/812)

An update was required to adjust host name when in the AWS environment

### Changes

- `fim_post_processing.sh`: Added an "if isAWS" flag system based on the input command args from fim_pipeline.sh or 

- `tools/calibration-db`
    - `README.md`: Minor text correction.

<br/><br/>

## v4.1.2.0 - 2023-02-15 - [PR#808](https://github.com/NOAA-OWP/inundation-mapping/pull/808)

Add `pytest` package and refactor existing unit tests. Update parameters to unit tests (`/unit_tests/*_params.json`) to valid paths. Add leading slash to paths in `/config/params_template.env`.

### Additions

- `/unit_tests`
  - `__init__.py`  - needed for `pytest` command line executable to pick up tests.
  - `pyproject.toml`  - used to specify which warnings are excluded/filtered.
  - `/gms`  
    - `__init__.py` - needed for `pytest` command line executable to pick up tests.
  - `/tools`
    - `__init__.py`  - needed for `pytest` command line executable to pick up tests.
    - `inundate_gms_params.json` - file moved up into this directory
    - `inundate_gms_test.py`     - file moved up into this directory
    - `inundation_params.json`   - file moved up into this directory
    - `inundation_test.py`       - file moved up into this directory

### Removals

- `/unit_tests/tools/gms_tools/` directory removed, and files moved up into `/unit_tests/tools`    
 
### Changes

- `Pipfile` - updated to include pytest as a dependency
- `Pipfile.lock` - updated to include pytest as a dependency

- `/config`
  - `params_template.env` - leading slash added to paths
  
- `/unit_tests/` - All of the `*_test.py` files were refactored to follow the `pytest` paradigm.  
  - `*_params.json` - valid paths on `fim-dev1` provided
  - `README.md`  - updated to include documentation on pytest.  
  - `unit_tests_utils.py`  
  - `__template_unittests.py` -> `__template.py` - exclude the `_test` suffix to remove from test suite. Updated example on new format for pytest.
  - `check_unit_errors_test.py`  
  - `clip_vectors_to_wbd_test.py`  
  - `filter_catchments_and_add_attributes_test.py`  
  - `rating_curve_comparison_test.py`  
  - `shared_functions_test.py`  
  - `split_flow_test.py`  
  - `usgs_gage_crosswalk_test.py`  
  - `aggregate_branch_lists_test.py`  
  - `generate_branch_list_test.py`  
  - `generate_branch_list_csv_test.py`  
  - `aggregate_branch_lists_test.py`  
  - `generate_branch_list_csv_test.py`  
  - `generate_branch_list_test.py`  
    - `/gms`  
      - `derive_level_paths_test.py`  
      - `outputs_cleanup_test.py`
    - `/tools`
      - `inundate_unittests.py` -> `inundation_test.py`  
      - `inundate_gms_test.py`


<br/><br/>

## v4.1.1.0 - 2023-02-16 - [PR#809](https://github.com/NOAA-OWP/inundation-mapping/pull/809)

The CatFIM code was updated to allow 1-foot interval processing across all stage-based AHPS sites ranging from action stage to 5 feet above major stage, along with restart capability for interrupted processing runs.

### Changes

- `tools/generate_categorical_fim.py` (all changes made here)
    - Added try-except blocks for code that didn't allow most sites to actually get processed because it was trying to check values of some USGS-related variables that most of the sites didn't have
    - Overwrite abilities of the different outputs for the viz team were not consistent (i.e., one of the files had the ability to be overwritten but another didn't), so that has been made consistent to disallow any overwrites of the existing final outputs for a specified output folder.
    - The code also has the ability to restart from an interrupted run and resume processing uncompleted HUCs by first checking for a simple "complete" file for each HUC. If a HUC has that file, then it is skipped (because it already completed processing during a run for a particular output folder / run name).
    - When a HUC is successfully processed, an empty "complete" text file is created / touched.

<br/><br/>

## v4.1.0.0 - 2023-01-30 - [PR#806](https://github.com/NOAA-OWP/inundation-mapping/pull/806)

As we move to Amazon Web Service, AWS, we need to change our processing system. Currently, it is `gms_pipeline.sh` using bash "parallel" as an iterator which then first processes all HUCs, but not their branches. One of `gms_pipeline.sh`'s next steps is to do branch processing which is again iterated via "parallel". AKA. Units processed as one step, branches processed as second independent step.

**Note:** While we are taking steps to move to AWS, we will continue to maintain the ability of doing all processing on a single server using a single docker container as we have for a long time. Moving to AWS is simply taking portions of code from FIM and adding it to AWS tools for performance of large scale production runs.

Our new processing system, starting with this PR,  is to allow each HUC to process it's own branches.

A further requirement was to split up the overall processing flow to independent steps, with each step being able to process itself without relying on "export" variables from other files. Note: There are still a few exceptions.  The basic flow now becomes
- `fim_pre_processing.sh`, 
- one or more calls to `fim_process_unit_wb.sh` (calling this file for each single HUC to be processed).
- followed by a call to `fim_post_processing.sh`. 


Note: This is a very large, complex PR with alot of critical details. Please read the details at [PR 806](https://github.com/NOAA-OWP/inundation-mapping/pull/806). 

### CRITICAL NOTE
The new `fim_pipeline.sh` and by proxy `fim_pre_processing.sh` has two new key input args, one named **-jh** (job HUCs) and one named **-jb** (job branches).  You can assign the number of cores/CPU's are used for processing a HUC versus the number of branches.  For the -jh number arg, it only is used against the `fim_pipeline.sh` file when it is processing more than one HUC or a list of HUCs as it is the iterator for HUCs.   The -jb flag says how many cores/CPU's can be used when processing branches (note.. the average HUC has 26 branches). 

BUT.... you have to be careful not to overload your system.  **You need to multiply the -jh and the -jb values together, but only when using the `fim_pipeline.sh` script.**  Why? _If you have 16 CPU's available on your machine, and you assign -jh as 10 and -jb as 26, you are actually asking for 126 cores (10 x 26) but your machine only has 16 cores._   If you are not using `fim_pipeline.sh` but using the three processing steps independently, then the -jh value has not need to be anything but the number of 1 as each actual HUC can only be processed one at a time. (aka.. no iterator).
</br>

### Additions

- `fim_pipeline.sh` :  The wrapper for the three new major "FIM" processing steps. This script allows processing in one command, same as the current tool of `gms_pipeline.sh`.
- `fim_pre_processing.sh`: This file handles all argument input from the user, validates those inputs and sets up or cleans up folders. It also includes a new system of taking most input parameters and some key enviro variables and writing them out to a files called `runtime_args.env`.  Future processing steps need minimal input arguments as it can read most values it needs from this new `runtime_args.env`. This allows the three major steps to work independently from each other. Someone can now come in, run `fim_pre_processing.sh`, then run `fim_process_unit_wb.sh`, each with one HUC, as many time as they like, each adding just its own HUC folder to the output runtime folder. 
- `fim_post_processing.sh`: Scans all HUC folders inside the runtime folders to handle a number of processing steps which include (to name a few): 
    - aggregating errors
    - aggregating to create a single list (gms_inputs.csv) for all valid HUCs and their branch ids
    - usgs gage aggregation
    - adjustments to SRV's
    - and more    
- `fim_process_unit_wb.sh`: Accepts only input args of runName and HUC number. It then sets up global variable, folders, etc to process just the one HUC. The logic for processing the HUC is in `run_unit_wb.sh` but managed by this `fim_process_unit_wb.sh` file including all error trapping.
- `src`
    - `aggregate_branch_lists.py`:  When each HUC is being processed, it creates it's own .csv file with its branch id's. In post processing we need one master csv list and this file aggregates them. Note: This is a similar file already in the `src/gms` folder but that version operates a bit different and will be deprecated soon.
    - `generate_branch_list.py`: This creates the single .lst for a HUC defining each branch id. With this list, `run_unit_wb.sh` can do a parallelized iteration over each of its branches for processing. Note: This is also similar to the current `src/gms` file of the same name and the gms folder version will also be deprecated soon.
    - `generate_branch_list_csv.py`. As each branch, including branch zero, has processed and if it was successful, it will add to a .csv list in the HUC directory. At the end, it becomes a list of all successful branches. This file will be aggregates with all similar .csv in post processing for future processing.
    - `run_unit_wb.sh`:  The actual HUC processing logic. Note: This is fundamentally the same as the current HUC processing logic that exists currently in `src/gms/run_by_unit.sh`, which will be removed in the very near future. However, at the end of this file, it creates and manages a parallelized iterator for processing each of it's branches.
    - `process_branch.sh`:  Same concept as `process_unit_wb.sh` but this one is for processing a single branch. This file manages the true branch processing file of `src/gms/run_by_branch.sh`.  It is a wrapper file to `src/gms/run_by_branch.sh` and catches all error and copies error files as applicable. This allows the parent processing files to continue despite branch errors. Both the new fim processing system and the older gms processing system currently share the branch processing file of `src/gms/run_by_branch.sh`. When the gms processing file is removed, this file will likely not change, only moved one directory up and be no longer in the `gms` sub-folder.
- `unit_tests`
    - `aggregate_branch_lists_unittests.py' and `aggregate_branch_lists_params.json`  (based on the newer `src` directory edition of `aggregate_branch_lists.py`).
    - `generate_branch_list_unittest.py` and `generate_branch_list_params.json` (based on the newer `src` directory edition of `generate_branch_list.py`).
    -  `generate_branch_list_csv_unittest.py` and `generate_branch_list_csv_params.json` 

### Changes

- `config`
    - `params_template.env`: Removed the `default_max_jobs` value and moved the `startDiv` and `stopDiv` to the `bash_variables.env` file.
    - `deny_gms_unit.lst` : Renamed from `deny_gms_unit_prod.lst`
    - `deny_gms_branches.lst` : Renamed from `deny_gms_branches_prod.lst`

- `gms_pipeline.sh`, `gms_run_branch.sh`, `gms_run_unit.sh`, and `gms_post_processing.sh` :  Changed to hardcode the `default_max_jobs` to the value of 1. (we don't want this to be changed at all). They were also changed for minor adjustments for the `deny` list files names.

- `src`
    - `bash_functions.env`: Fix error with calculating durations.
    - `bash_variables.env`:  Adds the two export lines (stopDiv and startDiv) from `params_template.env`
    - `clip_vectors_to_wbd.py`: Cleaned up some print statements for better output traceability.
    - `check_huc_inputs.py`: Added logic to ensure the file was an .lst file. Other file formats were not be handled correctly.
    - `gms`
        - `delineate_hydros_and_produce_HAND.sh`: Removed all `stopDiv` variable to reduce log and screen output. 
        - `run_by_branch.sh`: Removed an unnecessary test for overriding outputs.

### Removed

- `config`
    - `deny_gms_branches_dev.lst`

<br/><br/>

## v4.0.19.5 - 2023-01-24 - [PR#801](https://github.com/NOAA-OWP/inundation-mapping/pull/801)

When running tools/test_case_by_hydroid.py, it throws an error of local variable 'stats' referenced before assignment.

### Changes

- `tools`
    - `pixel_counter.py`: declare stats object and remove the GA_Readonly flag
    - `test_case_by_hydroid_id_py`: Added more logging.

<br/><br/>

## v4.0.19.4 - 2023-01-25 - [PR#802](https://github.com/NOAA-OWP/inundation-mapping/pull/802)

This revision includes a slight alteration to the filtering technique used to trim/remove lakeid nwm_reaches that exist at the upstream end of each branch network. By keeping a single lakeid reach at the branch level, we can avoid issues with the branch headwater point starting at a lake boundary. This ensures the headwater catchments for some branches are properly identified as a lake catchment (no inundation produced). 

### Changes

- `src/gms/stream_branches.py`: New changes to the `find_upstream_reaches_in_waterbodies` function: Added a step to create a list of nonlake segments (lakeid = -9999) . Use the list of nonlake reaches to allow the filter to keep a the first lakeid reach that connects to a nonlake segment.

<br/><br/>

## v4.0.19.3 - 2023-01-17 - [PR#794](https://github.com/NOAA-OWP/inundation-mapping/pull/794)

Removing FIM3 files and references.  Anything still required for FIM 3 are held in the dev-fim3 branch.

### Removals

- `data`
    - `preprocess_rasters.py`: no longer valid as it is for NHD DEM rasters.
- `fim_run.sh`
- ` src`
    - `aggregate_fim_outputs.sh`
    - `fr_to_ms_raster.mask.py`
    - `get_all_huc_in_inputs.py`
    - `reduce_nhd_stream_density.py`
    - `rem.py`:  There are two files named `rem.py`, one in the src directory and one in the gms directory. This version in the src directory is no longer valid. The `rem.py` in the gms directory is being renamed to avoid future enhancements of moving files.
    - `run_by_unit.sh`:  There are two files named `run_by_unit.sh`, one in the src directory and one in the gms directory. This version in the src directory is for fim3. For the remaining `run_by_unit.sh`, it is NOT being renamed at this time as it will likely be renamed in the near future.
    - `time_and_tee_run_by_unit.sh`:  Same not as above for `run_by_unit.sh`.
    - `utils`
        - `archive_cleanup.py`
 - `tools`
     - `compare_gms_srcs_to_fr.py`
     - `preprocess_fimx.py`

### Changes

- `src`
    - `adjust_headwater_streams.py`: Likely deprecated but kept for safety reason. Deprecation note added.
- `tools`
    - `cygnss_preprocess.py`: Likely deprecated but kept for safety reason. Deprecation note added.
    - `nesdis_preprocess.py`: Likely deprecated but kept for safety reason. Deprecation note added.

<br/><br/>

## v4.0.19.2 - 2023-01-17 - [PR#797](https://github.com/NOAA-OWP/inundation-mapping/pull/797)

Consolidates global bash environment variables into a new `src/bash_variables.env` file. Additionally, Python environment variables have been moved into this file and `src/utils/shared_variables.py` now references this file. Hardcoded projections have been replaced by an environment variable. This also replaces the Manning's N file in `config/params_template.env` with a constant and updates relevant code. Unused environment variables have been removed.

### Additions

- `src/bash_variables.env`: Adds file for global environment variables

### Removals

- `config/`
    - `mannings_default.json`
    - `mannings_default_calibrated.json`

### Changes

- `config/params_template.env`: Changes manning_n from filename to default value of 0.06
- `gms_run_branch.sh`: Adds `bash_variables.env`
- `gms_run_post_processing.sh`: Adds `bash_variables.env` and changes projection from hardcoded to environment variable
- `gms_run_unit.sh`: Adds `bash_variables.env`
- `src/`
    - `add_crosswalk.py`: Assigns default manning_n value and removes assignments by stream orders
    - `aggregate_vector_inputs.py`: Removes unused references to environment variables and function
    - `gms/run_by_unit.sh`: Removes environment variable assignments and uses projection from environment variables
    - `utils/shared_variables.py`: Removes environment variables and instead references src/bash_variables.env

<br/><br/>

## v4.0.19.1 - 2023-01-17 - [PR#796](https://github.com/NOAA-OWP/inundation-mapping/pull/796)

### Changes

- `tools/gms_tools/combine_crosswalk_tables.py`: Checks length of dataframe list before concatenating

<br/><br/>

## v4.0.19.0 - 2023-01-06 - [PR#782](https://github.com/NOAA-OWP/inundation-mapping/pull/782)

Changes the projection of HAND processing to EPSG 5070.

### Changes

- `gms_run_post_processing.sh`: Adds target projection for `points`
- `data/nld/preprocess_levee_protected_areas.py`: Changed to use `utils.shared_variables.DEFAULT_FIM_PROJECTION_CRS`
- `src/`
    - `clip_vectors_to_wbd.py`: Save intermediate outputs in EPSG:5070
    - `src_adjust_spatial_obs.py`: Changed to use `utils.shared_variables.DEFAULT_FIM_PROJECTION_CRS`
    - `utils/shared_variables.py`: Changes the designated projection variables
    - `gms/`
        - `stream_branches.py`: Checks the projection of the input streams and changes if necessary
        - `run_by_unit.py`: Changes the default projection crs variable and added as HUC target projection
- `tools/inundate_nation.py`: Changed to use `utils.shared_variables.PREP_PROJECTION`

<br/><br/>

## v4.0.18.2 - 2023-01-11 - [PR#790](https://github.com/NOAA-OWP/inundation-mapping/pull/790)

Remove Great Lakes clipping

### Changes

- `src/`
    - `clip_vectors_to_wbd.py`: Removes Great Lakes clipping and references to Great Lakes polygons and lake buffer size

    - `gms/run_by_unit.sh`: Removes Great Lakes polygon and lake buffer size arguments to `src/clip_vectors_to_wbd.py`

<br/><br/>

## v4.0.18.1 - 2022-12-13 - [PR #760](https://github.com/NOAA-OWP/inundation-mapping/pull/760)

Adds stacked bar eval plots.

### Additions

- `/tools/eval_plots_stackedbar.py`: produces stacked bar eval plots in the same manner as `eval_plots.py`.

<br/><br/>

## v4.0.18.0 - 2023-01-03 - [PR#780](https://github.com/NOAA-OWP/inundation-mapping/pull/780)

Clips WBD and stream branch buffer polygons to DEM domain.

### Changes

- `src/`
    - `clip_vectors_to_wbd.py`: Clips WBD polygon to DEM domain

    - `gms/`
        - `buffer_stream_branches.py`: Clips branch buffer polygons to DEM domain
        - `derive_level_paths.py`: Stop processing if no branches exist
        - `mask_dem.py`: Checks if stream file exists before continuing
        - `remove_error_branches.py`: Checks if error_branches has data before continuing
        - `run_by_unit.sh`: Adds DEM domain as bash variable and adds it as an argument to calling `clip_vectors_to_wbd.py` and `buffer_stream_branches.py`

<br/><br/>


## v4.0.17.4 - 2023-01-06 - [PR#781](https://github.com/NOAA-OWP/inundation-mapping/pull/781)

Added crosswalk_table.csv from the root output folder as being a file push up to Hydrovis s3 bucket after FIM BED runs.

### Changes

- `config`
    - `aws_s3_put_fim4_hydrovis_whitelist.lst`:  Added crosswalk_table.csv to whitelist.


<br/><br/>

## v4.0.17.3 - 2022-12-23 - [PR#773](https://github.com/NOAA-OWP/inundation-mapping/pull/773)

Cleans up REM masking of levee-protected areas and fixes associated error.

### Removals

- `src/gms/`
    - `delineate_hydros_and_produce_HAND.sh`: removes rasterization and masking of levee-protected areas from the REM
    - `rasterize_by_order`: removes this file
- `config/`
    - `deny_gms_branch_zero.lst`, `deny_gms_branches_dev.lst`, and `deny_gms_branches_prod.lst`: removes `LeveeProtectedAreas_subset_{}.tif`

### Changes

- `src/gms/rem.py`: fixes an error where the nodata value of the DEM was overlooked

<br/><br/>

## v4.0.17.2 - 2022-12-29 - [PR #779](https://github.com/NOAA-OWP/inundation-mapping/pull/779)

Remove dependency on `other` folder in `test_cases`. Also updates ESRI and QGIS agreement raster symbology label to include the addition of levee-protected areas as a mask.

### Removals

- `tools/`
    - `aggregate_metrics.py` and `cache_metrics.py`: Removes reference to test_cases/other folder

### Changes

- `config/symbology/`
    - `esri/agreement_raster.lyr` and `qgis/agreement_raster.qml`: Updates label from Waterbody mask to Masked since mask also now includes levee-protected areas
- `tools/`
    - `eval_alt_catfim.py` and `run_test_case.py`: Updates waterbody mask to dataset located in /inputs folder

<br/><br/>

## v4.0.17.1 - 2022-12-29 - [PR #778](https://github.com/NOAA-OWP/inundation-mapping/pull/778)

This merge fixes a bug where all of the Stage-Based intervals were the same.

### Changes
- `/tools/generate_categorical_fim.py`: Changed `stage` variable to `interval_stage` variable in `produce_stage_based_catfim_tifs` function call.

<br/><br/>

## v4.0.17.0 - 2022-12-21 - [PR #771](https://github.com/NOAA-OWP/inundation-mapping/pull/771)

Added rysnc to docker images. rysnc can now be used inside the images to move data around via docker mounts.

### Changes

- `Dockerfile` : added rsync 

<br/><br/>

## v4.0.16.0 - 2022-12-20 - [PR #768](https://github.com/NOAA-OWP/inundation-mapping/pull/768)

`gms_run_branch.sh` was processing all of the branches iteratively, then continuing on to a large post processing portion of code. That has now be split to two files, one for branch iteration and the other file for just post processing.

Other minor changes include:
- Removing the system where a user could override `DropStreamOrders` where they could process streams with stream orders 1 and 2 independently like other GMS branches.  This option is now removed, so it will only allow stream orders 3 and higher as gms branches and SO 1 and 2 will always be in branch zero.

- The `retry` flag on the three gms*.sh files has been removed. It did not work correctly and was not being used. Usage of it would have created unreliable results. 

### Additions

- `gms_run_post_processing.sh`
   - handles all tasks from after `gms_run_branch.sh` to this file, except for output cleanup, which stayed in `gms_run_branch.sh`.
   - Can be run completely independent from `gms_run_unit.sh` or gms_run_branch.sh` as long as all of the files are in place. And can be re-run if desired.

### Changes

- `gms_pipeline.sh`
   - Remove "retry" system.
   - Remove "dropLowStreamOrders" system.
   - Updated for newer reusable output date/time/duration system.
   - Add call to new `gms_run_post_processing.sh` file.

- `gms_run_branch.sh`
   - Remove "retry" system.
   - Remove "dropLowStreamOrders" system.
   - Updated for newer reusable output date/time/duration system.
   - Removed most code from below the branch iterator to the new `gms_run_post_processing.sh` file. However, it did keep the branch files output cleanup and non-zero exit code checking.

- `gms_run_unit.sh`
   - Remove "retry" system.
   - Remove "dropLowStreamOrders" system.
   - Updated for newer reusable output date/time/duration system.

- `src`
    - `bash_functions.env`:  Added a new method to make it easier / simpler to calculation and display duration time. 
    - `filter_catchments_and_add_attributes.py`:  Remove "dropLowStreamOrders" system.
    - `split_flows.py`: Remove "dropLowStreamOrders" system.
    - `usgs_gage_unit_setup.py`:  Remove "dropLowStreamOrders" system.

- `gms`  
    - `delineate_hydros_and_produced_HAND.sh` : Remove "dropLowStreamOrders" system.
    - `derive_level_paths.py`: Remove "dropLowStreamOrders" system and some small style updates.
    - `run_by_unit.sh`: Remove "dropLowStreamOrders" system.

- `unit_tests/gms`
    - `derive_level_paths_params.json` and `derive_level_paths_unittests.py`: Remove "dropLowStreamOrders" system.

<br/><br/>

## v4.0.15.0 - 2022-12-20 - [PR #758](https://github.com/NOAA-OWP/inundation-mapping/pull/758)

This merge addresses feedback received from field users regarding CatFIM. Users wanted a Stage-Based version of CatFIM, they wanted maps created for multiple intervals between flood categories, and they wanted documentation as to why many sites are absent from the Stage-Based CatFIM service. This merge seeks to address this feedback. CatFIM will continue to evolve with more feedback over time.

## Changes
- `/src/gms/usgs_gage_crosswalk.py`: Removed filtering of extra attributes when writing table
- `/src/gms/usgs_gage_unit_setup.py`: Removed filter of gages where `rating curve == yes`. The filtering happens later on now.
- `/tools/eval_plots.py`: Added a post-processing step to produce CSVs of spatial data
- `/tools/generate_categorical_fim.py`:
  - New arguments to support more advanced multiprocessing, support production of Stage-Based CatFIM, specific output directory pathing, upstream and downstream distance, controls on how high past "major" magnitude to go when producing interval maps for Stage-Based, the ability to run a single AHPS site.
- `/tools/generate_categorical_fim_flows.py`:
  - Allows for flows to be retrieved for only one site (useful for testing)
  - More logging
  - Filtering stream segments according to stream order
- `/tools/generate_categorical_fim_mapping.py`:
  - Support for Stage-Based CatFIM production
  - Enhanced multiprocessing
  - Improved post-processing
- `/tools/pixel_counter.py`: fixed a bug where Nonetypes were being returned
- `/tools/rating_curve_get_usgs_rating_curves.py`:
  - Removed filtering when producing `usgs_gages.gpkg`, but adding attribute as to whether or not it meets acceptance criteria, as defined in `gms_tools/tools_shared_variables.py`.
  - Creating a lookup list to filter out unacceptable gages before they're written to `usgs_rating_curves.csv`
  - The `usgs_gages.gpkg` now includes two fields indicating whether or not gages pass acceptance criteria (defined in `tools_shared_variables.py`. The fields are `acceptable_codes` and `acceptable_alt_error`
- `/tools/tools_shared_functions.py`:
  - Added `get_env_paths()` function to retrieve environmental variable information used by CatFIM and rating curves scripts
  - `Added `filter_nwm_segments_by_stream_order()` function that uses WRDS to filter out NWM feature_ids from a list if their stream order is different than a desired stream order.
- `/tools/tools_shared_variables.py`: Added the acceptance criteria and URLS for gages as non-constant variables. These can be modified and tracked through version changes. These variables are imported by the CatFIM and USGS rating curve and gage generation scripts.
- `/tools/test_case_by_hydroid.py`: reformatting code, recommend adding more comments/docstrings in future commit

<br/><br/>

## v4.0.14.2 - 2022-12-22 - [PR #772](https://github.com/NOAA-OWP/inundation-mapping/pull/772)

Added `usgs_elev_table.csv` to hydrovis whitelist files.  Also updated the name to include the word "hydrovis" in them (anticipating more s3 whitelist files).

### Changes

- `config`
    - `aws_s3_put_fim4_hydrovis_whitelist.lst`:  File name updated and added usgs_elev_table.csv so it gets push up as well.
    - `aws_s3_put_fim3_hydrovis_whitelist.lst`: File name updated

- `data/aws`
   - `s3.py`: added `/foss_fim/config/aws_s3_put_fim4_hydrovis_whitelist.lst` as a default to the -w param.

<br/><br/>

## v4.0.14.1 - 2022-12-03 - [PR #753](https://github.com/NOAA-OWP/inundation-mapping/pull/753)

Creates a polygon of 3DEP DEM domain (to eliminate errors caused by stream networks with no DEM data in areas of HUCs that are outside of the U.S. border) and uses the polygon layer to clip the WBD and stream network (to a buffer inside the WBD).

### Additions
- `data/usgs/acquire_and_preprocess_3dep_dems.py`: Adds creation of 3DEP domain polygon by polygonizing all HUC6 3DEP DEMs and then dissolving them.
- `src/gms/run_by_unit.sh`: Adds 3DEP domain polygon .gpkg as input to `src/clip_vectors_to_wbd.py`

### Changes
- `src/clip_vectors_to_wbd.py`: Clips WBD to 3DEP domain polygon and clips streams to a buffer inside the clipped WBD polygon.

<br/><br/>

## v4.0.14.0 - 2022-12-20 - [PR #769](https://github.com/NOAA-OWP/inundation-mapping/pull/769)

Masks levee-protected areas from the DEM in branch 0 and in highest two stream order branches.

### Additions

- `src/gms/`
    - `mask_dem.py`: Masks levee-protected areas from the DEM in branch 0 and in highest two stream order branches
    - `delineate_hydros_and_produce_HAND.sh`: Adds `src/gms/mask_dem.py`

<br/><br/>

## v4.0.13.2 - 2022-12-20 - [PR #767](https://github.com/NOAA-OWP/inundation-mapping/pull/767)

Fixes inundation of nodata areas of REM.

### Changes

- `tools/inundation.py`: Assigns depth a value of `0` if REM is less than `0`

<br/><br/>

## v4.0.13.1 - 2022-12-09 - [PR #743](https://github.com/NOAA-OWP/inundation-mapping/pull/743)

This merge adds the tools required to generate Alpha metrics by hydroid. It summarizes the Apha metrics by branch 0 catchment for use in the Hydrovis "FIM Performance" service.

### Additions

- `pixel_counter.py`:  A script to perform zonal statistics against raster data and geometries
- `pixel_counter_functions.py`: Supporting functions
- `pixel_counter_wrapper.py`: a script that wraps `pixel_counter.py` for batch processing
- `test_case_by_hydroid.py`: the main script to orchestrate the generation of alpha metrics by catchment

<br/><br/>

## v4.0.13.0 - 2022-11-16 - [PR #744](https://github.com/NOAA-OWP/inundation-mapping/pull/744)

Changes branch 0 headwaters data source from NHD to NWS to be consistent with branches. Removes references to NHD flowlines and headwater data.

### Changes

- `src/gms/derive_level_paths.py`: Generates headwaters before stream branch filtering

### Removals

- Removes NHD flowlines and headwater references from `gms_run_unit.sh`, `config/deny_gms_unit_prod.lst`, `src/clip_vectors_to_wbd.py`, `src/gms/run_by_unit.sh`, `unit_tests/__template_unittests.py`, `unit_tests/clip_vectors_to_wbd_params.json`, and `unit_tests/clip_vectors_to_wbd_unittests.py`

<br/><br/>

## V4.0.12.2 - 2022-12-04 - [PR #754](https://github.com/NOAA-OWP/inundation-mapping/pull/754)

Stop writing `gms_inputs_removed.csv` if no branches are removed with Error status 61.

### Changes

- `src/gms/remove_error_branches.py`: Checks if error branches is not empty before saving gms_inputs_removed.csv

<br/><br/>

## v4.0.12.1 - 2022-11-30 - [PR #751](https://github.com/NOAA-OWP/inundation-mapping/pull/751)

Updating a few deny list files.

### Changes

- `config`:
    - `deny_gms_branches_dev.lst`, `deny_gms_branches_prod.lst`, and `deny_gms_unit_prod.lst`

<br/><br/>


## v4.0.12.0 - 2022-11-28 - [PR #736](https://github.com/NOAA-OWP/inundation-mapping/pull/736)

This feature branch introduces a new methodology for computing Manning's equation for the synthetic rating curves. The new subdivision approach 1) estimates bankfull stage by crosswalking "bankfull" proxy discharge data to the raw SRC discharge values 2) identifies in-channel vs. overbank geometry values 3) applies unique in-channel and overbank Manning's n value (user provided values) to compute Manning's equation separately for channel and overbank discharge and adds the two components together for total discharge 4) computes a calibration coefficient (where benchmark data exists) that applies to the  calibrated total discharge calculation.

### Additions

- `src/subdiv_chan_obank_src.py`: new script that performs all subdiv calculations and then produce a new (modified) `hydroTable.csv`. Inputs include `src_full_crosswalked.csv` for each huc/branch and a Manning's roughness csv file (containing: featureid, channel n, overbank n; file located in the `/inputs/rating_curve/variable_roughness/`). Note that the `identify_src_bankfull.py` script must be run prior to running the subdiv workflow.

### Changes

- `config/params_template.env`: removed BARC and composite roughness parameters; added new subdivision parameters; default Manning's n file set to `mannings_global_06_12.csv`
- `gms_run_branch.sh`: moved the PostgreSQL database steps to occur immediately before the SRC calibration steps; added new subdivision step; added condition to SRC calibration to ensure subdivision routine is run
- `src/add_crosswalk.py`: removed BARC function call; update placeholder value list (removed BARC and composite roughness variables) - these placeholder variables ensure that all hydrotables have the same dimensions
- `src/identify_src_bankfull.py`: revised FIM3 starting code to work with FIM4 framework; stripped out unnecessary calculations; restricted bankfull identification to stage values > 0
- `src/src_adjust_spatial_obs.py`: added huc sort function to help user track progress from console outputs
- `src/src_adjust_usgs_rating.py`: added huc sort function to help user track progress from console outputs
- `src/src_roughness_optimization.py`: reconfigured code to compute a calibration coefficient and apply adjustments using the subdivision variables; renamed numerous variables; simplified code where possible
- `src/utils/shared_variables.py`: increased `ROUGHNESS_MAX_THRESH` from 0.6 to 0.8
- `tools/vary_mannings_n_composite.py`: *moved this script from /src to /tools*; updated this code from FIM3 to work with FIM4 structure; however, it is not currently implemented (the subdivision routine replaces this)
- `tools/aggregate_csv_files.py`: helper tool to search for csv files by name/wildcard and concatenate all found files into one csv (used for aggregating previous calibrated roughness values)
- `tools/eval_plots.py`: updated list of metrics to plot to also include equitable threat score and mathews correlation coefficient (MCC)
- `tools/synthesize_test_cases.py`: updated the list of FIM version metrics that the `PREV` flag will use to create the final aggregated metrics csv; this change will combine the dev versions provided with the `-dc` flag along with the existing `previous_fim_list` 

<br/><br/>

## v4.0.11.5 - 2022-11-18 - [PR #746](https://github.com/NOAA-OWP/inundation-mapping/pull/746)

Skips `src/usgs_gage_unit_setup.py` if no level paths exist. This may happen if a HUC has no stream orders > 2. This is a bug fix for #723 for the case that the HUC also has USGS gages.

### Changes

- `src/gms/run_by_unit.sh`: Adds check for `nwm_subset_streams_levelPaths.gpkg` before running `usgs_gage_unit_setup.py`

<br/><br/>

## v4.0.11.4 - 2022-10-12 - [PR #709](https://github.com/NOAA-OWP/inundation-mapping/pull/709)

Adds capability to produce single rating curve comparison plots for each gage.

### Changes

- `tools/rating_curve_comparison.py`
    - Adds generate_single_plot() to make a single rating curve comparison plot for each gage in a given HUC
    - Adds command line switch to generate single plots
    
<br/><br/>

## v4.0.11.3 - 2022-11-10 - [PR #739](https://github.com/NOAA-OWP/inundation-mapping/pull/739)

New tool with instructions of downloading levee protected areas and a tool to pre-process it, ready for FIM.

### Additions

- `data`
    - `nld`
         - `preprocess_levee_protected_areas.py`:  as described above

### Changes

- `data`
     - `preprocess_rasters.py`: added deprecation note. It will eventually be replaced in it's entirety.
- `src`
    - `utils`
        - `shared_functions.py`: a few styling adjustments.

<br/><br/>

## v4.0.11.2 - 2022-11-07 - [PR #737](https://github.com/NOAA-OWP/inundation-mapping/pull/737)

Add an extra input args to the gms_**.sh files to allow for an override of the branch zero deny list, same as we can do with the unit and branch deny list overrides. This is needed for debugging purposes.

Also, if there is no override for the deny branch zero list and is not using the word "none", then use the default or overridden standard branch deny list.  This will keep the branch zero's and branch output folders similar but not identical for outputs.

### Changes

- `gms_pipeline.sh`:  Add new param to allow for branch zero deny list override. Plus added better logic for catching bad deny lists earlier.
- `gms_run_branch.sh`:  Add new param to allow for branch zero deny list override.  Add logic to cleanup all branch zero output folders with the default branch deny list (not the branch zero list), UNLESS an override exists for the branch zero deny list.
- `gms_run_unit.sh`: Add new param to allow for branch zero deny list override.
- `config`
    - `deny_gms_branch_zero.lst`: update to keep an additional file in the outputs.
- `src`
    - `output_cleanup.py`: added note saying it is deprecated.
    - `gms`
        - `run_by_branch.sh`: variable name change (matching new names in related files for deny lists)
        - `run_by_unit.sh`: Add new param to allow for branch zero deny list override.

<br/><br/>

## v4.0.11.1 - 2022-11-01 - [PR #732](https://github.com/NOAA-OWP/inundation-mapping/pull/732)

Due to a recent IT security scan, it was determined that Jupyter-core needed to be upgraded.

### Changes

- `Pipfile` and `Pipfile.lock`:  Added a specific version of Jupyter Core that is compliant with IT.

<br/><br/>

## v4.0.11.0 - 2022-09-21 - [PR #690](https://github.com/NOAA-OWP/inundation-mapping/pull/690)

Masks levee-protected areas from Relative Elevation Model if branch 0 or if branch stream order exceeds a threshold.

### Additions

- `src/gms/`
   - `delineate_hydros_and_produce_HAND.sh`
      - Reprojects and creates HUC-level raster of levee-protected areas from polygon layer
      - Uses that raster to mask/remove those areas from the Relative Elevation Model
   - `rasterize_by_order.py`: Subsets levee-protected area branch-level raster if branch 0 or if order exceeds a threshold (default threshold: max order - 1)
- `config/`
   - `deny_gms_branches_default.lst`, and `deny_gms_branches_min.lst`: Added LeveeProtectedAreas_subset_{}.tif
   - `params_template.env`: Adds mask_leveed_area_toggle

### Changes

- `src/gms/delineate_hydros_and_produce_HAND.sh`: Fixes a bug in ocean/Great Lakes masking
- `tools/`
    - `eval_alt_catfim.py` and `run_test_case.py`: Changes the levee mask to the updated inputs/nld_vectors/Levee_protected_areas.gpkg

<br/><br/>

## v4.0.10.5 - 2022-10-21 - [PR #720](https://github.com/NOAA-OWP/inundation-mapping/pull/720)

Earlier versions of the acquire_and_preprocess_3dep_dems.py did not have any buffer added when downloading HUC6 DEMs. This resulted in 1 pixel nodata gaps in the final REM outputs in some cases at HUC8 sharing a HUC6 border. Adding the param of cblend 6 to the gdalwarp command meant put a 6 extra pixels all around perimeter. Testing showed that 6 pixels was plenty sufficient as the gaps were never more than 1 pixel on borders of no-data.

### Changes

- `data`
    - `usgs`
        - `acquire_and_preprocess_3dep_dems.py`: Added the `cblend 6` param to the gdalwarp call for when the dem is downloaded from USGS.
    - `create_vrt_file.py`:  Added sample usage comment.
 - `src`
     - `gms`
         `run_by_unit.sh`: Added a comment about gdal as it relates to run_by_unit.

Note: the new replacement inputs/3dep_dems/10m_5070/ files can / will be copied before PR approval as the true fix was replacment DEM's. There is zero risk of overwriting prior to code merge.

<br/><br/>

## v4.0.10.4 - 2022-10-27 - [PR #727](https://github.com/NOAA-OWP/inundation-mapping/pull/727)

Creates a single crosswalk table containing HUC (huc8), BranchID, HydroID, feature_id (and optionally LakeID) from branch-level hydroTables.csv files.

### Additions

- `tools/gms_tools/combine_crosswalk_tables.py`: reads and concatenates hydroTable.csv files, writes crosswalk table
- `gms_run_branch.sh`: Adds `tools/gms_tools/make_complete_hydrotable.py` to post-processing

<br/><br/>

## v4.0.10.3 - 2022-10-19 - [PR #718](https://github.com/NOAA-OWP/inundation-mapping/pull/718)

Fixes thalweg notch by clipping upstream ends of the stream segments to prevent the stream network from reaching the edge of the DEM and being treated as outlets when pit filling the burned DEM.

### Changes

- `src/clip_vectors_to_wbd.py`: Uses a slightly smaller buffer than wbd_buffer (wbd_buffer_distance-2*(DEM cell size)) to clip stream network inside of DEM extent.

<br/><br/>

## v4.0.10.2 - 2022-10-24 - [PR #723](https://github.com/NOAA-OWP/inundation-mapping/pull/723)

Runs branch 0 on HUCs with no other branches remaining after filtering stream orders if `drop_low_stream_orders` is used.

### Additions

- `src/gms`
    - `stream_branches.py`: adds `exclude_attribute_values()` to filter out stream orders 1&2 outside of `load_file()`

### Changes

- `src/gms`
    - `buffer_stream_branches.py`: adds check for `streams_file`
    - `derive_level_paths.py`: checks length of `stream_network` before filtering out stream orders 1&2, then filters using `stream_network.exclude_attribute_values()`
    - `generate_branch_list.py`: adds check for `stream_network_dissolved`

<br/><br/>
    
## v4.0.10.1 - 2022-10-5 - [PR #695](https://github.com/NOAA-OWP/inundation-mapping/pull/695)

This hotfix address a bug with how the rating curve comparison (sierra test) handles the branch zero synthetic rating curve in the comparison plots. Address #676 

### Changes

- `tools/rating_curve_comparison.py`
  - Added logging function to print and write to log file
  - Added new filters to ignore AHPS only sites (these are sites that we need for CatFIM but do not have a USGS gage or USGS rating curve available for sierra test analysis)
  - Added functionality to identify branch zero SRCs
  - Added new plot formatting to distinguish branch zero from other branches

<br/><br/>

## v4.0.10.0 - 2022-10-4 - [PR #697](https://github.com/NOAA-OWP/inundation-mapping/pull/697)

Change FIM to load DEM's from the new USGS 3Dep files instead of the original NHD Rasters.

### Changes

- `config`
    - `params_template.env`: Change default of the calib db back to true:  src_adjust_spatial back to "True". Plus a few text updates.
- `src`
    - `gms`
        - `run_by_unit.sh`: Change input_DEM value to the new vrt `$inputDataDir/3dep_dems/10m_5070/fim_seamless_3dep_dem_10m_5070.vrt` to load the new 3Dep DEM's. Note: The 3Dep DEM's are projected as CRS 5070, but for now, our code is using ESRI:102039. Later all code and input will be changed to CRS:5070. We now are defining the FIM desired projection (102039), so we need to reproject on the fly from 5070 to 102039 during the gdalwarp cut.
        - `run_by_branch.sh`: Removed unused lines.
    - `utils`
        - `shared_variables.py`: Changes to use the new 3Dep DEM rasters instead of the NHD rasters. Moved some values (grouped some variables). Added some new variables for 3Dep. Note: At this time, some of these new enviro variables for 3Dep are not used but are expected to be used shortly.
- `data`
    - `usgs`
        - `acquire_and_preprocess_3dep_dems.py`: Minor updates for adjustments of environmental variables. Adjustments to ensure the cell sizes are fully defined as 10 x 10 as source has a different resolution. The data we downloaded to the new `inputs/3dep_dems/10m_5070` was loaded as 10x10, CRS:5070 rasters.

### Removals

- `lib`
    - `aggregate_fim_outputs.py` : obsolete. Had been deprecated for a while and replaced by other files.
    - `fr_to_mr_raster_mask.py` : obsolete. Had been deprecated for a while and replaced by other files.

<br/><br/>

## v4.0.9.8 - 2022-10-06 - [PR #701](https://github.com/NOAA-OWP/inundation-mapping/pull/701)

Moved the calibration tool from dev-fim3 branch into "dev" (fim4) branch. Git history not available.

Also updated making it easier to deploy, along with better information for external contributors.

Changed the system so the calibration database name is configurable. This allows test databases to be setup in the same postgres db / server system. You can have more than one calb_db_keys.env running in different computers (or even more than one on one server) pointing to the same actual postgres server and service. ie) multiple dev machine can call a single production server which hosts the database.

For more details see /tools/calibration-db/README.md

### Changes

- `tools`
    - `calibration-db`
        - `docker-compose.yml`: changed to allow for configurable database name. (allows for more then one database in a postgres database system (one for prod, another for test if needed))

### Additions

- `config`
    - `calb_db_keys_template.env`: a new template verison of the required config values.

### Removals

- `tools`
    - `calibration-db`
        - `start_db.sh`: Removed as the command should be run on demand and not specifically scripted because of its configurable location of the env file.

<br/><br/>

## v4.0.9.7 - 2022-10-7 - [PR #703](https://github.com/NOAA-OWP/inundation-mapping/pull/703)

During a recent release of a FIM 3 version, it was discovered that FIM3 has slightly different AWS S3 upload requirements. A new s3 whitelist file has been created for FIM3 and the other s3 file was renamed to include the phrase "fim4" in it.

This is being added to source control as it might be used again and we don't want to loose it.

### Additions

- `config`
   - `aws_s3_put_fim3_whitelist.lst`
   
### Renamed

- `config`
   - `aws_s3_put_fim4_whitelist.lst`: renamed from aws_s3_put_whitelist.lst

<br/><br/>

## v4.0.9.6 - 2022-10-17 - [PR #711](https://github.com/NOAA-OWP/inundation-mapping/pull/711)

Bug fix and formatting upgrades. It was also upgraded to allow for misc other inundation data such as high water data.

### Changes

- `tools`
    - `inundate_nation.py`:  As stated above.

### Testing

- it was run in a production model against fim 4.0.9.2 at 100 yr and 2 yr as well as a new High Water dataset.

<br/><br/>

## v4.0.9.5 - 2022-10-3 - [PR #696](https://github.com/NOAA-OWP/inundation-mapping/pull/696)

- Fixed deny_gms_unit_prod.lst to comment LandSea_subset.gpkg, so it does not get removed. It is needed for processing in some branches
- Change default for params_template.env -> src_adjust_spatial="False", back to default of "True"
- Fixed an infinite loop when src_adjust_usgs_rating.py was unable to talk to the calib db.
- Fixed src_adjsust_usgs_rating.py for when the usgs_elev_table.csv may not exist.

### Changes

- `gms_run_branch.sh`:  removed some "time" command in favour of using fim commands from bash_functions.sh which give better time and output messages.

- `config`
    - `deny_gms_unit_prod.lst`: Commented out LandSea_subset.gpkg as some HUCs need that file in place.
    - `params_template.env`: Changed default src_adjust_spatial back to True

- `src`
    - `src_adjust_spatial_obs.py`:  Added code to a while loop (line 298) so it is not an indefinite loop that never stops running. It will now attempts to contact the calibration db after 6 attempts. Small adjustments to output and logging were also made and validation that a connection to the calib db was actually successful.
    - `src_adjust_usgs_rating.py`: Discovered that a usgs_elev_df might not exist (particularly when processing was being done for hucs that have no usgs guage data). If the usgs_elev_df does not exist, it no longer errors out.

<br/><br/>

## v4.0.9.4 - 2022-09-30 - [PR #691](https://github.com/NOAA-OWP/inundation-mapping/pull/691)

Cleanup Branch Zero output at the end of a processing run. Without this fix, some very large files were being left on the file system. Adjustments and cleanup changed the full BED output run from appx 2 TB output to appx 1 TB output.

### Additions

- `unit_tests`
    - `gms`
        - `outputs_cleanup_params.json` and `outputs_cleanup_unittests.py`: The usual unit test files.

### Changes

- `gms_pipeline.sh`: changed variables and text to reflect the renamed default `deny_gms_branchs_prod.lst` and `deny_gms_unit_prod.lst` files. Also tells how a user can use the word 'none' for the deny list parameter (both or either unit or branch deny list) to skip output cleanup(s).

- `gms_run_unit.sh`: changed variables and text to reflect the renamed default `deny_gms_unit_prod.lst` files. Also added a bit of minor output text (styling). Also tells how a user can use the word 'none' for the deny list parameter to skip output cleanup.

- `gms_run_branch.sh`:
       ... changed variables and text to reflect the renamed default `deny_gms_branches.lst` files. 
       ... added a bit of minor output text (styling).
       ... also tells how a user can use the word 'none' for the deny list parameter to skip output cleanup.
       ... added a new section that calls the `outputs_cleanup.py` file and will do post cleanup on branch zero output files.

- `src`
    - `gms`
        - `outputs_cleanup.py`: pretty much rewrote it in its entirety. Now accepts a manditory branch id (can be zero) and can recursively search subdirectories. ie) We can submit a whole output directory with all hucs and ask to cleanup branch 0 folder OR cleanup files in any particular directory as we did before (per branch id).
          
          - `run_by_unit.sh`:  updated to pass in a branch id (or the value of "0" meaning branch zero) to outputs_cleanup.py.
          - `run_by_branch.sh`:  updated to pass in a branch id to outputs_cleanup.py.
      
- `unit_tests`
    - `README.md`: updated to talk about the specific deny list for unit_testing.
    - `__template_unittests.py`: updated for the latest code standards for unit tests. 

- `config`
    - `deny_gms_branch_unittest.lst`: Added some new files to be deleted, updated others.
    - `deny_gms_branch_zero.lst`: Added some new files to be deleted.
    - `deny_gms_branches_dev.lst`:  Renamed from `deny_gms_branches_default.lst` and some new files to be deleted, updated others. Now used primarily for development and testing use.
    - `deny_gms_branches_prod.lst`:  Renamed from `deny_gms_branches_min` and some new files to be deleted, updated others. Now used primarily for when releasing a version to production.
    - `deny_gms_unit_prod.lst`: Renamed from `deny_gms_unit_default.lst`, yes... there currently is no "dev" version.  Added some new files to be deleted.

<br/><br/>

## v4.0.9.3 - 2022-09-13 - [PR #681](https://github.com/NOAA-OWP/inundation-mapping/pull/681)

Created a new tool to downloaded USGS 3Dep DEM's via their S3 bucket.

Other changes:
 - Some code file re-organization in favour of the new `data` folder which is designed for getting, setting, and processing data from external sources such as AWS, WBD, NHD, NWM, etc.
 - Added tmux as a new tool embedded inside the docker images.

### Additions

- `data`
   - `usgs`
      - `acquire_and_preprocess_3dep_dems.py`:  The new tool as described above. For now it is hardcoded to a set path for USGS AWS S3 vrt file but may change later for it to become parameter driven.
 - `create_vrt_file.py`: This is also a new tool that can take a directory of geotiff files and create a gdal virtual file, .vrt extention, also called a `virtual raster`. Instead of clipping against HUC4, 6, 8's raster files, and run risks of boundary issues, vrt's actual like all of the tif's are one giant mosaiced raster and can be clipped as one.

### Removals

- 'Dockerfile.prod`:  No longer being used (never was used)

### Changes

- `Dockerfile`:  Added apt install for tmux. This tool will now be available in docker images and assists developers.

- `data`
   - `acquire_and_preprocess_inputs.py`:  moved from the `tools` directory but not other changes made. Note: will required review/adjustments before being used again.
   - `nws`
      - `preprocess_ahps_nws.py`:  moved from the `tools` directory but not other changes made. Note: will required review/adjustments before being used again.
      - `preprocess_rasters.py`: moved from the `tools` directory but not other changes made. Note: will required review/adjustments before being used again.
    - `usgs`
         - `preprocess_ahps_usgs.py`:  moved from the `tools` directory but not other changes made. Note: will required review/adjustments before being used again.
         - `preprocess_download_usgs_grids.py`: moved from the `tools` directory but not other changes made. Note: will required review/adjustments before being used again.

 - `src`
     - `utils`
         - `shared_functions.py`:  changes made were
              - Cleanup the "imports" section of the file (including a change to how the utils.shared_variables file is loaded.
              - Added `progress_bar_handler` function which can be re-used by other code files.
              - Added `get_file_names` which can create a list of files from a given directory matching a given extension. 
              - Modified `print_current_date_time` and `print_date_time_duration` and  methods to return the date time strings. These helper methods exist to help with standardization of logging and output console messages.
              - Added `print_start_header` and `print_end_header` to help with standardization of console and logging output messages.
          - `shared_variables.py`: Additions in support of near future functionality of having fim load DEM's from USGS 3DEP instead of NHD rasters.

<br/><br/>

## v4.0.9.2 - 2022-09-12 - [PR #678](https://github.com/NOAA-OWP/inundation-mapping/pull/678)

This fixes several bugs related to branch definition and trimming due to waterbodies.

### Changes

- `src/gms/stream_branches.py`
   - Bypasses erroneous stream network data in the to ID field by using the Node attribute instead.
   - Adds check if no nwm_lakes_proj_subset.gpkg file is found due to no waterbodies in the HUC.
   - Allows for multiple upstream branches when stream order overrides arbolate sum.

<br/><br/>

## v4.0.9.1 - 2022-09-01 - [PR #664](https://github.com/NOAA-OWP/inundation-mapping/pull/664)

A couple of changes:
1) Addition of a new tool for pushing files / folders up to an AWS (Amazon Web Service) S3 bucket.
2) Updates to the Docker image creation files to include new packages for boto3 (for AWS) and also added `jupyter`, `jupterlab` and `ipympl` to make it easier to use those tools during development.
3) Correct an oversight of `logs\src_optimization` not being cleared upon `overwrite` run.

### Additions

- `src`
   - `data`
       - `README.md`: Details on how the new system for `data` folders (for communication for external data sources/services).
       - `aws`
           - `aws_base.py`:  A file using a class and inheritance system (parent / child). This file has properties and a method that all child class will be expected to use and share. This makes it quicker and easier to added new AWS tools and helps keep consistant patterns and standards.
           - `aws_creds_template.env`: There are a number of ways to validate credentials to send data up to S3. We have chosen to use an `.env` file that can be passed into the tool from any location. This is the template for that `.env` file. Later versions may be changed to use AWS profile security system.
           - `s3.py`: This file pushes file and folders up to a defined S3 bucket and root folder. Note: while it is designed only for `puts` (pushing to S3), hooks were added in case functional is added later for `gets` (pull from S3).


### Changes

- `utils`
   - `shared_functions.py`:  A couple of new features
       -  Added a method which accepts a path to a .lst or .txt file with a collection of data and load it into a  python list object. It can be used for a list of HUCS, file paths, or almost anything. 
       - A new method for quick addition of current date/time in output.
       - A new method for quick calculation and formatting of time duration in hours, min and seconds.
       - A new method for search for a string in a given python list. It was designed with the following in mind, we already have a python list loaded with whitelist of files to be included in an S3 push. As we iterate through files from the file system, we can use this tool to see if the file should be pushed to S3. This tool can easily be used contexts and there is similar functionality in other FIM4 code that might be able to this method.

- `Dockerfile` : Removed a line for reloading Shapely in recent PRs, which for some reason is no longer needed after adding the new BOTO3 python package. Must be related to python packages dependencies. This removed Shapely warning seen as a result of another recent PR. Also added AWS CLI for bash commands.

- `Pipfile` and `Pipfile.lock`:  Updates for the four new python packages, `boto3` (for AWS), `jupyter`, `jupyterlab` and `ipympl`. We have some staff that use Jupyter in their dev actitivies. Adding this package into the base Docker image will make it easier for them.

<br/><br/>

## 4.0.9.0 - 2022-09-09 - [PR #672](https://github.com/NOAA-OWP/inundation-mapping/pull/672)

When deriving level paths, this improvement allows stream order to override arbolate sum when selecting the proper upstream segment to continue the current branch.

<br/><br/>

## 4.0.8.0 - 2022-08-26 - [PR #671](https://github.com/NOAA-OWP/inundation-mapping/pull/671)

Trims ends of branches that are in waterbodies; also removes branches if they are entirely in a waterbody.

## Changes

- `src/gms/stream_branches.py`: adds `trim_branches_in_waterbodies()` and `remove_branches_in_waterbodies()` to trim and prune branches in waterbodies.

<br/><br/>

## v4.0.7.2 - 2022-08-11 - [PR #654](https://github.com/NOAA-OWP/inundation-mapping/pull/654)

`inundate_nation.py` A change to switch the inundate nation function away from refrences to `inundate.py`, and rather use `inundate_gms.py` and `mosaic_inundation.py`

### Changes

- `inundate_gms`:  Changed `mask_type = 'filter'`

<br/><br/>

## v4.0.7.1 - 2022-08-22 - [PR #665](https://github.com/NOAA-OWP/inundation-mapping/pull/665)

Hotfix for addressing missing input variable when running `gms_run_branch.sh` outside of `gms_pipeline.sh`. 

### Changes
- `gms_run_branch.sh`: defining path to WBD HUC input file directly in ogr2ogr call rather than using the $input_WBD_gdb defined in `gms_run_unit.sh`
- `src/src_adjust_spatial_obs.py`: removed an extra print statement
- `src/src_roughness_optimization.py`: removed a log file write that contained sensitive host name

<br/><br/>

## v4.0.7.0 - 2022-08-17 - [PR #657](https://github.com/NOAA-OWP/inundation-mapping/pull/657)

Introduces synthetic rating curve calibration workflow. The calibration computes new Manning's coefficients for the HAND SRCs using input data: USGS gage locations, USGS rating curve csv, and a benchmark FIM extent point database stored in PostgreSQL database. This addresses [#535].

### Additions

- `src/src_adjust_spatial_obs.py`: new synthetic rating curve calibration routine that prepares all of the spatial (point data) benchmark data for ingest to the Manning's coefficient calculations performed in `src_roughness_optimization.py`
- `src/src_adjust_usgs_rating.py`: new synthetic rating curve calibration routine that prepares all of the USGS gage location and observed rating curve data for ingest to the Manning's coefficient calculations performed in `src_roughness_optimization.py`
- `src/src_roughness_optimization.py`: new SRC post-processing script that ingests observed data and HUC/branch FIM output data to compute optimized Manning's coefficient values and update the discharge values in the SRCs. Outputs a new hydroTable.csv.

### Changes

- `config/deny_gms_branch_zero.lst`: added `gw_catchments_reaches_filtered_addedAttributes_crosswalked_{}.gpkg` to list of files to keep (used in calibration workflow)
- `config/deny_gms_branches_min.lst`: added `gw_catchments_reaches_filtered_addedAttributes_crosswalked_{}.gpkg` to list of files to keep (used in calibration workflow)
- `config/deny_gms_unit_default.lst`: added `usgs_elev_table.csv` to list of files to keep (used in calibration workflow)
- `config/params_template.env`: added new variables for user to control calibration
  - `src_adjust_usgs`: Toggle to run src adjustment routine (True=on; False=off)
  - `nwm_recur_file`: input file location with nwm feature_id and recurrence flow values
  - `src_adjust_spatial`: Toggle to run src adjustment routine (True=on; False=off)
  - `fim_obs_pnt_data`: input file location with benchmark point data used to populate the postgresql database
  - `CALB_DB_KEYS_FILE`: path to env file with sensitive paths for accessing postgres database
- `gms_run_branch.sh`: includes new steps in the workflow to connect to the calibration PostgreSQL database, run SRC calibration w/ USGS gage rating curves, run SRC calibration w/ benchmark point database
- `src/add_crosswalk.py`: added step to create placeholder variables to be replaced in post-processing (as needed). Created here to ensure consistent column variables in the final hydrotable.csv
- `src/gms/run_by_unit.sh`: added new steps to workflow to create the `usgs_subset_gages.gpkg` file for branch zero and then perform crosswalk and create `usgs_elev_table.csv` for branch zero
- `src/make_stages_and_catchlist.py`: Reconcile flows and catchments hydroids
- `src/usgs_gage_aggregate.py`: changed streamorder data type from integer to string to better handle missing values in `usgs_gage_unit_setup.py`
- `src/usgs_gage_unit_setup.py`: added new inputs and function to populate `usgs_elev_table.csv` for branch zero using all available gages within the huc (not filtering to a specific branch)
- `src/utils/shared_functions.py`: added two new functions for calibration workflow
  - `check_file_age`: check the age of a file (use for flagging potentially outdated input)
  - `concat_huc_csv`: concatenate huc csv files to a single dataframe/csv
- `src/utils/shared_variables.py`: defined new SRC calibration threshold variables
  - `DOWNSTREAM_THRESHOLD`: distance in km to propogate new roughness values downstream
  - `ROUGHNESS_MAX_THRESH`: max allowable adjusted roughness value (void values larger than this)
  - `ROUGHNESS_MIN_THRESH`: min allowable adjusted roughness value (void values smaller than this)

<br/><br/>

## v4.0.6.3 - 2022-08-04 - [PR #652](https://github.com/NOAA-OWP/inundation-mapping/pull/652)

Updated `Dockerfile`, `Pipfile` and `Pipfile.lock` to add the new psycopg2 python package required for a WIP code fix for the new FIM4 calibration db.

<br/><br/>

## v4.0.6.2 - 2022-08-16 - [PR #639](https://github.com/NOAA-OWP/inundation-mapping/pull/639)

This file converts USFIMR remote sensed inundation shapefiles into a raster that can be used to compare to the FIM data. It has to be run separately for each shapefile. This addresses [#629].

### Additions

- `/tools/fimr_to_benchmark.py`: This file converts USFIMR remote sensed inundation shapefiles into a raster that can be used to compare to the FIM data. It has to be run separately for each shapefile.

<br/><br/>

## v4.0.6.1 - 2022-08-12 - [PR #655](https://github.com/NOAA-OWP/inundation-mapping/pull/655)

Prunes branches that fail with NO_FLOWLINES_EXIST (Exit code: 61) in `gms_run_branch.sh` after running `split_flows.py`

### Additions
- Adds `remove_error_branches.py` (called from `gms_run_branch.sh`)
- Adds `gms_inputs_removed.csv` to log branches that have been removed across all HUCs

### Removals
- Deletes branch folders that fail
- Deletes branch from `gms_inputs.csv`

<br/><br/>

## v4.0.6.0 - 2022-08-10 - [PR #614](https://github.com/NOAA-OWP/inundation-mapping/pull/614)

Addressing #560, this fix in run_by_branch trims the DEM derived streamline if it extends past the end of the branch streamline. It does this by finding the terminal point of the branch stream, snapping to the nearest point on the DEM derived stream, and cutting off the remaining downstream portion of the DEM derived stream.

### Changes

- `/src/split_flows.py`: Trims the DEM derived streamline if it flows past the terminus of the branch (or level path) streamline.
- `/src/gms/delineate_hydros_and_produce_HAND.sh`: Added branch streamlines as an input to `split_flows.py`.

<br/><br/>

## v4.0.5.4 - 2022-08-01 - [PR #642](https://github.com/NOAA-OWP/inundation-mapping/pull/642)

Fixes bug that causes [Errno2] No such file or directory error when running synthesize_test_cases.py if testing_versions folder doesn't exist (for example, after downloading test_cases from ESIP S3).

### Additions

- `run_test_case.py`: Checks for testing_versions folder in test_cases and adds it if it doesn't exist.

<br/><br/>

## v4.0.5.3 - 2022-07-27 - [PR #630](https://github.com/NOAA-OWP/inundation-mapping/issues/630)

A file called gms_pipeline.sh already existed but was unusable. This has been updated and now can be used as a "one-command" execution of the fim4/gms run. While you still can run gms_run_unit.sh and gms_run_branch.sh as you did before, you no longer need to. Input arguments were simplified to allow for more default and this simplification was added to `gms_run_unit.sh` and `gms_run_branch.sh` as well. 

A new feature was added that is being used for `gms_pipeline.sh` which tests the percent and number of errors after hucs are processed before continuing onto branch processing.

New FIM4/gms usability is now just (at a minumum): `gms_pipeline.sh -n <output name> -u <HUC(s) or HUC list path>`
	
`gms_run_branch.sh` and `gms_run_branch.sh` have also been changed to add the new -a flag and default to dropping stream orders 1 and 2.

### Additions

- `src`
    - `check_unit_errors.py`: as described above.
- `unit_tests`
    - `check_unit_errors_unittests.py` and `check_unit_errors_params.json`: to match new file.    

### Changes

- `README.md`:  Updated text for FIM4, gms_pipeline, S3 input updates, information about updating dependencies, misc link updates and misc text verbage.
- `gms_pipeline.sh`: as described above.
- `gms_run_unit.sh`: as described above. Also small updates to clean up folders and files in case of an overwrite.
- `gms_run_branch.sh`: as described above.
- `src`
     - `utils`
         - `fim_enums.py`:  FIM_system_exit_codes renamed to FIM_exit_codes.
         - `shared_variables.py`: added configurable values for minimum number and percentage of unit errors.
    - `bash_functions.env`:   Update to make the cumulative time screen outputs in mins/secs instead of just seconds.
    - `check_huc_inputs.py`:  Now returns the number of HUCs being processed, needed by `gms_pipeline.sh` (Note: to get the value back to a bash file, it has to send it back via a "print" line and not a "return" value.  Improved input validation, 
- `unit_tests`
   - `README.md`: Misc text and link updates.

### Removals

- `config\params_template_calibrated.env`: No longer needed. Has been removed already from dev-fim3 and confirmed that it is not needed.
<br><br>

## v4.0.5.2 - 2022-07-25 - [PR #622](https://github.com/NOAA-OWP/inundation-mapping/pull/622)

Updates to unit tests including a minor update for outputs and loading in .json parameter files.
<br><br>


## v4.0.5.1 - 2022-06-27 - [PR #612](https://github.com/NOAA-OWP/inundation-mapping/pull/612)

`Alpha Test Refactor` An upgrade was made a few weeks back to the dev-fim3 branch that improved performance, usability and readability of running alpha tests. Some cleanup in other files for readability, debugging verbosity and styling were done as well. A newer, cleaner system for printing lines when the verbose flag is enabled was added.

### Changes

- `gms_run_branch.sh`:  Updated help instructions to about using multiple HUCs as command arguments.
- `gms_run_unit.sh`:  Updated help instructions to about using multiple HUCs as command arguments.
- `src/utils`
    - `shared_functions.py`: 
       - Added a new function called `vprint` which creates a simpler way (and better readability) for other python files when wanting to include a print line when the verbose flag is on.
       - Added a new class named `FIM_Helpers` as a wrapper for the new `vprint` method. 
       - With the new `FIM_Helpers` class, a previously existing method named `append_id_to_file_name` was moved into this class making it easier and quicker for usage in other classes.
       
- `tools`
    - `composite_inundation.py`: Updated its usage of the `append_id_to_file_name` function to now call the`FIM_Helpers` method version of it.
    - `gms_tools`
       - `inundate_gms.py`: Updated for its adjusted usage of the `append_id_to_file_name` method, also removed its own `def __vprint` function in favour of the `FIM_Helpers.vprint` method. 
       - `mosaic_inundation.py`: 
          - Added adjustments for use of `append_id_to_file_name` and adjustments for `fh.vprint`.
          - Fixed a bug for the variable `ag_mosaic_output` which was not pre-declared and would fail as using an undefined variable in certain conditions.
    - `run_test_case.py`: Ported `test_case` class from FIM 3 and tweaked slightly to allow for GMS FIM. Also added more prints against the new fh.vprint method. Also added a default print line for progress / traceability for all alpha test regardless if the verbose flag is set.
    - `synthesize_test_cases.py`: Ported `test_case` class from FIM 3.
- `unit_tests`
   - `shared_functions_unittests.py`: Update to match moving the `append_id_to_file_name` into the `FIM_Helpers` class. Also removed all "header print lines" for each unit test method (for output readability).

<br/><br/>

## v4.0.5.0 - 2022-06-16 - [PR #611](https://github.com/NOAA-OWP/inundation-mapping/pull/611)

'Branch zero' is a new branch that runs the HUCs full stream network to make up for stream orders 1 & 2 being skipped by the GMS solution and is similar to the FR extent in FIM v3. This new branch is created during `run_by_unit.sh` and the processed DEM is used by the other GMS branches during `run_by_branch.sh` to improve efficiency.

### Additions

- `src/gms/delineate_hydros_and_produce_HAND.sh`: Runs all of the modules associated with delineating stream lines and catchments and building the HAND relative elevation model. This file is called once during `gms_run_unit` to produce the branch zero files and is also run for every GMS branch in `gms_run_branch`.
- `config/deny_gms_branch_zero.lst`: A list specifically for branch zero that helps with cleanup (removing unneeded files after processing).

### Changes

- `src/`
    - `output_cleanup.py`: Fixed bug for viz flag.
    - `gms/`
        - `run_by_unit.sh`: Added creation of "branch zero", DEM pre-processing, and now calls.
        -  `delineate_hydros_and_produce_HAND.sh` to produce HAND outputs for the entire stream network.
        - `run_by_branch.sh`: Removed DEM processing steps (now done in `run_by_unit.sh`), moved stream network delineation and HAND generation to `delineate_hydros_and_produce_HAND.sh`.
        - `generate_branch_list.py`: Added argument and parameter to sure that the branch zero entry was added to the branch list.
- `config/`
     - `params_template.env`: Added `zero_branch_id` variable.
- `tools`
     - `run_test_case.py`: Some styling / readability upgrades plus some enhanced outputs.  Also changed the _verbose_ flag to _gms_verbose_ being passed into Mosaic_inundation function.
     - `synthesize_test_cases.py`: arguments being passed into the _alpha_test_args_ from being hardcoded from flags to verbose (effectively turning on verbose outputs when applicable. Note: Progress bar was not affected.
     - `tools_shared_functions.py`: Some styling / readability upgrades.
- `gms_run_unit.sh`: Added export of extent variable, dropped the -s flag and added the -a flag so it now defaults to dropping stream orders 1 and 2.
- `gms_run_branch.sh`: Fixed bug when using overwrite flag saying branch errors folder already exists, dropped the -s flag and added the -a flag so it now defaults to dropping stream orders 1 and 2.

### Removals

- `tests/`: Redundant
- `tools/shared_variables`: Redundant

<br/><br/>

## v4.0.4.3 - 2022-05-26 - [PR #605](https://github.com/NOAA-OWP/inundation-mapping/pull/605)

We needed a tool that could composite / mosaic inundation maps for FIM3 FR and FIM4 / GMS with stream orders 3 and higher. A tool previously existed named composite_fr_ms_inundation.py and it was renamed to composite_inundation.py and upgraded to handle any combination of 2 of 3 items (FIM3 FR, FIM3 MS and/or FIM4 GMS).

### Additions

- `tools/composite_inundation.py`: Technically it is a renamed from composite_ms_fr_inundation.py, and is based on that functionality, but has been heavily modified. It has a number of options, but primarily is designed to take two sets of output directories, inundate the files, then composite them into a single mosiac'd raster per huc. The primary usage is expected to be compositing FIM3 FR with FIM4 / GMS with stream orders 3 and higher. 

- `unit_tests/gms/inundate_gms_unittests.py and inundate_gms_params.json`: for running unit tests against `tools/gms_tools/inunundate_gms.py`.
- `unit_tests/shared_functions_unittests.py and shared_functions_params.json`: A new function named `append_id_to_file_name_single_identifier` was added to `src/utils/shared_functions.py` and some unit tests for that function was created.

### Removed

- `tools/composite_ms_fr_inundation.py`: replaced with upgraded version named `composite_inundation.py`.

### Changes

- `tools/gms_tools/inundate_gms.py`: some style, readabilty cleanup plus move a function up to `shared_functions.py`.
- `tools/gms_tools/mosaic_inundation.py`: some style, readabilty cleanup plus move a function up to `shared_functions.py`.
- `tools/inundation.py`: some style, readabilty cleanup.
- `tools/synthesize_test_cases.py`: was updated primarily for sample usage notes.

<br/><br/>

## v4.0.4.2 - 2022-05-03 - [PR #594](https://github.com/NOAA-OWP/inundation-mapping/pull/594)

This hotfix includes several revisions needed to fix/update the FIM4 area inundation evaluation scripts. These changes largely migrate revisions from the FIM3 evaluation code to the FIM4 evaluation code.

### Changes

- `tools/eval_plots.py`: Copied FIM3 code revisions to enable RAS2FIM evals and PND plots. Replaced deprecated parameter name for matplotlib grid()
- `tools/synthesize_test_cases.py`: Copied FIM3 code revisions to assign FR, MS, COMP resolution variable and addressed magnitude list variable for IFC eval
- `tools/tools_shared_functions.py`: Copied FIM3 code revisions to enable probability not detected (PND) metric calculation
- `tools/tools_shared_variables.py`: Updated magnitude dictionary variables for RAS2FIM evals and PND plots

<br/><br/>

## v4.0.4.1 - 2022-05-02 - [PR #587](https://github.com/NOAA-OWP/inundation-mapping/pull/587)

While testing GMS against evaluation and inundation data, we discovered some challenges for running alpha testing at full scale. Part of it was related to the very large output volume for GMS which resulted in outputs being created on multiple servers and folders. Considering the GMS volume and processing, a tool was required to extract out the ~215 HUC's that we have evaluation data for. Next, we needed isolate valid HUC output folders from original 2,188 HUC's and its 100's of thousands of branches. The first new tool allows us to point to the `test_case` data folder and create a list of all HUC's that we have validation for.

Now that we have a list of relavent HUC's, we need to consolidate output folders from the previously processed full CONUS+ output data. The new `copy_test_case_folders.py` tool extracts relavent HUC (gms unit) folders, based on the list created above, into a consolidated folder. The two tools combine result in significantly reduced overall processing time for running alpha tests at scale.

`gms_run_unit.sh` and `aggregated_branch_lists.py` were adjusted to make a previously hardcoded file path and file name to be run-time parameters. By adding the two new arguments, the file could be used against the new `copy_test_case_folders.py`. `copy_test_case_folders.py` and `gms_run_unit.sh` can now call `aggregated_branch_lists.py` to create a key input file called `gms_inputs.csv` which is a key file required for alpha testing.

A few other small adjustments were made for readability and traceability as well as a few small fixes discovered when running at scale.

### Additions

- `tools/find_test_case_folders.py`: A new tool for creating a list of HUC's that we have test/evaluation data for.
- `tools/copy_test_case_folders.py`: A new tool for using the list created above, to scan through other fully processed output folders and extract only the HUC's (gms units) and it's branches into a consolidated folder, ready for alpha test processing (or other needs).

### Changes

- `src/gms/aggregate_branch_lists.py`: Adjusted to allow two previously hardcoded values to now be incoming arguments. Now this file can be used by both `gms_run_unit.sh` and `copy_test_case_folders.py`.
- `tools/synthesize_test_cases.py`: Adjustments for readability and progress status. The embedded progress bars are not working and will be addressed later.
- `tools/run_test_case.py`: A print statement was added to help with processing progess was added.
- `gms_run_unit.sh`: This was adjusted to match the new input parameters for `aggregate_branch_lists.py` as well as additions for progress status. It now will show the entire progress period start datetime, end datetime and duration. 
- `gms_run_branch.sh`: Also was upgraded to show the entire progress period start datetime, end datetime and duration.

<br/><br/>

## v4.0.4.0 - 2022-04-12 - [PR #557](https://github.com/NOAA-OWP/inundation-mapping/pull/557)

During large scale testing of the new **filtering out stream orders 1 and 2** feature [PR #548](https://github.com/NOAA-OWP/inundation-mapping/pull/548), a bug was discovered with 14 HUCS that had no remaining streams after removing stream orders 1 and 2. This resulted in a number of unmanaged and unclear exceptions. An exception may be still raised will still be raised in this fix for logging purposes, but it is now very clear what happened. Other types of events are logged with clear codes to identify what happened.

Fixes were put in place for a couple of new logging behaviors.

1. Recognize that for system exit codes, there are times when an event is neither a success (code 0) nor a failure (code 1). During processing where stream orders are dropped, some HUCs had no remaining reaches, others had mismatched reaches and others as had missing flowlines (reaches) relating to dissolved level paths (merging individual reaches as part of GMS). When these occur, we want to abort the HUC (unit) or branch processing, identify that they were aborted for specific reasons and continue. A new custom system exit code system was adding using python enums. Logging was enhanced to recognize that some exit codes were not a 0 or a 1 and process them differently.

2. Pathing and log management became an issue. It us not uncommon for tens or hundreds of thousands of branches to be processed. A new feature was to recognize what is happening with each branch or unit and have them easily found and recognizable. Futher, processing for failure (sys exit code of 1) are now copied into a unique folder as the occur to help with visualization of run time errors. Previously errors were not extracted until the end of the entire run which may be multiple days.

3. A minor correction was made when dissolved level paths were created with the new merged level path not always having a valid stream order value.

### File Additions

- `src/`
   - `utils/`
      - `fim_enums.py`:
         - A new class called `FIM_system_exit_codes` was added. This allows tracking and blocking of duplicate system exit codes when a custom system code is required.
        

### Changes

- `fim_run.sh`: Added the gms `non-zero-exit-code` system to `fim_run` to help uncover and isolate errors during processing. Errors recorded in log files within in the logs/unit folder are now copied into a new folder called `unit_errors`.  
    
- `gms_run_branch.sh`:
    -  Minor adjustments to how the `non-zero-exit code` logs were created. Testing uncovered that previous versions were not always reliable. This is now stablized and enhanced.
    - In previous versions, only the `gms_unit.sh` was aware that **stream order filtering** was being done. Now all branch processing is also aware that filtering is in place. Processing in child files and classes can now make adjustments as/if required for stream order filtering.
    - Small output adjustments were made to help with overall screen and log readability.  

- `gms_run_unit.sh`:
    - Minor adjustments to how the `non-zero-exit-code` logs were created similar to `gms_run_branch.sh.`
    - Small text corrections, formatting and output corrections were added.
    - A feature removing all log files at the start of the entire process run were added if the `overwrite` command line argument was added.

- `src/`
   - `filter_catchments_and_add_attributes.py`:
      - Some minor formatting and readability adjustments were added.
      - Additions were made to help this code be aware and responding accordingly if that stream order filtering has occurred. Previously recorded as bugs coming from this class, are now may recorded with the new custom exit code if applicable.

   - `run_by_unit.sh` (supporting fim_run.sh):
         - As a change was made to sub-process call to `filter_catchments_and_add_attributes.py` file, which is shared by gms, related to reach errors / events.

   - `split_flows.py`:
      - Some minor formatting and readability adjustments were added.
      - Additions were made to recognize the same type of errors as being described in other files related to stream order filtering issues.
      - A correction was made to be more precise and more explicit when a gms branch error existed. This was done to ensure that we were not letting other exceptions be trapped that were NOT related to stream flow filtering.
      
   - `time_and_tee_run_by_unit.sh`:
      - The new custom system exit codes was added. Note that the values of 61 (responding system code) are hardcoded instead of using the python based `Fim_system_exit_code` system. This is related to limited communication between python and bash.

   - `gms/`
      - `derive_level_paths.py`:  
          - Was upgraded to use the new fim_enums.Fim_system_exit_codes system. This occurs when no streams / flows remain after filtering.  Without this upgrade, standard exceptions were being issued with minimal details for the error.
          - Minor adjustments to formatting for readability were made.

      - `generate_branch_list.py` :  Minor adjustments to formatting for readability were made.

      - `run_by_branch.sh`:
         - Some minor formatting and readability adjustments were added.
         - Additions to the subprocess call to `split_flows.py` were added so it was aware that branch filtering was being used. `split_flows.py` was one of the files that was throwing errors related to stream order filtering. A subprocess call to `filter_catchments_and_add_attributes.py` adjustment was also required for the same reason.

      - `run_by_unit.sh`:
         - Some minor formatting and readability adjustments were added.
         - An addition was made to help trap errors that might be triggered by `derive_level_paths.py` for `stream order filtering`.

      - `time_and_tee_run_by_branch.sh`:
         - A system was added recognize if an non successful system exit code was sent back from `run_by_branch`. This includes true errors of code 1 and other new custom system exit codes. Upon detection of non-zero-exit codes, log files are immediately copied into special folders for quicker and easier visibility. Previously errors were not brought forth until the entire process was completed which ranged fro hours up to 18 days. Note: System exit codes of 60 and 61 were hardcoded instead of using the values from the new  `FIM_system_exit_codes` due to limitation of communication between python and bash.

      - `time_and_tee_run_by_unit.sh`:
         - The same upgrade as described above in `time_and_tee_run_by_branch.sh` was applied here.
         - Minor readability and output formatting changes were made.

      - `todo.md`
         - An entry was removed from this list which talked about errors due to small level paths exactly as was fixed in this pull request set.

- `unit_tests/`
   - `gms/`
      - `derive_level_paths_unittests.py` :  Added a new unit test specifically testing this type of condition with a known HUC that triggered the branch errors previously described..
      - `derive_level_paths_params.json`:
           - Added a new node with a HUC number known to fail.
           - Changed pathing for unit test data pathing from `/data/outputs/gms_example_unit_tests` to `/data/outputs/fim_unit_test_data_do_not_remove`. The new folder is intended to be a more permanent folder for unit test data.
           - Some additional tests were added validating the argument for dropping stream orders.

### Unit Test File Additions:

- `unit_tests/`
   - `filter_catchments_and_add_attributes_unittests.py` and `filter_catchments_and_add_attributes_params.json`:

   - `split_flows_unittests.py' and `split_flows_params.json`

<br/><br/>

## v4.0.3.1 - 2022-03-10 - [PR #561](https://github.com/NOAA-OWP/inundation-mapping/pull/561)

Bug fixes to get the Alpha Test working in FIM 4.

### Changes

- `tools/sythesize_test_cases.py`: Fixed bugs that prevented multiple benchmark types in the same huc from running `run_test_case.py`.
- `tools/run_test_case.py`: Fixed mall bug for IFC benchmark.
- `tools/eval_plots.py`: Fixed Pandas query bugs.

<br/><br/>

## v4.0.3.0 - 2022-03-03 - [PR #550](https://github.com/NOAA-OWP/inundation-mapping/pull/550)

This PR ports the functionality of `usgs_gage_crosswalk.py` and `rating_curve_comparison.py` to FIM 4.

### Additions

- `src/`:
    - `usgs_gage_aggregate.py`: Aggregates all instances of `usgs_elev_table.csv` to the HUC level. This makes it easier to view the gages in each HUC without having to hunt through branch folders and easier for the Sierra Test to run at the HUC level.
    - `usgs_gage_unit_setup.py`: Assigns a branch to each USGS gage within a unit. The output of this module is `usgs_subset_gages.gpkg` at the HUC level containing the `levpa_id` attribute.

### Changes

- `gms_run_branch.sh`: Added a line to aggregate all `usgs_elev_table.csv` into the HUC directory level using `src/usgs_gage_aggregate.py`.
- `src/`:
    -  `gms/`
        - `run_by_branch.sh`: Added a block to run `src/usgs_gage_crosswalk.py`. 
        - `run_by_unit.sh`: Added a block to run `src/usgs_gage_unit_setup.py`.
    - `usgs_gage_crosswalk.py`: Similar to it's functionality in FIM 3, this module snaps USGS gages to the stream network, samples the underlying DEMs, and writes the attributes to `usgs_elev_table.csv`. This CSV is later aggregated to the HUC level and eventually used in `tools/rating_curve_comparison.py`. Addresses #539 
- `tools/rating_curve_comparison.py`: Updated Sierra Test to work with FIM 4 data structure.
- `unit_tests/`:
    - `rating_curve_comparison_unittests.py` & `rating_curve_comparison_params.json`: Unit test code and parameters for the Sierra Test.
    - `usgs_gage_crosswalk_unittests.py` & `usgs_gage_crosswalk_params.json`: Unit test code and parameters for `usgs_gage_crosswalk.py`
- `config/`:
    - `deny_gms_branches_default.lst` & `config/deny_gms_branches_min.lst`: Add `usgs_elev_table.csv` to the lists as a comment so it doesn't get deleted during cleanup.
    - `deny_gms_unit_default.lst`: Add `usgs_subset_gages.gpkg` to the lists as a comment so it doesn't get deleted during cleanup.

<br/><br/>

## v4.0.2.0 - 2022-03-02 - [PR #548](https://github.com/NOAA-OWP/inundation-mapping/pull/548)

Added a new optional system which allows an argument to be added to the `gms_run_unit.sh` command line to filter out stream orders 1 and 2 when calculating branches. 

### Changes

- `gms_run_unit.sh`: Add the new optional `-s` command line argument. Inclusion of this argument means "drop stream orders 1 and 2".

- `src/gms`
   - `run_by_unit.sh`: Capture and forward the drop stream orders flag to `derive_level_paths.py`
	
   - `derive_level_paths.py`: Capture the drop stream order flag and working with `stream_branches.py` to include/not include loading nwm stream with stream orders 1 and 2.
	
   - `stream_branchs.py`: A correction was put in place to allow for the filter of branch attributes and values to be excluded. The `from_file` method has the functionality but was incomplete. This was corrected and how could accept the values from `derive_level_paths.py` to use the branch attribute of "order_" (gkpg field) and values excluded of [1,2] when optionally desired.

- `unit_tests/gms`
    - `derive_level_paths_unittests.py` and `derive_level_paths_params.py`: Updated for testing for the new "drop stream orders 1 and 2" feature. Upgrades were also made to earlier existing incomplete test methods to test more output conditions.
	
<br/><br/>

## v4.0.1.0 - 2022-02-02 - [PR #525](https://github.com/NOAA-OWP/cahaba/pull/525)

The addition of a very simple and evolving unit test system which has two unit tests against two py files.  This will set a precendence and will grow over time and may be automated, possibly during git check-in triggered. The embedded README.md has more details of what we currently have, how to use it, how to add new unit tests, and expected future enhancements.

### Additions

- `/unit_tests/` folder which has the following:

   - `clip_vectors_to_wbd_params.json`: A set of default "happy path" values that are expected to pass validation for the clip_vectors_to_wbd.py -> clip_vectors_to_wbd (function).

   - `clip_vectors_to_wbd_unittests.py`: A unit test file for src/clip_vectors_to_wbd.py. Incomplete but evolving.

   - `README.md`: Some information about how to create unit tests and how to use them.

   - `unit_tests_utils.py`: A python file where methods that are common to all unit tests can be placed.

   - `gms/derive_level_paths_params.json`: A set of default "happy path" values that are expected to pass validation for the derive_level_paths_params.py -> Derive_level_paths (function). 

   - `gms/derive_level_paths_unittests.py`: A unit test file for `src/derive_level_paths.py`. Incomplete but evolving.

<br/><br/>

## v4.0.0.0 - 2022-02-01 - [PR #524](https://github.com/NOAA-OWP/cahaba/pull/524)

FIM4 builds upon FIM3 and allows for better representation of inundation through the reduction of artificial restriction of inundation at catchment boundaries.

More details will be made available through a publication by Aristizabal et. al. and will be included in the "Credits and References" section of the README.md, titled "Reducing Horton-Strahler Stream Order Can Enhance Flood Inundation Mapping Skill with Applications for the U.S. National Water Model."

### Additions

- `/src/gms`: A new directory containing scripts necessary to produce the FIM4 Height Above Nearest Drainage grids and synthetic rating curves needed for inundation mapping.
- `/tools/gms_tools`: A new directory containing scripts necessary to generate and evaluate inundation maps produced from FIM4 Height Above Nearest Drainage grids and synthetic rating curves.

<br/><br/>

## v3.0.24.3 - 2021-11-29 - [PR #488](https://github.com/NOAA-OWP/cahaba/pull/488)

Fixed projection issue in `synthesize_test_cases.py`.

### Changes

- `Pipfile`: Added `Pyproj` to `Pipfile` to specify a version that did not have the current projection issues.

<br/><br/>

## v3.0.24.2 - 2021-11-18 - [PR #486](https://github.com/NOAA-OWP/cahaba/pull/486)

Adding a new check to keep `usgs_elev_table.csv`, `src_base.csv`, `small_segments.csv` for runs not using the `-viz` flag. We unintentionally deleted some .csv files in `vary_mannings_n_composite.py` but need to maintain some of these for non `-viz` runs (e.g. `usgs_elev_table.csv` is used for sierra test input).

### Changes

- `fim_run.sh`: passing `-v` flag to `vary_mannings_n_composite.py` to determine which csv files to delete. Setting `$viz` = 0 for non `-v` runs.
- `src/vary_mannings_n_composite.py`: added `-v` input arg and if statement to check which .csv files to delete.
- `src/add_crosswalk.py`: removed deprecated barc variables from input args.
- `src/run_by_unit.sh`: removed deprecated barc variables from input args to `add_crosswalk.py`.

<br/><br/>

## v3.0.24.1 - 2021-11-17 - [PR #484](https://github.com/NOAA-OWP/cahaba/pull/484)

Patch to clean up unnecessary files and create better names for intermediate raster files.

### Removals

- `tools/run_test_case_gms.py`: Unnecessary file.

### Changes

- `tools/composite_ms_fr_inundation.py`: Clean up documentation and intermediate file names.
- `tools/run_test_case.py`: Remove unnecessary imports.

<br/><br/>

## v3.0.24.0 - 2021-11-08 - [PR #482](https://github.com/NOAA-OWP/cahaba/pull/482)

Adds `composite_ms_fr_inundation.py` to allow for the generation of an inundation map given a "flow file" CSV and full-resolution (FR) and mainstem (MS) relative elevation models, synthetic rating curves, and catchments rasters created by the `fim_run.sh` script.

### Additions
- `composite_ms_fr_inundation.py`: New module that is used to inundate both MS and FR FIM and composite the two inundation rasters.
- `/tools/gms_tools/`: Three modules (`inundate_gms.py`, `mosaic_inundation.py`, `overlapping_inundation.py`) ported from the GMS branch used to composite inundation rasters.

### Changes
- `inundation.py`: Added 2 exception classes ported from the GMS branch.

<br/><br/>

## v3.0.23.3 - 2021-11-04 - [PR #481](https://github.com/NOAA-OWP/cahaba/pull/481)
Includes additional hydraulic properties to the `hydroTable.csv`: `Number of Cells`, `SurfaceArea (m2)`, `BedArea (m2)`, `Volume (m3)`, `SLOPE`, `LENGTHKM`, `AREASQKM`, `Roughness`, `TopWidth (m)`, `WettedPerimeter (m)`. Also adds `demDerived_reaches_split_points.gpkg`, `flowdir_d8_burned_filled.tif`, and `dem_thalwegCond.tif` to `-v` whitelist.

### Changes
- `run_by_unit.sh`: Added `EXIT FLAG` tag and previous non-zero exit code tag to the print statement to allow log lookup.
- `add_crosswalk.py`: Added extra attributes to the hydroTable.csv. Includes a default `barc_on` and `vmann_on` (=False) attribute that is overwritten (=True) if SRC post-processing modules are run.
- `bathy_src_adjust_topwidth.py`: Overwrites the `barc_on` attribute where applicable and includes the BARC-modified Volume property.
- `vary_mannings_n_composite.py`: Overwrites the `vmann_on` attribute where applicable.
- `output_cleanup.py`: Adds new files to the `-v` whitelist.

<br/><br/>

## v3.0.23.2 - 2021-11-04 - [PR #480](https://github.com/NOAA-OWP/cahaba/pull/480)
Hotfix for `vary_manning_n_composite.py` to address null discharge values for non-CONUS hucs.

### Changes
- `vary_manning_n_composite.py`: Add numpy where clause to set final discharge value to the original value if `vmann=False`

<br/><br/>

## v3.0.23.1 - 2021-11-03 - [PR #479](https://github.com/NOAA-OWP/cahaba/pull/479)
Patches the API updater. The `params_calibrated.env` is replaced with `params_template.env` because the BARC and Multi-N modules supplant the calibrated values.

### Changes
- `api/node/updater/updater.py`: Changed `params_calibrated.env` to `params_template.env`

<br/><br/>

## v3.0.23.0 - 2021-10-31 - [PR #475](https://github.com/NOAA-OWP/cahaba/pull/475)

Moved the synthetic rating curve (SRC) processes from the `\tools` directory to `\src` directory to support post-processing in `fim_run.sh`. These SRC post-processing modules will now run as part of the default `fim_run.sh` workflow. Reconfigured bathymetry adjusted rating curve (BARC) module to use the 1.5yr flow from NWM v2 recurrence flow data in combination with the Bieger et al. (2015) regression equations with bankfull discharge predictor variable input.

### Additions
- `src/bathy_src_adjust_topwidth.py` --> New version of bathymetry adjusted rating curve (BARC) module that is configured to use the Bieger et al. (2015) regression equation with input bankfull discharge as the predictor variable (previous version used the drainage area version of the regression equations). Also added log output capability, added reconfigured output content in `src_full_crosswalked_BARC.csv` and `hydroTable.csv`, and included modifications to allow BARC to run as a post-processing step in `fim_run.sh`. Reminder: BARC is only configured for MS extent.

### Removals
- `config/params_calibrated.env` --> deprecated the calibrated roughness values by stream order with the new introduction of variable/composite roughness module
- `src/bathy_rc_adjust.py` --> deprecated the previous BARC version

### Changes
- `src/identify_src_bankfull.py` --> Moved this script from /tools to /src, added more doc strings, cleaned up output log, and reconfigured to allow execution from fim_run.sh post-processing.
- `src/vary_mannings_n_composite.py` --> Moved this script from /tools to /src, added more doc strings, cleaned up output log, added/reconfigured output content in src_full_crosswalked_vmann.csv and hydroTable.csv, and reconfigured to allow execution from fim_run.sh post-processing.
- `config/params_template.env` --> Added additional parameter/variables for input to `identify_src_bankfull.py`, `vary_mannings_n_composite.py`, and `bathy_src_adjust_topwidth.py`.
      - default BARC input: bankfull channel geometry derived from the Bieger et al. (2015) bankfull discharge regression equations
      - default bankfull flow input: NWM v2 1.5-year recurrence flows
      - default variable roughness input: global (all NWM feature_ids) roughness values of 0.06 for in-channel and 0.11 for max overbank
- `fim_run.sh` --> Added SRC post-processing calls after the `run_by_unit.sh` workflow
- `src/add_crosswalk.py` --> Removed BARC module call (moved to post-processing)
- `src/run_by_unit.sh` --> Removed old/unnecessary print statement.
      - **Note: reset exit codes to 0 for unnecessary processing flags.** Non-zero error codes in `run_by_unit.sh` prevent the `fim_run.sh` post-processing steps from running. This error handling issue will be more appropriately handled in a soon to be release enhancement.
- `tools/run_test_case.py` --> Reverted changes used during development process

<br/><br/>

## v3.0.22.8 - 2021-10-26 - [PR #471](https://github.com/NOAA-OWP/cahaba/pull/471)

Manually filtering segments from stream input layer to fix flow reversal of the MS River (HUC 08030100).

### Changes
- `clip_vectors_to_wbd.py`: Fixes bug where flow direction is reversed for HUC 08030100. The issue is resolved by filtering incoming stream segments that intersect with the elevation grid boundary.

<br/><br/>

## v3.0.22.7 - 2021-10-08 - [PR #467](https://github.com/NOAA-OWP/cahaba/pull/467)

These "tool" enhancements 1) delineate in-channel vs. out-of-channel geometry to allow more targeted development of key physical drivers influencing the SRC calculations (e.g. bathymetry & Manning’s n) #418 and 2) applies a variable/composite Manning’s roughness (n) using user provided csv with in-channel vs. overbank roughness values #419 & #410.

### Additions
- `identify_src_bankfull.p`: new post-processing tool that ingests a flow csv (e.g. NWM 1.5yr recurr flow) to approximate the bankfull STG and then calculate the channel vs. overbank proportions using the volume and hydraulic radius variables
- `vary_mannings_n_composite.py`: new post-processing tool that ingests a csv containing feature_id, channel roughness, and overbank roughness and then generates composite n values via the channel ratio variable

### Changes
- `eval_plots.py`: modified the plot legend text to display full label for development tests
- `inundation.py`: added new optional argument (-n) and corresponding function to produce a csv containing the stage value (and SRC variables) calculated from the flow to stage interpolation.

<br/><br/>

## v3.0.22.6 - 2021-09-13 - [PR #462](https://github.com/NOAA-OWP/cahaba/pull/462)

This new workflow ingests FIM point observations from users and “corrects” the synthetic rating curves to produce the desired FIM extent at locations where feedback is available (locally calibrate FIM).

### Changes
- `add_crosswalk.py`: added `NextDownID` and `order_` attributes to the exported `hydroTable.csv`. This will potentially be used in future enhancements to extend SRC changes to upstream/downstream catchments.
- `adjust_rc_with_feedback.py`: added a new workflow to perform the SRC modifications (revised discharge) using the existing HAND geometry variables combined with the user provided point location flow and stage data.
- `inundation_wrapper_custom_flow.py`: updated code to allow for huc6 processing to generate custom inundation outputs.

<br/><br/>

## v3.0.22.5 - 2021-09-08 - [PR #460](https://github.com/NOAA-OWP/cahaba/pull/460)

Patches an issue where only certain benchmark categories were being used in evaluation.

### Changes
- In `tools/tools_shared_variables.py`, created a variable `MAGNITUDE_DICT` to store benchmark category magnitudes.
- `synthesize_test_cases.py` imports `MAGNITUDE_DICT` and uses it to assign magnitudes.

<br/><br/>

## v3.0.22.4 - 2021-08-30 - [PR #456](https://github.com/NOAA-OWP/cahaba/pull/456)

Renames the BARC modified variables that are exported to `src_full_crosswalked.csv` to replace the original variables. The default/original variables are renamed with `orig_` prefix. This change is needed to ensure downstream uses of the `src_full_crosswalked.csv` are able to reference the authoritative version of the channel geometry variables (i.e. BARC-adjust where available).

### Changes
- In `src_full_crosswalked.csv`, default/original variables are renamed with `orig_` prefix and `SA_div` is renamed to `SA_div_flag`.

<br/><br/>

## v3.0.22.3 - 2021-08-27 - [PR #457](https://github.com/NOAA-OWP/cahaba/pull/457)

This fixes a bug in the `get_metadata()` function in `/tools/tools_shared_functions.py` that arose because of a WRDS update. Previously the `metadata_source` response was returned as independent variables, but now it is returned a list of strings. Another issue was observed where the `EVALUATED_SITES_CSV` variable was being misdefined (at least on the development VM) through the OS environmental variable setting.

### Changes
- In `tools_shared_functions.py`, changed parsing of WRDS `metadata_sources` to account for new list type.
- In `generate_categorical_fim_flows.py`, changed the way the `EVALUATED_SITES_CSV` path is defined from OS environmental setting to a relative path that will work within Docker container.

<br/><br/>

## v3.0.22.2 - 2021-08-26 - [PR #455](https://github.com/NOAA-OWP/cahaba/pull/455)

This merge addresses an issues with the bathymetry adjusted rating curve (BARC) calculations exacerbating single-pixel inundation issues for the lower Mississippi River. This fix allows the user to specify a stream order value that will be ignored in BARC calculations (reverts to using the original/default rating curve). If/when the "thalweg notch" issue is addressed, this change may be unmade.

### Changes
- Added new env variable `ignore_streamorders` set to 10.
- Added new BARC code to set the bathymetry adjusted cross-section area to 0 (reverts to using the default SRC values) based on the streamorder env variable.

<br/><br/>

## v3.0.22.1 - 2021-08-20 - [PR #447](https://github.com/NOAA-OWP/cahaba/pull/447)

Patches the minimum stream length in the template parameters file.

### Changes
- Changes `max_split_distance_meters` in `params_template.env` to 1500.

<br/><br/>

## v3.0.22.0 - 2021-08-19 - [PR #444](https://github.com/NOAA-OWP/cahaba/pull/444)

This adds a script, `adjust_rc_with_feedback.py`, that will be expanded  in future issues. The primary function that performs the HAND value and hydroid extraction is ingest_points_layer() but this may change as the overall synthetic rating curve automatic update machanism evolves.

### Additions
- Added `adjust_rc_with_feedback.py` with `ingest_points_layer()`, a function to extract HAND and hydroid values for use in an automatic synthetic rating curve updating mechanism.

<br/><br/>

## v3.0.21.0 - 2021-08-18 - [PR #433](https://github.com/NOAA-OWP/cahaba/pull/433)

General repository cleanup, made memory-profiling an optional flag, API's release feature now saves outputs.

### Changes
- Remove `Dockerfile.prod`, rename `Dockerfile.dev` to just `Dockerfile`, and remove `.dockerignore`.
- Clean up `Dockerfile` and remove any unused* packages or variables.
- Remove any unused* Python packages from the `Pipfile`.
- Move the `CHANGELOG.md`, `SECURITY.md`, and `TERMS.md` files to the `/docs` folder.
- Remove any unused* scripts in the `/tools` and `/src` folders.
- Move `tools/preprocess` scripts into `tools/`.
- Ensure all scripts in the `/src` folder have their code in functions and are being called via a `__main__` function (This will help with implementing memory profiling fully).
- Changed memory-profiling to be an option flag `-m` for `fim_run.sh`.
- Updated FIM API to save all outputs during a "release" job.

<br/><br/>

## v3.0.20.2 - 2021-08-13 - [PR #443](https://github.com/NOAA-OWP/cahaba/pull/443)

This merge modifies `clip_vectors_to_wbd.py` to check for relevant input data.

### Changes
- `clip_vectors_to_wbd.py` now checks that there are NWM stream segments within the buffered HUC boundary.
- `included_huc8_ms.lst` has several additional HUC8s.

<br/><br/>

## v3.0.20.1 - 2021-08-12 - [PR #442](https://github.com/NOAA-OWP/cahaba/pull/442)

This merge improves documentation in various scripts.

### Changes
This PR better documents the following:

- `inundate_nation.py`
- `synthesize_test_cases.py`
- `adjust_thalweg_lateral.py`
- `rem.py`

<br/><br/>

## v3.0.20.0 - 2021-08-11 - [PR #440](https://github.com/NOAA-OWP/cahaba/pull/440)

This merge adds two new scripts into `/tools/` for use in QAQC.

### Additions
- `inundate_nation.py` to produce inundation maps for the entire country for use in QAQC.
- `check_deep_flooding.py` to check for depths of inundation greater than a user-supplied threshold at specific areas defined by a user-supplied shapefile.

<br/><br/>

## v3.0.19.5 - 2021-07-19

Updating `README.md`.

<br/><br/>

## v3.0.19.4 - 2021-07-13 - [PR #431](https://github.com/NOAA-OWP/cahaba/pull/431)

Updating logging and fixing bug in vector preprocessing.

### Additions
- `fim_completion_check.py` adds message to docker log to log any HUCs that were requested but did not finish `run_by_unit.sh`.
- Adds `input_data_edits_changelog.txt` to the inputs folder to track any manual or version/location specific changes that were made to data used in FIM 3.

### Changes
- Provides unique exit codes to relevant domain checkpoints within `run_by_unit.sh`.
- Bug fixes in `reduce_nhd_stream_density.py`, `mprof plot` call.
- Improved error handling in `add_crosswalk.py`.

<br/><br/>

## v3.0.19.3 - 2021-07-09

Hot fix to `synthesize_test_cases`.

### Changes
- Fixed if/elif/else statement in `synthesize_test_cases.py` that resulted in only IFC data being evaluated.

<br/><br/>

## v3.0.19.2 - 2021-07-01 - [PR #429](https://github.com/NOAA-OWP/cahaba/pull/429)

Updates to evaluation scripts to allow for Alpha testing at Iowa Flood Center (IFC) sites. Also, `BAD_SITES` variable updates to omit sites not suitable for evaluation from metric calculations.

### Changes
- The `BAD_SITES` list in `tools_shared_variables.py` was updated and reasons for site omission are documented.
- Refactored `run_test_case.py`, `synthesize_test_cases.py`, `tools_shared_variables.py`, and `eval_plots.py` to allow for IFC comparisons.

<br/><br/>

## v3.0.19.1 - 2021-06-17 - [PR #417](https://github.com/NOAA-OWP/cahaba/pull/417)

Adding a thalweg profile tool to identify significant drops in thalweg elevation. Also setting lateral thalweg adjustment threshold in hydroconditioning.

### Additions
- `thalweg_drop_check.py` checks the elevation along the thalweg for each stream path downstream of MS headwaters within a HUC.

### Removals
- Removing `dissolveLinks` arg from `clip_vectors_to_wbd.py`.

### Changes
- Cleaned up code in `split_flows.py` to make it more readable.
- Refactored `reduce_nhd_stream_density.py` and `adjust_headwater_streams.py` to limit MS headwater points in `agg_nhd_headwaters_adj.gpkg`.
- Fixed a bug in `adjust_thalweg_lateral.py` lateral elevation replacement threshold; changed threshold to 3 meters.
- Updated `aggregate_vector_inputs.py` to log intermediate processes.

<br/><br/>

## v3.0.19.0 - 2021-06-10 - [PR #415](https://github.com/NOAA-OWP/cahaba/pull/415)

Feature to evaluate performance of alternative CatFIM techniques.

### Additions
- Added `eval_catfim_alt.py` to evaluate performance of alternative CatFIM techniques.

<br/><br/>

## v3.0.18.0 - 2021-06-09 - [PR #404](https://github.com/NOAA-OWP/cahaba/pull/404)

To help analyze the memory consumption of the Fim Run process, the python module `memory-profiler` has been added to give insights into where peak memory usage is with in the codebase.

In addition, the Dockerfile was previously broken due to the Taudem dependency removing the version that was previously being used by FIM. To fix this, and allow new docker images to be built, the Taudem version has been updated to the newest version on the Github repo and thus needs to be thoroughly tested to determine if this new version has affected the overall FIM outputs.

### Additions
- Added `memory-profiler` to `Pipfile` and `Pipfile.lock`.
- Added `mprof` (memory-profiler cli utility) call to the `time_and_tee_run_by_unit.sh` to create overall memory usage graph location in the `/logs/{HUC}_memory.png` of the outputs directory.
- Added `@profile` decorator to all functions within scripts used in the `run_by_unit.sh` script to allow for memory usage tracking, which is then recorded in the `/logs/{HUC}.log` file of the outputs directory.

### Changes
- Changed the Taudem version in `Dockerfile.dev` to `98137bb6541a0d0077a9c95becfed4e56d0aa0ac`.
- Changed all calls of python scripts in `run_by_unit.s` to be called with the `-m memory-profiler` argument to allow scripts to also track memory usage.

<br/><br/>

## v3.0.17.1 - 2021-06-04 - [PR #395](https://github.com/NOAA-OWP/cahaba/pull/395)

Bug fix to the `generate_nws_lid.py` script

### Changes
- Fixes incorrectly assigned attribute field "is_headwater" for some sites in the `nws_lid.gpkg` layer.
- Updated `agg_nhd_headwaters_adj.gpkg`, `agg_nhd_streams_adj.gpkg`, `nwm_flows.gpkg`, and `nwm_catchments.gpkg` input layers using latest NWS LIDs.

<br/><br/>

## v3.0.17.0 - 2021-06-04 - [PR #393](https://github.com/NOAA-OWP/cahaba/pull/393)
BARC updates to cap the bathy calculated xsec area in `bathy_rc_adjust.py` and allow user to choose input bankfull geometry.

### Changes

- Added new env variable to control which input file is used for the bankfull geometry input to bathy estimation workflow.
- Modified the bathymetry cross section area calculation to cap the additional area value so that it cannot exceed the bankfull cross section area value for each stream segment (bankfull value obtained from regression equation dataset).
- Modified the `rating_curve_comparison.py` plot output to always put the FIM rating curve on top of the USGS rating curve (avoids USGS points covering FIM).
- Created a new aggregate csv file (aggregates for all hucs) for all of the `usgs_elev_table.csv` files (one per huc).
- Evaluate the FIM Bathymetry Adjusted Rating Curve (BARC) tool performance using the estimated bankfull geometry dataset derived for the NWM route link dataset.

<br/><br/>

## v3.0.16.3 - 2021-05-21 - [PR #388](https://github.com/NOAA-OWP/cahaba/pull/388)

Enhancement and bug fixes to `synthesize_test_cases.py`.

### Changes
- Addresses a bug where AHPS sites without benchmark data were receiving a CSI of 0 in the master metrics CSV produced by `synthesize_test_cases.py`.
- Includes a feature enhancement to `synthesize_test_cases.py` that allows for the inclusion of user-specified testing versions in the master metrics CSV.
- Removes some of the print statements used by `synthesize_test_cases.py`.

<br/><br/>

## v3.0.16.2 - 2021-05-18 - [PR #384](https://github.com/NOAA-OWP/cahaba/pull/384)

Modifications and fixes to `run_test_case.py`, `eval_plots.py`, and AHPS preprocessing scripts.

### Changes
- Comment out return statement causing `run_test_case.py` to skip over sites/hucs when calculating contingency rasters.
- Move bad sites list and query statement used to filter out bad sites to the `tools_shared_variables.py`.
- Add print statements in `eval_plots.py` detailing the bad sites used and the query used to filter out bad sites.
- Update AHPS preprocessing scripts to produce a domain shapefile.
- Change output filenames produced in ahps preprocessing scripts.
- Update workarounds for some sites in ahps preprocessing scripts.

<br/><br/>

## v3.0.16.1 - 2021-05-11 - [PR #380](https://github.com/NOAA-OWP/cahaba/pull/380)

The current version of Eventlet used in the Connector module of the FIM API is outdated and vulnerable. This update bumps the version to the patched version.

### Changes
- Updated `api/node/connector/requirements.txt` to have the Eventlet version as 0.31.0

<br/><br/>

## v3.0.16.0 - 2021-05-07 - [PR #378](https://github.com/NOAA-OWP/cahaba/pull/378)

New "Release" feature added to the FIM API. This feature will allow for automated FIM, CatFIM, and relevant metrics to be generated when a new FIM Version is released. See [#373](https://github.com/NOAA-OWP/cahaba/issues/373) for more detailed steps that take place in this feature.

### Additions
- Added new window to the UI in `api/frontend/gui/templates/index.html`.
- Added new job type to `api/node/connector/connector.py` to allow these release jobs to run.
- Added additional logic in `api/node/updater/updater.py` to run the new eval and CatFIM scripts used in the release feature.

### Changes
- Updated `api/frontend/output_handler/output_handler.py` to allow for copying more broad ranges of file paths instead of only the `/data/outputs` directory.

<br/><br/>

## v3.0.15.10 - 2021-05-06 - [PR #375](https://github.com/NOAA-OWP/cahaba/pull/375)

Remove Great Lakes coastlines from WBD buffer.

### Changes
- `gl_water_polygons.gpkg` layer is used to mask out Great Lakes boundaries and remove NHDPlus HR coastline segments.

<br/><br/>

## v3.0.15.9 - 2021-05-03 - [PR #372](https://github.com/NOAA-OWP/cahaba/pull/372)

Generate `nws_lid.gpkg`.

### Additions
- Generate `nws_lid.gpkg` with attributes indicating if site is a headwater `nws_lid` as well as if it is co-located with another `nws_lid` which is referenced to the same `nwm_feature_id` segment.

<br/><br/>

## v3.0.15.8 - 2021-04-29 - [PR #371](https://github.com/NOAA-OWP/cahaba/pull/371)

Refactor NHDPlus HR preprocessing workflow. Resolves issue #238

### Changes
- Consolidate NHD streams, NWM catchments, and headwaters MS and FR layers with `mainstem` column.
- HUC8 intersections are included in the input headwaters layer.
- `clip_vectors_to_wbd.py` removes incoming stream segment from the selected layers.

<br/><br/>

## v3.0.15.7 - 2021-04-28 - [PR #367](https://github.com/NOAA-OWP/cahaba/pull/367)

Refactor synthesize_test_case.py to handle exceptions during multiprocessing. Resolves issue #351

### Changes
- refactored `inundation.py` and `run_test_case.py` to handle exceptions without using `sys.exit()`.

<br/><br/>

## v3.0.15.6 - 2021-04-23 - [PR #365](https://github.com/NOAA-OWP/cahaba/pull/365)

Implement CatFIM threshold flows to Sierra test and add AHPS benchmark preprocessing scripts.

### Additions
- Produce CatFIM flows file when running `rating_curve_get_usgs_gages.py`.
- Several scripts to preprocess AHPS benchmark data. Requires numerous file dependencies not available through Cahaba.

### Changes
- Modify `rating_curve_comparison.py` to ingest CatFIM threshold flows in calculations.
- Modify `eval_plots.py` to save all site specific bar plots in same parent directory instead of in subdirectories.
- Add variables to `env.template` for AHPS benchmark preprocessing.

<br/><br/>

## v3.0.15.5 - 2021-04-20 - [PR #363](https://github.com/NOAA-OWP/cahaba/pull/363)

Prevent eval_plots.py from erroring out when spatial argument enabled if certain datasets not analyzed.

### Changes
- Add check to make sure analyzed dataset is available prior to creating spatial dataset.

<br/><br/>

## v3.0.15.4 - 2021-04-20 - [PR #356](https://github.com/NOAA-OWP/cahaba/pull/356)

Closing all multiprocessing Pool objects in repo.

<br/><br/>

## v3.0.15.3 - 2021-04-19 - [PR #358](https://github.com/NOAA-OWP/cahaba/pull/358)

Preprocess NHDPlus HR rasters for consistent projections, nodata values, and convert from cm to meters.

### Additions
- `preprocess_rasters.py` reprojects raster, converts to meters, and updates nodata value to -9999.
- Cleaned up log messages from `bathy_rc_adjust.py` and `usgs_gage_crosswalk.py`.
- Outputs paths updated in `generate_categorical_fim_mapping.py` and `generate_categorical_fim.py`.
- `update_raster_profile` cleans up raster crs, blocksize, nodata values, and converts elevation grids from cm to meters.
- `reproject_dem.py` imports gdal to reproject elevation rasters because an error was occurring when using rasterio.

### Changes
- `burn_in_levees.py` replaces the `gdal_calc.py` command to resolve inconsistent outputs with burned in levee values.

<br/><br/>

## v3.0.15.2 - 2021-04-16 - [PR #359](https://github.com/NOAA-OWP/cahaba/pull/359)

Hotfix to preserve desired files when production flag used in `fim_run.sh`.

### Changes

- Fixed production whitelisted files.

<br/><br/>

## v3.0.15.1 - 2021-04-13 - [PR #355](https://github.com/NOAA-OWP/cahaba/pull/355)

Sierra test considered all USGS gage locations to be mainstems even though many actually occurred with tributaries. This resulted in unrealistic comparisons as incorrect gages were assigned to mainstems segments. This feature branch identifies gages that are on mainstems via attribute field.

### Changes

- Modifies `usgs_gage_crosswalk.py` to filter out gages from the `usgs_gages.gpkg` layer such that for a "MS" run, only consider gages that contain rating curve information (via `curve` attribute) and are also mainstems gages (via `mainstems` attribute).
- Modifies `usgs_gage_crosswalk.py` to filter out gages from the `usgs_gages.gpkg` layer such that for a "FR" run, only consider gages that contain rating curve information (via `curve` attribute) and are not mainstems gages (via `mainstems` attribute).
- Modifies how mainstems segments are determined by using the `nwm_flows_ms.gpkg` as a lookup to determine if the NWM segment specified by WRDS for a gage site is a mainstems gage.

### Additions

- Adds a `mainstem` attribute field to `usgs_gages.gpkg` that indicates whether a gage is located on a mainstems river.
- Adds `NWM_FLOWS_MS` variable to the `.env` and `.env.template` files.
- Adds the `extent` argument specified by user when running `fim_run.sh` to `usgs_gage_crosswalk.py`.

<br/><br/>

## v3.0.15.0 - 2021-04-08 - [PR #340](https://github.com/NOAA-OWP/cahaba/pull/340)

Implementing a prototype technique to estimate the missing bathymetric component in the HAND-derived synthetic rating curves. The new Bathymetric Adjusted Rating Curve (BARC) function is built within the `fim_run.sh` workflow and will ingest bankfull geometry estimates provided by the user to modify the cross section area used in the synthetic rating curve generation.

### Changes
 - `add_crosswalk.py` outputs the stream order variables to `src_full_crosswalked.csv` and calls the new `bathy_rc_adjust.py` if bathy env variable set to True and `extent=MS`.
 - `run_by_unit.sh` includes a new csv outputs for reviewing BARC calculations.
 - `params_template.env` & `params_calibrated.env` contain new BARC function input variables and on/off toggle variable.
 - `eval_plots.py` now includes additional AHPS eval sites in the list of "bad_sites" (flagged issues with MS flowlines).

### Additions
 - `bathy_rc_adjust.py`:
    - Imports the existing synthetic rating curve table and the bankfull geometry input data (topwidth and cross section area per COMID).
    - Performs new synthetic rating curve calculations with bathymetry estimation modifications.
    - Flags issues with the thalweg-notch artifact.

<br/><br/>

## v3.0.14.0 - 2021-04-05 - [PR #338](https://github.com/NOAA-OWP/cahaba/pull/338)

Create tool to retrieve rating curves from USGS sites and convert to elevation (NAVD88). Intended to be used as part of the Sierra Test.

### Changes
 - Modify `usgs_gage_crosswalk.py` to:
    1) Look for `location_id` instead of `site_no` attribute field in `usgs_gages.gpkg` file.
    2) Filter out gages that do not have rating curves included in the `usgs_rating_curves.csv`.
 - Modify `rating_curve_comparison.py` to perform a check on the age of the user specified `usgs_rating_curves.csv` and alert user to the age of the file and recommend updating if file is older the 30 days.

### Additions
 - Add `rating_curve_get_usgs_curves.py`. This script will generate the following files:
     1) `usgs_rating_curves.csv`: A csv file that contains rating curves (including converted to NAVD88 elevation) for USGS gages in a format that is compatible with  `rating_curve_comparisons.py`. As it is is currently configured, only gages within CONUS will have rating curve data.
     2) `log.csv`: A log file that records status for each gage and includes error messages.
     3) `usgs_gages.gpkg`: A geospatial layer (in FIM projection) of all active USGS gages that meet a predefined criteria. Additionally, the `curve` attribute indicates whether a rating curve is found in the `usgs_rating_curves.csv`. This spatial file is only generated if the `all` option is passed with the `-l` argument.

<br/><br/>

## v3.0.13.0 - 2021-04-01 - [PR #332](https://github.com/NOAA-OWP/cahaba/pull/332)

Created tool to compare synthetic rating curve with benchmark rating curve (Sierra Test).

### Changes
 - Update `aggregate_fim_outputs.py` call argument in `fim_run.sh` from 4 jobs to 6 jobs, to optimize API performance.
 - Reroutes median elevation data from `add_crosswalk.py` and `rem.py` to new file (depreciating `hand_ref_elev_table.csv`).
 - Adds new files to `viz_whitelist` in `output_cleanup.py`.

### Additions
 - `usgs_gage_crosswalk.py`: generates `usgs_elev_table.csv` in `run_by_unit.py` with elevation and additional attributes at USGS gages.
 - `rating_curve_comparison.py`: post-processing script to plot and calculate metrics between synthetic rating curves and USGS rating curve data.

<br/><br/>

## v3.0.12.1 - 2021-03-31 - [PR #336](https://github.com/NOAA-OWP/cahaba/pull/336)

Fix spatial option in `eval_plots.py` when creating plots and spatial outputs.

### Changes
 - Removes file dependencies from spatial option. Does require the WBD layer which should be specified in `.env` file.
 - Produces outputs in a format consistent with requirements needed for publishing.
 - Preserves leading zeros in huc information for all outputs from `eval_plots.py`.

### Additions
 - Creates `fim_performance_points.shp`: this layer consists of all evaluated ahps points (with metrics). Spatial data retrieved from WRDS on the fly.
 - Creates `fim_performance_polys.shp`: this layer consists of all evaluated huc8s (with metrics). Spatial data retrieved from WBD layer.

<br/><br/>

## v3.0.12.0 - 2021-03-26 - [PR #327](https://github.com/NOAA-OWP/cahaba/pull/237)

Add more detail/information to plotting capabilities.

### Changes
 - Merge `plot_functions.py` into `eval_plots.py` and move `eval_plots.py` into the tools directory.
 - Remove `plots` subdirectory.

### Additions
 - Optional argument to create barplots of CSI for each individual site.
 - Create a csv containing the data used to create the scatterplots.

<br/><br/>

## v3.0.11.0 - 2021-03-22 - [PR #319](https://github.com/NOAA-OWP/cahaba/pull/298)

Improvements to CatFIM service source data generation.

### Changes
 - Renamed `generate_categorical_fim.py` to `generate_categorical_fim_mapping.py`.
 - Updated the status outputs of the `nws_lid_sites layer` and saved it in the same directory as the `merged catfim_library layer`.
 - Additional stability fixes (such as improved compatability with WRDS updates).

### Additions
 - Added `generate_categorical_fim.py` to wrap `generate_categorical_fim_flows.py` and `generate_categorical_fim_mapping.py`.
 - Create new `nws_lid_sites` shapefile located in same directory as the `catfim_library` shapefile.

<br/><br/>

## v3.0.10.1 - 2021-03-24 - [PR #320](https://github.com/NOAA-OWP/cahaba/pull/320)

Patch to synthesize_test_cases.py.

### Changes
 - Bug fix to `synthesize_test_cases.py` to allow comparison between `testing` version and `official` versions.

<br/><br/>

## v3.0.10.0 - 2021-03-12 - [PR #298](https://github.com/NOAA-OWP/cahaba/pull/298)

Preprocessing of flow files for Categorical FIM.

### Additions
 - Generate Categorical FIM flow files for each category (action, minor, moderate, major).
 - Generate point shapefile of Categorical FIM sites.
 - Generate csv of attribute data in shapefile.
 - Aggregate all shapefiles and csv files into one file in parent directory.
 - Add flood of record category.

 ### Changes
 - Stability fixes to `generate_categorical_fim.py`.

<br/><br/>

## v3.0.9.0 - 2021-03-12 - [PR #297](https://github.com/NOAA-OWP/cahaba/pull/297)

Enhancements to FIM API.

### Changes
 - `fim_run.sh` can now be run with jobs in parallel.
 - Viz post-processing can now be selected in API interface.
 - Jobs table shows jobs that end with errors.
 - HUC preset lists can now be selected in interface.
 - Better `output_handler` file writing.
 - Overall better restart and retry handlers for networking problems.
 - Jobs can now be canceled in API interface.
 - Both FR and MS configs can be selected for a single job.

<br/><br/>

## v3.0.8.2 - 2021-03-11 - [PR #296](https://github.com/NOAA-OWP/cahaba/pull/296)

Enhancements to post-processing for Viz-related use-cases.

### Changes
 - Aggregate grids are projected to Web Mercator during `-v` runs in `fim_run.sh`.
 - HUC6 aggregation is parallelized.
 - Aggregate grid blocksize is changed from 256 to 1024 for faster postprocessing.

<br/><br/>

## v3.0.8.1 - 2021-03-10 - [PR #302](https://github.com/NOAA-OWP/cahaba/pull/302)

Patched import issue in `tools_shared_functions.py`.

### Changes
 - Changed `utils.` to `tools_` in `tools_shared_functions.py` after recent structural change to `tools` directory.

<br/><br/>

## v3.0.8.0 - 2021-03-09 - [PR #279](https://github.com/NOAA-OWP/cahaba/pull/279)

Refactored NWS Flood Categorical HAND FIM (CatFIM) pipeline to open source.

### Changes
 - Added `VIZ_PROJECTION` to `shared_variables.py`.
 - Added missing library referenced in `inundation.py`.
 - Cleaned up and converted evaluation scripts in `generate_categorical_fim.py` to open source.
 - Removed `util` folders under `tools` directory.

<br/><br/>

## v3.0.7.1 - 2021-03-02 - [PR #290](https://github.com/NOAA-OWP/cahaba/pull/290)

Renamed benchmark layers in `test_cases` and updated variable names in evaluation scripts.

### Changes
 - Updated `run_test_case.py` with new benchmark layer names.
 - Updated `run_test_case_calibration.py` with new benchmark layer names.

<br/><br/>

## v3.0.7.0 - 2021-03-01 - [PR #288](https://github.com/NOAA-OWP/cahaba/pull/288)

Restructured the repository. This has no impact on hydrological work done in the codebase and is simply moving files and renaming directories.

### Changes
 - Moved the contents of the `lib` folder to a new folder called `src`.
 - Moved the contents of the `tests` folder to the `tools` folder.
 - Changed any instance of `lib` or `libDir` to `src` or `srcDir`.

<br/><br/>

## v3.0.6.0 - 2021-02-25 - [PR #276](https://github.com/NOAA-OWP/cahaba/pull/276)

Enhancement that creates metric plots and summary statistics using metrics compiled by `synthesize_test_cases.py`.

### Additions
 - Added `eval_plots.py`, which produces:
    - Boxplots of CSI, FAR, and POD/TPR
    - Barplot of aggregated CSI scores
    - Scatterplot of CSI comparing two FIM versions
    - CSV of aggregated statistics (CSI, FAR, POD/TPR)
    - CSV of analyzed data and analyzed sites

<br/><br/>

## v3.0.5.3 - 2021-02-23 - [PR #275](https://github.com/NOAA-OWP/cahaba/pull/275)

Bug fixes to new evaluation code.

### Changes

 - Fixed a bug in `synthesize_test_cases.py` where the extent (MS/FR) was not being written to merged metrics file properly.
 - Fixed a bug in `synthesize_test_cases.py` where only BLE test cases were being written to merged metrics file.
 - Removed unused imports from `inundation.py`.
 - Updated README.md

<br/><br/>

## v3.0.5.2 - 2021-02-23 - [PR #272](https://github.com/NOAA-OWP/cahaba/pull/272)

Adds HAND synthetic rating curve (SRC) datum elevation values to `hydroTable.csv` output.

### Changes

 - Updated `add_crosswalk.py` to included "Median_Thal_Elev_m" variable outputs in `hydroTable.csv`.
 - Renamed hydroid attribute in `rem.py` to "Median" in case we want to include other statistics in the future (e.g. min, max, range etc.).

<br/><br/>
## v3.0.5.1 - 2021-02-22

Fixed `TEST_CASES_DIR` path in `tests/utils/shared_variables.py`.

### Changes

 - Removed `"_new"` from `TEST_CASES_DIR` variable.

<br/><br/>

## v3.0.5.0 - 2021-02-22 - [PR #267](https://github.com/NOAA-OWP/cahaba/pull/267)

Enhancements to allow for evaluation at AHPS sites, the generation of a query-optimized metrics CSV, and the generation of categorical FIM. This merge requires that the `/test_cases` directory be updated for all machines performing evaluation.

### Additions

 - `generate_categorical_fim.py` was added to allow production of NWS Flood Categorical HAND FIM (CatFIM) source data. More changes on this script are to follow in subsequent branches.

### Removals

 - `ble_autoeval.sh` and `all_ble_stats_comparison.py` were deleted because `synthesize_test_cases.py` now handles the merging of metrics.
 - The code block in `run_test_case.py` that was responsible for printing the colored metrics to screen has been commented out because of the new scale of evaluations (formerly in `run_test_case.py`, now in `shared_functions.py`)
 - Remove unused imports from inundation wrappers in `/tools`.

### Changes

 - Updated `synthesize_test_cases.py` to allow for AHPS site evaluations.
 - Reorganized `run_test_case.py` by moving more functions into `shared_functions.py`.
 - Created more shared variables in `shared_variables.py` and updated import statements in relevant scripts.

<br/><br/>

## v3.0.4.4 - 2021-02-19 - [PR #266](https://github.com/NOAA-OWP/cahaba/pull/266)

Rating curves for short stream segments are replaced with rating curves from upstream/downstream segments.

### Changes

 - Short stream segments are identified and are reassigned the channel geometry from upstream/downstream segment.
 - `fossid` renamed to `fimid` and the attribute's starting value is now 1000 to avoid HydroIDs with leading zeroes.
 - Addresses issue where HydroIDs were not included in final hydrotable.
 - Added `import sys` to `inundation.py` (missing from previous feature branch).
 - Variable names and general workflow are cleaned up.

<br/><br/>

## v3.0.4.3 - 2021-02-12 - [PR #254](https://github.com/NOAA-OWP/cahaba/pull/254)

Modified `rem.py` with a new function to output HAND reference elev.

### Changes

 - Function `make_catchment_hydroid_dict` creates a df of pixel catchment ids and overlapping hydroids.
 - Merge hydroid df and thalweg minimum elevation df.
 - Produces new output containing all catchment ids and min thalweg elevation value named `hand_ref_elev_table.csv`.
 - Overwrites the `demDerived_reaches_split.gpk` layer by adding additional attribute `Min_Thal_Elev_meters` to view the elevation value for each hydroid.

<br/><br/>

## v3.0.4.2 - 2021-02-12 - [PR #255](https://github.com/NOAA-OWP/cahaba/pull/255)

Addresses issue when running on HUC6 scale.

### Changes

 - `src.json` should be fixed and slightly smaller by removing whitespace.
 - Rasters are about the same size as running fim as huc6 (compressed and tiled; aggregated are slightly larger).
 - Naming convention and feature id attribute are only added to the aggregated hucs.
 - HydroIDs are different for huc6 vs aggregated huc8s mostly due to forced split at huc boundaries (so long we use consistent workflow it shouldn't matter).
 - Fixed known issue where sometimes an incoming stream is not included in the final selection will affect aggregate outputs.

<br/><br/>

## v3.0.4.1 - 2021-02-12 - [PR #261](https://github.com/NOAA-OWP/cahaba/pull/261)

Updated MS Crosswalk method to address gaps in FIM.

### Changes

 - Fixed typo in stream midpoint calculation in `split_flows.py` and `add_crosswalk.py`.
 - `add_crosswalk.py` now restricts the MS crosswalk to NWM MS catchments.
 - `add_crosswalk.py` now performs a secondary MS crosswalk selection by nearest NWM MS catchment.

<br/><br/>

## v3.0.4.0 - 2021-02-10 - [PR #256](https://github.com/NOAA-OWP/cahaba/pull/256)

New python script "wrappers" for using `inundation.py`.

### Additions

 - Created `inundation_wrapper_nwm_flows.py` to produce inundation outputs using NWM recurrence flows: 1.5 year, 5 year, 10 year.
 - Created `inundation_wrapper_custom_flow.py` to produce inundation outputs with user-created flow file.
 - Created new `tools` parent directory to store `inundation_wrapper_nwm_flows.py` and  `inundation_wrapper_custom_flow.py`.

<br/><br/>

## v3.0.3.1 - 2021-02-04 - [PR #253](https://github.com/NOAA-OWP/cahaba/pull/253)

Bug fixes to correct mismatched variable name and file path.

### Changes

 - Corrected variable name in `fim_run.sh`.
 - `acquire_and_preprocess_inputs.py` now creates `huc_lists` folder and updates file path.

<br/><br/>

## v3.0.3.0 - 2021-02-04 - [PR #227](https://github.com/NOAA-OWP/cahaba/pull/227)

Post-process to aggregate FIM outputs to HUC6 scale.

### Additions

 - Viz outputs aggregated to HUC6 scale; saves outputs to `aggregate_fim_outputs` folder.

### Changes

 - `split_flows.py` now splits streams at HUC8 boundaries to ensure consistent catchment boundaries along edges.
 - `aggregate_fim_outputs.sh` has been depreciated but remains in the repo for potential FIM 4 development.
 - Replaced geopandas driver arg with getDriver throughout repo.
 - Organized parameters in environment files by group.
 - Cleaned up variable names in `split_flows.py` and `build_stream_traversal.py`.
 - `build_stream_traversal.py` is now assigning HydroID by midpoint instead centroid.
 - Cleanup of `clip_vectors_to_wbd.py`.

<br/><br/>

## v3.0.2.0 - 2021-01-25 - [PR #218](https://github.com/NOAA-OWP/cahaba/pull/218)

Addition of an API service to schedule, run and manage `fim_run` jobs through a user-friendly web interface.

### Additions

 - `api` folder that contains all the codebase for the new service.

<br/><br/>

## v3.0.1.0 - 2021-01-21 - [PR #206](https://github.com/NOAA-OWP/cahaba/pull/206)

Preprocess MS and FR stream networks

### Changes

 - Headwater stream segments geometries are adjusted to align with with NWM streams.
 - Incoming streams are selected using intersection points between NWM streams and HUC4 boundaries.
 - `clip_vectors_to_wbd.py` handles local headwaters.
 - Removes NHDPlus features categorized as coastline and underground conduit.  
 - Added streams layer to production whitelist.
 - Fixed progress bar in `lib/acquire_and_preprocess_inputs.py`.
 - Added `getDriver` to shared `functions.py`.
 - Cleaned up variable names and types.

<br/><br/>

## v3.0.0.4 - 2021-01-20 - [PR #230](https://github.com/NOAA-OWP/cahaba/pull/230)

Changed the directory where the `included_huc*.lst` files are being read from.

### Changes

 - Changed the directory where the `included_huc*.lst` files are being read from.

<br/><br/>

## v3.0.0.3 - 2021-01-14 - [PR #210](https://github.com/NOAA-OWP/cahaba/pull/210)

Hotfix for handling nodata value in rasterized levee lines.

### Changes

 - Resolves bug for HUCs where `$ndv > 0` (Great Lakes region).
 - Initialize the `nld_rasterized_elev.tif` using a value of `-9999` instead of `$ndv`.

 <br/><br/>

## v3.0.0.2 - 2021-01-06 - [PR #200](https://github.com/NOAA-OWP/cahaba/pull/200)

Patch to address AHPSs mapping errors.

### Changes

 - Checks `dtype` of `hydroTable.csv` columns to resolve errors caused in `inundation.py` when joining to flow forecast.
 - Exits `inundation.py` when all hydrotable HydroIDs are lake features.
 - Updates path to latest AHPs site layer.
 - Updated [readme](https://github.com/NOAA-OWP/cahaba/commit/9bffb885f32dfcd95978c7ccd2639f9df56ff829)

<br/><br/>

## v3.0.0.1 - 2020-12-31 - [PR #184](https://github.com/NOAA-OWP/cahaba/pull/184)

Modifications to build and run Docker image more reliably. Cleanup on some pre-processing scripts.

### Changes

 - Changed to noninteractive install of GRASS.
 - Changed some paths from relative to absolute and cleaned up some python shebang lines.

### Notes
 - `aggregate_vector_inputs.py` doesn't work yet. Need to externally download required data to run fim_run.sh

 <br/><br/>

## v3.0.0.0 - 2020-12-22 - [PR #181](https://github.com/NOAA-OWP/cahaba/pull/181)

The software released here builds on the flood inundation mapping capabilities demonstrated as part of the National Flood Interoperability Experiment, the Office of Water Prediction's Innovators Program and the National Water Center Summer Institute. The flood inundation mapping software implements the Height Above Nearest Drainage (HAND) algorithm and incorporates community feedback and lessons learned over several years. The software has been designed to meet the requirements set by stakeholders interested in flood prediction and has been developed in partnership with several entities across the water enterprise.<|MERGE_RESOLUTION|>--- conflicted
+++ resolved
@@ -1,15 +1,16 @@
 All notable changes to this project will be documented in this file.
 We follow the [Semantic Versioning 2.0.0](http://semver.org/) format.
 
-<<<<<<< HEAD
-## v4.3.3.1 - 2023-03-17 - [PR#849](https://github.com/NOAA-OWP/inundation-mapping/pull/849)
+## v4.3.3.4 - 2023-03-17 - [PR#849](https://github.com/NOAA-OWP/inundation-mapping/pull/849)
 
 This hotfix addresses an error in inundate_nation.py relating to projection CRS.
 
 ## Changes
 
 - `tools/inundate_nation.py`: #782 CRS projection change likely causing issue with previous projection configuration
-=======
+
+<br/><br/>
+
 ## v4.3.3.3 - 2023-03-20 - [PR#854](https://github.com/NOAA-OWP/inundation-mapping/pull/854)
 
 At least one site (e.g. TRYM7) was not been getting mapped in Stage-Based CatFIM, despite having all of the acceptable accuracy codes. This was caused by a data type issue in the `acceptable_coord_acc_code_list` in `tools_shared_variables.py` having the accuracy codes of 5 and 1 as a strings instead of an integers.
@@ -37,7 +38,6 @@
 ### Changes
 
 - `src/associate_levelpaths_with_levees.py`: Adds check if input files exist and handles empty GeoDataFrame(s) after intersecting levee buffers with leveed areas.
->>>>>>> a1ea4eb8
 
 <br/><br/>
 
@@ -98,55 +98,6 @@
 
 ### Removals
 - `data/nld/preprocess_levee_protected_areas.py`: Deprecated.
-
-<br/><br/>
-
-## v4.X.X.X - 2023-03-15 - [PR#845](https://github.com/NOAA-OWP/inundation-mapping/pull/845)
-
-This PR revises the methodology for masking levee-protected areas from inundation. It accomplishes two major tasks: (1) updates the procedure for acquiring and preprocessing the levee data to be burned into the DEM and (2) revises the way levee-protected areas are masked from branches.
-
-(1) There are now going to be two different levee vector line files in each HUC. One (`nld_subset_levees_burned.gpkg`) for the levee elevation burning and one (`nld_subset_levees.gpkg`) for the levee-level-path assignment and masking workflow.
-
-(2) Levee-protected areas are masked from inundation based on a few methods:
-    - Branch 0: All levee-protected areas are masked
-    - Other branches: Levee-protected areas are masked from the DEMs of branches for level path(s) that the levee is protecting against by using single-sided buffers alongside each side of the levee to determine which side the levee is protecting against (the side opposite the associated levee-protected area).
-
-### Additions
-
-- `.gitignore`: Adds `.private` folder for unversioned code
-- `data/`
-    - `esri.py`: Class for querying and downloading ESRI feature services.
-    - `nld/`
-        - `levee_download.py`: Module that handles downloading and preprocessing levee lines and protected areas from the National Levee Database.
-- `src/associate_levelpaths_with_levees.py`: Associates level paths with levees using single-sided levee buffers and writes to CSV to be used by `src/mask_dem.py`
-
-### Changes
-
-- `.config/`
-    - `deny_branch_zero.lst`: Adds `dem_meters_{}.tif`
-    - `deny_branches.lst`: Adds `levee_levelpaths.csv` and removes `nld_subset_levees_{}.tif`
-    - `deny_unit.lst`: Adds `dem_meters.tif`
-    - `params_template.env`: Adds `levee_buffer` parameter for levee buffer size/distance in meters and `levee_id_attribute`
-- `src/`
-    - `bash_variables.env`: Updates `input_nld_levee_protected_areas` and adds `input_NLD` (moved from `run_unit_wb.sh`) and `input_levees_preprocessed` environment variables
-    - `burn_in_levees.py`: Removed the unit conversion from feet to meters because it's now being done in `levee_download.py`.
-    - `clip_vectors_to_wbd.py`: Added the new levee lines for the levee-level-path assignment and masking workflow.
-    - `delineate_hydros_and_produce_HAND.sh`: Updates input arguments
-    - `mask_dem.py`: Updates to use `levee_levelpaths.csv` (output from `associate_levelpaths_with_levees.py`) to mask branch DEMs
-    - `run_by_branch.sh`: Clips `dem_meters.tif` to use for branches instead of `dem_meters_0.tif` since branch 0 is already masked.
-    - `run_unit_wb.sh`: Added inputs to `clip_vectors_to_wbd.py`. Added `associate_levelpaths_with_levees.py`. Processes `dem_meters.tif` and then makes a copy for branch 0. Moved `deny_unit.lst` cleanup to after branch processing.
-
-### Removals
-- `data/nld/preprocess_levee_protected_areas.py`: Deprecated
-
-### Testing
-Tested on a number of HUCs including 03140202, 08080202, 08080301, 08080302, and 08080401.
-
-### Notes
-Usage for the new levee download workflow is simply: `python3 /foss_fim/data/nld/levee_download.py`. There will be 3 outputs written to `/data/inputs/nld_vectors/`. Whenever levees are updated, `/src/bash_variables.env` should also be updated to reflect the new filenames since the dates will be updated.
-- `System_Routes_NLDFS_5070_{YYMMDD}.gpkg`
-- `3d_nld_preprocessed_{YYMMDD}.gpkg`
-- `Leveed_Areas_NLDFS_5070_{YYMMDD}.gpkg`
 
 <br/><br/>
 
