--- conflicted
+++ resolved
@@ -1,7 +1,6 @@
 All notable changes to this project will be documented in this file.
 We follow the [Semantic Versioning 2.0.0](http://semver.org/) format.
 
-<<<<<<< HEAD
 ## v4.x.x.x - 2024-06-28 - [PR#1198](https://github.com/NOAA-OWP/inundation-mapping/pull/1198)
 
 This PR updates scripts that use the recurrence flow files. The new flow files (NWM V3) are in `/inputs/rating_curve/nwm_recur_flows/`.
@@ -12,7 +11,6 @@
 - `src/src_adjust_ras2fim_rating.py`: 100 year recurrence was removed since it is not included in the new AEP.
 - `src/src_adjust_usgs_rating_trace.py`: 100 year recurrence was removed since it is not included in the new AEP.
 - `tools/rating_curve_comparison.py`: 100 year recurrence was removed since it is not included in the new AEP. Also, the name of recurrence flow CSV file was updated.
-=======
 ## v4.5.2.6 - 2024-07-12 - [PR#1184](https://github.com/NOAA-OWP/inundation-mapping/pull/1184)
 
 This PR adds a new script to determine which bridges are inundated by a specific flow. It will assign a risk status to each bridge point based on a specific threshold.
@@ -49,7 +47,6 @@
           - `generate_pre_clip_fim_huc8.py`: Upgrading logging system.
 - `src`
      - `bash_variables.env`: Updated pre-clip input path to new pre-clip files.
->>>>>>> 56748d43
 
 <br/><br/>
 
