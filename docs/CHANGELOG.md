All notable changes to this project will be documented in this file.
We follow the [Semantic Versioning 2.0.0](http://semver.org/) format.

<<<<<<< HEAD
## v4.0.14.X - 2022-12-20 - [PR #758](https://github.com/NOAA-OWP/inundation-mapping/pull/758)

This merge addresses feedback received from field users regarding CatFIM. Users wanted a Stage-Based version of CatFIM, they wanted maps created for multiple intervals between flood categories, and they wanted documentation as to why many sites are absent from the Stage-Based CatFIM service. This merge seeks to address this feedback. CatFIM will continue to evolve with more feedback over time.

## Changes
- `/src/gms/usgs_gage_crosswalk.py`: Removed filtering of extra attributes when writing table
- `/src/gms/usgs_gage_unit_setup.py`: Removed filter of gages where `rating curve == yes`. The filtering happens later on now.
- `/tools/eval_plots.py`: Added a post-processing step to produce CSVs of spatial data
- `/tools/generate_categorical_fim.py`:
  - New arguments to support more advanced multiprocessing, support production of Stage-Based CatFIM, specific output directory pathing, upstream and downstream distance, controls on how high past "major" magnitude to go when producing interval maps for Stage-Based, the ability to run a single AHPS site.
- `/tools/generate_categorical_fim_flows.py`:
  - Allows for flows to be retrieved for only one site (useful for testing)
  - More logging
  - Filtering stream segments according to stream order
- `/tools/generate_categorical_fim_mapping.py`:
  - Support for Stage-Based CatFIM production
  - Enhanced multiprocessing
  - Improved post-processing
- `/tools/pixel_counter.py`: fixed a bug where Nonetypes were being returned
- `/tools/rating_curve_get_usgs_rating_curves.py`:
  - Removed filtering when producing `usgs_gages.gpkg`, but adding attribute as to whether or not it meets acceptance criteria, as defined in `gms_tools/tools_shared_variables.py`.
  - Creating a lookup list to filter out unacceptable gages before they're written to `usgs_rating_curves.csv`
  - The `usgs_gages.gpkg` now includes two fields indicating whether or not gages pass acceptance criteria (defined in `tools_shared_variables.py`. The fields are `acceptable_codes` and `acceptable_alt_error`
- `/tools/tools_shared_functions.py`:
  - Added `get_env_paths()` function to retrieve environmental variable information used by CatFIM and rating curves scripts
  - `Added `filter_nwm_segments_by_stream_order()` function that uses WRDS to filter out NWM feature_ids from a list if their stream order is different than a desired stream order.
- `/tools/tools_shared_variables.py`: Added the acceptance criteria and URLS for gages as non-constant variables. These can be modified and tracked through version changes. These variables are imported by the CatFIM and USGS rating curve and gage generation scripts.
- `/tools/test_case_by_hydroid.py`: reformatting code, recommend adding more comments/docstrings in future commit
=======
## v4.0.14.2 - 2022-12-22 - [PR #772](https://github.com/NOAA-OWP/inundation-mapping/pull/772)

Added `usgs_elev_table.csv` to hydrovis whitelist files.  Also updated the name to include the word "hydrovis" in them (anticipating more s3 whitelist files).

### Changes

- `config`
    - `aws_s3_put_fim4_hydrovis_whitelist.lst`:  File name updated and added usgs_elev_table.csv so it gets push up as well.
    - `aws_s3_put_fim3_hydrovis_whitelist.lst`: File name updated

- `data/aws`
   - `s3.py`: added `/foss_fim/config/aws_s3_put_fim4_hydrovis_whitelist.lst` as a default to the -w param.

<br/><br/>

## v4.0.14.1 - 2022-12-03 - [PR #753](https://github.com/NOAA-OWP/inundation-mapping/pull/753)

Creates a polygon of 3DEP DEM domain (to eliminate errors caused by stream networks with no DEM data in areas of HUCs that are outside of the U.S. border) and uses the polygon layer to clip the WBD and stream network (to a buffer inside the WBD).

### Additions
- `data/usgs/acquire_and_preprocess_3dep_dems.py`: Adds creation of 3DEP domain polygon by polygonizing all HUC6 3DEP DEMs and then dissolving them.
- `src/gms/run_by_unit.sh`: Adds 3DEP domain polygon .gpkg as input to `src/clip_vectors_to_wbd.py`

### Changes
- `src/clip_vectors_to_wbd.py`: Clips WBD to 3DEP domain polygon and clips streams to a buffer inside the clipped WBD polygon.

<br/><br/>

## v4.0.14.0 - 2022-12-20 - [PR #769](https://github.com/NOAA-OWP/inundation-mapping/pull/769)

Masks levee-protected areas from the DEM in branch 0 and in highest two stream order branches.

### Additions

- `src/gms/`
    - `mask_dem.py`: Masks levee-protected areas from the DEM in branch 0 and in highest two stream order branches
    - `delineate_hydros_and_produce_HAND.sh`: Adds `src/gms/mask_dem.py`
>>>>>>> 91164986

<br/><br/>

## v4.0.13.2 - 2022-12-20 - [PR #767](https://github.com/NOAA-OWP/inundation-mapping/pull/767)

Fixes inundation of nodata areas of REM.

### Changes

- `tools/inundation.py`: Assigns depth a value of `0` if REM is less than `0`



## v4.0.13.1 - 2022-12-09 - [PR #743](https://github.com/NOAA-OWP/inundation-mapping/pull/743)

This merge adds the tools required to generate Alpha metrics by hydroid. It summarizes the Apha metrics by branch 0 catchment for use in the Hydrovis "FIM Performance" service.

## Additions

- `pixel_counter.py`:  A script to perform zonal statistics against raster data and geometries
- `pixel_counter_functions.py`: Supporting functions
- `pixel_counter_wrapper.py`: a script that wraps `pixel_counter.py` for batch processing
- `test_case_by_hydroid.py`: the main script to orchestrate the generation of alpha metrics by catchment

<br/><br/>

## v4.0.13.0 - 2022-11-16 - [PR #744](https://github.com/NOAA-OWP/inundation-mapping/pull/744)

Changes branch 0 headwaters data source from NHD to NWS to be consistent with branches. Removes references to NHD flowlines and headwater data.

### Changes

- `src/gms/derive_level_paths.py`: Generates headwaters before stream branch filtering

### Removals

- Removes NHD flowlines and headwater references from `gms_run_unit.sh`, `config/deny_gms_unit_prod.lst`, `src/clip_vectors_to_wbd.py`, `src/gms/run_by_unit.sh`, `unit_tests/__template_unittests.py`, `unit_tests/clip_vectors_to_wbd_params.json`, and `unit_tests/clip_vectors_to_wbd_unittests.py`

<br/><br/>

## V4.0.12.2 - 2022-12-04 - [PR #754](https://github.com/NOAA-OWP/inundation-mapping/pull/754)

Stop writing `gms_inputs_removed.csv` if no branches are removed with Error status 61.

### Changes

- `src/gms/remove_error_branches.py`: Checks if error branches is not empty before saving gms_inputs_removed.csv

<br/><br/>

## v4.0.12.1 - 2022-11-30 - [PR #751](https://github.com/NOAA-OWP/inundation-mapping/pull/751)

Updating a few deny list files.

### Changes

- `config`:
    - `deny_gms_branches_dev.lst`, `deny_gms_branches_prod.lst`, and `deny_gms_unit_prod.lst`

<br/><br/>


## v4.0.12.0 - 2022-11-28 - [PR #736](https://github.com/NOAA-OWP/inundation-mapping/pull/736)

This feature branch introduces a new methodology for computing Manning's equation for the synthetic rating curves. The new subdivision approach 1) estimates bankfull stage by crosswalking "bankfull" proxy discharge data to the raw SRC discharge values 2) identifies in-channel vs. overbank geometry values 3) applies unique in-channel and overbank Manning's n value (user provided values) to compute Manning's equation separately for channel and overbank discharge and adds the two components together for total discharge 4) computes a calibration coefficient (where benchmark data exists) that applies to the  calibrated total discharge calculation.

### Additions

- `src/subdiv_chan_obank_src.py`: new script that performs all subdiv calculations and then produce a new (modified) `hydroTable.csv`. Inputs include `src_full_crosswalked.csv` for each huc/branch and a Manning's roughness csv file (containing: featureid, channel n, overbank n; file located in the `/inputs/rating_curve/variable_roughness/`). Note that the `identify_src_bankfull.py` script must be run prior to running the subdiv workflow.

### Changes

- `config/params_template.env`: removed BARC and composite roughness parameters; added new subdivision parameters; default Manning's n file set to `mannings_global_06_12.csv`
- `gms_run_branch.sh`: moved the PostgreSQL database steps to occur immediately before the SRC calibration steps; added new subdivision step; added condition to SRC calibration to ensure subdivision routine is run
- `src/add_crosswalk.py`: removed BARC function call; update placeholder value list (removed BARC and composite roughness variables) - these placeholder variables ensure that all hydrotables have the same dimensions
- `src/identify_src_bankfull.py`: revised FIM3 starting code to work with FIM4 framework; stripped out unnecessary calculations; restricted bankfull identification to stage values > 0
- `src/src_adjust_spatial_obs.py`: added huc sort function to help user track progress from console outputs
- `src/src_adjust_usgs_rating.py`: added huc sort function to help user track progress from console outputs
- `src/src_roughness_optimization.py`: reconfigured code to compute a calibration coefficient and apply adjustments using the subdivision variables; renamed numerous variables; simplified code where possible
- `src/utils/shared_variables.py`: increased `ROUGHNESS_MAX_THRESH` from 0.6 to 0.8
- `tools/vary_mannings_n_composite.py`: *moved this script from /src to /tools*; updated this code from FIM3 to work with FIM4 structure; however, it is not currently implemented (the subdivision routine replaces this)
- `tools/aggregate_csv_files.py`: helper tool to search for csv files by name/wildcard and concatenate all found files into one csv (used for aggregating previous calibrated roughness values)
- `tools/eval_plots.py`: updated list of metrics to plot to also include equitable threat score and mathews correlation coefficient (MCC)
- `tools/synthesize_test_cases.py`: updated the list of FIM version metrics that the `PREV` flag will use to create the final aggregated metrics csv; this change will combine the dev versions provided with the `-dc` flag along with the existing `previous_fim_list` 

<br/><br/>

## v4.0.11.5 - 2022-11-18 - [PR #746](https://github.com/NOAA-OWP/inundation-mapping/pull/746)

Skips `src/usgs_gage_unit_setup.py` if no level paths exist. This may happen if a HUC has no stream orders > 2. This is a bug fix for #723 for the case that the HUC also has USGS gages.

### Changes

- `src/gms/run_by_unit.sh`: Adds check for `nwm_subset_streams_levelPaths.gpkg` before running `usgs_gage_unit_setup.py`

<br/><br/>

## v4.0.11.4 - 2022-10-12 - [PR #709](https://github.com/NOAA-OWP/inundation-mapping/pull/709)

Adds capability to produce single rating curve comparison plots for each gage.

### Changes

- `tools/rating_curve_comparison.py`
    - Adds generate_single_plot() to make a single rating curve comparison plot for each gage in a given HUC
    - Adds command line switch to generate single plots
    
<br/><br/>

## v4.0.11.3 - 2022-11-10 - [PR #739](https://github.com/NOAA-OWP/inundation-mapping/pull/739)

New tool with instructions of downloading levee protected areas and a tool to pre-process it, ready for FIM.

### Additions

- `data`
    - `nld`
         - `preprocess_levee_protected_areas.py`:  as described above

### Changes

- `data`
     - `preprocess_rasters.py`: added deprecation note. It will eventually be replaced in it's entirety.
- `src`
    - `utils`
        - `shared_functions.py`: a few styling adjustments.

<br/><br/>

## v4.0.11.2 - 2022-11-07 - [PR #737](https://github.com/NOAA-OWP/inundation-mapping/pull/737)

Add an extra input args to the gms_**.sh files to allow for an override of the branch zero deny list, same as we can do with the unit and branch deny list overrides. This is needed for debugging purposes.

Also, if there is no override for the deny branch zero list and is not using the word "none", then use the default or overridden standard branch deny list.  This will keep the branch zero's and branch output folders similar but not identical for outputs.

### Changes

- `gms_pipeline.sh`:  Add new param to allow for branch zero deny list override. Plus added better logic for catching bad deny lists earlier.
- `gms_run_branch.sh`:  Add new param to allow for branch zero deny list override.  Add logic to cleanup all branch zero output folders with the default branch deny list (not the branch zero list), UNLESS an override exists for the branch zero deny list.
- `gms_run_unit.sh`: Add new param to allow for branch zero deny list override.
- `config`
    - `deny_gms_branch_zero.lst`: update to keep an additional file in the outputs.
- `src`
    - `output_cleanup.py`: added note saying it is deprecated.
    - `gms`
        - `run_by_branch.sh`: variable name change (matching new names in related files for deny lists)
        - `run_by_unit.sh`: Add new param to allow for branch zero deny list override.

<br/><br/>

## v4.0.11.1 - 2022-11-01 - [PR #732](https://github.com/NOAA-OWP/inundation-mapping/pull/732)

Due to a recent IT security scan, it was determined that Jupyter-core needed to be upgraded.

### Changes

- `Pipfile` and `Pipfile.lock`:  Added a specific version of Jupyter Core that is compliant with IT.

<br/><br/>

## v4.0.11.0 - 2022-09-21 - [PR #690](https://github.com/NOAA-OWP/inundation-mapping/pull/690)

Masks levee-protected areas from Relative Elevation Model if branch 0 or if branch stream order exceeds a threshold.

### Additions

- `src/gms/`
   - `delineate_hydros_and_produce_HAND.sh`
      - Reprojects and creates HUC-level raster of levee-protected areas from polygon layer
      - Uses that raster to mask/remove those areas from the Relative Elevation Model
   - `rasterize_by_order.py`: Subsets levee-protected area branch-level raster if branch 0 or if order exceeds a threshold (default threshold: max order - 1)
- `config/`
   - `deny_gms_branches_default.lst`, and `deny_gms_branches_min.lst`: Added LeveeProtectedAreas_subset_{}.tif
   - `params_template.env`: Adds mask_leveed_area_toggle

### Changes

- `src/gms/delineate_hydros_and_produce_HAND.sh`: Fixes a bug in ocean/Great Lakes masking
- `tools/`
    - `eval_alt_catfim.py` and `run_test_case.py`: Changes the levee mask to the updated inputs/nld_vectors/Levee_protected_areas.gpkg

<br/><br/>

## v4.0.10.5 - 2022-10-21 - [PR #720](https://github.com/NOAA-OWP/inundation-mapping/pull/720)

Earlier versions of the acquire_and_preprocess_3dep_dems.py did not have any buffer added when downloading HUC6 DEMs. This resulted in 1 pixel nodata gaps in the final REM outputs in some cases at HUC8 sharing a HUC6 border. Adding the param of cblend 6 to the gdalwarp command meant put a 6 extra pixels all around perimeter. Testing showed that 6 pixels was plenty sufficient as the gaps were never more than 1 pixel on borders of no-data.

### Changes

- `data`
    - `usgs`
        - `acquire_and_preprocess_3dep_dems.py`: Added the `cblend 6` param to the gdalwarp call for when the dem is downloaded from USGS.
    - `create_vrt_file.py`:  Added sample usage comment.
 - `src`
     - `gms`
         `run_by_unit.sh`: Added a comment about gdal as it relates to run_by_unit.

Note: the new replacement inputs/3dep_dems/10m_5070/ files can / will be copied before PR approval as the true fix was replacment DEM's. There is zero risk of overwriting prior to code merge.

<br/><br/>

## v4.0.10.4 - 2022-10-27 - [PR #727](https://github.com/NOAA-OWP/inundation-mapping/pull/727)

Creates a single crosswalk table containing HUC (huc8), BranchID, HydroID, feature_id (and optionally LakeID) from branch-level hydroTables.csv files.

### Additions

- `tools/gms_tools/combine_crosswalk_tables.py`: reads and concatenates hydroTable.csv files, writes crosswalk table
- `gms_run_branch.sh`: Adds `tools/gms_tools/make_complete_hydrotable.py` to post-processing

<br/><br/>

## v4.0.10.3 - 2022-10-19 - [PR #718](https://github.com/NOAA-OWP/inundation-mapping/pull/718)

Fixes thalweg notch by clipping upstream ends of the stream segments to prevent the stream network from reaching the edge of the DEM and being treated as outlets when pit filling the burned DEM.

### Changes

- `src/clip_vectors_to_wbd.py`: Uses a slightly smaller buffer than wbd_buffer (wbd_buffer_distance-2*(DEM cell size)) to clip stream network inside of DEM extent.

<br/><br/>

## v4.0.10.2 - 2022-10-24 - [PR #723](https://github.com/NOAA-OWP/inundation-mapping/pull/723)

Runs branch 0 on HUCs with no other branches remaining after filtering stream orders if `drop_low_stream_orders` is used.

### Additions

- `src/gms`
    - `stream_branches.py`: adds `exclude_attribute_values()` to filter out stream orders 1&2 outside of `load_file()`

### Changes

- `src/gms`
    - `buffer_stream_branches.py`: adds check for `streams_file`
    - `derive_level_paths.py`: checks length of `stream_network` before filtering out stream orders 1&2, then filters using `stream_network.exclude_attribute_values()`
    - `generate_branch_list.py`: adds check for `stream_network_dissolved`

<br/><br/>
    
## v4.0.10.1 - 2022-10-5 - [PR #695](https://github.com/NOAA-OWP/inundation-mapping/pull/695)

This hotfix address a bug with how the rating curve comparison (sierra test) handles the branch zero synthetic rating curve in the comparison plots. Address #676 

### Changes

- `tools/rating_curve_comparison.py`
  - Added logging function to print and write to log file
  - Added new filters to ignore AHPS only sites (these are sites that we need for CatFIM but do not have a USGS gage or USGS rating curve available for sierra test analysis)
  - Added functionality to identify branch zero SRCs
  - Added new plot formatting to distinguish branch zero from other branches

<br/><br/>

## v4.0.10.0 - 2022-10-4 - [PR #697](https://github.com/NOAA-OWP/inundation-mapping/pull/697)

Change FIM to load DEM's from the new USGS 3Dep files instead of the original NHD Rasters.

### Changes

- `config`
    - `params_template.env`: Change default of the calib db back to true:  src_adjust_spatial back to "True". Plus a few text updates.
- `src`
    - `gms`
        - `run_by_unit.sh`: Change input_DEM value to the new vrt `$inputDataDir/3dep_dems/10m_5070/fim_seamless_3dep_dem_10m_5070.vrt` to load the new 3Dep DEM's. Note: The 3Dep DEM's are projected as CRS 5070, but for now, our code is using ESRI:102039. Later all code and input will be changed to CRS:5070. We now are defining the FIM desired projection (102039), so we need to reproject on the fly from 5070 to 102039 during the gdalwarp cut.
        - `run_by_branch.sh`: Removed unused lines.
    - `utils`
        - `shared_variables.py`: Changes to use the new 3Dep DEM rasters instead of the NHD rasters. Moved some values (grouped some variables). Added some new variables for 3Dep. Note: At this time, some of these new enviro variables for 3Dep are not used but are expected to be used shortly.
- `data`
    - `usgs`
        - `acquire_and_preprocess_3dep_dems.py`: Minor updates for adjustments of environmental variables. Adjustments to ensure the cell sizes are fully defined as 10 x 10 as source has a different resolution. The data we downloaded to the new `inputs/3dep_dems/10m_5070` was loaded as 10x10, CRS:5070 rasters.

### Removals

- `lib`
    - `aggregate_fim_outputs.py` : obsolete. Had been deprecated for a while and replaced by other files.
    - `fr_to_mr_raster_mask.py` : obsolete. Had been deprecated for a while and replaced by other files.

<br/><br/>

## v4.0.9.8 - 2022-10-06 - [PR #701](https://github.com/NOAA-OWP/inundation-mapping/pull/701)

Moved the calibration tool from dev-fim3 branch into "dev" (fim4) branch. Git history not available.

Also updated making it easier to deploy, along with better information for external contributors.

Changed the system so the calibration database name is configurable. This allows test databases to be setup in the same postgres db / server system. You can have more than one calb_db_keys.env running in different computers (or even more than one on one server) pointing to the same actual postgres server and service. ie) multiple dev machine can call a single production server which hosts the database.

For more details see /tools/calibration-db/README.md

### Changes

- `tools`
    - `calibration-db`
        - `docker-compose.yml`: changed to allow for configurable database name. (allows for more then one database in a postgres database system (one for prod, another for test if needed))

### Additions

- `config`
    - `calb_db_keys_template.env`: a new template verison of the required config values.

### Removals

- `tools`
    - `calibration-db`
        - `start_db.sh`: Removed as the command should be run on demand and not specifically scripted because of its configurable location of the env file.

<br/><br/>

## v4.0.9.7 - 2022-10-7 - [PR #703](https://github.com/NOAA-OWP/inundation-mapping/pull/703)

During a recent release of a FIM 3 version, it was discovered that FIM3 has slightly different AWS S3 upload requirements. A new s3 whitelist file has been created for FIM3 and the other s3 file was renamed to include the phrase "fim4" in it.

This is being added to source control as it might be used again and we don't want to loose it.

### Additions

- `config`
   - `aws_s3_put_fim3_whitelist.lst`
   
### Renamed

- `config`
   - `aws_s3_put_fim4_whitelist.lst`: renamed from aws_s3_put_whitelist.lst

<br/><br/>

## v4.0.9.6 - 2022-10-17 - [PR #711](https://github.com/NOAA-OWP/inundation-mapping/pull/711)

Bug fix and formatting upgrades. It was also upgraded to allow for misc other inundation data such as high water data.

### Changes

- `tools`
    - `inundate_nation.py`:  As stated above.

### Testing

- it was run in a production model against fim 4.0.9.2 at 100 yr and 2 yr as well as a new High Water dataset.

<br/><br/>

## v4.0.9.5 - 2022-10-3 - [PR #696](https://github.com/NOAA-OWP/inundation-mapping/pull/696)

- Fixed deny_gms_unit_prod.lst to comment LandSea_subset.gpkg, so it does not get removed. It is needed for processing in some branches
- Change default for params_template.env -> src_adjust_spatial="False", back to default of "True"
- Fixed an infinite loop when src_adjust_usgs_rating.py was unable to talk to the calib db.
- Fixed src_adjsust_usgs_rating.py for when the usgs_elev_table.csv may not exist.

### Changes

- `gms_run_branch.sh`:  removed some "time" command in favour of using fim commands from bash_functions.sh which give better time and output messages.

- `config`
    - `deny_gms_unit_prod.lst`: Commented out LandSea_subset.gpkg as some HUCs need that file in place.
    - `params_template.env`: Changed default src_adjust_spatial back to True

- `src`
    - `src_adjust_spatial_obs.py`:  Added code to a while loop (line 298) so it is not an indefinite loop that never stops running. It will now attempts to contact the calibration db after 6 attempts. Small adjustments to output and logging were also made and validation that a connection to the calib db was actually successful.
    - `src_adjust_usgs_rating.py`: Discovered that a usgs_elev_df might not exist (particularly when processing was being done for hucs that have no usgs guage data). If the usgs_elev_df does not exist, it no longer errors out.

<br/><br/>

## v4.0.9.4 - 2022-09-30 - [PR #691](https://github.com/NOAA-OWP/inundation-mapping/pull/691)

Cleanup Branch Zero output at the end of a processing run. Without this fix, some very large files were being left on the file system. Adjustments and cleanup changed the full BED output run from appx 2 TB output to appx 1 TB output.

### Additions

- `unit_tests`
    - `gms`
        - `outputs_cleanup_params.json` and `outputs_cleanup_unittests.py`: The usual unit test files.

### Changes

- `gms_pipeline.sh`: changed variables and text to reflect the renamed default `deny_gms_branchs_prod.lst` and `deny_gms_unit_prod.lst` files. Also tells how a user can use the word 'none' for the deny list parameter (both or either unit or branch deny list) to skip output cleanup(s).

- `gms_run_unit.sh`: changed variables and text to reflect the renamed default `deny_gms_unit_prod.lst` files. Also added a bit of minor output text (styling). Also tells how a user can use the word 'none' for the deny list parameter to skip output cleanup.

- `gms_run_branch.sh`:
       ... changed variables and text to reflect the renamed default `deny_gms_branches.lst` files. 
       ... added a bit of minor output text (styling).
       ... also tells how a user can use the word 'none' for the deny list parameter to skip output cleanup.
       ... added a new section that calls the `outputs_cleanup.py` file and will do post cleanup on branch zero output files.

- `src`
    - `gms`
        - `outputs_cleanup.py`: pretty much rewrote it in its entirety. Now accepts a manditory branch id (can be zero) and can recursively search subdirectories. ie) We can submit a whole output directory with all hucs and ask to cleanup branch 0 folder OR cleanup files in any particular directory as we did before (per branch id).
          
          - `run_by_unit.sh`:  updated to pass in a branch id (or the value of "0" meaning branch zero) to outputs_cleanup.py.
          - `run_by_branch.sh`:  updated to pass in a branch id to outputs_cleanup.py.
      
- `unit_tests`
    - `README.md`: updated to talk about the specific deny list for unit_testing.
    - `__template_unittests.py`: updated for the latest code standards for unit tests. 

- `config`
    - `deny_gms_branch_unittest.lst`: Added some new files to be deleted, updated others.
    - `deny_gms_branch_zero.lst`: Added some new files to be deleted.
    - `deny_gms_branches_dev.lst`:  Renamed from `deny_gms_branches_default.lst` and some new files to be deleted, updated others. Now used primarily for development and testing use.
    - `deny_gms_branches_prod.lst`:  Renamed from `deny_gms_branches_min` and some new files to be deleted, updated others. Now used primarily for when releasing a version to production.
    - `deny_gms_unit_prod.lst`: Renamed from `deny_gms_unit_default.lst`, yes... there currently is no "dev" version.  Added some new files to be deleted.

<br/><br/>

## v4.0.9.3 - 2022-09-13 - [PR #681](https://github.com/NOAA-OWP/inundation-mapping/pull/681)

Created a new tool to downloaded USGS 3Dep DEM's via their S3 bucket.

Other changes:
 - Some code file re-organization in favour of the new `data` folder which is designed for getting, setting, and processing data from external sources such as AWS, WBD, NHD, NWM, etc.
 - Added tmux as a new tool embedded inside the docker images.

### Additions

- `data`
   - `usgs`
      - `acquire_and_preprocess_3dep_dems.py`:  The new tool as described above. For now it is hardcoded to a set path for USGS AWS S3 vrt file but may change later for it to become parameter driven.
 - `create_vrt_file.py`: This is also a new tool that can take a directory of geotiff files and create a gdal virtual file, .vrt extention, also called a `virtual raster`. Instead of clipping against HUC4, 6, 8's raster files, and run risks of boundary issues, vrt's actual like all of the tif's are one giant mosaiced raster and can be clipped as one.

### Removals

- 'Dockerfile.prod`:  No longer being used (never was used)

### Changes

- `Dockerfile`:  Added apt install for tmux. This tool will now be available in docker images and assists developers.

- `data`
   - `acquire_and_preprocess_inputs.py`:  moved from the `tools` directory but not other changes made. Note: will required review/adjustments before being used again.
   - `nws`
      - `preprocess_ahps_nws.py`:  moved from the `tools` directory but not other changes made. Note: will required review/adjustments before being used again.
      - `preprocess_rasters.py`: moved from the `tools` directory but not other changes made. Note: will required review/adjustments before being used again.
    - `usgs`
         - `preprocess_ahps_usgs.py`:  moved from the `tools` directory but not other changes made. Note: will required review/adjustments before being used again.
         - `preprocess_download_usgs_grids.py`: moved from the `tools` directory but not other changes made. Note: will required review/adjustments before being used again.

 - `src`
     - `utils`
         - `shared_functions.py`:  changes made were
              - Cleanup the "imports" section of the file (including a change to how the utils.shared_variables file is loaded.
              - Added `progress_bar_handler` function which can be re-used by other code files.
              - Added `get_file_names` which can create a list of files from a given directory matching a given extension. 
              - Modified `print_current_date_time` and `print_date_time_duration` and  methods to return the date time strings. These helper methods exist to help with standardization of logging and output console messages.
              - Added `print_start_header` and `print_end_header` to help with standardization of console and logging output messages.
          - `shared_variables.py`: Additions in support of near future functionality of having fim load DEM's from USGS 3DEP instead of NHD rasters.

<br/><br/>

## v4.0.9.2 - 2022-09-12 - [PR #678](https://github.com/NOAA-OWP/inundation-mapping/pull/678)

This fixes several bugs related to branch definition and trimming due to waterbodies.

### Changes

- `src/gms/stream_branches.py`
   - Bypasses erroneous stream network data in the to ID field by using the Node attribute instead.
   - Adds check if no nwm_lakes_proj_subset.gpkg file is found due to no waterbodies in the HUC.
   - Allows for multiple upstream branches when stream order overrides arbolate sum.

<br/><br/>

## v4.0.9.1 - 2022-09-01 - [PR #664](https://github.com/NOAA-OWP/inundation-mapping/pull/664)

A couple of changes:
1) Addition of a new tool for pushing files / folders up to an AWS (Amazon Web Service) S3 bucket.
2) Updates to the Docker image creation files to include new packages for boto3 (for AWS) and also added `jupyter`, `jupterlab` and `ipympl` to make it easier to use those tools during development.
3) Correct an oversight of `logs\src_optimization` not being cleared upon `overwrite` run.

### Additions

- `src`
   - `data`
       - `README.md`: Details on how the new system for `data` folders (for communication for external data sources/services).
       - `aws`
           - `aws_base.py`:  A file using a class and inheritance system (parent / child). This file has properties and a method that all child class will be expected to use and share. This makes it quicker and easier to added new AWS tools and helps keep consistant patterns and standards.
           - `aws_creds_template.env`: There are a number of ways to validate credentials to send data up to S3. We have chosen to use an `.env` file that can be passed into the tool from any location. This is the template for that `.env` file. Later versions may be changed to use AWS profile security system.
           - `s3.py`: This file pushes file and folders up to a defined S3 bucket and root folder. Note: while it is designed only for `puts` (pushing to S3), hooks were added in case functional is added later for `gets` (pull from S3).


### Changes

- `utils`
   - `shared_functions.py`:  A couple of new features
       -  Added a method which accepts a path to a .lst or .txt file with a collection of data and load it into a  python list object. It can be used for a list of HUCS, file paths, or almost anything. 
       - A new method for quick addition of current date/time in output.
       - A new method for quick calculation and formatting of time duration in hours, min and seconds.
       - A new method for search for a string in a given python list. It was designed with the following in mind, we already have a python list loaded with whitelist of files to be included in an S3 push. As we iterate through files from the file system, we can use this tool to see if the file should be pushed to S3. This tool can easily be used contexts and there is similar functionality in other FIM4 code that might be able to this method.

- `Dockerfile` : Removed a line for reloading Shapely in recent PRs, which for some reason is no longer needed after adding the new BOTO3 python package. Must be related to python packages dependencies. This removed Shapely warning seen as a result of another recent PR. Also added AWS CLI for bash commands.

- `Pipfile` and `Pipfile.lock`:  Updates for the four new python packages, `boto3` (for AWS), `jupyter`, `jupyterlab` and `ipympl`. We have some staff that use Jupyter in their dev actitivies. Adding this package into the base Docker image will make it easier for them.

<br/><br/>

## 4.0.9.0 - 2022-09-09 - [PR #672](https://github.com/NOAA-OWP/inundation-mapping/pull/672)

When deriving level paths, this improvement allows stream order to override arbolate sum when selecting the proper upstream segment to continue the current branch.

<br/><br/>

## 4.0.8.0 - 2022-08-26 - [PR #671](https://github.com/NOAA-OWP/inundation-mapping/pull/671)

Trims ends of branches that are in waterbodies; also removes branches if they are entirely in a waterbody.

## Changes

- `src/gms/stream_branches.py`: adds `trim_branches_in_waterbodies()` and `remove_branches_in_waterbodies()` to trim and prune branches in waterbodies.

<br/><br/>

## v4.0.7.2 - 2022-08-11 - [PR #654](https://github.com/NOAA-OWP/inundation-mapping/pull/654)

`inundate_nation.py` A change to switch the inundate nation function away from refrences to `inundate.py`, and rather use `inundate_gms.py` and `mosaic_inundation.py`

### Changes

- `inundate_gms`:  Changed `mask_type = 'filter'`

<br/><br/>

## v4.0.7.1 - 2022-08-22 - [PR #665](https://github.com/NOAA-OWP/inundation-mapping/pull/665)

Hotfix for addressing missing input variable when running `gms_run_branch.sh` outside of `gms_pipeline.sh`. 

### Changes
- `gms_run_branch.sh`: defining path to WBD HUC input file directly in ogr2ogr call rather than using the $input_WBD_gdb defined in `gms_run_unit.sh`
- `src/src_adjust_spatial_obs.py`: removed an extra print statement
- `src/src_roughness_optimization.py`: removed a log file write that contained sensitive host name

<br/><br/>

## v4.0.7.0 - 2022-08-17 - [PR #657](https://github.com/NOAA-OWP/inundation-mapping/pull/657)

Introduces synthetic rating curve calibration workflow. The calibration computes new Manning's coefficients for the HAND SRCs using input data: USGS gage locations, USGS rating curve csv, and a benchmark FIM extent point database stored in PostgreSQL database. This addresses [#535].

### Additions

- `src/src_adjust_spatial_obs.py`: new synthetic rating curve calibration routine that prepares all of the spatial (point data) benchmark data for ingest to the Manning's coefficient calculations performed in `src_roughness_optimization.py`
- `src/src_adjust_usgs_rating.py`: new synthetic rating curve calibration routine that prepares all of the USGS gage location and observed rating curve data for ingest to the Manning's coefficient calculations performed in `src_roughness_optimization.py`
- `src/src_roughness_optimization.py`: new SRC post-processing script that ingests observed data and HUC/branch FIM output data to compute optimized Manning's coefficient values and update the discharge values in the SRCs. Outputs a new hydroTable.csv.

### Changes

- `config/deny_gms_branch_zero.lst`: added `gw_catchments_reaches_filtered_addedAttributes_crosswalked_{}.gpkg` to list of files to keep (used in calibration workflow)
- `config/deny_gms_branches_min.lst`: added `gw_catchments_reaches_filtered_addedAttributes_crosswalked_{}.gpkg` to list of files to keep (used in calibration workflow)
- `config/deny_gms_unit_default.lst`: added `usgs_elev_table.csv` to list of files to keep (used in calibration workflow)
- `config/params_template.env`: added new variables for user to control calibration
  - `src_adjust_usgs`: Toggle to run src adjustment routine (True=on; False=off)
  - `nwm_recur_file`: input file location with nwm feature_id and recurrence flow values
  - `src_adjust_spatial`: Toggle to run src adjustment routine (True=on; False=off)
  - `fim_obs_pnt_data`: input file location with benchmark point data used to populate the postgresql database
  - `CALB_DB_KEYS_FILE`: path to env file with sensitive paths for accessing postgres database
- `gms_run_branch.sh`: includes new steps in the workflow to connect to the calibration PostgreSQL database, run SRC calibration w/ USGS gage rating curves, run SRC calibration w/ benchmark point database
- `src/add_crosswalk.py`: added step to create placeholder variables to be replaced in post-processing (as needed). Created here to ensure consistent column variables in the final hydrotable.csv
- `src/gms/run_by_unit.sh`: added new steps to workflow to create the `usgs_subset_gages.gpkg` file for branch zero and then perform crosswalk and create `usgs_elev_table.csv` for branch zero
- `src/make_stages_and_catchlist.py`: Reconcile flows and catchments hydroids
- `src/usgs_gage_aggregate.py`: changed streamorder data type from integer to string to better handle missing values in `usgs_gage_unit_setup.py`
- `src/usgs_gage_unit_setup.py`: added new inputs and function to populate `usgs_elev_table.csv` for branch zero using all available gages within the huc (not filtering to a specific branch)
- `src/utils/shared_functions.py`: added two new functions for calibration workflow
  - `check_file_age`: check the age of a file (use for flagging potentially outdated input)
  - `concat_huc_csv`: concatenate huc csv files to a single dataframe/csv
- `src/utils/shared_variables.py`: defined new SRC calibration threshold variables
  - `DOWNSTREAM_THRESHOLD`: distance in km to propogate new roughness values downstream
  - `ROUGHNESS_MAX_THRESH`: max allowable adjusted roughness value (void values larger than this)
  - `ROUGHNESS_MIN_THRESH`: min allowable adjusted roughness value (void values smaller than this)

<br/><br/>

## v4.0.6.3 - 2022-08-04 - [PR #652](https://github.com/NOAA-OWP/inundation-mapping/pull/652)

Updated `Dockerfile`, `Pipfile` and `Pipfile.lock` to add the new psycopg2 python package required for a WIP code fix for the new FIM4 calibration db.

<br/><br/>

## v4.0.6.2 - 2022-08-16 - [PR #639](https://github.com/NOAA-OWP/inundation-mapping/pull/639)

This file converts USFIMR remote sensed inundation shapefiles into a raster that can be used to compare to the FIM data. It has to be run separately for each shapefile. This addresses [#629].

### Additions

- `/tools/fimr_to_benchmark.py`: This file converts USFIMR remote sensed inundation shapefiles into a raster that can be used to compare to the FIM data. It has to be run separately for each shapefile.

<br/><br/>

## v4.0.6.1 - 2022-08-12 - [PR #655](https://github.com/NOAA-OWP/inundation-mapping/pull/655)

Prunes branches that fail with NO_FLOWLINES_EXIST (Exit code: 61) in `gms_run_branch.sh` after running `split_flows.py`

### Additions
- Adds `remove_error_branches.py` (called from `gms_run_branch.sh`)
- Adds `gms_inputs_removed.csv` to log branches that have been removed across all HUCs

### Removals
- Deletes branch folders that fail
- Deletes branch from `gms_inputs.csv`

<br/><br/>

## v4.0.6.0 - 2022-08-10 - [PR #614](https://github.com/NOAA-OWP/inundation-mapping/pull/614)

Addressing #560, this fix in run_by_branch trims the DEM derived streamline if it extends past the end of the branch streamline. It does this by finding the terminal point of the branch stream, snapping to the nearest point on the DEM derived stream, and cutting off the remaining downstream portion of the DEM derived stream.

### Changes

- `/src/split_flows.py`: Trims the DEM derived streamline if it flows past the terminus of the branch (or level path) streamline.
- `/src/gms/delineate_hydros_and_produce_HAND.sh`: Added branch streamlines as an input to `split_flows.py`.

<br/><br/>

## v4.0.5.4 - 2022-08-01 - [PR #642](https://github.com/NOAA-OWP/inundation-mapping/pull/642)

Fixes bug that causes [Errno2] No such file or directory error when running synthesize_test_cases.py if testing_versions folder doesn't exist (for example, after downloading test_cases from ESIP S3).

### Additions

- `run_test_case.py`: Checks for testing_versions folder in test_cases and adds it if it doesn't exist.

<br/><br/>

## v4.0.5.3 - 2022-07-27 - [PR #630](https://github.com/NOAA-OWP/inundation-mapping/issues/630)

A file called gms_pipeline.sh already existed but was unusable. This has been updated and now can be used as a "one-command" execution of the fim4/gms run. While you still can run gms_run_unit.sh and gms_run_branch.sh as you did before, you no longer need to. Input arguments were simplified to allow for more default and this simplification was added to `gms_run_unit.sh` and `gms_run_branch.sh` as well. 

A new feature was added that is being used for `gms_pipeline.sh` which tests the percent and number of errors after hucs are processed before continuing onto branch processing.

New FIM4/gms usability is now just (at a minumum): `gms_pipeline.sh -n <output name> -u <HUC(s) or HUC list path>`
	
`gms_run_branch.sh` and `gms_run_branch.sh` have also been changed to add the new -a flag and default to dropping stream orders 1 and 2.

### Additions

- `src`
    - `check_unit_errors.py`: as described above.
- `unit_tests`
    - `check_unit_errors_unittests.py` and `check_unit_errors_params.json`: to match new file.    

### Changes

- `README.md`:  Updated text for FIM4, gms_pipeline, S3 input updates, information about updating dependencies, misc link updates and misc text verbage.
- `gms_pipeline.sh`: as described above.
- `gms_run_unit.sh`: as described above. Also small updates to clean up folders and files in case of an overwrite.
- `gms_run_branch.sh`: as described above.
- `src`
     - `utils`
         - `fim_enums.py`:  FIM_system_exit_codes renamed to FIM_exit_codes.
         - `shared_variables.py`: added configurable values for minimum number and percentage of unit errors.
    - `bash_functions.env`:   Update to make the cumulative time screen outputs in mins/secs instead of just seconds.
    - `check_huc_inputs.py`:  Now returns the number of HUCs being processed, needed by `gms_pipeline.sh` (Note: to get the value back to a bash file, it has to send it back via a "print" line and not a "return" value.  Improved input validation, 
- `unit_tests`
   - `README.md`: Misc text and link updates.

### Removals

- `config\params_template_calibrated.env`: No longer needed. Has been removed already from dev-fim3 and confirmed that it is not needed.
<br><br>

## v4.0.5.2 - 2022-07-25 - [PR #622](https://github.com/NOAA-OWP/inundation-mapping/pull/622)

Updates to unit tests including a minor update for outputs and loading in .json parameter files.
<br><br>


## v4.0.5.1 - 2022-06-27 - [PR #612](https://github.com/NOAA-OWP/inundation-mapping/pull/612)

`Alpha Test Refactor` An upgrade was made a few weeks back to the dev-fim3 branch that improved performance, usability and readability of running alpha tests. Some cleanup in other files for readability, debugging verbosity and styling were done as well. A newer, cleaner system for printing lines when the verbose flag is enabled was added.

### Changes

- `gms_run_branch.sh`:  Updated help instructions to about using multiple HUCs as command arguments.
- `gms_run_unit.sh`:  Updated help instructions to about using multiple HUCs as command arguments.
- `src/utils`
    - `shared_functions.py`: 
       - Added a new function called `vprint` which creates a simpler way (and better readability) for other python files when wanting to include a print line when the verbose flag is on.
       - Added a new class named `FIM_Helpers` as a wrapper for the new `vprint` method. 
       - With the new `FIM_Helpers` class, a previously existing method named `append_id_to_file_name` was moved into this class making it easier and quicker for usage in other classes.
       
- `tools`
    - `composite_inundation.py`: Updated its usage of the `append_id_to_file_name` function to now call the`FIM_Helpers` method version of it.
    - `gms_tools`
       - `inundate_gms.py`: Updated for its adjusted usage of the `append_id_to_file_name` method, also removed its own `def __vprint` function in favour of the `FIM_Helpers.vprint` method. 
       - `mosaic_inundation.py`: 
          - Added adjustments for use of `append_id_to_file_name` and adjustments for `fh.vprint`.
          - Fixed a bug for the variable `ag_mosaic_output` which was not pre-declared and would fail as using an undefined variable in certain conditions.
    - `run_test_case.py`: Ported `test_case` class from FIM 3 and tweaked slightly to allow for GMS FIM. Also added more prints against the new fh.vprint method. Also added a default print line for progress / traceability for all alpha test regardless if the verbose flag is set.
    - `synthesize_test_cases.py`: Ported `test_case` class from FIM 3.
- `unit_tests`
   - `shared_functions_unittests.py`: Update to match moving the `append_id_to_file_name` into the `FIM_Helpers` class. Also removed all "header print lines" for each unit test method (for output readability).

<br/><br/>

## v4.0.5.0 - 2022-06-16 - [PR #611](https://github.com/NOAA-OWP/inundation-mapping/pull/611)

'Branch zero' is a new branch that runs the HUCs full stream network to make up for stream orders 1 & 2 being skipped by the GMS solution and is similar to the FR extent in FIM v3. This new branch is created during `run_by_unit.sh` and the processed DEM is used by the other GMS branches during `run_by_branch.sh` to improve efficiency.

### Additions

- `src/gms/delineate_hydros_and_produce_HAND.sh`: Runs all of the modules associated with delineating stream lines and catchments and building the HAND relative elevation model. This file is called once during `gms_run_unit` to produce the branch zero files and is also run for every GMS branch in `gms_run_branch`.
- `config/deny_gms_branch_zero.lst`: A list specifically for branch zero that helps with cleanup (removing unneeded files after processing).

### Changes

- `src/`
    - `output_cleanup.py`: Fixed bug for viz flag.
    - `gms/`
        - `run_by_unit.sh`: Added creation of "branch zero", DEM pre-processing, and now calls.
        -  `delineate_hydros_and_produce_HAND.sh` to produce HAND outputs for the entire stream network.
        - `run_by_branch.sh`: Removed DEM processing steps (now done in `run_by_unit.sh`), moved stream network delineation and HAND generation to `delineate_hydros_and_produce_HAND.sh`.
        - `generate_branch_list.py`: Added argument and parameter to sure that the branch zero entry was added to the branch list.
- `config/`
     - `params_template.env`: Added `zero_branch_id` variable.
- `tools`
     - `run_test_case.py`: Some styling / readability upgrades plus some enhanced outputs.  Also changed the _verbose_ flag to _gms_verbose_ being passed into Mosaic_inundation function.
     - `synthesize_test_cases.py`: arguments being passed into the _alpha_test_args_ from being hardcoded from flags to verbose (effectively turning on verbose outputs when applicable. Note: Progress bar was not affected.
     - `tools_shared_functions.py`: Some styling / readability upgrades.
- `gms_run_unit.sh`: Added export of extent variable, dropped the -s flag and added the -a flag so it now defaults to dropping stream orders 1 and 2.
- `gms_run_branch.sh`: Fixed bug when using overwrite flag saying branch errors folder already exists, dropped the -s flag and added the -a flag so it now defaults to dropping stream orders 1 and 2.

### Removals

- `tests/`: Redundant
- `tools/shared_variables`: Redundant

<br/><br/>

## v4.0.4.3 - 2022-05-26 - [PR #605](https://github.com/NOAA-OWP/inundation-mapping/pull/605)

We needed a tool that could composite / mosaic inundation maps for FIM3 FR and FIM4 / GMS with stream orders 3 and higher. A tool previously existed named composite_fr_ms_inundation.py and it was renamed to composite_inundation.py and upgraded to handle any combination of 2 of 3 items (FIM3 FR, FIM3 MS and/or FIM4 GMS).

### Additions

- `tools/composite_inundation.py`: Technically it is a renamed from composite_ms_fr_inundation.py, and is based on that functionality, but has been heavily modified. It has a number of options, but primarily is designed to take two sets of output directories, inundate the files, then composite them into a single mosiac'd raster per huc. The primary usage is expected to be compositing FIM3 FR with FIM4 / GMS with stream orders 3 and higher. 

- `unit_tests/gms/inundate_gms_unittests.py and inundate_gms_params.json`: for running unit tests against `tools/gms_tools/inunundate_gms.py`.
- `unit_tests/shared_functions_unittests.py and shared_functions_params.json`: A new function named `append_id_to_file_name_single_identifier` was added to `src/utils/shared_functions.py` and some unit tests for that function was created.

### Removed

- `tools/composite_ms_fr_inundation.py`: replaced with upgraded version named `composite_inundation.py`.

### Changes

- `tools/gms_tools/inundate_gms.py`: some style, readabilty cleanup plus move a function up to `shared_functions.py`.
- `tools/gms_tools/mosaic_inundation.py`: some style, readabilty cleanup plus move a function up to `shared_functions.py`.
- `tools/inundation.py`: some style, readabilty cleanup.
- `tools/synthesize_test_cases.py`: was updated primarily for sample usage notes.

<br/><br/>

## v4.0.4.2 - 2022-05-03 - [PR #594](https://github.com/NOAA-OWP/inundation-mapping/pull/594)

This hotfix includes several revisions needed to fix/update the FIM4 area inundation evaluation scripts. These changes largely migrate revisions from the FIM3 evaluation code to the FIM4 evaluation code.

### Changes

- `tools/eval_plots.py`: Copied FIM3 code revisions to enable RAS2FIM evals and PND plots. Replaced deprecated parameter name for matplotlib grid()
- `tools/synthesize_test_cases.py`: Copied FIM3 code revisions to assign FR, MS, COMP resolution variable and addressed magnitude list variable for IFC eval
- `tools/tools_shared_functions.py`: Copied FIM3 code revisions to enable probability not detected (PND) metric calculation
- `tools/tools_shared_variables.py`: Updated magnitude dictionary variables for RAS2FIM evals and PND plots

<br/><br/>

## v4.0.4.1 - 2022-05-02 - [PR #587](https://github.com/NOAA-OWP/inundation-mapping/pull/587)

While testing GMS against evaluation and inundation data, we discovered some challenges for running alpha testing at full scale. Part of it was related to the very large output volume for GMS which resulted in outputs being created on multiple servers and folders. Considering the GMS volume and processing, a tool was required to extract out the ~215 HUC's that we have evaluation data for. Next, we needed isolate valid HUC output folders from original 2,188 HUC's and its 100's of thousands of branches. The first new tool allows us to point to the `test_case` data folder and create a list of all HUC's that we have validation for.

Now that we have a list of relavent HUC's, we need to consolidate output folders from the previously processed full CONUS+ output data. The new `copy_test_case_folders.py` tool extracts relavent HUC (gms unit) folders, based on the list created above, into a consolidated folder. The two tools combine result in significantly reduced overall processing time for running alpha tests at scale.

`gms_run_unit.sh` and `aggregated_branch_lists.py` were adjusted to make a previously hardcoded file path and file name to be run-time parameters. By adding the two new arguments, the file could be used against the new `copy_test_case_folders.py`. `copy_test_case_folders.py` and `gms_run_unit.sh` can now call `aggregated_branch_lists.py` to create a key input file called `gms_inputs.csv` which is a key file required for alpha testing.

A few other small adjustments were made for readability and traceability as well as a few small fixes discovered when running at scale.

### Additions

- `tools/find_test_case_folders.py`: A new tool for creating a list of HUC's that we have test/evaluation data for.
- `tools/copy_test_case_folders.py`: A new tool for using the list created above, to scan through other fully processed output folders and extract only the HUC's (gms units) and it's branches into a consolidated folder, ready for alpha test processing (or other needs).

### Changes

- `src/gms/aggregate_branch_lists.py`: Adjusted to allow two previously hardcoded values to now be incoming arguments. Now this file can be used by both `gms_run_unit.sh` and `copy_test_case_folders.py`.
- `tools/synthesize_test_cases.py`: Adjustments for readability and progress status. The embedded progress bars are not working and will be addressed later.
- `tools/run_test_case.py`: A print statement was added to help with processing progess was added.
- `gms_run_unit.sh`: This was adjusted to match the new input parameters for `aggregate_branch_lists.py` as well as additions for progress status. It now will show the entire progress period start datetime, end datetime and duration. 
- `gms_run_branch.sh`: Also was upgraded to show the entire progress period start datetime, end datetime and duration.

<br/><br/>

## v4.0.4.0 - 2022-04-12 - [PR #557](https://github.com/NOAA-OWP/inundation-mapping/pull/557)

During large scale testing of the new **filtering out stream orders 1 and 2** feature [PR #548](https://github.com/NOAA-OWP/inundation-mapping/pull/548), a bug was discovered with 14 HUCS that had no remaining streams after removing stream orders 1 and 2. This resulted in a number of unmanaged and unclear exceptions. An exception may be still raised will still be raised in this fix for logging purposes, but it is now very clear what happened. Other types of events are logged with clear codes to identify what happened.

Fixes were put in place for a couple of new logging behaviors.

1. Recognize that for system exit codes, there are times when an event is neither a success (code 0) nor a failure (code 1). During processing where stream orders are dropped, some HUCs had no remaining reaches, others had mismatched reaches and others as had missing flowlines (reaches) relating to dissolved level paths (merging individual reaches as part of GMS). When these occur, we want to abort the HUC (unit) or branch processing, identify that they were aborted for specific reasons and continue. A new custom system exit code system was adding using python enums. Logging was enhanced to recognize that some exit codes were not a 0 or a 1 and process them differently.

2. Pathing and log management became an issue. It us not uncommon for tens or hundreds of thousands of branches to be processed. A new feature was to recognize what is happening with each branch or unit and have them easily found and recognizable. Futher, processing for failure (sys exit code of 1) are now copied into a unique folder as the occur to help with visualization of run time errors. Previously errors were not extracted until the end of the entire run which may be multiple days.

3. A minor correction was made when dissolved level paths were created with the new merged level path not always having a valid stream order value.

### File Additions

- `src/`
   - `utils/`
      - `fim_enums.py`:
         - A new class called `FIM_system_exit_codes` was added. This allows tracking and blocking of duplicate system exit codes when a custom system code is required.
        

### Changes

- `fim_run.sh`: Added the gms `non-zero-exit-code` system to `fim_run` to help uncover and isolate errors during processing. Errors recorded in log files within in the logs/unit folder are now copied into a new folder called `unit_errors`.  
    
- `gms_run_branch.sh`:
    -  Minor adjustments to how the `non-zero-exit code` logs were created. Testing uncovered that previous versions were not always reliable. This is now stablized and enhanced.
    - In previous versions, only the `gms_unit.sh` was aware that **stream order filtering** was being done. Now all branch processing is also aware that filtering is in place. Processing in child files and classes can now make adjustments as/if required for stream order filtering.
    - Small output adjustments were made to help with overall screen and log readability.  

- `gms_run_unit.sh`:
    - Minor adjustments to how the `non-zero-exit-code` logs were created similar to `gms_run_branch.sh.`
    - Small text corrections, formatting and output corrections were added.
    - A feature removing all log files at the start of the entire process run were added if the `overwrite` command line argument was added.

- `src/`
   - `filter_catchments_and_add_attributes.py`:
      - Some minor formatting and readability adjustments were added.
      - Additions were made to help this code be aware and responding accordingly if that stream order filtering has occurred. Previously recorded as bugs coming from this class, are now may recorded with the new custom exit code if applicable.

   - `run_by_unit.sh` (supporting fim_run.sh):
         - As a change was made to sub-process call to `filter_catchments_and_add_attributes.py` file, which is shared by gms, related to reach errors / events.

   - `split_flows.py`:
      - Some minor formatting and readability adjustments were added.
      - Additions were made to recognize the same type of errors as being described in other files related to stream order filtering issues.
      - A correction was made to be more precise and more explicit when a gms branch error existed. This was done to ensure that we were not letting other exceptions be trapped that were NOT related to stream flow filtering.
      
   - `time_and_tee_run_by_unit.sh`:
      - The new custom system exit codes was added. Note that the values of 61 (responding system code) are hardcoded instead of using the python based `Fim_system_exit_code` system. This is related to limited communication between python and bash.

   - `gms/`
      - `derive_level_paths.py`:  
          - Was upgraded to use the new fim_enums.Fim_system_exit_codes system. This occurs when no streams / flows remain after filtering.  Without this upgrade, standard exceptions were being issued with minimal details for the error.
          - Minor adjustments to formatting for readability were made.

      - `generate_branch_list.py` :  Minor adjustments to formatting for readability were made.

      - `run_by_branch.sh`:
         - Some minor formatting and readability adjustments were added.
         - Additions to the subprocess call to `split_flows.py` were added so it was aware that branch filtering was being used. `split_flows.py` was one of the files that was throwing errors related to stream order filtering. A subprocess call to `filter_catchments_and_add_attributes.py` adjustment was also required for the same reason.

      - `run_by_unit.sh`:
         - Some minor formatting and readability adjustments were added.
         - An addition was made to help trap errors that might be triggered by `derive_level_paths.py` for `stream order filtering`.

      - `time_and_tee_run_by_branch.sh`:
         - A system was added recognize if an non successful system exit code was sent back from `run_by_branch`. This includes true errors of code 1 and other new custom system exit codes. Upon detection of non-zero-exit codes, log files are immediately copied into special folders for quicker and easier visibility. Previously errors were not brought forth until the entire process was completed which ranged fro hours up to 18 days. Note: System exit codes of 60 and 61 were hardcoded instead of using the values from the new  `FIM_system_exit_codes` due to limitation of communication between python and bash.

      - `time_and_tee_run_by_unit.sh`:
         - The same upgrade as described above in `time_and_tee_run_by_branch.sh` was applied here.
         - Minor readability and output formatting changes were made.

      - `todo.md`
         - An entry was removed from this list which talked about errors due to small level paths exactly as was fixed in this pull request set.

- `unit_tests/`
   - `gms/`
      - `derive_level_paths_unittests.py` :  Added a new unit test specifically testing this type of condition with a known HUC that triggered the branch errors previously described..
      - `derive_level_paths_params.json`:
           - Added a new node with a HUC number known to fail.
           - Changed pathing for unit test data pathing from `/data/outputs/gms_example_unit_tests` to `/data/outputs/fim_unit_test_data_do_not_remove`. The new folder is intended to be a more permanent folder for unit test data.
           - Some additional tests were added validating the argument for dropping stream orders.

### Unit Test File Additions:

- `unit_tests/`
   - `filter_catchments_and_add_attributes_unittests.py` and `filter_catchments_and_add_attributes_params.json`:

   - `split_flows_unittests.py' and `split_flows_params.json`

<br/><br/>

## v4.0.3.1 - 2022-03-10 - [PR #561](https://github.com/NOAA-OWP/inundation-mapping/pull/561)

Bug fixes to get the Alpha Test working in FIM 4.

### Changes

- `tools/sythesize_test_cases.py`: Fixed bugs that prevented multiple benchmark types in the same huc from running `run_test_case.py`.
- `tools/run_test_case.py`: Fixed mall bug for IFC benchmark.
- `tools/eval_plots.py`: Fixed Pandas query bugs.

<br/><br/>

## v4.0.3.0 - 2022-03-03 - [PR #550](https://github.com/NOAA-OWP/inundation-mapping/pull/550)

This PR ports the functionality of `usgs_gage_crosswalk.py` and `rating_curve_comparison.py` to FIM 4.

### Additions

- `src/`:
    - `usgs_gage_aggregate.py`: Aggregates all instances of `usgs_elev_table.csv` to the HUC level. This makes it easier to view the gages in each HUC without having to hunt through branch folders and easier for the Sierra Test to run at the HUC level.
    - `usgs_gage_unit_setup.py`: Assigns a branch to each USGS gage within a unit. The output of this module is `usgs_subset_gages.gpkg` at the HUC level containing the `levpa_id` attribute.

### Changes

- `gms_run_branch.sh`: Added a line to aggregate all `usgs_elev_table.csv` into the HUC directory level using `src/usgs_gage_aggregate.py`.
- `src/`:
    -  `gms/`
        - `run_by_branch.sh`: Added a block to run `src/usgs_gage_crosswalk.py`. 
        - `run_by_unit.sh`: Added a block to run `src/usgs_gage_unit_setup.py`.
    - `usgs_gage_crosswalk.py`: Similar to it's functionality in FIM 3, this module snaps USGS gages to the stream network, samples the underlying DEMs, and writes the attributes to `usgs_elev_table.csv`. This CSV is later aggregated to the HUC level and eventually used in `tools/rating_curve_comparison.py`. Addresses #539 
- `tools/rating_curve_comparison.py`: Updated Sierra Test to work with FIM 4 data structure.
- `unit_tests/`:
    - `rating_curve_comparison_unittests.py` & `rating_curve_comparison_params.json`: Unit test code and parameters for the Sierra Test.
    - `usgs_gage_crosswalk_unittests.py` & `usgs_gage_crosswalk_params.json`: Unit test code and parameters for `usgs_gage_crosswalk.py`
- `config/`:
    - `deny_gms_branches_default.lst` & `config/deny_gms_branches_min.lst`: Add `usgs_elev_table.csv` to the lists as a comment so it doesn't get deleted during cleanup.
    - `deny_gms_unit_default.lst`: Add `usgs_subset_gages.gpkg` to the lists as a comment so it doesn't get deleted during cleanup.

<br/><br/>

## v4.0.2.0 - 2022-03-02 - [PR #548](https://github.com/NOAA-OWP/inundation-mapping/pull/548)

Added a new optional system which allows an argument to be added to the `gms_run_unit.sh` command line to filter out stream orders 1 and 2 when calculating branches. 

### Changes

- `gms_run_unit.sh`: Add the new optional `-s` command line argument. Inclusion of this argument means "drop stream orders 1 and 2".

- `src/gms`
   - `run_by_unit.sh`: Capture and forward the drop stream orders flag to `derive_level_paths.py`
	
   - `derive_level_paths.py`: Capture the drop stream order flag and working with `stream_branches.py` to include/not include loading nwm stream with stream orders 1 and 2.
	
   - `stream_branchs.py`: A correction was put in place to allow for the filter of branch attributes and values to be excluded. The `from_file` method has the functionality but was incomplete. This was corrected and how could accept the values from `derive_level_paths.py` to use the branch attribute of "order_" (gkpg field) and values excluded of [1,2] when optionally desired.

- `unit_tests/gms`
    - `derive_level_paths_unittests.py` and `derive_level_paths_params.py`: Updated for testing for the new "drop stream orders 1 and 2" feature. Upgrades were also made to earlier existing incomplete test methods to test more output conditions.
	
<br/><br/>

## v4.0.1.0 - 2022-02-02 - [PR #525](https://github.com/NOAA-OWP/cahaba/pull/525)

The addition of a very simple and evolving unit test system which has two unit tests against two py files.  This will set a precendence and will grow over time and may be automated, possibly during git check-in triggered. The embedded README.md has more details of what we currently have, how to use it, how to add new unit tests, and expected future enhancements.

### Additions

- `/unit_tests/` folder which has the following:

   - `clip_vectors_to_wbd_params.json`: A set of default "happy path" values that are expected to pass validation for the clip_vectors_to_wbd.py -> clip_vectors_to_wbd (function).

   - `clip_vectors_to_wbd_unittests.py`: A unit test file for src/clip_vectors_to_wbd.py. Incomplete but evolving.

   - `README.md`: Some information about how to create unit tests and how to use them.

   - `unit_tests_utils.py`: A python file where methods that are common to all unit tests can be placed.

   - `gms/derive_level_paths_params.json`: A set of default "happy path" values that are expected to pass validation for the derive_level_paths_params.py -> Derive_level_paths (function). 

   - `gms/derive_level_paths_unittests.py`: A unit test file for `src/derive_level_paths.py`. Incomplete but evolving.

<br/><br/>

## v4.0.0.0 - 2022-02-01 - [PR #524](https://github.com/NOAA-OWP/cahaba/pull/524)

FIM4 builds upon FIM3 and allows for better representation of inundation through the reduction of artificial restriction of inundation at catchment boundaries.

More details will be made available through a publication by Aristizabal et. al. and will be included in the "Credits and References" section of the README.md, titled "Reducing Horton-Strahler Stream Order Can Enhance Flood Inundation Mapping Skill with Applications for the U.S. National Water Model."

### Additions

- `/src/gms`: A new directory containing scripts necessary to produce the FIM4 Height Above Nearest Drainage grids and synthetic rating curves needed for inundation mapping.
- `/tools/gms_tools`: A new directory containing scripts necessary to generate and evaluate inundation maps produced from FIM4 Height Above Nearest Drainage grids and synthetic rating curves.

<br/><br/>

## v3.0.24.3 - 2021-11-29 - [PR #488](https://github.com/NOAA-OWP/cahaba/pull/488)

Fixed projection issue in `synthesize_test_cases.py`.

### Changes

- `Pipfile`: Added `Pyproj` to `Pipfile` to specify a version that did not have the current projection issues.

<br/><br/>

## v3.0.24.2 - 2021-11-18 - [PR #486](https://github.com/NOAA-OWP/cahaba/pull/486)

Adding a new check to keep `usgs_elev_table.csv`, `src_base.csv`, `small_segments.csv` for runs not using the `-viz` flag. We unintentionally deleted some .csv files in `vary_mannings_n_composite.py` but need to maintain some of these for non `-viz` runs (e.g. `usgs_elev_table.csv` is used for sierra test input).

### Changes

- `fim_run.sh`: passing `-v` flag to `vary_mannings_n_composite.py` to determine which csv files to delete. Setting `$viz` = 0 for non `-v` runs.
- `src/vary_mannings_n_composite.py`: added `-v` input arg and if statement to check which .csv files to delete.
- `src/add_crosswalk.py`: removed deprecated barc variables from input args.
- `src/run_by_unit.sh`: removed deprecated barc variables from input args to `add_crosswalk.py`.

<br/><br/>

## v3.0.24.1 - 2021-11-17 - [PR #484](https://github.com/NOAA-OWP/cahaba/pull/484)

Patch to clean up unnecessary files and create better names for intermediate raster files.

### Removals

- `tools/run_test_case_gms.py`: Unnecessary file.

### Changes

- `tools/composite_ms_fr_inundation.py`: Clean up documentation and intermediate file names.
- `tools/run_test_case.py`: Remove unnecessary imports.

<br/><br/>

## v3.0.24.0 - 2021-11-08 - [PR #482](https://github.com/NOAA-OWP/cahaba/pull/482)

Adds `composite_ms_fr_inundation.py` to allow for the generation of an inundation map given a "flow file" CSV and full-resolution (FR) and mainstem (MS) relative elevation models, synthetic rating curves, and catchments rasters created by the `fim_run.sh` script.

### Additions
- `composite_ms_fr_inundation.py`: New module that is used to inundate both MS and FR FIM and composite the two inundation rasters.
- `/tools/gms_tools/`: Three modules (`inundate_gms.py`, `mosaic_inundation.py`, `overlapping_inundation.py`) ported from the GMS branch used to composite inundation rasters.

### Changes
- `inundation.py`: Added 2 exception classes ported from the GMS branch.

<br/><br/>

## v3.0.23.3 - 2021-11-04 - [PR #481](https://github.com/NOAA-OWP/cahaba/pull/481)
Includes additional hydraulic properties to the `hydroTable.csv`: `Number of Cells`, `SurfaceArea (m2)`, `BedArea (m2)`, `Volume (m3)`, `SLOPE`, `LENGTHKM`, `AREASQKM`, `Roughness`, `TopWidth (m)`, `WettedPerimeter (m)`. Also adds `demDerived_reaches_split_points.gpkg`, `flowdir_d8_burned_filled.tif`, and `dem_thalwegCond.tif` to `-v` whitelist.

### Changes
- `run_by_unit.sh`: Added `EXIT FLAG` tag and previous non-zero exit code tag to the print statement to allow log lookup.
- `add_crosswalk.py`: Added extra attributes to the hydroTable.csv. Includes a default `barc_on` and `vmann_on` (=False) attribute that is overwritten (=True) if SRC post-processing modules are run.
- `bathy_src_adjust_topwidth.py`: Overwrites the `barc_on` attribute where applicable and includes the BARC-modified Volume property.
- `vary_mannings_n_composite.py`: Overwrites the `vmann_on` attribute where applicable.
- `output_cleanup.py`: Adds new files to the `-v` whitelist.

<br/><br/>

## v3.0.23.2 - 2021-11-04 - [PR #480](https://github.com/NOAA-OWP/cahaba/pull/480)
Hotfix for `vary_manning_n_composite.py` to address null discharge values for non-CONUS hucs.

### Changes
- `vary_manning_n_composite.py`: Add numpy where clause to set final discharge value to the original value if `vmann=False`

<br/><br/>

## v3.0.23.1 - 2021-11-03 - [PR #479](https://github.com/NOAA-OWP/cahaba/pull/479)
Patches the API updater. The `params_calibrated.env` is replaced with `params_template.env` because the BARC and Multi-N modules supplant the calibrated values.

### Changes
- `api/node/updater/updater.py`: Changed `params_calibrated.env` to `params_template.env`

<br/><br/>

## v3.0.23.0 - 2021-10-31 - [PR #475](https://github.com/NOAA-OWP/cahaba/pull/475)

Moved the synthetic rating curve (SRC) processes from the `\tools` directory to `\src` directory to support post-processing in `fim_run.sh`. These SRC post-processing modules will now run as part of the default `fim_run.sh` workflow. Reconfigured bathymetry adjusted rating curve (BARC) module to use the 1.5yr flow from NWM v2 recurrence flow data in combination with the Bieger et al. (2015) regression equations with bankfull discharge predictor variable input.

### Additions
- `src/bathy_src_adjust_topwidth.py` --> New version of bathymetry adjusted rating curve (BARC) module that is configured to use the Bieger et al. (2015) regression equation with input bankfull discharge as the predictor variable (previous version used the drainage area version of the regression equations). Also added log output capability, added reconfigured output content in `src_full_crosswalked_BARC.csv` and `hydroTable.csv`, and included modifications to allow BARC to run as a post-processing step in `fim_run.sh`. Reminder: BARC is only configured for MS extent.

### Removals
- `config/params_calibrated.env` --> deprecated the calibrated roughness values by stream order with the new introduction of variable/composite roughness module
- `src/bathy_rc_adjust.py` --> deprecated the previous BARC version

### Changes
- `src/identify_src_bankfull.py` --> Moved this script from /tools to /src, added more doc strings, cleaned up output log, and reconfigured to allow execution from fim_run.sh post-processing.
- `src/vary_mannings_n_composite.py` --> Moved this script from /tools to /src, added more doc strings, cleaned up output log, added/reconfigured output content in src_full_crosswalked_vmann.csv and hydroTable.csv, and reconfigured to allow execution from fim_run.sh post-processing.
- `config/params_template.env` --> Added additional parameter/variables for input to `identify_src_bankfull.py`, `vary_mannings_n_composite.py`, and `bathy_src_adjust_topwidth.py`.
      - default BARC input: bankfull channel geometry derived from the Bieger et al. (2015) bankfull discharge regression equations
      - default bankfull flow input: NWM v2 1.5-year recurrence flows
      - default variable roughness input: global (all NWM feature_ids) roughness values of 0.06 for in-channel and 0.11 for max overbank
- `fim_run.sh` --> Added SRC post-processing calls after the `run_by_unit.sh` workflow
- `src/add_crosswalk.py` --> Removed BARC module call (moved to post-processing)
- `src/run_by_unit.sh` --> Removed old/unnecessary print statement.
      - **Note: reset exit codes to 0 for unnecessary processing flags.** Non-zero error codes in `run_by_unit.sh` prevent the `fim_run.sh` post-processing steps from running. This error handling issue will be more appropriately handled in a soon to be release enhancement.
- `tools/run_test_case.py` --> Reverted changes used during development process

<br/><br/>

## v3.0.22.8 - 2021-10-26 - [PR #471](https://github.com/NOAA-OWP/cahaba/pull/471)

Manually filtering segments from stream input layer to fix flow reversal of the MS River (HUC 08030100).

### Changes
- `clip_vectors_to_wbd.py`: Fixes bug where flow direction is reversed for HUC 08030100. The issue is resolved by filtering incoming stream segments that intersect with the elevation grid boundary.

<br/><br/>

## v3.0.22.7 - 2021-10-08 - [PR #467](https://github.com/NOAA-OWP/cahaba/pull/467)

These "tool" enhancements 1) delineate in-channel vs. out-of-channel geometry to allow more targeted development of key physical drivers influencing the SRC calculations (e.g. bathymetry & Manning’s n) #418 and 2) applies a variable/composite Manning’s roughness (n) using user provided csv with in-channel vs. overbank roughness values #419 & #410.

### Additions
- `identify_src_bankfull.p`: new post-processing tool that ingests a flow csv (e.g. NWM 1.5yr recurr flow) to approximate the bankfull STG and then calculate the channel vs. overbank proportions using the volume and hydraulic radius variables
- `vary_mannings_n_composite.py`: new post-processing tool that ingests a csv containing feature_id, channel roughness, and overbank roughness and then generates composite n values via the channel ratio variable

### Changes
- `eval_plots.py`: modified the plot legend text to display full label for development tests
- `inundation.py`: added new optional argument (-n) and corresponding function to produce a csv containing the stage value (and SRC variables) calculated from the flow to stage interpolation.

<br/><br/>

## v3.0.22.6 - 2021-09-13 - [PR #462](https://github.com/NOAA-OWP/cahaba/pull/462)

This new workflow ingests FIM point observations from users and “corrects” the synthetic rating curves to produce the desired FIM extent at locations where feedback is available (locally calibrate FIM).

### Changes
- `add_crosswalk.py`: added `NextDownID` and `order_` attributes to the exported `hydroTable.csv`. This will potentially be used in future enhancements to extend SRC changes to upstream/downstream catchments.
- `adjust_rc_with_feedback.py`: added a new workflow to perform the SRC modifications (revised discharge) using the existing HAND geometry variables combined with the user provided point location flow and stage data.
- `inundation_wrapper_custom_flow.py`: updated code to allow for huc6 processing to generate custom inundation outputs.

<br/><br/>

## v3.0.22.5 - 2021-09-08 - [PR #460](https://github.com/NOAA-OWP/cahaba/pull/460)

Patches an issue where only certain benchmark categories were being used in evaluation.

### Changes
- In `tools/tools_shared_variables.py`, created a variable `MAGNITUDE_DICT` to store benchmark category magnitudes.
- `synthesize_test_cases.py` imports `MAGNITUDE_DICT` and uses it to assign magnitudes.

<br/><br/>

## v3.0.22.4 - 2021-08-30 - [PR #456](https://github.com/NOAA-OWP/cahaba/pull/456)

Renames the BARC modified variables that are exported to `src_full_crosswalked.csv` to replace the original variables. The default/original variables are renamed with `orig_` prefix. This change is needed to ensure downstream uses of the `src_full_crosswalked.csv` are able to reference the authoritative version of the channel geometry variables (i.e. BARC-adjust where available).

### Changes
- In `src_full_crosswalked.csv`, default/original variables are renamed with `orig_` prefix and `SA_div` is renamed to `SA_div_flag`.

<br/><br/>

## v3.0.22.3 - 2021-08-27 - [PR #457](https://github.com/NOAA-OWP/cahaba/pull/457)

This fixes a bug in the `get_metadata()` function in `/tools/tools_shared_functions.py` that arose because of a WRDS update. Previously the `metadata_source` response was returned as independent variables, but now it is returned a list of strings. Another issue was observed where the `EVALUATED_SITES_CSV` variable was being misdefined (at least on the development VM) through the OS environmental variable setting.

### Changes
- In `tools_shared_functions.py`, changed parsing of WRDS `metadata_sources` to account for new list type.
- In `generate_categorical_fim_flows.py`, changed the way the `EVALUATED_SITES_CSV` path is defined from OS environmental setting to a relative path that will work within Docker container.

<br/><br/>

## v3.0.22.2 - 2021-08-26 - [PR #455](https://github.com/NOAA-OWP/cahaba/pull/455)

This merge addresses an issues with the bathymetry adjusted rating curve (BARC) calculations exacerbating single-pixel inundation issues for the lower Mississippi River. This fix allows the user to specify a stream order value that will be ignored in BARC calculations (reverts to using the original/default rating curve). If/when the "thalweg notch" issue is addressed, this change may be unmade.

### Changes
- Added new env variable `ignore_streamorders` set to 10.
- Added new BARC code to set the bathymetry adjusted cross-section area to 0 (reverts to using the default SRC values) based on the streamorder env variable.

<br/><br/>

## v3.0.22.1 - 2021-08-20 - [PR #447](https://github.com/NOAA-OWP/cahaba/pull/447)

Patches the minimum stream length in the template parameters file.

### Changes
- Changes `max_split_distance_meters` in `params_template.env` to 1500.

<br/><br/>

## v3.0.22.0 - 2021-08-19 - [PR #444](https://github.com/NOAA-OWP/cahaba/pull/444)

This adds a script, `adjust_rc_with_feedback.py`, that will be expanded  in future issues. The primary function that performs the HAND value and hydroid extraction is ingest_points_layer() but this may change as the overall synthetic rating curve automatic update machanism evolves.

### Additions
- Added `adjust_rc_with_feedback.py` with `ingest_points_layer()`, a function to extract HAND and hydroid values for use in an automatic synthetic rating curve updating mechanism.

<br/><br/>

## v3.0.21.0 - 2021-08-18 - [PR #433](https://github.com/NOAA-OWP/cahaba/pull/433)

General repository cleanup, made memory-profiling an optional flag, API's release feature now saves outputs.

### Changes
- Remove `Dockerfile.prod`, rename `Dockerfile.dev` to just `Dockerfile`, and remove `.dockerignore`.
- Clean up `Dockerfile` and remove any unused* packages or variables.
- Remove any unused* Python packages from the `Pipfile`.
- Move the `CHANGELOG.md`, `SECURITY.md`, and `TERMS.md` files to the `/docs` folder.
- Remove any unused* scripts in the `/tools` and `/src` folders.
- Move `tools/preprocess` scripts into `tools/`.
- Ensure all scripts in the `/src` folder have their code in functions and are being called via a `__main__` function (This will help with implementing memory profiling fully).
- Changed memory-profiling to be an option flag `-m` for `fim_run.sh`.
- Updated FIM API to save all outputs during a "release" job.

<br/><br/>

## v3.0.20.2 - 2021-08-13 - [PR #443](https://github.com/NOAA-OWP/cahaba/pull/443)

This merge modifies `clip_vectors_to_wbd.py` to check for relevant input data.

### Changes
- `clip_vectors_to_wbd.py` now checks that there are NWM stream segments within the buffered HUC boundary.
- `included_huc8_ms.lst` has several additional HUC8s.

<br/><br/>

## v3.0.20.1 - 2021-08-12 - [PR #442](https://github.com/NOAA-OWP/cahaba/pull/442)

This merge improves documentation in various scripts.

### Changes
This PR better documents the following:

- `inundate_nation.py`
- `synthesize_test_cases.py`
- `adjust_thalweg_lateral.py`
- `rem.py`

<br/><br/>

## v3.0.20.0 - 2021-08-11 - [PR #440](https://github.com/NOAA-OWP/cahaba/pull/440)

This merge adds two new scripts into `/tools/` for use in QAQC.

### Additions
- `inundate_nation.py` to produce inundation maps for the entire country for use in QAQC.
- `check_deep_flooding.py` to check for depths of inundation greater than a user-supplied threshold at specific areas defined by a user-supplied shapefile.

<br/><br/>

## v3.0.19.5 - 2021-07-19

Updating `README.md`.

<br/><br/>

## v3.0.19.4 - 2021-07-13 - [PR #431](https://github.com/NOAA-OWP/cahaba/pull/431)

Updating logging and fixing bug in vector preprocessing.

### Additions
- `fim_completion_check.py` adds message to docker log to log any HUCs that were requested but did not finish `run_by_unit.sh`.
- Adds `input_data_edits_changelog.txt` to the inputs folder to track any manual or version/location specific changes that were made to data used in FIM 3.

### Changes
- Provides unique exit codes to relevant domain checkpoints within `run_by_unit.sh`.
- Bug fixes in `reduce_nhd_stream_density.py`, `mprof plot` call.
- Improved error handling in `add_crosswalk.py`.

<br/><br/>

## v3.0.19.3 - 2021-07-09

Hot fix to `synthesize_test_cases`.

### Changes
- Fixed if/elif/else statement in `synthesize_test_cases.py` that resulted in only IFC data being evaluated.

<br/><br/>

## v3.0.19.2 - 2021-07-01 - [PR #429](https://github.com/NOAA-OWP/cahaba/pull/429)

Updates to evaluation scripts to allow for Alpha testing at Iowa Flood Center (IFC) sites. Also, `BAD_SITES` variable updates to omit sites not suitable for evaluation from metric calculations.

### Changes
- The `BAD_SITES` list in `tools_shared_variables.py` was updated and reasons for site omission are documented.
- Refactored `run_test_case.py`, `synthesize_test_cases.py`, `tools_shared_variables.py`, and `eval_plots.py` to allow for IFC comparisons.

<br/><br/>

## v3.0.19.1 - 2021-06-17 - [PR #417](https://github.com/NOAA-OWP/cahaba/pull/417)

Adding a thalweg profile tool to identify significant drops in thalweg elevation. Also setting lateral thalweg adjustment threshold in hydroconditioning.

### Additions
- `thalweg_drop_check.py` checks the elevation along the thalweg for each stream path downstream of MS headwaters within a HUC.

### Removals
- Removing `dissolveLinks` arg from `clip_vectors_to_wbd.py`.

### Changes
- Cleaned up code in `split_flows.py` to make it more readable.
- Refactored `reduce_nhd_stream_density.py` and `adjust_headwater_streams.py` to limit MS headwater points in `agg_nhd_headwaters_adj.gpkg`.
- Fixed a bug in `adjust_thalweg_lateral.py` lateral elevation replacement threshold; changed threshold to 3 meters.
- Updated `aggregate_vector_inputs.py` to log intermediate processes.

<br/><br/>

## v3.0.19.0 - 2021-06-10 - [PR #415](https://github.com/NOAA-OWP/cahaba/pull/415)

Feature to evaluate performance of alternative CatFIM techniques.

### Additions
- Added `eval_catfim_alt.py` to evaluate performance of alternative CatFIM techniques.

<br/><br/>

## v3.0.18.0 - 2021-06-09 - [PR #404](https://github.com/NOAA-OWP/cahaba/pull/404)

To help analyze the memory consumption of the Fim Run process, the python module `memory-profiler` has been added to give insights into where peak memory usage is with in the codebase.

In addition, the Dockerfile was previously broken due to the Taudem dependency removing the version that was previously being used by FIM. To fix this, and allow new docker images to be built, the Taudem version has been updated to the newest version on the Github repo and thus needs to be thoroughly tested to determine if this new version has affected the overall FIM outputs.

### Additions
- Added `memory-profiler` to `Pipfile` and `Pipfile.lock`.
- Added `mprof` (memory-profiler cli utility) call to the `time_and_tee_run_by_unit.sh` to create overall memory usage graph location in the `/logs/{HUC}_memory.png` of the outputs directory.
- Added `@profile` decorator to all functions within scripts used in the `run_by_unit.sh` script to allow for memory usage tracking, which is then recorded in the `/logs/{HUC}.log` file of the outputs directory.

### Changes
- Changed the Taudem version in `Dockerfile.dev` to `98137bb6541a0d0077a9c95becfed4e56d0aa0ac`.
- Changed all calls of python scripts in `run_by_unit.s` to be called with the `-m memory-profiler` argument to allow scripts to also track memory usage.

<br/><br/>

## v3.0.17.1 - 2021-06-04 - [PR #395](https://github.com/NOAA-OWP/cahaba/pull/395)

Bug fix to the `generate_nws_lid.py` script

### Changes
- Fixes incorrectly assigned attribute field "is_headwater" for some sites in the `nws_lid.gpkg` layer.
- Updated `agg_nhd_headwaters_adj.gpkg`, `agg_nhd_streams_adj.gpkg`, `nwm_flows.gpkg`, and `nwm_catchments.gpkg` input layers using latest NWS LIDs.

<br/><br/>

## v3.0.17.0 - 2021-06-04 - [PR #393](https://github.com/NOAA-OWP/cahaba/pull/393)
BARC updates to cap the bathy calculated xsec area in `bathy_rc_adjust.py` and allow user to choose input bankfull geometry.

### Changes

- Added new env variable to control which input file is used for the bankfull geometry input to bathy estimation workflow.
- Modified the bathymetry cross section area calculation to cap the additional area value so that it cannot exceed the bankfull cross section area value for each stream segment (bankfull value obtained from regression equation dataset).
- Modified the `rating_curve_comparison.py` plot output to always put the FIM rating curve on top of the USGS rating curve (avoids USGS points covering FIM).
- Created a new aggregate csv file (aggregates for all hucs) for all of the `usgs_elev_table.csv` files (one per huc).
- Evaluate the FIM Bathymetry Adjusted Rating Curve (BARC) tool performance using the estimated bankfull geometry dataset derived for the NWM route link dataset.

<br/><br/>

## v3.0.16.3 - 2021-05-21 - [PR #388](https://github.com/NOAA-OWP/cahaba/pull/388)

Enhancement and bug fixes to `synthesize_test_cases.py`.

### Changes
- Addresses a bug where AHPS sites without benchmark data were receiving a CSI of 0 in the master metrics CSV produced by `synthesize_test_cases.py`.
- Includes a feature enhancement to `synthesize_test_cases.py` that allows for the inclusion of user-specified testing versions in the master metrics CSV.
- Removes some of the print statements used by `synthesize_test_cases.py`.

<br/><br/>

## v3.0.16.2 - 2021-05-18 - [PR #384](https://github.com/NOAA-OWP/cahaba/pull/384)

Modifications and fixes to `run_test_case.py`, `eval_plots.py`, and AHPS preprocessing scripts.

### Changes
- Comment out return statement causing `run_test_case.py` to skip over sites/hucs when calculating contingency rasters.
- Move bad sites list and query statement used to filter out bad sites to the `tools_shared_variables.py`.
- Add print statements in `eval_plots.py` detailing the bad sites used and the query used to filter out bad sites.
- Update AHPS preprocessing scripts to produce a domain shapefile.
- Change output filenames produced in ahps preprocessing scripts.
- Update workarounds for some sites in ahps preprocessing scripts.

<br/><br/>

## v3.0.16.1 - 2021-05-11 - [PR #380](https://github.com/NOAA-OWP/cahaba/pull/380)

The current version of Eventlet used in the Connector module of the FIM API is outdated and vulnerable. This update bumps the version to the patched version.

### Changes
- Updated `api/node/connector/requirements.txt` to have the Eventlet version as 0.31.0

<br/><br/>

## v3.0.16.0 - 2021-05-07 - [PR #378](https://github.com/NOAA-OWP/cahaba/pull/378)

New "Release" feature added to the FIM API. This feature will allow for automated FIM, CatFIM, and relevant metrics to be generated when a new FIM Version is released. See [#373](https://github.com/NOAA-OWP/cahaba/issues/373) for more detailed steps that take place in this feature.

### Additions
- Added new window to the UI in `api/frontend/gui/templates/index.html`.
- Added new job type to `api/node/connector/connector.py` to allow these release jobs to run.
- Added additional logic in `api/node/updater/updater.py` to run the new eval and CatFIM scripts used in the release feature.

### Changes
- Updated `api/frontend/output_handler/output_handler.py` to allow for copying more broad ranges of file paths instead of only the `/data/outputs` directory.

<br/><br/>

## v3.0.15.10 - 2021-05-06 - [PR #375](https://github.com/NOAA-OWP/cahaba/pull/375)

Remove Great Lakes coastlines from WBD buffer.

### Changes
- `gl_water_polygons.gpkg` layer is used to mask out Great Lakes boundaries and remove NHDPlus HR coastline segments.

<br/><br/>

## v3.0.15.9 - 2021-05-03 - [PR #372](https://github.com/NOAA-OWP/cahaba/pull/372)

Generate `nws_lid.gpkg`.

### Additions
- Generate `nws_lid.gpkg` with attributes indicating if site is a headwater `nws_lid` as well as if it is co-located with another `nws_lid` which is referenced to the same `nwm_feature_id` segment.

<br/><br/>

## v3.0.15.8 - 2021-04-29 - [PR #371](https://github.com/NOAA-OWP/cahaba/pull/371)

Refactor NHDPlus HR preprocessing workflow. Resolves issue #238

### Changes
- Consolidate NHD streams, NWM catchments, and headwaters MS and FR layers with `mainstem` column.
- HUC8 intersections are included in the input headwaters layer.
- `clip_vectors_to_wbd.py` removes incoming stream segment from the selected layers.

<br/><br/>

## v3.0.15.7 - 2021-04-28 - [PR #367](https://github.com/NOAA-OWP/cahaba/pull/367)

Refactor synthesize_test_case.py to handle exceptions during multiprocessing. Resolves issue #351

### Changes
- refactored `inundation.py` and `run_test_case.py` to handle exceptions without using `sys.exit()`.

<br/><br/>

## v3.0.15.6 - 2021-04-23 - [PR #365](https://github.com/NOAA-OWP/cahaba/pull/365)

Implement CatFIM threshold flows to Sierra test and add AHPS benchmark preprocessing scripts.

### Additions
- Produce CatFIM flows file when running `rating_curve_get_usgs_gages.py`.
- Several scripts to preprocess AHPS benchmark data. Requires numerous file dependencies not available through Cahaba.

### Changes
- Modify `rating_curve_comparison.py` to ingest CatFIM threshold flows in calculations.
- Modify `eval_plots.py` to save all site specific bar plots in same parent directory instead of in subdirectories.
- Add variables to `env.template` for AHPS benchmark preprocessing.

<br/><br/>

## v3.0.15.5 - 2021-04-20 - [PR #363](https://github.com/NOAA-OWP/cahaba/pull/363)

Prevent eval_plots.py from erroring out when spatial argument enabled if certain datasets not analyzed.

### Changes
- Add check to make sure analyzed dataset is available prior to creating spatial dataset.

<br/><br/>

## v3.0.15.4 - 2021-04-20 - [PR #356](https://github.com/NOAA-OWP/cahaba/pull/356)

Closing all multiprocessing Pool objects in repo.

<br/><br/>

## v3.0.15.3 - 2021-04-19 - [PR #358](https://github.com/NOAA-OWP/cahaba/pull/358)

Preprocess NHDPlus HR rasters for consistent projections, nodata values, and convert from cm to meters.

### Additions
- `preprocess_rasters.py` reprojects raster, converts to meters, and updates nodata value to -9999.
- Cleaned up log messages from `bathy_rc_adjust.py` and `usgs_gage_crosswalk.py`.
- Outputs paths updated in `generate_categorical_fim_mapping.py` and `generate_categorical_fim.py`.
- `update_raster_profile` cleans up raster crs, blocksize, nodata values, and converts elevation grids from cm to meters.
- `reproject_dem.py` imports gdal to reproject elevation rasters because an error was occurring when using rasterio.

### Changes
- `burn_in_levees.py` replaces the `gdal_calc.py` command to resolve inconsistent outputs with burned in levee values.

<br/><br/>

## v3.0.15.2 - 2021-04-16 - [PR #359](https://github.com/NOAA-OWP/cahaba/pull/359)

Hotfix to preserve desired files when production flag used in `fim_run.sh`.

### Changes

- Fixed production whitelisted files.

<br/><br/>

## v3.0.15.1 - 2021-04-13 - [PR #355](https://github.com/NOAA-OWP/cahaba/pull/355)

Sierra test considered all USGS gage locations to be mainstems even though many actually occurred with tributaries. This resulted in unrealistic comparisons as incorrect gages were assigned to mainstems segments. This feature branch identifies gages that are on mainstems via attribute field.

### Changes

- Modifies `usgs_gage_crosswalk.py` to filter out gages from the `usgs_gages.gpkg` layer such that for a "MS" run, only consider gages that contain rating curve information (via `curve` attribute) and are also mainstems gages (via `mainstems` attribute).
- Modifies `usgs_gage_crosswalk.py` to filter out gages from the `usgs_gages.gpkg` layer such that for a "FR" run, only consider gages that contain rating curve information (via `curve` attribute) and are not mainstems gages (via `mainstems` attribute).
- Modifies how mainstems segments are determined by using the `nwm_flows_ms.gpkg` as a lookup to determine if the NWM segment specified by WRDS for a gage site is a mainstems gage.

### Additions

- Adds a `mainstem` attribute field to `usgs_gages.gpkg` that indicates whether a gage is located on a mainstems river.
- Adds `NWM_FLOWS_MS` variable to the `.env` and `.env.template` files.
- Adds the `extent` argument specified by user when running `fim_run.sh` to `usgs_gage_crosswalk.py`.

<br/><br/>

## v3.0.15.0 - 2021-04-08 - [PR #340](https://github.com/NOAA-OWP/cahaba/pull/340)

Implementing a prototype technique to estimate the missing bathymetric component in the HAND-derived synthetic rating curves. The new Bathymetric Adjusted Rating Curve (BARC) function is built within the `fim_run.sh` workflow and will ingest bankfull geometry estimates provided by the user to modify the cross section area used in the synthetic rating curve generation.

### Changes
 - `add_crosswalk.py` outputs the stream order variables to `src_full_crosswalked.csv` and calls the new `bathy_rc_adjust.py` if bathy env variable set to True and `extent=MS`.
 - `run_by_unit.sh` includes a new csv outputs for reviewing BARC calculations.
 - `params_template.env` & `params_calibrated.env` contain new BARC function input variables and on/off toggle variable.
 - `eval_plots.py` now includes additional AHPS eval sites in the list of "bad_sites" (flagged issues with MS flowlines).

### Additions
 - `bathy_rc_adjust.py`:
    - Imports the existing synthetic rating curve table and the bankfull geometry input data (topwidth and cross section area per COMID).
    - Performs new synthetic rating curve calculations with bathymetry estimation modifications.
    - Flags issues with the thalweg-notch artifact.

<br/><br/>

## v3.0.14.0 - 2021-04-05 - [PR #338](https://github.com/NOAA-OWP/cahaba/pull/338)

Create tool to retrieve rating curves from USGS sites and convert to elevation (NAVD88). Intended to be used as part of the Sierra Test.

### Changes
 - Modify `usgs_gage_crosswalk.py` to:
    1) Look for `location_id` instead of `site_no` attribute field in `usgs_gages.gpkg` file.
    2) Filter out gages that do not have rating curves included in the `usgs_rating_curves.csv`.
 - Modify `rating_curve_comparison.py` to perform a check on the age of the user specified `usgs_rating_curves.csv` and alert user to the age of the file and recommend updating if file is older the 30 days.

### Additions
 - Add `rating_curve_get_usgs_curves.py`. This script will generate the following files:
     1) `usgs_rating_curves.csv`: A csv file that contains rating curves (including converted to NAVD88 elevation) for USGS gages in a format that is compatible with  `rating_curve_comparisons.py`. As it is is currently configured, only gages within CONUS will have rating curve data.
     2) `log.csv`: A log file that records status for each gage and includes error messages.
     3) `usgs_gages.gpkg`: A geospatial layer (in FIM projection) of all active USGS gages that meet a predefined criteria. Additionally, the `curve` attribute indicates whether a rating curve is found in the `usgs_rating_curves.csv`. This spatial file is only generated if the `all` option is passed with the `-l` argument.

<br/><br/>

## v3.0.13.0 - 2021-04-01 - [PR #332](https://github.com/NOAA-OWP/cahaba/pull/332)

Created tool to compare synthetic rating curve with benchmark rating curve (Sierra Test).

### Changes
 - Update `aggregate_fim_outputs.py` call argument in `fim_run.sh` from 4 jobs to 6 jobs, to optimize API performance.
 - Reroutes median elevation data from `add_crosswalk.py` and `rem.py` to new file (depreciating `hand_ref_elev_table.csv`).
 - Adds new files to `viz_whitelist` in `output_cleanup.py`.

### Additions
 - `usgs_gage_crosswalk.py`: generates `usgs_elev_table.csv` in `run_by_unit.py` with elevation and additional attributes at USGS gages.
 - `rating_curve_comparison.py`: post-processing script to plot and calculate metrics between synthetic rating curves and USGS rating curve data.

<br/><br/>

## v3.0.12.1 - 2021-03-31 - [PR #336](https://github.com/NOAA-OWP/cahaba/pull/336)

Fix spatial option in `eval_plots.py` when creating plots and spatial outputs.

### Changes
 - Removes file dependencies from spatial option. Does require the WBD layer which should be specified in `.env` file.
 - Produces outputs in a format consistent with requirements needed for publishing.
 - Preserves leading zeros in huc information for all outputs from `eval_plots.py`.

### Additions
 - Creates `fim_performance_points.shp`: this layer consists of all evaluated ahps points (with metrics). Spatial data retrieved from WRDS on the fly.
 - Creates `fim_performance_polys.shp`: this layer consists of all evaluated huc8s (with metrics). Spatial data retrieved from WBD layer.

<br/><br/>

## v3.0.12.0 - 2021-03-26 - [PR #327](https://github.com/NOAA-OWP/cahaba/pull/237)

Add more detail/information to plotting capabilities.

### Changes
 - Merge `plot_functions.py` into `eval_plots.py` and move `eval_plots.py` into the tools directory.
 - Remove `plots` subdirectory.

### Additions
 - Optional argument to create barplots of CSI for each individual site.
 - Create a csv containing the data used to create the scatterplots.

<br/><br/>

## v3.0.11.0 - 2021-03-22 - [PR #319](https://github.com/NOAA-OWP/cahaba/pull/298)

Improvements to CatFIM service source data generation.

### Changes
 - Renamed `generate_categorical_fim.py` to `generate_categorical_fim_mapping.py`.
 - Updated the status outputs of the `nws_lid_sites layer` and saved it in the same directory as the `merged catfim_library layer`.
 - Additional stability fixes (such as improved compatability with WRDS updates).

### Additions
 - Added `generate_categorical_fim.py` to wrap `generate_categorical_fim_flows.py` and `generate_categorical_fim_mapping.py`.
 - Create new `nws_lid_sites` shapefile located in same directory as the `catfim_library` shapefile.

<br/><br/>

## v3.0.10.1 - 2021-03-24 - [PR #320](https://github.com/NOAA-OWP/cahaba/pull/320)

Patch to synthesize_test_cases.py.

### Changes
 - Bug fix to `synthesize_test_cases.py` to allow comparison between `testing` version and `official` versions.

<br/><br/>

## v3.0.10.0 - 2021-03-12 - [PR #298](https://github.com/NOAA-OWP/cahaba/pull/298)

Preprocessing of flow files for Categorical FIM.

### Additions
 - Generate Categorical FIM flow files for each category (action, minor, moderate, major).
 - Generate point shapefile of Categorical FIM sites.
 - Generate csv of attribute data in shapefile.
 - Aggregate all shapefiles and csv files into one file in parent directory.
 - Add flood of record category.

 ### Changes
 - Stability fixes to `generate_categorical_fim.py`.

<br/><br/>

## v3.0.9.0 - 2021-03-12 - [PR #297](https://github.com/NOAA-OWP/cahaba/pull/297)

Enhancements to FIM API.

### Changes
 - `fim_run.sh` can now be run with jobs in parallel.
 - Viz post-processing can now be selected in API interface.
 - Jobs table shows jobs that end with errors.
 - HUC preset lists can now be selected in interface.
 - Better `output_handler` file writing.
 - Overall better restart and retry handlers for networking problems.
 - Jobs can now be canceled in API interface.
 - Both FR and MS configs can be selected for a single job.

<br/><br/>

## v3.0.8.2 - 2021-03-11 - [PR #296](https://github.com/NOAA-OWP/cahaba/pull/296)

Enhancements to post-processing for Viz-related use-cases.

### Changes
 - Aggregate grids are projected to Web Mercator during `-v` runs in `fim_run.sh`.
 - HUC6 aggregation is parallelized.
 - Aggregate grid blocksize is changed from 256 to 1024 for faster postprocessing.

<br/><br/>

## v3.0.8.1 - 2021-03-10 - [PR #302](https://github.com/NOAA-OWP/cahaba/pull/302)

Patched import issue in `tools_shared_functions.py`.

### Changes
 - Changed `utils.` to `tools_` in `tools_shared_functions.py` after recent structural change to `tools` directory.

<br/><br/>

## v3.0.8.0 - 2021-03-09 - [PR #279](https://github.com/NOAA-OWP/cahaba/pull/279)

Refactored NWS Flood Categorical HAND FIM (CatFIM) pipeline to open source.

### Changes
 - Added `VIZ_PROJECTION` to `shared_variables.py`.
 - Added missing library referenced in `inundation.py`.
 - Cleaned up and converted evaluation scripts in `generate_categorical_fim.py` to open source.
 - Removed `util` folders under `tools` directory.

<br/><br/>

## v3.0.7.1 - 2021-03-02 - [PR #290](https://github.com/NOAA-OWP/cahaba/pull/290)

Renamed benchmark layers in `test_cases` and updated variable names in evaluation scripts.

### Changes
 - Updated `run_test_case.py` with new benchmark layer names.
 - Updated `run_test_case_calibration.py` with new benchmark layer names.

<br/><br/>

## v3.0.7.0 - 2021-03-01 - [PR #288](https://github.com/NOAA-OWP/cahaba/pull/288)

Restructured the repository. This has no impact on hydrological work done in the codebase and is simply moving files and renaming directories.

### Changes
 - Moved the contents of the `lib` folder to a new folder called `src`.
 - Moved the contents of the `tests` folder to the `tools` folder.
 - Changed any instance of `lib` or `libDir` to `src` or `srcDir`.

<br/><br/>

## v3.0.6.0 - 2021-02-25 - [PR #276](https://github.com/NOAA-OWP/cahaba/pull/276)

Enhancement that creates metric plots and summary statistics using metrics compiled by `synthesize_test_cases.py`.

### Additions
 - Added `eval_plots.py`, which produces:
    - Boxplots of CSI, FAR, and POD/TPR
    - Barplot of aggregated CSI scores
    - Scatterplot of CSI comparing two FIM versions
    - CSV of aggregated statistics (CSI, FAR, POD/TPR)
    - CSV of analyzed data and analyzed sites

<br/><br/>

## v3.0.5.3 - 2021-02-23 - [PR #275](https://github.com/NOAA-OWP/cahaba/pull/275)

Bug fixes to new evaluation code.

### Changes

 - Fixed a bug in `synthesize_test_cases.py` where the extent (MS/FR) was not being written to merged metrics file properly.
 - Fixed a bug in `synthesize_test_cases.py` where only BLE test cases were being written to merged metrics file.
 - Removed unused imports from `inundation.py`.
 - Updated README.md

<br/><br/>

## v3.0.5.2 - 2021-02-23 - [PR #272](https://github.com/NOAA-OWP/cahaba/pull/272)

Adds HAND synthetic rating curve (SRC) datum elevation values to `hydroTable.csv` output.

### Changes

 - Updated `add_crosswalk.py` to included "Median_Thal_Elev_m" variable outputs in `hydroTable.csv`.
 - Renamed hydroid attribute in `rem.py` to "Median" in case we want to include other statistics in the future (e.g. min, max, range etc.).

<br/><br/>
## v3.0.5.1 - 2021-02-22

Fixed `TEST_CASES_DIR` path in `tests/utils/shared_variables.py`.

### Changes

 - Removed `"_new"` from `TEST_CASES_DIR` variable.

<br/><br/>

## v3.0.5.0 - 2021-02-22 - [PR #267](https://github.com/NOAA-OWP/cahaba/pull/267)

Enhancements to allow for evaluation at AHPS sites, the generation of a query-optimized metrics CSV, and the generation of categorical FIM. This merge requires that the `/test_cases` directory be updated for all machines performing evaluation.

### Additions

 - `generate_categorical_fim.py` was added to allow production of NWS Flood Categorical HAND FIM (CatFIM) source data. More changes on this script are to follow in subsequent branches.

### Removals

 - `ble_autoeval.sh` and `all_ble_stats_comparison.py` were deleted because `synthesize_test_cases.py` now handles the merging of metrics.
 - The code block in `run_test_case.py` that was responsible for printing the colored metrics to screen has been commented out because of the new scale of evaluations (formerly in `run_test_case.py`, now in `shared_functions.py`)
 - Remove unused imports from inundation wrappers in `/tools`.

### Changes

 - Updated `synthesize_test_cases.py` to allow for AHPS site evaluations.
 - Reorganized `run_test_case.py` by moving more functions into `shared_functions.py`.
 - Created more shared variables in `shared_variables.py` and updated import statements in relevant scripts.

<br/><br/>

## v3.0.4.4 - 2021-02-19 - [PR #266](https://github.com/NOAA-OWP/cahaba/pull/266)

Rating curves for short stream segments are replaced with rating curves from upstream/downstream segments.

### Changes

 - Short stream segments are identified and are reassigned the channel geometry from upstream/downstream segment.
 - `fossid` renamed to `fimid` and the attribute's starting value is now 1000 to avoid HydroIDs with leading zeroes.
 - Addresses issue where HydroIDs were not included in final hydrotable.
 - Added `import sys` to `inundation.py` (missing from previous feature branch).
 - Variable names and general workflow are cleaned up.

<br/><br/>

## v3.0.4.3 - 2021-02-12 - [PR #254](https://github.com/NOAA-OWP/cahaba/pull/254)

Modified `rem.py` with a new function to output HAND reference elev.

### Changes

 - Function `make_catchment_hydroid_dict` creates a df of pixel catchment ids and overlapping hydroids.
 - Merge hydroid df and thalweg minimum elevation df.
 - Produces new output containing all catchment ids and min thalweg elevation value named `hand_ref_elev_table.csv`.
 - Overwrites the `demDerived_reaches_split.gpk` layer by adding additional attribute `Min_Thal_Elev_meters` to view the elevation value for each hydroid.

<br/><br/>

## v3.0.4.2 - 2021-02-12 - [PR #255](https://github.com/NOAA-OWP/cahaba/pull/255)

Addresses issue when running on HUC6 scale.

### Changes

 - `src.json` should be fixed and slightly smaller by removing whitespace.
 - Rasters are about the same size as running fim as huc6 (compressed and tiled; aggregated are slightly larger).
 - Naming convention and feature id attribute are only added to the aggregated hucs.
 - HydroIDs are different for huc6 vs aggregated huc8s mostly due to forced split at huc boundaries (so long we use consistent workflow it shouldn't matter).
 - Fixed known issue where sometimes an incoming stream is not included in the final selection will affect aggregate outputs.

<br/><br/>

## v3.0.4.1 - 2021-02-12 - [PR #261](https://github.com/NOAA-OWP/cahaba/pull/261)

Updated MS Crosswalk method to address gaps in FIM.

### Changes

 - Fixed typo in stream midpoint calculation in `split_flows.py` and `add_crosswalk.py`.
 - `add_crosswalk.py` now restricts the MS crosswalk to NWM MS catchments.
 - `add_crosswalk.py` now performs a secondary MS crosswalk selection by nearest NWM MS catchment.

<br/><br/>

## v3.0.4.0 - 2021-02-10 - [PR #256](https://github.com/NOAA-OWP/cahaba/pull/256)

New python script "wrappers" for using `inundation.py`.

### Additions

 - Created `inundation_wrapper_nwm_flows.py` to produce inundation outputs using NWM recurrence flows: 1.5 year, 5 year, 10 year.
 - Created `inundation_wrapper_custom_flow.py` to produce inundation outputs with user-created flow file.
 - Created new `tools` parent directory to store `inundation_wrapper_nwm_flows.py` and  `inundation_wrapper_custom_flow.py`.

<br/><br/>

## v3.0.3.1 - 2021-02-04 - [PR #253](https://github.com/NOAA-OWP/cahaba/pull/253)

Bug fixes to correct mismatched variable name and file path.

### Changes

 - Corrected variable name in `fim_run.sh`.
 - `acquire_and_preprocess_inputs.py` now creates `huc_lists` folder and updates file path.

<br/><br/>

## v3.0.3.0 - 2021-02-04 - [PR #227](https://github.com/NOAA-OWP/cahaba/pull/227)

Post-process to aggregate FIM outputs to HUC6 scale.

### Additions

 - Viz outputs aggregated to HUC6 scale; saves outputs to `aggregate_fim_outputs` folder.

### Changes

 - `split_flows.py` now splits streams at HUC8 boundaries to ensure consistent catchment boundaries along edges.
 - `aggregate_fim_outputs.sh` has been depreciated but remains in the repo for potential FIM 4 development.
 - Replaced geopandas driver arg with getDriver throughout repo.
 - Organized parameters in environment files by group.
 - Cleaned up variable names in `split_flows.py` and `build_stream_traversal.py`.
 - `build_stream_traversal.py` is now assigning HydroID by midpoint instead centroid.
 - Cleanup of `clip_vectors_to_wbd.py`.

<br/><br/>

## v3.0.2.0 - 2021-01-25 - [PR #218](https://github.com/NOAA-OWP/cahaba/pull/218)

Addition of an API service to schedule, run and manage `fim_run` jobs through a user-friendly web interface.

### Additions

 - `api` folder that contains all the codebase for the new service.

<br/><br/>

## v3.0.1.0 - 2021-01-21 - [PR #206](https://github.com/NOAA-OWP/cahaba/pull/206)

Preprocess MS and FR stream networks

### Changes

 - Headwater stream segments geometries are adjusted to align with with NWM streams.
 - Incoming streams are selected using intersection points between NWM streams and HUC4 boundaries.
 - `clip_vectors_to_wbd.py` handles local headwaters.
 - Removes NHDPlus features categorized as coastline and underground conduit.  
 - Added streams layer to production whitelist.
 - Fixed progress bar in `lib/acquire_and_preprocess_inputs.py`.
 - Added `getDriver` to shared `functions.py`.
 - Cleaned up variable names and types.

<br/><br/>

## v3.0.0.4 - 2021-01-20 - [PR #230](https://github.com/NOAA-OWP/cahaba/pull/230)

Changed the directory where the `included_huc*.lst` files are being read from.

### Changes

 - Changed the directory where the `included_huc*.lst` files are being read from.

<br/><br/>

## v3.0.0.3 - 2021-01-14 - [PR #210](https://github.com/NOAA-OWP/cahaba/pull/210)

Hotfix for handling nodata value in rasterized levee lines.

### Changes

 - Resolves bug for HUCs where `$ndv > 0` (Great Lakes region).
 - Initialize the `nld_rasterized_elev.tif` using a value of `-9999` instead of `$ndv`.

 <br/><br/>

## v3.0.0.2 - 2021-01-06 - [PR #200](https://github.com/NOAA-OWP/cahaba/pull/200)

Patch to address AHPSs mapping errors.

### Changes

 - Checks `dtype` of `hydroTable.csv` columns to resolve errors caused in `inundation.py` when joining to flow forecast.
 - Exits `inundation.py` when all hydrotable HydroIDs are lake features.
 - Updates path to latest AHPs site layer.
 - Updated [readme](https://github.com/NOAA-OWP/cahaba/commit/9bffb885f32dfcd95978c7ccd2639f9df56ff829)

<br/><br/>

## v3.0.0.1 - 2020-12-31 - [PR #184](https://github.com/NOAA-OWP/cahaba/pull/184)

Modifications to build and run Docker image more reliably. Cleanup on some pre-processing scripts.

### Changes

 - Changed to noninteractive install of GRASS.
 - Changed some paths from relative to absolute and cleaned up some python shebang lines.

### Notes
 - `aggregate_vector_inputs.py` doesn't work yet. Need to externally download required data to run fim_run.sh

 <br/><br/>

## v3.0.0.0 - 2020-12-22 - [PR #181](https://github.com/NOAA-OWP/cahaba/pull/181)

The software released here builds on the flood inundation mapping capabilities demonstrated as part of the National Flood Interoperability Experiment, the Office of Water Prediction's Innovators Program and the National Water Center Summer Institute. The flood inundation mapping software implements the Height Above Nearest Drainage (HAND) algorithm and incorporates community feedback and lessons learned over several years. The software has been designed to meet the requirements set by stakeholders interested in flood prediction and has been developed in partnership with several entities across the water enterprise.<|MERGE_RESOLUTION|>--- conflicted
+++ resolved
@@ -1,8 +1,7 @@
 All notable changes to this project will be documented in this file.
 We follow the [Semantic Versioning 2.0.0](http://semver.org/) format.
 
-<<<<<<< HEAD
-## v4.0.14.X - 2022-12-20 - [PR #758](https://github.com/NOAA-OWP/inundation-mapping/pull/758)
+## v4.0.15.0 - 2022-12-20 - [PR #758](https://github.com/NOAA-OWP/inundation-mapping/pull/758)
 
 This merge addresses feedback received from field users regarding CatFIM. Users wanted a Stage-Based version of CatFIM, they wanted maps created for multiple intervals between flood categories, and they wanted documentation as to why many sites are absent from the Stage-Based CatFIM service. This merge seeks to address this feedback. CatFIM will continue to evolve with more feedback over time.
 
@@ -30,7 +29,9 @@
   - `Added `filter_nwm_segments_by_stream_order()` function that uses WRDS to filter out NWM feature_ids from a list if their stream order is different than a desired stream order.
 - `/tools/tools_shared_variables.py`: Added the acceptance criteria and URLS for gages as non-constant variables. These can be modified and tracked through version changes. These variables are imported by the CatFIM and USGS rating curve and gage generation scripts.
 - `/tools/test_case_by_hydroid.py`: reformatting code, recommend adding more comments/docstrings in future commit
-=======
+
+<br/><br/>
+
 ## v4.0.14.2 - 2022-12-22 - [PR #772](https://github.com/NOAA-OWP/inundation-mapping/pull/772)
 
 Added `usgs_elev_table.csv` to hydrovis whitelist files.  Also updated the name to include the word "hydrovis" in them (anticipating more s3 whitelist files).
@@ -68,7 +69,6 @@
 - `src/gms/`
     - `mask_dem.py`: Masks levee-protected areas from the DEM in branch 0 and in highest two stream order branches
     - `delineate_hydros_and_produce_HAND.sh`: Adds `src/gms/mask_dem.py`
->>>>>>> 91164986
 
 <br/><br/>
 
