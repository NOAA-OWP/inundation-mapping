All notable changes to this project will be documented in this file.
We follow the [Semantic Versioning 2.0.0](http://semver.org/) format.


<<<<<<< HEAD
## v4.3.x.x - 2023-04-07 - [PR#881](https://github.com/NOAA-OWP/inundation-mapping/pull/881)

Clips branch 0 to terminal segments of NWM streams using the `to` attribute of NWM streams (where `to=0`).
=======
## v4.3.7.4 - 2023-04-10 - [PR#882](https://github.com/NOAA-OWP/inundation-mapping/pull/882)

Bug fix for empty `output_catchments` in `src/filter_catchments_and_add_attributes.py`

### Changes

- `src/filter_catchments_and_add_attributes.py`: Adds check for empty `output_catchments` and exits with Status 61 if empty.

<br/><br/>

## v4.3.7.3 - 2023-04-14 - [PR#880](https://github.com/NOAA-OWP/inundation-mapping/pull/880)

Hotfix for addressing an error during the NRMSE calculation/aggregation step within `tools/rating_curve_comparison.py`. Also added the "n" variable to the agg_nwm_recurr_flow_elev_stats table. Addresses #878 

### Changes  

- `tools/rating_curve_comparison.py`: address error for computing nrmse when n=1; added the "n" variable (sample size) to the output metrics table

<br/><br/>

## v4.3.7.2 - 2023-04-06 - [PR#879](https://github.com/NOAA-OWP/inundation-mapping/pull/879)

Replaces `os.environ` with input arguments in Python files that are called from bash scripts. The bash scripts now access the environment variables and pass them to the Python files as input arguments. In addition to adapting some Python scripts to a more modular structure which allows them to be run individually, it also allows Visual Studio Code debugger to work properly. Closes #875.

### Changes

- `fim_pre_processing.sh`: Added `-i $inputsDir` input argument to `src/check_huc_inputs.py`
- `src/`
    - `add_crosswalk.py`: Changed `min_catchment_area` and `min_stream_length` environment variables to input arguments
    - `check_huc_inputs.py`: Changed `inputsDir` environment variable to input argument
    - `delineate_hydros_and_produce_HAND.sh`: Added `-m $max_split_distance_meters -t $slope_min -b $lakes_buffer_dist_meters` input arguments to `src/split_flows.py`
    - `split_flows.py`: Changed `max_split_distance_meters`, `slope_min`, and `lakes_buffer_dist_meters` from environment variables to input arguments

<br/><br/>

## v4.3.7.1 - 2023-04-06 - [PR#874](https://github.com/NOAA-OWP/inundation-mapping/pull/874)

Hotfix to `process_branch.sh` because it wasn't removing code-61 branches on exit. Also removes the current run from the new fim_temp directory.

### Changes  

- `fim_pipeline.sh`: removal of current run from fim_temp directory
- `src/process_branch.sh`: switched the exit 61 block to use the temp directory instead of the outputs directory

<br/><br/>

## v4.3.7.0 - 2023-03-02 - [PR#868](https://github.com/NOAA-OWP/inundation-mapping/pull/868)

This pull request adds a new feature to `fim_post_processing.sh` to aggregate all of the hydrotables for a given HUC into a single HUC-level `hydrotable.csv` file. Note that the aggregation step happens near the end of `fim_post_processing.sh` (after the subdivision and calibration routines), and the branch hydrotable files are preserved in the branch directories for the time being.

### Changes  

- `fim_pipeline.sh`: created a new variable `$jobMaxLimit` that multiplies the `$jobHucLimit` and the `$jobBranchLimit`
- `fim_post_processing.sh`: added new aggregation/concatenation step after the SRC calibration routines; passing the new `$jobMaxLimit` to the commands that accept a multiprocessing job number input; added `$skipcal` argument to the USGS rating curve calibration routine
- `src/add_crosswalk.py`: changed the default value for `calb_applied` variable to be a boolean
- `src/aggregate_by_huc.py`: file renamed (previous name: `src/usgs_gage_aggregate.py`); updated to perform branch to huc file aggregation for `hydroTable_{branch_id}.csv` and `src_full_crosswalked_{branch_id}.csv` files; note that the input arguments ask you to specify which file types to aggregate using the flags: `-elev`, `-htable`, and `-src`
- `tools/inundate_gms.py`: added check to use the aggregated HUC-level `hydrotable.csv` if it exists, otherwise continue to use the branch hydroTable files
- `tools/inundation.py`: added `usecols` argument to the `pd.read_csv` commands to improve read time for hydrotables
- `src/subdiv_chan_obank_src.py`: add dtype to hydrotable pd.read_csv to resolve pandas dtype interpretation warnings

<br/><br/>

## v4.3.6.0 - 2023-03-23 - [PR#803](https://github.com/NOAA-OWP/inundation-mapping/pull/803)

Clips Watershed Boundary Dataset (WBD) to DEM domain for increased efficiency. Essentially, this is a wrapper for `geopandas.clip()` and moves clipping from `src/clip_vectors_to_wbd.py` to `data/wbd/preprocess_wbd.py`.

### Additions

- `data/wbd/preprocess_wbd.py`: Clips WBD to DEM domain polygon
>>>>>>> ac65cb51

### Changes

- `src/`
<<<<<<< HEAD
    - `delineate_hydros_and_produce_HAND.sh`: Added input arguments to `src/split_flows.py`
    - `split_flows.py`: Added functionality to snap and trim branch 0 flows to terminal NWM streamlines
=======
    - `bash_variables.env`: Updates `input_WBD_gdb` environment variable
    - `clip_vectors_to_wbd.py`: Removes clipping to DEM domain
>>>>>>> ac65cb51

<br/><br/>

## v4.3.5.1 - 2023-04-01 - [PR#867](https://github.com/NOAA-OWP/inundation-mapping/pull/867)

outputs_cleanup.py was throwing an error saying that the HUC source directory (to be cleaned up), did not exist. This was confirmed in a couple of environments. The src path in run_unit_wb.sh was sending in the "outputs" directory and not the "fim_temp" directory. This might have been a merge issue.

The log file was moved to the unit_errors folder to validate the error, as expected.

### Changes  

- `src/run_unit_wb.sh`: Change the source path being submitted to `outputs_cleanup.py` from the `outputs` HUC directory to the `fim_temp` HUC directory.
- `fim_process_unit_wb.sh`: Updated the phrase "Copied temp directory" to "Moved temp directory"

<br/><br/>

## v4.3.5.0 - 2023-03-02 - [PR#857](https://github.com/NOAA-OWP/inundation-mapping/pull/857)

Addresses changes to function calls needed to run upgraded Shapely library plus other related library upgrades. Upgraded libraries include:
- shapely
- geopandas
- pandas
- numba
- rasterstats
- numpy
- rtree
- tqdm
- pyarrow
- py7zr

Pygeos is removed because its functionality is incorporated into the upgraded shapely library.

### Changes

- `Dockerfile`
- `Pipfile and Pipfile.lock`
- `src/`
	- `associate_levelpaths_with_levees.py`
    - `build_stream_traversal.py`
	- `add_crosswalk.py`
	- `adjust_headwater_streams.py`
	- `aggregate_vector_inputs.py`
	- `clip_vectors_to_wbd.py`
	- `derive_headwaters.py`
	- `stream_branches.py`
	- `split_flows.py`
- `tools/`
	- `fimr_to_benchmark.py`
	- `tools_shared_functions.py`

<br/><br/>

## v4.3.4.0 - 2023-03-16-23 [PR#847](https://github.com/NOAA-OWP/inundation-mapping/pull/847)

### Changes

Create a 'working directory' in the Docker container to run processes within the container's non-persistent filesystem. Modify variables in scripts that process HUCs and branches to use the temporary working directory, and then copy temporary directory (after trimming un-wanted files) over to output directory (persistent filesystem).  Roll back changes to `unit_tests/` to use `/data/outputs` (contains canned data), as the volume mounted `outputs/` most likely will not contain the necessary unit test data. 

- `Dockerfile` - create a `/fim_temp` working directory, update `projectDir` to an `ENV`, rename inputs and outputs directory variables  
- `fim_pipeline.sh` - remove `projectDir=/foss_fim`, update path of `logFile`, remove indentation  
- `fim_pre_processing.sh` - change `$outputRunDataDir` => `$outputDestDir` & add `$tempRunDir`  
- `fim_post_processing.sh` - change `$outputRunDataDir` => `$outputDestDir`   
- `fim_process_unit_wb.sh` - change `$outputRunDataDir` => `$outputDestDir`, add vars & export `tempRunDir`, `tempHucDataDir`, & `tempBranchDataDir` to `run_unit_wb.sh`  
- `README.md` - add linebreaks to codeblocks  

- `src/` 
  - `bash_variables.env` - `$inputDataDir` => `$inputsDir`  
  - `check_huc_inputs.py` - `$inputDataDir` => `$inputsDir`  
  - `delineate_hydros_and_produce_HAND.py` - `$outputHucDataDir` => `$tempHucDataDir`, `$outputCurrentBranchDataDir` => `$tempCurrentBranchDataDir`  
  - `process_branch.sh` - `$outputRunDataDir` => `$outputsDestDir`  
  - `run_by_branch.sh` - `$outputCurrentBranchDataDir` => `$tempCurrentBranchDataDir`, `$outputHucDataDir` => `$tempHucDataDir`  
  - `run_unit_wb.sh` - `$outputRunDataDir` => `$outputDestDir`, `$outputHucDataDir` => `$tempHucDataDir`  
  - `utils/`  
    - `shared_functions.py` - `$inputDataDir` => `$inputsDir`  

- `tools/` 
  - `inundation_wrapper_custom_flow.py` - `$outputDataDir` => `$outputsDir`  
  - `inundation_wrapper_nwm_flows.py`  - `$outputDataDir` => `$outputsDir`  
  - `tools_shared_variables.py` - `$outputDataDir` => `$outputsDir`    

- `unit_tests/`
  - `README.md` - add linebreaks to code blocks, `/outputs/` => `/data/outputs/`  
  - `*_params.json` - `/outputs/` => `/data/outputs/` & `$outputRunDataDir` => `$outputDestDir`  
  - `derive_level_paths_test.py` - `$outputRunDataDir` => `$outputDestDir`  
  - `check_unit_errors_test.py` - `/outputs/` => `/data/outputs/`  
  - `shared_functions_test.py` - `$outputRunDataDir` => `$outputDestDir`
  - `split_flows_test.py`  - `/outputs/` => `/data/outputs/`  
  - `tools/` 
    - `*_params.json` - `/outputs/` => `/data/outputs/` & `$outputRunDataDir` => `$outputDestDir`  

<br/><br/>

## v4.3.3.7 - 2023-03-22 - [PR#856](https://github.com/NOAA-OWP/inundation-mapping/pull/856)

Simple update to the `PULL_REQUEST_TEMPLATE.md` to remove unnecessary/outdated boilerplate items, add octothorpe (#) in front of Additions, Changes, Removals to mirror `CHANGELOG.md` format, and clean up the PR Checklist.

### Changes
- `docs/`  
  - `PULL_REQUEST_TEMPLATE.md` 

<br/><br/>
  
## v4.3.3.6 - 2023-03-30 - [PR#859](https://github.com/NOAA-OWP/inundation-mapping/pull/859)

Addresses the issue of output storage space being taken up by output files from branches that did not run. Updates branch processing to remove the extraneous branch file if a branch gets an error code of 61.

### Changes

- `src/process_branch.sh`: added line 41, which removes the outputs and output folder if Error 61 occurs.

<br/><br/>

## v4.3.3.5 - 2023-03-23 - [PR#848](https://github.com/NOAA-OWP/inundation-mapping/pull/848)

Introduces two new arguments (`-pcsv` and `-pfiles`) and improves the documentation of  `synthesize_test_cases.py`. The new arguments allow the user to provide a CSV of previous metrics (`-pcsv`) and to specity whether or not metrics should pulled from previous directories (`-pfiles`). 

The dtype warning was suppressed through updates to the `read_csv` function in `hydrotable.py` and additional comments were added throughout script to improve readability.

### Changes
- `tools/inundation.py`: Add data types to the section that reads in the hydrotable (line 483).

- `tools/synthesize_test_cases.py`: Improved formatting, spacing, and added comments. Added two new arguments: `pcsv` and `pfiles` along with checks to verify they are not being called concurrently (lines 388-412). In `create_master_metrics_csv`, creates an `iteration_list` that only contains `['comparison']` if `pfiles` is not true, reads in the previous metric csv `prev_metrics_csv` if it is provided and combine it with the compiled metrics (after it is converted to dataframe), and saves the metrics dataframe (`df_to_write`) to CSV.
  
<br/><br/>

## v4.3.3.4 - 2023-03-17 - [PR#849](https://github.com/NOAA-OWP/inundation-mapping/pull/849)

This hotfix addresses an error in inundate_nation.py relating to projection CRS.

### Changes

- `tools/inundate_nation.py`: #782 CRS projection change likely causing issue with previous projection configuration

<br/><br/>

## v4.3.3.3 - 2023-03-20 - [PR#854](https://github.com/NOAA-OWP/inundation-mapping/pull/854)

At least one site (e.g. TRYM7) was not been getting mapped in Stage-Based CatFIM, despite having all of the acceptable accuracy codes. This was caused by a data type issue in the `acceptable_coord_acc_code_list` in `tools_shared_variables.py` having the accuracy codes of 5 and 1 as a strings instead of an integers.

### Changes

- `/tools/tools_shared_variables.py`: Added integers 5 and 1 to the acceptable_coord_acc_code_list, kept the '5' and '1' strings as well.

<br/><br/>

## v4.3.3.2 - 2023-03-20 - [PR#851](https://github.com/NOAA-OWP/inundation-mapping/pull/851)

Bug fix to change `.split()` to `os.path.splitext()`

### Changes

- `src/stream_branches.py`: Change 3 occurrences of `.split()` to `os.path.splitext()`

<br/><br/>

## v4.3.3.1 - 2023-03-20 - [PR#855](https://github.com/NOAA-OWP/inundation-mapping/pull/855)

Bug fix for KeyError in `src/associate_levelpaths_with_levees.py`

### Changes

- `src/associate_levelpaths_with_levees.py`: Adds check if input files exist and handles empty GeoDataFrame(s) after intersecting levee buffers with leveed areas.

<br/><br/>

## v4.3.3.0 - 2023-03-02 - [PR#831](https://github.com/NOAA-OWP/inundation-mapping/pull/831)

Addresses bug wherein multiple CatFIM sites in the flow-based service were displaying the same NWS LID. This merge also creates a workaround solution for a slowdown that was observed in the WRDS location API, which may be a temporary workaround, until WRDS addresses the slowdown.

### Changes

- `tools/generate_categorical_fim_mapping.py`: resets the list of tifs to format for each LID within the loop that does the map processing, instead of only once before the start of the loop.
- `tools/tools_shared_functions.py`:
  - adds a try-except block around code that attempted to iterate on an empty list when the API didn't return relevant metadata for a given feature ID (this is commented out, but may be used in the future once WRDS slowdown is addressed).
  - Uses a passed NWM flows geodataframe to determine stream order.
- `/tools/generate_categorical_fim_flows.py`:
  - Adds multiprocessing to flows generation and uses `nwm_flows.gpkg` instead of the WRDS API to determine stream order of NWM feature_ids.
  - Adds duration print messages.
- `/tools/generate_categorical_fim.py`:
  - Refactor to allow for new NWM filtering scheme.
  - Bug fix in multiprocessing calls for interval map production.
  - Adds duration print messages.

<br/><br/>

## v4.3.2.0 - 2023-03-15 - [PR#845](https://github.com/NOAA-OWP/inundation-mapping/pull/845)

This merge revises the methodology for masking levee-protected areas from inundation. It accomplishes two major tasks: (1) updates the procedure for acquiring and preprocessing the levee data to be burned into the DEM and (2) revises the way levee-protected areas are masked from branches.

(1) There are now going to be two different levee vector line files in each HUC. One (`nld_subset_levees_burned.gpkg`) for the levee elevation burning and one (`nld_subset_levees.gpkg`) for the levee-level-path assignment and masking workflow.

(2) Levee-protected areas are masked from inundation based on a few methods:
  - Branch 0: All levee-protected areas are masked.
  - Other branches: Levee-protected areas are masked from the DEMs of branches for level path(s) that the levee is protecting against by using single-sided buffers alongside each side of the levee to determine which side the levee is protecting against (the side opposite the associated levee-protected area).

### Additions

- `.gitignore`: Adds `.private` folder for unversioned code.
- `data/`
    - `esri.py`: Class for querying and downloading ESRI feature services.
    - `nld/`
        - `levee_download.py`: Module that handles downloading and preprocessing levee lines and protected areas from the National Levee Database.
- `src/associate_levelpaths_with_levees.py`: Associates level paths with levees using single-sided levee buffers and writes to CSV to be used by `src/mask_dem.py`

### Changes

- `.config/`
    - `deny_branch_zero.lst`: Adds `dem_meters_{}.tif`.
    - `deny_branches.lst`: Adds `levee_levelpaths.csv` and removes `nld_subset_levees_{}.tif`.
    - `deny_unit.lst`: Adds `dem_meters.tif`.
    - `params_template.env`: Adds `levee_buffer` parameter for levee buffer size/distance in meters and `levee_id_attribute`.
- `src/`
    - `bash_variables.env`: Updates `input_nld_levee_protected_areas` and adds `input_NLD` (moved from `run_unit_wb.sh`) and `input_levees_preprocessed` environment. .variables
    - `burn_in_levees.py`: Removed the unit conversion from feet to meters because it's now being done in `levee_download.py`.
    - `clip_vectors_to_wbd.py`: Added the new levee lines for the levee-level-path assignment and masking workflow.
    - `delineate_hydros_and_produce_HAND.sh`: Updates input arguments.
    - `mask_dem.py`: Updates to use `levee_levelpaths.csv` (output from `associate_levelpaths_with_levees.py`) to mask branch DEMs.
    - `run_by_branch.sh`: Clips `dem_meters.tif` to use for branches instead of `dem_meters_0.tif` since branch 0 is already masked.
    - `run_unit_wb.sh`: Added inputs to `clip_vectors_to_wbd.py`. Added `associate_levelpaths_with_levees.py`. Processes `dem_meters.tif` and then makes a copy for branch 0. Moved `deny_unit.lst` cleanup to after branch processing.

### Removals
- `data/nld/preprocess_levee_protected_areas.py`: Deprecated.

<br/><br/>

## v4.3.1.0 - 2023-03-10 - [PR#834](https://github.com/NOAA-OWP/inundation-mapping/pull/834)

Change all occurances of /data/outputs to /outputs to honor the correct volume mount directory specified when executing docker run.

### Changes

- `Dockerfile` - updated comments in relation to `projectDir=/foss_fim`
- `fim_pipeline.sh` - updated comments in relation to `projectDir=/foss_fim`
- `fim_pre_processing.sh` -updated comments in relation to `projectDir=/foss_fim`
- `fim_post_processing.sh` - updated comments in relation to `projectDir=/foss_fim`
- `README.md` - Provide documentation on starting the Docker Container, and update docs to include additional command line option for calibration database tool.   

- `src/` 
  - `usgs_gage_crosswalk.py` - added newline character to shorten commented example usage
  - `usgs_gage_unit_setup.py` - `/data/outputs/` => `/outputs/`  

- `tools/` 
  - `cache_metrics.py` -  `/data/outputs/` => `/outputs/`
  - `copy_test_case_folders.py`  - `/data/outputs/` => `/outputs/`
  - `run_test_case.py` - `/data/outputs/` => `/outputs/`  

- `unit_tests/*_params.json`  - `/data/outputs/` => `/outputs/` 

- `unit_tests/split_flows_test.py`  - `/data/outputs/` => `/outputs/` 

<br/><br/>

## v4.3.0.1 - 2023-03-06 - [PR#841](https://github.com/NOAA-OWP/inundation-mapping/pull/841)

Deletes intermediate files generated by `src/agreedem.py` by adding them to `config/deny_*.lst`

- `config/`
    - `deny_branch_zero.lst`, `deny_branches.lst`, `deny_branch_unittests.lst`: Added `agree_binary_bufgrid.tif`, `agree_bufgrid_zerod.tif`, and `agree_smogrid_zerod.tif`
    - `deny_unit.lst`: Added `agree_binary_bufgrid.tif`, `agree_bufgrid.tif`, `agree_bufgrid_allo.tif`, `agree_bufgrid_dist.tif`,  `agree_bufgrid_zerod.tif`, `agree_smogrid.tif`, `agree_smogrid_allo.tif`, `agree_smogrid_dist.tif`, `agree_smogrid_zerod.tif`

<br/><br/>

## v4.3.0.0 - 2023-02-15 - [PR#814](https://github.com/NOAA-OWP/inundation-mapping/pull/814)

Replaces GRASS with Whitebox. This addresses several issues, including Windows permissions and GRASS projection issues. Whitebox also has a slight performance benefit over GRASS.

### Removals

- `src/r_grow_distance.py`: Deletes file

### Changes

- `Dockerfile`: Removes GRASS, update `$outputDataDir` from `/data/outputs` to `/outputs`
- `Pipfile` and `Pipfile.lock`: Adds Whitebox and removes GRASS
- `src/`
    - `agreedem.py`: Removes `r_grow_distance`; refactors to use with context and removes redundant raster reads.
    - `adjust_lateral_thalweg.py` and `agreedem.py`: Refactors to use `with` context and removes redundant raster reads
    - `unique_pixel_and_allocation.py`: Replaces GRASS with Whitebox and remove `r_grow_distance`
    - `gms/`
        - `delineate_hydros_and_produce_HAND.sh` and `run_by_unit.sh`: Removes GRASS parameter
        - `mask_dem.py`: Removes unnecessary line

<br/><br/>

## v4.2.1.0 - 2023-02-21 - [PR#829](https://github.com/NOAA-OWP/inundation-mapping/pull/829)

During the merge from remove-fim3 PR into dev, merge conflicts were discovered in the unit_tests folders and files. Attempts to fix them at that time failed, so some files were removed, other renamed, other edited to get the merge to work.  Here are the fixes to put the unit tests system back to par.

Note: some unit tests are now temporarily disabled due to dependencies on other files / folders which may not exist in other environments.

Also.. the Changelog.md was broken and is being restored here.

Also.. a minor text addition was added to the acquire_and_preprocess_3dep_dems.py files (not directly related to this PR)

For file changes directly related to unit_test folder and it's file, please see [PR#829](https://github.com/NOAA-OWP/inundation-mapping/pull/829)

Other file changes:

### Changes
- `Pipfile.lock` : rebuilt and updated as a safety pre-caution.
- `docs`
    - `CHANGELOG.md`: additions to this file for FIM 4.2.0.0 were not merged correctly.  (re-added just below in the 4.2.0.0 section)
- `data`
    - `usgs`
        - `acquire_and_preprocess_3dep_dems.py`: Added text on data input URL source.
        
<br/><br/>

## v4.2.0.1 - 2023-02-16 - [PR#827](https://github.com/NOAA-OWP/inundation-mapping/pull/827)

FIM 4.2.0.0. was throwing errors for 14 HUCs that did not have any level paths. These are HUCs that have only stream orders 1 and 2 and are covered under branch zero, but no stream orders 3+ (no level paths).  This has now been changed to not throw an error but continue to process of the HUC.

### Changes

- `src`
    - `run_unit_wb.sh`: Test if branch_id.lst exists, which legitimately might not. Also a bit of text cleanup.

<br/><br/>

## v4.2.0.0 - 2023-02-16 - [PR#816](https://github.com/NOAA-OWP/inundation-mapping/pull/816)

This update removes the remaining elements of FIM3 code.  It further removes the phrases "GMS" as basically the entire FIM4 model. FIM4 is GMS. With removing FIM3, it also means remove concepts of "MS" and "FR" which were no longer relevant in FIM4.  There are only a few remaining places that will continue with the phrase "GMS" which is in some inundation files which are being re-evaluated.  Some deprecated files have been removed and some subfolders removed.

There are a lot of duplicate explanations for some of the changes, so here is a shortcut system.

- desc 1:  Remove or rename values based on phrase "GMS, MS and/or FR"
- desc 2:  Moved file from the /src/gms folder to /src  or /tools/gms_tools to /tools
- desc 3:  No longer needed as we now use the `fim_pipeline.sh` processing model.

### Removals

- `data`
    - `acquire_and_preprocess_inputs.py`:  No longer needed
- `gms_pipeline.sh` : see desc 3
- `gms_run_branch.sh` : see desc 3
- `gms_run_post_processing.sh` : see desc 3
- `gms_run_unit.sh` : see desc 3
- `src`
    - `gms`
        - `init.py` : folder removed, no longer needed.
        - `aggregate_branch_lists.py`: no longer needed.  Newer version already exists in src directory.
        - `remove_error_branches.py` :  see desc 3
        - `run_by_unit.sh` : see desc 3
        - `test_new_crosswalk.sh` : no longer needed
        - `time_and_tee_run_by_branch.sh` : see desc 3
        - `time_and_tee_run_by_unit.sh` : see desc 3
    - `output_cleanup.py` : see desc 3
 - `tools/gms_tools`
     - `init.py` : folder removed, no longer needed.

### Changes

- `config`
   - `deny_branch_unittests.lst` :  renamed from `deny_gms_branch_unittests.lst`
   - `deny_branch_zero.lst` : renamed from `deny_gms_branch_zero.lst`
   - `deny_branches.lst` :  renamed from `deny_gms_branches.lst`
   - `deny_unit.lst`  : renamed from `deny_gms_unit.lst`
   - `params_template.env` : see desc 1

- `data`
    - `nws`
        - `preprocess_ahps_nws.py`:   Added deprecation note: If reused, it needs review and/or upgrades.
    - `acquire_and_preprocess_3dep_dems.py` : see desc 1
 - `fim_post_processing.sh` : see desc 1, plus a small pathing change.
 - `fim_pre_processing.sh` : see desc 1
 - ` src`
     - `add_crosswalk.py` : see desc 1. Also cleaned up some formatting and commented out a code block in favor of a better way to pass args from "__main__"
     - `bash_variables.env` : see desc 1
     - `buffer_stream_branches.py` : see desc 2
     - `clip_rasters_to_branches.py` : see desc 2
     - `crosswalk_nwm_demDerived.py` :  see desc 1 and desc 2
     - `delineate_hydros_and_produce_HAND.sh` : see desc 1 and desc 2
     - `derive_level_paths.py`  :  see desc 1 and desc 2
     - `edit_points.py` : see desc  2
     - `filter_inputs_by_huc.py`: see desc 1 and desc 2
     - `finalize_srcs.py`:  see desc 2
     - `generate_branch_list.py` : see desc 1
     - `make_rem.py` : see desc 2
     - `make_dem.py` : see desc  2
     - `outputs_cleanup.py`:  see desc 1
     - `process_branch.sh`:  see desc 1
     - `query_vectors_by_branch_polygons.py`: see desc 2
     - `reset_mannings.py` : see desc 2
     - `run_by_branch.sh`:  see desc 1
     - `run_unit_wb.sh`: see desc 1
     - `stream_branches.py`:  see desc 2
     - `subset_catch_list_by_branch_id.py`: see desc 2
     - `toDo.md`: see desc 2
     - `usgs_gage_aggregate.py`:  see desc 1
     - `usgs_gage_unit_setup.py` : see desc 1
     - `utils`
         - `fim_enums.py` : see desc 1

- `tools`
    - `combine_crosswalk_tables.py` : see desc 2
    - `compare_ms_and_non_ms_metrics.py` : see desc 2
    - `compile_comp_stats.py`: see desc 2  and added note about possible deprecation.
    - `compile_computation_stats.py` : see desc 2  and added note about possible deprecation.
    - `composite_inundation.py` : see desc 1 : note.. references a file called inundate_gms which retains it's name for now.
    - `consolidate_metrics.py`: added note about possible deprecation.
    - `copy_test_case_folders.py`: see desc 1
    - `eval_plots.py` : see desc 1
    - `evaluate_continuity.py`: see desc 2
    - `find_max_catchment_breadth.py` : see desc 2
    - `generate_categorical_fim_mapping.py` : see desc 1
    - `inundate_gms.py`: see desc 1 and desc 2. Note: This file has retained its name with the phrase "gms" in it as it might be upgraded later and there are some similar files with similar names.
    - `inundate_nation.py` : see desc 1
    - `inundation.py`:  text styling change
    - `make_boxes_from_bounds.py`: text styling change
    - `mosaic_inundation.py`:  see desc 1 and desc 2
    - `overlapping_inundation.py`: see desc 2
    - `plots.py` : see desc 2
    - `run_test_case.py`:  see desc 1
    - `synthesize_test_cases.py`: see desc 1

- `unit_tests`
    - `README.md`: see desc 1
    - `__template_unittests.py`: see desc 1
    - `check_unit_errors_params.json`  and `check_unit_errors_unittests.py` : see desc 1
    - `derive_level_paths_params.json` and `derive_level_paths_unittests.py` : see desc 1 and desc 2
    - `filter_catchments_and_add_attributes_unittests.py`: see desc 1
    - `outputs_cleanup_params.json` and `outputs_cleanup_unittests.py`: see desc 1 and desc 2
    - `split_flows_unittests.py` : see desc 1
    - `tools`
        - `inundate_gms_params.json` and `inundate_gms_unittests.py`: see desc 1 and desc 2

<br/><br/>

## v4.1.3.0 - 2023-02-13 - [PR#812](https://github.com/NOAA-OWP/inundation-mapping/pull/812)

An update was required to adjust host name when in the AWS environment

### Changes

- `fim_post_processing.sh`: Added an "if isAWS" flag system based on the input command args from fim_pipeline.sh or 

- `tools/calibration-db`
    - `README.md`: Minor text correction.

<br/><br/>

## v4.1.2.0 - 2023-02-15 - [PR#808](https://github.com/NOAA-OWP/inundation-mapping/pull/808)

Add `pytest` package and refactor existing unit tests. Update parameters to unit tests (`/unit_tests/*_params.json`) to valid paths. Add leading slash to paths in `/config/params_template.env`.

### Additions

- `/unit_tests`
  - `__init__.py`  - needed for `pytest` command line executable to pick up tests.
  - `pyproject.toml`  - used to specify which warnings are excluded/filtered.
  - `/gms`  
    - `__init__.py` - needed for `pytest` command line executable to pick up tests.
  - `/tools`
    - `__init__.py`  - needed for `pytest` command line executable to pick up tests.
    - `inundate_gms_params.json` - file moved up into this directory
    - `inundate_gms_test.py`     - file moved up into this directory
    - `inundation_params.json`   - file moved up into this directory
    - `inundation_test.py`       - file moved up into this directory

### Removals

- `/unit_tests/tools/gms_tools/` directory removed, and files moved up into `/unit_tests/tools`    
 
### Changes

- `Pipfile` - updated to include pytest as a dependency
- `Pipfile.lock` - updated to include pytest as a dependency

- `/config`
  - `params_template.env` - leading slash added to paths
  
- `/unit_tests/` - All of the `*_test.py` files were refactored to follow the `pytest` paradigm.  
  - `*_params.json` - valid paths on `fim-dev1` provided
  - `README.md`  - updated to include documentation on pytest.  
  - `unit_tests_utils.py`  
  - `__template_unittests.py` -> `__template.py` - exclude the `_test` suffix to remove from test suite. Updated example on new format for pytest.
  - `check_unit_errors_test.py`  
  - `clip_vectors_to_wbd_test.py`  
  - `filter_catchments_and_add_attributes_test.py`  
  - `rating_curve_comparison_test.py`  
  - `shared_functions_test.py`  
  - `split_flow_test.py`  
  - `usgs_gage_crosswalk_test.py`  
  - `aggregate_branch_lists_test.py`  
  - `generate_branch_list_test.py`  
  - `generate_branch_list_csv_test.py`  
  - `aggregate_branch_lists_test.py`  
  - `generate_branch_list_csv_test.py`  
  - `generate_branch_list_test.py`  
    - `/gms`  
      - `derive_level_paths_test.py`  
      - `outputs_cleanup_test.py`
    - `/tools`
      - `inundate_unittests.py` -> `inundation_test.py`  
      - `inundate_gms_test.py`


<br/><br/>

## v4.1.1.0 - 2023-02-16 - [PR#809](https://github.com/NOAA-OWP/inundation-mapping/pull/809)

The CatFIM code was updated to allow 1-foot interval processing across all stage-based AHPS sites ranging from action stage to 5 feet above major stage, along with restart capability for interrupted processing runs.

### Changes

- `tools/generate_categorical_fim.py` (all changes made here)
    - Added try-except blocks for code that didn't allow most sites to actually get processed because it was trying to check values of some USGS-related variables that most of the sites didn't have
    - Overwrite abilities of the different outputs for the viz team were not consistent (i.e., one of the files had the ability to be overwritten but another didn't), so that has been made consistent to disallow any overwrites of the existing final outputs for a specified output folder.
    - The code also has the ability to restart from an interrupted run and resume processing uncompleted HUCs by first checking for a simple "complete" file for each HUC. If a HUC has that file, then it is skipped (because it already completed processing during a run for a particular output folder / run name).
    - When a HUC is successfully processed, an empty "complete" text file is created / touched.

<br/><br/>

## v4.1.0.0 - 2023-01-30 - [PR#806](https://github.com/NOAA-OWP/inundation-mapping/pull/806)

As we move to Amazon Web Service, AWS, we need to change our processing system. Currently, it is `gms_pipeline.sh` using bash "parallel" as an iterator which then first processes all HUCs, but not their branches. One of `gms_pipeline.sh`'s next steps is to do branch processing which is again iterated via "parallel". AKA. Units processed as one step, branches processed as second independent step.

**Note:** While we are taking steps to move to AWS, we will continue to maintain the ability of doing all processing on a single server using a single docker container as we have for a long time. Moving to AWS is simply taking portions of code from FIM and adding it to AWS tools for performance of large scale production runs.

Our new processing system, starting with this PR,  is to allow each HUC to process it's own branches.

A further requirement was to split up the overall processing flow to independent steps, with each step being able to process itself without relying on "export" variables from other files. Note: There are still a few exceptions.  The basic flow now becomes
- `fim_pre_processing.sh`, 
- one or more calls to `fim_process_unit_wb.sh` (calling this file for each single HUC to be processed).
- followed by a call to `fim_post_processing.sh`. 


Note: This is a very large, complex PR with alot of critical details. Please read the details at [PR 806](https://github.com/NOAA-OWP/inundation-mapping/pull/806). 

### CRITICAL NOTE
The new `fim_pipeline.sh` and by proxy `fim_pre_processing.sh` has two new key input args, one named **-jh** (job HUCs) and one named **-jb** (job branches).  You can assign the number of cores/CPU's are used for processing a HUC versus the number of branches.  For the -jh number arg, it only is used against the `fim_pipeline.sh` file when it is processing more than one HUC or a list of HUCs as it is the iterator for HUCs.   The -jb flag says how many cores/CPU's can be used when processing branches (note.. the average HUC has 26 branches). 

BUT.... you have to be careful not to overload your system.  **You need to multiply the -jh and the -jb values together, but only when using the `fim_pipeline.sh` script.**  Why? _If you have 16 CPU's available on your machine, and you assign -jh as 10 and -jb as 26, you are actually asking for 126 cores (10 x 26) but your machine only has 16 cores._   If you are not using `fim_pipeline.sh` but using the three processing steps independently, then the -jh value has not need to be anything but the number of 1 as each actual HUC can only be processed one at a time. (aka.. no iterator).
</br>

### Additions

- `fim_pipeline.sh` :  The wrapper for the three new major "FIM" processing steps. This script allows processing in one command, same as the current tool of `gms_pipeline.sh`.
- `fim_pre_processing.sh`: This file handles all argument input from the user, validates those inputs and sets up or cleans up folders. It also includes a new system of taking most input parameters and some key enviro variables and writing them out to a files called `runtime_args.env`.  Future processing steps need minimal input arguments as it can read most values it needs from this new `runtime_args.env`. This allows the three major steps to work independently from each other. Someone can now come in, run `fim_pre_processing.sh`, then run `fim_process_unit_wb.sh`, each with one HUC, as many time as they like, each adding just its own HUC folder to the output runtime folder. 
- `fim_post_processing.sh`: Scans all HUC folders inside the runtime folders to handle a number of processing steps which include (to name a few): 
    - aggregating errors
    - aggregating to create a single list (gms_inputs.csv) for all valid HUCs and their branch ids
    - usgs gage aggregation
    - adjustments to SRV's
    - and more    
- `fim_process_unit_wb.sh`: Accepts only input args of runName and HUC number. It then sets up global variable, folders, etc to process just the one HUC. The logic for processing the HUC is in `run_unit_wb.sh` but managed by this `fim_process_unit_wb.sh` file including all error trapping.
- `src`
    - `aggregate_branch_lists.py`:  When each HUC is being processed, it creates it's own .csv file with its branch id's. In post processing we need one master csv list and this file aggregates them. Note: This is a similar file already in the `src/gms` folder but that version operates a bit different and will be deprecated soon.
    - `generate_branch_list.py`: This creates the single .lst for a HUC defining each branch id. With this list, `run_unit_wb.sh` can do a parallelized iteration over each of its branches for processing. Note: This is also similar to the current `src/gms` file of the same name and the gms folder version will also be deprecated soon.
    - `generate_branch_list_csv.py`. As each branch, including branch zero, has processed and if it was successful, it will add to a .csv list in the HUC directory. At the end, it becomes a list of all successful branches. This file will be aggregates with all similar .csv in post processing for future processing.
    - `run_unit_wb.sh`:  The actual HUC processing logic. Note: This is fundamentally the same as the current HUC processing logic that exists currently in `src/gms/run_by_unit.sh`, which will be removed in the very near future. However, at the end of this file, it creates and manages a parallelized iterator for processing each of it's branches.
    - `process_branch.sh`:  Same concept as `process_unit_wb.sh` but this one is for processing a single branch. This file manages the true branch processing file of `src/gms/run_by_branch.sh`.  It is a wrapper file to `src/gms/run_by_branch.sh` and catches all error and copies error files as applicable. This allows the parent processing files to continue despite branch errors. Both the new fim processing system and the older gms processing system currently share the branch processing file of `src/gms/run_by_branch.sh`. When the gms processing file is removed, this file will likely not change, only moved one directory up and be no longer in the `gms` sub-folder.
- `unit_tests`
    - `aggregate_branch_lists_unittests.py' and `aggregate_branch_lists_params.json`  (based on the newer `src` directory edition of `aggregate_branch_lists.py`).
    - `generate_branch_list_unittest.py` and `generate_branch_list_params.json` (based on the newer `src` directory edition of `generate_branch_list.py`).
    -  `generate_branch_list_csv_unittest.py` and `generate_branch_list_csv_params.json` 

### Changes

- `config`
    - `params_template.env`: Removed the `default_max_jobs` value and moved the `startDiv` and `stopDiv` to the `bash_variables.env` file.
    - `deny_gms_unit.lst` : Renamed from `deny_gms_unit_prod.lst`
    - `deny_gms_branches.lst` : Renamed from `deny_gms_branches_prod.lst`

- `gms_pipeline.sh`, `gms_run_branch.sh`, `gms_run_unit.sh`, and `gms_post_processing.sh` :  Changed to hardcode the `default_max_jobs` to the value of 1. (we don't want this to be changed at all). They were also changed for minor adjustments for the `deny` list files names.

- `src`
    - `bash_functions.env`: Fix error with calculating durations.
    - `bash_variables.env`:  Adds the two export lines (stopDiv and startDiv) from `params_template.env`
    - `clip_vectors_to_wbd.py`: Cleaned up some print statements for better output traceability.
    - `check_huc_inputs.py`: Added logic to ensure the file was an .lst file. Other file formats were not be handled correctly.
    - `gms`
        - `delineate_hydros_and_produce_HAND.sh`: Removed all `stopDiv` variable to reduce log and screen output. 
        - `run_by_branch.sh`: Removed an unnecessary test for overriding outputs.

### Removed

- `config`
    - `deny_gms_branches_dev.lst`

<br/><br/>

## v4.0.19.5 - 2023-01-24 - [PR#801](https://github.com/NOAA-OWP/inundation-mapping/pull/801)

When running tools/test_case_by_hydroid.py, it throws an error of local variable 'stats' referenced before assignment.

### Changes

- `tools`
    - `pixel_counter.py`: declare stats object and remove the GA_Readonly flag
    - `test_case_by_hydroid_id_py`: Added more logging.

<br/><br/>

## v4.0.19.4 - 2023-01-25 - [PR#802](https://github.com/NOAA-OWP/inundation-mapping/pull/802)

This revision includes a slight alteration to the filtering technique used to trim/remove lakeid nwm_reaches that exist at the upstream end of each branch network. By keeping a single lakeid reach at the branch level, we can avoid issues with the branch headwater point starting at a lake boundary. This ensures the headwater catchments for some branches are properly identified as a lake catchment (no inundation produced). 

### Changes

- `src/gms/stream_branches.py`: New changes to the `find_upstream_reaches_in_waterbodies` function: Added a step to create a list of nonlake segments (lakeid = -9999) . Use the list of nonlake reaches to allow the filter to keep a the first lakeid reach that connects to a nonlake segment.

<br/><br/>

## v4.0.19.3 - 2023-01-17 - [PR#794](https://github.com/NOAA-OWP/inundation-mapping/pull/794)

Removing FIM3 files and references.  Anything still required for FIM 3 are held in the dev-fim3 branch.

### Removals

- `data`
    - `preprocess_rasters.py`: no longer valid as it is for NHD DEM rasters.
- `fim_run.sh`
- ` src`
    - `aggregate_fim_outputs.sh`
    - `fr_to_ms_raster.mask.py`
    - `get_all_huc_in_inputs.py`
    - `reduce_nhd_stream_density.py`
    - `rem.py`:  There are two files named `rem.py`, one in the src directory and one in the gms directory. This version in the src directory is no longer valid. The `rem.py` in the gms directory is being renamed to avoid future enhancements of moving files.
    - `run_by_unit.sh`:  There are two files named `run_by_unit.sh`, one in the src directory and one in the gms directory. This version in the src directory is for fim3. For the remaining `run_by_unit.sh`, it is NOT being renamed at this time as it will likely be renamed in the near future.
    - `time_and_tee_run_by_unit.sh`:  Same not as above for `run_by_unit.sh`.
    - `utils`
        - `archive_cleanup.py`
 - `tools`
     - `compare_gms_srcs_to_fr.py`
     - `preprocess_fimx.py`

### Changes

- `src`
    - `adjust_headwater_streams.py`: Likely deprecated but kept for safety reason. Deprecation note added.
- `tools`
    - `cygnss_preprocess.py`: Likely deprecated but kept for safety reason. Deprecation note added.
    - `nesdis_preprocess.py`: Likely deprecated but kept for safety reason. Deprecation note added.

<br/><br/>

## v4.0.19.2 - 2023-01-17 - [PR#797](https://github.com/NOAA-OWP/inundation-mapping/pull/797)

Consolidates global bash environment variables into a new `src/bash_variables.env` file. Additionally, Python environment variables have been moved into this file and `src/utils/shared_variables.py` now references this file. Hardcoded projections have been replaced by an environment variable. This also replaces the Manning's N file in `config/params_template.env` with a constant and updates relevant code. Unused environment variables have been removed.

### Additions

- `src/bash_variables.env`: Adds file for global environment variables

### Removals

- `config/`
    - `mannings_default.json`
    - `mannings_default_calibrated.json`

### Changes

- `config/params_template.env`: Changes manning_n from filename to default value of 0.06
- `gms_run_branch.sh`: Adds `bash_variables.env`
- `gms_run_post_processing.sh`: Adds `bash_variables.env` and changes projection from hardcoded to environment variable
- `gms_run_unit.sh`: Adds `bash_variables.env`
- `src/`
    - `add_crosswalk.py`: Assigns default manning_n value and removes assignments by stream orders
    - `aggregate_vector_inputs.py`: Removes unused references to environment variables and function
    - `gms/run_by_unit.sh`: Removes environment variable assignments and uses projection from environment variables
    - `utils/shared_variables.py`: Removes environment variables and instead references src/bash_variables.env

<br/><br/>

## v4.0.19.1 - 2023-01-17 - [PR#796](https://github.com/NOAA-OWP/inundation-mapping/pull/796)

### Changes

- `tools/gms_tools/combine_crosswalk_tables.py`: Checks length of dataframe list before concatenating

<br/><br/>

## v4.0.19.0 - 2023-01-06 - [PR#782](https://github.com/NOAA-OWP/inundation-mapping/pull/782)

Changes the projection of HAND processing to EPSG 5070.

### Changes

- `gms_run_post_processing.sh`: Adds target projection for `points`
- `data/nld/preprocess_levee_protected_areas.py`: Changed to use `utils.shared_variables.DEFAULT_FIM_PROJECTION_CRS`
- `src/`
    - `clip_vectors_to_wbd.py`: Save intermediate outputs in EPSG:5070
    - `src_adjust_spatial_obs.py`: Changed to use `utils.shared_variables.DEFAULT_FIM_PROJECTION_CRS`
    - `utils/shared_variables.py`: Changes the designated projection variables
    - `gms/`
        - `stream_branches.py`: Checks the projection of the input streams and changes if necessary
        - `run_by_unit.py`: Changes the default projection crs variable and added as HUC target projection
- `tools/inundate_nation.py`: Changed to use `utils.shared_variables.PREP_PROJECTION`

<br/><br/>

## v4.0.18.2 - 2023-01-11 - [PR#790](https://github.com/NOAA-OWP/inundation-mapping/pull/790)

Remove Great Lakes clipping

### Changes

- `src/`
    - `clip_vectors_to_wbd.py`: Removes Great Lakes clipping and references to Great Lakes polygons and lake buffer size

    - `gms/run_by_unit.sh`: Removes Great Lakes polygon and lake buffer size arguments to `src/clip_vectors_to_wbd.py`

<br/><br/>

## v4.0.18.1 - 2022-12-13 - [PR #760](https://github.com/NOAA-OWP/inundation-mapping/pull/760)

Adds stacked bar eval plots.

### Additions

- `/tools/eval_plots_stackedbar.py`: produces stacked bar eval plots in the same manner as `eval_plots.py`.

<br/><br/>

## v4.0.18.0 - 2023-01-03 - [PR#780](https://github.com/NOAA-OWP/inundation-mapping/pull/780)

Clips WBD and stream branch buffer polygons to DEM domain.

### Changes

- `src/`
    - `clip_vectors_to_wbd.py`: Clips WBD polygon to DEM domain

    - `gms/`
        - `buffer_stream_branches.py`: Clips branch buffer polygons to DEM domain
        - `derive_level_paths.py`: Stop processing if no branches exist
        - `mask_dem.py`: Checks if stream file exists before continuing
        - `remove_error_branches.py`: Checks if error_branches has data before continuing
        - `run_by_unit.sh`: Adds DEM domain as bash variable and adds it as an argument to calling `clip_vectors_to_wbd.py` and `buffer_stream_branches.py`

<br/><br/>


## v4.0.17.4 - 2023-01-06 - [PR#781](https://github.com/NOAA-OWP/inundation-mapping/pull/781)

Added crosswalk_table.csv from the root output folder as being a file push up to Hydrovis s3 bucket after FIM BED runs.

### Changes

- `config`
    - `aws_s3_put_fim4_hydrovis_whitelist.lst`:  Added crosswalk_table.csv to whitelist.


<br/><br/>

## v4.0.17.3 - 2022-12-23 - [PR#773](https://github.com/NOAA-OWP/inundation-mapping/pull/773)

Cleans up REM masking of levee-protected areas and fixes associated error.

### Removals

- `src/gms/`
    - `delineate_hydros_and_produce_HAND.sh`: removes rasterization and masking of levee-protected areas from the REM
    - `rasterize_by_order`: removes this file
- `config/`
    - `deny_gms_branch_zero.lst`, `deny_gms_branches_dev.lst`, and `deny_gms_branches_prod.lst`: removes `LeveeProtectedAreas_subset_{}.tif`

### Changes

- `src/gms/rem.py`: fixes an error where the nodata value of the DEM was overlooked

<br/><br/>

## v4.0.17.2 - 2022-12-29 - [PR #779](https://github.com/NOAA-OWP/inundation-mapping/pull/779)

Remove dependency on `other` folder in `test_cases`. Also updates ESRI and QGIS agreement raster symbology label to include the addition of levee-protected areas as a mask.

### Removals

- `tools/`
    - `aggregate_metrics.py` and `cache_metrics.py`: Removes reference to test_cases/other folder

### Changes

- `config/symbology/`
    - `esri/agreement_raster.lyr` and `qgis/agreement_raster.qml`: Updates label from Waterbody mask to Masked since mask also now includes levee-protected areas
- `tools/`
    - `eval_alt_catfim.py` and `run_test_case.py`: Updates waterbody mask to dataset located in /inputs folder

<br/><br/>

## v4.0.17.1 - 2022-12-29 - [PR #778](https://github.com/NOAA-OWP/inundation-mapping/pull/778)

This merge fixes a bug where all of the Stage-Based intervals were the same.

### Changes
- `/tools/generate_categorical_fim.py`: Changed `stage` variable to `interval_stage` variable in `produce_stage_based_catfim_tifs` function call.

<br/><br/>

## v4.0.17.0 - 2022-12-21 - [PR #771](https://github.com/NOAA-OWP/inundation-mapping/pull/771)

Added rysnc to docker images. rysnc can now be used inside the images to move data around via docker mounts.

### Changes

- `Dockerfile` : added rsync 

<br/><br/>

## v4.0.16.0 - 2022-12-20 - [PR #768](https://github.com/NOAA-OWP/inundation-mapping/pull/768)

`gms_run_branch.sh` was processing all of the branches iteratively, then continuing on to a large post processing portion of code. That has now be split to two files, one for branch iteration and the other file for just post processing.

Other minor changes include:
- Removing the system where a user could override `DropStreamOrders` where they could process streams with stream orders 1 and 2 independently like other GMS branches.  This option is now removed, so it will only allow stream orders 3 and higher as gms branches and SO 1 and 2 will always be in branch zero.

- The `retry` flag on the three gms*.sh files has been removed. It did not work correctly and was not being used. Usage of it would have created unreliable results. 

### Additions

- `gms_run_post_processing.sh`
   - handles all tasks from after `gms_run_branch.sh` to this file, except for output cleanup, which stayed in `gms_run_branch.sh`.
   - Can be run completely independent from `gms_run_unit.sh` or gms_run_branch.sh` as long as all of the files are in place. And can be re-run if desired.

### Changes

- `gms_pipeline.sh`
   - Remove "retry" system.
   - Remove "dropLowStreamOrders" system.
   - Updated for newer reusable output date/time/duration system.
   - Add call to new `gms_run_post_processing.sh` file.

- `gms_run_branch.sh`
   - Remove "retry" system.
   - Remove "dropLowStreamOrders" system.
   - Updated for newer reusable output date/time/duration system.
   - Removed most code from below the branch iterator to the new `gms_run_post_processing.sh` file. However, it did keep the branch files output cleanup and non-zero exit code checking.

- `gms_run_unit.sh`
   - Remove "retry" system.
   - Remove "dropLowStreamOrders" system.
   - Updated for newer reusable output date/time/duration system.

- `src`
    - `bash_functions.env`:  Added a new method to make it easier / simpler to calculation and display duration time. 
    - `filter_catchments_and_add_attributes.py`:  Remove "dropLowStreamOrders" system.
    - `split_flows.py`: Remove "dropLowStreamOrders" system.
    - `usgs_gage_unit_setup.py`:  Remove "dropLowStreamOrders" system.

- `gms`  
    - `delineate_hydros_and_produced_HAND.sh` : Remove "dropLowStreamOrders" system.
    - `derive_level_paths.py`: Remove "dropLowStreamOrders" system and some small style updates.
    - `run_by_unit.sh`: Remove "dropLowStreamOrders" system.

- `unit_tests/gms`
    - `derive_level_paths_params.json` and `derive_level_paths_unittests.py`: Remove "dropLowStreamOrders" system.

<br/><br/>

## v4.0.15.0 - 2022-12-20 - [PR #758](https://github.com/NOAA-OWP/inundation-mapping/pull/758)

This merge addresses feedback received from field users regarding CatFIM. Users wanted a Stage-Based version of CatFIM, they wanted maps created for multiple intervals between flood categories, and they wanted documentation as to why many sites are absent from the Stage-Based CatFIM service. This merge seeks to address this feedback. CatFIM will continue to evolve with more feedback over time.

## Changes
- `/src/gms/usgs_gage_crosswalk.py`: Removed filtering of extra attributes when writing table
- `/src/gms/usgs_gage_unit_setup.py`: Removed filter of gages where `rating curve == yes`. The filtering happens later on now.
- `/tools/eval_plots.py`: Added a post-processing step to produce CSVs of spatial data
- `/tools/generate_categorical_fim.py`:
  - New arguments to support more advanced multiprocessing, support production of Stage-Based CatFIM, specific output directory pathing, upstream and downstream distance, controls on how high past "major" magnitude to go when producing interval maps for Stage-Based, the ability to run a single AHPS site.
- `/tools/generate_categorical_fim_flows.py`:
  - Allows for flows to be retrieved for only one site (useful for testing)
  - More logging
  - Filtering stream segments according to stream order
- `/tools/generate_categorical_fim_mapping.py`:
  - Support for Stage-Based CatFIM production
  - Enhanced multiprocessing
  - Improved post-processing
- `/tools/pixel_counter.py`: fixed a bug where Nonetypes were being returned
- `/tools/rating_curve_get_usgs_rating_curves.py`:
  - Removed filtering when producing `usgs_gages.gpkg`, but adding attribute as to whether or not it meets acceptance criteria, as defined in `gms_tools/tools_shared_variables.py`.
  - Creating a lookup list to filter out unacceptable gages before they're written to `usgs_rating_curves.csv`
  - The `usgs_gages.gpkg` now includes two fields indicating whether or not gages pass acceptance criteria (defined in `tools_shared_variables.py`. The fields are `acceptable_codes` and `acceptable_alt_error`
- `/tools/tools_shared_functions.py`:
  - Added `get_env_paths()` function to retrieve environmental variable information used by CatFIM and rating curves scripts
  - `Added `filter_nwm_segments_by_stream_order()` function that uses WRDS to filter out NWM feature_ids from a list if their stream order is different than a desired stream order.
- `/tools/tools_shared_variables.py`: Added the acceptance criteria and URLS for gages as non-constant variables. These can be modified and tracked through version changes. These variables are imported by the CatFIM and USGS rating curve and gage generation scripts.
- `/tools/test_case_by_hydroid.py`: reformatting code, recommend adding more comments/docstrings in future commit

<br/><br/>

## v4.0.14.2 - 2022-12-22 - [PR #772](https://github.com/NOAA-OWP/inundation-mapping/pull/772)

Added `usgs_elev_table.csv` to hydrovis whitelist files.  Also updated the name to include the word "hydrovis" in them (anticipating more s3 whitelist files).

### Changes

- `config`
    - `aws_s3_put_fim4_hydrovis_whitelist.lst`:  File name updated and added usgs_elev_table.csv so it gets push up as well.
    - `aws_s3_put_fim3_hydrovis_whitelist.lst`: File name updated

- `data/aws`
   - `s3.py`: added `/foss_fim/config/aws_s3_put_fim4_hydrovis_whitelist.lst` as a default to the -w param.

<br/><br/>

## v4.0.14.1 - 2022-12-03 - [PR #753](https://github.com/NOAA-OWP/inundation-mapping/pull/753)

Creates a polygon of 3DEP DEM domain (to eliminate errors caused by stream networks with no DEM data in areas of HUCs that are outside of the U.S. border) and uses the polygon layer to clip the WBD and stream network (to a buffer inside the WBD).

### Additions
- `data/usgs/acquire_and_preprocess_3dep_dems.py`: Adds creation of 3DEP domain polygon by polygonizing all HUC6 3DEP DEMs and then dissolving them.
- `src/gms/run_by_unit.sh`: Adds 3DEP domain polygon .gpkg as input to `src/clip_vectors_to_wbd.py`

### Changes
- `src/clip_vectors_to_wbd.py`: Clips WBD to 3DEP domain polygon and clips streams to a buffer inside the clipped WBD polygon.

<br/><br/>

## v4.0.14.0 - 2022-12-20 - [PR #769](https://github.com/NOAA-OWP/inundation-mapping/pull/769)

Masks levee-protected areas from the DEM in branch 0 and in highest two stream order branches.

### Additions

- `src/gms/`
    - `mask_dem.py`: Masks levee-protected areas from the DEM in branch 0 and in highest two stream order branches
    - `delineate_hydros_and_produce_HAND.sh`: Adds `src/gms/mask_dem.py`

<br/><br/>

## v4.0.13.2 - 2022-12-20 - [PR #767](https://github.com/NOAA-OWP/inundation-mapping/pull/767)

Fixes inundation of nodata areas of REM.

### Changes

- `tools/inundation.py`: Assigns depth a value of `0` if REM is less than `0`

<br/><br/>

## v4.0.13.1 - 2022-12-09 - [PR #743](https://github.com/NOAA-OWP/inundation-mapping/pull/743)

This merge adds the tools required to generate Alpha metrics by hydroid. It summarizes the Apha metrics by branch 0 catchment for use in the Hydrovis "FIM Performance" service.

### Additions

- `pixel_counter.py`:  A script to perform zonal statistics against raster data and geometries
- `pixel_counter_functions.py`: Supporting functions
- `pixel_counter_wrapper.py`: a script that wraps `pixel_counter.py` for batch processing
- `test_case_by_hydroid.py`: the main script to orchestrate the generation of alpha metrics by catchment

<br/><br/>

## v4.0.13.0 - 2022-11-16 - [PR #744](https://github.com/NOAA-OWP/inundation-mapping/pull/744)

Changes branch 0 headwaters data source from NHD to NWS to be consistent with branches. Removes references to NHD flowlines and headwater data.

### Changes

- `src/gms/derive_level_paths.py`: Generates headwaters before stream branch filtering

### Removals

- Removes NHD flowlines and headwater references from `gms_run_unit.sh`, `config/deny_gms_unit_prod.lst`, `src/clip_vectors_to_wbd.py`, `src/gms/run_by_unit.sh`, `unit_tests/__template_unittests.py`, `unit_tests/clip_vectors_to_wbd_params.json`, and `unit_tests/clip_vectors_to_wbd_unittests.py`

<br/><br/>

## V4.0.12.2 - 2022-12-04 - [PR #754](https://github.com/NOAA-OWP/inundation-mapping/pull/754)

Stop writing `gms_inputs_removed.csv` if no branches are removed with Error status 61.

### Changes

- `src/gms/remove_error_branches.py`: Checks if error branches is not empty before saving gms_inputs_removed.csv

<br/><br/>

## v4.0.12.1 - 2022-11-30 - [PR #751](https://github.com/NOAA-OWP/inundation-mapping/pull/751)

Updating a few deny list files.

### Changes

- `config`:
    - `deny_gms_branches_dev.lst`, `deny_gms_branches_prod.lst`, and `deny_gms_unit_prod.lst`

<br/><br/>


## v4.0.12.0 - 2022-11-28 - [PR #736](https://github.com/NOAA-OWP/inundation-mapping/pull/736)

This feature branch introduces a new methodology for computing Manning's equation for the synthetic rating curves. The new subdivision approach 1) estimates bankfull stage by crosswalking "bankfull" proxy discharge data to the raw SRC discharge values 2) identifies in-channel vs. overbank geometry values 3) applies unique in-channel and overbank Manning's n value (user provided values) to compute Manning's equation separately for channel and overbank discharge and adds the two components together for total discharge 4) computes a calibration coefficient (where benchmark data exists) that applies to the  calibrated total discharge calculation.

### Additions

- `src/subdiv_chan_obank_src.py`: new script that performs all subdiv calculations and then produce a new (modified) `hydroTable.csv`. Inputs include `src_full_crosswalked.csv` for each huc/branch and a Manning's roughness csv file (containing: featureid, channel n, overbank n; file located in the `/inputs/rating_curve/variable_roughness/`). Note that the `identify_src_bankfull.py` script must be run prior to running the subdiv workflow.

### Changes

- `config/params_template.env`: removed BARC and composite roughness parameters; added new subdivision parameters; default Manning's n file set to `mannings_global_06_12.csv`
- `gms_run_branch.sh`: moved the PostgreSQL database steps to occur immediately before the SRC calibration steps; added new subdivision step; added condition to SRC calibration to ensure subdivision routine is run
- `src/add_crosswalk.py`: removed BARC function call; update placeholder value list (removed BARC and composite roughness variables) - these placeholder variables ensure that all hydrotables have the same dimensions
- `src/identify_src_bankfull.py`: revised FIM3 starting code to work with FIM4 framework; stripped out unnecessary calculations; restricted bankfull identification to stage values > 0
- `src/src_adjust_spatial_obs.py`: added huc sort function to help user track progress from console outputs
- `src/src_adjust_usgs_rating.py`: added huc sort function to help user track progress from console outputs
- `src/src_roughness_optimization.py`: reconfigured code to compute a calibration coefficient and apply adjustments using the subdivision variables; renamed numerous variables; simplified code where possible
- `src/utils/shared_variables.py`: increased `ROUGHNESS_MAX_THRESH` from 0.6 to 0.8
- `tools/vary_mannings_n_composite.py`: *moved this script from /src to /tools*; updated this code from FIM3 to work with FIM4 structure; however, it is not currently implemented (the subdivision routine replaces this)
- `tools/aggregate_csv_files.py`: helper tool to search for csv files by name/wildcard and concatenate all found files into one csv (used for aggregating previous calibrated roughness values)
- `tools/eval_plots.py`: updated list of metrics to plot to also include equitable threat score and mathews correlation coefficient (MCC)
- `tools/synthesize_test_cases.py`: updated the list of FIM version metrics that the `PREV` flag will use to create the final aggregated metrics csv; this change will combine the dev versions provided with the `-dc` flag along with the existing `previous_fim_list` 

<br/><br/>

## v4.0.11.5 - 2022-11-18 - [PR #746](https://github.com/NOAA-OWP/inundation-mapping/pull/746)

Skips `src/usgs_gage_unit_setup.py` if no level paths exist. This may happen if a HUC has no stream orders > 2. This is a bug fix for #723 for the case that the HUC also has USGS gages.

### Changes

- `src/gms/run_by_unit.sh`: Adds check for `nwm_subset_streams_levelPaths.gpkg` before running `usgs_gage_unit_setup.py`

<br/><br/>

## v4.0.11.4 - 2022-10-12 - [PR #709](https://github.com/NOAA-OWP/inundation-mapping/pull/709)

Adds capability to produce single rating curve comparison plots for each gage.

### Changes

- `tools/rating_curve_comparison.py`
    - Adds generate_single_plot() to make a single rating curve comparison plot for each gage in a given HUC
    - Adds command line switch to generate single plots
    
<br/><br/>

## v4.0.11.3 - 2022-11-10 - [PR #739](https://github.com/NOAA-OWP/inundation-mapping/pull/739)

New tool with instructions of downloading levee protected areas and a tool to pre-process it, ready for FIM.

### Additions

- `data`
    - `nld`
         - `preprocess_levee_protected_areas.py`:  as described above

### Changes

- `data`
     - `preprocess_rasters.py`: added deprecation note. It will eventually be replaced in it's entirety.
- `src`
    - `utils`
        - `shared_functions.py`: a few styling adjustments.

<br/><br/>

## v4.0.11.2 - 2022-11-07 - [PR #737](https://github.com/NOAA-OWP/inundation-mapping/pull/737)

Add an extra input args to the gms_**.sh files to allow for an override of the branch zero deny list, same as we can do with the unit and branch deny list overrides. This is needed for debugging purposes.

Also, if there is no override for the deny branch zero list and is not using the word "none", then use the default or overridden standard branch deny list.  This will keep the branch zero's and branch output folders similar but not identical for outputs.

### Changes

- `gms_pipeline.sh`:  Add new param to allow for branch zero deny list override. Plus added better logic for catching bad deny lists earlier.
- `gms_run_branch.sh`:  Add new param to allow for branch zero deny list override.  Add logic to cleanup all branch zero output folders with the default branch deny list (not the branch zero list), UNLESS an override exists for the branch zero deny list.
- `gms_run_unit.sh`: Add new param to allow for branch zero deny list override.
- `config`
    - `deny_gms_branch_zero.lst`: update to keep an additional file in the outputs.
- `src`
    - `output_cleanup.py`: added note saying it is deprecated.
    - `gms`
        - `run_by_branch.sh`: variable name change (matching new names in related files for deny lists)
        - `run_by_unit.sh`: Add new param to allow for branch zero deny list override.

<br/><br/>

## v4.0.11.1 - 2022-11-01 - [PR #732](https://github.com/NOAA-OWP/inundation-mapping/pull/732)

Due to a recent IT security scan, it was determined that Jupyter-core needed to be upgraded.

### Changes

- `Pipfile` and `Pipfile.lock`:  Added a specific version of Jupyter Core that is compliant with IT.

<br/><br/>

## v4.0.11.0 - 2022-09-21 - [PR #690](https://github.com/NOAA-OWP/inundation-mapping/pull/690)

Masks levee-protected areas from Relative Elevation Model if branch 0 or if branch stream order exceeds a threshold.

### Additions

- `src/gms/`
   - `delineate_hydros_and_produce_HAND.sh`
      - Reprojects and creates HUC-level raster of levee-protected areas from polygon layer
      - Uses that raster to mask/remove those areas from the Relative Elevation Model
   - `rasterize_by_order.py`: Subsets levee-protected area branch-level raster if branch 0 or if order exceeds a threshold (default threshold: max order - 1)
- `config/`
   - `deny_gms_branches_default.lst`, and `deny_gms_branches_min.lst`: Added LeveeProtectedAreas_subset_{}.tif
   - `params_template.env`: Adds mask_leveed_area_toggle

### Changes

- `src/gms/delineate_hydros_and_produce_HAND.sh`: Fixes a bug in ocean/Great Lakes masking
- `tools/`
    - `eval_alt_catfim.py` and `run_test_case.py`: Changes the levee mask to the updated inputs/nld_vectors/Levee_protected_areas.gpkg

<br/><br/>

## v4.0.10.5 - 2022-10-21 - [PR #720](https://github.com/NOAA-OWP/inundation-mapping/pull/720)

Earlier versions of the acquire_and_preprocess_3dep_dems.py did not have any buffer added when downloading HUC6 DEMs. This resulted in 1 pixel nodata gaps in the final REM outputs in some cases at HUC8 sharing a HUC6 border. Adding the param of cblend 6 to the gdalwarp command meant put a 6 extra pixels all around perimeter. Testing showed that 6 pixels was plenty sufficient as the gaps were never more than 1 pixel on borders of no-data.

### Changes

- `data`
    - `usgs`
        - `acquire_and_preprocess_3dep_dems.py`: Added the `cblend 6` param to the gdalwarp call for when the dem is downloaded from USGS.
    - `create_vrt_file.py`:  Added sample usage comment.
 - `src`
     - `gms`
         `run_by_unit.sh`: Added a comment about gdal as it relates to run_by_unit.

Note: the new replacement inputs/3dep_dems/10m_5070/ files can / will be copied before PR approval as the true fix was replacment DEM's. There is zero risk of overwriting prior to code merge.

<br/><br/>

## v4.0.10.4 - 2022-10-27 - [PR #727](https://github.com/NOAA-OWP/inundation-mapping/pull/727)

Creates a single crosswalk table containing HUC (huc8), BranchID, HydroID, feature_id (and optionally LakeID) from branch-level hydroTables.csv files.

### Additions

- `tools/gms_tools/combine_crosswalk_tables.py`: reads and concatenates hydroTable.csv files, writes crosswalk table
- `gms_run_branch.sh`: Adds `tools/gms_tools/make_complete_hydrotable.py` to post-processing

<br/><br/>

## v4.0.10.3 - 2022-10-19 - [PR #718](https://github.com/NOAA-OWP/inundation-mapping/pull/718)

Fixes thalweg notch by clipping upstream ends of the stream segments to prevent the stream network from reaching the edge of the DEM and being treated as outlets when pit filling the burned DEM.

### Changes

- `src/clip_vectors_to_wbd.py`: Uses a slightly smaller buffer than wbd_buffer (wbd_buffer_distance-2*(DEM cell size)) to clip stream network inside of DEM extent.

<br/><br/>

## v4.0.10.2 - 2022-10-24 - [PR #723](https://github.com/NOAA-OWP/inundation-mapping/pull/723)

Runs branch 0 on HUCs with no other branches remaining after filtering stream orders if `drop_low_stream_orders` is used.

### Additions

- `src/gms`
    - `stream_branches.py`: adds `exclude_attribute_values()` to filter out stream orders 1&2 outside of `load_file()`

### Changes

- `src/gms`
    - `buffer_stream_branches.py`: adds check for `streams_file`
    - `derive_level_paths.py`: checks length of `stream_network` before filtering out stream orders 1&2, then filters using `stream_network.exclude_attribute_values()`
    - `generate_branch_list.py`: adds check for `stream_network_dissolved`

<br/><br/>
    
## v4.0.10.1 - 2022-10-5 - [PR #695](https://github.com/NOAA-OWP/inundation-mapping/pull/695)

This hotfix address a bug with how the rating curve comparison (sierra test) handles the branch zero synthetic rating curve in the comparison plots. Address #676 

### Changes

- `tools/rating_curve_comparison.py`
  - Added logging function to print and write to log file
  - Added new filters to ignore AHPS only sites (these are sites that we need for CatFIM but do not have a USGS gage or USGS rating curve available for sierra test analysis)
  - Added functionality to identify branch zero SRCs
  - Added new plot formatting to distinguish branch zero from other branches

<br/><br/>

## v4.0.10.0 - 2022-10-4 - [PR #697](https://github.com/NOAA-OWP/inundation-mapping/pull/697)

Change FIM to load DEM's from the new USGS 3Dep files instead of the original NHD Rasters.

### Changes

- `config`
    - `params_template.env`: Change default of the calib db back to true:  src_adjust_spatial back to "True". Plus a few text updates.
- `src`
    - `gms`
        - `run_by_unit.sh`: Change input_DEM value to the new vrt `$inputDataDir/3dep_dems/10m_5070/fim_seamless_3dep_dem_10m_5070.vrt` to load the new 3Dep DEM's. Note: The 3Dep DEM's are projected as CRS 5070, but for now, our code is using ESRI:102039. Later all code and input will be changed to CRS:5070. We now are defining the FIM desired projection (102039), so we need to reproject on the fly from 5070 to 102039 during the gdalwarp cut.
        - `run_by_branch.sh`: Removed unused lines.
    - `utils`
        - `shared_variables.py`: Changes to use the new 3Dep DEM rasters instead of the NHD rasters. Moved some values (grouped some variables). Added some new variables for 3Dep. Note: At this time, some of these new enviro variables for 3Dep are not used but are expected to be used shortly.
- `data`
    - `usgs`
        - `acquire_and_preprocess_3dep_dems.py`: Minor updates for adjustments of environmental variables. Adjustments to ensure the cell sizes are fully defined as 10 x 10 as source has a different resolution. The data we downloaded to the new `inputs/3dep_dems/10m_5070` was loaded as 10x10, CRS:5070 rasters.

### Removals

- `lib`
    - `aggregate_fim_outputs.py` : obsolete. Had been deprecated for a while and replaced by other files.
    - `fr_to_mr_raster_mask.py` : obsolete. Had been deprecated for a while and replaced by other files.

<br/><br/>

## v4.0.9.8 - 2022-10-06 - [PR #701](https://github.com/NOAA-OWP/inundation-mapping/pull/701)

Moved the calibration tool from dev-fim3 branch into "dev" (fim4) branch. Git history not available.

Also updated making it easier to deploy, along with better information for external contributors.

Changed the system so the calibration database name is configurable. This allows test databases to be setup in the same postgres db / server system. You can have more than one calb_db_keys.env running in different computers (or even more than one on one server) pointing to the same actual postgres server and service. ie) multiple dev machine can call a single production server which hosts the database.

For more details see /tools/calibration-db/README.md

### Changes

- `tools`
    - `calibration-db`
        - `docker-compose.yml`: changed to allow for configurable database name. (allows for more then one database in a postgres database system (one for prod, another for test if needed))

### Additions

- `config`
    - `calb_db_keys_template.env`: a new template verison of the required config values.

### Removals

- `tools`
    - `calibration-db`
        - `start_db.sh`: Removed as the command should be run on demand and not specifically scripted because of its configurable location of the env file.

<br/><br/>

## v4.0.9.7 - 2022-10-7 - [PR #703](https://github.com/NOAA-OWP/inundation-mapping/pull/703)

During a recent release of a FIM 3 version, it was discovered that FIM3 has slightly different AWS S3 upload requirements. A new s3 whitelist file has been created for FIM3 and the other s3 file was renamed to include the phrase "fim4" in it.

This is being added to source control as it might be used again and we don't want to loose it.

### Additions

- `config`
   - `aws_s3_put_fim3_whitelist.lst`
   
### Renamed

- `config`
   - `aws_s3_put_fim4_whitelist.lst`: renamed from aws_s3_put_whitelist.lst

<br/><br/>

## v4.0.9.6 - 2022-10-17 - [PR #711](https://github.com/NOAA-OWP/inundation-mapping/pull/711)

Bug fix and formatting upgrades. It was also upgraded to allow for misc other inundation data such as high water data.

### Changes

- `tools`
    - `inundate_nation.py`:  As stated above.

### Testing

- it was run in a production model against fim 4.0.9.2 at 100 yr and 2 yr as well as a new High Water dataset.

<br/><br/>

## v4.0.9.5 - 2022-10-3 - [PR #696](https://github.com/NOAA-OWP/inundation-mapping/pull/696)

- Fixed deny_gms_unit_prod.lst to comment LandSea_subset.gpkg, so it does not get removed. It is needed for processing in some branches
- Change default for params_template.env -> src_adjust_spatial="False", back to default of "True"
- Fixed an infinite loop when src_adjust_usgs_rating.py was unable to talk to the calib db.
- Fixed src_adjsust_usgs_rating.py for when the usgs_elev_table.csv may not exist.

### Changes

- `gms_run_branch.sh`:  removed some "time" command in favour of using fim commands from bash_functions.sh which give better time and output messages.

- `config`
    - `deny_gms_unit_prod.lst`: Commented out LandSea_subset.gpkg as some HUCs need that file in place.
    - `params_template.env`: Changed default src_adjust_spatial back to True

- `src`
    - `src_adjust_spatial_obs.py`:  Added code to a while loop (line 298) so it is not an indefinite loop that never stops running. It will now attempts to contact the calibration db after 6 attempts. Small adjustments to output and logging were also made and validation that a connection to the calib db was actually successful.
    - `src_adjust_usgs_rating.py`: Discovered that a usgs_elev_df might not exist (particularly when processing was being done for hucs that have no usgs guage data). If the usgs_elev_df does not exist, it no longer errors out.

<br/><br/>

## v4.0.9.4 - 2022-09-30 - [PR #691](https://github.com/NOAA-OWP/inundation-mapping/pull/691)

Cleanup Branch Zero output at the end of a processing run. Without this fix, some very large files were being left on the file system. Adjustments and cleanup changed the full BED output run from appx 2 TB output to appx 1 TB output.

### Additions

- `unit_tests`
    - `gms`
        - `outputs_cleanup_params.json` and `outputs_cleanup_unittests.py`: The usual unit test files.

### Changes

- `gms_pipeline.sh`: changed variables and text to reflect the renamed default `deny_gms_branchs_prod.lst` and `deny_gms_unit_prod.lst` files. Also tells how a user can use the word 'none' for the deny list parameter (both or either unit or branch deny list) to skip output cleanup(s).

- `gms_run_unit.sh`: changed variables and text to reflect the renamed default `deny_gms_unit_prod.lst` files. Also added a bit of minor output text (styling). Also tells how a user can use the word 'none' for the deny list parameter to skip output cleanup.

- `gms_run_branch.sh`:
       ... changed variables and text to reflect the renamed default `deny_gms_branches.lst` files. 
       ... added a bit of minor output text (styling).
       ... also tells how a user can use the word 'none' for the deny list parameter to skip output cleanup.
       ... added a new section that calls the `outputs_cleanup.py` file and will do post cleanup on branch zero output files.

- `src`
    - `gms`
        - `outputs_cleanup.py`: pretty much rewrote it in its entirety. Now accepts a manditory branch id (can be zero) and can recursively search subdirectories. ie) We can submit a whole output directory with all hucs and ask to cleanup branch 0 folder OR cleanup files in any particular directory as we did before (per branch id).
          
          - `run_by_unit.sh`:  updated to pass in a branch id (or the value of "0" meaning branch zero) to outputs_cleanup.py.
          - `run_by_branch.sh`:  updated to pass in a branch id to outputs_cleanup.py.
      
- `unit_tests`
    - `README.md`: updated to talk about the specific deny list for unit_testing.
    - `__template_unittests.py`: updated for the latest code standards for unit tests. 

- `config`
    - `deny_gms_branch_unittest.lst`: Added some new files to be deleted, updated others.
    - `deny_gms_branch_zero.lst`: Added some new files to be deleted.
    - `deny_gms_branches_dev.lst`:  Renamed from `deny_gms_branches_default.lst` and some new files to be deleted, updated others. Now used primarily for development and testing use.
    - `deny_gms_branches_prod.lst`:  Renamed from `deny_gms_branches_min` and some new files to be deleted, updated others. Now used primarily for when releasing a version to production.
    - `deny_gms_unit_prod.lst`: Renamed from `deny_gms_unit_default.lst`, yes... there currently is no "dev" version.  Added some new files to be deleted.

<br/><br/>

## v4.0.9.3 - 2022-09-13 - [PR #681](https://github.com/NOAA-OWP/inundation-mapping/pull/681)

Created a new tool to downloaded USGS 3Dep DEM's via their S3 bucket.

Other changes:
 - Some code file re-organization in favour of the new `data` folder which is designed for getting, setting, and processing data from external sources such as AWS, WBD, NHD, NWM, etc.
 - Added tmux as a new tool embedded inside the docker images.

### Additions

- `data`
   - `usgs`
      - `acquire_and_preprocess_3dep_dems.py`:  The new tool as described above. For now it is hardcoded to a set path for USGS AWS S3 vrt file but may change later for it to become parameter driven.
 - `create_vrt_file.py`: This is also a new tool that can take a directory of geotiff files and create a gdal virtual file, .vrt extention, also called a `virtual raster`. Instead of clipping against HUC4, 6, 8's raster files, and run risks of boundary issues, vrt's actual like all of the tif's are one giant mosaiced raster and can be clipped as one.

### Removals

- 'Dockerfile.prod`:  No longer being used (never was used)

### Changes

- `Dockerfile`:  Added apt install for tmux. This tool will now be available in docker images and assists developers.

- `data`
   - `acquire_and_preprocess_inputs.py`:  moved from the `tools` directory but not other changes made. Note: will required review/adjustments before being used again.
   - `nws`
      - `preprocess_ahps_nws.py`:  moved from the `tools` directory but not other changes made. Note: will required review/adjustments before being used again.
      - `preprocess_rasters.py`: moved from the `tools` directory but not other changes made. Note: will required review/adjustments before being used again.
    - `usgs`
         - `preprocess_ahps_usgs.py`:  moved from the `tools` directory but not other changes made. Note: will required review/adjustments before being used again.
         - `preprocess_download_usgs_grids.py`: moved from the `tools` directory but not other changes made. Note: will required review/adjustments before being used again.

 - `src`
     - `utils`
         - `shared_functions.py`:  changes made were
              - Cleanup the "imports" section of the file (including a change to how the utils.shared_variables file is loaded.
              - Added `progress_bar_handler` function which can be re-used by other code files.
              - Added `get_file_names` which can create a list of files from a given directory matching a given extension. 
              - Modified `print_current_date_time` and `print_date_time_duration` and  methods to return the date time strings. These helper methods exist to help with standardization of logging and output console messages.
              - Added `print_start_header` and `print_end_header` to help with standardization of console and logging output messages.
          - `shared_variables.py`: Additions in support of near future functionality of having fim load DEM's from USGS 3DEP instead of NHD rasters.

<br/><br/>

## v4.0.9.2 - 2022-09-12 - [PR #678](https://github.com/NOAA-OWP/inundation-mapping/pull/678)

This fixes several bugs related to branch definition and trimming due to waterbodies.

### Changes

- `src/gms/stream_branches.py`
   - Bypasses erroneous stream network data in the to ID field by using the Node attribute instead.
   - Adds check if no nwm_lakes_proj_subset.gpkg file is found due to no waterbodies in the HUC.
   - Allows for multiple upstream branches when stream order overrides arbolate sum.

<br/><br/>

## v4.0.9.1 - 2022-09-01 - [PR #664](https://github.com/NOAA-OWP/inundation-mapping/pull/664)

A couple of changes:
1) Addition of a new tool for pushing files / folders up to an AWS (Amazon Web Service) S3 bucket.
2) Updates to the Docker image creation files to include new packages for boto3 (for AWS) and also added `jupyter`, `jupterlab` and `ipympl` to make it easier to use those tools during development.
3) Correct an oversight of `logs\src_optimization` not being cleared upon `overwrite` run.

### Additions

- `src`
   - `data`
       - `README.md`: Details on how the new system for `data` folders (for communication for external data sources/services).
       - `aws`
           - `aws_base.py`:  A file using a class and inheritance system (parent / child). This file has properties and a method that all child class will be expected to use and share. This makes it quicker and easier to added new AWS tools and helps keep consistant patterns and standards.
           - `aws_creds_template.env`: There are a number of ways to validate credentials to send data up to S3. We have chosen to use an `.env` file that can be passed into the tool from any location. This is the template for that `.env` file. Later versions may be changed to use AWS profile security system.
           - `s3.py`: This file pushes file and folders up to a defined S3 bucket and root folder. Note: while it is designed only for `puts` (pushing to S3), hooks were added in case functional is added later for `gets` (pull from S3).


### Changes

- `utils`
   - `shared_functions.py`:  A couple of new features
       -  Added a method which accepts a path to a .lst or .txt file with a collection of data and load it into a  python list object. It can be used for a list of HUCS, file paths, or almost anything. 
       - A new method for quick addition of current date/time in output.
       - A new method for quick calculation and formatting of time duration in hours, min and seconds.
       - A new method for search for a string in a given python list. It was designed with the following in mind, we already have a python list loaded with whitelist of files to be included in an S3 push. As we iterate through files from the file system, we can use this tool to see if the file should be pushed to S3. This tool can easily be used contexts and there is similar functionality in other FIM4 code that might be able to this method.

- `Dockerfile` : Removed a line for reloading Shapely in recent PRs, which for some reason is no longer needed after adding the new BOTO3 python package. Must be related to python packages dependencies. This removed Shapely warning seen as a result of another recent PR. Also added AWS CLI for bash commands.

- `Pipfile` and `Pipfile.lock`:  Updates for the four new python packages, `boto3` (for AWS), `jupyter`, `jupyterlab` and `ipympl`. We have some staff that use Jupyter in their dev actitivies. Adding this package into the base Docker image will make it easier for them.

<br/><br/>

## 4.0.9.0 - 2022-09-09 - [PR #672](https://github.com/NOAA-OWP/inundation-mapping/pull/672)

When deriving level paths, this improvement allows stream order to override arbolate sum when selecting the proper upstream segment to continue the current branch.

<br/><br/>

## 4.0.8.0 - 2022-08-26 - [PR #671](https://github.com/NOAA-OWP/inundation-mapping/pull/671)

Trims ends of branches that are in waterbodies; also removes branches if they are entirely in a waterbody.

## Changes

- `src/gms/stream_branches.py`: adds `trim_branches_in_waterbodies()` and `remove_branches_in_waterbodies()` to trim and prune branches in waterbodies.

<br/><br/>

## v4.0.7.2 - 2022-08-11 - [PR #654](https://github.com/NOAA-OWP/inundation-mapping/pull/654)

`inundate_nation.py` A change to switch the inundate nation function away from refrences to `inundate.py`, and rather use `inundate_gms.py` and `mosaic_inundation.py`

### Changes

- `inundate_gms`:  Changed `mask_type = 'filter'`

<br/><br/>

## v4.0.7.1 - 2022-08-22 - [PR #665](https://github.com/NOAA-OWP/inundation-mapping/pull/665)

Hotfix for addressing missing input variable when running `gms_run_branch.sh` outside of `gms_pipeline.sh`. 

### Changes
- `gms_run_branch.sh`: defining path to WBD HUC input file directly in ogr2ogr call rather than using the $input_WBD_gdb defined in `gms_run_unit.sh`
- `src/src_adjust_spatial_obs.py`: removed an extra print statement
- `src/src_roughness_optimization.py`: removed a log file write that contained sensitive host name

<br/><br/>

## v4.0.7.0 - 2022-08-17 - [PR #657](https://github.com/NOAA-OWP/inundation-mapping/pull/657)

Introduces synthetic rating curve calibration workflow. The calibration computes new Manning's coefficients for the HAND SRCs using input data: USGS gage locations, USGS rating curve csv, and a benchmark FIM extent point database stored in PostgreSQL database. This addresses [#535].

### Additions

- `src/src_adjust_spatial_obs.py`: new synthetic rating curve calibration routine that prepares all of the spatial (point data) benchmark data for ingest to the Manning's coefficient calculations performed in `src_roughness_optimization.py`
- `src/src_adjust_usgs_rating.py`: new synthetic rating curve calibration routine that prepares all of the USGS gage location and observed rating curve data for ingest to the Manning's coefficient calculations performed in `src_roughness_optimization.py`
- `src/src_roughness_optimization.py`: new SRC post-processing script that ingests observed data and HUC/branch FIM output data to compute optimized Manning's coefficient values and update the discharge values in the SRCs. Outputs a new hydroTable.csv.

### Changes

- `config/deny_gms_branch_zero.lst`: added `gw_catchments_reaches_filtered_addedAttributes_crosswalked_{}.gpkg` to list of files to keep (used in calibration workflow)
- `config/deny_gms_branches_min.lst`: added `gw_catchments_reaches_filtered_addedAttributes_crosswalked_{}.gpkg` to list of files to keep (used in calibration workflow)
- `config/deny_gms_unit_default.lst`: added `usgs_elev_table.csv` to list of files to keep (used in calibration workflow)
- `config/params_template.env`: added new variables for user to control calibration
  - `src_adjust_usgs`: Toggle to run src adjustment routine (True=on; False=off)
  - `nwm_recur_file`: input file location with nwm feature_id and recurrence flow values
  - `src_adjust_spatial`: Toggle to run src adjustment routine (True=on; False=off)
  - `fim_obs_pnt_data`: input file location with benchmark point data used to populate the postgresql database
  - `CALB_DB_KEYS_FILE`: path to env file with sensitive paths for accessing postgres database
- `gms_run_branch.sh`: includes new steps in the workflow to connect to the calibration PostgreSQL database, run SRC calibration w/ USGS gage rating curves, run SRC calibration w/ benchmark point database
- `src/add_crosswalk.py`: added step to create placeholder variables to be replaced in post-processing (as needed). Created here to ensure consistent column variables in the final hydrotable.csv
- `src/gms/run_by_unit.sh`: added new steps to workflow to create the `usgs_subset_gages.gpkg` file for branch zero and then perform crosswalk and create `usgs_elev_table.csv` for branch zero
- `src/make_stages_and_catchlist.py`: Reconcile flows and catchments hydroids
- `src/usgs_gage_aggregate.py`: changed streamorder data type from integer to string to better handle missing values in `usgs_gage_unit_setup.py`
- `src/usgs_gage_unit_setup.py`: added new inputs and function to populate `usgs_elev_table.csv` for branch zero using all available gages within the huc (not filtering to a specific branch)
- `src/utils/shared_functions.py`: added two new functions for calibration workflow
  - `check_file_age`: check the age of a file (use for flagging potentially outdated input)
  - `concat_huc_csv`: concatenate huc csv files to a single dataframe/csv
- `src/utils/shared_variables.py`: defined new SRC calibration threshold variables
  - `DOWNSTREAM_THRESHOLD`: distance in km to propogate new roughness values downstream
  - `ROUGHNESS_MAX_THRESH`: max allowable adjusted roughness value (void values larger than this)
  - `ROUGHNESS_MIN_THRESH`: min allowable adjusted roughness value (void values smaller than this)

<br/><br/>

## v4.0.6.3 - 2022-08-04 - [PR #652](https://github.com/NOAA-OWP/inundation-mapping/pull/652)

Updated `Dockerfile`, `Pipfile` and `Pipfile.lock` to add the new psycopg2 python package required for a WIP code fix for the new FIM4 calibration db.

<br/><br/>

## v4.0.6.2 - 2022-08-16 - [PR #639](https://github.com/NOAA-OWP/inundation-mapping/pull/639)

This file converts USFIMR remote sensed inundation shapefiles into a raster that can be used to compare to the FIM data. It has to be run separately for each shapefile. This addresses [#629].

### Additions

- `/tools/fimr_to_benchmark.py`: This file converts USFIMR remote sensed inundation shapefiles into a raster that can be used to compare to the FIM data. It has to be run separately for each shapefile.

<br/><br/>

## v4.0.6.1 - 2022-08-12 - [PR #655](https://github.com/NOAA-OWP/inundation-mapping/pull/655)

Prunes branches that fail with NO_FLOWLINES_EXIST (Exit code: 61) in `gms_run_branch.sh` after running `split_flows.py`

### Additions
- Adds `remove_error_branches.py` (called from `gms_run_branch.sh`)
- Adds `gms_inputs_removed.csv` to log branches that have been removed across all HUCs

### Removals
- Deletes branch folders that fail
- Deletes branch from `gms_inputs.csv`

<br/><br/>

## v4.0.6.0 - 2022-08-10 - [PR #614](https://github.com/NOAA-OWP/inundation-mapping/pull/614)

Addressing #560, this fix in run_by_branch trims the DEM derived streamline if it extends past the end of the branch streamline. It does this by finding the terminal point of the branch stream, snapping to the nearest point on the DEM derived stream, and cutting off the remaining downstream portion of the DEM derived stream.

### Changes

- `/src/split_flows.py`: Trims the DEM derived streamline if it flows past the terminus of the branch (or level path) streamline.
- `/src/gms/delineate_hydros_and_produce_HAND.sh`: Added branch streamlines as an input to `split_flows.py`.

<br/><br/>

## v4.0.5.4 - 2022-08-01 - [PR #642](https://github.com/NOAA-OWP/inundation-mapping/pull/642)

Fixes bug that causes [Errno2] No such file or directory error when running synthesize_test_cases.py if testing_versions folder doesn't exist (for example, after downloading test_cases from ESIP S3).

### Additions

- `run_test_case.py`: Checks for testing_versions folder in test_cases and adds it if it doesn't exist.

<br/><br/>

## v4.0.5.3 - 2022-07-27 - [PR #630](https://github.com/NOAA-OWP/inundation-mapping/issues/630)

A file called gms_pipeline.sh already existed but was unusable. This has been updated and now can be used as a "one-command" execution of the fim4/gms run. While you still can run gms_run_unit.sh and gms_run_branch.sh as you did before, you no longer need to. Input arguments were simplified to allow for more default and this simplification was added to `gms_run_unit.sh` and `gms_run_branch.sh` as well. 

A new feature was added that is being used for `gms_pipeline.sh` which tests the percent and number of errors after hucs are processed before continuing onto branch processing.

New FIM4/gms usability is now just (at a minumum): `gms_pipeline.sh -n <output name> -u <HUC(s) or HUC list path>`
	
`gms_run_branch.sh` and `gms_run_branch.sh` have also been changed to add the new -a flag and default to dropping stream orders 1 and 2.

### Additions

- `src`
    - `check_unit_errors.py`: as described above.
- `unit_tests`
    - `check_unit_errors_unittests.py` and `check_unit_errors_params.json`: to match new file.    

### Changes

- `README.md`:  Updated text for FIM4, gms_pipeline, S3 input updates, information about updating dependencies, misc link updates and misc text verbage.
- `gms_pipeline.sh`: as described above.
- `gms_run_unit.sh`: as described above. Also small updates to clean up folders and files in case of an overwrite.
- `gms_run_branch.sh`: as described above.
- `src`
     - `utils`
         - `fim_enums.py`:  FIM_system_exit_codes renamed to FIM_exit_codes.
         - `shared_variables.py`: added configurable values for minimum number and percentage of unit errors.
    - `bash_functions.env`:   Update to make the cumulative time screen outputs in mins/secs instead of just seconds.
    - `check_huc_inputs.py`:  Now returns the number of HUCs being processed, needed by `gms_pipeline.sh` (Note: to get the value back to a bash file, it has to send it back via a "print" line and not a "return" value.  Improved input validation, 
- `unit_tests`
   - `README.md`: Misc text and link updates.

### Removals

- `config\params_template_calibrated.env`: No longer needed. Has been removed already from dev-fim3 and confirmed that it is not needed.
<br><br>

## v4.0.5.2 - 2022-07-25 - [PR #622](https://github.com/NOAA-OWP/inundation-mapping/pull/622)

Updates to unit tests including a minor update for outputs and loading in .json parameter files.
<br><br>


## v4.0.5.1 - 2022-06-27 - [PR #612](https://github.com/NOAA-OWP/inundation-mapping/pull/612)

`Alpha Test Refactor` An upgrade was made a few weeks back to the dev-fim3 branch that improved performance, usability and readability of running alpha tests. Some cleanup in other files for readability, debugging verbosity and styling were done as well. A newer, cleaner system for printing lines when the verbose flag is enabled was added.

### Changes

- `gms_run_branch.sh`:  Updated help instructions to about using multiple HUCs as command arguments.
- `gms_run_unit.sh`:  Updated help instructions to about using multiple HUCs as command arguments.
- `src/utils`
    - `shared_functions.py`: 
       - Added a new function called `vprint` which creates a simpler way (and better readability) for other python files when wanting to include a print line when the verbose flag is on.
       - Added a new class named `FIM_Helpers` as a wrapper for the new `vprint` method. 
       - With the new `FIM_Helpers` class, a previously existing method named `append_id_to_file_name` was moved into this class making it easier and quicker for usage in other classes.
       
- `tools`
    - `composite_inundation.py`: Updated its usage of the `append_id_to_file_name` function to now call the`FIM_Helpers` method version of it.
    - `gms_tools`
       - `inundate_gms.py`: Updated for its adjusted usage of the `append_id_to_file_name` method, also removed its own `def __vprint` function in favour of the `FIM_Helpers.vprint` method. 
       - `mosaic_inundation.py`: 
          - Added adjustments for use of `append_id_to_file_name` and adjustments for `fh.vprint`.
          - Fixed a bug for the variable `ag_mosaic_output` which was not pre-declared and would fail as using an undefined variable in certain conditions.
    - `run_test_case.py`: Ported `test_case` class from FIM 3 and tweaked slightly to allow for GMS FIM. Also added more prints against the new fh.vprint method. Also added a default print line for progress / traceability for all alpha test regardless if the verbose flag is set.
    - `synthesize_test_cases.py`: Ported `test_case` class from FIM 3.
- `unit_tests`
   - `shared_functions_unittests.py`: Update to match moving the `append_id_to_file_name` into the `FIM_Helpers` class. Also removed all "header print lines" for each unit test method (for output readability).

<br/><br/>

## v4.0.5.0 - 2022-06-16 - [PR #611](https://github.com/NOAA-OWP/inundation-mapping/pull/611)

'Branch zero' is a new branch that runs the HUCs full stream network to make up for stream orders 1 & 2 being skipped by the GMS solution and is similar to the FR extent in FIM v3. This new branch is created during `run_by_unit.sh` and the processed DEM is used by the other GMS branches during `run_by_branch.sh` to improve efficiency.

### Additions

- `src/gms/delineate_hydros_and_produce_HAND.sh`: Runs all of the modules associated with delineating stream lines and catchments and building the HAND relative elevation model. This file is called once during `gms_run_unit` to produce the branch zero files and is also run for every GMS branch in `gms_run_branch`.
- `config/deny_gms_branch_zero.lst`: A list specifically for branch zero that helps with cleanup (removing unneeded files after processing).

### Changes

- `src/`
    - `output_cleanup.py`: Fixed bug for viz flag.
    - `gms/`
        - `run_by_unit.sh`: Added creation of "branch zero", DEM pre-processing, and now calls.
        -  `delineate_hydros_and_produce_HAND.sh` to produce HAND outputs for the entire stream network.
        - `run_by_branch.sh`: Removed DEM processing steps (now done in `run_by_unit.sh`), moved stream network delineation and HAND generation to `delineate_hydros_and_produce_HAND.sh`.
        - `generate_branch_list.py`: Added argument and parameter to sure that the branch zero entry was added to the branch list.
- `config/`
     - `params_template.env`: Added `zero_branch_id` variable.
- `tools`
     - `run_test_case.py`: Some styling / readability upgrades plus some enhanced outputs.  Also changed the _verbose_ flag to _gms_verbose_ being passed into Mosaic_inundation function.
     - `synthesize_test_cases.py`: arguments being passed into the _alpha_test_args_ from being hardcoded from flags to verbose (effectively turning on verbose outputs when applicable. Note: Progress bar was not affected.
     - `tools_shared_functions.py`: Some styling / readability upgrades.
- `gms_run_unit.sh`: Added export of extent variable, dropped the -s flag and added the -a flag so it now defaults to dropping stream orders 1 and 2.
- `gms_run_branch.sh`: Fixed bug when using overwrite flag saying branch errors folder already exists, dropped the -s flag and added the -a flag so it now defaults to dropping stream orders 1 and 2.

### Removals

- `tests/`: Redundant
- `tools/shared_variables`: Redundant

<br/><br/>

## v4.0.4.3 - 2022-05-26 - [PR #605](https://github.com/NOAA-OWP/inundation-mapping/pull/605)

We needed a tool that could composite / mosaic inundation maps for FIM3 FR and FIM4 / GMS with stream orders 3 and higher. A tool previously existed named composite_fr_ms_inundation.py and it was renamed to composite_inundation.py and upgraded to handle any combination of 2 of 3 items (FIM3 FR, FIM3 MS and/or FIM4 GMS).

### Additions

- `tools/composite_inundation.py`: Technically it is a renamed from composite_ms_fr_inundation.py, and is based on that functionality, but has been heavily modified. It has a number of options, but primarily is designed to take two sets of output directories, inundate the files, then composite them into a single mosiac'd raster per huc. The primary usage is expected to be compositing FIM3 FR with FIM4 / GMS with stream orders 3 and higher. 

- `unit_tests/gms/inundate_gms_unittests.py and inundate_gms_params.json`: for running unit tests against `tools/gms_tools/inunundate_gms.py`.
- `unit_tests/shared_functions_unittests.py and shared_functions_params.json`: A new function named `append_id_to_file_name_single_identifier` was added to `src/utils/shared_functions.py` and some unit tests for that function was created.

### Removed

- `tools/composite_ms_fr_inundation.py`: replaced with upgraded version named `composite_inundation.py`.

### Changes

- `tools/gms_tools/inundate_gms.py`: some style, readabilty cleanup plus move a function up to `shared_functions.py`.
- `tools/gms_tools/mosaic_inundation.py`: some style, readabilty cleanup plus move a function up to `shared_functions.py`.
- `tools/inundation.py`: some style, readabilty cleanup.
- `tools/synthesize_test_cases.py`: was updated primarily for sample usage notes.

<br/><br/>

## v4.0.4.2 - 2022-05-03 - [PR #594](https://github.com/NOAA-OWP/inundation-mapping/pull/594)

This hotfix includes several revisions needed to fix/update the FIM4 area inundation evaluation scripts. These changes largely migrate revisions from the FIM3 evaluation code to the FIM4 evaluation code.

### Changes

- `tools/eval_plots.py`: Copied FIM3 code revisions to enable RAS2FIM evals and PND plots. Replaced deprecated parameter name for matplotlib grid()
- `tools/synthesize_test_cases.py`: Copied FIM3 code revisions to assign FR, MS, COMP resolution variable and addressed magnitude list variable for IFC eval
- `tools/tools_shared_functions.py`: Copied FIM3 code revisions to enable probability not detected (PND) metric calculation
- `tools/tools_shared_variables.py`: Updated magnitude dictionary variables for RAS2FIM evals and PND plots

<br/><br/>

## v4.0.4.1 - 2022-05-02 - [PR #587](https://github.com/NOAA-OWP/inundation-mapping/pull/587)

While testing GMS against evaluation and inundation data, we discovered some challenges for running alpha testing at full scale. Part of it was related to the very large output volume for GMS which resulted in outputs being created on multiple servers and folders. Considering the GMS volume and processing, a tool was required to extract out the ~215 HUC's that we have evaluation data for. Next, we needed isolate valid HUC output folders from original 2,188 HUC's and its 100's of thousands of branches. The first new tool allows us to point to the `test_case` data folder and create a list of all HUC's that we have validation for.

Now that we have a list of relavent HUC's, we need to consolidate output folders from the previously processed full CONUS+ output data. The new `copy_test_case_folders.py` tool extracts relavent HUC (gms unit) folders, based on the list created above, into a consolidated folder. The two tools combine result in significantly reduced overall processing time for running alpha tests at scale.

`gms_run_unit.sh` and `aggregated_branch_lists.py` were adjusted to make a previously hardcoded file path and file name to be run-time parameters. By adding the two new arguments, the file could be used against the new `copy_test_case_folders.py`. `copy_test_case_folders.py` and `gms_run_unit.sh` can now call `aggregated_branch_lists.py` to create a key input file called `gms_inputs.csv` which is a key file required for alpha testing.

A few other small adjustments were made for readability and traceability as well as a few small fixes discovered when running at scale.

### Additions

- `tools/find_test_case_folders.py`: A new tool for creating a list of HUC's that we have test/evaluation data for.
- `tools/copy_test_case_folders.py`: A new tool for using the list created above, to scan through other fully processed output folders and extract only the HUC's (gms units) and it's branches into a consolidated folder, ready for alpha test processing (or other needs).

### Changes

- `src/gms/aggregate_branch_lists.py`: Adjusted to allow two previously hardcoded values to now be incoming arguments. Now this file can be used by both `gms_run_unit.sh` and `copy_test_case_folders.py`.
- `tools/synthesize_test_cases.py`: Adjustments for readability and progress status. The embedded progress bars are not working and will be addressed later.
- `tools/run_test_case.py`: A print statement was added to help with processing progess was added.
- `gms_run_unit.sh`: This was adjusted to match the new input parameters for `aggregate_branch_lists.py` as well as additions for progress status. It now will show the entire progress period start datetime, end datetime and duration. 
- `gms_run_branch.sh`: Also was upgraded to show the entire progress period start datetime, end datetime and duration.

<br/><br/>

## v4.0.4.0 - 2022-04-12 - [PR #557](https://github.com/NOAA-OWP/inundation-mapping/pull/557)

During large scale testing of the new **filtering out stream orders 1 and 2** feature [PR #548](https://github.com/NOAA-OWP/inundation-mapping/pull/548), a bug was discovered with 14 HUCS that had no remaining streams after removing stream orders 1 and 2. This resulted in a number of unmanaged and unclear exceptions. An exception may be still raised will still be raised in this fix for logging purposes, but it is now very clear what happened. Other types of events are logged with clear codes to identify what happened.

Fixes were put in place for a couple of new logging behaviors.

1. Recognize that for system exit codes, there are times when an event is neither a success (code 0) nor a failure (code 1). During processing where stream orders are dropped, some HUCs had no remaining reaches, others had mismatched reaches and others as had missing flowlines (reaches) relating to dissolved level paths (merging individual reaches as part of GMS). When these occur, we want to abort the HUC (unit) or branch processing, identify that they were aborted for specific reasons and continue. A new custom system exit code system was adding using python enums. Logging was enhanced to recognize that some exit codes were not a 0 or a 1 and process them differently.

2. Pathing and log management became an issue. It us not uncommon for tens or hundreds of thousands of branches to be processed. A new feature was to recognize what is happening with each branch or unit and have them easily found and recognizable. Futher, processing for failure (sys exit code of 1) are now copied into a unique folder as the occur to help with visualization of run time errors. Previously errors were not extracted until the end of the entire run which may be multiple days.

3. A minor correction was made when dissolved level paths were created with the new merged level path not always having a valid stream order value.

### File Additions

- `src/`
   - `utils/`
      - `fim_enums.py`:
         - A new class called `FIM_system_exit_codes` was added. This allows tracking and blocking of duplicate system exit codes when a custom system code is required.
        

### Changes

- `fim_run.sh`: Added the gms `non-zero-exit-code` system to `fim_run` to help uncover and isolate errors during processing. Errors recorded in log files within in the logs/unit folder are now copied into a new folder called `unit_errors`.  
    
- `gms_run_branch.sh`:
    -  Minor adjustments to how the `non-zero-exit code` logs were created. Testing uncovered that previous versions were not always reliable. This is now stablized and enhanced.
    - In previous versions, only the `gms_unit.sh` was aware that **stream order filtering** was being done. Now all branch processing is also aware that filtering is in place. Processing in child files and classes can now make adjustments as/if required for stream order filtering.
    - Small output adjustments were made to help with overall screen and log readability.  

- `gms_run_unit.sh`:
    - Minor adjustments to how the `non-zero-exit-code` logs were created similar to `gms_run_branch.sh.`
    - Small text corrections, formatting and output corrections were added.
    - A feature removing all log files at the start of the entire process run were added if the `overwrite` command line argument was added.

- `src/`
   - `filter_catchments_and_add_attributes.py`:
      - Some minor formatting and readability adjustments were added.
      - Additions were made to help this code be aware and responding accordingly if that stream order filtering has occurred. Previously recorded as bugs coming from this class, are now may recorded with the new custom exit code if applicable.

   - `run_by_unit.sh` (supporting fim_run.sh):
         - As a change was made to sub-process call to `filter_catchments_and_add_attributes.py` file, which is shared by gms, related to reach errors / events.

   - `split_flows.py`:
      - Some minor formatting and readability adjustments were added.
      - Additions were made to recognize the same type of errors as being described in other files related to stream order filtering issues.
      - A correction was made to be more precise and more explicit when a gms branch error existed. This was done to ensure that we were not letting other exceptions be trapped that were NOT related to stream flow filtering.
      
   - `time_and_tee_run_by_unit.sh`:
      - The new custom system exit codes was added. Note that the values of 61 (responding system code) are hardcoded instead of using the python based `Fim_system_exit_code` system. This is related to limited communication between python and bash.

   - `gms/`
      - `derive_level_paths.py`:  
          - Was upgraded to use the new fim_enums.Fim_system_exit_codes system. This occurs when no streams / flows remain after filtering.  Without this upgrade, standard exceptions were being issued with minimal details for the error.
          - Minor adjustments to formatting for readability were made.

      - `generate_branch_list.py` :  Minor adjustments to formatting for readability were made.

      - `run_by_branch.sh`:
         - Some minor formatting and readability adjustments were added.
         - Additions to the subprocess call to `split_flows.py` were added so it was aware that branch filtering was being used. `split_flows.py` was one of the files that was throwing errors related to stream order filtering. A subprocess call to `filter_catchments_and_add_attributes.py` adjustment was also required for the same reason.

      - `run_by_unit.sh`:
         - Some minor formatting and readability adjustments were added.
         - An addition was made to help trap errors that might be triggered by `derive_level_paths.py` for `stream order filtering`.

      - `time_and_tee_run_by_branch.sh`:
         - A system was added recognize if an non successful system exit code was sent back from `run_by_branch`. This includes true errors of code 1 and other new custom system exit codes. Upon detection of non-zero-exit codes, log files are immediately copied into special folders for quicker and easier visibility. Previously errors were not brought forth until the entire process was completed which ranged fro hours up to 18 days. Note: System exit codes of 60 and 61 were hardcoded instead of using the values from the new  `FIM_system_exit_codes` due to limitation of communication between python and bash.

      - `time_and_tee_run_by_unit.sh`:
         - The same upgrade as described above in `time_and_tee_run_by_branch.sh` was applied here.
         - Minor readability and output formatting changes were made.

      - `todo.md`
         - An entry was removed from this list which talked about errors due to small level paths exactly as was fixed in this pull request set.

- `unit_tests/`
   - `gms/`
      - `derive_level_paths_unittests.py` :  Added a new unit test specifically testing this type of condition with a known HUC that triggered the branch errors previously described..
      - `derive_level_paths_params.json`:
           - Added a new node with a HUC number known to fail.
           - Changed pathing for unit test data pathing from `/data/outputs/gms_example_unit_tests` to `/data/outputs/fim_unit_test_data_do_not_remove`. The new folder is intended to be a more permanent folder for unit test data.
           - Some additional tests were added validating the argument for dropping stream orders.

### Unit Test File Additions:

- `unit_tests/`
   - `filter_catchments_and_add_attributes_unittests.py` and `filter_catchments_and_add_attributes_params.json`:

   - `split_flows_unittests.py' and `split_flows_params.json`

<br/><br/>

## v4.0.3.1 - 2022-03-10 - [PR #561](https://github.com/NOAA-OWP/inundation-mapping/pull/561)

Bug fixes to get the Alpha Test working in FIM 4.

### Changes

- `tools/sythesize_test_cases.py`: Fixed bugs that prevented multiple benchmark types in the same huc from running `run_test_case.py`.
- `tools/run_test_case.py`: Fixed mall bug for IFC benchmark.
- `tools/eval_plots.py`: Fixed Pandas query bugs.

<br/><br/>

## v4.0.3.0 - 2022-03-03 - [PR #550](https://github.com/NOAA-OWP/inundation-mapping/pull/550)

This PR ports the functionality of `usgs_gage_crosswalk.py` and `rating_curve_comparison.py` to FIM 4.

### Additions

- `src/`:
    - `usgs_gage_aggregate.py`: Aggregates all instances of `usgs_elev_table.csv` to the HUC level. This makes it easier to view the gages in each HUC without having to hunt through branch folders and easier for the Sierra Test to run at the HUC level.
    - `usgs_gage_unit_setup.py`: Assigns a branch to each USGS gage within a unit. The output of this module is `usgs_subset_gages.gpkg` at the HUC level containing the `levpa_id` attribute.

### Changes

- `gms_run_branch.sh`: Added a line to aggregate all `usgs_elev_table.csv` into the HUC directory level using `src/usgs_gage_aggregate.py`.
- `src/`:
    -  `gms/`
        - `run_by_branch.sh`: Added a block to run `src/usgs_gage_crosswalk.py`. 
        - `run_by_unit.sh`: Added a block to run `src/usgs_gage_unit_setup.py`.
    - `usgs_gage_crosswalk.py`: Similar to it's functionality in FIM 3, this module snaps USGS gages to the stream network, samples the underlying DEMs, and writes the attributes to `usgs_elev_table.csv`. This CSV is later aggregated to the HUC level and eventually used in `tools/rating_curve_comparison.py`. Addresses #539 
- `tools/rating_curve_comparison.py`: Updated Sierra Test to work with FIM 4 data structure.
- `unit_tests/`:
    - `rating_curve_comparison_unittests.py` & `rating_curve_comparison_params.json`: Unit test code and parameters for the Sierra Test.
    - `usgs_gage_crosswalk_unittests.py` & `usgs_gage_crosswalk_params.json`: Unit test code and parameters for `usgs_gage_crosswalk.py`
- `config/`:
    - `deny_gms_branches_default.lst` & `config/deny_gms_branches_min.lst`: Add `usgs_elev_table.csv` to the lists as a comment so it doesn't get deleted during cleanup.
    - `deny_gms_unit_default.lst`: Add `usgs_subset_gages.gpkg` to the lists as a comment so it doesn't get deleted during cleanup.

<br/><br/>

## v4.0.2.0 - 2022-03-02 - [PR #548](https://github.com/NOAA-OWP/inundation-mapping/pull/548)

Added a new optional system which allows an argument to be added to the `gms_run_unit.sh` command line to filter out stream orders 1 and 2 when calculating branches. 

### Changes

- `gms_run_unit.sh`: Add the new optional `-s` command line argument. Inclusion of this argument means "drop stream orders 1 and 2".

- `src/gms`
   - `run_by_unit.sh`: Capture and forward the drop stream orders flag to `derive_level_paths.py`
	
   - `derive_level_paths.py`: Capture the drop stream order flag and working with `stream_branches.py` to include/not include loading nwm stream with stream orders 1 and 2.
	
   - `stream_branchs.py`: A correction was put in place to allow for the filter of branch attributes and values to be excluded. The `from_file` method has the functionality but was incomplete. This was corrected and how could accept the values from `derive_level_paths.py` to use the branch attribute of "order_" (gkpg field) and values excluded of [1,2] when optionally desired.

- `unit_tests/gms`
    - `derive_level_paths_unittests.py` and `derive_level_paths_params.py`: Updated for testing for the new "drop stream orders 1 and 2" feature. Upgrades were also made to earlier existing incomplete test methods to test more output conditions.
	
<br/><br/>

## v4.0.1.0 - 2022-02-02 - [PR #525](https://github.com/NOAA-OWP/cahaba/pull/525)

The addition of a very simple and evolving unit test system which has two unit tests against two py files.  This will set a precendence and will grow over time and may be automated, possibly during git check-in triggered. The embedded README.md has more details of what we currently have, how to use it, how to add new unit tests, and expected future enhancements.

### Additions

- `/unit_tests/` folder which has the following:

   - `clip_vectors_to_wbd_params.json`: A set of default "happy path" values that are expected to pass validation for the clip_vectors_to_wbd.py -> clip_vectors_to_wbd (function).

   - `clip_vectors_to_wbd_unittests.py`: A unit test file for src/clip_vectors_to_wbd.py. Incomplete but evolving.

   - `README.md`: Some information about how to create unit tests and how to use them.

   - `unit_tests_utils.py`: A python file where methods that are common to all unit tests can be placed.

   - `gms/derive_level_paths_params.json`: A set of default "happy path" values that are expected to pass validation for the derive_level_paths_params.py -> Derive_level_paths (function). 

   - `gms/derive_level_paths_unittests.py`: A unit test file for `src/derive_level_paths.py`. Incomplete but evolving.

<br/><br/>

## v4.0.0.0 - 2022-02-01 - [PR #524](https://github.com/NOAA-OWP/cahaba/pull/524)

FIM4 builds upon FIM3 and allows for better representation of inundation through the reduction of artificial restriction of inundation at catchment boundaries.

More details will be made available through a publication by Aristizabal et. al. and will be included in the "Credits and References" section of the README.md, titled "Reducing Horton-Strahler Stream Order Can Enhance Flood Inundation Mapping Skill with Applications for the U.S. National Water Model."

### Additions

- `/src/gms`: A new directory containing scripts necessary to produce the FIM4 Height Above Nearest Drainage grids and synthetic rating curves needed for inundation mapping.
- `/tools/gms_tools`: A new directory containing scripts necessary to generate and evaluate inundation maps produced from FIM4 Height Above Nearest Drainage grids and synthetic rating curves.

<br/><br/>

## v3.0.24.3 - 2021-11-29 - [PR #488](https://github.com/NOAA-OWP/cahaba/pull/488)

Fixed projection issue in `synthesize_test_cases.py`.

### Changes

- `Pipfile`: Added `Pyproj` to `Pipfile` to specify a version that did not have the current projection issues.

<br/><br/>

## v3.0.24.2 - 2021-11-18 - [PR #486](https://github.com/NOAA-OWP/cahaba/pull/486)

Adding a new check to keep `usgs_elev_table.csv`, `src_base.csv`, `small_segments.csv` for runs not using the `-viz` flag. We unintentionally deleted some .csv files in `vary_mannings_n_composite.py` but need to maintain some of these for non `-viz` runs (e.g. `usgs_elev_table.csv` is used for sierra test input).

### Changes

- `fim_run.sh`: passing `-v` flag to `vary_mannings_n_composite.py` to determine which csv files to delete. Setting `$viz` = 0 for non `-v` runs.
- `src/vary_mannings_n_composite.py`: added `-v` input arg and if statement to check which .csv files to delete.
- `src/add_crosswalk.py`: removed deprecated barc variables from input args.
- `src/run_by_unit.sh`: removed deprecated barc variables from input args to `add_crosswalk.py`.

<br/><br/>

## v3.0.24.1 - 2021-11-17 - [PR #484](https://github.com/NOAA-OWP/cahaba/pull/484)

Patch to clean up unnecessary files and create better names for intermediate raster files.

### Removals

- `tools/run_test_case_gms.py`: Unnecessary file.

### Changes

- `tools/composite_ms_fr_inundation.py`: Clean up documentation and intermediate file names.
- `tools/run_test_case.py`: Remove unnecessary imports.

<br/><br/>

## v3.0.24.0 - 2021-11-08 - [PR #482](https://github.com/NOAA-OWP/cahaba/pull/482)

Adds `composite_ms_fr_inundation.py` to allow for the generation of an inundation map given a "flow file" CSV and full-resolution (FR) and mainstem (MS) relative elevation models, synthetic rating curves, and catchments rasters created by the `fim_run.sh` script.

### Additions
- `composite_ms_fr_inundation.py`: New module that is used to inundate both MS and FR FIM and composite the two inundation rasters.
- `/tools/gms_tools/`: Three modules (`inundate_gms.py`, `mosaic_inundation.py`, `overlapping_inundation.py`) ported from the GMS branch used to composite inundation rasters.

### Changes
- `inundation.py`: Added 2 exception classes ported from the GMS branch.

<br/><br/>

## v3.0.23.3 - 2021-11-04 - [PR #481](https://github.com/NOAA-OWP/cahaba/pull/481)
Includes additional hydraulic properties to the `hydroTable.csv`: `Number of Cells`, `SurfaceArea (m2)`, `BedArea (m2)`, `Volume (m3)`, `SLOPE`, `LENGTHKM`, `AREASQKM`, `Roughness`, `TopWidth (m)`, `WettedPerimeter (m)`. Also adds `demDerived_reaches_split_points.gpkg`, `flowdir_d8_burned_filled.tif`, and `dem_thalwegCond.tif` to `-v` whitelist.

### Changes
- `run_by_unit.sh`: Added `EXIT FLAG` tag and previous non-zero exit code tag to the print statement to allow log lookup.
- `add_crosswalk.py`: Added extra attributes to the hydroTable.csv. Includes a default `barc_on` and `vmann_on` (=False) attribute that is overwritten (=True) if SRC post-processing modules are run.
- `bathy_src_adjust_topwidth.py`: Overwrites the `barc_on` attribute where applicable and includes the BARC-modified Volume property.
- `vary_mannings_n_composite.py`: Overwrites the `vmann_on` attribute where applicable.
- `output_cleanup.py`: Adds new files to the `-v` whitelist.

<br/><br/>

## v3.0.23.2 - 2021-11-04 - [PR #480](https://github.com/NOAA-OWP/cahaba/pull/480)
Hotfix for `vary_manning_n_composite.py` to address null discharge values for non-CONUS hucs.

### Changes
- `vary_manning_n_composite.py`: Add numpy where clause to set final discharge value to the original value if `vmann=False`

<br/><br/>

## v3.0.23.1 - 2021-11-03 - [PR #479](https://github.com/NOAA-OWP/cahaba/pull/479)
Patches the API updater. The `params_calibrated.env` is replaced with `params_template.env` because the BARC and Multi-N modules supplant the calibrated values.

### Changes
- `api/node/updater/updater.py`: Changed `params_calibrated.env` to `params_template.env`

<br/><br/>

## v3.0.23.0 - 2021-10-31 - [PR #475](https://github.com/NOAA-OWP/cahaba/pull/475)

Moved the synthetic rating curve (SRC) processes from the `\tools` directory to `\src` directory to support post-processing in `fim_run.sh`. These SRC post-processing modules will now run as part of the default `fim_run.sh` workflow. Reconfigured bathymetry adjusted rating curve (BARC) module to use the 1.5yr flow from NWM v2 recurrence flow data in combination with the Bieger et al. (2015) regression equations with bankfull discharge predictor variable input.

### Additions
- `src/bathy_src_adjust_topwidth.py` --> New version of bathymetry adjusted rating curve (BARC) module that is configured to use the Bieger et al. (2015) regression equation with input bankfull discharge as the predictor variable (previous version used the drainage area version of the regression equations). Also added log output capability, added reconfigured output content in `src_full_crosswalked_BARC.csv` and `hydroTable.csv`, and included modifications to allow BARC to run as a post-processing step in `fim_run.sh`. Reminder: BARC is only configured for MS extent.

### Removals
- `config/params_calibrated.env` --> deprecated the calibrated roughness values by stream order with the new introduction of variable/composite roughness module
- `src/bathy_rc_adjust.py` --> deprecated the previous BARC version

### Changes
- `src/identify_src_bankfull.py` --> Moved this script from /tools to /src, added more doc strings, cleaned up output log, and reconfigured to allow execution from fim_run.sh post-processing.
- `src/vary_mannings_n_composite.py` --> Moved this script from /tools to /src, added more doc strings, cleaned up output log, added/reconfigured output content in src_full_crosswalked_vmann.csv and hydroTable.csv, and reconfigured to allow execution from fim_run.sh post-processing.
- `config/params_template.env` --> Added additional parameter/variables for input to `identify_src_bankfull.py`, `vary_mannings_n_composite.py`, and `bathy_src_adjust_topwidth.py`.
      - default BARC input: bankfull channel geometry derived from the Bieger et al. (2015) bankfull discharge regression equations
      - default bankfull flow input: NWM v2 1.5-year recurrence flows
      - default variable roughness input: global (all NWM feature_ids) roughness values of 0.06 for in-channel and 0.11 for max overbank
- `fim_run.sh` --> Added SRC post-processing calls after the `run_by_unit.sh` workflow
- `src/add_crosswalk.py` --> Removed BARC module call (moved to post-processing)
- `src/run_by_unit.sh` --> Removed old/unnecessary print statement.
      - **Note: reset exit codes to 0 for unnecessary processing flags.** Non-zero error codes in `run_by_unit.sh` prevent the `fim_run.sh` post-processing steps from running. This error handling issue will be more appropriately handled in a soon to be release enhancement.
- `tools/run_test_case.py` --> Reverted changes used during development process

<br/><br/>

## v3.0.22.8 - 2021-10-26 - [PR #471](https://github.com/NOAA-OWP/cahaba/pull/471)

Manually filtering segments from stream input layer to fix flow reversal of the MS River (HUC 08030100).

### Changes
- `clip_vectors_to_wbd.py`: Fixes bug where flow direction is reversed for HUC 08030100. The issue is resolved by filtering incoming stream segments that intersect with the elevation grid boundary.

<br/><br/>

## v3.0.22.7 - 2021-10-08 - [PR #467](https://github.com/NOAA-OWP/cahaba/pull/467)

These "tool" enhancements 1) delineate in-channel vs. out-of-channel geometry to allow more targeted development of key physical drivers influencing the SRC calculations (e.g. bathymetry & Manning’s n) #418 and 2) applies a variable/composite Manning’s roughness (n) using user provided csv with in-channel vs. overbank roughness values #419 & #410.

### Additions
- `identify_src_bankfull.p`: new post-processing tool that ingests a flow csv (e.g. NWM 1.5yr recurr flow) to approximate the bankfull STG and then calculate the channel vs. overbank proportions using the volume and hydraulic radius variables
- `vary_mannings_n_composite.py`: new post-processing tool that ingests a csv containing feature_id, channel roughness, and overbank roughness and then generates composite n values via the channel ratio variable

### Changes
- `eval_plots.py`: modified the plot legend text to display full label for development tests
- `inundation.py`: added new optional argument (-n) and corresponding function to produce a csv containing the stage value (and SRC variables) calculated from the flow to stage interpolation.

<br/><br/>

## v3.0.22.6 - 2021-09-13 - [PR #462](https://github.com/NOAA-OWP/cahaba/pull/462)

This new workflow ingests FIM point observations from users and “corrects” the synthetic rating curves to produce the desired FIM extent at locations where feedback is available (locally calibrate FIM).

### Changes
- `add_crosswalk.py`: added `NextDownID` and `order_` attributes to the exported `hydroTable.csv`. This will potentially be used in future enhancements to extend SRC changes to upstream/downstream catchments.
- `adjust_rc_with_feedback.py`: added a new workflow to perform the SRC modifications (revised discharge) using the existing HAND geometry variables combined with the user provided point location flow and stage data.
- `inundation_wrapper_custom_flow.py`: updated code to allow for huc6 processing to generate custom inundation outputs.

<br/><br/>

## v3.0.22.5 - 2021-09-08 - [PR #460](https://github.com/NOAA-OWP/cahaba/pull/460)

Patches an issue where only certain benchmark categories were being used in evaluation.

### Changes
- In `tools/tools_shared_variables.py`, created a variable `MAGNITUDE_DICT` to store benchmark category magnitudes.
- `synthesize_test_cases.py` imports `MAGNITUDE_DICT` and uses it to assign magnitudes.

<br/><br/>

## v3.0.22.4 - 2021-08-30 - [PR #456](https://github.com/NOAA-OWP/cahaba/pull/456)

Renames the BARC modified variables that are exported to `src_full_crosswalked.csv` to replace the original variables. The default/original variables are renamed with `orig_` prefix. This change is needed to ensure downstream uses of the `src_full_crosswalked.csv` are able to reference the authoritative version of the channel geometry variables (i.e. BARC-adjust where available).

### Changes
- In `src_full_crosswalked.csv`, default/original variables are renamed with `orig_` prefix and `SA_div` is renamed to `SA_div_flag`.

<br/><br/>

## v3.0.22.3 - 2021-08-27 - [PR #457](https://github.com/NOAA-OWP/cahaba/pull/457)

This fixes a bug in the `get_metadata()` function in `/tools/tools_shared_functions.py` that arose because of a WRDS update. Previously the `metadata_source` response was returned as independent variables, but now it is returned a list of strings. Another issue was observed where the `EVALUATED_SITES_CSV` variable was being misdefined (at least on the development VM) through the OS environmental variable setting.

### Changes
- In `tools_shared_functions.py`, changed parsing of WRDS `metadata_sources` to account for new list type.
- In `generate_categorical_fim_flows.py`, changed the way the `EVALUATED_SITES_CSV` path is defined from OS environmental setting to a relative path that will work within Docker container.

<br/><br/>

## v3.0.22.2 - 2021-08-26 - [PR #455](https://github.com/NOAA-OWP/cahaba/pull/455)

This merge addresses an issues with the bathymetry adjusted rating curve (BARC) calculations exacerbating single-pixel inundation issues for the lower Mississippi River. This fix allows the user to specify a stream order value that will be ignored in BARC calculations (reverts to using the original/default rating curve). If/when the "thalweg notch" issue is addressed, this change may be unmade.

### Changes
- Added new env variable `ignore_streamorders` set to 10.
- Added new BARC code to set the bathymetry adjusted cross-section area to 0 (reverts to using the default SRC values) based on the streamorder env variable.

<br/><br/>

## v3.0.22.1 - 2021-08-20 - [PR #447](https://github.com/NOAA-OWP/cahaba/pull/447)

Patches the minimum stream length in the template parameters file.

### Changes
- Changes `max_split_distance_meters` in `params_template.env` to 1500.

<br/><br/>

## v3.0.22.0 - 2021-08-19 - [PR #444](https://github.com/NOAA-OWP/cahaba/pull/444)

This adds a script, `adjust_rc_with_feedback.py`, that will be expanded  in future issues. The primary function that performs the HAND value and hydroid extraction is ingest_points_layer() but this may change as the overall synthetic rating curve automatic update machanism evolves.

### Additions
- Added `adjust_rc_with_feedback.py` with `ingest_points_layer()`, a function to extract HAND and hydroid values for use in an automatic synthetic rating curve updating mechanism.

<br/><br/>

## v3.0.21.0 - 2021-08-18 - [PR #433](https://github.com/NOAA-OWP/cahaba/pull/433)

General repository cleanup, made memory-profiling an optional flag, API's release feature now saves outputs.

### Changes
- Remove `Dockerfile.prod`, rename `Dockerfile.dev` to just `Dockerfile`, and remove `.dockerignore`.
- Clean up `Dockerfile` and remove any unused* packages or variables.
- Remove any unused* Python packages from the `Pipfile`.
- Move the `CHANGELOG.md`, `SECURITY.md`, and `TERMS.md` files to the `/docs` folder.
- Remove any unused* scripts in the `/tools` and `/src` folders.
- Move `tools/preprocess` scripts into `tools/`.
- Ensure all scripts in the `/src` folder have their code in functions and are being called via a `__main__` function (This will help with implementing memory profiling fully).
- Changed memory-profiling to be an option flag `-m` for `fim_run.sh`.
- Updated FIM API to save all outputs during a "release" job.

<br/><br/>

## v3.0.20.2 - 2021-08-13 - [PR #443](https://github.com/NOAA-OWP/cahaba/pull/443)

This merge modifies `clip_vectors_to_wbd.py` to check for relevant input data.

### Changes
- `clip_vectors_to_wbd.py` now checks that there are NWM stream segments within the buffered HUC boundary.
- `included_huc8_ms.lst` has several additional HUC8s.

<br/><br/>

## v3.0.20.1 - 2021-08-12 - [PR #442](https://github.com/NOAA-OWP/cahaba/pull/442)

This merge improves documentation in various scripts.

### Changes
This PR better documents the following:

- `inundate_nation.py`
- `synthesize_test_cases.py`
- `adjust_thalweg_lateral.py`
- `rem.py`

<br/><br/>

## v3.0.20.0 - 2021-08-11 - [PR #440](https://github.com/NOAA-OWP/cahaba/pull/440)

This merge adds two new scripts into `/tools/` for use in QAQC.

### Additions
- `inundate_nation.py` to produce inundation maps for the entire country for use in QAQC.
- `check_deep_flooding.py` to check for depths of inundation greater than a user-supplied threshold at specific areas defined by a user-supplied shapefile.

<br/><br/>

## v3.0.19.5 - 2021-07-19

Updating `README.md`.

<br/><br/>

## v3.0.19.4 - 2021-07-13 - [PR #431](https://github.com/NOAA-OWP/cahaba/pull/431)

Updating logging and fixing bug in vector preprocessing.

### Additions
- `fim_completion_check.py` adds message to docker log to log any HUCs that were requested but did not finish `run_by_unit.sh`.
- Adds `input_data_edits_changelog.txt` to the inputs folder to track any manual or version/location specific changes that were made to data used in FIM 3.

### Changes
- Provides unique exit codes to relevant domain checkpoints within `run_by_unit.sh`.
- Bug fixes in `reduce_nhd_stream_density.py`, `mprof plot` call.
- Improved error handling in `add_crosswalk.py`.

<br/><br/>

## v3.0.19.3 - 2021-07-09

Hot fix to `synthesize_test_cases`.

### Changes
- Fixed if/elif/else statement in `synthesize_test_cases.py` that resulted in only IFC data being evaluated.

<br/><br/>

## v3.0.19.2 - 2021-07-01 - [PR #429](https://github.com/NOAA-OWP/cahaba/pull/429)

Updates to evaluation scripts to allow for Alpha testing at Iowa Flood Center (IFC) sites. Also, `BAD_SITES` variable updates to omit sites not suitable for evaluation from metric calculations.

### Changes
- The `BAD_SITES` list in `tools_shared_variables.py` was updated and reasons for site omission are documented.
- Refactored `run_test_case.py`, `synthesize_test_cases.py`, `tools_shared_variables.py`, and `eval_plots.py` to allow for IFC comparisons.

<br/><br/>

## v3.0.19.1 - 2021-06-17 - [PR #417](https://github.com/NOAA-OWP/cahaba/pull/417)

Adding a thalweg profile tool to identify significant drops in thalweg elevation. Also setting lateral thalweg adjustment threshold in hydroconditioning.

### Additions
- `thalweg_drop_check.py` checks the elevation along the thalweg for each stream path downstream of MS headwaters within a HUC.

### Removals
- Removing `dissolveLinks` arg from `clip_vectors_to_wbd.py`.

### Changes
- Cleaned up code in `split_flows.py` to make it more readable.
- Refactored `reduce_nhd_stream_density.py` and `adjust_headwater_streams.py` to limit MS headwater points in `agg_nhd_headwaters_adj.gpkg`.
- Fixed a bug in `adjust_thalweg_lateral.py` lateral elevation replacement threshold; changed threshold to 3 meters.
- Updated `aggregate_vector_inputs.py` to log intermediate processes.

<br/><br/>

## v3.0.19.0 - 2021-06-10 - [PR #415](https://github.com/NOAA-OWP/cahaba/pull/415)

Feature to evaluate performance of alternative CatFIM techniques.

### Additions
- Added `eval_catfim_alt.py` to evaluate performance of alternative CatFIM techniques.

<br/><br/>

## v3.0.18.0 - 2021-06-09 - [PR #404](https://github.com/NOAA-OWP/cahaba/pull/404)

To help analyze the memory consumption of the Fim Run process, the python module `memory-profiler` has been added to give insights into where peak memory usage is with in the codebase.

In addition, the Dockerfile was previously broken due to the Taudem dependency removing the version that was previously being used by FIM. To fix this, and allow new docker images to be built, the Taudem version has been updated to the newest version on the Github repo and thus needs to be thoroughly tested to determine if this new version has affected the overall FIM outputs.

### Additions
- Added `memory-profiler` to `Pipfile` and `Pipfile.lock`.
- Added `mprof` (memory-profiler cli utility) call to the `time_and_tee_run_by_unit.sh` to create overall memory usage graph location in the `/logs/{HUC}_memory.png` of the outputs directory.
- Added `@profile` decorator to all functions within scripts used in the `run_by_unit.sh` script to allow for memory usage tracking, which is then recorded in the `/logs/{HUC}.log` file of the outputs directory.

### Changes
- Changed the Taudem version in `Dockerfile.dev` to `98137bb6541a0d0077a9c95becfed4e56d0aa0ac`.
- Changed all calls of python scripts in `run_by_unit.s` to be called with the `-m memory-profiler` argument to allow scripts to also track memory usage.

<br/><br/>

## v3.0.17.1 - 2021-06-04 - [PR #395](https://github.com/NOAA-OWP/cahaba/pull/395)

Bug fix to the `generate_nws_lid.py` script

### Changes
- Fixes incorrectly assigned attribute field "is_headwater" for some sites in the `nws_lid.gpkg` layer.
- Updated `agg_nhd_headwaters_adj.gpkg`, `agg_nhd_streams_adj.gpkg`, `nwm_flows.gpkg`, and `nwm_catchments.gpkg` input layers using latest NWS LIDs.

<br/><br/>

## v3.0.17.0 - 2021-06-04 - [PR #393](https://github.com/NOAA-OWP/cahaba/pull/393)
BARC updates to cap the bathy calculated xsec area in `bathy_rc_adjust.py` and allow user to choose input bankfull geometry.

### Changes

- Added new env variable to control which input file is used for the bankfull geometry input to bathy estimation workflow.
- Modified the bathymetry cross section area calculation to cap the additional area value so that it cannot exceed the bankfull cross section area value for each stream segment (bankfull value obtained from regression equation dataset).
- Modified the `rating_curve_comparison.py` plot output to always put the FIM rating curve on top of the USGS rating curve (avoids USGS points covering FIM).
- Created a new aggregate csv file (aggregates for all hucs) for all of the `usgs_elev_table.csv` files (one per huc).
- Evaluate the FIM Bathymetry Adjusted Rating Curve (BARC) tool performance using the estimated bankfull geometry dataset derived for the NWM route link dataset.

<br/><br/>

## v3.0.16.3 - 2021-05-21 - [PR #388](https://github.com/NOAA-OWP/cahaba/pull/388)

Enhancement and bug fixes to `synthesize_test_cases.py`.

### Changes
- Addresses a bug where AHPS sites without benchmark data were receiving a CSI of 0 in the master metrics CSV produced by `synthesize_test_cases.py`.
- Includes a feature enhancement to `synthesize_test_cases.py` that allows for the inclusion of user-specified testing versions in the master metrics CSV.
- Removes some of the print statements used by `synthesize_test_cases.py`.

<br/><br/>

## v3.0.16.2 - 2021-05-18 - [PR #384](https://github.com/NOAA-OWP/cahaba/pull/384)

Modifications and fixes to `run_test_case.py`, `eval_plots.py`, and AHPS preprocessing scripts.

### Changes
- Comment out return statement causing `run_test_case.py` to skip over sites/hucs when calculating contingency rasters.
- Move bad sites list and query statement used to filter out bad sites to the `tools_shared_variables.py`.
- Add print statements in `eval_plots.py` detailing the bad sites used and the query used to filter out bad sites.
- Update AHPS preprocessing scripts to produce a domain shapefile.
- Change output filenames produced in ahps preprocessing scripts.
- Update workarounds for some sites in ahps preprocessing scripts.

<br/><br/>

## v3.0.16.1 - 2021-05-11 - [PR #380](https://github.com/NOAA-OWP/cahaba/pull/380)

The current version of Eventlet used in the Connector module of the FIM API is outdated and vulnerable. This update bumps the version to the patched version.

### Changes
- Updated `api/node/connector/requirements.txt` to have the Eventlet version as 0.31.0

<br/><br/>

## v3.0.16.0 - 2021-05-07 - [PR #378](https://github.com/NOAA-OWP/cahaba/pull/378)

New "Release" feature added to the FIM API. This feature will allow for automated FIM, CatFIM, and relevant metrics to be generated when a new FIM Version is released. See [#373](https://github.com/NOAA-OWP/cahaba/issues/373) for more detailed steps that take place in this feature.

### Additions
- Added new window to the UI in `api/frontend/gui/templates/index.html`.
- Added new job type to `api/node/connector/connector.py` to allow these release jobs to run.
- Added additional logic in `api/node/updater/updater.py` to run the new eval and CatFIM scripts used in the release feature.

### Changes
- Updated `api/frontend/output_handler/output_handler.py` to allow for copying more broad ranges of file paths instead of only the `/data/outputs` directory.

<br/><br/>

## v3.0.15.10 - 2021-05-06 - [PR #375](https://github.com/NOAA-OWP/cahaba/pull/375)

Remove Great Lakes coastlines from WBD buffer.

### Changes
- `gl_water_polygons.gpkg` layer is used to mask out Great Lakes boundaries and remove NHDPlus HR coastline segments.

<br/><br/>

## v3.0.15.9 - 2021-05-03 - [PR #372](https://github.com/NOAA-OWP/cahaba/pull/372)

Generate `nws_lid.gpkg`.

### Additions
- Generate `nws_lid.gpkg` with attributes indicating if site is a headwater `nws_lid` as well as if it is co-located with another `nws_lid` which is referenced to the same `nwm_feature_id` segment.

<br/><br/>

## v3.0.15.8 - 2021-04-29 - [PR #371](https://github.com/NOAA-OWP/cahaba/pull/371)

Refactor NHDPlus HR preprocessing workflow. Resolves issue #238

### Changes
- Consolidate NHD streams, NWM catchments, and headwaters MS and FR layers with `mainstem` column.
- HUC8 intersections are included in the input headwaters layer.
- `clip_vectors_to_wbd.py` removes incoming stream segment from the selected layers.

<br/><br/>

## v3.0.15.7 - 2021-04-28 - [PR #367](https://github.com/NOAA-OWP/cahaba/pull/367)

Refactor synthesize_test_case.py to handle exceptions during multiprocessing. Resolves issue #351

### Changes
- refactored `inundation.py` and `run_test_case.py` to handle exceptions without using `sys.exit()`.

<br/><br/>

## v3.0.15.6 - 2021-04-23 - [PR #365](https://github.com/NOAA-OWP/cahaba/pull/365)

Implement CatFIM threshold flows to Sierra test and add AHPS benchmark preprocessing scripts.

### Additions
- Produce CatFIM flows file when running `rating_curve_get_usgs_gages.py`.
- Several scripts to preprocess AHPS benchmark data. Requires numerous file dependencies not available through Cahaba.

### Changes
- Modify `rating_curve_comparison.py` to ingest CatFIM threshold flows in calculations.
- Modify `eval_plots.py` to save all site specific bar plots in same parent directory instead of in subdirectories.
- Add variables to `env.template` for AHPS benchmark preprocessing.

<br/><br/>

## v3.0.15.5 - 2021-04-20 - [PR #363](https://github.com/NOAA-OWP/cahaba/pull/363)

Prevent eval_plots.py from erroring out when spatial argument enabled if certain datasets not analyzed.

### Changes
- Add check to make sure analyzed dataset is available prior to creating spatial dataset.

<br/><br/>

## v3.0.15.4 - 2021-04-20 - [PR #356](https://github.com/NOAA-OWP/cahaba/pull/356)

Closing all multiprocessing Pool objects in repo.

<br/><br/>

## v3.0.15.3 - 2021-04-19 - [PR #358](https://github.com/NOAA-OWP/cahaba/pull/358)

Preprocess NHDPlus HR rasters for consistent projections, nodata values, and convert from cm to meters.

### Additions
- `preprocess_rasters.py` reprojects raster, converts to meters, and updates nodata value to -9999.
- Cleaned up log messages from `bathy_rc_adjust.py` and `usgs_gage_crosswalk.py`.
- Outputs paths updated in `generate_categorical_fim_mapping.py` and `generate_categorical_fim.py`.
- `update_raster_profile` cleans up raster crs, blocksize, nodata values, and converts elevation grids from cm to meters.
- `reproject_dem.py` imports gdal to reproject elevation rasters because an error was occurring when using rasterio.

### Changes
- `burn_in_levees.py` replaces the `gdal_calc.py` command to resolve inconsistent outputs with burned in levee values.

<br/><br/>

## v3.0.15.2 - 2021-04-16 - [PR #359](https://github.com/NOAA-OWP/cahaba/pull/359)

Hotfix to preserve desired files when production flag used in `fim_run.sh`.

### Changes

- Fixed production whitelisted files.

<br/><br/>

## v3.0.15.1 - 2021-04-13 - [PR #355](https://github.com/NOAA-OWP/cahaba/pull/355)

Sierra test considered all USGS gage locations to be mainstems even though many actually occurred with tributaries. This resulted in unrealistic comparisons as incorrect gages were assigned to mainstems segments. This feature branch identifies gages that are on mainstems via attribute field.

### Changes

- Modifies `usgs_gage_crosswalk.py` to filter out gages from the `usgs_gages.gpkg` layer such that for a "MS" run, only consider gages that contain rating curve information (via `curve` attribute) and are also mainstems gages (via `mainstems` attribute).
- Modifies `usgs_gage_crosswalk.py` to filter out gages from the `usgs_gages.gpkg` layer such that for a "FR" run, only consider gages that contain rating curve information (via `curve` attribute) and are not mainstems gages (via `mainstems` attribute).
- Modifies how mainstems segments are determined by using the `nwm_flows_ms.gpkg` as a lookup to determine if the NWM segment specified by WRDS for a gage site is a mainstems gage.

### Additions

- Adds a `mainstem` attribute field to `usgs_gages.gpkg` that indicates whether a gage is located on a mainstems river.
- Adds `NWM_FLOWS_MS` variable to the `.env` and `.env.template` files.
- Adds the `extent` argument specified by user when running `fim_run.sh` to `usgs_gage_crosswalk.py`.

<br/><br/>

## v3.0.15.0 - 2021-04-08 - [PR #340](https://github.com/NOAA-OWP/cahaba/pull/340)

Implementing a prototype technique to estimate the missing bathymetric component in the HAND-derived synthetic rating curves. The new Bathymetric Adjusted Rating Curve (BARC) function is built within the `fim_run.sh` workflow and will ingest bankfull geometry estimates provided by the user to modify the cross section area used in the synthetic rating curve generation.

### Changes
 - `add_crosswalk.py` outputs the stream order variables to `src_full_crosswalked.csv` and calls the new `bathy_rc_adjust.py` if bathy env variable set to True and `extent=MS`.
 - `run_by_unit.sh` includes a new csv outputs for reviewing BARC calculations.
 - `params_template.env` & `params_calibrated.env` contain new BARC function input variables and on/off toggle variable.
 - `eval_plots.py` now includes additional AHPS eval sites in the list of "bad_sites" (flagged issues with MS flowlines).

### Additions
 - `bathy_rc_adjust.py`:
    - Imports the existing synthetic rating curve table and the bankfull geometry input data (topwidth and cross section area per COMID).
    - Performs new synthetic rating curve calculations with bathymetry estimation modifications.
    - Flags issues with the thalweg-notch artifact.

<br/><br/>

## v3.0.14.0 - 2021-04-05 - [PR #338](https://github.com/NOAA-OWP/cahaba/pull/338)

Create tool to retrieve rating curves from USGS sites and convert to elevation (NAVD88). Intended to be used as part of the Sierra Test.

### Changes
 - Modify `usgs_gage_crosswalk.py` to:
    1) Look for `location_id` instead of `site_no` attribute field in `usgs_gages.gpkg` file.
    2) Filter out gages that do not have rating curves included in the `usgs_rating_curves.csv`.
 - Modify `rating_curve_comparison.py` to perform a check on the age of the user specified `usgs_rating_curves.csv` and alert user to the age of the file and recommend updating if file is older the 30 days.

### Additions
 - Add `rating_curve_get_usgs_curves.py`. This script will generate the following files:
     1) `usgs_rating_curves.csv`: A csv file that contains rating curves (including converted to NAVD88 elevation) for USGS gages in a format that is compatible with  `rating_curve_comparisons.py`. As it is is currently configured, only gages within CONUS will have rating curve data.
     2) `log.csv`: A log file that records status for each gage and includes error messages.
     3) `usgs_gages.gpkg`: A geospatial layer (in FIM projection) of all active USGS gages that meet a predefined criteria. Additionally, the `curve` attribute indicates whether a rating curve is found in the `usgs_rating_curves.csv`. This spatial file is only generated if the `all` option is passed with the `-l` argument.

<br/><br/>

## v3.0.13.0 - 2021-04-01 - [PR #332](https://github.com/NOAA-OWP/cahaba/pull/332)

Created tool to compare synthetic rating curve with benchmark rating curve (Sierra Test).

### Changes
 - Update `aggregate_fim_outputs.py` call argument in `fim_run.sh` from 4 jobs to 6 jobs, to optimize API performance.
 - Reroutes median elevation data from `add_crosswalk.py` and `rem.py` to new file (depreciating `hand_ref_elev_table.csv`).
 - Adds new files to `viz_whitelist` in `output_cleanup.py`.

### Additions
 - `usgs_gage_crosswalk.py`: generates `usgs_elev_table.csv` in `run_by_unit.py` with elevation and additional attributes at USGS gages.
 - `rating_curve_comparison.py`: post-processing script to plot and calculate metrics between synthetic rating curves and USGS rating curve data.

<br/><br/>

## v3.0.12.1 - 2021-03-31 - [PR #336](https://github.com/NOAA-OWP/cahaba/pull/336)

Fix spatial option in `eval_plots.py` when creating plots and spatial outputs.

### Changes
 - Removes file dependencies from spatial option. Does require the WBD layer which should be specified in `.env` file.
 - Produces outputs in a format consistent with requirements needed for publishing.
 - Preserves leading zeros in huc information for all outputs from `eval_plots.py`.

### Additions
 - Creates `fim_performance_points.shp`: this layer consists of all evaluated ahps points (with metrics). Spatial data retrieved from WRDS on the fly.
 - Creates `fim_performance_polys.shp`: this layer consists of all evaluated huc8s (with metrics). Spatial data retrieved from WBD layer.

<br/><br/>

## v3.0.12.0 - 2021-03-26 - [PR #327](https://github.com/NOAA-OWP/cahaba/pull/237)

Add more detail/information to plotting capabilities.

### Changes
 - Merge `plot_functions.py` into `eval_plots.py` and move `eval_plots.py` into the tools directory.
 - Remove `plots` subdirectory.

### Additions
 - Optional argument to create barplots of CSI for each individual site.
 - Create a csv containing the data used to create the scatterplots.

<br/><br/>

## v3.0.11.0 - 2021-03-22 - [PR #319](https://github.com/NOAA-OWP/cahaba/pull/298)

Improvements to CatFIM service source data generation.

### Changes
 - Renamed `generate_categorical_fim.py` to `generate_categorical_fim_mapping.py`.
 - Updated the status outputs of the `nws_lid_sites layer` and saved it in the same directory as the `merged catfim_library layer`.
 - Additional stability fixes (such as improved compatability with WRDS updates).

### Additions
 - Added `generate_categorical_fim.py` to wrap `generate_categorical_fim_flows.py` and `generate_categorical_fim_mapping.py`.
 - Create new `nws_lid_sites` shapefile located in same directory as the `catfim_library` shapefile.

<br/><br/>

## v3.0.10.1 - 2021-03-24 - [PR #320](https://github.com/NOAA-OWP/cahaba/pull/320)

Patch to synthesize_test_cases.py.

### Changes
 - Bug fix to `synthesize_test_cases.py` to allow comparison between `testing` version and `official` versions.

<br/><br/>

## v3.0.10.0 - 2021-03-12 - [PR #298](https://github.com/NOAA-OWP/cahaba/pull/298)

Preprocessing of flow files for Categorical FIM.

### Additions
 - Generate Categorical FIM flow files for each category (action, minor, moderate, major).
 - Generate point shapefile of Categorical FIM sites.
 - Generate csv of attribute data in shapefile.
 - Aggregate all shapefiles and csv files into one file in parent directory.
 - Add flood of record category.

 ### Changes
 - Stability fixes to `generate_categorical_fim.py`.

<br/><br/>

## v3.0.9.0 - 2021-03-12 - [PR #297](https://github.com/NOAA-OWP/cahaba/pull/297)

Enhancements to FIM API.

### Changes
 - `fim_run.sh` can now be run with jobs in parallel.
 - Viz post-processing can now be selected in API interface.
 - Jobs table shows jobs that end with errors.
 - HUC preset lists can now be selected in interface.
 - Better `output_handler` file writing.
 - Overall better restart and retry handlers for networking problems.
 - Jobs can now be canceled in API interface.
 - Both FR and MS configs can be selected for a single job.

<br/><br/>

## v3.0.8.2 - 2021-03-11 - [PR #296](https://github.com/NOAA-OWP/cahaba/pull/296)

Enhancements to post-processing for Viz-related use-cases.

### Changes
 - Aggregate grids are projected to Web Mercator during `-v` runs in `fim_run.sh`.
 - HUC6 aggregation is parallelized.
 - Aggregate grid blocksize is changed from 256 to 1024 for faster postprocessing.

<br/><br/>

## v3.0.8.1 - 2021-03-10 - [PR #302](https://github.com/NOAA-OWP/cahaba/pull/302)

Patched import issue in `tools_shared_functions.py`.

### Changes
 - Changed `utils.` to `tools_` in `tools_shared_functions.py` after recent structural change to `tools` directory.

<br/><br/>

## v3.0.8.0 - 2021-03-09 - [PR #279](https://github.com/NOAA-OWP/cahaba/pull/279)

Refactored NWS Flood Categorical HAND FIM (CatFIM) pipeline to open source.

### Changes
 - Added `VIZ_PROJECTION` to `shared_variables.py`.
 - Added missing library referenced in `inundation.py`.
 - Cleaned up and converted evaluation scripts in `generate_categorical_fim.py` to open source.
 - Removed `util` folders under `tools` directory.

<br/><br/>

## v3.0.7.1 - 2021-03-02 - [PR #290](https://github.com/NOAA-OWP/cahaba/pull/290)

Renamed benchmark layers in `test_cases` and updated variable names in evaluation scripts.

### Changes
 - Updated `run_test_case.py` with new benchmark layer names.
 - Updated `run_test_case_calibration.py` with new benchmark layer names.

<br/><br/>

## v3.0.7.0 - 2021-03-01 - [PR #288](https://github.com/NOAA-OWP/cahaba/pull/288)

Restructured the repository. This has no impact on hydrological work done in the codebase and is simply moving files and renaming directories.

### Changes
 - Moved the contents of the `lib` folder to a new folder called `src`.
 - Moved the contents of the `tests` folder to the `tools` folder.
 - Changed any instance of `lib` or `libDir` to `src` or `srcDir`.

<br/><br/>

## v3.0.6.0 - 2021-02-25 - [PR #276](https://github.com/NOAA-OWP/cahaba/pull/276)

Enhancement that creates metric plots and summary statistics using metrics compiled by `synthesize_test_cases.py`.

### Additions
 - Added `eval_plots.py`, which produces:
    - Boxplots of CSI, FAR, and POD/TPR
    - Barplot of aggregated CSI scores
    - Scatterplot of CSI comparing two FIM versions
    - CSV of aggregated statistics (CSI, FAR, POD/TPR)
    - CSV of analyzed data and analyzed sites

<br/><br/>

## v3.0.5.3 - 2021-02-23 - [PR #275](https://github.com/NOAA-OWP/cahaba/pull/275)

Bug fixes to new evaluation code.

### Changes

 - Fixed a bug in `synthesize_test_cases.py` where the extent (MS/FR) was not being written to merged metrics file properly.
 - Fixed a bug in `synthesize_test_cases.py` where only BLE test cases were being written to merged metrics file.
 - Removed unused imports from `inundation.py`.
 - Updated README.md

<br/><br/>

## v3.0.5.2 - 2021-02-23 - [PR #272](https://github.com/NOAA-OWP/cahaba/pull/272)

Adds HAND synthetic rating curve (SRC) datum elevation values to `hydroTable.csv` output.

### Changes

 - Updated `add_crosswalk.py` to included "Median_Thal_Elev_m" variable outputs in `hydroTable.csv`.
 - Renamed hydroid attribute in `rem.py` to "Median" in case we want to include other statistics in the future (e.g. min, max, range etc.).

<br/><br/>
## v3.0.5.1 - 2021-02-22

Fixed `TEST_CASES_DIR` path in `tests/utils/shared_variables.py`.

### Changes

 - Removed `"_new"` from `TEST_CASES_DIR` variable.

<br/><br/>

## v3.0.5.0 - 2021-02-22 - [PR #267](https://github.com/NOAA-OWP/cahaba/pull/267)

Enhancements to allow for evaluation at AHPS sites, the generation of a query-optimized metrics CSV, and the generation of categorical FIM. This merge requires that the `/test_cases` directory be updated for all machines performing evaluation.

### Additions

 - `generate_categorical_fim.py` was added to allow production of NWS Flood Categorical HAND FIM (CatFIM) source data. More changes on this script are to follow in subsequent branches.

### Removals

 - `ble_autoeval.sh` and `all_ble_stats_comparison.py` were deleted because `synthesize_test_cases.py` now handles the merging of metrics.
 - The code block in `run_test_case.py` that was responsible for printing the colored metrics to screen has been commented out because of the new scale of evaluations (formerly in `run_test_case.py`, now in `shared_functions.py`)
 - Remove unused imports from inundation wrappers in `/tools`.

### Changes

 - Updated `synthesize_test_cases.py` to allow for AHPS site evaluations.
 - Reorganized `run_test_case.py` by moving more functions into `shared_functions.py`.
 - Created more shared variables in `shared_variables.py` and updated import statements in relevant scripts.

<br/><br/>

## v3.0.4.4 - 2021-02-19 - [PR #266](https://github.com/NOAA-OWP/cahaba/pull/266)

Rating curves for short stream segments are replaced with rating curves from upstream/downstream segments.

### Changes

 - Short stream segments are identified and are reassigned the channel geometry from upstream/downstream segment.
 - `fossid` renamed to `fimid` and the attribute's starting value is now 1000 to avoid HydroIDs with leading zeroes.
 - Addresses issue where HydroIDs were not included in final hydrotable.
 - Added `import sys` to `inundation.py` (missing from previous feature branch).
 - Variable names and general workflow are cleaned up.

<br/><br/>

## v3.0.4.3 - 2021-02-12 - [PR #254](https://github.com/NOAA-OWP/cahaba/pull/254)

Modified `rem.py` with a new function to output HAND reference elev.

### Changes

 - Function `make_catchment_hydroid_dict` creates a df of pixel catchment ids and overlapping hydroids.
 - Merge hydroid df and thalweg minimum elevation df.
 - Produces new output containing all catchment ids and min thalweg elevation value named `hand_ref_elev_table.csv`.
 - Overwrites the `demDerived_reaches_split.gpk` layer by adding additional attribute `Min_Thal_Elev_meters` to view the elevation value for each hydroid.

<br/><br/>

## v3.0.4.2 - 2021-02-12 - [PR #255](https://github.com/NOAA-OWP/cahaba/pull/255)

Addresses issue when running on HUC6 scale.

### Changes

 - `src.json` should be fixed and slightly smaller by removing whitespace.
 - Rasters are about the same size as running fim as huc6 (compressed and tiled; aggregated are slightly larger).
 - Naming convention and feature id attribute are only added to the aggregated hucs.
 - HydroIDs are different for huc6 vs aggregated huc8s mostly due to forced split at huc boundaries (so long we use consistent workflow it shouldn't matter).
 - Fixed known issue where sometimes an incoming stream is not included in the final selection will affect aggregate outputs.

<br/><br/>

## v3.0.4.1 - 2021-02-12 - [PR #261](https://github.com/NOAA-OWP/cahaba/pull/261)

Updated MS Crosswalk method to address gaps in FIM.

### Changes

 - Fixed typo in stream midpoint calculation in `split_flows.py` and `add_crosswalk.py`.
 - `add_crosswalk.py` now restricts the MS crosswalk to NWM MS catchments.
 - `add_crosswalk.py` now performs a secondary MS crosswalk selection by nearest NWM MS catchment.

<br/><br/>

## v3.0.4.0 - 2021-02-10 - [PR #256](https://github.com/NOAA-OWP/cahaba/pull/256)

New python script "wrappers" for using `inundation.py`.

### Additions

 - Created `inundation_wrapper_nwm_flows.py` to produce inundation outputs using NWM recurrence flows: 1.5 year, 5 year, 10 year.
 - Created `inundation_wrapper_custom_flow.py` to produce inundation outputs with user-created flow file.
 - Created new `tools` parent directory to store `inundation_wrapper_nwm_flows.py` and  `inundation_wrapper_custom_flow.py`.

<br/><br/>

## v3.0.3.1 - 2021-02-04 - [PR #253](https://github.com/NOAA-OWP/cahaba/pull/253)

Bug fixes to correct mismatched variable name and file path.

### Changes

 - Corrected variable name in `fim_run.sh`.
 - `acquire_and_preprocess_inputs.py` now creates `huc_lists` folder and updates file path.

<br/><br/>

## v3.0.3.0 - 2021-02-04 - [PR #227](https://github.com/NOAA-OWP/cahaba/pull/227)

Post-process to aggregate FIM outputs to HUC6 scale.

### Additions

 - Viz outputs aggregated to HUC6 scale; saves outputs to `aggregate_fim_outputs` folder.

### Changes

 - `split_flows.py` now splits streams at HUC8 boundaries to ensure consistent catchment boundaries along edges.
 - `aggregate_fim_outputs.sh` has been depreciated but remains in the repo for potential FIM 4 development.
 - Replaced geopandas driver arg with getDriver throughout repo.
 - Organized parameters in environment files by group.
 - Cleaned up variable names in `split_flows.py` and `build_stream_traversal.py`.
 - `build_stream_traversal.py` is now assigning HydroID by midpoint instead centroid.
 - Cleanup of `clip_vectors_to_wbd.py`.

<br/><br/>

## v3.0.2.0 - 2021-01-25 - [PR #218](https://github.com/NOAA-OWP/cahaba/pull/218)

Addition of an API service to schedule, run and manage `fim_run` jobs through a user-friendly web interface.

### Additions

 - `api` folder that contains all the codebase for the new service.

<br/><br/>

## v3.0.1.0 - 2021-01-21 - [PR #206](https://github.com/NOAA-OWP/cahaba/pull/206)

Preprocess MS and FR stream networks

### Changes

 - Headwater stream segments geometries are adjusted to align with with NWM streams.
 - Incoming streams are selected using intersection points between NWM streams and HUC4 boundaries.
 - `clip_vectors_to_wbd.py` handles local headwaters.
 - Removes NHDPlus features categorized as coastline and underground conduit.  
 - Added streams layer to production whitelist.
 - Fixed progress bar in `lib/acquire_and_preprocess_inputs.py`.
 - Added `getDriver` to shared `functions.py`.
 - Cleaned up variable names and types.

<br/><br/>

## v3.0.0.4 - 2021-01-20 - [PR #230](https://github.com/NOAA-OWP/cahaba/pull/230)

Changed the directory where the `included_huc*.lst` files are being read from.

### Changes

 - Changed the directory where the `included_huc*.lst` files are being read from.

<br/><br/>

## v3.0.0.3 - 2021-01-14 - [PR #210](https://github.com/NOAA-OWP/cahaba/pull/210)

Hotfix for handling nodata value in rasterized levee lines.

### Changes

 - Resolves bug for HUCs where `$ndv > 0` (Great Lakes region).
 - Initialize the `nld_rasterized_elev.tif` using a value of `-9999` instead of `$ndv`.

 <br/><br/>

## v3.0.0.2 - 2021-01-06 - [PR #200](https://github.com/NOAA-OWP/cahaba/pull/200)

Patch to address AHPSs mapping errors.

### Changes

 - Checks `dtype` of `hydroTable.csv` columns to resolve errors caused in `inundation.py` when joining to flow forecast.
 - Exits `inundation.py` when all hydrotable HydroIDs are lake features.
 - Updates path to latest AHPs site layer.
 - Updated [readme](https://github.com/NOAA-OWP/cahaba/commit/9bffb885f32dfcd95978c7ccd2639f9df56ff829)

<br/><br/>

## v3.0.0.1 - 2020-12-31 - [PR #184](https://github.com/NOAA-OWP/cahaba/pull/184)

Modifications to build and run Docker image more reliably. Cleanup on some pre-processing scripts.

### Changes

 - Changed to noninteractive install of GRASS.
 - Changed some paths from relative to absolute and cleaned up some python shebang lines.

### Notes
 - `aggregate_vector_inputs.py` doesn't work yet. Need to externally download required data to run fim_run.sh

 <br/><br/>

## v3.0.0.0 - 2020-12-22 - [PR #181](https://github.com/NOAA-OWP/cahaba/pull/181)

The software released here builds on the flood inundation mapping capabilities demonstrated as part of the National Flood Interoperability Experiment, the Office of Water Prediction's Innovators Program and the National Water Center Summer Institute. The flood inundation mapping software implements the Height Above Nearest Drainage (HAND) algorithm and incorporates community feedback and lessons learned over several years. The software has been designed to meet the requirements set by stakeholders interested in flood prediction and has been developed in partnership with several entities across the water enterprise.<|MERGE_RESOLUTION|>--- conflicted
+++ resolved
@@ -2,11 +2,15 @@
 We follow the [Semantic Versioning 2.0.0](http://semver.org/) format.
 
 
-<<<<<<< HEAD
-## v4.3.x.x - 2023-04-07 - [PR#881](https://github.com/NOAA-OWP/inundation-mapping/pull/881)
+## v4.3.8.0 - 2023-04-07 - [PR#881](https://github.com/NOAA-OWP/inundation-mapping/pull/881)
 
 Clips branch 0 to terminal segments of NWM streams using the `to` attribute of NWM streams (where `to=0`).
-=======
+
+    - `delineate_hydros_and_produce_HAND.sh`: Added input arguments to `src/split_flows.py`
+    - `split_flows.py`: Added functionality to snap and trim branch 0 flows to terminal NWM streamlines
+
+<br/><br/>
+
 ## v4.3.7.4 - 2023-04-10 - [PR#882](https://github.com/NOAA-OWP/inundation-mapping/pull/882)
 
 Bug fix for empty `output_catchments` in `src/filter_catchments_and_add_attributes.py`
@@ -76,18 +80,12 @@
 ### Additions
 
 - `data/wbd/preprocess_wbd.py`: Clips WBD to DEM domain polygon
->>>>>>> ac65cb51
 
 ### Changes
 
 - `src/`
-<<<<<<< HEAD
-    - `delineate_hydros_and_produce_HAND.sh`: Added input arguments to `src/split_flows.py`
-    - `split_flows.py`: Added functionality to snap and trim branch 0 flows to terminal NWM streamlines
-=======
     - `bash_variables.env`: Updates `input_WBD_gdb` environment variable
     - `clip_vectors_to_wbd.py`: Removes clipping to DEM domain
->>>>>>> ac65cb51
 
 <br/><br/>
 
