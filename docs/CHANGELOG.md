All notable changes to this project will be documented in this file.
We follow the [Semantic Versioning 2.0.0](http://semver.org/) format.

<<<<<<< HEAD
## v4.3.7.3 - 2023-04-14 - [PR#880](https://github.com/NOAA-OWP/inundation-mapping/pull/880)

Hotfix for addressing an error during the NRMSE calculation/aggregation step within `tools/rating_curve_comparison.py`. Also added the "n" variable to the agg_nwm_recurr_flow_elev_stats table. Addresses #878 

### Changes  

- `tools/rating_curve_comparison.py`: address error for computing nrmse when n=1; added the "n" variable (sample size) to the output metrics table
=======
## v4.3.7.1 - 2023-04-06 - [PR#874](https://github.com/NOAA-OWP/inundation-mapping/pull/874)

Hotfix to `process_branch.sh` because it wasn't removing code-61 branches on exit. Also removes the current run from the new fim_temp directory.

### Changes  

- `fim_pipeline.sh`: removal of current run from fim_temp directory
- `src/process_branch.sh`: switched the exit 61 block to use the temp directory instead of the outputs directory

<br/><br/>

## v4.3.7.0 - 2023-03-02 - [PR#868](https://github.com/NOAA-OWP/inundation-mapping/pull/868)

This pull request adds a new feature to `fim_post_processing.sh` to aggregate all of the hydrotables for a given HUC into a single HUC-level `hydrotable.csv` file. Note that the aggregation step happens near the end of `fim_post_processing.sh` (after the subdivision and calibration routines), and the branch hydrotable files are preserved in the branch directories for the time being.

### Changes  

- `fim_pipeline.sh`: created a new variable `$jobMaxLimit` that multiplies the `$jobHucLimit` and the `$jobBranchLimit`
- `fim_post_processing.sh`: added new aggregation/concatenation step after the SRC calibration routines; passing the new `$jobMaxLimit` to the commands that accept a multiprocessing job number input; added `$skipcal` argument to the USGS rating curve calibration routine
- `src/add_crosswalk.py`: changed the default value for `calb_applied` variable to be a boolean
- `src/aggregate_by_huc.py`: file renamed (previous name: `src/usgs_gage_aggregate.py`); updated to perform branch to huc file aggregation for `hydroTable_{branch_id}.csv` and `src_full_crosswalked_{branch_id}.csv` files; note that the input arguments ask you to specify which file types to aggregate using the flags: `-elev`, `-htable`, and `-src`
- `tools/inundate_gms.py`: added check to use the aggregated HUC-level `hydrotable.csv` if it exists, otherwise continue to use the branch hydroTable files
- `tools/inundation.py`: added `usecols` argument to the `pd.read_csv` commands to improve read time for hydrotables
- `src/subdiv_chan_obank_src.py`: add dtype to hydrotable pd.read_csv to resolve pandas dtype interpretation warnings

<br/><br/>

## v4.3.6.0 - 2023-03-23 - [PR#803](https://github.com/NOAA-OWP/inundation-mapping/pull/803)

Clips Watershed Boundary Dataset (WBD) to DEM domain for increased efficiency. Essentially, this is a wrapper for `geopandas.clip()` and moves clipping from `src/clip_vectors_to_wbd.py` to `data/wbd/preprocess_wbd.py`.

### Additions

- `data/wbd/preprocess_wbd.py`: Clips WBD to DEM domain polygon

### Changes

- `src/`
    - `bash_variables.env`: Updates `input_WBD_gdb` environment variable
    - `clip_vectors_to_wbd.py`: Removes clipping to DEM domain

<br/><br/>

## v4.3.7.2 - 2023-04-06 - [PR#879](https://github.com/NOAA-OWP/inundation-mapping/pull/879)

Replaces `os.environ` with input arguments in Python files that are called from bash scripts. The bash scripts now access the environment variables and pass them to the Python files as input arguments. In addition to adapting some Python scripts to a more modular structure which allows them to be run individually, it also allows Visual Studio Code debugger to work properly. Closes #875.

### Changes

- `fim_pre_processing.sh`: Added `-i $inputsDir` input argument to `src/check_huc_inputs.py`
- `src/`
    - `add_crosswalk.py`: Changed `min_catchment_area` and `min_stream_length` environment variables to input arguments
    - `check_huc_inputs.py`: Changed `inputsDir` environment variable to input argument
    - `delineate_hydros_and_produce_HAND.sh`: Added `-m $max_split_distance_meters -t $slope_min -b $lakes_buffer_dist_meters` input arguments to `src/split_flows.py`
    - `split_flows.py`: Changed `max_split_distance_meters`, `slope_min`, and `lakes_buffer_dist_meters` from environment variables to input arguments
>>>>>>> 2b9256ce

<br/><br/>

## v4.3.5.1 - 2023-04-01 - [PR#867](https://github.com/NOAA-OWP/inundation-mapping/pull/867)

outputs_cleanup.py was throwing an error saying that the HUC source directory (to be cleaned up), did not exist. This was confirmed in a couple of environments. The src path in run_unit_wb.sh was sending in the "outputs" directory and not the "fim_temp" directory. This might have been a merge issue.

The log file was moved to the unit_errors folder to validate the error, as expected.

### Changes  

- `src/run_unit_wb.sh`: Change the source path being submitted to `outputs_cleanup.py` from the `outputs` HUC directory to the `fim_temp` HUC directory.
- `fim_process_unit_wb.sh`: Updated the phrase "Copied temp directory" to "Moved temp directory"

<br/><br/>

## v4.3.5.0 - 2023-03-02 - [PR#857](https://github.com/NOAA-OWP/inundation-mapping/pull/857)

Addresses changes to function calls needed to run upgraded Shapely library plus other related library upgrades. Upgraded libraries include:
- shapely
- geopandas
- pandas
- numba
- rasterstats
- numpy
- rtree
- tqdm
- pyarrow
- py7zr

Pygeos is removed because its functionality is incorporated into the upgraded shapely library.

### Changes

- `Dockerfile`
- `Pipfile and Pipfile.lock`
- `src/`
	- `associate_levelpaths_with_levees.py`
    - `build_stream_traversal.py`
	- `add_crosswalk.py`
	- `adjust_headwater_streams.py`
	- `aggregate_vector_inputs.py`
	- `clip_vectors_to_wbd.py`
	- `derive_headwaters.py`
	- `stream_branches.py`
	- `split_flows.py`
- `tools/`
	- `fimr_to_benchmark.py`
	- `tools_shared_functions.py`

<br/><br/>

## v4.3.4.0 - 2023-03-16-23 [PR#847](https://github.com/NOAA-OWP/inundation-mapping/pull/847)

### Changes

Create a 'working directory' in the Docker container to run processes within the container's non-persistent filesystem. Modify variables in scripts that process HUCs and branches to use the temporary working directory, and then copy temporary directory (after trimming un-wanted files) over to output directory (persistent filesystem).  Roll back changes to `unit_tests/` to use `/data/outputs` (contains canned data), as the volume mounted `outputs/` most likely will not contain the necessary unit test data. 

- `Dockerfile` - create a `/fim_temp` working directory, update `projectDir` to an `ENV`, rename inputs and outputs directory variables  
- `fim_pipeline.sh` - remove `projectDir=/foss_fim`, update path of `logFile`, remove indentation  
- `fim_pre_processing.sh` - change `$outputRunDataDir` => `$outputDestDir` & add `$tempRunDir`  
- `fim_post_processing.sh` - change `$outputRunDataDir` => `$outputDestDir`   
- `fim_process_unit_wb.sh` - change `$outputRunDataDir` => `$outputDestDir`, add vars & export `tempRunDir`, `tempHucDataDir`, & `tempBranchDataDir` to `run_unit_wb.sh`  
- `README.md` - add linebreaks to codeblocks  

- `src/` 
  - `bash_variables.env` - `$inputDataDir` => `$inputsDir`  
  - `check_huc_inputs.py` - `$inputDataDir` => `$inputsDir`  
  - `delineate_hydros_and_produce_HAND.py` - `$outputHucDataDir` => `$tempHucDataDir`, `$outputCurrentBranchDataDir` => `$tempCurrentBranchDataDir`  
  - `process_branch.sh` - `$outputRunDataDir` => `$outputsDestDir`  
  - `run_by_branch.sh` - `$outputCurrentBranchDataDir` => `$tempCurrentBranchDataDir`, `$outputHucDataDir` => `$tempHucDataDir`  
  - `run_unit_wb.sh` - `$outputRunDataDir` => `$outputDestDir`, `$outputHucDataDir` => `$tempHucDataDir`  
  - `utils/`  
    - `shared_functions.py` - `$inputDataDir` => `$inputsDir`  

- `tools/` 
  - `inundation_wrapper_custom_flow.py` - `$outputDataDir` => `$outputsDir`  
  - `inundation_wrapper_nwm_flows.py`  - `$outputDataDir` => `$outputsDir`  
  - `tools_shared_variables.py` - `$outputDataDir` => `$outputsDir`    

- `unit_tests/`
  - `README.md` - add linebreaks to code blocks, `/outputs/` => `/data/outputs/`  
  - `*_params.json` - `/outputs/` => `/data/outputs/` & `$outputRunDataDir` => `$outputDestDir`  
  - `derive_level_paths_test.py` - `$outputRunDataDir` => `$outputDestDir`  
  - `check_unit_errors_test.py` - `/outputs/` => `/data/outputs/`  
  - `shared_functions_test.py` - `$outputRunDataDir` => `$outputDestDir`
  - `split_flows_test.py`  - `/outputs/` => `/data/outputs/`  
  - `tools/` 
    - `*_params.json` - `/outputs/` => `/data/outputs/` & `$outputRunDataDir` => `$outputDestDir`  

<br/><br/>

## v4.3.3.7 - 2023-03-22 - [PR#856](https://github.com/NOAA-OWP/inundation-mapping/pull/856)

Simple update to the `PULL_REQUEST_TEMPLATE.md` to remove unnecessary/outdated boilerplate items, add octothorpe (#) in front of Additions, Changes, Removals to mirror `CHANGELOG.md` format, and clean up the PR Checklist.

### Changes
- `docs/`  
  - `PULL_REQUEST_TEMPLATE.md` 

<br/><br/>
  
## v4.3.3.6 - 2023-03-30 - [PR#859](https://github.com/NOAA-OWP/inundation-mapping/pull/859)

Addresses the issue of output storage space being taken up by output files from branches that did not run. Updates branch processing to remove the extraneous branch file if a branch gets an error code of 61.

### Changes

- `src/process_branch.sh`: added line 41, which removes the outputs and output folder if Error 61 occurs.

<br/><br/>

## v4.3.3.5 - 2023-03-23 - [PR#848](https://github.com/NOAA-OWP/inundation-mapping/pull/848)

Introduces two new arguments (`-pcsv` and `-pfiles`) and improves the documentation of  `synthesize_test_cases.py`. The new arguments allow the user to provide a CSV of previous metrics (`-pcsv`) and to specity whether or not metrics should pulled from previous directories (`-pfiles`). 

The dtype warning was suppressed through updates to the `read_csv` function in `hydrotable.py` and additional comments were added throughout script to improve readability.

### Changes
- `tools/inundation.py`: Add data types to the section that reads in the hydrotable (line 483).

- `tools/synthesize_test_cases.py`: Improved formatting, spacing, and added comments. Added two new arguments: `pcsv` and `pfiles` along with checks to verify they are not being called concurrently (lines 388-412). In `create_master_metrics_csv`, creates an `iteration_list` that only contains `['comparison']` if `pfiles` is not true, reads in the previous metric csv `prev_metrics_csv` if it is provided and combine it with the compiled metrics (after it is converted to dataframe), and saves the metrics dataframe (`df_to_write`) to CSV.
  
<br/><br/>

## v4.3.3.4 - 2023-03-17 - [PR#849](https://github.com/NOAA-OWP/inundation-mapping/pull/849)

This hotfix addresses an error in inundate_nation.py relating to projection CRS.

### Changes

- `tools/inundate_nation.py`: #782 CRS projection change likely causing issue with previous projection configuration

<br/><br/>

## v4.3.3.3 - 2023-03-20 - [PR#854](https://github.com/NOAA-OWP/inundation-mapping/pull/854)

At least one site (e.g. TRYM7) was not been getting mapped in Stage-Based CatFIM, despite having all of the acceptable accuracy codes. This was caused by a data type issue in the `acceptable_coord_acc_code_list` in `tools_shared_variables.py` having the accuracy codes of 5 and 1 as a strings instead of an integers.

### Changes

- `/tools/tools_shared_variables.py`: Added integers 5 and 1 to the acceptable_coord_acc_code_list, kept the '5' and '1' strings as well.

<br/><br/>

## v4.3.3.2 - 2023-03-20 - [PR#851](https://github.com/NOAA-OWP/inundation-mapping/pull/851)

Bug fix to change `.split()` to `os.path.splitext()`

### Changes

- `src/stream_branches.py`: Change 3 occurrences of `.split()` to `os.path.splitext()`

<br/><br/>

## v4.3.3.1 - 2023-03-20 - [PR#855](https://github.com/NOAA-OWP/inundation-mapping/pull/855)

Bug fix for KeyError in `src/associate_levelpaths_with_levees.py`

### Changes

- `src/associate_levelpaths_with_levees.py`: Adds check if input files exist and handles empty GeoDataFrame(s) after intersecting levee buffers with leveed areas.

<br/><br/>

## v4.3.3.0 - 2023-03-02 - [PR#831](https://github.com/NOAA-OWP/inundation-mapping/pull/831)

Addresses bug wherein multiple CatFIM sites in the flow-based service were displaying the same NWS LID. This merge also creates a workaround solution for a slowdown that was observed in the WRDS location API, which may be a temporary workaround, until WRDS addresses the slowdown.

### Changes

- `tools/generate_categorical_fim_mapping.py`: resets the list of tifs to format for each LID within the loop that does the map processing, instead of only once before the start of the loop.
- `tools/tools_shared_functions.py`:
  - adds a try-except block around code that attempted to iterate on an empty list when the API didn't return relevant metadata for a given feature ID (this is commented out, but may be used in the future once WRDS slowdown is addressed).
  - Uses a passed NWM flows geodataframe to determine stream order.
- `/tools/generate_categorical_fim_flows.py`:
  - Adds multiprocessing to flows generation and uses `nwm_flows.gpkg` instead of the WRDS API to determine stream order of NWM feature_ids.
  - Adds duration print messages.
- `/tools/generate_categorical_fim.py`:
  - Refactor to allow for new NWM filtering scheme.
  - Bug fix in multiprocessing calls for interval map production.
  - Adds duration print messages.

<br/><br/>

## v4.3.2.0 - 2023-03-15 - [PR#845](https://github.com/NOAA-OWP/inundation-mapping/pull/845)

This merge revises the methodology for masking levee-protected areas from inundation. It accomplishes two major tasks: (1) updates the procedure for acquiring and preprocessing the levee data to be burned into the DEM and (2) revises the way levee-protected areas are masked from branches.

(1) There are now going to be two different levee vector line files in each HUC. One (`nld_subset_levees_burned.gpkg`) for the levee elevation burning and one (`nld_subset_levees.gpkg`) for the levee-level-path assignment and masking workflow.

(2) Levee-protected areas are masked from inundation based on a few methods:
  - Branch 0: All levee-protected areas are masked.
  - Other branches: Levee-protected areas are masked from the DEMs of branches for level path(s) that the levee is protecting against by using single-sided buffers alongside each side of the levee to determine which side the levee is protecting against (the side opposite the associated levee-protected area).

### Additions

- `.gitignore`: Adds `.private` folder for unversioned code.
- `data/`
    - `esri.py`: Class for querying and downloading ESRI feature services.
    - `nld/`
        - `levee_download.py`: Module that handles downloading and preprocessing levee lines and protected areas from the National Levee Database.
- `src/associate_levelpaths_with_levees.py`: Associates level paths with levees using single-sided levee buffers and writes to CSV to be used by `src/mask_dem.py`

### Changes

- `.config/`
    - `deny_branch_zero.lst`: Adds `dem_meters_{}.tif`.
    - `deny_branches.lst`: Adds `levee_levelpaths.csv` and removes `nld_subset_levees_{}.tif`.
    - `deny_unit.lst`: Adds `dem_meters.tif`.
    - `params_template.env`: Adds `levee_buffer` parameter for levee buffer size/distance in meters and `levee_id_attribute`.
- `src/`
    - `bash_variables.env`: Updates `input_nld_levee_protected_areas` and adds `input_NLD` (moved from `run_unit_wb.sh`) and `input_levees_preprocessed` environment. .variables
    - `burn_in_levees.py`: Removed the unit conversion from feet to meters because it's now being done in `levee_download.py`.
    - `clip_vectors_to_wbd.py`: Added the new levee lines for the levee-level-path assignment and masking workflow.
    - `delineate_hydros_and_produce_HAND.sh`: Updates input arguments.
    - `mask_dem.py`: Updates to use `levee_levelpaths.csv` (output from `associate_levelpaths_with_levees.py`) to mask branch DEMs.
    - `run_by_branch.sh`: Clips `dem_meters.tif` to use for branches instead of `dem_meters_0.tif` since branch 0 is already masked.
    - `run_unit_wb.sh`: Added inputs to `clip_vectors_to_wbd.py`. Added `associate_levelpaths_with_levees.py`. Processes `dem_meters.tif` and then makes a copy for branch 0. Moved `deny_unit.lst` cleanup to after branch processing.

### Removals
- `data/nld/preprocess_levee_protected_areas.py`: Deprecated.

<br/><br/>

## v4.3.1.0 - 2023-03-10 - [PR#834](https://github.com/NOAA-OWP/inundation-mapping/pull/834)

Change all occurances of /data/outputs to /outputs to honor the correct volume mount directory specified when executing docker run.

### Changes

- `Dockerfile` - updated comments in relation to `projectDir=/foss_fim`
- `fim_pipeline.sh` - updated comments in relation to `projectDir=/foss_fim`
- `fim_pre_processing.sh` -updated comments in relation to `projectDir=/foss_fim`
- `fim_post_processing.sh` - updated comments in relation to `projectDir=/foss_fim`
- `README.md` - Provide documentation on starting the Docker Container, and update docs to include additional command line option for calibration database tool.   

- `src/` 
  - `usgs_gage_crosswalk.py` - added newline character to shorten commented example usage
  - `usgs_gage_unit_setup.py` - `/data/outputs/` => `/outputs/`  

- `tools/` 
  - `cache_metrics.py` -  `/data/outputs/` => `/outputs/`
  - `copy_test_case_folders.py`  - `/data/outputs/` => `/outputs/`
  - `run_test_case.py` - `/data/outputs/` => `/outputs/`  

- `unit_tests/*_params.json`  - `/data/outputs/` => `/outputs/` 

- `unit_tests/split_flows_test.py`  - `/data/outputs/` => `/outputs/` 

<br/><br/>

## v4.3.0.1 - 2023-03-06 - [PR#841](https://github.com/NOAA-OWP/inundation-mapping/pull/841)

Deletes intermediate files generated by `src/agreedem.py` by adding them to `config/deny_*.lst`

- `config/`
    - `deny_branch_zero.lst`, `deny_branches.lst`, `deny_branch_unittests.lst`: Added `agree_binary_bufgrid.tif`, `agree_bufgrid_zerod.tif`, and `agree_smogrid_zerod.tif`
    - `deny_unit.lst`: Added `agree_binary_bufgrid.tif`, `agree_bufgrid.tif`, `agree_bufgrid_allo.tif`, `agree_bufgrid_dist.tif`,  `agree_bufgrid_zerod.tif`, `agree_smogrid.tif`, `agree_smogrid_allo.tif`, `agree_smogrid_dist.tif`, `agree_smogrid_zerod.tif`

<br/><br/>

## v4.3.0.0 - 2023-02-15 - [PR#814](https://github.com/NOAA-OWP/inundation-mapping/pull/814)

Replaces GRASS with Whitebox. This addresses several issues, including Windows permissions and GRASS projection issues. Whitebox also has a slight performance benefit over GRASS.

### Removals

- `src/r_grow_distance.py`: Deletes file

### Changes

- `Dockerfile`: Removes GRASS, update `$outputDataDir` from `/data/outputs` to `/outputs`
- `Pipfile` and `Pipfile.lock`: Adds Whitebox and removes GRASS
- `src/`
    - `agreedem.py`: Removes `r_grow_distance`; refactors to use with context and removes redundant raster reads.
    - `adjust_lateral_thalweg.py` and `agreedem.py`: Refactors to use `with` context and removes redundant raster reads
    - `unique_pixel_and_allocation.py`: Replaces GRASS with Whitebox and remove `r_grow_distance`
    - `gms/`
        - `delineate_hydros_and_produce_HAND.sh` and `run_by_unit.sh`: Removes GRASS parameter
        - `mask_dem.py`: Removes unnecessary line

<br/><br/>

## v4.2.1.0 - 2023-02-21 - [PR#829](https://github.com/NOAA-OWP/inundation-mapping/pull/829)

During the merge from remove-fim3 PR into dev, merge conflicts were discovered in the unit_tests folders and files. Attempts to fix them at that time failed, so some files were removed, other renamed, other edited to get the merge to work.  Here are the fixes to put the unit tests system back to par.

Note: some unit tests are now temporarily disabled due to dependencies on other files / folders which may not exist in other environments.

Also.. the Changelog.md was broken and is being restored here.

Also.. a minor text addition was added to the acquire_and_preprocess_3dep_dems.py files (not directly related to this PR)

For file changes directly related to unit_test folder and it's file, please see [PR#829](https://github.com/NOAA-OWP/inundation-mapping/pull/829)

Other file changes:

### Changes
- `Pipfile.lock` : rebuilt and updated as a safety pre-caution.
- `docs`
    - `CHANGELOG.md`: additions to this file for FIM 4.2.0.0 were not merged correctly.  (re-added just below in the 4.2.0.0 section)
- `data`
    - `usgs`
        - `acquire_and_preprocess_3dep_dems.py`: Added text on data input URL source.
        
<br/><br/>

## v4.2.0.1 - 2023-02-16 - [PR#827](https://github.com/NOAA-OWP/inundation-mapping/pull/827)

FIM 4.2.0.0. was throwing errors for 14 HUCs that did not have any level paths. These are HUCs that have only stream orders 1 and 2 and are covered under branch zero, but no stream orders 3+ (no level paths).  This has now been changed to not throw an error but continue to process of the HUC.

### Changes

- `src`
    - `run_unit_wb.sh`: Test if branch_id.lst exists, which legitimately might not. Also a bit of text cleanup.

<br/><br/>

## v4.2.0.0 - 2023-02-16 - [PR#816](https://github.com/NOAA-OWP/inundation-mapping/pull/816)

This update removes the remaining elements of FIM3 code.  It further removes the phrases "GMS" as basically the entire FIM4 model. FIM4 is GMS. With removing FIM3, it also means remove concepts of "MS" and "FR" which were no longer relevant in FIM4.  There are only a few remaining places that will continue with the phrase "GMS" which is in some inundation files which are being re-evaluated.  Some deprecated files have been removed and some subfolders removed.

There are a lot of duplicate explanations for some of the changes, so here is a shortcut system.

- desc 1:  Remove or rename values based on phrase "GMS, MS and/or FR"
- desc 2:  Moved file from the /src/gms folder to /src  or /tools/gms_tools to /tools
- desc 3:  No longer needed as we now use the `fim_pipeline.sh` processing model.

### Removals

- `data`
    - `acquire_and_preprocess_inputs.py`:  No longer needed
- `gms_pipeline.sh` : see desc 3
- `gms_run_branch.sh` : see desc 3
- `gms_run_post_processing.sh` : see desc 3
- `gms_run_unit.sh` : see desc 3
- `src`
    - `gms`
        - `init.py` : folder removed, no longer needed.
        - `aggregate_branch_lists.py`: no longer needed.  Newer version already exists in src directory.
        - `remove_error_branches.py` :  see desc 3
        - `run_by_unit.sh` : see desc 3
        - `test_new_crosswalk.sh` : no longer needed
        - `time_and_tee_run_by_branch.sh` : see desc 3
        - `time_and_tee_run_by_unit.sh` : see desc 3
    - `output_cleanup.py` : see desc 3
 - `tools/gms_tools`
     - `init.py` : folder removed, no longer needed.

### Changes

- `config`
   - `deny_branch_unittests.lst` :  renamed from `deny_gms_branch_unittests.lst`
   - `deny_branch_zero.lst` : renamed from `deny_gms_branch_zero.lst`
   - `deny_branches.lst` :  renamed from `deny_gms_branches.lst`
   - `deny_unit.lst`  : renamed from `deny_gms_unit.lst`
   - `params_template.env` : see desc 1

- `data`
    - `nws`
        - `preprocess_ahps_nws.py`:   Added deprecation note: If reused, it needs review and/or upgrades.
    - `acquire_and_preprocess_3dep_dems.py` : see desc 1
 - `fim_post_processing.sh` : see desc 1, plus a small pathing change.
 - `fim_pre_processing.sh` : see desc 1
 - ` src`
     - `add_crosswalk.py` : see desc 1. Also cleaned up some formatting and commented out a code block in favor of a better way to pass args from "__main__"
     - `bash_variables.env` : see desc 1
     - `buffer_stream_branches.py` : see desc 2
     - `clip_rasters_to_branches.py` : see desc 2
     - `crosswalk_nwm_demDerived.py` :  see desc 1 and desc 2
     - `delineate_hydros_and_produce_HAND.sh` : see desc 1 and desc 2
     - `derive_level_paths.py`  :  see desc 1 and desc 2
     - `edit_points.py` : see desc  2
     - `filter_inputs_by_huc.py`: see desc 1 and desc 2
     - `finalize_srcs.py`:  see desc 2
     - `generate_branch_list.py` : see desc 1
     - `make_rem.py` : see desc 2
     - `make_dem.py` : see desc  2
     - `outputs_cleanup.py`:  see desc 1
     - `process_branch.sh`:  see desc 1
     - `query_vectors_by_branch_polygons.py`: see desc 2
     - `reset_mannings.py` : see desc 2
     - `run_by_branch.sh`:  see desc 1
     - `run_unit_wb.sh`: see desc 1
     - `stream_branches.py`:  see desc 2
     - `subset_catch_list_by_branch_id.py`: see desc 2
     - `toDo.md`: see desc 2
     - `usgs_gage_aggregate.py`:  see desc 1
     - `usgs_gage_unit_setup.py` : see desc 1
     - `utils`
         - `fim_enums.py` : see desc 1

- `tools`
    - `combine_crosswalk_tables.py` : see desc 2
    - `compare_ms_and_non_ms_metrics.py` : see desc 2
    - `compile_comp_stats.py`: see desc 2  and added note about possible deprecation.
    - `compile_computation_stats.py` : see desc 2  and added note about possible deprecation.
    - `composite_inundation.py` : see desc 1 : note.. references a file called inundate_gms which retains it's name for now.
    - `consolidate_metrics.py`: added note about possible deprecation.
    - `copy_test_case_folders.py`: see desc 1
    - `eval_plots.py` : see desc 1
    - `evaluate_continuity.py`: see desc 2
    - `find_max_catchment_breadth.py` : see desc 2
    - `generate_categorical_fim_mapping.py` : see desc 1
    - `inundate_gms.py`: see desc 1 and desc 2. Note: This file has retained its name with the phrase "gms" in it as it might be upgraded later and there are some similar files with similar names.
    - `inundate_nation.py` : see desc 1
    - `inundation.py`:  text styling change
    - `make_boxes_from_bounds.py`: text styling change
    - `mosaic_inundation.py`:  see desc 1 and desc 2
    - `overlapping_inundation.py`: see desc 2
    - `plots.py` : see desc 2
    - `run_test_case.py`:  see desc 1
    - `synthesize_test_cases.py`: see desc 1

- `unit_tests`
    - `README.md`: see desc 1
    - `__template_unittests.py`: see desc 1
    - `check_unit_errors_params.json`  and `check_unit_errors_unittests.py` : see desc 1
    - `derive_level_paths_params.json` and `derive_level_paths_unittests.py` : see desc 1 and desc 2
    - `filter_catchments_and_add_attributes_unittests.py`: see desc 1
    - `outputs_cleanup_params.json` and `outputs_cleanup_unittests.py`: see desc 1 and desc 2
    - `split_flows_unittests.py` : see desc 1
    - `tools`
        - `inundate_gms_params.json` and `inundate_gms_unittests.py`: see desc 1 and desc 2

<br/><br/>

## v4.1.3.0 - 2023-02-13 - [PR#812](https://github.com/NOAA-OWP/inundation-mapping/pull/812)

An update was required to adjust host name when in the AWS environment

### Changes

- `fim_post_processing.sh`: Added an "if isAWS" flag system based on the input command args from fim_pipeline.sh or 

- `tools/calibration-db`
    - `README.md`: Minor text correction.

<br/><br/>

## v4.1.2.0 - 2023-02-15 - [PR#808](https://github.com/NOAA-OWP/inundation-mapping/pull/808)

Add `pytest` package and refactor existing unit tests. Update parameters to unit tests (`/unit_tests/*_params.json`) to valid paths. Add leading slash to paths in `/config/params_template.env`.

### Additions

- `/unit_tests`
  - `__init__.py`  - needed for `pytest` command line executable to pick up tests.
  - `pyproject.toml`  - used to specify which warnings are excluded/filtered.
  - `/gms`  
    - `__init__.py` - needed for `pytest` command line executable to pick up tests.
  - `/tools`
    - `__init__.py`  - needed for `pytest` command line executable to pick up tests.
    - `inundate_gms_params.json` - file moved up into this directory
    - `inundate_gms_test.py`     - file moved up into this directory
    - `inundation_params.json`   - file moved up into this directory
    - `inundation_test.py`       - file moved up into this directory

### Removals

- `/unit_tests/tools/gms_tools/` directory removed, and files moved up into `/unit_tests/tools`    
 
### Changes

- `Pipfile` - updated to include pytest as a dependency
- `Pipfile.lock` - updated to include pytest as a dependency

- `/config`
  - `params_template.env` - leading slash added to paths
  
- `/unit_tests/` - All of the `*_test.py` files were refactored to follow the `pytest` paradigm.  
  - `*_params.json` - valid paths on `fim-dev1` provided
  - `README.md`  - updated to include documentation on pytest.  
  - `unit_tests_utils.py`  
  - `__template_unittests.py` -> `__template.py` - exclude the `_test` suffix to remove from test suite. Updated example on new format for pytest.
  - `check_unit_errors_test.py`  
  - `clip_vectors_to_wbd_test.py`  
  - `filter_catchments_and_add_attributes_test.py`  
  - `rating_curve_comparison_test.py`  
  - `shared_functions_test.py`  
  - `split_flow_test.py`  
  - `usgs_gage_crosswalk_test.py`  
  - `aggregate_branch_lists_test.py`  
  - `generate_branch_list_test.py`  
  - `generate_branch_list_csv_test.py`  
  - `aggregate_branch_lists_test.py`  
  - `generate_branch_list_csv_test.py`  
  - `generate_branch_list_test.py`  
    - `/gms`  
      - `derive_level_paths_test.py`  
      - `outputs_cleanup_test.py`
    - `/tools`
      - `inundate_unittests.py` -> `inundation_test.py`  
      - `inundate_gms_test.py`


<br/><br/>

## v4.1.1.0 - 2023-02-16 - [PR#809](https://github.com/NOAA-OWP/inundation-mapping/pull/809)

The CatFIM code was updated to allow 1-foot interval processing across all stage-based AHPS sites ranging from action stage to 5 feet above major stage, along with restart capability for interrupted processing runs.

### Changes

- `tools/generate_categorical_fim.py` (all changes made here)
    - Added try-except blocks for code that didn't allow most sites to actually get processed because it was trying to check values of some USGS-related variables that most of the sites didn't have
    - Overwrite abilities of the different outputs for the viz team were not consistent (i.e., one of the files had the ability to be overwritten but another didn't), so that has been made consistent to disallow any overwrites of the existing final outputs for a specified output folder.
    - The code also has the ability to restart from an interrupted run and resume processing uncompleted HUCs by first checking for a simple "complete" file for each HUC. If a HUC has that file, then it is skipped (because it already completed processing during a run for a particular output folder / run name).
    - When a HUC is successfully processed, an empty "complete" text file is created / touched.

<br/><br/>

## v4.1.0.0 - 2023-01-30 - [PR#806](https://github.com/NOAA-OWP/inundation-mapping/pull/806)

As we move to Amazon Web Service, AWS, we need to change our processing system. Currently, it is `gms_pipeline.sh` using bash "parallel" as an iterator which then first processes all HUCs, but not their branches. One of `gms_pipeline.sh`'s next steps is to do branch processing which is again iterated via "parallel". AKA. Units processed as one step, branches processed as second independent step.

**Note:** While we are taking steps to move to AWS, we will continue to maintain the ability of doing all processing on a single server using a single docker container as we have for a long time. Moving to AWS is simply taking portions of code from FIM and adding it to AWS tools for performance of large scale production runs.

Our new processing system, starting with this PR,  is to allow each HUC to process it's own branches.

A further requirement was to split up the overall processing flow to independent steps, with each step being able to process itself without relying on "export" variables from other files. Note: There are still a few exceptions.  The basic flow now becomes
- `fim_pre_processing.sh`, 
- one or more calls to `fim_process_unit_wb.sh` (calling this file for each single HUC to be processed).
- followed by a call to `fim_post_processing.sh`. 


Note: This is a very large, complex PR with alot of critical details. Please read the details at [PR 806](https://github.com/NOAA-OWP/inundation-mapping/pull/806). 

### CRITICAL NOTE
The new `fim_pipeline.sh` and by proxy `fim_pre_processing.sh` has two new key input args, one named **-jh** (job HUCs) and one named **-jb** (job branches).  You can assign the number of cores/CPU's are used for processing a HUC versus the number of branches.  For the -jh number arg, it only is used against the `fim_pipeline.sh` file when it is processing more than one HUC or a list of HUCs as it is the iterator for HUCs.   The -jb flag says how many cores/CPU's can be used when processing branches (note.. the average HUC has 26 branches). 

BUT.... you have to be careful not to overload your system.  **You need to multiply the -jh and the -jb values together, but only when using the `fim_pipeline.sh` script.**  Why? _If you have 16 CPU's available on your machine, and you assign -jh as 10 and -jb as 26, you are actually asking for 126 cores (10 x 26) but your machine only has 16 cores._   If you are not using `fim_pipeline.sh` but using the three processing steps independently, then the -jh value has not need to be anything but the number of 1 as each actual HUC can only be processed one at a time. (aka.. no iterator).
</br>

### Additions

- `fim_pipeline.sh` :  The wrapper for the three new major "FIM" processing steps. This script allows processing in one command, same as the current tool of `gms_pipeline.sh`.
- `fim_pre_processing.sh`: This file handles all argument input from the user, validates those inputs and sets up or cleans up folders. It also includes a new system of taking most input parameters and some key enviro variables and writing them out to a files called `runtime_args.env`.  Future processing steps need minimal input arguments as it can read most values it needs from this new `runtime_args.env`. This allows the three major steps to work independently from each other. Someone can now come in, run `fim_pre_processing.sh`, then run `fim_process_unit_wb.sh`, each with one HUC, as many time as they like, each adding just its own HUC folder to the output runtime folder. 
- `fim_post_processing.sh`: Scans all HUC folders inside the runtime folders to handle a number of processing steps which include (to name a few): 
    - aggregating errors
    - aggregating to create a single list (gms_inputs.csv) for all valid HUCs and their branch ids
    - usgs gage aggregation
    - adjustments to SRV's
    - and more    
- `fim_process_unit_wb.sh`: Accepts only input args of runName and HUC number. It then sets up global variable, folders, etc to process just the one HUC. The logic for processing the HUC is in `run_unit_wb.sh` but managed by this `fim_process_unit_wb.sh` file including all error trapping.
- `src`
    - `aggregate_branch_lists.py`:  When each HUC is being processed, it creates it's own .csv file with its branch id's. In post processing we need one master csv list and this file aggregates them. Note: This is a similar file already in the `src/gms` folder but that version operates a bit different and will be deprecated soon.
    - `generate_branch_list.py`: This creates the single .lst for a HUC defining each branch id. With this list, `run_unit_wb.sh` can do a parallelized iteration over each of its branches for processing. Note: This is also similar to the current `src/gms` file of the same name and the gms folder version will also be deprecated soon.
    - `generate_branch_list_csv.py`. As each branch, including branch zero, has processed and if it was successful, it will add to a .csv list in the HUC directory. At the end, it becomes a list of all successful branches. This file will be aggregates with all similar .csv in post processing for future processing.
    - `run_unit_wb.sh`:  The actual HUC processing logic. Note: This is fundamentally the same as the current HUC processing logic that exists currently in `src/gms/run_by_unit.sh`, which will be removed in the very near future. However, at the end of this file, it creates and manages a parallelized iterator for processing each of it's branches.
    - `process_branch.sh`:  Same concept as `process_unit_wb.sh` but this one is for processing a single branch. This file manages the true branch processing file of `src/gms/run_by_branch.sh`.  It is a wrapper file to `src/gms/run_by_branch.sh` and catches all error and copies error files as applicable. This allows the parent processing files to continue despite branch errors. Both the new fim processing system and the older gms processing system currently share the branch processing file of `src/gms/run_by_branch.sh`. When the gms processing file is removed, this file will likely not change, only moved one directory up and be no longer in the `gms` sub-folder.
- `unit_tests`
    - `aggregate_branch_lists_unittests.py' and `aggregate_branch_lists_params.json`  (based on the newer `src` directory edition of `aggregate_branch_lists.py`).
    - `generate_branch_list_unittest.py` and `generate_branch_list_params.json` (based on the newer `src` directory edition of `generate_branch_list.py`).
    -  `generate_branch_list_csv_unittest.py` and `generate_branch_list_csv_params.json` 

### Changes

- `config`
    - `params_template.env`: Removed the `default_max_jobs` value and moved the `startDiv` and `stopDiv` to the `bash_variables.env` file.
    - `deny_gms_unit.lst` : Renamed from `deny_gms_unit_prod.lst`
    - `deny_gms_branches.lst` : Renamed from `deny_gms_branches_prod.lst`

- `gms_pipeline.sh`, `gms_run_branch.sh`, `gms_run_unit.sh`, and `gms_post_processing.sh` :  Changed to hardcode the `default_max_jobs` to the value of 1. (we don't want this to be changed at all). They were also changed for minor adjustments for the `deny` list files names.

- `src`
    - `bash_functions.env`: Fix error with calculating durations.
    - `bash_variables.env`:  Adds the two export lines (stopDiv and startDiv) from `params_template.env`
    - `clip_vectors_to_wbd.py`: Cleaned up some print statements for better output traceability.
    - `check_huc_inputs.py`: Added logic to ensure the file was an .lst file. Other file formats were not be handled correctly.
    - `gms`
        - `delineate_hydros_and_produce_HAND.sh`: Removed all `stopDiv` variable to reduce log and screen output. 
        - `run_by_branch.sh`: Removed an unnecessary test for overriding outputs.

### Removed

- `config`
    - `deny_gms_branches_dev.lst`

<br/><br/>

## v4.0.19.5 - 2023-01-24 - [PR#801](https://github.com/NOAA-OWP/inundation-mapping/pull/801)

When running tools/test_case_by_hydroid.py, it throws an error of local variable 'stats' referenced before assignment.

### Changes

- `tools`
    - `pixel_counter.py`: declare stats object and remove the GA_Readonly flag
    - `test_case_by_hydroid_id_py`: Added more logging.

<br/><br/>

## v4.0.19.4 - 2023-01-25 - [PR#802](https://github.com/NOAA-OWP/inundation-mapping/pull/802)

This revision includes a slight alteration to the filtering technique used to trim/remove lakeid nwm_reaches that exist at the upstream end of each branch network. By keeping a single lakeid reach at the branch level, we can avoid issues with the branch headwater point starting at a lake boundary. This ensures the headwater catchments for some branches are properly identified as a lake catchment (no inundation produced). 

### Changes

- `src/gms/stream_branches.py`: New changes to the `find_upstream_reaches_in_waterbodies` function: Added a step to create a list of nonlake segments (lakeid = -9999) . Use the list of nonlake reaches to allow the filter to keep a the first lakeid reach that connects to a nonlake segment.

<br/><br/>

## v4.0.19.3 - 2023-01-17 - [PR#794](https://github.com/NOAA-OWP/inundation-mapping/pull/794)

Removing FIM3 files and references.  Anything still required for FIM 3 are held in the dev-fim3 branch.

### Removals

- `data`
    - `preprocess_rasters.py`: no longer valid as it is for NHD DEM rasters.
- `fim_run.sh`
- ` src`
    - `aggregate_fim_outputs.sh`
    - `fr_to_ms_raster.mask.py`
    - `get_all_huc_in_inputs.py`
    - `reduce_nhd_stream_density.py`
    - `rem.py`:  There are two files named `rem.py`, one in the src directory and one in the gms directory. This version in the src directory is no longer valid. The `rem.py` in the gms directory is being renamed to avoid future enhancements of moving files.
    - `run_by_unit.sh`:  There are two files named `run_by_unit.sh`, one in the src directory and one in the gms directory. This version in the src directory is for fim3. For the remaining `run_by_unit.sh`, it is NOT being renamed at this time as it will likely be renamed in the near future.
    - `time_and_tee_run_by_unit.sh`:  Same not as above for `run_by_unit.sh`.
    - `utils`
        - `archive_cleanup.py`
 - `tools`
     - `compare_gms_srcs_to_fr.py`
     - `preprocess_fimx.py`

### Changes

- `src`
    - `adjust_headwater_streams.py`: Likely deprecated but kept for safety reason. Deprecation note added.
- `tools`
    - `cygnss_preprocess.py`: Likely deprecated but kept for safety reason. Deprecation note added.
    - `nesdis_preprocess.py`: Likely deprecated but kept for safety reason. Deprecation note added.

<br/><br/>

## v4.0.19.2 - 2023-01-17 - [PR#797](https://github.com/NOAA-OWP/inundation-mapping/pull/797)

Consolidates global bash environment variables into a new `src/bash_variables.env` file. Additionally, Python environment variables have been moved into this file and `src/utils/shared_variables.py` now references this file. Hardcoded projections have been replaced by an environment variable. This also replaces the Manning's N file in `config/params_template.env` with a constant and updates relevant code. Unused environment variables have been removed.

### Additions

- `src/bash_variables.env`: Adds file for global environment variables

### Removals

- `config/`
    - `mannings_default.json`
    - `mannings_default_calibrated.json`

### Changes

- `config/params_template.env`: Changes manning_n from filename to default value of 0.06
- `gms_run_branch.sh`: Adds `bash_variables.env`
- `gms_run_post_processing.sh`: Adds `bash_variables.env` and changes projection from hardcoded to environment variable
- `gms_run_unit.sh`: Adds `bash_variables.env`
- `src/`
    - `add_crosswalk.py`: Assigns default manning_n value and removes assignments by stream orders
    - `aggregate_vector_inputs.py`: Removes unused references to environment variables and function
    - `gms/run_by_unit.sh`: Removes environment variable assignments and uses projection from environment variables
    - `utils/shared_variables.py`: Removes environment variables and instead references src/bash_variables.env

<br/><br/>

## v4.0.19.1 - 2023-01-17 - [PR#796](https://github.com/NOAA-OWP/inundation-mapping/pull/796)

### Changes

- `tools/gms_tools/combine_crosswalk_tables.py`: Checks length of dataframe list before concatenating

<br/><br/>

## v4.0.19.0 - 2023-01-06 - [PR#782](https://github.com/NOAA-OWP/inundation-mapping/pull/782)

Changes the projection of HAND processing to EPSG 5070.

### Changes

- `gms_run_post_processing.sh`: Adds target projection for `points`
- `data/nld/preprocess_levee_protected_areas.py`: Changed to use `utils.shared_variables.DEFAULT_FIM_PROJECTION_CRS`
- `src/`
    - `clip_vectors_to_wbd.py`: Save intermediate outputs in EPSG:5070
    - `src_adjust_spatial_obs.py`: Changed to use `utils.shared_variables.DEFAULT_FIM_PROJECTION_CRS`
    - `utils/shared_variables.py`: Changes the designated projection variables
    - `gms/`
        - `stream_branches.py`: Checks the projection of the input streams and changes if necessary
        - `run_by_unit.py`: Changes the default projection crs variable and added as HUC target projection
- `tools/inundate_nation.py`: Changed to use `utils.shared_variables.PREP_PROJECTION`

<br/><br/>

## v4.0.18.2 - 2023-01-11 - [PR#790](https://github.com/NOAA-OWP/inundation-mapping/pull/790)

Remove Great Lakes clipping

### Changes

- `src/`
    - `clip_vectors_to_wbd.py`: Removes Great Lakes clipping and references to Great Lakes polygons and lake buffer size

    - `gms/run_by_unit.sh`: Removes Great Lakes polygon and lake buffer size arguments to `src/clip_vectors_to_wbd.py`

<br/><br/>

## v4.0.18.1 - 2022-12-13 - [PR #760](https://github.com/NOAA-OWP/inundation-mapping/pull/760)

Adds stacked bar eval plots.

### Additions

- `/tools/eval_plots_stackedbar.py`: produces stacked bar eval plots in the same manner as `eval_plots.py`.

<br/><br/>

## v4.0.18.0 - 2023-01-03 - [PR#780](https://github.com/NOAA-OWP/inundation-mapping/pull/780)

Clips WBD and stream branch buffer polygons to DEM domain.

### Changes

- `src/`
    - `clip_vectors_to_wbd.py`: Clips WBD polygon to DEM domain

    - `gms/`
        - `buffer_stream_branches.py`: Clips branch buffer polygons to DEM domain
        - `derive_level_paths.py`: Stop processing if no branches exist
        - `mask_dem.py`: Checks if stream file exists before continuing
        - `remove_error_branches.py`: Checks if error_branches has data before continuing
        - `run_by_unit.sh`: Adds DEM domain as bash variable and adds it as an argument to calling `clip_vectors_to_wbd.py` and `buffer_stream_branches.py`

<br/><br/>


## v4.0.17.4 - 2023-01-06 - [PR#781](https://github.com/NOAA-OWP/inundation-mapping/pull/781)

Added crosswalk_table.csv from the root output folder as being a file push up to Hydrovis s3 bucket after FIM BED runs.

### Changes

- `config`
    - `aws_s3_put_fim4_hydrovis_whitelist.lst`:  Added crosswalk_table.csv to whitelist.


<br/><br/>

## v4.0.17.3 - 2022-12-23 - [PR#773](https://github.com/NOAA-OWP/inundation-mapping/pull/773)

Cleans up REM masking of levee-protected areas and fixes associated error.

### Removals

- `src/gms/`
    - `delineate_hydros_and_produce_HAND.sh`: removes rasterization and masking of levee-protected areas from the REM
    - `rasterize_by_order`: removes this file
- `config/`
    - `deny_gms_branch_zero.lst`, `deny_gms_branches_dev.lst`, and `deny_gms_branches_prod.lst`: removes `LeveeProtectedAreas_subset_{}.tif`

### Changes

- `src/gms/rem.py`: fixes an error where the nodata value of the DEM was overlooked

<br/><br/>

## v4.0.17.2 - 2022-12-29 - [PR #779](https://github.com/NOAA-OWP/inundation-mapping/pull/779)

Remove dependency on `other` folder in `test_cases`. Also updates ESRI and QGIS agreement raster symbology label to include the addition of levee-protected areas as a mask.

### Removals

- `tools/`
    - `aggregate_metrics.py` and `cache_metrics.py`: Removes reference to test_cases/other folder

### Changes

- `config/symbology/`
    - `esri/agreement_raster.lyr` and `qgis/agreement_raster.qml`: Updates label from Waterbody mask to Masked since mask also now includes levee-protected areas
- `tools/`
    - `eval_alt_catfim.py` and `run_test_case.py`: Updates waterbody mask to dataset located in /inputs folder

<br/><br/>

## v4.0.17.1 - 2022-12-29 - [PR #778](https://github.com/NOAA-OWP/inundation-mapping/pull/778)

This merge fixes a bug where all of the Stage-Based intervals were the same.

### Changes
- `/tools/generate_categorical_fim.py`: Changed `stage` variable to `interval_stage` variable in `produce_stage_based_catfim_tifs` function call.

<br/><br/>

## v4.0.17.0 - 2022-12-21 - [PR #771](https://github.com/NOAA-OWP/inundation-mapping/pull/771)

Added rysnc to docker images. rysnc can now be used inside the images to move data around via docker mounts.

### Changes

- `Dockerfile` : added rsync 

<br/><br/>

## v4.0.16.0 - 2022-12-20 - [PR #768](https://github.com/NOAA-OWP/inundation-mapping/pull/768)

`gms_run_branch.sh` was processing all of the branches iteratively, then continuing on to a large post processing portion of code. That has now be split to two files, one for branch iteration and the other file for just post processing.

Other minor changes include:
- Removing the system where a user could override `DropStreamOrders` where they could process streams with stream orders 1 and 2 independently like other GMS branches.  This option is now removed, so it will only allow stream orders 3 and higher as gms branches and SO 1 and 2 will always be in branch zero.

- The `retry` flag on the three gms*.sh files has been removed. It did not work correctly and was not being used. Usage of it would have created unreliable results. 

### Additions

- `gms_run_post_processing.sh`
   - handles all tasks from after `gms_run_branch.sh` to this file, except for output cleanup, which stayed in `gms_run_branch.sh`.
   - Can be run completely independent from `gms_run_unit.sh` or gms_run_branch.sh` as long as all of the files are in place. And can be re-run if desired.

### Changes

- `gms_pipeline.sh`
   - Remove "retry" system.
   - Remove "dropLowStreamOrders" system.
   - Updated for newer reusable output date/time/duration system.
   - Add call to new `gms_run_post_processing.sh` file.

- `gms_run_branch.sh`
   - Remove "retry" system.
   - Remove "dropLowStreamOrders" system.
   - Updated for newer reusable output date/time/duration system.
   - Removed most code from below the branch iterator to the new `gms_run_post_processing.sh` file. However, it did keep the branch files output cleanup and non-zero exit code checking.

- `gms_run_unit.sh`
   - Remove "retry" system.
   - Remove "dropLowStreamOrders" system.
   - Updated for newer reusable output date/time/duration system.

- `src`
    - `bash_functions.env`:  Added a new method to make it easier / simpler to calculation and display duration time. 
    - `filter_catchments_and_add_attributes.py`:  Remove "dropLowStreamOrders" system.
    - `split_flows.py`: Remove "dropLowStreamOrders" system.
    - `usgs_gage_unit_setup.py`:  Remove "dropLowStreamOrders" system.

- `gms`  
    - `delineate_hydros_and_produced_HAND.sh` : Remove "dropLowStreamOrders" system.
    - `derive_level_paths.py`: Remove "dropLowStreamOrders" system and some small style updates.
    - `run_by_unit.sh`: Remove "dropLowStreamOrders" system.

- `unit_tests/gms`
    - `derive_level_paths_params.json` and `derive_level_paths_unittests.py`: Remove "dropLowStreamOrders" system.

<br/><br/>

## v4.0.15.0 - 2022-12-20 - [PR #758](https://github.com/NOAA-OWP/inundation-mapping/pull/758)

This merge addresses feedback received from field users regarding CatFIM. Users wanted a Stage-Based version of CatFIM, they wanted maps created for multiple intervals between flood categories, and they wanted documentation as to why many sites are absent from the Stage-Based CatFIM service. This merge seeks to address this feedback. CatFIM will continue to evolve with more feedback over time.

## Changes
- `/src/gms/usgs_gage_crosswalk.py`: Removed filtering of extra attributes when writing table
- `/src/gms/usgs_gage_unit_setup.py`: Removed filter of gages where `rating curve == yes`. The filtering happens later on now.
- `/tools/eval_plots.py`: Added a post-processing step to produce CSVs of spatial data
- `/tools/generate_categorical_fim.py`:
  - New arguments to support more advanced multiprocessing, support production of Stage-Based CatFIM, specific output directory pathing, upstream and downstream distance, controls on how high past "major" magnitude to go when producing interval maps for Stage-Based, the ability to run a single AHPS site.
- `/tools/generate_categorical_fim_flows.py`:
  - Allows for flows to be retrieved for only one site (useful for testing)
  - More logging
  - Filtering stream segments according to stream order
- `/tools/generate_categorical_fim_mapping.py`:
  - Support for Stage-Based CatFIM production
  - Enhanced multiprocessing
  - Improved post-processing
- `/tools/pixel_counter.py`: fixed a bug where Nonetypes were being returned
- `/tools/rating_curve_get_usgs_rating_curves.py`:
  - Removed filtering when producing `usgs_gages.gpkg`, but adding attribute as to whether or not it meets acceptance criteria, as defined in `gms_tools/tools_shared_variables.py`.
  - Creating a lookup list to filter out unacceptable gages before they're written to `usgs_rating_curves.csv`
  - The `usgs_gages.gpkg` now includes two fields indicating whether or not gages pass acceptance criteria (defined in `tools_shared_variables.py`. The fields are `acceptable_codes` and `acceptable_alt_error`
- `/tools/tools_shared_functions.py`:
  - Added `get_env_paths()` function to retrieve environmental variable information used by CatFIM and rating curves scripts
  - `Added `filter_nwm_segments_by_stream_order()` function that uses WRDS to filter out NWM feature_ids from a list if their stream order is different than a desired stream order.
- `/tools/tools_shared_variables.py`: Added the acceptance criteria and URLS for gages as non-constant variables. These can be modified and tracked through version changes. These variables are imported by the CatFIM and USGS rating curve and gage generation scripts.
- `/tools/test_case_by_hydroid.py`: reformatting code, recommend adding more comments/docstrings in future commit

<br/><br/>

## v4.0.14.2 - 2022-12-22 - [PR #772](https://github.com/NOAA-OWP/inundation-mapping/pull/772)

Added `usgs_elev_table.csv` to hydrovis whitelist files.  Also updated the name to include the word "hydrovis" in them (anticipating more s3 whitelist files).

### Changes

- `config`
    - `aws_s3_put_fim4_hydrovis_whitelist.lst`:  File name updated and added usgs_elev_table.csv so it gets push up as well.
    - `aws_s3_put_fim3_hydrovis_whitelist.lst`: File name updated

- `data/aws`
   - `s3.py`: added `/foss_fim/config/aws_s3_put_fim4_hydrovis_whitelist.lst` as a default to the -w param.

<br/><br/>

## v4.0.14.1 - 2022-12-03 - [PR #753](https://github.com/NOAA-OWP/inundation-mapping/pull/753)

Creates a polygon of 3DEP DEM domain (to eliminate errors caused by stream networks with no DEM data in areas of HUCs that are outside of the U.S. border) and uses the polygon layer to clip the WBD and stream network (to a buffer inside the WBD).

### Additions
- `data/usgs/acquire_and_preprocess_3dep_dems.py`: Adds creation of 3DEP domain polygon by polygonizing all HUC6 3DEP DEMs and then dissolving them.
- `src/gms/run_by_unit.sh`: Adds 3DEP domain polygon .gpkg as input to `src/clip_vectors_to_wbd.py`

### Changes
- `src/clip_vectors_to_wbd.py`: Clips WBD to 3DEP domain polygon and clips streams to a buffer inside the clipped WBD polygon.

<br/><br/>

## v4.0.14.0 - 2022-12-20 - [PR #769](https://github.com/NOAA-OWP/inundation-mapping/pull/769)

Masks levee-protected areas from the DEM in branch 0 and in highest two stream order branches.

### Additions

- `src/gms/`
    - `mask_dem.py`: Masks levee-protected areas from the DEM in branch 0 and in highest two stream order branches
    - `delineate_hydros_and_produce_HAND.sh`: Adds `src/gms/mask_dem.py`

<br/><br/>

## v4.0.13.2 - 2022-12-20 - [PR #767](https://github.com/NOAA-OWP/inundation-mapping/pull/767)

Fixes inundation of nodata areas of REM.

### Changes

- `tools/inundation.py`: Assigns depth a value of `0` if REM is less than `0`

<br/><br/>

## v4.0.13.1 - 2022-12-09 - [PR #743](https://github.com/NOAA-OWP/inundation-mapping/pull/743)

This merge adds the tools required to generate Alpha metrics by hydroid. It summarizes the Apha metrics by branch 0 catchment for use in the Hydrovis "FIM Performance" service.

### Additions

- `pixel_counter.py`:  A script to perform zonal statistics against raster data and geometries
- `pixel_counter_functions.py`: Supporting functions
- `pixel_counter_wrapper.py`: a script that wraps `pixel_counter.py` for batch processing
- `test_case_by_hydroid.py`: the main script to orchestrate the generation of alpha metrics by catchment

<br/><br/>

## v4.0.13.0 - 2022-11-16 - [PR #744](https://github.com/NOAA-OWP/inundation-mapping/pull/744)

Changes branch 0 headwaters data source from NHD to NWS to be consistent with branches. Removes references to NHD flowlines and headwater data.

### Changes

- `src/gms/derive_level_paths.py`: Generates headwaters before stream branch filtering

### Removals

- Removes NHD flowlines and headwater references from `gms_run_unit.sh`, `config/deny_gms_unit_prod.lst`, `src/clip_vectors_to_wbd.py`, `src/gms/run_by_unit.sh`, `unit_tests/__template_unittests.py`, `unit_tests/clip_vectors_to_wbd_params.json`, and `unit_tests/clip_vectors_to_wbd_unittests.py`

<br/><br/>

## V4.0.12.2 - 2022-12-04 - [PR #754](https://github.com/NOAA-OWP/inundation-mapping/pull/754)

Stop writing `gms_inputs_removed.csv` if no branches are removed with Error status 61.

### Changes

- `src/gms/remove_error_branches.py`: Checks if error branches is not empty before saving gms_inputs_removed.csv

<br/><br/>

## v4.0.12.1 - 2022-11-30 - [PR #751](https://github.com/NOAA-OWP/inundation-mapping/pull/751)

Updating a few deny list files.

### Changes

- `config`:
    - `deny_gms_branches_dev.lst`, `deny_gms_branches_prod.lst`, and `deny_gms_unit_prod.lst`

<br/><br/>


## v4.0.12.0 - 2022-11-28 - [PR #736](https://github.com/NOAA-OWP/inundation-mapping/pull/736)

This feature branch introduces a new methodology for computing Manning's equation for the synthetic rating curves. The new subdivision approach 1) estimates bankfull stage by crosswalking "bankfull" proxy discharge data to the raw SRC discharge values 2) identifies in-channel vs. overbank geometry values 3) applies unique in-channel and overbank Manning's n value (user provided values) to compute Manning's equation separately for channel and overbank discharge and adds the two components together for total discharge 4) computes a calibration coefficient (where benchmark data exists) that applies to the  calibrated total discharge calculation.

### Additions

- `src/subdiv_chan_obank_src.py`: new script that performs all subdiv calculations and then produce a new (modified) `hydroTable.csv`. Inputs include `src_full_crosswalked.csv` for each huc/branch and a Manning's roughness csv file (containing: featureid, channel n, overbank n; file located in the `/inputs/rating_curve/variable_roughness/`). Note that the `identify_src_bankfull.py` script must be run prior to running the subdiv workflow.

### Changes

- `config/params_template.env`: removed BARC and composite roughness parameters; added new subdivision parameters; default Manning's n file set to `mannings_global_06_12.csv`
- `gms_run_branch.sh`: moved the PostgreSQL database steps to occur immediately before the SRC calibration steps; added new subdivision step; added condition to SRC calibration to ensure subdivision routine is run
- `src/add_crosswalk.py`: removed BARC function call; update placeholder value list (removed BARC and composite roughness variables) - these placeholder variables ensure that all hydrotables have the same dimensions
- `src/identify_src_bankfull.py`: revised FIM3 starting code to work with FIM4 framework; stripped out unnecessary calculations; restricted bankfull identification to stage values > 0
- `src/src_adjust_spatial_obs.py`: added huc sort function to help user track progress from console outputs
- `src/src_adjust_usgs_rating.py`: added huc sort function to help user track progress from console outputs
- `src/src_roughness_optimization.py`: reconfigured code to compute a calibration coefficient and apply adjustments using the subdivision variables; renamed numerous variables; simplified code where possible
- `src/utils/shared_variables.py`: increased `ROUGHNESS_MAX_THRESH` from 0.6 to 0.8
- `tools/vary_mannings_n_composite.py`: *moved this script from /src to /tools*; updated this code from FIM3 to work with FIM4 structure; however, it is not currently implemented (the subdivision routine replaces this)
- `tools/aggregate_csv_files.py`: helper tool to search for csv files by name/wildcard and concatenate all found files into one csv (used for aggregating previous calibrated roughness values)
- `tools/eval_plots.py`: updated list of metrics to plot to also include equitable threat score and mathews correlation coefficient (MCC)
- `tools/synthesize_test_cases.py`: updated the list of FIM version metrics that the `PREV` flag will use to create the final aggregated metrics csv; this change will combine the dev versions provided with the `-dc` flag along with the existing `previous_fim_list` 

<br/><br/>

## v4.0.11.5 - 2022-11-18 - [PR #746](https://github.com/NOAA-OWP/inundation-mapping/pull/746)

Skips `src/usgs_gage_unit_setup.py` if no level paths exist. This may happen if a HUC has no stream orders > 2. This is a bug fix for #723 for the case that the HUC also has USGS gages.

### Changes

- `src/gms/run_by_unit.sh`: Adds check for `nwm_subset_streams_levelPaths.gpkg` before running `usgs_gage_unit_setup.py`

<br/><br/>

## v4.0.11.4 - 2022-10-12 - [PR #709](https://github.com/NOAA-OWP/inundation-mapping/pull/709)

Adds capability to produce single rating curve comparison plots for each gage.

### Changes

- `tools/rating_curve_comparison.py`
    - Adds generate_single_plot() to make a single rating curve comparison plot for each gage in a given HUC
    - Adds command line switch to generate single plots
    
<br/><br/>

## v4.0.11.3 - 2022-11-10 - [PR #739](https://github.com/NOAA-OWP/inundation-mapping/pull/739)

New tool with instructions of downloading levee protected areas and a tool to pre-process it, ready for FIM.

### Additions

- `data`
    - `nld`
         - `preprocess_levee_protected_areas.py`:  as described above

### Changes

- `data`
     - `preprocess_rasters.py`: added deprecation note. It will eventually be replaced in it's entirety.
- `src`
    - `utils`
        - `shared_functions.py`: a few styling adjustments.

<br/><br/>

## v4.0.11.2 - 2022-11-07 - [PR #737](https://github.com/NOAA-OWP/inundation-mapping/pull/737)

Add an extra input args to the gms_**.sh files to allow for an override of the branch zero deny list, same as we can do with the unit and branch deny list overrides. This is needed for debugging purposes.

Also, if there is no override for the deny branch zero list and is not using the word "none", then use the default or overridden standard branch deny list.  This will keep the branch zero's and branch output folders similar but not identical for outputs.

### Changes

- `gms_pipeline.sh`:  Add new param to allow for branch zero deny list override. Plus added better logic for catching bad deny lists earlier.
- `gms_run_branch.sh`:  Add new param to allow for branch zero deny list override.  Add logic to cleanup all branch zero output folders with the default branch deny list (not the branch zero list), UNLESS an override exists for the branch zero deny list.
- `gms_run_unit.sh`: Add new param to allow for branch zero deny list override.
- `config`
    - `deny_gms_branch_zero.lst`: update to keep an additional file in the outputs.
- `src`
    - `output_cleanup.py`: added note saying it is deprecated.
    - `gms`
        - `run_by_branch.sh`: variable name change (matching new names in related files for deny lists)
        - `run_by_unit.sh`: Add new param to allow for branch zero deny list override.

<br/><br/>

## v4.0.11.1 - 2022-11-01 - [PR #732](https://github.com/NOAA-OWP/inundation-mapping/pull/732)

Due to a recent IT security scan, it was determined that Jupyter-core needed to be upgraded.

### Changes

- `Pipfile` and `Pipfile.lock`:  Added a specific version of Jupyter Core that is compliant with IT.

<br/><br/>

## v4.0.11.0 - 2022-09-21 - [PR #690](https://github.com/NOAA-OWP/inundation-mapping/pull/690)

Masks levee-protected areas from Relative Elevation Model if branch 0 or if branch stream order exceeds a threshold.

### Additions

- `src/gms/`
   - `delineate_hydros_and_produce_HAND.sh`
      - Reprojects and creates HUC-level raster of levee-protected areas from polygon layer
      - Uses that raster to mask/remove those areas from the Relative Elevation Model
   - `rasterize_by_order.py`: Subsets levee-protected area branch-level raster if branch 0 or if order exceeds a threshold (default threshold: max order - 1)
- `config/`
   - `deny_gms_branches_default.lst`, and `deny_gms_branches_min.lst`: Added LeveeProtectedAreas_subset_{}.tif
   - `params_template.env`: Adds mask_leveed_area_toggle

### Changes

- `src/gms/delineate_hydros_and_produce_HAND.sh`: Fixes a bug in ocean/Great Lakes masking
- `tools/`
    - `eval_alt_catfim.py` and `run_test_case.py`: Changes the levee mask to the updated inputs/nld_vectors/Levee_protected_areas.gpkg

<br/><br/>

## v4.0.10.5 - 2022-10-21 - [PR #720](https://github.com/NOAA-OWP/inundation-mapping/pull/720)

Earlier versions of the acquire_and_preprocess_3dep_dems.py did not have any buffer added when downloading HUC6 DEMs. This resulted in 1 pixel nodata gaps in the final REM outputs in some cases at HUC8 sharing a HUC6 border. Adding the param of cblend 6 to the gdalwarp command meant put a 6 extra pixels all around perimeter. Testing showed that 6 pixels was plenty sufficient as the gaps were never more than 1 pixel on borders of no-data.

### Changes

- `data`
    - `usgs`
        - `acquire_and_preprocess_3dep_dems.py`: Added the `cblend 6` param to the gdalwarp call for when the dem is downloaded from USGS.
    - `create_vrt_file.py`:  Added sample usage comment.
 - `src`
     - `gms`
         `run_by_unit.sh`: Added a comment about gdal as it relates to run_by_unit.

Note: the new replacement inputs/3dep_dems/10m_5070/ files can / will be copied before PR approval as the true fix was replacment DEM's. There is zero risk of overwriting prior to code merge.

<br/><br/>

## v4.0.10.4 - 2022-10-27 - [PR #727](https://github.com/NOAA-OWP/inundation-mapping/pull/727)

Creates a single crosswalk table containing HUC (huc8), BranchID, HydroID, feature_id (and optionally LakeID) from branch-level hydroTables.csv files.

### Additions

- `tools/gms_tools/combine_crosswalk_tables.py`: reads and concatenates hydroTable.csv files, writes crosswalk table
- `gms_run_branch.sh`: Adds `tools/gms_tools/make_complete_hydrotable.py` to post-processing

<br/><br/>

## v4.0.10.3 - 2022-10-19 - [PR #718](https://github.com/NOAA-OWP/inundation-mapping/pull/718)

Fixes thalweg notch by clipping upstream ends of the stream segments to prevent the stream network from reaching the edge of the DEM and being treated as outlets when pit filling the burned DEM.

### Changes

- `src/clip_vectors_to_wbd.py`: Uses a slightly smaller buffer than wbd_buffer (wbd_buffer_distance-2*(DEM cell size)) to clip stream network inside of DEM extent.

<br/><br/>

## v4.0.10.2 - 2022-10-24 - [PR #723](https://github.com/NOAA-OWP/inundation-mapping/pull/723)

Runs branch 0 on HUCs with no other branches remaining after filtering stream orders if `drop_low_stream_orders` is used.

### Additions

- `src/gms`
    - `stream_branches.py`: adds `exclude_attribute_values()` to filter out stream orders 1&2 outside of `load_file()`

### Changes

- `src/gms`
    - `buffer_stream_branches.py`: adds check for `streams_file`
    - `derive_level_paths.py`: checks length of `stream_network` before filtering out stream orders 1&2, then filters using `stream_network.exclude_attribute_values()`
    - `generate_branch_list.py`: adds check for `stream_network_dissolved`

<br/><br/>
    
## v4.0.10.1 - 2022-10-5 - [PR #695](https://github.com/NOAA-OWP/inundation-mapping/pull/695)

This hotfix address a bug with how the rating curve comparison (sierra test) handles the branch zero synthetic rating curve in the comparison plots. Address #676 

### Changes

- `tools/rating_curve_comparison.py`
  - Added logging function to print and write to log file
  - Added new filters to ignore AHPS only sites (these are sites that we need for CatFIM but do not have a USGS gage or USGS rating curve available for sierra test analysis)
  - Added functionality to identify branch zero SRCs
  - Added new plot formatting to distinguish branch zero from other branches

<br/><br/>

## v4.0.10.0 - 2022-10-4 - [PR #697](https://github.com/NOAA-OWP/inundation-mapping/pull/697)

Change FIM to load DEM's from the new USGS 3Dep files instead of the original NHD Rasters.

### Changes

- `config`
    - `params_template.env`: Change default of the calib db back to true:  src_adjust_spatial back to "True". Plus a few text updates.
- `src`
    - `gms`
        - `run_by_unit.sh`: Change input_DEM value to the new vrt `$inputDataDir/3dep_dems/10m_5070/fim_seamless_3dep_dem_10m_5070.vrt` to load the new 3Dep DEM's. Note: The 3Dep DEM's are projected as CRS 5070, but for now, our code is using ESRI:102039. Later all code and input will be changed to CRS:5070. We now are defining the FIM desired projection (102039), so we need to reproject on the fly from 5070 to 102039 during the gdalwarp cut.
        - `run_by_branch.sh`: Removed unused lines.
    - `utils`
        - `shared_variables.py`: Changes to use the new 3Dep DEM rasters instead of the NHD rasters. Moved some values (grouped some variables). Added some new variables for 3Dep. Note: At this time, some of these new enviro variables for 3Dep are not used but are expected to be used shortly.
- `data`
    - `usgs`
        - `acquire_and_preprocess_3dep_dems.py`: Minor updates for adjustments of environmental variables. Adjustments to ensure the cell sizes are fully defined as 10 x 10 as source has a different resolution. The data we downloaded to the new `inputs/3dep_dems/10m_5070` was loaded as 10x10, CRS:5070 rasters.

### Removals

- `lib`
    - `aggregate_fim_outputs.py` : obsolete. Had been deprecated for a while and replaced by other files.
    - `fr_to_mr_raster_mask.py` : obsolete. Had been deprecated for a while and replaced by other files.

<br/><br/>

## v4.0.9.8 - 2022-10-06 - [PR #701](https://github.com/NOAA-OWP/inundation-mapping/pull/701)

Moved the calibration tool from dev-fim3 branch into "dev" (fim4) branch. Git history not available.

Also updated making it easier to deploy, along with better information for external contributors.

Changed the system so the calibration database name is configurable. This allows test databases to be setup in the same postgres db / server system. You can have more than one calb_db_keys.env running in different computers (or even more than one on one server) pointing to the same actual postgres server and service. ie) multiple dev machine can call a single production server which hosts the database.

For more details see /tools/calibration-db/README.md

### Changes

- `tools`
    - `calibration-db`
        - `docker-compose.yml`: changed to allow for configurable database name. (allows for more then one database in a postgres database system (one for prod, another for test if needed))

### Additions

- `config`
    - `calb_db_keys_template.env`: a new template verison of the required config values.

### Removals

- `tools`
    - `calibration-db`
        - `start_db.sh`: Removed as the command should be run on demand and not specifically scripted because of its configurable location of the env file.

<br/><br/>

## v4.0.9.7 - 2022-10-7 - [PR #703](https://github.com/NOAA-OWP/inundation-mapping/pull/703)

During a recent release of a FIM 3 version, it was discovered that FIM3 has slightly different AWS S3 upload requirements. A new s3 whitelist file has been created for FIM3 and the other s3 file was renamed to include the phrase "fim4" in it.

This is being added to source control as it might be used again and we don't want to loose it.

### Additions

- `config`
   - `aws_s3_put_fim3_whitelist.lst`
   
### Renamed

- `config`
   - `aws_s3_put_fim4_whitelist.lst`: renamed from aws_s3_put_whitelist.lst

<br/><br/>

## v4.0.9.6 - 2022-10-17 - [PR #711](https://github.com/NOAA-OWP/inundation-mapping/pull/711)

Bug fix and formatting upgrades. It was also upgraded to allow for misc other inundation data such as high water data.

### Changes

- `tools`
    - `inundate_nation.py`:  As stated above.

### Testing

- it was run in a production model against fim 4.0.9.2 at 100 yr and 2 yr as well as a new High Water dataset.

<br/><br/>

## v4.0.9.5 - 2022-10-3 - [PR #696](https://github.com/NOAA-OWP/inundation-mapping/pull/696)

- Fixed deny_gms_unit_prod.lst to comment LandSea_subset.gpkg, so it does not get removed. It is needed for processing in some branches
- Change default for params_template.env -> src_adjust_spatial="False", back to default of "True"
- Fixed an infinite loop when src_adjust_usgs_rating.py was unable to talk to the calib db.
- Fixed src_adjsust_usgs_rating.py for when the usgs_elev_table.csv may not exist.

### Changes

- `gms_run_branch.sh`:  removed some "time" command in favour of using fim commands from bash_functions.sh which give better time and output messages.

- `config`
    - `deny_gms_unit_prod.lst`: Commented out LandSea_subset.gpkg as some HUCs need that file in place.
    - `params_template.env`: Changed default src_adjust_spatial back to True

- `src`
    - `src_adjust_spatial_obs.py`:  Added code to a while loop (line 298) so it is not an indefinite loop that never stops running. It will now attempts to contact the calibration db after 6 attempts. Small adjustments to output and logging were also made and validation that a connection to the calib db was actually successful.
    - `src_adjust_usgs_rating.py`: Discovered that a usgs_elev_df might not exist (particularly when processing was being done for hucs that have no usgs guage data). If the usgs_elev_df does not exist, it no longer errors out.

<br/><br/>

## v4.0.9.4 - 2022-09-30 - [PR #691](https://github.com/NOAA-OWP/inundation-mapping/pull/691)

Cleanup Branch Zero output at the end of a processing run. Without this fix, some very large files were being left on the file system. Adjustments and cleanup changed the full BED output run from appx 2 TB output to appx 1 TB output.

### Additions

- `unit_tests`
    - `gms`
        - `outputs_cleanup_params.json` and `outputs_cleanup_unittests.py`: The usual unit test files.

### Changes

- `gms_pipeline.sh`: changed variables and text to reflect the renamed default `deny_gms_branchs_prod.lst` and `deny_gms_unit_prod.lst` files. Also tells how a user can use the word 'none' for the deny list parameter (both or either unit or branch deny list) to skip output cleanup(s).

- `gms_run_unit.sh`: changed variables and text to reflect the renamed default `deny_gms_unit_prod.lst` files. Also added a bit of minor output text (styling). Also tells how a user can use the word 'none' for the deny list parameter to skip output cleanup.

- `gms_run_branch.sh`:
       ... changed variables and text to reflect the renamed default `deny_gms_branches.lst` files. 
       ... added a bit of minor output text (styling).
       ... also tells how a user can use the word 'none' for the deny list parameter to skip output cleanup.
       ... added a new section that calls the `outputs_cleanup.py` file and will do post cleanup on branch zero output files.

- `src`
    - `gms`
        - `outputs_cleanup.py`: pretty much rewrote it in its entirety. Now accepts a manditory branch id (can be zero) and can recursively search subdirectories. ie) We can submit a whole output directory with all hucs and ask to cleanup branch 0 folder OR cleanup files in any particular directory as we did before (per branch id).
          
          - `run_by_unit.sh`:  updated to pass in a branch id (or the value of "0" meaning branch zero) to outputs_cleanup.py.
          - `run_by_branch.sh`:  updated to pass in a branch id to outputs_cleanup.py.
      
- `unit_tests`
    - `README.md`: updated to talk about the specific deny list for unit_testing.
    - `__template_unittests.py`: updated for the latest code standards for unit tests. 

- `config`
    - `deny_gms_branch_unittest.lst`: Added some new files to be deleted, updated others.
    - `deny_gms_branch_zero.lst`: Added some new files to be deleted.
    - `deny_gms_branches_dev.lst`:  Renamed from `deny_gms_branches_default.lst` and some new files to be deleted, updated others. Now used primarily for development and testing use.
    - `deny_gms_branches_prod.lst`:  Renamed from `deny_gms_branches_min` and some new files to be deleted, updated others. Now used primarily for when releasing a version to production.
    - `deny_gms_unit_prod.lst`: Renamed from `deny_gms_unit_default.lst`, yes... there currently is no "dev" version.  Added some new files to be deleted.

<br/><br/>

## v4.0.9.3 - 2022-09-13 - [PR #681](https://github.com/NOAA-OWP/inundation-mapping/pull/681)

Created a new tool to downloaded USGS 3Dep DEM's via their S3 bucket.

Other changes:
 - Some code file re-organization in favour of the new `data` folder which is designed for getting, setting, and processing data from external sources such as AWS, WBD, NHD, NWM, etc.
 - Added tmux as a new tool embedded inside the docker images.

### Additions

- `data`
   - `usgs`
      - `acquire_and_preprocess_3dep_dems.py`:  The new tool as described above. For now it is hardcoded to a set path for USGS AWS S3 vrt file but may change later for it to become parameter driven.
 - `create_vrt_file.py`: This is also a new tool that can take a directory of geotiff files and create a gdal virtual file, .vrt extention, also called a `virtual raster`. Instead of clipping against HUC4, 6, 8's raster files, and run risks of boundary issues, vrt's actual like all of the tif's are one giant mosaiced raster and can be clipped as one.

### Removals

- 'Dockerfile.prod`:  No longer being used (never was used)

### Changes

- `Dockerfile`:  Added apt install for tmux. This tool will now be available in docker images and assists developers.

- `data`
   - `acquire_and_preprocess_inputs.py`:  moved from the `tools` directory but not other changes made. Note: will required review/adjustments before being used again.
   - `nws`
      - `preprocess_ahps_nws.py`:  moved from the `tools` directory but not other changes made. Note: will required review/adjustments before being used again.
      - `preprocess_rasters.py`: moved from the `tools` directory but not other changes made. Note: will required review/adjustments before being used again.
    - `usgs`
         - `preprocess_ahps_usgs.py`:  moved from the `tools` directory but not other changes made. Note: will required review/adjustments before being used again.
         - `preprocess_download_usgs_grids.py`: moved from the `tools` directory but not other changes made. Note: will required review/adjustments before being used again.

 - `src`
     - `utils`
         - `shared_functions.py`:  changes made were
              - Cleanup the "imports" section of the file (including a change to how the utils.shared_variables file is loaded.
              - Added `progress_bar_handler` function which can be re-used by other code files.
              - Added `get_file_names` which can create a list of files from a given directory matching a given extension. 
              - Modified `print_current_date_time` and `print_date_time_duration` and  methods to return the date time strings. These helper methods exist to help with standardization of logging and output console messages.
              - Added `print_start_header` and `print_end_header` to help with standardization of console and logging output messages.
          - `shared_variables.py`: Additions in support of near future functionality of having fim load DEM's from USGS 3DEP instead of NHD rasters.

<br/><br/>

## v4.0.9.2 - 2022-09-12 - [PR #678](https://github.com/NOAA-OWP/inundation-mapping/pull/678)

This fixes several bugs related to branch definition and trimming due to waterbodies.

### Changes

- `src/gms/stream_branches.py`
   - Bypasses erroneous stream network data in the to ID field by using the Node attribute instead.
   - Adds check if no nwm_lakes_proj_subset.gpkg file is found due to no waterbodies in the HUC.
   - Allows for multiple upstream branches when stream order overrides arbolate sum.

<br/><br/>

## v4.0.9.1 - 2022-09-01 - [PR #664](https://github.com/NOAA-OWP/inundation-mapping/pull/664)

A couple of changes:
1) Addition of a new tool for pushing files / folders up to an AWS (Amazon Web Service) S3 bucket.
2) Updates to the Docker image creation files to include new packages for boto3 (for AWS) and also added `jupyter`, `jupterlab` and `ipympl` to make it easier to use those tools during development.
3) Correct an oversight of `logs\src_optimization` not being cleared upon `overwrite` run.

### Additions

- `src`
   - `data`
       - `README.md`: Details on how the new system for `data` folders (for communication for external data sources/services).
       - `aws`
           - `aws_base.py`:  A file using a class and inheritance system (parent / child). This file has properties and a method that all child class will be expected to use and share. This makes it quicker and easier to added new AWS tools and helps keep consistant patterns and standards.
           - `aws_creds_template.env`: There are a number of ways to validate credentials to send data up to S3. We have chosen to use an `.env` file that can be passed into the tool from any location. This is the template for that `.env` file. Later versions may be changed to use AWS profile security system.
           - `s3.py`: This file pushes file and folders up to a defined S3 bucket and root folder. Note: while it is designed only for `puts` (pushing to S3), hooks were added in case functional is added later for `gets` (pull from S3).


### Changes

- `utils`
   - `shared_functions.py`:  A couple of new features
       -  Added a method which accepts a path to a .lst or .txt file with a collection of data and load it into a  python list object. It can be used for a list of HUCS, file paths, or almost anything. 
       - A new method for quick addition of current date/time in output.
       - A new method for quick calculation and formatting of time duration in hours, min and seconds.
       - A new method for search for a string in a given python list. It was designed with the following in mind, we already have a python list loaded with whitelist of files to be included in an S3 push. As we iterate through files from the file system, we can use this tool to see if the file should be pushed to S3. This tool can easily be used contexts and there is similar functionality in other FIM4 code that might be able to this method.

- `Dockerfile` : Removed a line for reloading Shapely in recent PRs, which for some reason is no longer needed after adding the new BOTO3 python package. Must be related to python packages dependencies. This removed Shapely warning seen as a result of another recent PR. Also added AWS CLI for bash commands.

- `Pipfile` and `Pipfile.lock`:  Updates for the four new python packages, `boto3` (for AWS), `jupyter`, `jupyterlab` and `ipympl`. We have some staff that use Jupyter in their dev actitivies. Adding this package into the base Docker image will make it easier for them.

<br/><br/>

## 4.0.9.0 - 2022-09-09 - [PR #672](https://github.com/NOAA-OWP/inundation-mapping/pull/672)

When deriving level paths, this improvement allows stream order to override arbolate sum when selecting the proper upstream segment to continue the current branch.

<br/><br/>

## 4.0.8.0 - 2022-08-26 - [PR #671](https://github.com/NOAA-OWP/inundation-mapping/pull/671)

Trims ends of branches that are in waterbodies; also removes branches if they are entirely in a waterbody.

## Changes

- `src/gms/stream_branches.py`: adds `trim_branches_in_waterbodies()` and `remove_branches_in_waterbodies()` to trim and prune branches in waterbodies.

<br/><br/>

## v4.0.7.2 - 2022-08-11 - [PR #654](https://github.com/NOAA-OWP/inundation-mapping/pull/654)

`inundate_nation.py` A change to switch the inundate nation function away from refrences to `inundate.py`, and rather use `inundate_gms.py` and `mosaic_inundation.py`

### Changes

- `inundate_gms`:  Changed `mask_type = 'filter'`

<br/><br/>

## v4.0.7.1 - 2022-08-22 - [PR #665](https://github.com/NOAA-OWP/inundation-mapping/pull/665)

Hotfix for addressing missing input variable when running `gms_run_branch.sh` outside of `gms_pipeline.sh`. 

### Changes
- `gms_run_branch.sh`: defining path to WBD HUC input file directly in ogr2ogr call rather than using the $input_WBD_gdb defined in `gms_run_unit.sh`
- `src/src_adjust_spatial_obs.py`: removed an extra print statement
- `src/src_roughness_optimization.py`: removed a log file write that contained sensitive host name

<br/><br/>

## v4.0.7.0 - 2022-08-17 - [PR #657](https://github.com/NOAA-OWP/inundation-mapping/pull/657)

Introduces synthetic rating curve calibration workflow. The calibration computes new Manning's coefficients for the HAND SRCs using input data: USGS gage locations, USGS rating curve csv, and a benchmark FIM extent point database stored in PostgreSQL database. This addresses [#535].

### Additions

- `src/src_adjust_spatial_obs.py`: new synthetic rating curve calibration routine that prepares all of the spatial (point data) benchmark data for ingest to the Manning's coefficient calculations performed in `src_roughness_optimization.py`
- `src/src_adjust_usgs_rating.py`: new synthetic rating curve calibration routine that prepares all of the USGS gage location and observed rating curve data for ingest to the Manning's coefficient calculations performed in `src_roughness_optimization.py`
- `src/src_roughness_optimization.py`: new SRC post-processing script that ingests observed data and HUC/branch FIM output data to compute optimized Manning's coefficient values and update the discharge values in the SRCs. Outputs a new hydroTable.csv.

### Changes

- `config/deny_gms_branch_zero.lst`: added `gw_catchments_reaches_filtered_addedAttributes_crosswalked_{}.gpkg` to list of files to keep (used in calibration workflow)
- `config/deny_gms_branches_min.lst`: added `gw_catchments_reaches_filtered_addedAttributes_crosswalked_{}.gpkg` to list of files to keep (used in calibration workflow)
- `config/deny_gms_unit_default.lst`: added `usgs_elev_table.csv` to list of files to keep (used in calibration workflow)
- `config/params_template.env`: added new variables for user to control calibration
  - `src_adjust_usgs`: Toggle to run src adjustment routine (True=on; False=off)
  - `nwm_recur_file`: input file location with nwm feature_id and recurrence flow values
  - `src_adjust_spatial`: Toggle to run src adjustment routine (True=on; False=off)
  - `fim_obs_pnt_data`: input file location with benchmark point data used to populate the postgresql database
  - `CALB_DB_KEYS_FILE`: path to env file with sensitive paths for accessing postgres database
- `gms_run_branch.sh`: includes new steps in the workflow to connect to the calibration PostgreSQL database, run SRC calibration w/ USGS gage rating curves, run SRC calibration w/ benchmark point database
- `src/add_crosswalk.py`: added step to create placeholder variables to be replaced in post-processing (as needed). Created here to ensure consistent column variables in the final hydrotable.csv
- `src/gms/run_by_unit.sh`: added new steps to workflow to create the `usgs_subset_gages.gpkg` file for branch zero and then perform crosswalk and create `usgs_elev_table.csv` for branch zero
- `src/make_stages_and_catchlist.py`: Reconcile flows and catchments hydroids
- `src/usgs_gage_aggregate.py`: changed streamorder data type from integer to string to better handle missing values in `usgs_gage_unit_setup.py`
- `src/usgs_gage_unit_setup.py`: added new inputs and function to populate `usgs_elev_table.csv` for branch zero using all available gages within the huc (not filtering to a specific branch)
- `src/utils/shared_functions.py`: added two new functions for calibration workflow
  - `check_file_age`: check the age of a file (use for flagging potentially outdated input)
  - `concat_huc_csv`: concatenate huc csv files to a single dataframe/csv
- `src/utils/shared_variables.py`: defined new SRC calibration threshold variables
  - `DOWNSTREAM_THRESHOLD`: distance in km to propogate new roughness values downstream
  - `ROUGHNESS_MAX_THRESH`: max allowable adjusted roughness value (void values larger than this)
  - `ROUGHNESS_MIN_THRESH`: min allowable adjusted roughness value (void values smaller than this)

<br/><br/>

## v4.0.6.3 - 2022-08-04 - [PR #652](https://github.com/NOAA-OWP/inundation-mapping/pull/652)

Updated `Dockerfile`, `Pipfile` and `Pipfile.lock` to add the new psycopg2 python package required for a WIP code fix for the new FIM4 calibration db.

<br/><br/>

## v4.0.6.2 - 2022-08-16 - [PR #639](https://github.com/NOAA-OWP/inundation-mapping/pull/639)

This file converts USFIMR remote sensed inundation shapefiles into a raster that can be used to compare to the FIM data. It has to be run separately for each shapefile. This addresses [#629].

### Additions

- `/tools/fimr_to_benchmark.py`: This file converts USFIMR remote sensed inundation shapefiles into a raster that can be used to compare to the FIM data. It has to be run separately for each shapefile.

<br/><br/>

## v4.0.6.1 - 2022-08-12 - [PR #655](https://github.com/NOAA-OWP/inundation-mapping/pull/655)

Prunes branches that fail with NO_FLOWLINES_EXIST (Exit code: 61) in `gms_run_branch.sh` after running `split_flows.py`

### Additions
- Adds `remove_error_branches.py` (called from `gms_run_branch.sh`)
- Adds `gms_inputs_removed.csv` to log branches that have been removed across all HUCs

### Removals
- Deletes branch folders that fail
- Deletes branch from `gms_inputs.csv`

<br/><br/>

## v4.0.6.0 - 2022-08-10 - [PR #614](https://github.com/NOAA-OWP/inundation-mapping/pull/614)

Addressing #560, this fix in run_by_branch trims the DEM derived streamline if it extends past the end of the branch streamline. It does this by finding the terminal point of the branch stream, snapping to the nearest point on the DEM derived stream, and cutting off the remaining downstream portion of the DEM derived stream.

### Changes

- `/src/split_flows.py`: Trims the DEM derived streamline if it flows past the terminus of the branch (or level path) streamline.
- `/src/gms/delineate_hydros_and_produce_HAND.sh`: Added branch streamlines as an input to `split_flows.py`.

<br/><br/>

## v4.0.5.4 - 2022-08-01 - [PR #642](https://github.com/NOAA-OWP/inundation-mapping/pull/642)

Fixes bug that causes [Errno2] No such file or directory error when running synthesize_test_cases.py if testing_versions folder doesn't exist (for example, after downloading test_cases from ESIP S3).

### Additions

- `run_test_case.py`: Checks for testing_versions folder in test_cases and adds it if it doesn't exist.

<br/><br/>

## v4.0.5.3 - 2022-07-27 - [PR #630](https://github.com/NOAA-OWP/inundation-mapping/issues/630)

A file called gms_pipeline.sh already existed but was unusable. This has been updated and now can be used as a "one-command" execution of the fim4/gms run. While you still can run gms_run_unit.sh and gms_run_branch.sh as you did before, you no longer need to. Input arguments were simplified to allow for more default and this simplification was added to `gms_run_unit.sh` and `gms_run_branch.sh` as well. 

A new feature was added that is being used for `gms_pipeline.sh` which tests the percent and number of errors after hucs are processed before continuing onto branch processing.

New FIM4/gms usability is now just (at a minumum): `gms_pipeline.sh -n <output name> -u <HUC(s) or HUC list path>`
	
`gms_run_branch.sh` and `gms_run_branch.sh` have also been changed to add the new -a flag and default to dropping stream orders 1 and 2.

### Additions

- `src`
    - `check_unit_errors.py`: as described above.
- `unit_tests`
    - `check_unit_errors_unittests.py` and `check_unit_errors_params.json`: to match new file.    

### Changes

- `README.md`:  Updated text for FIM4, gms_pipeline, S3 input updates, information about updating dependencies, misc link updates and misc text verbage.
- `gms_pipeline.sh`: as described above.
- `gms_run_unit.sh`: as described above. Also small updates to clean up folders and files in case of an overwrite.
- `gms_run_branch.sh`: as described above.
- `src`
     - `utils`
         - `fim_enums.py`:  FIM_system_exit_codes renamed to FIM_exit_codes.
         - `shared_variables.py`: added configurable values for minimum number and percentage of unit errors.
    - `bash_functions.env`:   Update to make the cumulative time screen outputs in mins/secs instead of just seconds.
    - `check_huc_inputs.py`:  Now returns the number of HUCs being processed, needed by `gms_pipeline.sh` (Note: to get the value back to a bash file, it has to send it back via a "print" line and not a "return" value.  Improved input validation, 
- `unit_tests`
   - `README.md`: Misc text and link updates.

### Removals

- `config\params_template_calibrated.env`: No longer needed. Has been removed already from dev-fim3 and confirmed that it is not needed.
<br><br>

## v4.0.5.2 - 2022-07-25 - [PR #622](https://github.com/NOAA-OWP/inundation-mapping/pull/622)

Updates to unit tests including a minor update for outputs and loading in .json parameter files.
<br><br>


## v4.0.5.1 - 2022-06-27 - [PR #612](https://github.com/NOAA-OWP/inundation-mapping/pull/612)

`Alpha Test Refactor` An upgrade was made a few weeks back to the dev-fim3 branch that improved performance, usability and readability of running alpha tests. Some cleanup in other files for readability, debugging verbosity and styling were done as well. A newer, cleaner system for printing lines when the verbose flag is enabled was added.

### Changes

- `gms_run_branch.sh`:  Updated help instructions to about using multiple HUCs as command arguments.
- `gms_run_unit.sh`:  Updated help instructions to about using multiple HUCs as command arguments.
- `src/utils`
    - `shared_functions.py`: 
       - Added a new function called `vprint` which creates a simpler way (and better readability) for other python files when wanting to include a print line when the verbose flag is on.
       - Added a new class named `FIM_Helpers` as a wrapper for the new `vprint` method. 
       - With the new `FIM_Helpers` class, a previously existing method named `append_id_to_file_name` was moved into this class making it easier and quicker for usage in other classes.
       
- `tools`
    - `composite_inundation.py`: Updated its usage of the `append_id_to_file_name` function to now call the`FIM_Helpers` method version of it.
    - `gms_tools`
       - `inundate_gms.py`: Updated for its adjusted usage of the `append_id_to_file_name` method, also removed its own `def __vprint` function in favour of the `FIM_Helpers.vprint` method. 
       - `mosaic_inundation.py`: 
          - Added adjustments for use of `append_id_to_file_name` and adjustments for `fh.vprint`.
          - Fixed a bug for the variable `ag_mosaic_output` which was not pre-declared and would fail as using an undefined variable in certain conditions.
    - `run_test_case.py`: Ported `test_case` class from FIM 3 and tweaked slightly to allow for GMS FIM. Also added more prints against the new fh.vprint method. Also added a default print line for progress / traceability for all alpha test regardless if the verbose flag is set.
    - `synthesize_test_cases.py`: Ported `test_case` class from FIM 3.
- `unit_tests`
   - `shared_functions_unittests.py`: Update to match moving the `append_id_to_file_name` into the `FIM_Helpers` class. Also removed all "header print lines" for each unit test method (for output readability).

<br/><br/>

## v4.0.5.0 - 2022-06-16 - [PR #611](https://github.com/NOAA-OWP/inundation-mapping/pull/611)

'Branch zero' is a new branch that runs the HUCs full stream network to make up for stream orders 1 & 2 being skipped by the GMS solution and is similar to the FR extent in FIM v3. This new branch is created during `run_by_unit.sh` and the processed DEM is used by the other GMS branches during `run_by_branch.sh` to improve efficiency.

### Additions

- `src/gms/delineate_hydros_and_produce_HAND.sh`: Runs all of the modules associated with delineating stream lines and catchments and building the HAND relative elevation model. This file is called once during `gms_run_unit` to produce the branch zero files and is also run for every GMS branch in `gms_run_branch`.
- `config/deny_gms_branch_zero.lst`: A list specifically for branch zero that helps with cleanup (removing unneeded files after processing).

### Changes

- `src/`
    - `output_cleanup.py`: Fixed bug for viz flag.
    - `gms/`
        - `run_by_unit.sh`: Added creation of "branch zero", DEM pre-processing, and now calls.
        -  `delineate_hydros_and_produce_HAND.sh` to produce HAND outputs for the entire stream network.
        - `run_by_branch.sh`: Removed DEM processing steps (now done in `run_by_unit.sh`), moved stream network delineation and HAND generation to `delineate_hydros_and_produce_HAND.sh`.
        - `generate_branch_list.py`: Added argument and parameter to sure that the branch zero entry was added to the branch list.
- `config/`
     - `params_template.env`: Added `zero_branch_id` variable.
- `tools`
     - `run_test_case.py`: Some styling / readability upgrades plus some enhanced outputs.  Also changed the _verbose_ flag to _gms_verbose_ being passed into Mosaic_inundation function.
     - `synthesize_test_cases.py`: arguments being passed into the _alpha_test_args_ from being hardcoded from flags to verbose (effectively turning on verbose outputs when applicable. Note: Progress bar was not affected.
     - `tools_shared_functions.py`: Some styling / readability upgrades.
- `gms_run_unit.sh`: Added export of extent variable, dropped the -s flag and added the -a flag so it now defaults to dropping stream orders 1 and 2.
- `gms_run_branch.sh`: Fixed bug when using overwrite flag saying branch errors folder already exists, dropped the -s flag and added the -a flag so it now defaults to dropping stream orders 1 and 2.

### Removals

- `tests/`: Redundant
- `tools/shared_variables`: Redundant

<br/><br/>

## v4.0.4.3 - 2022-05-26 - [PR #605](https://github.com/NOAA-OWP/inundation-mapping/pull/605)

We needed a tool that could composite / mosaic inundation maps for FIM3 FR and FIM4 / GMS with stream orders 3 and higher. A tool previously existed named composite_fr_ms_inundation.py and it was renamed to composite_inundation.py and upgraded to handle any combination of 2 of 3 items (FIM3 FR, FIM3 MS and/or FIM4 GMS).

### Additions

- `tools/composite_inundation.py`: Technically it is a renamed from composite_ms_fr_inundation.py, and is based on that functionality, but has been heavily modified. It has a number of options, but primarily is designed to take two sets of output directories, inundate the files, then composite them into a single mosiac'd raster per huc. The primary usage is expected to be compositing FIM3 FR with FIM4 / GMS with stream orders 3 and higher. 

- `unit_tests/gms/inundate_gms_unittests.py and inundate_gms_params.json`: for running unit tests against `tools/gms_tools/inunundate_gms.py`.
- `unit_tests/shared_functions_unittests.py and shared_functions_params.json`: A new function named `append_id_to_file_name_single_identifier` was added to `src/utils/shared_functions.py` and some unit tests for that function was created.

### Removed

- `tools/composite_ms_fr_inundation.py`: replaced with upgraded version named `composite_inundation.py`.

### Changes

- `tools/gms_tools/inundate_gms.py`: some style, readabilty cleanup plus move a function up to `shared_functions.py`.
- `tools/gms_tools/mosaic_inundation.py`: some style, readabilty cleanup plus move a function up to `shared_functions.py`.
- `tools/inundation.py`: some style, readabilty cleanup.
- `tools/synthesize_test_cases.py`: was updated primarily for sample usage notes.

<br/><br/>

## v4.0.4.2 - 2022-05-03 - [PR #594](https://github.com/NOAA-OWP/inundation-mapping/pull/594)

This hotfix includes several revisions needed to fix/update the FIM4 area inundation evaluation scripts. These changes largely migrate revisions from the FIM3 evaluation code to the FIM4 evaluation code.

### Changes

- `tools/eval_plots.py`: Copied FIM3 code revisions to enable RAS2FIM evals and PND plots. Replaced deprecated parameter name for matplotlib grid()
- `tools/synthesize_test_cases.py`: Copied FIM3 code revisions to assign FR, MS, COMP resolution variable and addressed magnitude list variable for IFC eval
- `tools/tools_shared_functions.py`: Copied FIM3 code revisions to enable probability not detected (PND) metric calculation
- `tools/tools_shared_variables.py`: Updated magnitude dictionary variables for RAS2FIM evals and PND plots

<br/><br/>

## v4.0.4.1 - 2022-05-02 - [PR #587](https://github.com/NOAA-OWP/inundation-mapping/pull/587)

While testing GMS against evaluation and inundation data, we discovered some challenges for running alpha testing at full scale. Part of it was related to the very large output volume for GMS which resulted in outputs being created on multiple servers and folders. Considering the GMS volume and processing, a tool was required to extract out the ~215 HUC's that we have evaluation data for. Next, we needed isolate valid HUC output folders from original 2,188 HUC's and its 100's of thousands of branches. The first new tool allows us to point to the `test_case` data folder and create a list of all HUC's that we have validation for.

Now that we have a list of relavent HUC's, we need to consolidate output folders from the previously processed full CONUS+ output data. The new `copy_test_case_folders.py` tool extracts relavent HUC (gms unit) folders, based on the list created above, into a consolidated folder. The two tools combine result in significantly reduced overall processing time for running alpha tests at scale.

`gms_run_unit.sh` and `aggregated_branch_lists.py` were adjusted to make a previously hardcoded file path and file name to be run-time parameters. By adding the two new arguments, the file could be used against the new `copy_test_case_folders.py`. `copy_test_case_folders.py` and `gms_run_unit.sh` can now call `aggregated_branch_lists.py` to create a key input file called `gms_inputs.csv` which is a key file required for alpha testing.

A few other small adjustments were made for readability and traceability as well as a few small fixes discovered when running at scale.

### Additions

- `tools/find_test_case_folders.py`: A new tool for creating a list of HUC's that we have test/evaluation data for.
- `tools/copy_test_case_folders.py`: A new tool for using the list created above, to scan through other fully processed output folders and extract only the HUC's (gms units) and it's branches into a consolidated folder, ready for alpha test processing (or other needs).

### Changes

- `src/gms/aggregate_branch_lists.py`: Adjusted to allow two previously hardcoded values to now be incoming arguments. Now this file can be used by both `gms_run_unit.sh` and `copy_test_case_folders.py`.
- `tools/synthesize_test_cases.py`: Adjustments for readability and progress status. The embedded progress bars are not working and will be addressed later.
- `tools/run_test_case.py`: A print statement was added to help with processing progess was added.
- `gms_run_unit.sh`: This was adjusted to match the new input parameters for `aggregate_branch_lists.py` as well as additions for progress status. It now will show the entire progress period start datetime, end datetime and duration. 
- `gms_run_branch.sh`: Also was upgraded to show the entire progress period start datetime, end datetime and duration.

<br/><br/>

## v4.0.4.0 - 2022-04-12 - [PR #557](https://github.com/NOAA-OWP/inundation-mapping/pull/557)

During large scale testing of the new **filtering out stream orders 1 and 2** feature [PR #548](https://github.com/NOAA-OWP/inundation-mapping/pull/548), a bug was discovered with 14 HUCS that had no remaining streams after removing stream orders 1 and 2. This resulted in a number of unmanaged and unclear exceptions. An exception may be still raised will still be raised in this fix for logging purposes, but it is now very clear what happened. Other types of events are logged with clear codes to identify what happened.

Fixes were put in place for a couple of new logging behaviors.

1. Recognize that for system exit codes, there are times when an event is neither a success (code 0) nor a failure (code 1). During processing where stream orders are dropped, some HUCs had no remaining reaches, others had mismatched reaches and others as had missing flowlines (reaches) relating to dissolved level paths (merging individual reaches as part of GMS). When these occur, we want to abort the HUC (unit) or branch processing, identify that they were aborted for specific reasons and continue. A new custom system exit code system was adding using python enums. Logging was enhanced to recognize that some exit codes were not a 0 or a 1 and process them differently.

2. Pathing and log management became an issue. It us not uncommon for tens or hundreds of thousands of branches to be processed. A new feature was to recognize what is happening with each branch or unit and have them easily found and recognizable. Futher, processing for failure (sys exit code of 1) are now copied into a unique folder as the occur to help with visualization of run time errors. Previously errors were not extracted until the end of the entire run which may be multiple days.

3. A minor correction was made when dissolved level paths were created with the new merged level path not always having a valid stream order value.

### File Additions

- `src/`
   - `utils/`
      - `fim_enums.py`:
         - A new class called `FIM_system_exit_codes` was added. This allows tracking and blocking of duplicate system exit codes when a custom system code is required.
        

### Changes

- `fim_run.sh`: Added the gms `non-zero-exit-code` system to `fim_run` to help uncover and isolate errors during processing. Errors recorded in log files within in the logs/unit folder are now copied into a new folder called `unit_errors`.  
    
- `gms_run_branch.sh`:
    -  Minor adjustments to how the `non-zero-exit code` logs were created. Testing uncovered that previous versions were not always reliable. This is now stablized and enhanced.
    - In previous versions, only the `gms_unit.sh` was aware that **stream order filtering** was being done. Now all branch processing is also aware that filtering is in place. Processing in child files and classes can now make adjustments as/if required for stream order filtering.
    - Small output adjustments were made to help with overall screen and log readability.  

- `gms_run_unit.sh`:
    - Minor adjustments to how the `non-zero-exit-code` logs were created similar to `gms_run_branch.sh.`
    - Small text corrections, formatting and output corrections were added.
    - A feature removing all log files at the start of the entire process run were added if the `overwrite` command line argument was added.

- `src/`
   - `filter_catchments_and_add_attributes.py`:
      - Some minor formatting and readability adjustments were added.
      - Additions were made to help this code be aware and responding accordingly if that stream order filtering has occurred. Previously recorded as bugs coming from this class, are now may recorded with the new custom exit code if applicable.

   - `run_by_unit.sh` (supporting fim_run.sh):
         - As a change was made to sub-process call to `filter_catchments_and_add_attributes.py` file, which is shared by gms, related to reach errors / events.

   - `split_flows.py`:
      - Some minor formatting and readability adjustments were added.
      - Additions were made to recognize the same type of errors as being described in other files related to stream order filtering issues.
      - A correction was made to be more precise and more explicit when a gms branch error existed. This was done to ensure that we were not letting other exceptions be trapped that were NOT related to stream flow filtering.
      
   - `time_and_tee_run_by_unit.sh`:
      - The new custom system exit codes was added. Note that the values of 61 (responding system code) are hardcoded instead of using the python based `Fim_system_exit_code` system. This is related to limited communication between python and bash.

   - `gms/`
      - `derive_level_paths.py`:  
          - Was upgraded to use the new fim_enums.Fim_system_exit_codes system. This occurs when no streams / flows remain after filtering.  Without this upgrade, standard exceptions were being issued with minimal details for the error.
          - Minor adjustments to formatting for readability were made.

      - `generate_branch_list.py` :  Minor adjustments to formatting for readability were made.

      - `run_by_branch.sh`:
         - Some minor formatting and readability adjustments were added.
         - Additions to the subprocess call to `split_flows.py` were added so it was aware that branch filtering was being used. `split_flows.py` was one of the files that was throwing errors related to stream order filtering. A subprocess call to `filter_catchments_and_add_attributes.py` adjustment was also required for the same reason.

      - `run_by_unit.sh`:
         - Some minor formatting and readability adjustments were added.
         - An addition was made to help trap errors that might be triggered by `derive_level_paths.py` for `stream order filtering`.

      - `time_and_tee_run_by_branch.sh`:
         - A system was added recognize if an non successful system exit code was sent back from `run_by_branch`. This includes true errors of code 1 and other new custom system exit codes. Upon detection of non-zero-exit codes, log files are immediately copied into special folders for quicker and easier visibility. Previously errors were not brought forth until the entire process was completed which ranged fro hours up to 18 days. Note: System exit codes of 60 and 61 were hardcoded instead of using the values from the new  `FIM_system_exit_codes` due to limitation of communication between python and bash.

      - `time_and_tee_run_by_unit.sh`:
         - The same upgrade as described above in `time_and_tee_run_by_branch.sh` was applied here.
         - Minor readability and output formatting changes were made.

      - `todo.md`
         - An entry was removed from this list which talked about errors due to small level paths exactly as was fixed in this pull request set.

- `unit_tests/`
   - `gms/`
      - `derive_level_paths_unittests.py` :  Added a new unit test specifically testing this type of condition with a known HUC that triggered the branch errors previously described..
      - `derive_level_paths_params.json`:
           - Added a new node with a HUC number known to fail.
           - Changed pathing for unit test data pathing from `/data/outputs/gms_example_unit_tests` to `/data/outputs/fim_unit_test_data_do_not_remove`. The new folder is intended to be a more permanent folder for unit test data.
           - Some additional tests were added validating the argument for dropping stream orders.

### Unit Test File Additions:

- `unit_tests/`
   - `filter_catchments_and_add_attributes_unittests.py` and `filter_catchments_and_add_attributes_params.json`:

   - `split_flows_unittests.py' and `split_flows_params.json`

<br/><br/>

## v4.0.3.1 - 2022-03-10 - [PR #561](https://github.com/NOAA-OWP/inundation-mapping/pull/561)

Bug fixes to get the Alpha Test working in FIM 4.

### Changes

- `tools/sythesize_test_cases.py`: Fixed bugs that prevented multiple benchmark types in the same huc from running `run_test_case.py`.
- `tools/run_test_case.py`: Fixed mall bug for IFC benchmark.
- `tools/eval_plots.py`: Fixed Pandas query bugs.

<br/><br/>

## v4.0.3.0 - 2022-03-03 - [PR #550](https://github.com/NOAA-OWP/inundation-mapping/pull/550)

This PR ports the functionality of `usgs_gage_crosswalk.py` and `rating_curve_comparison.py` to FIM 4.

### Additions

- `src/`:
    - `usgs_gage_aggregate.py`: Aggregates all instances of `usgs_elev_table.csv` to the HUC level. This makes it easier to view the gages in each HUC without having to hunt through branch folders and easier for the Sierra Test to run at the HUC level.
    - `usgs_gage_unit_setup.py`: Assigns a branch to each USGS gage within a unit. The output of this module is `usgs_subset_gages.gpkg` at the HUC level containing the `levpa_id` attribute.

### Changes

- `gms_run_branch.sh`: Added a line to aggregate all `usgs_elev_table.csv` into the HUC directory level using `src/usgs_gage_aggregate.py`.
- `src/`:
    -  `gms/`
        - `run_by_branch.sh`: Added a block to run `src/usgs_gage_crosswalk.py`. 
        - `run_by_unit.sh`: Added a block to run `src/usgs_gage_unit_setup.py`.
    - `usgs_gage_crosswalk.py`: Similar to it's functionality in FIM 3, this module snaps USGS gages to the stream network, samples the underlying DEMs, and writes the attributes to `usgs_elev_table.csv`. This CSV is later aggregated to the HUC level and eventually used in `tools/rating_curve_comparison.py`. Addresses #539 
- `tools/rating_curve_comparison.py`: Updated Sierra Test to work with FIM 4 data structure.
- `unit_tests/`:
    - `rating_curve_comparison_unittests.py` & `rating_curve_comparison_params.json`: Unit test code and parameters for the Sierra Test.
    - `usgs_gage_crosswalk_unittests.py` & `usgs_gage_crosswalk_params.json`: Unit test code and parameters for `usgs_gage_crosswalk.py`
- `config/`:
    - `deny_gms_branches_default.lst` & `config/deny_gms_branches_min.lst`: Add `usgs_elev_table.csv` to the lists as a comment so it doesn't get deleted during cleanup.
    - `deny_gms_unit_default.lst`: Add `usgs_subset_gages.gpkg` to the lists as a comment so it doesn't get deleted during cleanup.

<br/><br/>

## v4.0.2.0 - 2022-03-02 - [PR #548](https://github.com/NOAA-OWP/inundation-mapping/pull/548)

Added a new optional system which allows an argument to be added to the `gms_run_unit.sh` command line to filter out stream orders 1 and 2 when calculating branches. 

### Changes

- `gms_run_unit.sh`: Add the new optional `-s` command line argument. Inclusion of this argument means "drop stream orders 1 and 2".

- `src/gms`
   - `run_by_unit.sh`: Capture and forward the drop stream orders flag to `derive_level_paths.py`
	
   - `derive_level_paths.py`: Capture the drop stream order flag and working with `stream_branches.py` to include/not include loading nwm stream with stream orders 1 and 2.
	
   - `stream_branchs.py`: A correction was put in place to allow for the filter of branch attributes and values to be excluded. The `from_file` method has the functionality but was incomplete. This was corrected and how could accept the values from `derive_level_paths.py` to use the branch attribute of "order_" (gkpg field) and values excluded of [1,2] when optionally desired.

- `unit_tests/gms`
    - `derive_level_paths_unittests.py` and `derive_level_paths_params.py`: Updated for testing for the new "drop stream orders 1 and 2" feature. Upgrades were also made to earlier existing incomplete test methods to test more output conditions.
	
<br/><br/>

## v4.0.1.0 - 2022-02-02 - [PR #525](https://github.com/NOAA-OWP/cahaba/pull/525)

The addition of a very simple and evolving unit test system which has two unit tests against two py files.  This will set a precendence and will grow over time and may be automated, possibly during git check-in triggered. The embedded README.md has more details of what we currently have, how to use it, how to add new unit tests, and expected future enhancements.

### Additions

- `/unit_tests/` folder which has the following:

   - `clip_vectors_to_wbd_params.json`: A set of default "happy path" values that are expected to pass validation for the clip_vectors_to_wbd.py -> clip_vectors_to_wbd (function).

   - `clip_vectors_to_wbd_unittests.py`: A unit test file for src/clip_vectors_to_wbd.py. Incomplete but evolving.

   - `README.md`: Some information about how to create unit tests and how to use them.

   - `unit_tests_utils.py`: A python file where methods that are common to all unit tests can be placed.

   - `gms/derive_level_paths_params.json`: A set of default "happy path" values that are expected to pass validation for the derive_level_paths_params.py -> Derive_level_paths (function). 

   - `gms/derive_level_paths_unittests.py`: A unit test file for `src/derive_level_paths.py`. Incomplete but evolving.

<br/><br/>

## v4.0.0.0 - 2022-02-01 - [PR #524](https://github.com/NOAA-OWP/cahaba/pull/524)

FIM4 builds upon FIM3 and allows for better representation of inundation through the reduction of artificial restriction of inundation at catchment boundaries.

More details will be made available through a publication by Aristizabal et. al. and will be included in the "Credits and References" section of the README.md, titled "Reducing Horton-Strahler Stream Order Can Enhance Flood Inundation Mapping Skill with Applications for the U.S. National Water Model."

### Additions

- `/src/gms`: A new directory containing scripts necessary to produce the FIM4 Height Above Nearest Drainage grids and synthetic rating curves needed for inundation mapping.
- `/tools/gms_tools`: A new directory containing scripts necessary to generate and evaluate inundation maps produced from FIM4 Height Above Nearest Drainage grids and synthetic rating curves.

<br/><br/>

## v3.0.24.3 - 2021-11-29 - [PR #488](https://github.com/NOAA-OWP/cahaba/pull/488)

Fixed projection issue in `synthesize_test_cases.py`.

### Changes

- `Pipfile`: Added `Pyproj` to `Pipfile` to specify a version that did not have the current projection issues.

<br/><br/>

## v3.0.24.2 - 2021-11-18 - [PR #486](https://github.com/NOAA-OWP/cahaba/pull/486)

Adding a new check to keep `usgs_elev_table.csv`, `src_base.csv`, `small_segments.csv` for runs not using the `-viz` flag. We unintentionally deleted some .csv files in `vary_mannings_n_composite.py` but need to maintain some of these for non `-viz` runs (e.g. `usgs_elev_table.csv` is used for sierra test input).

### Changes

- `fim_run.sh`: passing `-v` flag to `vary_mannings_n_composite.py` to determine which csv files to delete. Setting `$viz` = 0 for non `-v` runs.
- `src/vary_mannings_n_composite.py`: added `-v` input arg and if statement to check which .csv files to delete.
- `src/add_crosswalk.py`: removed deprecated barc variables from input args.
- `src/run_by_unit.sh`: removed deprecated barc variables from input args to `add_crosswalk.py`.

<br/><br/>

## v3.0.24.1 - 2021-11-17 - [PR #484](https://github.com/NOAA-OWP/cahaba/pull/484)

Patch to clean up unnecessary files and create better names for intermediate raster files.

### Removals

- `tools/run_test_case_gms.py`: Unnecessary file.

### Changes

- `tools/composite_ms_fr_inundation.py`: Clean up documentation and intermediate file names.
- `tools/run_test_case.py`: Remove unnecessary imports.

<br/><br/>

## v3.0.24.0 - 2021-11-08 - [PR #482](https://github.com/NOAA-OWP/cahaba/pull/482)

Adds `composite_ms_fr_inundation.py` to allow for the generation of an inundation map given a "flow file" CSV and full-resolution (FR) and mainstem (MS) relative elevation models, synthetic rating curves, and catchments rasters created by the `fim_run.sh` script.

### Additions
- `composite_ms_fr_inundation.py`: New module that is used to inundate both MS and FR FIM and composite the two inundation rasters.
- `/tools/gms_tools/`: Three modules (`inundate_gms.py`, `mosaic_inundation.py`, `overlapping_inundation.py`) ported from the GMS branch used to composite inundation rasters.

### Changes
- `inundation.py`: Added 2 exception classes ported from the GMS branch.

<br/><br/>

## v3.0.23.3 - 2021-11-04 - [PR #481](https://github.com/NOAA-OWP/cahaba/pull/481)
Includes additional hydraulic properties to the `hydroTable.csv`: `Number of Cells`, `SurfaceArea (m2)`, `BedArea (m2)`, `Volume (m3)`, `SLOPE`, `LENGTHKM`, `AREASQKM`, `Roughness`, `TopWidth (m)`, `WettedPerimeter (m)`. Also adds `demDerived_reaches_split_points.gpkg`, `flowdir_d8_burned_filled.tif`, and `dem_thalwegCond.tif` to `-v` whitelist.

### Changes
- `run_by_unit.sh`: Added `EXIT FLAG` tag and previous non-zero exit code tag to the print statement to allow log lookup.
- `add_crosswalk.py`: Added extra attributes to the hydroTable.csv. Includes a default `barc_on` and `vmann_on` (=False) attribute that is overwritten (=True) if SRC post-processing modules are run.
- `bathy_src_adjust_topwidth.py`: Overwrites the `barc_on` attribute where applicable and includes the BARC-modified Volume property.
- `vary_mannings_n_composite.py`: Overwrites the `vmann_on` attribute where applicable.
- `output_cleanup.py`: Adds new files to the `-v` whitelist.

<br/><br/>

## v3.0.23.2 - 2021-11-04 - [PR #480](https://github.com/NOAA-OWP/cahaba/pull/480)
Hotfix for `vary_manning_n_composite.py` to address null discharge values for non-CONUS hucs.

### Changes
- `vary_manning_n_composite.py`: Add numpy where clause to set final discharge value to the original value if `vmann=False`

<br/><br/>

## v3.0.23.1 - 2021-11-03 - [PR #479](https://github.com/NOAA-OWP/cahaba/pull/479)
Patches the API updater. The `params_calibrated.env` is replaced with `params_template.env` because the BARC and Multi-N modules supplant the calibrated values.

### Changes
- `api/node/updater/updater.py`: Changed `params_calibrated.env` to `params_template.env`

<br/><br/>

## v3.0.23.0 - 2021-10-31 - [PR #475](https://github.com/NOAA-OWP/cahaba/pull/475)

Moved the synthetic rating curve (SRC) processes from the `\tools` directory to `\src` directory to support post-processing in `fim_run.sh`. These SRC post-processing modules will now run as part of the default `fim_run.sh` workflow. Reconfigured bathymetry adjusted rating curve (BARC) module to use the 1.5yr flow from NWM v2 recurrence flow data in combination with the Bieger et al. (2015) regression equations with bankfull discharge predictor variable input.

### Additions
- `src/bathy_src_adjust_topwidth.py` --> New version of bathymetry adjusted rating curve (BARC) module that is configured to use the Bieger et al. (2015) regression equation with input bankfull discharge as the predictor variable (previous version used the drainage area version of the regression equations). Also added log output capability, added reconfigured output content in `src_full_crosswalked_BARC.csv` and `hydroTable.csv`, and included modifications to allow BARC to run as a post-processing step in `fim_run.sh`. Reminder: BARC is only configured for MS extent.

### Removals
- `config/params_calibrated.env` --> deprecated the calibrated roughness values by stream order with the new introduction of variable/composite roughness module
- `src/bathy_rc_adjust.py` --> deprecated the previous BARC version

### Changes
- `src/identify_src_bankfull.py` --> Moved this script from /tools to /src, added more doc strings, cleaned up output log, and reconfigured to allow execution from fim_run.sh post-processing.
- `src/vary_mannings_n_composite.py` --> Moved this script from /tools to /src, added more doc strings, cleaned up output log, added/reconfigured output content in src_full_crosswalked_vmann.csv and hydroTable.csv, and reconfigured to allow execution from fim_run.sh post-processing.
- `config/params_template.env` --> Added additional parameter/variables for input to `identify_src_bankfull.py`, `vary_mannings_n_composite.py`, and `bathy_src_adjust_topwidth.py`.
      - default BARC input: bankfull channel geometry derived from the Bieger et al. (2015) bankfull discharge regression equations
      - default bankfull flow input: NWM v2 1.5-year recurrence flows
      - default variable roughness input: global (all NWM feature_ids) roughness values of 0.06 for in-channel and 0.11 for max overbank
- `fim_run.sh` --> Added SRC post-processing calls after the `run_by_unit.sh` workflow
- `src/add_crosswalk.py` --> Removed BARC module call (moved to post-processing)
- `src/run_by_unit.sh` --> Removed old/unnecessary print statement.
      - **Note: reset exit codes to 0 for unnecessary processing flags.** Non-zero error codes in `run_by_unit.sh` prevent the `fim_run.sh` post-processing steps from running. This error handling issue will be more appropriately handled in a soon to be release enhancement.
- `tools/run_test_case.py` --> Reverted changes used during development process

<br/><br/>

## v3.0.22.8 - 2021-10-26 - [PR #471](https://github.com/NOAA-OWP/cahaba/pull/471)

Manually filtering segments from stream input layer to fix flow reversal of the MS River (HUC 08030100).

### Changes
- `clip_vectors_to_wbd.py`: Fixes bug where flow direction is reversed for HUC 08030100. The issue is resolved by filtering incoming stream segments that intersect with the elevation grid boundary.

<br/><br/>

## v3.0.22.7 - 2021-10-08 - [PR #467](https://github.com/NOAA-OWP/cahaba/pull/467)

These "tool" enhancements 1) delineate in-channel vs. out-of-channel geometry to allow more targeted development of key physical drivers influencing the SRC calculations (e.g. bathymetry & Manning’s n) #418 and 2) applies a variable/composite Manning’s roughness (n) using user provided csv with in-channel vs. overbank roughness values #419 & #410.

### Additions
- `identify_src_bankfull.p`: new post-processing tool that ingests a flow csv (e.g. NWM 1.5yr recurr flow) to approximate the bankfull STG and then calculate the channel vs. overbank proportions using the volume and hydraulic radius variables
- `vary_mannings_n_composite.py`: new post-processing tool that ingests a csv containing feature_id, channel roughness, and overbank roughness and then generates composite n values via the channel ratio variable

### Changes
- `eval_plots.py`: modified the plot legend text to display full label for development tests
- `inundation.py`: added new optional argument (-n) and corresponding function to produce a csv containing the stage value (and SRC variables) calculated from the flow to stage interpolation.

<br/><br/>

## v3.0.22.6 - 2021-09-13 - [PR #462](https://github.com/NOAA-OWP/cahaba/pull/462)

This new workflow ingests FIM point observations from users and “corrects” the synthetic rating curves to produce the desired FIM extent at locations where feedback is available (locally calibrate FIM).

### Changes
- `add_crosswalk.py`: added `NextDownID` and `order_` attributes to the exported `hydroTable.csv`. This will potentially be used in future enhancements to extend SRC changes to upstream/downstream catchments.
- `adjust_rc_with_feedback.py`: added a new workflow to perform the SRC modifications (revised discharge) using the existing HAND geometry variables combined with the user provided point location flow and stage data.
- `inundation_wrapper_custom_flow.py`: updated code to allow for huc6 processing to generate custom inundation outputs.

<br/><br/>

## v3.0.22.5 - 2021-09-08 - [PR #460](https://github.com/NOAA-OWP/cahaba/pull/460)

Patches an issue where only certain benchmark categories were being used in evaluation.

### Changes
- In `tools/tools_shared_variables.py`, created a variable `MAGNITUDE_DICT` to store benchmark category magnitudes.
- `synthesize_test_cases.py` imports `MAGNITUDE_DICT` and uses it to assign magnitudes.

<br/><br/>

## v3.0.22.4 - 2021-08-30 - [PR #456](https://github.com/NOAA-OWP/cahaba/pull/456)

Renames the BARC modified variables that are exported to `src_full_crosswalked.csv` to replace the original variables. The default/original variables are renamed with `orig_` prefix. This change is needed to ensure downstream uses of the `src_full_crosswalked.csv` are able to reference the authoritative version of the channel geometry variables (i.e. BARC-adjust where available).

### Changes
- In `src_full_crosswalked.csv`, default/original variables are renamed with `orig_` prefix and `SA_div` is renamed to `SA_div_flag`.

<br/><br/>

## v3.0.22.3 - 2021-08-27 - [PR #457](https://github.com/NOAA-OWP/cahaba/pull/457)

This fixes a bug in the `get_metadata()` function in `/tools/tools_shared_functions.py` that arose because of a WRDS update. Previously the `metadata_source` response was returned as independent variables, but now it is returned a list of strings. Another issue was observed where the `EVALUATED_SITES_CSV` variable was being misdefined (at least on the development VM) through the OS environmental variable setting.

### Changes
- In `tools_shared_functions.py`, changed parsing of WRDS `metadata_sources` to account for new list type.
- In `generate_categorical_fim_flows.py`, changed the way the `EVALUATED_SITES_CSV` path is defined from OS environmental setting to a relative path that will work within Docker container.

<br/><br/>

## v3.0.22.2 - 2021-08-26 - [PR #455](https://github.com/NOAA-OWP/cahaba/pull/455)

This merge addresses an issues with the bathymetry adjusted rating curve (BARC) calculations exacerbating single-pixel inundation issues for the lower Mississippi River. This fix allows the user to specify a stream order value that will be ignored in BARC calculations (reverts to using the original/default rating curve). If/when the "thalweg notch" issue is addressed, this change may be unmade.

### Changes
- Added new env variable `ignore_streamorders` set to 10.
- Added new BARC code to set the bathymetry adjusted cross-section area to 0 (reverts to using the default SRC values) based on the streamorder env variable.

<br/><br/>

## v3.0.22.1 - 2021-08-20 - [PR #447](https://github.com/NOAA-OWP/cahaba/pull/447)

Patches the minimum stream length in the template parameters file.

### Changes
- Changes `max_split_distance_meters` in `params_template.env` to 1500.

<br/><br/>

## v3.0.22.0 - 2021-08-19 - [PR #444](https://github.com/NOAA-OWP/cahaba/pull/444)

This adds a script, `adjust_rc_with_feedback.py`, that will be expanded  in future issues. The primary function that performs the HAND value and hydroid extraction is ingest_points_layer() but this may change as the overall synthetic rating curve automatic update machanism evolves.

### Additions
- Added `adjust_rc_with_feedback.py` with `ingest_points_layer()`, a function to extract HAND and hydroid values for use in an automatic synthetic rating curve updating mechanism.

<br/><br/>

## v3.0.21.0 - 2021-08-18 - [PR #433](https://github.com/NOAA-OWP/cahaba/pull/433)

General repository cleanup, made memory-profiling an optional flag, API's release feature now saves outputs.

### Changes
- Remove `Dockerfile.prod`, rename `Dockerfile.dev` to just `Dockerfile`, and remove `.dockerignore`.
- Clean up `Dockerfile` and remove any unused* packages or variables.
- Remove any unused* Python packages from the `Pipfile`.
- Move the `CHANGELOG.md`, `SECURITY.md`, and `TERMS.md` files to the `/docs` folder.
- Remove any unused* scripts in the `/tools` and `/src` folders.
- Move `tools/preprocess` scripts into `tools/`.
- Ensure all scripts in the `/src` folder have their code in functions and are being called via a `__main__` function (This will help with implementing memory profiling fully).
- Changed memory-profiling to be an option flag `-m` for `fim_run.sh`.
- Updated FIM API to save all outputs during a "release" job.

<br/><br/>

## v3.0.20.2 - 2021-08-13 - [PR #443](https://github.com/NOAA-OWP/cahaba/pull/443)

This merge modifies `clip_vectors_to_wbd.py` to check for relevant input data.

### Changes
- `clip_vectors_to_wbd.py` now checks that there are NWM stream segments within the buffered HUC boundary.
- `included_huc8_ms.lst` has several additional HUC8s.

<br/><br/>

## v3.0.20.1 - 2021-08-12 - [PR #442](https://github.com/NOAA-OWP/cahaba/pull/442)

This merge improves documentation in various scripts.

### Changes
This PR better documents the following:

- `inundate_nation.py`
- `synthesize_test_cases.py`
- `adjust_thalweg_lateral.py`
- `rem.py`

<br/><br/>

## v3.0.20.0 - 2021-08-11 - [PR #440](https://github.com/NOAA-OWP/cahaba/pull/440)

This merge adds two new scripts into `/tools/` for use in QAQC.

### Additions
- `inundate_nation.py` to produce inundation maps for the entire country for use in QAQC.
- `check_deep_flooding.py` to check for depths of inundation greater than a user-supplied threshold at specific areas defined by a user-supplied shapefile.

<br/><br/>

## v3.0.19.5 - 2021-07-19

Updating `README.md`.

<br/><br/>

## v3.0.19.4 - 2021-07-13 - [PR #431](https://github.com/NOAA-OWP/cahaba/pull/431)

Updating logging and fixing bug in vector preprocessing.

### Additions
- `fim_completion_check.py` adds message to docker log to log any HUCs that were requested but did not finish `run_by_unit.sh`.
- Adds `input_data_edits_changelog.txt` to the inputs folder to track any manual or version/location specific changes that were made to data used in FIM 3.

### Changes
- Provides unique exit codes to relevant domain checkpoints within `run_by_unit.sh`.
- Bug fixes in `reduce_nhd_stream_density.py`, `mprof plot` call.
- Improved error handling in `add_crosswalk.py`.

<br/><br/>

## v3.0.19.3 - 2021-07-09

Hot fix to `synthesize_test_cases`.

### Changes
- Fixed if/elif/else statement in `synthesize_test_cases.py` that resulted in only IFC data being evaluated.

<br/><br/>

## v3.0.19.2 - 2021-07-01 - [PR #429](https://github.com/NOAA-OWP/cahaba/pull/429)

Updates to evaluation scripts to allow for Alpha testing at Iowa Flood Center (IFC) sites. Also, `BAD_SITES` variable updates to omit sites not suitable for evaluation from metric calculations.

### Changes
- The `BAD_SITES` list in `tools_shared_variables.py` was updated and reasons for site omission are documented.
- Refactored `run_test_case.py`, `synthesize_test_cases.py`, `tools_shared_variables.py`, and `eval_plots.py` to allow for IFC comparisons.

<br/><br/>

## v3.0.19.1 - 2021-06-17 - [PR #417](https://github.com/NOAA-OWP/cahaba/pull/417)

Adding a thalweg profile tool to identify significant drops in thalweg elevation. Also setting lateral thalweg adjustment threshold in hydroconditioning.

### Additions
- `thalweg_drop_check.py` checks the elevation along the thalweg for each stream path downstream of MS headwaters within a HUC.

### Removals
- Removing `dissolveLinks` arg from `clip_vectors_to_wbd.py`.

### Changes
- Cleaned up code in `split_flows.py` to make it more readable.
- Refactored `reduce_nhd_stream_density.py` and `adjust_headwater_streams.py` to limit MS headwater points in `agg_nhd_headwaters_adj.gpkg`.
- Fixed a bug in `adjust_thalweg_lateral.py` lateral elevation replacement threshold; changed threshold to 3 meters.
- Updated `aggregate_vector_inputs.py` to log intermediate processes.

<br/><br/>

## v3.0.19.0 - 2021-06-10 - [PR #415](https://github.com/NOAA-OWP/cahaba/pull/415)

Feature to evaluate performance of alternative CatFIM techniques.

### Additions
- Added `eval_catfim_alt.py` to evaluate performance of alternative CatFIM techniques.

<br/><br/>

## v3.0.18.0 - 2021-06-09 - [PR #404](https://github.com/NOAA-OWP/cahaba/pull/404)

To help analyze the memory consumption of the Fim Run process, the python module `memory-profiler` has been added to give insights into where peak memory usage is with in the codebase.

In addition, the Dockerfile was previously broken due to the Taudem dependency removing the version that was previously being used by FIM. To fix this, and allow new docker images to be built, the Taudem version has been updated to the newest version on the Github repo and thus needs to be thoroughly tested to determine if this new version has affected the overall FIM outputs.

### Additions
- Added `memory-profiler` to `Pipfile` and `Pipfile.lock`.
- Added `mprof` (memory-profiler cli utility) call to the `time_and_tee_run_by_unit.sh` to create overall memory usage graph location in the `/logs/{HUC}_memory.png` of the outputs directory.
- Added `@profile` decorator to all functions within scripts used in the `run_by_unit.sh` script to allow for memory usage tracking, which is then recorded in the `/logs/{HUC}.log` file of the outputs directory.

### Changes
- Changed the Taudem version in `Dockerfile.dev` to `98137bb6541a0d0077a9c95becfed4e56d0aa0ac`.
- Changed all calls of python scripts in `run_by_unit.s` to be called with the `-m memory-profiler` argument to allow scripts to also track memory usage.

<br/><br/>

## v3.0.17.1 - 2021-06-04 - [PR #395](https://github.com/NOAA-OWP/cahaba/pull/395)

Bug fix to the `generate_nws_lid.py` script

### Changes
- Fixes incorrectly assigned attribute field "is_headwater" for some sites in the `nws_lid.gpkg` layer.
- Updated `agg_nhd_headwaters_adj.gpkg`, `agg_nhd_streams_adj.gpkg`, `nwm_flows.gpkg`, and `nwm_catchments.gpkg` input layers using latest NWS LIDs.

<br/><br/>

## v3.0.17.0 - 2021-06-04 - [PR #393](https://github.com/NOAA-OWP/cahaba/pull/393)
BARC updates to cap the bathy calculated xsec area in `bathy_rc_adjust.py` and allow user to choose input bankfull geometry.

### Changes

- Added new env variable to control which input file is used for the bankfull geometry input to bathy estimation workflow.
- Modified the bathymetry cross section area calculation to cap the additional area value so that it cannot exceed the bankfull cross section area value for each stream segment (bankfull value obtained from regression equation dataset).
- Modified the `rating_curve_comparison.py` plot output to always put the FIM rating curve on top of the USGS rating curve (avoids USGS points covering FIM).
- Created a new aggregate csv file (aggregates for all hucs) for all of the `usgs_elev_table.csv` files (one per huc).
- Evaluate the FIM Bathymetry Adjusted Rating Curve (BARC) tool performance using the estimated bankfull geometry dataset derived for the NWM route link dataset.

<br/><br/>

## v3.0.16.3 - 2021-05-21 - [PR #388](https://github.com/NOAA-OWP/cahaba/pull/388)

Enhancement and bug fixes to `synthesize_test_cases.py`.

### Changes
- Addresses a bug where AHPS sites without benchmark data were receiving a CSI of 0 in the master metrics CSV produced by `synthesize_test_cases.py`.
- Includes a feature enhancement to `synthesize_test_cases.py` that allows for the inclusion of user-specified testing versions in the master metrics CSV.
- Removes some of the print statements used by `synthesize_test_cases.py`.

<br/><br/>

## v3.0.16.2 - 2021-05-18 - [PR #384](https://github.com/NOAA-OWP/cahaba/pull/384)

Modifications and fixes to `run_test_case.py`, `eval_plots.py`, and AHPS preprocessing scripts.

### Changes
- Comment out return statement causing `run_test_case.py` to skip over sites/hucs when calculating contingency rasters.
- Move bad sites list and query statement used to filter out bad sites to the `tools_shared_variables.py`.
- Add print statements in `eval_plots.py` detailing the bad sites used and the query used to filter out bad sites.
- Update AHPS preprocessing scripts to produce a domain shapefile.
- Change output filenames produced in ahps preprocessing scripts.
- Update workarounds for some sites in ahps preprocessing scripts.

<br/><br/>

## v3.0.16.1 - 2021-05-11 - [PR #380](https://github.com/NOAA-OWP/cahaba/pull/380)

The current version of Eventlet used in the Connector module of the FIM API is outdated and vulnerable. This update bumps the version to the patched version.

### Changes
- Updated `api/node/connector/requirements.txt` to have the Eventlet version as 0.31.0

<br/><br/>

## v3.0.16.0 - 2021-05-07 - [PR #378](https://github.com/NOAA-OWP/cahaba/pull/378)

New "Release" feature added to the FIM API. This feature will allow for automated FIM, CatFIM, and relevant metrics to be generated when a new FIM Version is released. See [#373](https://github.com/NOAA-OWP/cahaba/issues/373) for more detailed steps that take place in this feature.

### Additions
- Added new window to the UI in `api/frontend/gui/templates/index.html`.
- Added new job type to `api/node/connector/connector.py` to allow these release jobs to run.
- Added additional logic in `api/node/updater/updater.py` to run the new eval and CatFIM scripts used in the release feature.

### Changes
- Updated `api/frontend/output_handler/output_handler.py` to allow for copying more broad ranges of file paths instead of only the `/data/outputs` directory.

<br/><br/>

## v3.0.15.10 - 2021-05-06 - [PR #375](https://github.com/NOAA-OWP/cahaba/pull/375)

Remove Great Lakes coastlines from WBD buffer.

### Changes
- `gl_water_polygons.gpkg` layer is used to mask out Great Lakes boundaries and remove NHDPlus HR coastline segments.

<br/><br/>

## v3.0.15.9 - 2021-05-03 - [PR #372](https://github.com/NOAA-OWP/cahaba/pull/372)

Generate `nws_lid.gpkg`.

### Additions
- Generate `nws_lid.gpkg` with attributes indicating if site is a headwater `nws_lid` as well as if it is co-located with another `nws_lid` which is referenced to the same `nwm_feature_id` segment.

<br/><br/>

## v3.0.15.8 - 2021-04-29 - [PR #371](https://github.com/NOAA-OWP/cahaba/pull/371)

Refactor NHDPlus HR preprocessing workflow. Resolves issue #238

### Changes
- Consolidate NHD streams, NWM catchments, and headwaters MS and FR layers with `mainstem` column.
- HUC8 intersections are included in the input headwaters layer.
- `clip_vectors_to_wbd.py` removes incoming stream segment from the selected layers.

<br/><br/>

## v3.0.15.7 - 2021-04-28 - [PR #367](https://github.com/NOAA-OWP/cahaba/pull/367)

Refactor synthesize_test_case.py to handle exceptions during multiprocessing. Resolves issue #351

### Changes
- refactored `inundation.py` and `run_test_case.py` to handle exceptions without using `sys.exit()`.

<br/><br/>

## v3.0.15.6 - 2021-04-23 - [PR #365](https://github.com/NOAA-OWP/cahaba/pull/365)

Implement CatFIM threshold flows to Sierra test and add AHPS benchmark preprocessing scripts.

### Additions
- Produce CatFIM flows file when running `rating_curve_get_usgs_gages.py`.
- Several scripts to preprocess AHPS benchmark data. Requires numerous file dependencies not available through Cahaba.

### Changes
- Modify `rating_curve_comparison.py` to ingest CatFIM threshold flows in calculations.
- Modify `eval_plots.py` to save all site specific bar plots in same parent directory instead of in subdirectories.
- Add variables to `env.template` for AHPS benchmark preprocessing.

<br/><br/>

## v3.0.15.5 - 2021-04-20 - [PR #363](https://github.com/NOAA-OWP/cahaba/pull/363)

Prevent eval_plots.py from erroring out when spatial argument enabled if certain datasets not analyzed.

### Changes
- Add check to make sure analyzed dataset is available prior to creating spatial dataset.

<br/><br/>

## v3.0.15.4 - 2021-04-20 - [PR #356](https://github.com/NOAA-OWP/cahaba/pull/356)

Closing all multiprocessing Pool objects in repo.

<br/><br/>

## v3.0.15.3 - 2021-04-19 - [PR #358](https://github.com/NOAA-OWP/cahaba/pull/358)

Preprocess NHDPlus HR rasters for consistent projections, nodata values, and convert from cm to meters.

### Additions
- `preprocess_rasters.py` reprojects raster, converts to meters, and updates nodata value to -9999.
- Cleaned up log messages from `bathy_rc_adjust.py` and `usgs_gage_crosswalk.py`.
- Outputs paths updated in `generate_categorical_fim_mapping.py` and `generate_categorical_fim.py`.
- `update_raster_profile` cleans up raster crs, blocksize, nodata values, and converts elevation grids from cm to meters.
- `reproject_dem.py` imports gdal to reproject elevation rasters because an error was occurring when using rasterio.

### Changes
- `burn_in_levees.py` replaces the `gdal_calc.py` command to resolve inconsistent outputs with burned in levee values.

<br/><br/>

## v3.0.15.2 - 2021-04-16 - [PR #359](https://github.com/NOAA-OWP/cahaba/pull/359)

Hotfix to preserve desired files when production flag used in `fim_run.sh`.

### Changes

- Fixed production whitelisted files.

<br/><br/>

## v3.0.15.1 - 2021-04-13 - [PR #355](https://github.com/NOAA-OWP/cahaba/pull/355)

Sierra test considered all USGS gage locations to be mainstems even though many actually occurred with tributaries. This resulted in unrealistic comparisons as incorrect gages were assigned to mainstems segments. This feature branch identifies gages that are on mainstems via attribute field.

### Changes

- Modifies `usgs_gage_crosswalk.py` to filter out gages from the `usgs_gages.gpkg` layer such that for a "MS" run, only consider gages that contain rating curve information (via `curve` attribute) and are also mainstems gages (via `mainstems` attribute).
- Modifies `usgs_gage_crosswalk.py` to filter out gages from the `usgs_gages.gpkg` layer such that for a "FR" run, only consider gages that contain rating curve information (via `curve` attribute) and are not mainstems gages (via `mainstems` attribute).
- Modifies how mainstems segments are determined by using the `nwm_flows_ms.gpkg` as a lookup to determine if the NWM segment specified by WRDS for a gage site is a mainstems gage.

### Additions

- Adds a `mainstem` attribute field to `usgs_gages.gpkg` that indicates whether a gage is located on a mainstems river.
- Adds `NWM_FLOWS_MS` variable to the `.env` and `.env.template` files.
- Adds the `extent` argument specified by user when running `fim_run.sh` to `usgs_gage_crosswalk.py`.

<br/><br/>

## v3.0.15.0 - 2021-04-08 - [PR #340](https://github.com/NOAA-OWP/cahaba/pull/340)

Implementing a prototype technique to estimate the missing bathymetric component in the HAND-derived synthetic rating curves. The new Bathymetric Adjusted Rating Curve (BARC) function is built within the `fim_run.sh` workflow and will ingest bankfull geometry estimates provided by the user to modify the cross section area used in the synthetic rating curve generation.

### Changes
 - `add_crosswalk.py` outputs the stream order variables to `src_full_crosswalked.csv` and calls the new `bathy_rc_adjust.py` if bathy env variable set to True and `extent=MS`.
 - `run_by_unit.sh` includes a new csv outputs for reviewing BARC calculations.
 - `params_template.env` & `params_calibrated.env` contain new BARC function input variables and on/off toggle variable.
 - `eval_plots.py` now includes additional AHPS eval sites in the list of "bad_sites" (flagged issues with MS flowlines).

### Additions
 - `bathy_rc_adjust.py`:
    - Imports the existing synthetic rating curve table and the bankfull geometry input data (topwidth and cross section area per COMID).
    - Performs new synthetic rating curve calculations with bathymetry estimation modifications.
    - Flags issues with the thalweg-notch artifact.

<br/><br/>

## v3.0.14.0 - 2021-04-05 - [PR #338](https://github.com/NOAA-OWP/cahaba/pull/338)

Create tool to retrieve rating curves from USGS sites and convert to elevation (NAVD88). Intended to be used as part of the Sierra Test.

### Changes
 - Modify `usgs_gage_crosswalk.py` to:
    1) Look for `location_id` instead of `site_no` attribute field in `usgs_gages.gpkg` file.
    2) Filter out gages that do not have rating curves included in the `usgs_rating_curves.csv`.
 - Modify `rating_curve_comparison.py` to perform a check on the age of the user specified `usgs_rating_curves.csv` and alert user to the age of the file and recommend updating if file is older the 30 days.

### Additions
 - Add `rating_curve_get_usgs_curves.py`. This script will generate the following files:
     1) `usgs_rating_curves.csv`: A csv file that contains rating curves (including converted to NAVD88 elevation) for USGS gages in a format that is compatible with  `rating_curve_comparisons.py`. As it is is currently configured, only gages within CONUS will have rating curve data.
     2) `log.csv`: A log file that records status for each gage and includes error messages.
     3) `usgs_gages.gpkg`: A geospatial layer (in FIM projection) of all active USGS gages that meet a predefined criteria. Additionally, the `curve` attribute indicates whether a rating curve is found in the `usgs_rating_curves.csv`. This spatial file is only generated if the `all` option is passed with the `-l` argument.

<br/><br/>

## v3.0.13.0 - 2021-04-01 - [PR #332](https://github.com/NOAA-OWP/cahaba/pull/332)

Created tool to compare synthetic rating curve with benchmark rating curve (Sierra Test).

### Changes
 - Update `aggregate_fim_outputs.py` call argument in `fim_run.sh` from 4 jobs to 6 jobs, to optimize API performance.
 - Reroutes median elevation data from `add_crosswalk.py` and `rem.py` to new file (depreciating `hand_ref_elev_table.csv`).
 - Adds new files to `viz_whitelist` in `output_cleanup.py`.

### Additions
 - `usgs_gage_crosswalk.py`: generates `usgs_elev_table.csv` in `run_by_unit.py` with elevation and additional attributes at USGS gages.
 - `rating_curve_comparison.py`: post-processing script to plot and calculate metrics between synthetic rating curves and USGS rating curve data.

<br/><br/>

## v3.0.12.1 - 2021-03-31 - [PR #336](https://github.com/NOAA-OWP/cahaba/pull/336)

Fix spatial option in `eval_plots.py` when creating plots and spatial outputs.

### Changes
 - Removes file dependencies from spatial option. Does require the WBD layer which should be specified in `.env` file.
 - Produces outputs in a format consistent with requirements needed for publishing.
 - Preserves leading zeros in huc information for all outputs from `eval_plots.py`.

### Additions
 - Creates `fim_performance_points.shp`: this layer consists of all evaluated ahps points (with metrics). Spatial data retrieved from WRDS on the fly.
 - Creates `fim_performance_polys.shp`: this layer consists of all evaluated huc8s (with metrics). Spatial data retrieved from WBD layer.

<br/><br/>

## v3.0.12.0 - 2021-03-26 - [PR #327](https://github.com/NOAA-OWP/cahaba/pull/237)

Add more detail/information to plotting capabilities.

### Changes
 - Merge `plot_functions.py` into `eval_plots.py` and move `eval_plots.py` into the tools directory.
 - Remove `plots` subdirectory.

### Additions
 - Optional argument to create barplots of CSI for each individual site.
 - Create a csv containing the data used to create the scatterplots.

<br/><br/>

## v3.0.11.0 - 2021-03-22 - [PR #319](https://github.com/NOAA-OWP/cahaba/pull/298)

Improvements to CatFIM service source data generation.

### Changes
 - Renamed `generate_categorical_fim.py` to `generate_categorical_fim_mapping.py`.
 - Updated the status outputs of the `nws_lid_sites layer` and saved it in the same directory as the `merged catfim_library layer`.
 - Additional stability fixes (such as improved compatability with WRDS updates).

### Additions
 - Added `generate_categorical_fim.py` to wrap `generate_categorical_fim_flows.py` and `generate_categorical_fim_mapping.py`.
 - Create new `nws_lid_sites` shapefile located in same directory as the `catfim_library` shapefile.

<br/><br/>

## v3.0.10.1 - 2021-03-24 - [PR #320](https://github.com/NOAA-OWP/cahaba/pull/320)

Patch to synthesize_test_cases.py.

### Changes
 - Bug fix to `synthesize_test_cases.py` to allow comparison between `testing` version and `official` versions.

<br/><br/>

## v3.0.10.0 - 2021-03-12 - [PR #298](https://github.com/NOAA-OWP/cahaba/pull/298)

Preprocessing of flow files for Categorical FIM.

### Additions
 - Generate Categorical FIM flow files for each category (action, minor, moderate, major).
 - Generate point shapefile of Categorical FIM sites.
 - Generate csv of attribute data in shapefile.
 - Aggregate all shapefiles and csv files into one file in parent directory.
 - Add flood of record category.

 ### Changes
 - Stability fixes to `generate_categorical_fim.py`.

<br/><br/>

## v3.0.9.0 - 2021-03-12 - [PR #297](https://github.com/NOAA-OWP/cahaba/pull/297)

Enhancements to FIM API.

### Changes
 - `fim_run.sh` can now be run with jobs in parallel.
 - Viz post-processing can now be selected in API interface.
 - Jobs table shows jobs that end with errors.
 - HUC preset lists can now be selected in interface.
 - Better `output_handler` file writing.
 - Overall better restart and retry handlers for networking problems.
 - Jobs can now be canceled in API interface.
 - Both FR and MS configs can be selected for a single job.

<br/><br/>

## v3.0.8.2 - 2021-03-11 - [PR #296](https://github.com/NOAA-OWP/cahaba/pull/296)

Enhancements to post-processing for Viz-related use-cases.

### Changes
 - Aggregate grids are projected to Web Mercator during `-v` runs in `fim_run.sh`.
 - HUC6 aggregation is parallelized.
 - Aggregate grid blocksize is changed from 256 to 1024 for faster postprocessing.

<br/><br/>

## v3.0.8.1 - 2021-03-10 - [PR #302](https://github.com/NOAA-OWP/cahaba/pull/302)

Patched import issue in `tools_shared_functions.py`.

### Changes
 - Changed `utils.` to `tools_` in `tools_shared_functions.py` after recent structural change to `tools` directory.

<br/><br/>

## v3.0.8.0 - 2021-03-09 - [PR #279](https://github.com/NOAA-OWP/cahaba/pull/279)

Refactored NWS Flood Categorical HAND FIM (CatFIM) pipeline to open source.

### Changes
 - Added `VIZ_PROJECTION` to `shared_variables.py`.
 - Added missing library referenced in `inundation.py`.
 - Cleaned up and converted evaluation scripts in `generate_categorical_fim.py` to open source.
 - Removed `util` folders under `tools` directory.

<br/><br/>

## v3.0.7.1 - 2021-03-02 - [PR #290](https://github.com/NOAA-OWP/cahaba/pull/290)

Renamed benchmark layers in `test_cases` and updated variable names in evaluation scripts.

### Changes
 - Updated `run_test_case.py` with new benchmark layer names.
 - Updated `run_test_case_calibration.py` with new benchmark layer names.

<br/><br/>

## v3.0.7.0 - 2021-03-01 - [PR #288](https://github.com/NOAA-OWP/cahaba/pull/288)

Restructured the repository. This has no impact on hydrological work done in the codebase and is simply moving files and renaming directories.

### Changes
 - Moved the contents of the `lib` folder to a new folder called `src`.
 - Moved the contents of the `tests` folder to the `tools` folder.
 - Changed any instance of `lib` or `libDir` to `src` or `srcDir`.

<br/><br/>

## v3.0.6.0 - 2021-02-25 - [PR #276](https://github.com/NOAA-OWP/cahaba/pull/276)

Enhancement that creates metric plots and summary statistics using metrics compiled by `synthesize_test_cases.py`.

### Additions
 - Added `eval_plots.py`, which produces:
    - Boxplots of CSI, FAR, and POD/TPR
    - Barplot of aggregated CSI scores
    - Scatterplot of CSI comparing two FIM versions
    - CSV of aggregated statistics (CSI, FAR, POD/TPR)
    - CSV of analyzed data and analyzed sites

<br/><br/>

## v3.0.5.3 - 2021-02-23 - [PR #275](https://github.com/NOAA-OWP/cahaba/pull/275)

Bug fixes to new evaluation code.

### Changes

 - Fixed a bug in `synthesize_test_cases.py` where the extent (MS/FR) was not being written to merged metrics file properly.
 - Fixed a bug in `synthesize_test_cases.py` where only BLE test cases were being written to merged metrics file.
 - Removed unused imports from `inundation.py`.
 - Updated README.md

<br/><br/>

## v3.0.5.2 - 2021-02-23 - [PR #272](https://github.com/NOAA-OWP/cahaba/pull/272)

Adds HAND synthetic rating curve (SRC) datum elevation values to `hydroTable.csv` output.

### Changes

 - Updated `add_crosswalk.py` to included "Median_Thal_Elev_m" variable outputs in `hydroTable.csv`.
 - Renamed hydroid attribute in `rem.py` to "Median" in case we want to include other statistics in the future (e.g. min, max, range etc.).

<br/><br/>
## v3.0.5.1 - 2021-02-22

Fixed `TEST_CASES_DIR` path in `tests/utils/shared_variables.py`.

### Changes

 - Removed `"_new"` from `TEST_CASES_DIR` variable.

<br/><br/>

## v3.0.5.0 - 2021-02-22 - [PR #267](https://github.com/NOAA-OWP/cahaba/pull/267)

Enhancements to allow for evaluation at AHPS sites, the generation of a query-optimized metrics CSV, and the generation of categorical FIM. This merge requires that the `/test_cases` directory be updated for all machines performing evaluation.

### Additions

 - `generate_categorical_fim.py` was added to allow production of NWS Flood Categorical HAND FIM (CatFIM) source data. More changes on this script are to follow in subsequent branches.

### Removals

 - `ble_autoeval.sh` and `all_ble_stats_comparison.py` were deleted because `synthesize_test_cases.py` now handles the merging of metrics.
 - The code block in `run_test_case.py` that was responsible for printing the colored metrics to screen has been commented out because of the new scale of evaluations (formerly in `run_test_case.py`, now in `shared_functions.py`)
 - Remove unused imports from inundation wrappers in `/tools`.

### Changes

 - Updated `synthesize_test_cases.py` to allow for AHPS site evaluations.
 - Reorganized `run_test_case.py` by moving more functions into `shared_functions.py`.
 - Created more shared variables in `shared_variables.py` and updated import statements in relevant scripts.

<br/><br/>

## v3.0.4.4 - 2021-02-19 - [PR #266](https://github.com/NOAA-OWP/cahaba/pull/266)

Rating curves for short stream segments are replaced with rating curves from upstream/downstream segments.

### Changes

 - Short stream segments are identified and are reassigned the channel geometry from upstream/downstream segment.
 - `fossid` renamed to `fimid` and the attribute's starting value is now 1000 to avoid HydroIDs with leading zeroes.
 - Addresses issue where HydroIDs were not included in final hydrotable.
 - Added `import sys` to `inundation.py` (missing from previous feature branch).
 - Variable names and general workflow are cleaned up.

<br/><br/>

## v3.0.4.3 - 2021-02-12 - [PR #254](https://github.com/NOAA-OWP/cahaba/pull/254)

Modified `rem.py` with a new function to output HAND reference elev.

### Changes

 - Function `make_catchment_hydroid_dict` creates a df of pixel catchment ids and overlapping hydroids.
 - Merge hydroid df and thalweg minimum elevation df.
 - Produces new output containing all catchment ids and min thalweg elevation value named `hand_ref_elev_table.csv`.
 - Overwrites the `demDerived_reaches_split.gpk` layer by adding additional attribute `Min_Thal_Elev_meters` to view the elevation value for each hydroid.

<br/><br/>

## v3.0.4.2 - 2021-02-12 - [PR #255](https://github.com/NOAA-OWP/cahaba/pull/255)

Addresses issue when running on HUC6 scale.

### Changes

 - `src.json` should be fixed and slightly smaller by removing whitespace.
 - Rasters are about the same size as running fim as huc6 (compressed and tiled; aggregated are slightly larger).
 - Naming convention and feature id attribute are only added to the aggregated hucs.
 - HydroIDs are different for huc6 vs aggregated huc8s mostly due to forced split at huc boundaries (so long we use consistent workflow it shouldn't matter).
 - Fixed known issue where sometimes an incoming stream is not included in the final selection will affect aggregate outputs.

<br/><br/>

## v3.0.4.1 - 2021-02-12 - [PR #261](https://github.com/NOAA-OWP/cahaba/pull/261)

Updated MS Crosswalk method to address gaps in FIM.

### Changes

 - Fixed typo in stream midpoint calculation in `split_flows.py` and `add_crosswalk.py`.
 - `add_crosswalk.py` now restricts the MS crosswalk to NWM MS catchments.
 - `add_crosswalk.py` now performs a secondary MS crosswalk selection by nearest NWM MS catchment.

<br/><br/>

## v3.0.4.0 - 2021-02-10 - [PR #256](https://github.com/NOAA-OWP/cahaba/pull/256)

New python script "wrappers" for using `inundation.py`.

### Additions

 - Created `inundation_wrapper_nwm_flows.py` to produce inundation outputs using NWM recurrence flows: 1.5 year, 5 year, 10 year.
 - Created `inundation_wrapper_custom_flow.py` to produce inundation outputs with user-created flow file.
 - Created new `tools` parent directory to store `inundation_wrapper_nwm_flows.py` and  `inundation_wrapper_custom_flow.py`.

<br/><br/>

## v3.0.3.1 - 2021-02-04 - [PR #253](https://github.com/NOAA-OWP/cahaba/pull/253)

Bug fixes to correct mismatched variable name and file path.

### Changes

 - Corrected variable name in `fim_run.sh`.
 - `acquire_and_preprocess_inputs.py` now creates `huc_lists` folder and updates file path.

<br/><br/>

## v3.0.3.0 - 2021-02-04 - [PR #227](https://github.com/NOAA-OWP/cahaba/pull/227)

Post-process to aggregate FIM outputs to HUC6 scale.

### Additions

 - Viz outputs aggregated to HUC6 scale; saves outputs to `aggregate_fim_outputs` folder.

### Changes

 - `split_flows.py` now splits streams at HUC8 boundaries to ensure consistent catchment boundaries along edges.
 - `aggregate_fim_outputs.sh` has been depreciated but remains in the repo for potential FIM 4 development.
 - Replaced geopandas driver arg with getDriver throughout repo.
 - Organized parameters in environment files by group.
 - Cleaned up variable names in `split_flows.py` and `build_stream_traversal.py`.
 - `build_stream_traversal.py` is now assigning HydroID by midpoint instead centroid.
 - Cleanup of `clip_vectors_to_wbd.py`.

<br/><br/>

## v3.0.2.0 - 2021-01-25 - [PR #218](https://github.com/NOAA-OWP/cahaba/pull/218)

Addition of an API service to schedule, run and manage `fim_run` jobs through a user-friendly web interface.

### Additions

 - `api` folder that contains all the codebase for the new service.

<br/><br/>

## v3.0.1.0 - 2021-01-21 - [PR #206](https://github.com/NOAA-OWP/cahaba/pull/206)

Preprocess MS and FR stream networks

### Changes

 - Headwater stream segments geometries are adjusted to align with with NWM streams.
 - Incoming streams are selected using intersection points between NWM streams and HUC4 boundaries.
 - `clip_vectors_to_wbd.py` handles local headwaters.
 - Removes NHDPlus features categorized as coastline and underground conduit.  
 - Added streams layer to production whitelist.
 - Fixed progress bar in `lib/acquire_and_preprocess_inputs.py`.
 - Added `getDriver` to shared `functions.py`.
 - Cleaned up variable names and types.

<br/><br/>

## v3.0.0.4 - 2021-01-20 - [PR #230](https://github.com/NOAA-OWP/cahaba/pull/230)

Changed the directory where the `included_huc*.lst` files are being read from.

### Changes

 - Changed the directory where the `included_huc*.lst` files are being read from.

<br/><br/>

## v3.0.0.3 - 2021-01-14 - [PR #210](https://github.com/NOAA-OWP/cahaba/pull/210)

Hotfix for handling nodata value in rasterized levee lines.

### Changes

 - Resolves bug for HUCs where `$ndv > 0` (Great Lakes region).
 - Initialize the `nld_rasterized_elev.tif` using a value of `-9999` instead of `$ndv`.

 <br/><br/>

## v3.0.0.2 - 2021-01-06 - [PR #200](https://github.com/NOAA-OWP/cahaba/pull/200)

Patch to address AHPSs mapping errors.

### Changes

 - Checks `dtype` of `hydroTable.csv` columns to resolve errors caused in `inundation.py` when joining to flow forecast.
 - Exits `inundation.py` when all hydrotable HydroIDs are lake features.
 - Updates path to latest AHPs site layer.
 - Updated [readme](https://github.com/NOAA-OWP/cahaba/commit/9bffb885f32dfcd95978c7ccd2639f9df56ff829)

<br/><br/>

## v3.0.0.1 - 2020-12-31 - [PR #184](https://github.com/NOAA-OWP/cahaba/pull/184)

Modifications to build and run Docker image more reliably. Cleanup on some pre-processing scripts.

### Changes

 - Changed to noninteractive install of GRASS.
 - Changed some paths from relative to absolute and cleaned up some python shebang lines.

### Notes
 - `aggregate_vector_inputs.py` doesn't work yet. Need to externally download required data to run fim_run.sh

 <br/><br/>

## v3.0.0.0 - 2020-12-22 - [PR #181](https://github.com/NOAA-OWP/cahaba/pull/181)

The software released here builds on the flood inundation mapping capabilities demonstrated as part of the National Flood Interoperability Experiment, the Office of Water Prediction's Innovators Program and the National Water Center Summer Institute. The flood inundation mapping software implements the Height Above Nearest Drainage (HAND) algorithm and incorporates community feedback and lessons learned over several years. The software has been designed to meet the requirements set by stakeholders interested in flood prediction and has been developed in partnership with several entities across the water enterprise.<|MERGE_RESOLUTION|>--- conflicted
+++ resolved
@@ -1,7 +1,6 @@
 All notable changes to this project will be documented in this file.
 We follow the [Semantic Versioning 2.0.0](http://semver.org/) format.
 
-<<<<<<< HEAD
 ## v4.3.7.3 - 2023-04-14 - [PR#880](https://github.com/NOAA-OWP/inundation-mapping/pull/880)
 
 Hotfix for addressing an error during the NRMSE calculation/aggregation step within `tools/rating_curve_comparison.py`. Also added the "n" variable to the agg_nwm_recurr_flow_elev_stats table. Addresses #878 
@@ -9,7 +8,24 @@
 ### Changes  
 
 - `tools/rating_curve_comparison.py`: address error for computing nrmse when n=1; added the "n" variable (sample size) to the output metrics table
-=======
+
+<br/><br/>
+
+## v4.3.7.2 - 2023-04-06 - [PR#879](https://github.com/NOAA-OWP/inundation-mapping/pull/879)
+
+Replaces `os.environ` with input arguments in Python files that are called from bash scripts. The bash scripts now access the environment variables and pass them to the Python files as input arguments. In addition to adapting some Python scripts to a more modular structure which allows them to be run individually, it also allows Visual Studio Code debugger to work properly. Closes #875.
+
+### Changes
+
+- `fim_pre_processing.sh`: Added `-i $inputsDir` input argument to `src/check_huc_inputs.py`
+- `src/`
+    - `add_crosswalk.py`: Changed `min_catchment_area` and `min_stream_length` environment variables to input arguments
+    - `check_huc_inputs.py`: Changed `inputsDir` environment variable to input argument
+    - `delineate_hydros_and_produce_HAND.sh`: Added `-m $max_split_distance_meters -t $slope_min -b $lakes_buffer_dist_meters` input arguments to `src/split_flows.py`
+    - `split_flows.py`: Changed `max_split_distance_meters`, `slope_min`, and `lakes_buffer_dist_meters` from environment variables to input arguments
+
+<br/><br/>
+
 ## v4.3.7.1 - 2023-04-06 - [PR#874](https://github.com/NOAA-OWP/inundation-mapping/pull/874)
 
 Hotfix to `process_branch.sh` because it wasn't removing code-61 branches on exit. Also removes the current run from the new fim_temp directory.
@@ -50,22 +66,6 @@
 - `src/`
     - `bash_variables.env`: Updates `input_WBD_gdb` environment variable
     - `clip_vectors_to_wbd.py`: Removes clipping to DEM domain
-
-<br/><br/>
-
-## v4.3.7.2 - 2023-04-06 - [PR#879](https://github.com/NOAA-OWP/inundation-mapping/pull/879)
-
-Replaces `os.environ` with input arguments in Python files that are called from bash scripts. The bash scripts now access the environment variables and pass them to the Python files as input arguments. In addition to adapting some Python scripts to a more modular structure which allows them to be run individually, it also allows Visual Studio Code debugger to work properly. Closes #875.
-
-### Changes
-
-- `fim_pre_processing.sh`: Added `-i $inputsDir` input argument to `src/check_huc_inputs.py`
-- `src/`
-    - `add_crosswalk.py`: Changed `min_catchment_area` and `min_stream_length` environment variables to input arguments
-    - `check_huc_inputs.py`: Changed `inputsDir` environment variable to input argument
-    - `delineate_hydros_and_produce_HAND.sh`: Added `-m $max_split_distance_meters -t $slope_min -b $lakes_buffer_dist_meters` input arguments to `src/split_flows.py`
-    - `split_flows.py`: Changed `max_split_distance_meters`, `slope_min`, and `lakes_buffer_dist_meters` from environment variables to input arguments
->>>>>>> 2b9256ce
 
 <br/><br/>
 
