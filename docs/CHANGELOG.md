All notable changes to this project will be documented in this file.
We follow the [Semantic Versioning 2.0.0](http://semver.org/) format.

<<<<<<< HEAD
## v4.5.x.x - 2024-07-24 - [PR#1233](https://github.com/NOAA-OWP/inundation-mapping/pull/1233)

In a PR [1217](https://github.com/NOAA-OWP/inundation-mapping/pull/1217), which is about to be merged, it updates a bunch of python packages. One is numpy. This has triggered a very large amount of on-screen output from a new numpy warning while running `synthesize_test_cases.py`.

Must merge PR 1217 before this one.

### Changes
- `tools\overlapping_inundation.py`: As described

 <br/><br/>
 

## v4.5.x.x - 2024-07-24 - [PR#1217](https://github.com/NOAA-OWP/inundation-mapping/pull/1217)
=======

## v4.5.3.0 - 2024-07-24 - [PR#1217](https://github.com/NOAA-OWP/inundation-mapping/pull/1217)
>>>>>>> 89ba6fe8

This PR rolls up a bunch of other PR's and python packages requests including:
- Issue [1208](https://github.com/NOAA-OWP/inundation-mapping/issues/1208)  Bump OpenJDK from 17.0.8 to 17.0.10 (via updating to JDK 21.0.3)
- PR [1207](https://github.com/NOAA-OWP/inundation-mapping/pull/1207) - Dependabot bump certifi from 2023.7.22 to 2024.7.4
- PR [1192](https://github.com/NOAA-OWP/inundation-mapping/pull/1192) - Dependabot Bump urllib3 from 1.26.18 to 1.26.19
- Updates required from ongoing PR [1206](https://github.com/NOAA-OWP/inundation-mapping/pull/1206) - Probabilistic Flood Inundation Mapping. These updates make it easier for that branch/task to continue forward and staying in sync with dev. This triggered a few other packages that needed to be updated.

Other tasks included are:
- Removing the now heavily obsolete `unit_test` system, including the package `pytest`. This included some changes to the `CONTRIBUTING.md` document.
- Clean of a couple of packages no longer in use: `pluggy` and `iniconfig`
- Removal of a deprecated file named `config/aws_s3_put_fim3_hydrovis_whitelist.lst`
- Removed duration stamps around a few parts in `fim_post_processing.sh`
- Fixes and updates to linting files. e.g. `pyproject.toml`. (line length was not working correctly)

### Changes
- `Dockerfile`, `Pipfile`, `Pipfile.lock`: as describe above for python package changes
- `.gitignore`, `CONTRIBUTING.md`: File changes related to removing the `unit_test` system.
- `fim_post_processing.sh`: noted above.
- `pyproject.toml`: fixes and updates for linting

### Removals
- `unit_tests` folder and all related files under it. Appx 25 to 30 files removed.

<br/><br/>


## v4.5.2.11 - 2024-07-19 - [PR#1222](https://github.com/NOAA-OWP/inundation-mapping/pull/1222)

We are having problems with post processing overall duration taking a long time. This new system captures duration times for each module/section inside fim_post_processing.sh and records it to a file on the output directory. It records it as it progress and will also help us learn if fim_post_processing.sh stopped along the way.

Note: When used in code, we call `Set_log_file_path` shell variable with a file name and path (no validation done at this time).  The each time a person wants to print to screen and console, use the `l_echo` command instead of the native `echo` command. If the log file has not been set, the output will continue to go to screen, just not the log file.

### Changes
- `fim_pipeline.sh`: A couple of minor text output changes.
- `fim_post_processing.sh`:  As described above.
- `src\bash_functions.env`:  New functions and adjustments to support the new log system.

<br/><br/>


## v4.5.2.10 - 2024-07-19 - [PR#1224](https://github.com/NOAA-OWP/inundation-mapping/pull/1224)

Addresses warnings to reduce output messages.

### Changes

- `src/'
    - `adjust_thalweg_lateral.py`: fixes number type
    - `src/delineate_hydros_and_produce_HAND.sh`: removes division by zero warning
    - `getRasterInfoNative.py`: adds `gdal.UseExceptions()`

<br/><br/>


## v4.5.2.9 - 2024-07-19 - [PR#1216](https://github.com/NOAA-OWP/inundation-mapping/pull/1216)

Adds `NO_VALID_CROSSWALKS` to `FIM_exit_codes` which is used when the crosswalk table or output_catchments DataFrame is empty. Removes branches that fail with `NO_VALID_CROSSWALKS`.

### Changes
    - `add_crosswalk.py`: Added `NO_VALID_CROSSWALKS` as exit status when crosswalk or output_catchments is empty
    - `process_branch.sh`: Removed branches that fail with `NO_VALID_CROSSWALKS`
    - `utils/fim_enums.py`: Added `NO_VALID_CROSSWALKS` to `FIM_exit_codes`

<br/><br/>


## v4.5.2.8 - 2024-07-19 - [PR#1219](https://github.com/NOAA-OWP/inundation-mapping/pull/1219)

Changes non-fatal `ERROR` messages to `WARNINGS` to avoid triggering being logged as errors.

### Changes

- `src/`
    - `bathymetric_adjustment.py`: Changes `WARNING` to `ERROR` in Exception
    - `src_roughness_optimization.py`: Changes `ERROR` messages to `WARNING`

<br/><br/>

## v4.5.2.7 - 2024-07-19 - [PR#1220](https://github.com/NOAA-OWP/inundation-mapping/pull/1220)

With this PR we can run post_processing.sh multiple times on a processed batch without any concerns that it may change the hydroTable or src_full_crosswalked files.

### Additions

- `src/update_htable_src.py`

### Changes

-  `config/deny_branch_zero.lst`
-  `config/deny_branches.lst`
-  `fim_post_processing.sh`

<br/><br/>

## v4.5.2.6 - 2024-07-12 - [PR#1184](https://github.com/NOAA-OWP/inundation-mapping/pull/1184)

This PR adds a new script to determine which bridges are inundated by a specific flow. It will assign a risk status to each bridge point based on a specific threshold.

### Additions

- `tools/bridge_inundation.py`

<br/><br/>

## v4.5.2.5 - 2024-07-08 - [PR#1205](https://github.com/NOAA-OWP/inundation-mapping/pull/1205)

Snaps crosswalk from the midpoint of DEM-derived reaches to the nearest point on NWM streams within a threshold of 100 meters. DEM-derived streams that do not locate any NWM streams within 100 meters of their midpoints are removed from the FIM hydrofabric and their catchments are not inundated.

### Changes

- `src/add_crosswalk.py`: Locates nearest NWM stream to midpoint of DEM-derived reaches if within 100 meters. Also fixes a couple of minor bugs. 

<br/><br/>

## v4.5.2.4 - 2024-07-08 - [PR#1204](https://github.com/NOAA-OWP/inundation-mapping/pull/1204)

Bug fix for extending outlets in order to ensure proper flow direction in depression filling algorithm. This PR adds a distance criteria that in order for the end of an outlet stream to be snapped to the wbd_buffered boundary, the end point must be less than 100 meters from the WBD boundary.

Also adds missing argparse arguments so that the script can be run from the command line.

### Changes

- `data`
     - `wbd`
          - `clip_vectors_to_wbd.py`: Adds a 100 meter distance threshold to WBD to snap outlets to buffered WBD.
          - `generate_pre_clip_fim_huc8.py`: Upgrading logging system.
- `src`
     - `bash_variables.env`: Updated pre-clip input path to new pre-clip files.

<br/><br/>

## v4.5.2.3 - 2024-06-14 - [PR#1169](https://github.com/NOAA-OWP/inundation-mapping/pull/1169)

This tool scans all log directory looking for the word "error" (not case-sensitive). This is primary added to help find errors in the post processing logs such as src_optimization folder (and others).

### Changes

- `fim_post_processing.sh`: as described
- `src\mitigate_branch_outlet_backpool.py`: Has the word error in text which fills up the error scan logs.

<br/><br/>

## v4.5.2.2 - 2024-06-14 - [PR#1183](https://github.com/NOAA-OWP/inundation-mapping/pull/1183)

Upgrades whitebox from v2.3.1 to 2.3.4. Whitebox was upgraded by `pip install -U whitebox` and then `pipenv lock` to update the `Pipfile`.

### Changes

- `Dockerfile`: Removed whitebox hack
- `Pipfile` and `Pipfile.lock`: Upgraded whitebox to v2.3.4.

<br/><br/>

## v4.5.2.1 - 2024-05-21 - [PR#1172](https://github.com/NOAA-OWP/inundation-mapping/pull/1172)

Removes loading of `apache-arrow` repository from the Dockerfile where it was causing a GPG key error during `docker build`.

A number of python packages were updated in this PR. You will need to build a new Docker image for this release.

### Changes

- Dockerfile: Adds a line remove the loading of apache-arrow during `apt-get update`.

<br/><br/>


## v4.5.2.0 - 2024-05-20 - [PR#1166](https://github.com/NOAA-OWP/inundation-mapping/pull/1166)

The main goal of this PR is to create bridge point data that be used as a service in HydroVIS. Since every branch processes bridges separately, it's possible to inundate a bridge from more than just the feature_id it crosses. To reflect this, the `osm_bridge_centroids.gpkg` now found in HUC directories will have coincident points - one that is inundated from the reach it crosses and the other a backwater-influenced point indicated by the `is_backwater` field.

### Changes

- ` src/`
    - `aggregate_by_huc.py`: Added the aggregation steps for bridge centroids; aggregation includes using SRCs to lookup flow values for each bridge, filtering out coincident points that have the same assigned feature_ids and higher overtopping flow, and assigning select points as backwater-influenced.
    - ` delineate_hydros_and_produce_HAND.sh`: Moved the bridge healing to after the crosswalk so that the centroids can use the crosswalked catchments for feature_id and flow lookups.
    -  `heal_bridges_osm.py`: Optimized the bridge healing so that it doesn't have to write out an intermediate raster; exports bridge centroids and spatial joins them to catchments; added functions for SRC flow lookups used in `aggregate_by_huc.py`.
- ` fim_post_processing.sh`: Added a bridge flag input for `aggregate_by_huc.py`.
- `data/bridges/pull_osm_bridges.py`: Removed the saving of a midpoint geopackage.
- `config/deny_branch_zero.lst` & `deny_branches.lst`: Added `#osm_bridge_centroids_{}.gpkg` to the deny lists.

<br/><br/>


## v4.5.1.3 - 2024-05-17 - [PR#1170](https://github.com/NOAA-OWP/inundation-mapping/pull/1170)

This hotfix addresses the issue #1162 by explicitly using 'fiona' engine for reading gpkg files with Boolean dtype. This is applicable only for `usgs_gages.gpkg` and `usgs_subset_gages.gpkg` files. 

### Changes
- `src/usgs_gage_unit_setup.py`  ... changed only two lines for fiona engine
- `src/usgs_gage_crosswalk.py` ...  changed only one line for fiona engine + two small changes to use `self.branch_id` for the correct log report
- `tools/rating_curve_comparison.py`...  changed only one line for fiona engine

<br/><br/>

## v4.5.1.2 - 2024-05-17 - [PR#1135](https://github.com/NOAA-OWP/inundation-mapping/pull/1135)

Updates USGS gage processing to use the correct projection (determined by whether the HUC is in Alaska or not).

### Changes
- `src/run_by_branch.sh`: Added `huc_CRS` as an input argument for `usgs_gage_crosswalk.py`
- `src/run_unit_wb.sh`: Added `huc_CRS` as an input argument for `usgs_gage_unit_setup.py` and `usgs_gage_crosswalk.py`
- `src/usgs_gage_crosswalk.py`: Added `huc_CRS` as an input argument for the `run_crosswalk()` function and added re-projection steps wherever new data is being read in so that the files are able to be properly merged.
- `src/usgs_gage_unit_setup.py`: Added `huc_CRS` as an input argument for the `Gage2Branch()` crosswalking class.

<br/><br/>

## v4.5.1.1 - 2024-05-17 - [PR#1094](https://github.com/NOAA-OWP/inundation-mapping/pull/1094)

Extends flows (i.e., discharge) to stream segments missing from NWS and USGS validation flow files. The levelpath associated with existing flows in the AHPS domain is identified, and any stream segments of the levelpath in the domain missing from the flow file are added to the flow file by assigning the existing flow (this is a constant value regardless of other tributaries including other levelpaths in the domain). Stream segments not on the levelpath are dropped from the flow file, including tributary flows. The original flow file is saved along with the output with an appended `.bak`.

### Additions

- `data/extend_benchmark_flows.py`: Adds missing flows to NWS or USGS benchmark flow files and removes flows from tributaries. The original flow file is saved with an appended `.bak`.

### Changes

- `tools/tools_shared_variables.py`: Removed corrected flow files from `BAD_SITES` list.

<br/><br/>

## v4.5.1.0 - 2024-05-17 - [PR#1156](https://github.com/NOAA-OWP/inundation-mapping/pull/1156)

This focuses on removing hydro-conditioning artifacts by subtracting the thalweg DEM from HAND REM and adding back the original DEM. Also, a new tool was created to test this feature over multiple HUCs

### Additions
- `tools/analyze_for_missing_FIM_cells.py`: A new script `analyze_for_missing_FIM_cells.py` was added to test and analyze healed HAND for hydro-conditioning artifacts FIM. 

### Changes
- `src/delineate_hydros_and_produce_HAND.sh`: Removing hydro-conditioning artifacts from HAND REM.
- `config/params_template.env`: Creating an option to include/exclude healed HAND from FIM pipeline.

<br/><br/>

## v4.5.0.2 - 2024-05-17 - [PR#1159](https://github.com/NOAA-OWP/inundation-mapping/pull/1159)

This PR addresses issue #1132 and include the following changes on `tools/generate_nws_lid.py` for updating `nws_lid.gpkg` dataset.

In this revised version, stations only from these two groups are retrieved:
- lid stations with `rfc_forecast_point= True` 
- lid stations in `/data/inputs/ahp_sites/evaluated_ahps_sites.csv`

The lid stations in AK (Alaska), HI, and PR, with above two criteria have also been selected, as shown in the map below. In the previous version of the code, **all of lid stations** in PR and HI (regardless of meeting above two criteria), were also being retrieved. I have updated this version to exclude such stations. 

Also, In this revised version, I've eliminated the code sections that previously generated the "is_headwater" and "is_colocated" columns, which are not needed in FIM4. Therefore, in this updated version, these columns are no longer present. 

Similar to 'usgs_gages.gpkg' dataset, all lid stations, including those in Alaska, are stored in a single gpkg file (`nws_lid.gpkg`) with EPSG=5070. The Alaska stations can be identified using their HUC8 numbers (beginning with '19'). 

### Changes
- tools/generate_nws_lid.py

<br/><br/>


## v4.5.0.1 - 2024-05-09 - [PR#1150](https://github.com/NOAA-OWP/inundation-mapping/pull/1150)

Fixes two bugs discovered in v4.5.0.0:
1. `echo` missing in bash command
2. raster resolution of `dem_meters.tif` has now been explicitly set in `gdalwarp`.

### Changes

- `src/`
    - `add_crosswalk.py`: fixed stream order if max > `max_order`
    - `bash_variables.env`: added `res` environment variable for default raster cell size
    - `delineate_hydros_and_produce_HAND.sh`: added missing `echo`
    - `heal_bridges_osm.py`: fixed raster resolution and number of rows/columns
    - `run_unit_wb.sh`: added `-tr` to gdalwarp when generating `dem_meters.tif`; removed extraneous `Tcount`

<br/><br/>

## v4.5.0.0 - 2024-05-06 - [PR#1122](https://github.com/NOAA-OWP/inundation-mapping/pull/1122)

This PR includes 2 scripts to add Open Street Map bridge data into the HAND process: a script that pulls data from OSM and a script that heals those bridges in the HAND grids. Both scripts should be run as part of a pre-processing step for FIM runs. They only need to be run if we think OSM data has changed a lot or for any new FIM versions.

A new docker image is also required for `pull_osm_bridges.py` (acquire and preprocess) script.

### Additions
- `data/bridges/pull_osm_bridges.py`: First pre-processing script that pulls OSM data and saves bridge lines out as separate shapefiles by HUC8 to a specified location
- `src/heal_bridges_osm.py`: Second pre-processing script that uses the pre-saved OSM bridge lines and heals max HAND values across those bridge lines. Healed HAND grids are saved to a specified location.

### Changes
- `Pipfile`, `Pipfile.lock`: Adjusted files to add new python package to docker image.
- `data`
    - `clip_vectors_to_wdbd.py`: Updated to pre-clip new bridge data. Logging upgraded.
    - `generate_pre_clip_fim_huc8.py`: Updated to pre-clip new bridge data. Logging added and a system for multi-process logging.
- `src`
    - `delineate_hydros_and_produce_HAND.sh`: add python call to run `heal_bridges_osm.py` after hydraulic properties are calculated.
    - `bash_variables.env`: Added new variable for OSM bridges and adjusted pre-clip output date
    - `utils`
        - `shared_functions.py`: removed function no longer in use.
        - `shared_variables.py`: removed variables no longer in use.
  
<br/><br/>

## v4.4.16.0 - 2024-05-06 - [PR#1121](https://github.com/NOAA-OWP/inundation-mapping/pull/1121)

Some NWM streams, particularly in coastal areas, fail to reach the edge of the DEM resulting in reverse flow. This issue was resolved by clipping the ocean mask from the buffered WBD and DEM, and any remaining streams that didn't have outlets reaching the edge of the buffered WBD boundary were extended by snapping the end to the nearest point on the buffered WBD.

### Changes

- `data/wbd/clip_vectors_to_wbd.py`: Clips `landsea` ocean mask from the buffered WBD and adds a function to extend outlet streams to the buffered WBD

<br/><br/>


- `data/wbd/clip_vectors_to_wbd.py`: Updated multi-processing and added more logging.

<br/><br/>

## v4.4.15.4 - 2024-05-06 - [PR#1115](https://github.com/NOAA-OWP/inundation-mapping/pull/1115)

This PR addresses issue #1040 and includes the following updates:
- Upgraded to WRDS API version 3 and ensured schema compatibility of new USGS gages data.
- Expanded data retrieval to include Alaska gages alongside CONUS gages. 
- Enables retrieving SRC data for individual USGS gages, removing the necessity of using 'all' for the '-l' flag in rating_curve_get_usgs_curves.py." 


### Changes
 - `tools/tools_shared_functions.py`   
    -  Improved the stability of API calls.
    - Removed the exclusion of Alaska gages from USGS gages metadata (`usgs_gages.gpkg` output), preserving Alaska gages in the metadata.  
- `rating_curve_get_usgs_curves.py` 
    - Removed the exclusion of Alaska gages when retrieving SRC values.
    - Enabled retrieving SRC data for individual USGS gages.
- Moved the script `rating_curve_get_usgs_curves.py` from `tools` folder into `data/usgs`.

<br/><br/>

## v4.4.15.3 - 2024-05-06 - [PR#1128](https://github.com/NOAA-OWP/inundation-mapping/pull/1128)

Fixes a KeyError in `src/mitigate_branch_outlet_backpool.py`.

### Changes

`src/mitigate_branch_outlet_backpool.py`: Addresses case where `catchments_df['outlier']` are all False.

<br/><br/>

## v4.4.15.2 - 2024-05-06 - [PR#1133](https://github.com/NOAA-OWP/inundation-mapping/pull/1133)

Bug fix for error when reading the subfolders of a directory using `listdir()` where files exist that start with an 8-digit number that are later interpreted as directories.

### Changes

The following files were modified to use `listdir()` to read only directories instead of both directories and files:
- `src/`
    - `bathy_src_adjust_topwidth.py`, `identify_src_bankfull.py`, `subdiv_chan_obank_src.py`, `utils/shared_functions.py`
- `tools/vary_mannings_n_composite.py`


<br/><br/>


## v4.4.15.1 - 2024-05-06 - [PR#1081](https://github.com/NOAA-OWP/inundation-mapping/pull/1038)

This hotfix address a bug within the SRC adjustment routine to filter out USGS gauge locations that were conflated to lakeid reaches. These fatal errors were preventing `fim_post_processing.sh` from completing. There are also new try except blocks to handle potential errors when opening/writing SRC adjustment attributes to the catchment gpkg (unknown issues with collisions or corrupt gpkg files). Closes #1137 

### Changes

- `src/src_adjust_usgs_rating_trace.py`: Added filter for processing valid hydroids that meet criteria (i.e non-lakes) and more robust logging.
- `src/src_roughness_optimization.py`: Added data checks and logging to ensure input calibration data files contains necessary attributes. Also included a new try/except block to trap and log issues with file collisions or corrupt catchment gpkg read/write.

<br/><br/>

## v4.4.15.0 - 2024-04-17 - [PR#1081](https://github.com/NOAA-OWP/inundation-mapping/pull/1081)

This enhancement includes changes to the SRC calibration routine that uses the USGS published rating curve database. The modifications attempt to mimic the technique used in the stage-based CatFIM where the USGS WSE/flow is propagated upstream and downstream of the gauge location. This closes #892 

### Additions
`src/src_adjust_usgs_rating_trace.py`: updated SRC calibration routine to include the a new upstream/downstream tracing routine. The WSE(HAND stage) and flow targets obtained from the USGS rating curve are now applied to all hydroids within 8km (~5 miles) of the gauge location.  

### Changes
`fim_post_processing.sh`: using the new `src_adjust_usgs_rating_trace.py` in place of the `src_adjust_usgs_rating.py`
`src/src_roughness_optimization.py`: minor changes to facilitate new calibration input (reset index)
`src/utils/shared_variables.py`: added `USGS_CALB_TRACE_DIST` as the trace distance variable

### Removals
`src/src_adjust_usgs_rating.py`: deprecated (replaced with the new `src_adjust_usgs_rating_trace.py`)

<br/><br/>


## v4.4.14.1 - 2024-04-17 - [PR#1103](https://github.com/NOAA-OWP/inundation-mapping/pull/1103)

Adds checks for intermediate files produced by Whitebox in the AGREE process (`src/agreedem.py`). Without these checks, if Whitebox fails to produce an output, no error is generated until much later in the `src/delineate_hydros_and_produce_HAND.sh` processing chain which makes troubleshooting difficult.

### Changes

- `src/agreedem.py`: Added checks to verify existence of intermediate files before continuing

<br/><br/>

## v4.4.14.0 - 2024-04-17 - [PR#1106](https://github.com/NOAA-OWP/inundation-mapping/pull/10106)

Updates the FIM pipeline so it can process HUCs in southern Alaska. Running FIM in southern Alaska requires that a different CRS and a few different files be used. Additionally, some of the Alaska HUCs displayed an issue where the input stream density was too high, so this update introduces some logic to adjust the threshold of stream orders to exclude based on whether an Alaska HUC is listed as high or medium-high stream density. This update intriduces new Alaska-specific inputs, which are listed in the PR. 

### Changes
- `data/wbd/generate_pre_clip_fim_huc8.py`: Adjusted comment.
- `src/bash_variables.env`: Changed pre-clip HUC 8 directory to be a folder with both Alaska and CONUS HUCs.
- `src/check_huc_inputs.py`: Changed the `included_huc_list` variable to refer to a HUC list that includes Alaska.
- `src/derive_level_paths.py`: Add in logic to exclude different stream orders based on whether the HUC falls into the high or medium-high density HUC lists.
- `src/run_by_branch.sh`: Add in logic to check whether the HUC is in Alaska or not and to use the correct CRS accordingly.
- `src/run_unit_wb.sh`: Add in logic to check whether the HUC is in Alaska or not and to use the correct CRS and DEM domain filename accordingly.
- `src/utils/shared_variables.py`: Add the Alaska CRS, a list of high stream density HUCs, and a list of medium-high stream density HUCs.

<br/><br/>


## v4.4.13.3 - 2024-04-15 - [PR#1114](https://github.com/NOAA-OWP/inundation-mapping/pull/1114)

Two recent dependabot PR's came in, one for upgrading the `pillow` package and the other for upgrading idna. Both have been adjusted in this PR. 
In this PR, we also moved `openpyxl` package, which was part of an independent dockerfile, Pipfile and Pipefile.lock in the "dev" directory. This is now merged into the parent standard docker image.

Covers [PR 1111](https://github.com/NOAA-OWP/inundation-mapping/pull/1111) and 
Covers [PR 1119](https://github.com/NOAA-OWP/inundation-mapping/pull/1119)

A small update to the README.md was also updated for an unrelated topic (about AWS S3 credentials).

### Changes
- `Pipfile / Pipefile.lock`: As described above.
- `data/ble/ble_benchmark/README.md`: Updated notes to remove talking the specific ble docker image.

### Removals
- `data/ble/ble_benchmark`
   - `Dockerfile`: removed in favor the parent root Docker files.
   - `Pipfile`: removed in favor the parent root Docker files.
   - `Pipfile.lock` : removed in favor the parent root Docker files.

<br/><br/>

## v4.4.13.2 - 2024-04-04 - [PR#1110](https://github.com/NOAA-OWP/inundation-mapping/pull/1110)

This PR reflects upgrades for openJDK from 17.0.8 to something higher, minimum of 17.0.9. After some research, we can not upgrade all the way to the latest openJDK but can jump up to 19.0.  This limitation is related to version of our base docker image.  openJDK was identified as requiring an upgrade by a system wide security scan.

The "black" packages is also be upgraded from 23.7.0 to 24.3.

**NOTE: the update of "black" has change the rules slightly for formatting. This is why you see a bunch of files being changed but only for the formatting changes.**

### Files Change
- `Dockerfile`, `Pipfile`, `Pipefile.lock`
- `pre-commit-config.yaml` is also has Black upgraded for CI/CD tests for linting during GIT check ins.
- `many files`:
     - 19 files have had minor formatting changes related to the upgrade in the "black" package.

<br/><br/>


## v4.4.13.1 - 2024-03-11 - [PR#1086](https://github.com/NOAA-OWP/inundation-mapping/pull/1086)

Fixes bug where levee-protected areas were not being masked from branch 0 DEMs.

### Changes

`src/mask_dem.py`: Corrects indentation preventing masked branch 0 from overwriting existing DEM.

<br/><br/>

## v4.4.13.0 - 2024-03-11 - [PR#1006](https://github.com/NOAA-OWP/inundation-mapping/pull/1006)

Adds a new module that mitigates the branch outlet backpool error. In some HUCs, an overly-large catchment appears at the outlet of the branch (as in issue #985) which causes an artificially large amount of water to get routed to the smaller stream instead of the main stem. This issue is mitigated by trimming the levelpath just above the outlet and removing the offending pixel catchment from the pixel catchments and catchment reaches files. 

The branch outlet backpool issue is identified based on two criteria: 
  1. There is a pixel catchment that is abnormally large (more than two standard deviations above the mean.)
  2. The abnormally-large pixel catchment occurs at the outlet of the levelpath.

If both criteria are met for a branch, then the issue is mitigated by trimming the flowline to the third-to-last point.

### Additions

- `src/mitigate_branch_outlet_backpool.py`: Detects and mitigates the branch outlet backpool error. If both branch outlet backpool criteria are met, the snapped point is set to be the penultimate vertex and then the flowline is trimmed to that point (instead of the last point). Trims the `gw_catchments_pixels_<id>.tif` and `gw_catchments_reaches_<id>.tif` rasters by using `gdal_polygonize.py` to polygonize the `gw_pixel_catchments_<id>.tif` file, creating a mask that excludes the problematic pixel catchment, and then using that mask to trim the pixel catchment and catchment reaches rasters.

### Changes

- `src/delineate_hydros_and_produce_HAND.sh`: Adds the `mitigate_branch_outlet_backpool.py` module to run after the  `Gage Watershed for Pixels` step. 
- `src/split_flows.py`: Improves documentation and readability.

<br/><br/>

## v4.4.12.0 - 2024-03-11 - [PR#1078](https://github.com/NOAA-OWP/inundation-mapping/pull/1078)

Resolves issue #1033 by adding Alaska-specific data to the FIM input folders and updating the pre-clip vector process to use the proper data and CRS when an Alaska HUC is detected. The `-wbd` flag was removed from the optional arguments of `generate_pre_clip_fim_huc8`. The WBD file path will now only be sourced from the `bash_variables.env` file. The `bash_variables.env` file has been updated to include the new Alaska-specific FIM input files.

### Changes

- `/data/wbd/`
    - `clip_vectors_to_wbd.py`: Replaced all CRS inputs with the `huc_CRS` variable, which is input based on whether the HUC is Alaska or CONUS. Previously, the default FIM projection was automatically assigned as the CRS (which had been retrieved from `utils.shared_variables`).

    - `generate_pre_clip_fim_huc8.py`:
        - Added Alaska projection and links to the new Alaska data file paths that were added to `bash_variables.env`.
        - Removed the `wbd` argument from the `pre_clip_hucs_from_wbd` function and made it so that the code gets the WBD path from `bash_variables.env`.
        - Added logic to check whether the HUC is in Alaska and, if so, use the Alaska-specific HUC and input file paths.
        - Cleaned up the spelling and formatting of some comments
- `/src/`
    - `bash_variables.env`: Added the Alaska-specific projection (EPSG:3338) and file paths for Alaska-specific data (see data changelog for list of new input data)

<br/><br/>

## v4.4.11.1 - 2024-03-08 - [PR#1080](https://github.com/NOAA-OWP/inundation-mapping/pull/1080)

Fixes bug in bathymetric adjustment where `mask` is used with `geopandas.read_file`. The solution is to force `read_file` to use `fiona` instead of `pyogrio`.

### Changes

`src/bathymetric_adjustment.py`: Use `engine=fiona` instead of default `pyogrio` to use `mask=` with `geopandas.read_file`

<br/><br/>

## v4.4.11.0 - 2024-02-16 - [PR#1077](https://github.com/NOAA-OWP/inundation-mapping/pull/1077)

Replace `fiona` with `pyogrio` to improve I/O speed. `geopandas` will use `pyogrio` by default starting with version 1.0. `pyarrow` was also added as an environment variable to further speedup I/O. As a result of the changes in this PR, `fim_pipeline.sh` runs approximately 10% faster.

### Changes

- `Pipfile`: Upgraded `geopandas` from v0.12.2 to v0.14.3, added `pyogrio`, and fixed version of `pyflwdir`.
- `src/bash_variables.env`: Added environment variable for `pyogrio` to use `pyarrow`
- To all of the following files: Added `pyogrio` and `pyarrow`
    - `data/`
        - `bathymetry/preprocess_bathymetry.py`, `ble/ble_benchmark/create_flow_forecast_file.py`, `esri.py`, `nld/levee_download.py`, `usgs/acquire_and_preprocess_3dep_dems.py`, `wbd/clip_vectors_to_wbd.py`, `wbd/preprocess_wbd.py`, `write_parquet_from_calib_pts.py`
    - `src/`
        - `add_crosswalk.py`, `associate_levelpaths_with_levees.py`, `bathy_rc_adjust.py`, `bathymetric_adjustment.py`, `buffer_stream_branches.py`, `build_stream_traversal.py`, `crosswalk_nwm_demDerived.py`, `derive_headwaters.py`, `derive_level_paths.py`, `edit_points.py`, `filter_catchments_and_add_attributes.py`, `finalize_srcs.py`, `make_stages_and_catchlist.py`, `mask_dem.py`, `reachID_grid_to_vector_points.py`, `split_flows.py`, `src_adjust_spatial_obs.py`, `stream_branches.py`, `subset_catch_list_by_branch_id.py`, `usgs_gage_crosswalk.py`, `usgs_gage_unit_setup.py`, `utils/shared_functions.py`
    - `tools/`
        - `adjust_rc_with_feedback.py`, `check_deep_flooding.py`, `create_flow_forecast_file.py`, `eval_plots.py`, `evaluate_continuity.py`, `evaluate_crosswalk.py`, `fimr_to_benchmark.py`, `find_max_catchment_breadth.py`, `generate_categorical_fim.py`, `generate_categorical_fim_flows.py`, `generate_categorical_fim_mapping.py`, `generate_nws_lid.py`, `hash_compare.py`, `inundate_events.py`, `inundation.py`, `make_boxes_from_bounds.py`, `mosaic_inundation.py`, `overlapping_inundation.py`, `rating_curve_comparison.py`, `rating_curve_get_usgs_curves.py`, `test_case_by_hydro_id.py`, `tools_shared_functions.py`
        
<br/><br/>

## v4.4.10.1 - 2024-02-16 - [PR#1075](https://github.com/NOAA-OWP/inundation-mapping/pull/1075)

We recently added code to fim_pre_processing.sh that checks the CPU count. Earlier this test was being done in post-processing and was killing a pipeline that had already been running for a while.

Fix:
- Removed the CPU test from pre-processing. This puts us back to it possibly failing in post-processing but we have to leave it for now. 
- Exit status codes (non 0) are now returned in pre-processing and post-processing when an error has occurred.

Tested that the a non zero return exit from pre-processing shuts down the AWS step functions.

### Changes
- `fim_pre_processing.sh`: added non zero exit codes when in error, plus removed CPU test
- `fim_post_processing.sh`:  added non zero exit codes when in error

<br/><br/>

## v4.4.10.0 - 2024-02-02 - [PR#1054](https://github.com/NOAA-OWP/inundation-mapping/pull/1054)

Recent testing exposed a bug with the `acquire_and_preprocess_3dep_dems.py` script. It lost the ability to be re-run and look for files that were unsuccessful earlier attempts and try them again. It may have been lost due to confusion of the word "retry". Now "retry" means restart the entire run. A new flag called "repair"  has been added meaning fix what failed earlier.  This is a key feature it is common for communication failures when calling USGS to download DEMs.  And with some runs taking many hours, this feature becomes important.

Also used the opportunity to fix a couple of other minor issues:
1) Reduce log output
2) Add a test for ensuring the user does not submit job numbers (num of cpu requests) to exceed the system max cpus. This test exists in a number of places in the code but way later in the processing stack after alot of processing has been done. Now it is done at the start of the fim pipeline stack.
3) remove arguments for "isaws" which is no longer in use and has not been for a while.
4) quick upgrade to the tracker log that keeps track of duration of each unit being processed.

### Changes

- `data\usgs\`
    - `acquire_and_preprocess_3dep_dems.py`: Re-add a feature which allowed for restarting and redo missing outputs or partial outputs. System now named as a "repair" system.
- `fim_pipeline.sh`:  remove the parallel `--eta` flag to reduce logging. It was not needed, also removed "isaws" flag.
- `fim_pre_processing.sh`: Added validation tests for maximum CPU requests (job numbers)
- `fim_post_processing.sh`: Added a permissions updated as output folders were being locked due to permissions.
- `fim_process_unit_wb.sh`: Fixed a bug with output folders being locked due to permissions, but it was not recursive.
- `src`
    - `bash_functions.sh`: Added function so the unit timing logs would also have a time in percentage so it can easily be used to calculate averages.
    - `delineate_hydros_and_produce_HAND.sh`: Removed some unnecessary logging. Changed a few gdal calls to be less verbose.
    - `derive_level_paths.py`: Changed verbose to false to reduce  unnecessary logging.
    - `run_by_branch.sh`: Removed some unnecessary logging. Added a duration system so we know how long the branch took to process.
    - `run_unit_by_wb.sh`: Removed some unnecessary logging. Changed a few gdal calls to be less verbose.
    - `split_flows.py`: Removed progress bar which was unnecessary and was adding to logging.
  
<br/><br/>

## v4.4.9.2 - 2024-02-02 - [PR#1066](https://github.com/NOAA-OWP/inundation-mapping/pull/1066)

Adds an index to the aggregated `crosswalk_table.csv`. The index is a consecutive integer that starts at 1. Columns have been reordered, renamed, and sorted.

### Changes

`tools/combine_crosswalk_tables.py`: Adds index and sorts and renames columns

<br/><br/>

## v4.4.9.1 - 2024-02-02 - [PR#1073](https://github.com/NOAA-OWP/inundation-mapping/pull/1073)

Dependabot requested two fixes. One for an upgrade to pillow [#1068](https://github.com/NOAA-OWP/inundation-mapping/pull/1068) and the other for juypterlab #[1067 ](https://github.com/NOAA-OWP/inundation-mapping/pull/1067)

### Changes

- `src`
    - `Pipfile` and `Pipfile.lock`: Updated some packages.
    
<br/><br/>

## v4.4.9.0 - 2024-01-12 - [PR#1058](https://github.com/NOAA-OWP/inundation-mapping/pull/1058)

Upgrades base Docker image to GDAL v3.8.0. In order to upgrade past GDAL v.3.4.3 (see #1029), TauDEM's `aread8` was replaced with a module from the `pyflwdir` Python package.

### Additions

- `src/accumulate_headwaters.py`: Uses `pyflwdir` to accumulate headwaters and threshold and create stream pixels.

### Changes

- `Dockerfile`: Upgrade GDAL from v.3.4.3 to v.3.8.0; remove JDK 17 and TauDEM `aread8` and `threshold`.
- `Pipfile` and `Pipfile.lock`: Add `pyflwdir`, `pycryptodomex` and upgrade Python version.
- `src/delineate_hydros_and_produce_HAND.sh`: Add `src/accumulate_headwaters.py` and remove TauDEM `aread8` and `threshold`

<br/><br/>

## v4.4.8.4 - 2024-01-12 - [PR#1061](https://github.com/NOAA-OWP/inundation-mapping/pull/1061)

Adds a post-processing tool to compare crosswalked (conflated) `feature_id`s between NWM stream network to DEM-derived reaches. The tool is run if the `-x` flag is added to `fim_pipeline.sh`. Results are computed for branch 0 and saved in a summary file in the HUC output folder.

### Additions

- `tools/evaluate_crosswalk.py`: evaluates crosswalk accuracy using two methods:
    - intersections: the number of intersections between streamlines
    - network (or tree): compares the feature_ids of the immediate upstream segments

### Changes

- `Dockerfile`: added `toolsDir` environment variable
- `fim_pipeline.sh`: added `-x` flag to run crosswalk evaluation tool
- `fim_post_processing.sh`: changed hardcoded `/foss_fim/tools` to `toolsDir` environment variable
- `fim_pre_processing.sh`: added `evaluateCrosswalk` environment variable
- `src/`
    - `add_crosswalk.py`: fix bug
    - `delineate_hydros_and_produce_HAND.sh`: added a call to `verify_crosswalk.py` if evaluateCrosswalk is True.

<br/><br/>

## v4.4.8.3 - 2024-01-05 - [PR#1059](https://github.com/NOAA-OWP/inundation-mapping/pull/1059)

Fixes erroneous branch inundation in levee-protected areas.

Levees disrupt the natural hydrology and can create large catchments that contain low-lying areas in levee-protected areas that are subject to being inundated in the REM (HAND) grid. However, these low-lying areas are hydrologically disconnected from the stream associated with the catchment and can be erroneously inundated. Branch inundation in levee-protected areas is now confined to the catchment for the levelpath.

### Changes

- `src/`
    - `delineate_hydros_and_produce_HAND.sh`: Adds input argument for catchments.
    - `mask_dem.py`: Adds DEM masking for areas of levee-protected areas that are not in the levelpath catchment.

<br/><br/>


## v4.4.8.2 - 2023-12-12 - [PR#1052](https://github.com/NOAA-OWP/inundation-mapping/pull/1052)

The alpha test for v4.4.8.1 came back with a large degradation in skill and we noticed that the global manning's roughness file was changed in v4.4.7.1 - likely in error.

### Changes

- `src`/`bash_variables.env`: changed the global roughness file to `${inputsDir}/rating_curve/variable_roughness/mannings_global_06_12.csv`

<br/><br/>

## v4.4.8.1 - 2023-12-08 - [PR#1047](https://github.com/NOAA-OWP/inundation-mapping/pull/1047)

Upgrades JDK to v.17.0.9 in Docker image to address security vulnerabilities.

### Changes

- `Dockerfile`: Upgrades JDK to v.17.

<br/><br/>

## v4.4.8.0 - 2023-12-08 - [PR#1045](https://github.com/NOAA-OWP/inundation-mapping/pull/1045)

In order to avoid file system collisions on AWS, and keep the reads/writes from the same file on disk to a minimum, three files (`HUC6_dem_domain.gpkg`, `nws_lid.gpkg`, `reformat_ras_rating_curve_points_rel_101.gpkg`, & `usgs_gages.gpkg`) are now copied from disk into a scratch directory (temporary working directory), and removed after processing steps are completed.

### Changes

- `config`/`deny_unit.lst`: Add files to remove list - repetitive copies needed for processing step (`run_unit_wb.sh`)
- `src`
    - `bash_variables.env`: Add a new variable for the ras rating curve filename. It will be easier to track the filename in the `.env`, and pull into `run_unit_wb.sh`, rather than hardcode it.
    - `run_unit_wb.sh`: Copy files and update references from `$inputsDir` to `$tempHucDataDir`.

<br/><br/>

## v4.4.7.2 - 2023-12-08 - [PR#1026](https://github.com/NOAA-OWP/inundation-mapping/pull/1026)

A couple of directly related issues were fixed in this PR.
The initial problem came from Issue #[1025](https://github.com/NOAA-OWP/inundation-mapping/issues/1025) which was about a pathing issue for the outputs directory. In testing that fix, it exposed a few other pathing and file cleanup issues which are now fixed. We also added more console output to help view variables and pathing.

### Changes

- `config`/`params_template.env`:  Updated for a newer mannings global file. Changed and tested by Ryan Spies.
- `tools`
    - `inundate_mosiac_wrapper.py`:  Took out a misleading and non-required print statement.
    - `inundate_nation.py`: As mentioned above.

<br/><br/>

## v4.4.7.1 - 2023-12-01 - [PR#1036](https://github.com/NOAA-OWP/inundation-mapping/pull/1036)

Quick update to match incoming ras2fim calibration output files being feed into FIM was the initial change.

There is no FIM issue card for this, but this is related to a ras2fim [PR #205](https://github.com/NOAA-OWP/ras2fim/pull/205) which also made changes to ensure compatibility. New copies of both the `reformat_ras_rating_curve_table_rel_101.csv` and `reformat_ras_rating_curve_points_rel_101.gpkg` were generated from ras2fim but retained the version of `rel_101`.

Originally, was planning to update just the two locations for newer versions of the two `reformat_ras_rating_surve...` files. Both had been update to recognize the ras2release version rel_101.

In the process of doing that, we took the opportunity to move all inputs files from params_template.env and put them into bash_variables.env as per precedence set recently.

### Changes

- `config`/`params_template.env`: moved input variables into `src/bash_variables.env`
- `src`
    - `bash_variablles.env`: Added all input variables from `params_template.env` to here and added one new one from `run_unit_wb.sh` for ras_rating_curve_points_gpkg.
    - `run_unit_wb.sh`:   Updated an input param to the usgs_gage_unit_setup.py file to point the -ras param to the updated rel_101 value now in the `src/bash_variables.env`.
    - `usgs_gage_unit_setup.py`:  Changed to drop a column no longer going to be coming from ras2fim calibration files.

<br/><br/>

## v4.4.7.0 - 2023-11-13 - [PR#1030](https://github.com/NOAA-OWP/inundation-mapping/pull/1030)

This PR introduces the `.github/workflows/lint_and_format.yaml` file which serves as the first step in developing a Continuous Integration pipeline for this repository. 
The `flake8-pyproject` dependency is now used, as it works out of the box with the `pre-commit` GitHub Action in the GitHub Hosted Runner environment.
In switching to this package, a couple of `E721` errors appeared. Modifications were made to the appropriate files to resolve the `flake8` `E721` errors.
Also, updates to the `unit_tests` were necessary since Branch IDs have changed with the latest code.  

A small fix was also included where `src_adjust_ras2fim_rating.py` which sometimes fails with an encoding error when the ras2fim csv sometimes is created or adjsuted in windows.

### Changes
- `.pre-commit-config.yaml`: use `flake8-pyproject` package instead of `pyproject-flake8`.
- `Pipfile` and `Pipfile.lock`: updated to use `flake8-pyproject` package instead of `pyproject-flake8`, upgrade `pyarrow` version.
- `data`
    - `/wbd/generate_pre_clip_fim_huc8.py`: Add space between (-) operator line 134.
    - `write_parquet_from_calib_pts.py`: Add space between (-) operator line 234.
- `src`
    - `check_huc_inputs.py`: Change `== string` to `is str`, remove `import string`
    - `src_adjust_ras2fim_rating.py`: Fixed encoding error.
- `tools`
    - `eval_plots.py`: Add space after comma in lines 207 & 208
    - `generate_categorical_fim_mapping.py`: Use `is` instead of `==`, line 315
    - `hash_compare.py`: Add space after comma, line 153.
    - `inundate_mosaic_wrapper.py`: Use `is` instead of `==`, line 73.
    - `inundation_wrapper_nwm_flows.py`: Use `is not` instead of `!=`, line 76.
    - `mosaic_inundation.py`: Use `is` instead of `==`, line 181.
- `unit_tests`
    - `README.md`: Updated documentation, run `pytest` in `/foss_fim` directory.
    - `clip_vectors_to_wbd_test.py`: File moved to data/wbd directory, update import statement, skipped this test.
    - `filter_catchments_and_add_attributes_params.json`: Update Branch ID
    - `inundate_gms_params.json`: Moved to `unit_tests/` folder.
    - `inundate_gms_test.py`: Moved to `unit_tests/` folder.
    - `inundation_params.json`: Moved to `unit_tests/` folder.
    - `inundation_test.py`: Moved to `unit_tests/` folder.
    - `outputs_cleanup_params.json`: Update Branch ID
    - `outputs_cleanup_test.py`: Update import statement
    - `split_flows_params.json`: Update Branch ID
    - `usgs_gage_crosswalk_params.json`: Update Branch ID & update argument to gage_crosswalk.run_crosswalk
    - `usgs_gage_crosswalk_test.py`: Update params to gage_crosswalk.run_crosswalk

### Additions 
- `.github/workflows/`
    - `lint_and_format.yaml`: Add GitHub Actions Workflow file for Continuous Integration environment (lint and format test).

<br/><br/>

## v4.4.6.0 - 2023-11-17 - [PR#1031](https://github.com/NOAA-OWP/inundation-mapping/pull/1031)

Upgrade our acquire 3Dep DEMs script to pull down South Alaska HUCS with its own CRS.

The previous set of DEMs run for FIM and it's related vrt already included all of Alaska, and those have not been re-run. FIM code will be updated in the near future to detect if the HUC starts with a `19` with slight different logic, so it can preserve the CRS of EPSG:3338 all the way to final FIM outputs.  See [792 ](https://github.com/NOAA-OWP/inundation-mapping/issues/792)for new integration into FIM.

A new vrt for the new South Alaska DEMs was also run with no changes required.

This issue closes [1028](https://github.com/NOAA-OWP/inundation-mapping/issues/1028). 

### Additions
- `src/utils`
     - `shared_validators.py`: A new script where we can put in code to validate more complex arguments for python scripts. Currently has one for validating CRS values. It does valid if the CRS value is legitimate but does check a bunch of formatting including that it starts with either the name of `EPSG` or `ESRI`

### Changes
- `data/usgs` 
    - `aquire_and_preprocess_3dep_dems.py`: Changes include:
        - Add new input arg for desired target projection and logic to support an incoming CRS.
        - Updated logic for pre-existing output folders and `on-the-fly` question to users during execution if they want to overwrite the output folder (if applicable).
        - Changed date/times to utc.
        - Upgraded error handing for the gdal "processing" call.

<br/><br/>

## v4.4.5.0 - 2023-10-26 - [PR#1018](https://github.com/NOAA-OWP/inundation-mapping/pull/1018)

During a recent BED attempt which added the new pre-clip system, it was erroring out on a number of hucs. It was issuing an error in the add_crosswalk.py script. While a minor bug does exist there, after a wide number of tests, the true culprit is the memory profile system embedded throughout FIM. This system has been around for at least a few years but not in use. It is not 100% clear why it became a problem with the addition of pre-clip, but that changes how records are loaded which likely affected memory at random times.

This PR removes that system.

A couple of other minor updates were made:
- Update to the pip files (also carried forward changes from other current PRs)
- When a huc or huc list is provided to fim_pipeline, it goes to a script, check_huc_inputs.py, to ensure that the incoming HUCs are valid and in that list. In the previous code it looks for all files with the file name pattern of "included_huc*.lst". However, we now only want it to check against the file "included_huc8.list".

### Changes
- `CONTRIBUTING.md`: Text update.
- `Pipfile` and `Pipfile.lock`: updated to remove tghe memory-profiler package, update gval to 0.2.3 and update urllib3 to 1.26.18.
- `data/wbd`
    - `clip_vectors_to_wbd.py`: remove profiler
 - `src`
     - `add_crosswalk.py`: remove profiler
     - `add_thalweg_lateral.py`: remove profiler.
     - `aggregate_by_huc.py`: remove profiler and small text correction.
     - `agreedem.py`: remove profiler.
     - `bathy_src_adjust_topwidth.py`: remove profiler.
     - `burn_in_levees.py`: remove profiler.
     - `check_huc_inputs.py`: changed test pattern to just look against `included_huc8.lst`.
     - `delineate_hydros_and_produce_HAND.sh`: remove profiler.
     - `filter_catchments_and_add_attributes.py`: remove profiler.
     - `make_stages_and_catchlist.py` remove profiler.
     - `mask_dem.py`: remove profiler.
     - `reachID_grid_to_vector_points.py`: remove profiler.
     - `run_unit_wb.sh`: remove profiler.
     - `split_flows.py`: remove profiler.
     - `unique_pixel_and_allocation.py`: remove profiler.
     - `usgs_gage_crosswalk.py`: remove profiler.
     - `usgs_gage_unit_setup.py`: remove profiler.
     - `utils`
         - `shared_functions`: remove profiler.
      ` unit_tests`
          - `clip_vectors_to_wbd_tests.py`: Linting tools change order of the imports.

<br/><br/>

## v4.4.4.1 - 2023-10-26 - [PR#1007](https://github.com/NOAA-OWP/inundation-mapping/pull/1007)

Updates GVAL to address memory and performance issues associated with running synthesize test cases.

### Changes

- `tools/tools_shared_functions.py`
- `Pipfile`
- `pyproject.toml`
- `tools/run_test_case.py`
- `tools/synthesize_test_cases.py`
- `tools/inundate_mosaic_wrapper`
<br/><br/>

## v4.4.4.0 - 2023-10-20 - [PR#1012](https://github.com/NOAA-OWP/inundation-mapping/pull/1012)

The way in which watershed boundary data (WBD) is generated and processed has been modified. Instead of generating those files "on the fly" for every run, a script has been added that will take a huclist and create the .gpkg files per HUC in a specified directory (`$pre_clip_huc_dir`).  During a `fim_pipeline.sh` run, the pre-clipped staged vectors will be copied over to the containers' working directory. This reduces runtime and the repetitive computation needed to generate those files every run.

### Changes

- `src/`
    - `bash_variables.env`: Add pre_clip_huc_dir env variable. 
    - `clip_vectors_to_wbd.py`: Moved to `/data/wbd/clip_vectors_to_wbd.py`.
    - `src/run_unit_wb.sh`: Remove ogr2ogr calls to get & clip WBD, remove call to clip_vectors_to_wbd.py, and replace with copying staged .gpkg files. 

### Additions

- `data/wbd/`
    - `generate_pre_clip_fim_huc8.py`: This script generates the pre-clipped vectors at the huc level.

<br/><br/>

## v4.4.3.0 - 2023-10-10 - [PR#1005](https://github.com/NOAA-OWP/inundation-mapping/pull/1005)

Revise stream clipping to WBD by (1) reducing the buffer to clip streams away from the edge of the DEM (to prevent reverse flow issues) from 3 cells to 8 cells to account for the 70m AGREE buffer; (2) splitting MultiLineStrings formed by NWM streams being clipped by the DEM edge and then re-entering the DEM, and retaining only the lowest segment. Also changes the value of `input_WBD_gdb` to use the WBD clipped to the DEM domain.

### Changes

- `src/`
    - `bash_variables.env`: Update WBD to the WBD clipped to the DEM domain
    - `clip_vectors_to_wbd.py`: Decrease stream buffer from 3 to 8 cells inside of the WBD buffer; select the lowest segment of any incoming levelpaths that are split by the DEM edge.
    - `derive_level_paths.py`: Remove unused argument
    - `stream_branches.py`: Remove unused argument

<br/><br/>

## v4.4.2.3 - 2023-09-21 - [PR#998](https://github.com/NOAA-OWP/inundation-mapping/pull/998)

Removes exclude list for black formatter in `.pre-commit-config.yaml` as well as in `pyproject.toml`. Ran the `black` executable on the 
whole repository, the re-formatted files in `src/` & `tools/` are included.

### Changes

- `.pre-commit-config.yaml`
- `pyproject.toml`
- `src/add_crosswalk.py`
- `src/bathy_src_adjust_topwidth.py`
- `src/bathymetric_adjustment.py`
- `src/identify_src_bankfull.py`
- `src/src_roughness_optimization.py`
- `tools/vary_mannings_n_composite.py`

<br/><br/>

## v4.4.2.2 - 2023-09-21 - [PR#997](https://github.com/NOAA-OWP/inundation-mapping/pull/997)

Bug fix for an error related to reindexing in `StreamNetwork.drop()`.

### Changes

- `src/stream_branches.py`: Fixes reindexing error.

<br/><br/>

## v4.4.2.1 - 2023-09-20 - [PR#990](https://github.com/NOAA-OWP/inundation-mapping/pull/990)

Corrects a bug in `src/usgs_gage_unit_setup.py` caused by missing geometry field after `GeoDataFrame.update()`.

### Changes

- `src/usgs_gage_unit_setup.py`: Sets geometry field in `self.gages`.

<br/><br/>

## v4.4.2.0 - 2023-09-20 - [PR#993](https://github.com/NOAA-OWP/inundation-mapping/pull/993)

Resolves the causes of two warnings in pandas and geopandas: (1) `FutureWarning` from taking the `int()` of single-length Series and (2) `SettingWithCopyWarning` resulting from the use of `inplace=True`.

### Changes

Removed `inplace=True` from
- `data/`
    - `usgs/preprocess_ahps_usgs.py`
    - `write_parquet_from_calib_pts.py`
- `src/`
    - `add_crosswalk.py`
    - `bathy_src_adjust_topwidth.py`
    - `clip_vectors_to_wbd.py`
    - `crosswalk_nwm_demDerived.py`
    - `derive_level_paths.py`
    - `finalize_srcs.py`
    - `identify_src_bankfull.py`
    - `src_adjust_usgs_rating.py`
    - `src_roughness_optimization.py`
    - `stream_branches.py`
    - `subdiv_chan_obank_src.py`
    - `subset_catch_list_by_branch_id.py`
    - `usgs_gage_unit_setup.py`
    - `utils/shared_functions.py`
- `tools/`
    - `adjust_rc_with_feedback.py`
    - `aggregate_csv_files.py`
    - `combine_crosswalk_tables.py`
    - `eval_plots_stackedbar.py`
    - `inundation.py`
    - `make_boxes_from_bounds.py`
    - `mosaic_inundation.py`
    - `plots.py`
    - `rating_curve_comparison.py`
    - `vary_mannings_n_composite.py`

Fixed single-length Series in
- `src/`
    - `split_flows.py`
    - `stream_branches.py`

- ``src/stream_branches.py``: Fixed class methods

<br/><br/>

## v4.4.1.1 - 2023-09-20 - [PR#992](https://github.com/NOAA-OWP/inundation-mapping/pull/992)

Fixes errors caused when a GeoDataFrame contains a `MultiLineString` geometry instead of a `LineString`. Update black force-exclude list.

### Changes

- `src/`
    `split_flows.py` and `stream_branches.py`: Converts `MultiLineString` geometry into `LineString`s.
- `pyproject.toml` : Add three files in `src/` to exclude list.

<br/><br/>

## v4.4.1.0 - 2023-09-18 - [PR#988](https://github.com/NOAA-OWP/inundation-mapping/pull/988)

Format code using `black` formatter, incorporate `isort` package to sort import statements,
and adhere all code to PEP8 Style Guide using the `flake8` package. Remove deprecated files.
Set up git pre-commit hooks.

Not all files were modified, however, to avoid individually listing each file here, the `/*` convention
is used to denote that almost every file in those directories were formatted and linted.

### Changes

- `.gitattributes`: Add newline at EOF.
- `.github/*`: 
- `.gitignore`: Trim extra last line.
- `CONTRIBUTING.md`: Update contributing guidelines.
- `Dockerfile`: Update PYTHONPATH to point to correct `unit_tests` directory.
- `Pipfile`: Add flake8, black, pyproject-flake8, pre-commit, isort packages
- `Pipfile.lock`: Update to correspond with new packages in Pipfile 
- `README.md` : Update link to wiki, trim whitespace.
- `config/*`
- `data/*`
- `docs/*`
- `fim_pipeline.sh` : Clean up usage statement
- `fim_post_processing.sh`: Update usage statement
- `fim_pre_processing.sh`: Update usage statement.
- `fim_process_unit_wb.sh`: Make usage functional, combine usage and comments.
- `src/*`
- `tools/*`
- `unit_tests/*`: The directory name where the unit test data must reside was changed from
`fim_unit_test_data_do_not_remove` => `unit_test_data`

### Additions

- `pyproject.toml`: Configuration file
- `.pre-commit-config.yaml`: Initialize git pre-commit hooks
- `tools/hash_compare.py`: Carson's hash compare script added to compare files or directories 
in which we do not expect any changes.

### Removals

- `data/nws/preprocess_ahps_nws.py`
- `src/adjust_headwater_streams.py`
- `src/aggregate_vector_inputs.py`
- `src/utils/reproject_dem.py`
- `tools/code_standardizer/*`: Incorporated "code_standardizer" into base level Dockerfile.
- `tools/compile_comp_stats.py`
- `tools/compile_computational_stats.py`
- `tools/consolidate_metrics.py`
- `tools/copy_test_case_folders.py`
- `tools/cygnss_preprocessing.py`
- `tools/nesdis_preprocessing.py`
- `tools/plots/*`: Duplicate and unused directory.
- `.isort.cfg`: Incorporated into `pyproject.toml`

<br/><br/>

## v4.4.0.1 - 2023-09-06 - [PR#987](https://github.com/NOAA-OWP/inundation-mapping/pull/987)

Corrects a bug in `src/usgs_gage_unit_setup.py` that causes incorrect values to populate a table, generating an error in `src/usgs_gage_crosswalk.py`.

### Changes

- `src/usgs_gage_unit_setup.py`: Changes `self.gages.location_id.fillna(usgs_gages.nws_lid, inplace=True)` to `self.gages.location_id.fillna(self.gages.nws_lid, inplace=True)`

<br/><br/>

## v4.4.0.0 - 2023-09-01 - [PR#965](https://github.com/NOAA-OWP/inundation-mapping/pull/965)

This feature branch includes new functionality to perform an additional layer of HAND SRC calibration using ras2fim rating curve and point data. The calibration workflow for ras2fim data follows the same general logic as the existing USGS rating curve calibration routine.

### Additions

- `src/src_adjust_ras2fim_rating.py`: New python script to perform the data prep steps for running the SRC calibration routine:
1) merge the `ras_elev_table.csv` data and the ras2fim cross section rating curve data (`reformat_ras_rating_curve_table.csv`)
2) sample the ras2fim rating curve at NWM recurrence flow intervals (2, 5, 10, 25, 50, 100yr)
3) pass inputs to the `src_roughness_optimization.py` workflow

### Changes

- `config/deny_branches.lst`: Added `ras_elev_table.csv` to keep list. Needed for `fim_post_processing.sh`
- `config/deny_unit.lst`: Added `ras_elev_table.csv` to keep list. Needed for `fim_post_processing.sh`
- `config/params_template.env`: Added new block for ras2fim SRC calibration parameters (can turn on/off each of the three SRC calibration routines individually); also reconfigured docstrings for calibration parameters)
- `fim_post_processing.sh`: Added routines to create ras2fim calibration data and then run the SRC calibration workflow with ras2fim data
- `src/add_crosswalk.py`: Added placeholder variable (`calb_coef_ras2fim`) in all `hydrotable.csv` files
- `src/aggregate_by_huc.py`: Added new blocks to perform huc-branch aggregation for all `ras_elev_table.csv` files
- `src/run_by_branch.sh`: Revised input variable (changed from csv file to directory) for `usgs_gage_crosswalk.py` to facilitate both `usgs_elev_table.csv` and ras_elev_table.csv` outputs
- `src/run_unit_wb.sh`: Revised inputs and output variables for `usgs_gage_unit_setup.py` and `usgs_gage_crosswalk.py`
- `src/src_roughness_optimization.py`: Added code blocks to ingest ras2fim rating curve data; added new attributes/renamed output variables to catchments gpkg output
- `src/usgs_gage_crosswalk.py`: Added code block to process ras2fim point locations alongside existing USGS gage point locations; outputs a separate csv if ras2fim points exist within the huc
- `src/usgs_gage_unit_setup.py`: Added code block to ingest and process raw ras2fim point locations gpkg file (same general workflow to usgs gages); all valid points (USGS and RAS2FIM) are exported to the huc level `usgs_subset_gages.gpkg`
- `tools/inundate_nation.py`: Added functionality to allow user to pass in a single HUC for faster spot checking of NWM recurr inundation maps

<br/><br/>

## v4.3.15.6 - 2023-09-01 - [PR#972](https://github.com/NOAA-OWP/inundation-mapping/pull/972)

Adds functionality to `tools/inundate_mosaic_wrapper.py` and incorporates functionality into existing `inundation-mapping` scripts.

### Changes

- `tools/`
    - `inundate_mosaic_wrapper.py`: Refactors to call `Inundate_gms` only once; adds functionality to produce a mosaicked polygon from `depths_raster` without needing to generate the `inundation_raster`; removes `log_file` and `output_fileNames` as variables and input arguments; updates the help description for `keep_intermediate`.
    - `composite_inundation.py`, 'inundate_nation.py`, and `run_test_case.py`: Implements `produce_mosaicked_inundation()` from `tools/inundate_mosaic_wrapper.py`.
    - `inundate_gms.py`: Adds back `Inundate_gms(**vars(parser.parse_args()))` command-line function call.
    - `mosaic_inundation.py` and `overlapping_inundation.py`: Removes unused import(s).
    - `tools_shared_variables.py`: Changes hardcoded `INPUT_DIR` to environment variable.

<br/><br/>

## v4.3.15.5 - 2023-09-01 - [PR#970](https://github.com/NOAA-OWP/inundation-mapping/pull/970)

Fixes an issue where the stream network was clipped inside the DEM resulting in a burned stream channel that was then filled by the DEM depression filling process so that all pixels in the burned channel had the same elevation which was the elevation at the spill point (which wasn't necessarily at the HUC outlet). The stream network is now extended from the WBD to the buffered WBD and all streams except the outlet are clipped to the streams buffer inside the WBD (WBD - (3 x cell_size)). This also prevents reverse flow issues.

### Changes

- `src/`
    - `clip_vectors_to_wbd.py`: Clip NWM streams to buffered WBD and clip non-outlet streams to WBD streams buffer (WBD - (3 x cell_size)).
    - `derive_level_paths.py`: Add WBD input argument
    - `run_unit_wb.py`: Add WBD input argument
    - `src_stream_branches.py`: Ignore branches outside HUC
- `unit_tests/`
    - `derive_level_paths_params.json`: Add WBD parameter value
    - `derive_level_paths_test.py`: Add WBD parameter

<br/><br/>

## v4.3.15.4 - 2023-09-01 - [PR#977](https://github.com/NOAA-OWP/inundation-mapping/pull/977)

Fixes incorrect `nodata` value in `src/burn_in_levees.py` that was responsible for missing branches (Exit code: 61). Also cleans up related files.

### Changes

- `src/`
    - `buffer_stream_branches.py`: Moves script functionality into a function.
    - `burn_in_levees.py`: Corrects `nodata` value. Adds context managers for reading rasters.
    - `generate_branch_list.py`: Removes unused imports.
    - `mask_dem.py`: Removes commented code.

<br/><br/>

## v4.3.15.3 - 2023-09-01 - [PR#983](https://github.com/NOAA-OWP/inundation-mapping/pull/983)

This hotfix addresses some bugs introduced in the pandas upgrade.

### Changes

- `/tools/eval_plots_stackedbar.py`: 2 lines were changed to work with the pandas upgrade. Added an argument for a `groupby` median call and fixed a bug with the pandas `query`. Also updated with Black compliance.

<br/><br/>

## v4.3.15.2 - 2023-07-18 - [PR#948](https://github.com/NOAA-OWP/inundation-mapping/pull/948)

Adds a script to produce inundation maps (extent TIFs, polygons, and depth grids) given a flow file and hydrofabric outputs. This is meant to make it easier to team members and external collaborators to produce inundation maps.

### Additions
- `data/`
    - `/tools/inundate_mosaic_wrapper.py`: The script that performs the inundation and mosaicking processes.
    - `/tools/mosaic_inundation.py`: Add function (mosaic_final_inundation_extent_to_poly).

<br/><br/>

## v4.3.15.1 - 2023-08-08 - [PR#960](https://github.com/NOAA-OWP/inundation-mapping/pull/960)

Provides a scripted procedure for updating BLE benchmark data including downloading, extracting, and processing raw BLE data into benchmark inundation files (inundation rasters and discharge tables).

### Additions

- `data/ble/ble_benchmark/`
    - `Dockerfile`, `Pipfile`, and `Pipfile.lock`: creates a new Docker image with necessary Python packages
    - `README.md`: contains installation and usage information
    - `create_ble_benchmark.py`: main script to generate BLE benchmark data

### Changes

- `data/ble/ble_benchmark/`
    - `create_flow_forecast_file.py` and `preprocess_benchmark.py`: moved from /tools

<br/><br/>

## v4.3.15.0 - 2023-08-08 - [PR#956](https://github.com/NOAA-OWP/inundation-mapping/pull/956)

Integrating GVAL in to the evaluation of agreement maps and contingency tables.

- `Dockerfile`: Add dependencies for GVAL
- `Pipfile`: Add GVAL and update related dependencies
- `Pipfile.lock`: Setup for Docker Image builds
- `run_test_case.py`: Remove unused arguments and cleanup
- `synthesize_test_cases.py`: Fix None comparisons and cleanup
- `tools/shared_functions.py`: Add GVAL crosswalk function, add rework create_stats_from_raster, create and create_stats_from_contingency_table
- `unit_tests/tools/inundate_gms_test.py`: Bug fix

<br/><br/>

## v4.3.14.2 - 2023-08-08 - [PR#959](https://github.com/NOAA-OWP/inundation-mapping/pull/959)

The enhancements in this PR include the new modules for pre-processing bathymetric data from the USACE eHydro dataset and integrating the missing hydraulic geometry into the HAND synthetic rating curves.

### Changes
- `data/bathymetry/preprocess_bathymetry.py`: added data source column to output geopackage attribute table.
- `fim_post_processing.sh`: changed -bathy input reference location.
- `config/params_template.env`: added export to bathymetry_file

<br/><br/>

## v4.3.14.1 - 2023-07-13 - [PR#946](https://github.com/NOAA-OWP/inundation-mapping/pull/946)

ras2fim product had a need to run the acquire 3dep script to pull down some HUC8 DEMs. The old script was geared to HUC6 but could handle HUC8's but needed a few enhancements. ras2fim also did not need polys made from the DEMs, so a switch was added for that.

The earlier version on the "retry" feature would check the file size and if it was smaller than a particular size, it would attempt to reload it.  The size test has now been removed. If a file fails to download, the user will need to look at the log out, then remove the file before attempting again. Why? So the user can see why it failed and decide action from there.

Note: later, as needed, we might upgrade it to handle more than just 10m (which it is hardcoded against).

Additional changes to README to reflect how users can access ESIP's S3 as well as a one line addition to change file permissions in fim_process_unit_wb.sh.

### Changes
- `data`
    - `usgs`
        - `acquire_and_preprocess_3dep_dems.py`:  As described above.
 - `fim_pipeline.sh`:  a minor styling fix (added a couple of lines for readability)
 - `fim_pre_processing.sh`: a user message was incorrect & chmod 777 $outputDestDir.
 - `fim_process_unit_wb.sh`: chmod 777 for /output/<run_name> directory.
 - `README.md`: --no-sign-request instead of --request-payer requester for ESIP S3 access.

<br/><br/>

## v4.3.14.0 - 2023-08-03 - [PR#953](https://github.com/NOAA-OWP/inundation-mapping/pull/953)

The enhancements in this PR include the new modules for pre-processing bathymetric data from the USACE eHydro dataset and integrating the missing hydraulic geometry into the HAND synthetic rating curves.

### Additions

- `data/bathymetry/preprocess_bathymetry.py`: preprocesses the eHydro datasets.
- `src/bathymetric_adjustment.py`: adjusts synthetic rating curves for HUCs where preprocessed bathymetry is available.

### Changes

- `config/params_template.env`: added a toggle for the bathymetric adjustment routine: `bathymetry_adjust`
- `fim_post_processing.sh`: added the new `bathymetric_adjustment.py` to the postprocessing lineup
- `src/`
    - `add_crosswalk.py`, `aggregate_by_huc.py`, & `subdiv_chan_obank_src.py`: accounting for the new Bathymetry_source field in SRCs

<br/><br/>

## v4.3.13.0 - 2023-07-26 - [PR#952](https://github.com/NOAA-OWP/inundation-mapping/pull/952)

Adds a feature to manually calibrate rating curves for specified NWM `feature_id`s using a CSV of manual coefficients to output a new rating curve. Manual calibration is applied after any/all other calibrations. Coefficient values between 0 and 1 increase the discharge value (and decrease inundation) for each stage in the rating curve while values greater than 1 decrease the discharge value (and increase inundation).

Manual calibration is performed if `manual_calb_toggle="True"` and the file specified by `man_calb_file` (with `HUC8`, `feature_id`, and `calb_coef_manual` fields) exists. The original HUC-level `hydrotable.csv` (after calibration) is saved with a suffix of `_pre-manual` before the new rating curve is written.

### Additions

- `src/src_manual_calibration.py`: Adds functionality for manual calibration by CSV file

### Changes

- `config/params_template.env`: Adds `manual_calb_toggle` and `man_calb_file` parameters
- `fim_post_processing.sh`: Adds check for toggle and if `man_calb_file` exists before running manual calibration

<br/><br/>

## v4.3.12.1 - 2023-07-21 - [PR#950](https://github.com/NOAA-OWP/inundation-mapping/pull/950)

Fixes a couple of bugs that prevented inundation using HUC-level hydrotables. Update associated unit tests.

### Changes

- `tools/inundate_gms.py`: Fixes a file path error and Pandas DataFrame indexing error.
- `unit_tests/tools/inundate_gms_test.py`: Do not skip this test, refactor to check that all branch inundation rasters exist.
- `unit_tests/tools/inundate_gms_params.json`: Only test 1 HUC, update forecast filepath, use 4 'workers'.

### Removals

- `unit_tests/tools/inundate_gms_unittests.py`: No longer used. Holdover from legacy unit tests.

<br/><br/>


## v4.3.12.0 - 2023-07-05 - [PR#940](https://github.com/NOAA-OWP/inundation-mapping/pull/940)

Refactor Point Calibration Database for synthetic rating curve adjustment to use `.parquet` files instead of a PostgreSQL database.

### Additions
- `data/`
    -`write_parquet_from_calib_pts.py`: Script to write `.parquet` files based on calibration points contained in a .gpkg file.

### Changes
- `src/`
    - `src_adjust_spatial_obs.py`: Refactor to remove PostgreSQL and use `.parquet` files.
    - `src_roughness_optimization.py`: Line up comments and add newline at EOF.
    - `bash_variables.env`: Update formatting, and add `{}` to inherited `.env` variables for proper variable expansion in Python scripts.
- `/config`
    - `params_template.env`: Update comment.
- `fim_pre_processing.sh`: In usage statement, remove references to PostGRES calibration tool.
- `fim_post_processing.sh`: Remove connection to and loading of PostgreSQL database.
- `.gitignore`: Add newline.
- `README.md`: Remove references to PostGRES calibration tool.

### Removals
- `config/`
    - `calb_db_keys_template.env`: No longer necessary without PostGRES Database.

- `/tools/calibration-db` : Removed directory including files below.
    - `README.md`
    - `docker-compose.yml`
    - `docker-entrypoint-enitdb.d/init-db.sh`

<br/><br/>

## v4.3.11.7 - 2023-06-12 - [PR#932](https://github.com/NOAA-OWP/inundation-mapping/pull/932)

Write to a csv file with processing time of `run_unit_wb.sh`, update PR Template, add/update bash functions in `bash_functions.env`, and modify error handling in `src/check_huc_inputs.py`. Update unit tests to throw no failures, `25 passed, 3 skipped`.

### Changes
- `.github/`
    - `PULL_REQUEST_TEMPLATE.md` : Update PR Checklist into Issuer Checklist and Merge Checklist
- `src/`
    - `run_unit_wb.sh`: Add line to log processing time to `$outputDestDir/logs/unit/total_duration_run_by_unit_all_HUCs.csv`
    - `check_huc_inputs.py`: Modify error handling. Correctly print HUC number if it is not valid (within `included_huc*.lst`)
    - `bash_functions.env`: Add `Calc_Time` function, add `local` keyword to functionally scoped variables in `Calc_Duration`
- `unit_tests/`
    - `derive_level_paths_test.py`: Update - new parameter (`buffer_wbd_streams`)
    - `derive_level_paths_params.json`: Add new parameter (`buffer_wbd_streams`)
    - `clip_vectors_to_wbd_test.py`: Update - new parameter (`wbd_streams_buffer_filename`)
    - `clip_vectors_to_wbd_params.json`: Add new parameter (`wbd_streams_buffer_filename`) & Fix pathing for `nwm_headwaters`

<br/><br/>

## v4.3.11.6 - 2023-05-26 - [PR#919](https://github.com/NOAA-OWP/inundation-mapping/pull/919)

Auto Bot asked for the python package of `requests` be upgraded from 2.28.2 to 2.31.0. This has triggered a number of packages to upgrade.

### Changes
- `Pipfile.lock`: as described.

<br/><br/>

## v4.3.11.5 - 2023-05-30 - [PR#911](https://github.com/NOAA-OWP/inundation-mapping/pull/911)

This fix addresses bugs found when using the recently added functionality in `tools/synthesize_test_cases.py` along with the `PREV` argument. The `-pfiles` argument now performs as expected for both `DEV` and `PREV` processing. Addresses #871

### Changes
`tools/synthesize_test_cases.py`: multiple changes to enable all expected functionality with the `-pfiles` and `-pcsv` arguments

<br/><br/>

## v4.3.11.4 - 2023-05-18 - [PR#917](https://github.com/NOAA-OWP/inundation-mapping/pull/917)

There is a growing number of files that need to be pushed up to HydroVis S3 during a production release, counting the new addition of rating curve comparison reports.

Earlier, we were running a number of aws cli scripts one at a time. This tool simplies it and pushes all of the QA and supporting files. Note: the HAND files from a release, will continue to be pushed by `/data/aws/s3.py` as it filters out files to be sent to HV s3.

### Additions

- `data\aws`
     - `push-hv-data-support-files.sh`: As described above. See file for command args.

<br/><br/>


## v4.3.11.3 - 2023-05-25 - [PR#920](https://github.com/NOAA-OWP/inundation-mapping/pull/920)

Fixes a bug in CatFIM script where a bracket was missing on a pandas `concat` statement.

### Changes
- `/tools/generate_categorical_fim.py`: fixes `concat` statement where bracket was missing.

<br/><br/>

## v4.3.11.2 - 2023-05-19 - [PR#918](https://github.com/NOAA-OWP/inundation-mapping/pull/918)

This fix addresses a bug that was preventing `burn_in_levees.py` from running. The if statement in run_unit_wb.sh preceeding `burn_in_levees.py` was checking for the existence of a filepath that doesn't exist.

### Changes
- `src/run_unit_wb.sh`: fixed the if statement filepath to check for the presence of levee features to burn into the DEM

<br/><br/>

## v4.3.11.1 - 2023-05-16 - [PR#904](https://github.com/NOAA-OWP/inundation-mapping/pull/904)

`pandas.append` was deprecated in our last Pandas upgrade (v4.3.9.0). This PR updates the remaining instances of `pandas.append` to `pandas.concat`.

The file `tools/thalweg_drop_check.py` had an instance of `pandas.append` but was deleted as it is no longer used or necessary.

### Changes

The following files had instances of `pandas.append` changed to `pandas.concat`:
- `data/`
    - `nws/preprocess_ahps_nws.py`
    - `usgs/`
        - `acquire_and_preprocess_3dep_dems.py`
        - `preprocess_ahps_usgs.py`
- `src/`
    - `add_crosswalk.py`
    - `adjust_headwater_streams.py`
    - `aggregate_vector_inputs.py`
    - `reset_mannings.py`
- `tools/`
    - `aggregate_mannings_calibration.py`
    - `eval_plots.py`
    - `generate_categorical_fim.py`
    - `generate_categorical_fim_flows.py`
    - `plots/`
        - `eval_plots.py`
        - `utils/shared_functions.py`
    - `rating_curve_comparison.py`
    - `rating_curve_get_usgs_curves.py`
    - `tools_shared_functions.py`

### Removals

- `tools/thalweg_drop_check.py`

<br/><br/>

## v4.3.11.0 - 2023-05-12 - [PR#903](https://github.com/NOAA-OWP/inundation-mapping/pull/903)

These changes address some known issues where the DEM derived flowlines follow the incorrect flow path (address issues with stream order 1 and 2 only). The revised code adds a new workflow to generate a new flow direction raster separately for input to the `run_by_branch.sh` workflow (branch 0 remains unchanged). This modification helps ensure that the DEM derived flowlines follow the desired NWM flow line when generating the DEM derived flowlines at the branch level.

### Changes
- `config/deny_branch_zero.lst`: removed `LandSea_subset_{}.tif` and `flowdir_d8_burned_filled_{}.tif` from the "keep" list as these files are now kept in the huc root folder.
- `config/deny_unit.lst`: added file cleanups for newly generated branch input files stored in the huc root folder (`dem_burned.tif`, `dem_burned_filled.tif`, `flowdir_d8_burned_filled.tif`, `flows_grid_boolean.tif`, `wbd_buffered_streams.gpkg`)
- `src/clip_vectors_to_wbd.py`: saving the `wbd_streams_buffer` as an output gpkg for input to `derive_level_paths.py`
- `src/derive_level_paths.py`: added a new step to clip the `out_stream_network_dissolved` with the `buffer_wbd_streams` polygon. this resolves errors with the edge case scenarios where a NWM flow line intersects the WBD buffer polygon
- `src/run_unit_wb.sh`: Introduce new processing steps to generate separate outputs for input to branch 0 vs. all other branches. Remove the branch zero `outputs_cleanup.py` as the branches are no longer pointing to files stored in the branch 0 directory (stored in huc directory)
   - Rasterize reach boolean (1 & 0) for all branches (not branch 0): using the `nwm_subset_streams_levelPaths_dissolved.gpkg` to define the branch levelpath flow lines
   - AGREEDEM reconditioning for all branches (not branch 0)
   - Pit remove burned DEM for all branches (not branch 0)
   - D8 flow direction generation for all branches (not branch 0)
- `src/run_by_branch.sh`: changed `clip_rasters_to_branches.py` input file location for `$tempHucDataDir/flowdir_d8_burned_filled.tif` (newly created file)

<br/><br/>

## v4.3.10.0 - 2023-05-12 - [PR#888](https://github.com/NOAA-OWP/inundation-mapping/pull/888)

`aggregate_by_huc.py` was taking a long time to process. Most HUCs can aggregate their branches into one merged hydrotable.csv in just 22 seconds, but a good handful took over 2 mins and a few took over 7 mins. When multiplied by 2,138 HUCs it was super slow. Multi-proc has not been added and it now takes appx 40 mins at 80 cores.

An error logging system was also added to track errors that may have occurred during processing.

### Changes
- `fim_pipeline.sh` - added a duration counter at the end of processing HUCs
- `fim_post_processing.sh` - added a job limit (number of procs), did a little cleanup, and added a warning note about usage of job limits in this script,
- `src`
    - `aggregate_by_huc.py`: Added multi proc, made it useable for non external script calls, added a logging system for errors only.
    - `indentify_src_bankful.py`: typo fix.

<br/><br/>

## v4.3.9.2 - 2023-05-12 - [PR#902](https://github.com/NOAA-OWP/inundation-mapping/pull/902)

This merge fixes several sites in Stage-Based CatFIM sites that showed overinundation. The cause was found to be the result of Stage-Based CatFIM code pulling the wrong value from the `usgs_elev_table.csv`. Priority is intended to go to the `dem_adj_elevation` value that is not from branch 0, however there was a flaw in the prioritization logic. Also includes a change to `requests` usage that is in response to an apparent IT SSL change. This latter change was necessary in order to run CatFIM. Also added a check to make sure the `dem_adj_thalweg` is not too far off the official elevation, and continues if it is.

### Changes
- `/tools/generate_categorical_fim.py`: fixed pandas bug where the non-branch zero `dem_adj_elevation` value was not being properly indexed. Also added a check to make sure the `dem_adj_thalweg` is not too far off the official elevation, and continues if it is.
- ` /tools/tools_shared_functions.py`: added `verify=False` to `requests` library calls because connections to WRDS was being refused (likely because of new IT protocols).

<br/><br/>

## v4.3.9.1 - 2023-05-12 - [PR#893](https://github.com/NOAA-OWP/inundation-mapping/pull/893)

Fix existing unit tests, remove unwanted behavior in `check_unit_errors_test.py`, update `unit_tests/README.md`

### Changes

- `unit_tests/`
    - `README.md` : Split up headings for setting up unit tests/running unit tests & re-formatted code block.
    - `check_unit_errors_test.py`: Fixed unwanted behavior of test leaving behind `sample_n.txt` files in `unit_errors/`
    - `clip_vectors_to_wbd_params.json`: Update parameters
    - `clip_vectors_to_wbd_test.py`: Update arguments
    - `pyproject.toml`: Ignore RuntimeWarning, to suppress pytest failure.
    - `usgs_gage_crosswalk_test.py`: Enhance readability of arguments in `gage_crosswalk.run_crosswalk` call

<br/><br/>

## v4.3.9.0 - 2023-04-19 - [PR#889](https://github.com/NOAA-OWP/inundation-mapping/pull/889)

Updates GDAL in base Docker image from 3.1.2 to 3.4.3 and updates all Python packages to latest versions, including Pandas v.2.0.0. Fixes resulting errors caused by deprecation and/or other changes in dependencies.

NOTE: Although the most current GDAL is version 3.6.3, something in 3.5 causes an issue in TauDEM `aread8` (this has been submitted as https://github.com/dtarb/TauDEM/issues/254)

### Changes

- `Dockerfile`: Upgrade package versions and fix `tzdata`
- `fim_post_processing.sh`: Fix typo
- `Pipfile` and `Pipfile.lock`: Update Python versions
- `src/`
    - `add_crosswalk.py`, `aggregate_by_huc.py`, `src_adjust_usgs_rating.py`, and `usgs_gage_unit_setup.py`: Change `df1.append(df2)` (deprecated) to `pd.concat([df1, df2])`
    - `build_stream_traversal.py`: Add `dropna=True` to address change in NaN handling
    - `getRasterInfoNative.py`: Replace `import gdal` (deprecated) with `from osgeo import gdal`
    - `stream_branches.py`: Change deprecated indexing to `.iloc[0]` and avoid `groupby.max()` over geometry
- `tools`
    - `inundation.py`: Cleans unused `from gdal`
    - `eval_plots.py`: deprecated dataframe.append fixed and deprecated python query pattern fixed.

<br/><br/>

## v4.3.8.0 - 2023-04-07 - [PR#881](https://github.com/NOAA-OWP/inundation-mapping/pull/881)

Clips branch 0 to terminal segments of NWM streams using the `to` attribute of NWM streams (where `to=0`).

### Changes

- `src/`
    - `delineate_hydros_and_produce_HAND.sh`: Added input arguments to `src/split_flows.py`
    - `split_flows.py`: Added functionality to snap and trim branch 0 flows to terminal NWM streamlines

<br/><br/>

## v4.3.7.4 - 2023-04-10 - [PR#882](https://github.com/NOAA-OWP/inundation-mapping/pull/882)

Bug fix for empty `output_catchments` in `src/filter_catchments_and_add_attributes.py`

### Changes

- `src/filter_catchments_and_add_attributes.py`: Adds check for empty `output_catchments` and exits with Status 61 if empty.

<br/><br/>

## v4.3.7.3 - 2023-04-14 - [PR#880](https://github.com/NOAA-OWP/inundation-mapping/pull/880)

Hotfix for addressing an error during the NRMSE calculation/aggregation step within `tools/rating_curve_comparison.py`. Also added the "n" variable to the agg_nwm_recurr_flow_elev_stats table. Addresses #878

### Changes

- `tools/rating_curve_comparison.py`: address error for computing nrmse when n=1; added the "n" variable (sample size) to the output metrics table

<br/><br/>

## v4.3.7.2 - 2023-04-06 - [PR#879](https://github.com/NOAA-OWP/inundation-mapping/pull/879)

Replaces `os.environ` with input arguments in Python files that are called from bash scripts. The bash scripts now access the environment variables and pass them to the Python files as input arguments. In addition to adapting some Python scripts to a more modular structure which allows them to be run individually, it also allows Visual Studio Code debugger to work properly. Closes #875.

### Changes

- `fim_pre_processing.sh`: Added `-i $inputsDir` input argument to `src/check_huc_inputs.py`
- `src/`
    - `add_crosswalk.py`: Changed `min_catchment_area` and `min_stream_length` environment variables to input arguments
    - `check_huc_inputs.py`: Changed `inputsDir` environment variable to input argument
    - `delineate_hydros_and_produce_HAND.sh`: Added `-m $max_split_distance_meters -t $slope_min -b $lakes_buffer_dist_meters` input arguments to `src/split_flows.py`
    - `split_flows.py`: Changed `max_split_distance_meters`, `slope_min`, and `lakes_buffer_dist_meters` from environment variables to input arguments

<br/><br/>

## v4.3.7.1 - 2023-04-06 - [PR#874](https://github.com/NOAA-OWP/inundation-mapping/pull/874)

Hotfix to `process_branch.sh` because it wasn't removing code-61 branches on exit. Also removes the current run from the new fim_temp directory.

### Changes

- `fim_pipeline.sh`: removal of current run from fim_temp directory
- `src/process_branch.sh`: switched the exit 61 block to use the temp directory instead of the outputs directory

<br/><br/>

## v4.3.7.0 - 2023-03-02 - [PR#868](https://github.com/NOAA-OWP/inundation-mapping/pull/868)

This pull request adds a new feature to `fim_post_processing.sh` to aggregate all of the hydrotables for a given HUC into a single HUC-level `hydrotable.csv` file. Note that the aggregation step happens near the end of `fim_post_processing.sh` (after the subdivision and calibration routines), and the branch hydrotable files are preserved in the branch directories for the time being.

### Changes

- `fim_pipeline.sh`: created a new variable `$jobMaxLimit` that multiplies the `$jobHucLimit` and the `$jobBranchLimit`
- `fim_post_processing.sh`: added new aggregation/concatenation step after the SRC calibration routines; passing the new `$jobMaxLimit` to the commands that accept a multiprocessing job number input; added `$skipcal` argument to the USGS rating curve calibration routine
- `src/add_crosswalk.py`: changed the default value for `calb_applied` variable to be a boolean
- `src/aggregate_by_huc.py`: file renamed (previous name: `src/usgs_gage_aggregate.py`); updated to perform branch to huc file aggregation for `hydroTable_{branch_id}.csv` and `src_full_crosswalked_{branch_id}.csv` files; note that the input arguments ask you to specify which file types to aggregate using the flags: `-elev`, `-htable`, and `-src`
- `tools/inundate_gms.py`: added check to use the aggregated HUC-level `hydrotable.csv` if it exists, otherwise continue to use the branch hydroTable files
- `tools/inundation.py`: added `usecols` argument to the `pd.read_csv` commands to improve read time for hydrotables
- `src/subdiv_chan_obank_src.py`: add dtype to hydrotable pd.read_csv to resolve pandas dtype interpretation warnings

<br/><br/>

## v4.3.6.0 - 2023-03-23 - [PR#803](https://github.com/NOAA-OWP/inundation-mapping/pull/803)

Clips Watershed Boundary Dataset (WBD) to DEM domain for increased efficiency. Essentially, this is a wrapper for `geopandas.clip()` and moves clipping from `src/clip_vectors_to_wbd.py` to `data/wbd/preprocess_wbd.py`.

### Additions

- `data/wbd/preprocess_wbd.py`: Clips WBD to DEM domain polygon

### Changes

- `src/`
    - `bash_variables.env`: Updates `input_WBD_gdb` environment variable
    - `clip_vectors_to_wbd.py`: Removes clipping to DEM domain

<br/><br/>

## v4.3.5.1 - 2023-04-01 - [PR#867](https://github.com/NOAA-OWP/inundation-mapping/pull/867)

outputs_cleanup.py was throwing an error saying that the HUC source directory (to be cleaned up), did not exist. This was confirmed in a couple of environments. The src path in run_unit_wb.sh was sending in the "outputs" directory and not the "fim_temp" directory. This might have been a merge issue.

The log file was moved to the unit_errors folder to validate the error, as expected.

### Changes

- `src/run_unit_wb.sh`: Change the source path being submitted to `outputs_cleanup.py` from the `outputs` HUC directory to the `fim_temp` HUC directory.
- `fim_process_unit_wb.sh`: Updated the phrase "Copied temp directory" to "Moved temp directory"

<br/><br/>

## v4.3.5.0 - 2023-03-02 - [PR#857](https://github.com/NOAA-OWP/inundation-mapping/pull/857)

Addresses changes to function calls needed to run upgraded Shapely library plus other related library upgrades. Upgraded libraries include:
- shapely
- geopandas
- pandas
- numba
- rasterstats
- numpy
- rtree
- tqdm
- pyarrow
- py7zr

Pygeos is removed because its functionality is incorporated into the upgraded shapely library.

### Changes

- `Dockerfile`
- `Pipfile and Pipfile.lock`
- `src/`
	- `associate_levelpaths_with_levees.py`
    - `build_stream_traversal.py`
	- `add_crosswalk.py`
	- `adjust_headwater_streams.py`
	- `aggregate_vector_inputs.py`
	- `clip_vectors_to_wbd.py`
	- `derive_headwaters.py`
	- `stream_branches.py`
	- `split_flows.py`
- `tools/`
	- `fimr_to_benchmark.py`
	- `tools_shared_functions.py`

<br/><br/>

## v4.3.4.0 - 2023-03-16-23 [PR#847](https://github.com/NOAA-OWP/inundation-mapping/pull/847)

### Changes

Create a 'working directory' in the Docker container to run processes within the container's non-persistent filesystem. Modify variables in scripts that process HUCs and branches to use the temporary working directory, and then copy temporary directory (after trimming un-wanted files) over to output directory (persistent filesystem).  Roll back changes to `unit_tests/` to use `/data/outputs` (contains canned data), as the volume mounted `outputs/` most likely will not contain the necessary unit test data.

- `Dockerfile` - create a `/fim_temp` working directory, update `projectDir` to an `ENV`, rename inputs and outputs directory variables
- `fim_pipeline.sh` - remove `projectDir=/foss_fim`, update path of `logFile`, remove indentation
- `fim_pre_processing.sh` - change `$outputRunDataDir` => `$outputDestDir` & add `$tempRunDir`
- `fim_post_processing.sh` - change `$outputRunDataDir` => `$outputDestDir`
- `fim_process_unit_wb.sh` - change `$outputRunDataDir` => `$outputDestDir`, add vars & export `tempRunDir`, `tempHucDataDir`, & `tempBranchDataDir` to `run_unit_wb.sh`
- `README.md` - add linebreaks to codeblocks

- `src/`
  - `bash_variables.env` - `$inputDataDir` => `$inputsDir`
  - `check_huc_inputs.py` - `$inputDataDir` => `$inputsDir`
  - `delineate_hydros_and_produce_HAND.py` - `$outputHucDataDir` => `$tempHucDataDir`, `$outputCurrentBranchDataDir` => `$tempCurrentBranchDataDir`
  - `process_branch.sh` - `$outputRunDataDir` => `$outputsDestDir`
  - `run_by_branch.sh` - `$outputCurrentBranchDataDir` => `$tempCurrentBranchDataDir`, `$outputHucDataDir` => `$tempHucDataDir`
  - `run_unit_wb.sh` - `$outputRunDataDir` => `$outputDestDir`, `$outputHucDataDir` => `$tempHucDataDir`
  - `utils/`
    - `shared_functions.py` - `$inputDataDir` => `$inputsDir`

- `tools/`
  - `inundation_wrapper_custom_flow.py` - `$outputDataDir` => `$outputsDir`
  - `inundation_wrapper_nwm_flows.py`  - `$outputDataDir` => `$outputsDir`
  - `tools_shared_variables.py` - `$outputDataDir` => `$outputsDir`

- `unit_tests/`
  - `README.md` - add linebreaks to code blocks, `/outputs/` => `/data/outputs/`
  - `*_params.json` - `/outputs/` => `/data/outputs/` & `$outputRunDataDir` => `$outputDestDir`
  - `derive_level_paths_test.py` - `$outputRunDataDir` => `$outputDestDir`
  - `check_unit_errors_test.py` - `/outputs/` => `/data/outputs/`
  - `shared_functions_test.py` - `$outputRunDataDir` => `$outputDestDir`
  - `split_flows_test.py`  - `/outputs/` => `/data/outputs/`
  - `tools/`
    - `*_params.json` - `/outputs/` => `/data/outputs/` & `$outputRunDataDir` => `$outputDestDir`

<br/><br/>

## v4.3.3.7 - 2023-03-22 - [PR#856](https://github.com/NOAA-OWP/inundation-mapping/pull/856)

Simple update to the `PULL_REQUEST_TEMPLATE.md` to remove unnecessary/outdated boilerplate items, add octothorpe (#) in front of Additions, Changes, Removals to mirror `CHANGELOG.md` format, and clean up the PR Checklist.

### Changes
- `docs/`
  - `PULL_REQUEST_TEMPLATE.md`

<br/><br/>

## v4.3.3.6 - 2023-03-30 - [PR#859](https://github.com/NOAA-OWP/inundation-mapping/pull/859)

Addresses the issue of output storage space being taken up by output files from branches that did not run. Updates branch processing to remove the extraneous branch file if a branch gets an error code of 61.

### Changes

- `src/process_branch.sh`: added line 41, which removes the outputs and output folder if Error 61 occurs.

<br/><br/>

## v4.3.3.5 - 2023-03-23 - [PR#848](https://github.com/NOAA-OWP/inundation-mapping/pull/848)

Introduces two new arguments (`-pcsv` and `-pfiles`) and improves the documentation of  `synthesize_test_cases.py`. The new arguments allow the user to provide a CSV of previous metrics (`-pcsv`) and to specity whether or not metrics should pulled from previous directories (`-pfiles`).

The dtype warning was suppressed through updates to the `read_csv` function in `hydrotable.py` and additional comments were added throughout script to improve readability.

### Changes
- `tools/inundation.py`: Add data types to the section that reads in the hydrotable (line 483).

- `tools/synthesize_test_cases.py`: Improved formatting, spacing, and added comments. Added two new arguments: `pcsv` and `pfiles` along with checks to verify they are not being called concurrently (lines 388-412). In `create_master_metrics_csv`, creates an `iteration_list` that only contains `['comparison']` if `pfiles` is not true, reads in the previous metric csv `prev_metrics_csv` if it is provided and combine it with the compiled metrics (after it is converted to dataframe), and saves the metrics dataframe (`df_to_write`) to CSV.

<br/><br/>

## v4.3.3.4 - 2023-03-17 - [PR#849](https://github.com/NOAA-OWP/inundation-mapping/pull/849)

This hotfix addresses an error in inundate_nation.py relating to projection CRS.

### Changes

- `tools/inundate_nation.py`: #782 CRS projection change likely causing issue with previous projection configuration

<br/><br/>

## v4.3.3.3 - 2023-03-20 - [PR#854](https://github.com/NOAA-OWP/inundation-mapping/pull/854)

At least one site (e.g. TRYM7) was not been getting mapped in Stage-Based CatFIM, despite having all of the acceptable accuracy codes. This was caused by a data type issue in the `acceptable_coord_acc_code_list` in `tools_shared_variables.py` having the accuracy codes of 5 and 1 as a strings instead of an integers.

### Changes

- `/tools/tools_shared_variables.py`: Added integers 5 and 1 to the acceptable_coord_acc_code_list, kept the '5' and '1' strings as well.

<br/><br/>

## v4.3.3.2 - 2023-03-20 - [PR#851](https://github.com/NOAA-OWP/inundation-mapping/pull/851)

Bug fix to change `.split()` to `os.path.splitext()`

### Changes

- `src/stream_branches.py`: Change 3 occurrences of `.split()` to `os.path.splitext()`

<br/><br/>

## v4.3.3.1 - 2023-03-20 - [PR#855](https://github.com/NOAA-OWP/inundation-mapping/pull/855)

Bug fix for KeyError in `src/associate_levelpaths_with_levees.py`

### Changes

- `src/associate_levelpaths_with_levees.py`: Adds check if input files exist and handles empty GeoDataFrame(s) after intersecting levee buffers with leveed areas.

<br/><br/>

## v4.3.3.0 - 2023-03-02 - [PR#831](https://github.com/NOAA-OWP/inundation-mapping/pull/831)

Addresses bug wherein multiple CatFIM sites in the flow-based service were displaying the same NWS LID. This merge also creates a workaround solution for a slowdown that was observed in the WRDS location API, which may be a temporary workaround, until WRDS addresses the slowdown.

### Changes

- `tools/generate_categorical_fim_mapping.py`: resets the list of tifs to format for each LID within the loop that does the map processing, instead of only once before the start of the loop.
- `tools/tools_shared_functions.py`:
  - adds a try-except block around code that attempted to iterate on an empty list when the API didn't return relevant metadata for a given feature ID (this is commented out, but may be used in the future once WRDS slowdown is addressed).
  - Uses a passed NWM flows geodataframe to determine stream order.
- `/tools/generate_categorical_fim_flows.py`:
  - Adds multiprocessing to flows generation and uses `nwm_flows.gpkg` instead of the WRDS API to determine stream order of NWM feature_ids.
  - Adds duration print messages.
- `/tools/generate_categorical_fim.py`:
  - Refactor to allow for new NWM filtering scheme.
  - Bug fix in multiprocessing calls for interval map production.
  - Adds duration print messages.

<br/><br/>

## v4.3.2.0 - 2023-03-15 - [PR#845](https://github.com/NOAA-OWP/inundation-mapping/pull/845)

This merge revises the methodology for masking levee-protected areas from inundation. It accomplishes two major tasks: (1) updates the procedure for acquiring and preprocessing the levee data to be burned into the DEM and (2) revises the way levee-protected areas are masked from branches.

(1) There are now going to be two different levee vector line files in each HUC. One (`nld_subset_levees_burned.gpkg`) for the levee elevation burning and one (`nld_subset_levees.gpkg`) for the levee-level-path assignment and masking workflow.

(2) Levee-protected areas are masked from inundation based on a few methods:
  - Branch 0: All levee-protected areas are masked.
  - Other branches: Levee-protected areas are masked from the DEMs of branches for level path(s) that the levee is protecting against by using single-sided buffers alongside each side of the levee to determine which side the levee is protecting against (the side opposite the associated levee-protected area).

### Additions

- `.gitignore`: Adds `.private` folder for unversioned code.
- `data/`
    - `esri.py`: Class for querying and downloading ESRI feature services.
    - `nld/`
        - `levee_download.py`: Module that handles downloading and preprocessing levee lines and protected areas from the National Levee Database.
- `src/associate_levelpaths_with_levees.py`: Associates level paths with levees using single-sided levee buffers and writes to CSV to be used by `src/mask_dem.py`

### Changes

- `.config/`
    - `deny_branch_zero.lst`: Adds `dem_meters_{}.tif`.
    - `deny_branches.lst`: Adds `levee_levelpaths.csv` and removes `nld_subset_levees_{}.tif`.
    - `deny_unit.lst`: Adds `dem_meters.tif`.
    - `params_template.env`: Adds `levee_buffer` parameter for levee buffer size/distance in meters and `levee_id_attribute`.
- `src/`
    - `bash_variables.env`: Updates `input_nld_levee_protected_areas` and adds `input_NLD` (moved from `run_unit_wb.sh`) and `input_levees_preprocessed` environment. .variables
    - `burn_in_levees.py`: Removed the unit conversion from feet to meters because it's now being done in `levee_download.py`.
    - `clip_vectors_to_wbd.py`: Added the new levee lines for the levee-level-path assignment and masking workflow.
    - `delineate_hydros_and_produce_HAND.sh`: Updates input arguments.
    - `mask_dem.py`: Updates to use `levee_levelpaths.csv` (output from `associate_levelpaths_with_levees.py`) to mask branch DEMs.
    - `run_by_branch.sh`: Clips `dem_meters.tif` to use for branches instead of `dem_meters_0.tif` since branch 0 is already masked.
    - `run_unit_wb.sh`: Added inputs to `clip_vectors_to_wbd.py`. Added `associate_levelpaths_with_levees.py`. Processes `dem_meters.tif` and then makes a copy for branch 0. Moved `deny_unit.lst` cleanup to after branch processing.

### Removals
- `data/nld/preprocess_levee_protected_areas.py`: Deprecated.

<br/><br/>

## v4.3.1.0 - 2023-03-10 - [PR#834](https://github.com/NOAA-OWP/inundation-mapping/pull/834)

Change all occurances of /data/outputs to /outputs to honor the correct volume mount directory specified when executing docker run.

### Changes

- `Dockerfile` - updated comments in relation to `projectDir=/foss_fim`
- `fim_pipeline.sh` - updated comments in relation to `projectDir=/foss_fim`
- `fim_pre_processing.sh` -updated comments in relation to `projectDir=/foss_fim`
- `fim_post_processing.sh` - updated comments in relation to `projectDir=/foss_fim`
- `README.md` - Provide documentation on starting the Docker Container, and update docs to include additional command line option for calibration database tool.

- `src/`
  - `usgs_gage_crosswalk.py` - added newline character to shorten commented example usage
  - `usgs_gage_unit_setup.py` - `/data/outputs/` => `/outputs/`

- `tools/`
  - `cache_metrics.py` -  `/data/outputs/` => `/outputs/`
  - `copy_test_case_folders.py`  - `/data/outputs/` => `/outputs/`
  - `run_test_case.py` - `/data/outputs/` => `/outputs/`

- `unit_tests/*_params.json`  - `/data/outputs/` => `/outputs/`

- `unit_tests/split_flows_test.py`  - `/data/outputs/` => `/outputs/`

<br/><br/>

## v4.3.0.1 - 2023-03-06 - [PR#841](https://github.com/NOAA-OWP/inundation-mapping/pull/841)

Deletes intermediate files generated by `src/agreedem.py` by adding them to `config/deny_*.lst`

- `config/`
    - `deny_branch_zero.lst`, `deny_branches.lst`, `deny_branch_unittests.lst`: Added `agree_binary_bufgrid.tif`, `agree_bufgrid_zerod.tif`, and `agree_smogrid_zerod.tif`
    - `deny_unit.lst`: Added `agree_binary_bufgrid.tif`, `agree_bufgrid.tif`, `agree_bufgrid_allo.tif`, `agree_bufgrid_dist.tif`,  `agree_bufgrid_zerod.tif`, `agree_smogrid.tif`, `agree_smogrid_allo.tif`, `agree_smogrid_dist.tif`, `agree_smogrid_zerod.tif`

<br/><br/>

## v4.3.0.0 - 2023-02-15 - [PR#814](https://github.com/NOAA-OWP/inundation-mapping/pull/814)

Replaces GRASS with Whitebox. This addresses several issues, including Windows permissions and GRASS projection issues. Whitebox also has a slight performance benefit over GRASS.

### Removals

- `src/r_grow_distance.py`: Deletes file

### Changes

- `Dockerfile`: Removes GRASS, update `$outputDataDir` from `/data/outputs` to `/outputs`
- `Pipfile` and `Pipfile.lock`: Adds Whitebox and removes GRASS
- `src/`
    - `agreedem.py`: Removes `r_grow_distance`; refactors to use with context and removes redundant raster reads.
    - `adjust_lateral_thalweg.py` and `agreedem.py`: Refactors to use `with` context and removes redundant raster reads
    - `unique_pixel_and_allocation.py`: Replaces GRASS with Whitebox and remove `r_grow_distance`
    - `gms/`
        - `delineate_hydros_and_produce_HAND.sh` and `run_by_unit.sh`: Removes GRASS parameter
        - `mask_dem.py`: Removes unnecessary line

<br/><br/>

## v4.2.1.0 - 2023-02-21 - [PR#829](https://github.com/NOAA-OWP/inundation-mapping/pull/829)

During the merge from remove-fim3 PR into dev, merge conflicts were discovered in the unit_tests folders and files. Attempts to fix them at that time failed, so some files were removed, other renamed, other edited to get the merge to work.  Here are the fixes to put the unit tests system back to par.

Note: some unit tests are now temporarily disabled due to dependencies on other files / folders which may not exist in other environments.

Also.. the Changelog.md was broken and is being restored here.

Also.. a minor text addition was added to the acquire_and_preprocess_3dep_dems.py files (not directly related to this PR)

For file changes directly related to unit_test folder and it's file, please see [PR#829](https://github.com/NOAA-OWP/inundation-mapping/pull/829)

Other file changes:

### Changes
- `Pipfile.lock` : rebuilt and updated as a safety pre-caution.
- `docs`
    - `CHANGELOG.md`: additions to this file for FIM 4.2.0.0 were not merged correctly.  (re-added just below in the 4.2.0.0 section)
- `data`
    - `usgs`
        - `acquire_and_preprocess_3dep_dems.py`: Added text on data input URL source.

<br/><br/>

## v4.2.0.1 - 2023-02-16 - [PR#827](https://github.com/NOAA-OWP/inundation-mapping/pull/827)

FIM 4.2.0.0. was throwing errors for 14 HUCs that did not have any level paths. These are HUCs that have only stream orders 1 and 2 and are covered under branch zero, but no stream orders 3+ (no level paths).  This has now been changed to not throw an error but continue to process of the HUC.

### Changes

- `src`
    - `run_unit_wb.sh`: Test if branch_id.lst exists, which legitimately might not. Also a bit of text cleanup.

<br/><br/>

## v4.2.0.0 - 2023-02-16 - [PR#816](https://github.com/NOAA-OWP/inundation-mapping/pull/816)

This update removes the remaining elements of FIM3 code.  It further removes the phrases "GMS" as basically the entire FIM4 model. FIM4 is GMS. With removing FIM3, it also means remove concepts of "MS" and "FR" which were no longer relevant in FIM4.  There are only a few remaining places that will continue with the phrase "GMS" which is in some inundation files which are being re-evaluated.  Some deprecated files have been removed and some subfolders removed.

There are a lot of duplicate explanations for some of the changes, so here is a shortcut system.

- desc 1:  Remove or rename values based on phrase "GMS, MS and/or FR"
- desc 2:  Moved file from the /src/gms folder to /src  or /tools/gms_tools to /tools
- desc 3:  No longer needed as we now use the `fim_pipeline.sh` processing model.

### Removals

- `data`
    - `acquire_and_preprocess_inputs.py`:  No longer needed
- `gms_pipeline.sh` : see desc 3
- `gms_run_branch.sh` : see desc 3
- `gms_run_post_processing.sh` : see desc 3
- `gms_run_unit.sh` : see desc 3
- `src`
    - `gms`
        - `init.py` : folder removed, no longer needed.
        - `aggregate_branch_lists.py`: no longer needed.  Newer version already exists in src directory.
        - `remove_error_branches.py` :  see desc 3
        - `run_by_unit.sh` : see desc 3
        - `test_new_crosswalk.sh` : no longer needed
        - `time_and_tee_run_by_branch.sh` : see desc 3
        - `time_and_tee_run_by_unit.sh` : see desc 3
    - `output_cleanup.py` : see desc 3
 - `tools/gms_tools`
     - `init.py` : folder removed, no longer needed.

### Changes

- `config`
   - `deny_branch_unittests.lst` :  renamed from `deny_gms_branch_unittests.lst`
   - `deny_branch_zero.lst` : renamed from `deny_gms_branch_zero.lst`
   - `deny_branches.lst` :  renamed from `deny_gms_branches.lst`
   - `deny_unit.lst`  : renamed from `deny_gms_unit.lst`
   - `params_template.env` : see desc 1

- `data`
    - `nws`
        - `preprocess_ahps_nws.py`:   Added deprecation note: If reused, it needs review and/or upgrades.
    - `acquire_and_preprocess_3dep_dems.py` : see desc 1
 - `fim_post_processing.sh` : see desc 1, plus a small pathing change.
 - `fim_pre_processing.sh` : see desc 1
 - ` src`
     - `add_crosswalk.py` : see desc 1. Also cleaned up some formatting and commented out a code block in favor of a better way to pass args from "__main__"
     - `bash_variables.env` : see desc 1
     - `buffer_stream_branches.py` : see desc 2
     - `clip_rasters_to_branches.py` : see desc 2
     - `crosswalk_nwm_demDerived.py` :  see desc 1 and desc 2
     - `delineate_hydros_and_produce_HAND.sh` : see desc 1 and desc 2
     - `derive_level_paths.py`  :  see desc 1 and desc 2
     - `edit_points.py` : see desc  2
     - `filter_inputs_by_huc.py`: see desc 1 and desc 2
     - `finalize_srcs.py`:  see desc 2
     - `generate_branch_list.py` : see desc 1
     - `make_rem.py` : see desc 2
     - `make_dem.py` : see desc  2
     - `outputs_cleanup.py`:  see desc 1
     - `process_branch.sh`:  see desc 1
     - `query_vectors_by_branch_polygons.py`: see desc 2
     - `reset_mannings.py` : see desc 2
     - `run_by_branch.sh`:  see desc 1
     - `run_unit_wb.sh`: see desc 1
     - `stream_branches.py`:  see desc 2
     - `subset_catch_list_by_branch_id.py`: see desc 2
     - `toDo.md`: see desc 2
     - `usgs_gage_aggregate.py`:  see desc 1
     - `usgs_gage_unit_setup.py` : see desc 1
     - `utils`
         - `fim_enums.py` : see desc 1

- `tools`
    - `combine_crosswalk_tables.py` : see desc 2
    - `compare_ms_and_non_ms_metrics.py` : see desc 2
    - `compile_comp_stats.py`: see desc 2  and added note about possible deprecation.
    - `compile_computation_stats.py` : see desc 2  and added note about possible deprecation.
    - `composite_inundation.py` : see desc 1 : note.. references a file called inundate_gms which retains it's name for now.
    - `consolidate_metrics.py`: added note about possible deprecation.
    - `copy_test_case_folders.py`: see desc 1
    - `eval_plots.py` : see desc 1
    - `evaluate_continuity.py`: see desc 2
    - `find_max_catchment_breadth.py` : see desc 2
    - `generate_categorical_fim_mapping.py` : see desc 1
    - `inundate_gms.py`: see desc 1 and desc 2. Note: This file has retained its name with the phrase "gms" in it as it might be upgraded later and there are some similar files with similar names.
    - `inundate_nation.py` : see desc 1
    - `inundation.py`:  text styling change
    - `make_boxes_from_bounds.py`: text styling change
    - `mosaic_inundation.py`:  see desc 1 and desc 2
    - `overlapping_inundation.py`: see desc 2
    - `plots.py` : see desc 2
    - `run_test_case.py`:  see desc 1
    - `synthesize_test_cases.py`: see desc 1

- `unit_tests`
    - `README.md`: see desc 1
    - `__template_unittests.py`: see desc 1
    - `check_unit_errors_params.json`  and `check_unit_errors_unittests.py` : see desc 1
    - `derive_level_paths_params.json` and `derive_level_paths_unittests.py` : see desc 1 and desc 2
    - `filter_catchments_and_add_attributes_unittests.py`: see desc 1
    - `outputs_cleanup_params.json` and `outputs_cleanup_unittests.py`: see desc 1 and desc 2
    - `split_flows_unittests.py` : see desc 1
    - `tools`
        - `inundate_gms_params.json` and `inundate_gms_unittests.py`: see desc 1 and desc 2

<br/><br/>

## v4.1.3.0 - 2023-02-13 - [PR#812](https://github.com/NOAA-OWP/inundation-mapping/pull/812)

An update was required to adjust host name when in the AWS environment

### Changes

- `fim_post_processing.sh`: Added an "if isAWS" flag system based on the input command args from fim_pipeline.sh or

- `tools/calibration-db`
    - `README.md`: Minor text correction.

<br/><br/>

## v4.1.2.0 - 2023-02-15 - [PR#808](https://github.com/NOAA-OWP/inundation-mapping/pull/808)

Add `pytest` package and refactor existing unit tests. Update parameters to unit tests (`/unit_tests/*_params.json`) to valid paths. Add leading slash to paths in `/config/params_template.env`.

### Additions

- `/unit_tests`
  - `__init__.py`  - needed for `pytest` command line executable to pick up tests.
  - `pyproject.toml`  - used to specify which warnings are excluded/filtered.
  - `/gms`
    - `__init__.py` - needed for `pytest` command line executable to pick up tests.
  - `/tools`
    - `__init__.py`  - needed for `pytest` command line executable to pick up tests.
    - `inundate_gms_params.json` - file moved up into this directory
    - `inundate_gms_test.py`     - file moved up into this directory
    - `inundation_params.json`   - file moved up into this directory
    - `inundation_test.py`       - file moved up into this directory

### Removals

- `/unit_tests/tools/gms_tools/` directory removed, and files moved up into `/unit_tests/tools`

### Changes

- `Pipfile` - updated to include pytest as a dependency
- `Pipfile.lock` - updated to include pytest as a dependency

- `/config`
  - `params_template.env` - leading slash added to paths

- `/unit_tests/` - All of the `*_test.py` files were refactored to follow the `pytest` paradigm.
  - `*_params.json` - valid paths on `fim-dev1` provided
  - `README.md`  - updated to include documentation on pytest.
  - `unit_tests_utils.py`
  - `__template_unittests.py` -> `__template.py` - exclude the `_test` suffix to remove from test suite. Updated example on new format for pytest.
  - `check_unit_errors_test.py`
  - `clip_vectors_to_wbd_test.py`
  - `filter_catchments_and_add_attributes_test.py`
  - `rating_curve_comparison_test.py`
  - `shared_functions_test.py`
  - `split_flow_test.py`
  - `usgs_gage_crosswalk_test.py`
  - `aggregate_branch_lists_test.py`
  - `generate_branch_list_test.py`
  - `generate_branch_list_csv_test.py`
  - `aggregate_branch_lists_test.py`
  - `generate_branch_list_csv_test.py`
  - `generate_branch_list_test.py`
    - `/gms`
      - `derive_level_paths_test.py`
      - `outputs_cleanup_test.py`
    - `/tools`
      - `inundate_unittests.py` -> `inundation_test.py`
      - `inundate_gms_test.py`


<br/><br/>

## v4.1.1.0 - 2023-02-16 - [PR#809](https://github.com/NOAA-OWP/inundation-mapping/pull/809)

The CatFIM code was updated to allow 1-foot interval processing across all stage-based AHPS sites ranging from action stage to 5 feet above major stage, along with restart capability for interrupted processing runs.

### Changes

- `tools/generate_categorical_fim.py` (all changes made here)
    - Added try-except blocks for code that didn't allow most sites to actually get processed because it was trying to check values of some USGS-related variables that most of the sites didn't have
    - Overwrite abilities of the different outputs for the viz team were not consistent (i.e., one of the files had the ability to be overwritten but another didn't), so that has been made consistent to disallow any overwrites of the existing final outputs for a specified output folder.
    - The code also has the ability to restart from an interrupted run and resume processing uncompleted HUCs by first checking for a simple "complete" file for each HUC. If a HUC has that file, then it is skipped (because it already completed processing during a run for a particular output folder / run name).
    - When a HUC is successfully processed, an empty "complete" text file is created / touched.

<br/><br/>

## v4.1.0.0 - 2023-01-30 - [PR#806](https://github.com/NOAA-OWP/inundation-mapping/pull/806)

As we move to Amazon Web Service, AWS, we need to change our processing system. Currently, it is `gms_pipeline.sh` using bash "parallel" as an iterator which then first processes all HUCs, but not their branches. One of `gms_pipeline.sh`'s next steps is to do branch processing which is again iterated via "parallel". AKA. Units processed as one step, branches processed as second independent step.

**Note:** While we are taking steps to move to AWS, we will continue to maintain the ability of doing all processing on a single server using a single docker container as we have for a long time. Moving to AWS is simply taking portions of code from FIM and adding it to AWS tools for performance of large scale production runs.

Our new processing system, starting with this PR,  is to allow each HUC to process it's own branches.

A further requirement was to split up the overall processing flow to independent steps, with each step being able to process itself without relying on "export" variables from other files. Note: There are still a few exceptions.  The basic flow now becomes
- `fim_pre_processing.sh`,
- one or more calls to `fim_process_unit_wb.sh` (calling this file for each single HUC to be processed).
- followed by a call to `fim_post_processing.sh`.


Note: This is a very large, complex PR with alot of critical details. Please read the details at [PR 806](https://github.com/NOAA-OWP/inundation-mapping/pull/806).

### CRITICAL NOTE
The new `fim_pipeline.sh` and by proxy `fim_pre_processing.sh` has two new key input args, one named **-jh** (job HUCs) and one named **-jb** (job branches).  You can assign the number of cores/CPU's are used for processing a HUC versus the number of branches.  For the -jh number arg, it only is used against the `fim_pipeline.sh` file when it is processing more than one HUC or a list of HUCs as it is the iterator for HUCs.   The -jb flag says how many cores/CPU's can be used when processing branches (note.. the average HUC has 26 branches).

BUT.... you have to be careful not to overload your system.  **You need to multiply the -jh and the -jb values together, but only when using the `fim_pipeline.sh` script.**  Why? _If you have 16 CPU's available on your machine, and you assign -jh as 10 and -jb as 26, you are actually asking for 126 cores (10 x 26) but your machine only has 16 cores._   If you are not using `fim_pipeline.sh` but using the three processing steps independently, then the -jh value has not need to be anything but the number of 1 as each actual HUC can only be processed one at a time. (aka.. no iterator).
</br>

### Additions

- `fim_pipeline.sh` :  The wrapper for the three new major "FIM" processing steps. This script allows processing in one command, same as the current tool of `gms_pipeline.sh`.
- `fim_pre_processing.sh`: This file handles all argument input from the user, validates those inputs and sets up or cleans up folders. It also includes a new system of taking most input parameters and some key enviro variables and writing them out to a files called `runtime_args.env`.  Future processing steps need minimal input arguments as it can read most values it needs from this new `runtime_args.env`. This allows the three major steps to work independently from each other. Someone can now come in, run `fim_pre_processing.sh`, then run `fim_process_unit_wb.sh`, each with one HUC, as many time as they like, each adding just its own HUC folder to the output runtime folder.
- `fim_post_processing.sh`: Scans all HUC folders inside the runtime folders to handle a number of processing steps which include (to name a few):
    - aggregating errors
    - aggregating to create a single list (gms_inputs.csv) for all valid HUCs and their branch ids
    - usgs gage aggregation
    - adjustments to SRV's
    - and more
- `fim_process_unit_wb.sh`: Accepts only input args of runName and HUC number. It then sets up global variable, folders, etc to process just the one HUC. The logic for processing the HUC is in `run_unit_wb.sh` but managed by this `fim_process_unit_wb.sh` file including all error trapping.
- `src`
    - `aggregate_branch_lists.py`:  When each HUC is being processed, it creates it's own .csv file with its branch id's. In post processing we need one master csv list and this file aggregates them. Note: This is a similar file already in the `src/gms` folder but that version operates a bit different and will be deprecated soon.
    - `generate_branch_list.py`: This creates the single .lst for a HUC defining each branch id. With this list, `run_unit_wb.sh` can do a parallelized iteration over each of its branches for processing. Note: This is also similar to the current `src/gms` file of the same name and the gms folder version will also be deprecated soon.
    - `generate_branch_list_csv.py`. As each branch, including branch zero, has processed and if it was successful, it will add to a .csv list in the HUC directory. At the end, it becomes a list of all successful branches. This file will be aggregates with all similar .csv in post processing for future processing.
    - `run_unit_wb.sh`:  The actual HUC processing logic. Note: This is fundamentally the same as the current HUC processing logic that exists currently in `src/gms/run_by_unit.sh`, which will be removed in the very near future. However, at the end of this file, it creates and manages a parallelized iterator for processing each of it's branches.
    - `process_branch.sh`:  Same concept as `process_unit_wb.sh` but this one is for processing a single branch. This file manages the true branch processing file of `src/gms/run_by_branch.sh`.  It is a wrapper file to `src/gms/run_by_branch.sh` and catches all error and copies error files as applicable. This allows the parent processing files to continue despite branch errors. Both the new fim processing system and the older gms processing system currently share the branch processing file of `src/gms/run_by_branch.sh`. When the gms processing file is removed, this file will likely not change, only moved one directory up and be no longer in the `gms` sub-folder.
- `unit_tests`
    - `aggregate_branch_lists_unittests.py' and `aggregate_branch_lists_params.json`  (based on the newer `src` directory edition of `aggregate_branch_lists.py`).
    - `generate_branch_list_unittest.py` and `generate_branch_list_params.json` (based on the newer `src` directory edition of `generate_branch_list.py`).
    -  `generate_branch_list_csv_unittest.py` and `generate_branch_list_csv_params.json`

### Changes

- `config`
    - `params_template.env`: Removed the `default_max_jobs` value and moved the `startDiv` and `stopDiv` to the `bash_variables.env` file.
    - `deny_gms_unit.lst` : Renamed from `deny_gms_unit_prod.lst`
    - `deny_gms_branches.lst` : Renamed from `deny_gms_branches_prod.lst`

- `gms_pipeline.sh`, `gms_run_branch.sh`, `gms_run_unit.sh`, and `gms_post_processing.sh` :  Changed to hardcode the `default_max_jobs` to the value of 1. (we don't want this to be changed at all). They were also changed for minor adjustments for the `deny` list files names.

- `src`
    - `bash_functions.env`: Fix error with calculating durations.
    - `bash_variables.env`:  Adds the two export lines (stopDiv and startDiv) from `params_template.env`
    - `clip_vectors_to_wbd.py`: Cleaned up some print statements for better output traceability.
    - `check_huc_inputs.py`: Added logic to ensure the file was an .lst file. Other file formats were not be handled correctly.
    - `gms`
        - `delineate_hydros_and_produce_HAND.sh`: Removed all `stopDiv` variable to reduce log and screen output.
        - `run_by_branch.sh`: Removed an unnecessary test for overriding outputs.

### Removed

- `config`
    - `deny_gms_branches_dev.lst`

<br/><br/>

## v4.0.19.5 - 2023-01-24 - [PR#801](https://github.com/NOAA-OWP/inundation-mapping/pull/801)

When running tools/test_case_by_hydroid.py, it throws an error of local variable 'stats' referenced before assignment.

### Changes

- `tools`
    - `pixel_counter.py`: declare stats object and remove the GA_Readonly flag
    - `test_case_by_hydroid_id_py`: Added more logging.

<br/><br/>

## v4.0.19.4 - 2023-01-25 - [PR#802](https://github.com/NOAA-OWP/inundation-mapping/pull/802)

This revision includes a slight alteration to the filtering technique used to trim/remove lakeid nwm_reaches that exist at the upstream end of each branch network. By keeping a single lakeid reach at the branch level, we can avoid issues with the branch headwater point starting at a lake boundary. This ensures the headwater catchments for some branches are properly identified as a lake catchment (no inundation produced).

### Changes

- `src/gms/stream_branches.py`: New changes to the `find_upstream_reaches_in_waterbodies` function: Added a step to create a list of nonlake segments (lakeid = -9999) . Use the list of nonlake reaches to allow the filter to keep a the first lakeid reach that connects to a nonlake segment.

<br/><br/>

## v4.0.19.3 - 2023-01-17 - [PR#794](https://github.com/NOAA-OWP/inundation-mapping/pull/794)

Removing FIM3 files and references.  Anything still required for FIM 3 are held in the dev-fim3 branch.

### Removals

- `data`
    - `preprocess_rasters.py`: no longer valid as it is for NHD DEM rasters.
- `fim_run.sh`
- ` src`
    - `aggregate_fim_outputs.sh`
    - `fr_to_ms_raster.mask.py`
    - `get_all_huc_in_inputs.py`
    - `reduce_nhd_stream_density.py`
    - `rem.py`:  There are two files named `rem.py`, one in the src directory and one in the gms directory. This version in the src directory is no longer valid. The `rem.py` in the gms directory is being renamed to avoid future enhancements of moving files.
    - `run_by_unit.sh`:  There are two files named `run_by_unit.sh`, one in the src directory and one in the gms directory. This version in the src directory is for fim3. For the remaining `run_by_unit.sh`, it is NOT being renamed at this time as it will likely be renamed in the near future.
    - `time_and_tee_run_by_unit.sh`:  Same not as above for `run_by_unit.sh`.
    - `utils`
        - `archive_cleanup.py`
 - `tools`
     - `compare_gms_srcs_to_fr.py`
     - `preprocess_fimx.py`

### Changes

- `src`
    - `adjust_headwater_streams.py`: Likely deprecated but kept for safety reason. Deprecation note added.
- `tools`
    - `cygnss_preprocess.py`: Likely deprecated but kept for safety reason. Deprecation note added.
    - `nesdis_preprocess.py`: Likely deprecated but kept for safety reason. Deprecation note added.

<br/><br/>

## v4.0.19.2 - 2023-01-17 - [PR#797](https://github.com/NOAA-OWP/inundation-mapping/pull/797)

Consolidates global bash environment variables into a new `src/bash_variables.env` file. Additionally, Python environment variables have been moved into this file and `src/utils/shared_variables.py` now references this file. Hardcoded projections have been replaced by an environment variable. This also replaces the Manning's N file in `config/params_template.env` with a constant and updates relevant code. Unused environment variables have been removed.

### Additions

- `src/bash_variables.env`: Adds file for global environment variables

### Removals

- `config/`
    - `mannings_default.json`
    - `mannings_default_calibrated.json`

### Changes

- `config/params_template.env`: Changes manning_n from filename to default value of 0.06
- `gms_run_branch.sh`: Adds `bash_variables.env`
- `gms_run_post_processing.sh`: Adds `bash_variables.env` and changes projection from hardcoded to environment variable
- `gms_run_unit.sh`: Adds `bash_variables.env`
- `src/`
    - `add_crosswalk.py`: Assigns default manning_n value and removes assignments by stream orders
    - `aggregate_vector_inputs.py`: Removes unused references to environment variables and function
    - `gms/run_by_unit.sh`: Removes environment variable assignments and uses projection from environment variables
    - `utils/shared_variables.py`: Removes environment variables and instead references src/bash_variables.env

<br/><br/>

## v4.0.19.1 - 2023-01-17 - [PR#796](https://github.com/NOAA-OWP/inundation-mapping/pull/796)

### Changes

- `tools/gms_tools/combine_crosswalk_tables.py`: Checks length of dataframe list before concatenating

<br/><br/>

## v4.0.19.0 - 2023-01-06 - [PR#782](https://github.com/NOAA-OWP/inundation-mapping/pull/782)

Changes the projection of HAND processing to EPSG 5070.

### Changes

- `gms_run_post_processing.sh`: Adds target projection for `points`
- `data/nld/preprocess_levee_protected_areas.py`: Changed to use `utils.shared_variables.DEFAULT_FIM_PROJECTION_CRS`
- `src/`
    - `clip_vectors_to_wbd.py`: Save intermediate outputs in EPSG:5070
    - `src_adjust_spatial_obs.py`: Changed to use `utils.shared_variables.DEFAULT_FIM_PROJECTION_CRS`
    - `utils/shared_variables.py`: Changes the designated projection variables
    - `gms/`
        - `stream_branches.py`: Checks the projection of the input streams and changes if necessary
        - `run_by_unit.py`: Changes the default projection crs variable and added as HUC target projection
- `tools/inundate_nation.py`: Changed to use `utils.shared_variables.PREP_PROJECTION`

<br/><br/>

## v4.0.18.2 - 2023-01-11 - [PR#790](https://github.com/NOAA-OWP/inundation-mapping/pull/790)

Remove Great Lakes clipping

### Changes

- `src/`
    - `clip_vectors_to_wbd.py`: Removes Great Lakes clipping and references to Great Lakes polygons and lake buffer size

    - `gms/run_by_unit.sh`: Removes Great Lakes polygon and lake buffer size arguments to `src/clip_vectors_to_wbd.py`

<br/><br/>

## v4.0.18.1 - 2022-12-13 - [PR #760](https://github.com/NOAA-OWP/inundation-mapping/pull/760)

Adds stacked bar eval plots.

### Additions

- `/tools/eval_plots_stackedbar.py`: produces stacked bar eval plots in the same manner as `eval_plots.py`.

<br/><br/>

## v4.0.18.0 - 2023-01-03 - [PR#780](https://github.com/NOAA-OWP/inundation-mapping/pull/780)

Clips WBD and stream branch buffer polygons to DEM domain.

### Changes

- `src/`
    - `clip_vectors_to_wbd.py`: Clips WBD polygon to DEM domain

    - `gms/`
        - `buffer_stream_branches.py`: Clips branch buffer polygons to DEM domain
        - `derive_level_paths.py`: Stop processing if no branches exist
        - `mask_dem.py`: Checks if stream file exists before continuing
        - `remove_error_branches.py`: Checks if error_branches has data before continuing
        - `run_by_unit.sh`: Adds DEM domain as bash variable and adds it as an argument to calling `clip_vectors_to_wbd.py` and `buffer_stream_branches.py`

<br/><br/>


## v4.0.17.4 - 2023-01-06 - [PR#781](https://github.com/NOAA-OWP/inundation-mapping/pull/781)

Added crosswalk_table.csv from the root output folder as being a file push up to Hydrovis s3 bucket after FIM BED runs.

### Changes

- `config`
    - `aws_s3_put_fim4_hydrovis_whitelist.lst`:  Added crosswalk_table.csv to whitelist.


<br/><br/>

## v4.0.17.3 - 2022-12-23 - [PR#773](https://github.com/NOAA-OWP/inundation-mapping/pull/773)

Cleans up REM masking of levee-protected areas and fixes associated error.

### Removals

- `src/gms/`
    - `delineate_hydros_and_produce_HAND.sh`: removes rasterization and masking of levee-protected areas from the REM
    - `rasterize_by_order`: removes this file
- `config/`
    - `deny_gms_branch_zero.lst`, `deny_gms_branches_dev.lst`, and `deny_gms_branches_prod.lst`: removes `LeveeProtectedAreas_subset_{}.tif`

### Changes

- `src/gms/rem.py`: fixes an error where the nodata value of the DEM was overlooked

<br/><br/>

## v4.0.17.2 - 2022-12-29 - [PR #779](https://github.com/NOAA-OWP/inundation-mapping/pull/779)

Remove dependency on `other` folder in `test_cases`. Also updates ESRI and QGIS agreement raster symbology label to include the addition of levee-protected areas as a mask.

### Removals

- `tools/`
    - `aggregate_metrics.py` and `cache_metrics.py`: Removes reference to test_cases/other folder

### Changes

- `config/symbology/`
    - `esri/agreement_raster.lyr` and `qgis/agreement_raster.qml`: Updates label from Waterbody mask to Masked since mask also now includes levee-protected areas
- `tools/`
    - `eval_alt_catfim.py` and `run_test_case.py`: Updates waterbody mask to dataset located in /inputs folder

<br/><br/>

## v4.0.17.1 - 2022-12-29 - [PR #778](https://github.com/NOAA-OWP/inundation-mapping/pull/778)

This merge fixes a bug where all of the Stage-Based intervals were the same.

### Changes
- `/tools/generate_categorical_fim.py`: Changed `stage` variable to `interval_stage` variable in `produce_stage_based_catfim_tifs` function call.

<br/><br/>

## v4.0.17.0 - 2022-12-21 - [PR #771](https://github.com/NOAA-OWP/inundation-mapping/pull/771)

Added rysnc to docker images. rysnc can now be used inside the images to move data around via docker mounts.

### Changes

- `Dockerfile` : added rsync

<br/><br/>

## v4.0.16.0 - 2022-12-20 - [PR #768](https://github.com/NOAA-OWP/inundation-mapping/pull/768)

`gms_run_branch.sh` was processing all of the branches iteratively, then continuing on to a large post processing portion of code. That has now be split to two files, one for branch iteration and the other file for just post processing.

Other minor changes include:
- Removing the system where a user could override `DropStreamOrders` where they could process streams with stream orders 1 and 2 independently like other GMS branches.  This option is now removed, so it will only allow stream orders 3 and higher as gms branches and SO 1 and 2 will always be in branch zero.

- The `retry` flag on the three gms*.sh files has been removed. It did not work correctly and was not being used. Usage of it would have created unreliable results.

### Additions

- `gms_run_post_processing.sh`
   - handles all tasks from after `gms_run_branch.sh` to this file, except for output cleanup, which stayed in `gms_run_branch.sh`.
   - Can be run completely independent from `gms_run_unit.sh` or gms_run_branch.sh` as long as all of the files are in place. And can be re-run if desired.

### Changes

- `gms_pipeline.sh`
   - Remove "retry" system.
   - Remove "dropLowStreamOrders" system.
   - Updated for newer reusable output date/time/duration system.
   - Add call to new `gms_run_post_processing.sh` file.

- `gms_run_branch.sh`
   - Remove "retry" system.
   - Remove "dropLowStreamOrders" system.
   - Updated for newer reusable output date/time/duration system.
   - Removed most code from below the branch iterator to the new `gms_run_post_processing.sh` file. However, it did keep the branch files output cleanup and non-zero exit code checking.

- `gms_run_unit.sh`
   - Remove "retry" system.
   - Remove "dropLowStreamOrders" system.
   - Updated for newer reusable output date/time/duration system.

- `src`
    - `bash_functions.env`:  Added a new method to make it easier / simpler to calculation and display duration time.
    - `filter_catchments_and_add_attributes.py`:  Remove "dropLowStreamOrders" system.
    - `split_flows.py`: Remove "dropLowStreamOrders" system.
    - `usgs_gage_unit_setup.py`:  Remove "dropLowStreamOrders" system.

- `gms`
    - `delineate_hydros_and_produced_HAND.sh` : Remove "dropLowStreamOrders" system.
    - `derive_level_paths.py`: Remove "dropLowStreamOrders" system and some small style updates.
    - `run_by_unit.sh`: Remove "dropLowStreamOrders" system.

- `unit_tests/gms`
    - `derive_level_paths_params.json` and `derive_level_paths_unittests.py`: Remove "dropLowStreamOrders" system.

<br/><br/>

## v4.0.15.0 - 2022-12-20 - [PR #758](https://github.com/NOAA-OWP/inundation-mapping/pull/758)

This merge addresses feedback received from field users regarding CatFIM. Users wanted a Stage-Based version of CatFIM, they wanted maps created for multiple intervals between flood categories, and they wanted documentation as to why many sites are absent from the Stage-Based CatFIM service. This merge seeks to address this feedback. CatFIM will continue to evolve with more feedback over time.

## Changes
- `/src/gms/usgs_gage_crosswalk.py`: Removed filtering of extra attributes when writing table
- `/src/gms/usgs_gage_unit_setup.py`: Removed filter of gages where `rating curve == yes`. The filtering happens later on now.
- `/tools/eval_plots.py`: Added a post-processing step to produce CSVs of spatial data
- `/tools/generate_categorical_fim.py`:
  - New arguments to support more advanced multiprocessing, support production of Stage-Based CatFIM, specific output directory pathing, upstream and downstream distance, controls on how high past "major" magnitude to go when producing interval maps for Stage-Based, the ability to run a single AHPS site.
- `/tools/generate_categorical_fim_flows.py`:
  - Allows for flows to be retrieved for only one site (useful for testing)
  - More logging
  - Filtering stream segments according to stream order
- `/tools/generate_categorical_fim_mapping.py`:
  - Support for Stage-Based CatFIM production
  - Enhanced multiprocessing
  - Improved post-processing
- `/tools/pixel_counter.py`: fixed a bug where Nonetypes were being returned
- `/tools/rating_curve_get_usgs_rating_curves.py`:
  - Removed filtering when producing `usgs_gages.gpkg`, but adding attribute as to whether or not it meets acceptance criteria, as defined in `gms_tools/tools_shared_variables.py`.
  - Creating a lookup list to filter out unacceptable gages before they're written to `usgs_rating_curves.csv`
  - The `usgs_gages.gpkg` now includes two fields indicating whether or not gages pass acceptance criteria (defined in `tools_shared_variables.py`. The fields are `acceptable_codes` and `acceptable_alt_error`
- `/tools/tools_shared_functions.py`:
  - Added `get_env_paths()` function to retrieve environmental variable information used by CatFIM and rating curves scripts
  - `Added `filter_nwm_segments_by_stream_order()` function that uses WRDS to filter out NWM feature_ids from a list if their stream order is different than a desired stream order.
- `/tools/tools_shared_variables.py`: Added the acceptance criteria and URLS for gages as non-constant variables. These can be modified and tracked through version changes. These variables are imported by the CatFIM and USGS rating curve and gage generation scripts.
- `/tools/test_case_by_hydroid.py`: reformatting code, recommend adding more comments/docstrings in future commit

<br/><br/>

## v4.0.14.2 - 2022-12-22 - [PR #772](https://github.com/NOAA-OWP/inundation-mapping/pull/772)

Added `usgs_elev_table.csv` to hydrovis whitelist files.  Also updated the name to include the word "hydrovis" in them (anticipating more s3 whitelist files).

### Changes

- `config`
    - `aws_s3_put_fim4_hydrovis_whitelist.lst`:  File name updated and added usgs_elev_table.csv so it gets push up as well.
    - `aws_s3_put_fim3_hydrovis_whitelist.lst`: File name updated

- `data/aws`
   - `s3.py`: added `/foss_fim/config/aws_s3_put_fim4_hydrovis_whitelist.lst` as a default to the -w param.

<br/><br/>

## v4.0.14.1 - 2022-12-03 - [PR #753](https://github.com/NOAA-OWP/inundation-mapping/pull/753)

Creates a polygon of 3DEP DEM domain (to eliminate errors caused by stream networks with no DEM data in areas of HUCs that are outside of the U.S. border) and uses the polygon layer to clip the WBD and stream network (to a buffer inside the WBD).

### Additions
- `data/usgs/acquire_and_preprocess_3dep_dems.py`: Adds creation of 3DEP domain polygon by polygonizing all HUC6 3DEP DEMs and then dissolving them.
- `src/gms/run_by_unit.sh`: Adds 3DEP domain polygon .gpkg as input to `src/clip_vectors_to_wbd.py`

### Changes
- `src/clip_vectors_to_wbd.py`: Clips WBD to 3DEP domain polygon and clips streams to a buffer inside the clipped WBD polygon.

<br/><br/>

## v4.0.14.0 - 2022-12-20 - [PR #769](https://github.com/NOAA-OWP/inundation-mapping/pull/769)

Masks levee-protected areas from the DEM in branch 0 and in highest two stream order branches.

### Additions

- `src/gms/`
    - `mask_dem.py`: Masks levee-protected areas from the DEM in branch 0 and in highest two stream order branches
    - `delineate_hydros_and_produce_HAND.sh`: Adds `src/gms/mask_dem.py`

<br/><br/>

## v4.0.13.2 - 2022-12-20 - [PR #767](https://github.com/NOAA-OWP/inundation-mapping/pull/767)

Fixes inundation of nodata areas of REM.

### Changes

- `tools/inundation.py`: Assigns depth a value of `0` if REM is less than `0`

<br/><br/>

## v4.0.13.1 - 2022-12-09 - [PR #743](https://github.com/NOAA-OWP/inundation-mapping/pull/743)

This merge adds the tools required to generate Alpha metrics by hydroid. It summarizes the Apha metrics by branch 0 catchment for use in the Hydrovis "FIM Performance" service.

### Additions

- `pixel_counter.py`:  A script to perform zonal statistics against raster data and geometries
- `pixel_counter_functions.py`: Supporting functions
- `pixel_counter_wrapper.py`: a script that wraps `pixel_counter.py` for batch processing
- `test_case_by_hydroid.py`: the main script to orchestrate the generation of alpha metrics by catchment

<br/><br/>

## v4.0.13.0 - 2022-11-16 - [PR #744](https://github.com/NOAA-OWP/inundation-mapping/pull/744)

Changes branch 0 headwaters data source from NHD to NWS to be consistent with branches. Removes references to NHD flowlines and headwater data.

### Changes

- `src/gms/derive_level_paths.py`: Generates headwaters before stream branch filtering

### Removals

- Removes NHD flowlines and headwater references from `gms_run_unit.sh`, `config/deny_gms_unit_prod.lst`, `src/clip_vectors_to_wbd.py`, `src/gms/run_by_unit.sh`, `unit_tests/__template_unittests.py`, `unit_tests/clip_vectors_to_wbd_params.json`, and `unit_tests/clip_vectors_to_wbd_unittests.py`

<br/><br/>

## V4.0.12.2 - 2022-12-04 - [PR #754](https://github.com/NOAA-OWP/inundation-mapping/pull/754)

Stop writing `gms_inputs_removed.csv` if no branches are removed with Error status 61.

### Changes

- `src/gms/remove_error_branches.py`: Checks if error branches is not empty before saving gms_inputs_removed.csv

<br/><br/>

## v4.0.12.1 - 2022-11-30 - [PR #751](https://github.com/NOAA-OWP/inundation-mapping/pull/751)

Updating a few deny list files.

### Changes

- `config`:
    - `deny_gms_branches_dev.lst`, `deny_gms_branches_prod.lst`, and `deny_gms_unit_prod.lst`

<br/><br/>


## v4.0.12.0 - 2022-11-28 - [PR #736](https://github.com/NOAA-OWP/inundation-mapping/pull/736)

This feature branch introduces a new methodology for computing Manning's equation for the synthetic rating curves. The new subdivision approach 1) estimates bankfull stage by crosswalking "bankfull" proxy discharge data to the raw SRC discharge values 2) identifies in-channel vs. overbank geometry values 3) applies unique in-channel and overbank Manning's n value (user provided values) to compute Manning's equation separately for channel and overbank discharge and adds the two components together for total discharge 4) computes a calibration coefficient (where benchmark data exists) that applies to the  calibrated total discharge calculation.

### Additions

- `src/subdiv_chan_obank_src.py`: new script that performs all subdiv calculations and then produce a new (modified) `hydroTable.csv`. Inputs include `src_full_crosswalked.csv` for each huc/branch and a Manning's roughness csv file (containing: featureid, channel n, overbank n; file located in the `/inputs/rating_curve/variable_roughness/`). Note that the `identify_src_bankfull.py` script must be run prior to running the subdiv workflow.

### Changes

- `config/params_template.env`: removed BARC and composite roughness parameters; added new subdivision parameters; default Manning's n file set to `mannings_global_06_12.csv`
- `gms_run_branch.sh`: moved the PostgreSQL database steps to occur immediately before the SRC calibration steps; added new subdivision step; added condition to SRC calibration to ensure subdivision routine is run
- `src/add_crosswalk.py`: removed BARC function call; update placeholder value list (removed BARC and composite roughness variables) - these placeholder variables ensure that all hydrotables have the same dimensions
- `src/identify_src_bankfull.py`: revised FIM3 starting code to work with FIM4 framework; stripped out unnecessary calculations; restricted bankfull identification to stage values > 0
- `src/src_adjust_spatial_obs.py`: added huc sort function to help user track progress from console outputs
- `src/src_adjust_usgs_rating.py`: added huc sort function to help user track progress from console outputs
- `src/src_roughness_optimization.py`: reconfigured code to compute a calibration coefficient and apply adjustments using the subdivision variables; renamed numerous variables; simplified code where possible
- `src/utils/shared_variables.py`: increased `ROUGHNESS_MAX_THRESH` from 0.6 to 0.8
- `tools/vary_mannings_n_composite.py`: *moved this script from /src to /tools*; updated this code from FIM3 to work with FIM4 structure; however, it is not currently implemented (the subdivision routine replaces this)
- `tools/aggregate_csv_files.py`: helper tool to search for csv files by name/wildcard and concatenate all found files into one csv (used for aggregating previous calibrated roughness values)
- `tools/eval_plots.py`: updated list of metrics to plot to also include equitable threat score and mathews correlation coefficient (MCC)
- `tools/synthesize_test_cases.py`: updated the list of FIM version metrics that the `PREV` flag will use to create the final aggregated metrics csv; this change will combine the dev versions provided with the `-dc` flag along with the existing `previous_fim_list`

<br/><br/>

## v4.0.11.5 - 2022-11-18 - [PR #746](https://github.com/NOAA-OWP/inundation-mapping/pull/746)

Skips `src/usgs_gage_unit_setup.py` if no level paths exist. This may happen if a HUC has no stream orders > 2. This is a bug fix for #723 for the case that the HUC also has USGS gages.

### Changes

- `src/gms/run_by_unit.sh`: Adds check for `nwm_subset_streams_levelPaths.gpkg` before running `usgs_gage_unit_setup.py`

<br/><br/>

## v4.0.11.4 - 2022-10-12 - [PR #709](https://github.com/NOAA-OWP/inundation-mapping/pull/709)

Adds capability to produce single rating curve comparison plots for each gage.

### Changes

- `tools/rating_curve_comparison.py`
    - Adds generate_single_plot() to make a single rating curve comparison plot for each gage in a given HUC
    - Adds command line switch to generate single plots

<br/><br/>

## v4.0.11.3 - 2022-11-10 - [PR #739](https://github.com/NOAA-OWP/inundation-mapping/pull/739)

New tool with instructions of downloading levee protected areas and a tool to pre-process it, ready for FIM.

### Additions

- `data`
    - `nld`
         - `preprocess_levee_protected_areas.py`:  as described above

### Changes

- `data`
     - `preprocess_rasters.py`: added deprecation note. It will eventually be replaced in it's entirety.
- `src`
    - `utils`
        - `shared_functions.py`: a few styling adjustments.

<br/><br/>

## v4.0.11.2 - 2022-11-07 - [PR #737](https://github.com/NOAA-OWP/inundation-mapping/pull/737)

Add an extra input args to the gms_**.sh files to allow for an override of the branch zero deny list, same as we can do with the unit and branch deny list overrides. This is needed for debugging purposes.

Also, if there is no override for the deny branch zero list and is not using the word "none", then use the default or overridden standard branch deny list.  This will keep the branch zero's and branch output folders similar but not identical for outputs.

### Changes

- `gms_pipeline.sh`:  Add new param to allow for branch zero deny list override. Plus added better logic for catching bad deny lists earlier.
- `gms_run_branch.sh`:  Add new param to allow for branch zero deny list override.  Add logic to cleanup all branch zero output folders with the default branch deny list (not the branch zero list), UNLESS an override exists for the branch zero deny list.
- `gms_run_unit.sh`: Add new param to allow for branch zero deny list override.
- `config`
    - `deny_gms_branch_zero.lst`: update to keep an additional file in the outputs.
- `src`
    - `output_cleanup.py`: added note saying it is deprecated.
    - `gms`
        - `run_by_branch.sh`: variable name change (matching new names in related files for deny lists)
        - `run_by_unit.sh`: Add new param to allow for branch zero deny list override.

<br/><br/>

## v4.0.11.1 - 2022-11-01 - [PR #732](https://github.com/NOAA-OWP/inundation-mapping/pull/732)

Due to a recent IT security scan, it was determined that Jupyter-core needed to be upgraded.

### Changes

- `Pipfile` and `Pipfile.lock`:  Added a specific version of Jupyter Core that is compliant with IT.

<br/><br/>

## v4.0.11.0 - 2022-09-21 - [PR #690](https://github.com/NOAA-OWP/inundation-mapping/pull/690)

Masks levee-protected areas from Relative Elevation Model if branch 0 or if branch stream order exceeds a threshold.

### Additions

- `src/gms/`
   - `delineate_hydros_and_produce_HAND.sh`
      - Reprojects and creates HUC-level raster of levee-protected areas from polygon layer
      - Uses that raster to mask/remove those areas from the Relative Elevation Model
   - `rasterize_by_order.py`: Subsets levee-protected area branch-level raster if branch 0 or if order exceeds a threshold (default threshold: max order - 1)
- `config/`
   - `deny_gms_branches_default.lst`, and `deny_gms_branches_min.lst`: Added LeveeProtectedAreas_subset_{}.tif
   - `params_template.env`: Adds mask_leveed_area_toggle

### Changes

- `src/gms/delineate_hydros_and_produce_HAND.sh`: Fixes a bug in ocean/Great Lakes masking
- `tools/`
    - `eval_alt_catfim.py` and `run_test_case.py`: Changes the levee mask to the updated inputs/nld_vectors/Levee_protected_areas.gpkg

<br/><br/>

## v4.0.10.5 - 2022-10-21 - [PR #720](https://github.com/NOAA-OWP/inundation-mapping/pull/720)

Earlier versions of the acquire_and_preprocess_3dep_dems.py did not have any buffer added when downloading HUC6 DEMs. This resulted in 1 pixel nodata gaps in the final REM outputs in some cases at HUC8 sharing a HUC6 border. Adding the param of cblend 6 to the gdalwarp command meant put a 6 extra pixels all around perimeter. Testing showed that 6 pixels was plenty sufficient as the gaps were never more than 1 pixel on borders of no-data.

### Changes

- `data`
    - `usgs`
        - `acquire_and_preprocess_3dep_dems.py`: Added the `cblend 6` param to the gdalwarp call for when the dem is downloaded from USGS.
    - `create_vrt_file.py`:  Added sample usage comment.
 - `src`
     - `gms`
         `run_by_unit.sh`: Added a comment about gdal as it relates to run_by_unit.

Note: the new replacement inputs/3dep_dems/10m_5070/ files can / will be copied before PR approval as the true fix was replacment DEM's. There is zero risk of overwriting prior to code merge.

<br/><br/>

## v4.0.10.4 - 2022-10-27 - [PR #727](https://github.com/NOAA-OWP/inundation-mapping/pull/727)

Creates a single crosswalk table containing HUC (huc8), BranchID, HydroID, feature_id (and optionally LakeID) from branch-level hydroTables.csv files.

### Additions

- `tools/gms_tools/combine_crosswalk_tables.py`: reads and concatenates hydroTable.csv files, writes crosswalk table
- `gms_run_branch.sh`: Adds `tools/gms_tools/make_complete_hydrotable.py` to post-processing

<br/><br/>

## v4.0.10.3 - 2022-10-19 - [PR #718](https://github.com/NOAA-OWP/inundation-mapping/pull/718)

Fixes thalweg notch by clipping upstream ends of the stream segments to prevent the stream network from reaching the edge of the DEM and being treated as outlets when pit filling the burned DEM.

### Changes

- `src/clip_vectors_to_wbd.py`: Uses a slightly smaller buffer than wbd_buffer (wbd_buffer_distance-2*(DEM cell size)) to clip stream network inside of DEM extent.

<br/><br/>

## v4.0.10.2 - 2022-10-24 - [PR #723](https://github.com/NOAA-OWP/inundation-mapping/pull/723)

Runs branch 0 on HUCs with no other branches remaining after filtering stream orders if `drop_low_stream_orders` is used.

### Additions

- `src/gms`
    - `stream_branches.py`: adds `exclude_attribute_values()` to filter out stream orders 1&2 outside of `load_file()`

### Changes

- `src/gms`
    - `buffer_stream_branches.py`: adds check for `streams_file`
    - `derive_level_paths.py`: checks length of `stream_network` before filtering out stream orders 1&2, then filters using `stream_network.exclude_attribute_values()`
    - `generate_branch_list.py`: adds check for `stream_network_dissolved`

<br/><br/>

## v4.0.10.1 - 2022-10-5 - [PR #695](https://github.com/NOAA-OWP/inundation-mapping/pull/695)

This hotfix address a bug with how the rating curve comparison (sierra test) handles the branch zero synthetic rating curve in the comparison plots. Address #676

### Changes

- `tools/rating_curve_comparison.py`
  - Added logging function to print and write to log file
  - Added new filters to ignore AHPS only sites (these are sites that we need for CatFIM but do not have a USGS gage or USGS rating curve available for sierra test analysis)
  - Added functionality to identify branch zero SRCs
  - Added new plot formatting to distinguish branch zero from other branches

<br/><br/>

## v4.0.10.0 - 2022-10-4 - [PR #697](https://github.com/NOAA-OWP/inundation-mapping/pull/697)

Change FIM to load DEM's from the new USGS 3Dep files instead of the original NHD Rasters.

### Changes

- `config`
    - `params_template.env`: Change default of the calib db back to true:  src_adjust_spatial back to "True". Plus a few text updates.
- `src`
    - `gms`
        - `run_by_unit.sh`: Change input_DEM value to the new vrt `$inputDataDir/3dep_dems/10m_5070/fim_seamless_3dep_dem_10m_5070.vrt` to load the new 3Dep DEM's. Note: The 3Dep DEM's are projected as CRS 5070, but for now, our code is using ESRI:102039. Later all code and input will be changed to CRS:5070. We now are defining the FIM desired projection (102039), so we need to reproject on the fly from 5070 to 102039 during the gdalwarp cut.
        - `run_by_branch.sh`: Removed unused lines.
    - `utils`
        - `shared_variables.py`: Changes to use the new 3Dep DEM rasters instead of the NHD rasters. Moved some values (grouped some variables). Added some new variables for 3Dep. Note: At this time, some of these new enviro variables for 3Dep are not used but are expected to be used shortly.
- `data`
    - `usgs`
        - `acquire_and_preprocess_3dep_dems.py`: Minor updates for adjustments of environmental variables. Adjustments to ensure the cell sizes are fully defined as 10 x 10 as source has a different resolution. The data we downloaded to the new `inputs/3dep_dems/10m_5070` was loaded as 10x10, CRS:5070 rasters.

### Removals

- `lib`
    - `aggregate_fim_outputs.py` : obsolete. Had been deprecated for a while and replaced by other files.
    - `fr_to_mr_raster_mask.py` : obsolete. Had been deprecated for a while and replaced by other files.

<br/><br/>

## v4.0.9.8 - 2022-10-06 - [PR #701](https://github.com/NOAA-OWP/inundation-mapping/pull/701)

Moved the calibration tool from dev-fim3 branch into "dev" (fim4) branch. Git history not available.

Also updated making it easier to deploy, along with better information for external contributors.

Changed the system so the calibration database name is configurable. This allows test databases to be setup in the same postgres db / server system. You can have more than one calb_db_keys.env running in different computers (or even more than one on one server) pointing to the same actual postgres server and service. ie) multiple dev machine can call a single production server which hosts the database.

For more details see /tools/calibration-db/README.md

### Changes

- `tools`
    - `calibration-db`
        - `docker-compose.yml`: changed to allow for configurable database name. (allows for more then one database in a postgres database system (one for prod, another for test if needed))

### Additions

- `config`
    - `calb_db_keys_template.env`: a new template verison of the required config values.

### Removals

- `tools`
    - `calibration-db`
        - `start_db.sh`: Removed as the command should be run on demand and not specifically scripted because of its configurable location of the env file.

<br/><br/>

## v4.0.9.7 - 2022-10-7 - [PR #703](https://github.com/NOAA-OWP/inundation-mapping/pull/703)

During a recent release of a FIM 3 version, it was discovered that FIM3 has slightly different AWS S3 upload requirements. A new s3 whitelist file has been created for FIM3 and the other s3 file was renamed to include the phrase "fim4" in it.

This is being added to source control as it might be used again and we don't want to loose it.

### Additions

- `config`
   - `aws_s3_put_fim3_whitelist.lst`

### Renamed

- `config`
   - `aws_s3_put_fim4_whitelist.lst`: renamed from aws_s3_put_whitelist.lst

<br/><br/>

## v4.0.9.6 - 2022-10-17 - [PR #711](https://github.com/NOAA-OWP/inundation-mapping/pull/711)

Bug fix and formatting upgrades. It was also upgraded to allow for misc other inundation data such as high water data.

### Changes

- `tools`
    - `inundate_nation.py`:  As stated above.

### Testing

- it was run in a production model against fim 4.0.9.2 at 100 yr and 2 yr as well as a new High Water dataset.

<br/><br/>

## v4.0.9.5 - 2022-10-3 - [PR #696](https://github.com/NOAA-OWP/inundation-mapping/pull/696)

- Fixed deny_gms_unit_prod.lst to comment LandSea_subset.gpkg, so it does not get removed. It is needed for processing in some branches
- Change default for params_template.env -> src_adjust_spatial="False", back to default of "True"
- Fixed an infinite loop when src_adjust_usgs_rating.py was unable to talk to the calib db.
- Fixed src_adjsust_usgs_rating.py for when the usgs_elev_table.csv may not exist.

### Changes

- `gms_run_branch.sh`:  removed some "time" command in favour of using fim commands from bash_functions.sh which give better time and output messages.

- `config`
    - `deny_gms_unit_prod.lst`: Commented out LandSea_subset.gpkg as some HUCs need that file in place.
    - `params_template.env`: Changed default src_adjust_spatial back to True

- `src`
    - `src_adjust_spatial_obs.py`:  Added code to a while loop (line 298) so it is not an indefinite loop that never stops running. It will now attempts to contact the calibration db after 6 attempts. Small adjustments to output and logging were also made and validation that a connection to the calib db was actually successful.
    - `src_adjust_usgs_rating.py`: Discovered that a usgs_elev_df might not exist (particularly when processing was being done for hucs that have no usgs guage data). If the usgs_elev_df does not exist, it no longer errors out.

<br/><br/>

## v4.0.9.4 - 2022-09-30 - [PR #691](https://github.com/NOAA-OWP/inundation-mapping/pull/691)

Cleanup Branch Zero output at the end of a processing run. Without this fix, some very large files were being left on the file system. Adjustments and cleanup changed the full BED output run from appx 2 TB output to appx 1 TB output.

### Additions

- `unit_tests`
    - `gms`
        - `outputs_cleanup_params.json` and `outputs_cleanup_unittests.py`: The usual unit test files.

### Changes

- `gms_pipeline.sh`: changed variables and text to reflect the renamed default `deny_gms_branchs_prod.lst` and `deny_gms_unit_prod.lst` files. Also tells how a user can use the word 'none' for the deny list parameter (both or either unit or branch deny list) to skip output cleanup(s).

- `gms_run_unit.sh`: changed variables and text to reflect the renamed default `deny_gms_unit_prod.lst` files. Also added a bit of minor output text (styling). Also tells how a user can use the word 'none' for the deny list parameter to skip output cleanup.

- `gms_run_branch.sh`:
       ... changed variables and text to reflect the renamed default `deny_gms_branches.lst` files.
       ... added a bit of minor output text (styling).
       ... also tells how a user can use the word 'none' for the deny list parameter to skip output cleanup.
       ... added a new section that calls the `outputs_cleanup.py` file and will do post cleanup on branch zero output files.

- `src`
    - `gms`
        - `outputs_cleanup.py`: pretty much rewrote it in its entirety. Now accepts a manditory branch id (can be zero) and can recursively search subdirectories. ie) We can submit a whole output directory with all hucs and ask to cleanup branch 0 folder OR cleanup files in any particular directory as we did before (per branch id).

          - `run_by_unit.sh`:  updated to pass in a branch id (or the value of "0" meaning branch zero) to outputs_cleanup.py.
          - `run_by_branch.sh`:  updated to pass in a branch id to outputs_cleanup.py.

- `unit_tests`
    - `README.md`: updated to talk about the specific deny list for unit_testing.
    - `__template_unittests.py`: updated for the latest code standards for unit tests.

- `config`
    - `deny_gms_branch_unittest.lst`: Added some new files to be deleted, updated others.
    - `deny_gms_branch_zero.lst`: Added some new files to be deleted.
    - `deny_gms_branches_dev.lst`:  Renamed from `deny_gms_branches_default.lst` and some new files to be deleted, updated others. Now used primarily for development and testing use.
    - `deny_gms_branches_prod.lst`:  Renamed from `deny_gms_branches_min` and some new files to be deleted, updated others. Now used primarily for when releasing a version to production.
    - `deny_gms_unit_prod.lst`: Renamed from `deny_gms_unit_default.lst`, yes... there currently is no "dev" version.  Added some new files to be deleted.

<br/><br/>

## v4.0.9.3 - 2022-09-13 - [PR #681](https://github.com/NOAA-OWP/inundation-mapping/pull/681)

Created a new tool to downloaded USGS 3Dep DEM's via their S3 bucket.

Other changes:
 - Some code file re-organization in favour of the new `data` folder which is designed for getting, setting, and processing data from external sources such as AWS, WBD, NHD, NWM, etc.
 - Added tmux as a new tool embedded inside the docker images.

### Additions

- `data`
   - `usgs`
      - `acquire_and_preprocess_3dep_dems.py`:  The new tool as described above. For now it is hardcoded to a set path for USGS AWS S3 vrt file but may change later for it to become parameter driven.
 - `create_vrt_file.py`: This is also a new tool that can take a directory of geotiff files and create a gdal virtual file, .vrt extention, also called a `virtual raster`. Instead of clipping against HUC4, 6, 8's raster files, and run risks of boundary issues, vrt's actual like all of the tif's are one giant mosaiced raster and can be clipped as one.

### Removals

- 'Dockerfile.prod`:  No longer being used (never was used)

### Changes

- `Dockerfile`:  Added apt install for tmux. This tool will now be available in docker images and assists developers.

- `data`
   - `acquire_and_preprocess_inputs.py`:  moved from the `tools` directory but not other changes made. Note: will required review/adjustments before being used again.
   - `nws`
      - `preprocess_ahps_nws.py`:  moved from the `tools` directory but not other changes made. Note: will required review/adjustments before being used again.
      - `preprocess_rasters.py`: moved from the `tools` directory but not other changes made. Note: will required review/adjustments before being used again.
    - `usgs`
         - `preprocess_ahps_usgs.py`:  moved from the `tools` directory but not other changes made. Note: will required review/adjustments before being used again.
         - `preprocess_download_usgs_grids.py`: moved from the `tools` directory but not other changes made. Note: will required review/adjustments before being used again.

 - `src`
     - `utils`
         - `shared_functions.py`:  changes made were
              - Cleanup the "imports" section of the file (including a change to how the utils.shared_variables file is loaded.
              - Added `progress_bar_handler` function which can be re-used by other code files.
              - Added `get_file_names` which can create a list of files from a given directory matching a given extension.
              - Modified `print_current_date_time` and `print_date_time_duration` and  methods to return the date time strings. These helper methods exist to help with standardization of logging and output console messages.
              - Added `print_start_header` and `print_end_header` to help with standardization of console and logging output messages.
          - `shared_variables.py`: Additions in support of near future functionality of having fim load DEM's from USGS 3DEP instead of NHD rasters.

<br/><br/>

## v4.0.9.2 - 2022-09-12 - [PR #678](https://github.com/NOAA-OWP/inundation-mapping/pull/678)

This fixes several bugs related to branch definition and trimming due to waterbodies.

### Changes

- `src/gms/stream_branches.py`
   - Bypasses erroneous stream network data in the to ID field by using the Node attribute instead.
   - Adds check if no nwm_lakes_proj_subset.gpkg file is found due to no waterbodies in the HUC.
   - Allows for multiple upstream branches when stream order overrides arbolate sum.

<br/><br/>

## v4.0.9.1 - 2022-09-01 - [PR #664](https://github.com/NOAA-OWP/inundation-mapping/pull/664)

A couple of changes:
1) Addition of a new tool for pushing files / folders up to an AWS (Amazon Web Service) S3 bucket.
2) Updates to the Docker image creation files to include new packages for boto3 (for AWS) and also added `jupyter`, `jupterlab` and `ipympl` to make it easier to use those tools during development.
3) Correct an oversight of `logs\src_optimization` not being cleared upon `overwrite` run.

### Additions

- `src`
   - `data`
       - `README.md`: Details on how the new system for `data` folders (for communication for external data sources/services).
       - `aws`
           - `aws_base.py`:  A file using a class and inheritance system (parent / child). This file has properties and a method that all child class will be expected to use and share. This makes it quicker and easier to added new AWS tools and helps keep consistant patterns and standards.
           - `aws_creds_template.env`: There are a number of ways to validate credentials to send data up to S3. We have chosen to use an `.env` file that can be passed into the tool from any location. This is the template for that `.env` file. Later versions may be changed to use AWS profile security system.
           - `s3.py`: This file pushes file and folders up to a defined S3 bucket and root folder. Note: while it is designed only for `puts` (pushing to S3), hooks were added in case functional is added later for `gets` (pull from S3).


### Changes

- `utils`
   - `shared_functions.py`:  A couple of new features
       -  Added a method which accepts a path to a .lst or .txt file with a collection of data and load it into a  python list object. It can be used for a list of HUCS, file paths, or almost anything.
       - A new method for quick addition of current date/time in output.
       - A new method for quick calculation and formatting of time duration in hours, min and seconds.
       - A new method for search for a string in a given python list. It was designed with the following in mind, we already have a python list loaded with whitelist of files to be included in an S3 push. As we iterate through files from the file system, we can use this tool to see if the file should be pushed to S3. This tool can easily be used contexts and there is similar functionality in other FIM4 code that might be able to this method.

- `Dockerfile` : Removed a line for reloading Shapely in recent PRs, which for some reason is no longer needed after adding the new BOTO3 python package. Must be related to python packages dependencies. This removed Shapely warning seen as a result of another recent PR. Also added AWS CLI for bash commands.

- `Pipfile` and `Pipfile.lock`:  Updates for the four new python packages, `boto3` (for AWS), `jupyter`, `jupyterlab` and `ipympl`. We have some staff that use Jupyter in their dev actitivies. Adding this package into the base Docker image will make it easier for them.

<br/><br/>

## 4.0.9.0 - 2022-09-09 - [PR #672](https://github.com/NOAA-OWP/inundation-mapping/pull/672)

When deriving level paths, this improvement allows stream order to override arbolate sum when selecting the proper upstream segment to continue the current branch.

<br/><br/>

## 4.0.8.0 - 2022-08-26 - [PR #671](https://github.com/NOAA-OWP/inundation-mapping/pull/671)

Trims ends of branches that are in waterbodies; also removes branches if they are entirely in a waterbody.

## Changes

- `src/gms/stream_branches.py`: adds `trim_branches_in_waterbodies()` and `remove_branches_in_waterbodies()` to trim and prune branches in waterbodies.

<br/><br/>

## v4.0.7.2 - 2022-08-11 - [PR #654](https://github.com/NOAA-OWP/inundation-mapping/pull/654)

`inundate_nation.py` A change to switch the inundate nation function away from refrences to `inundate.py`, and rather use `inundate_gms.py` and `mosaic_inundation.py`

### Changes

- `inundate_gms`:  Changed `mask_type = 'filter'`

<br/><br/>

## v4.0.7.1 - 2022-08-22 - [PR #665](https://github.com/NOAA-OWP/inundation-mapping/pull/665)

Hotfix for addressing missing input variable when running `gms_run_branch.sh` outside of `gms_pipeline.sh`.

### Changes
- `gms_run_branch.sh`: defining path to WBD HUC input file directly in ogr2ogr call rather than using the $input_WBD_gdb defined in `gms_run_unit.sh`
- `src/src_adjust_spatial_obs.py`: removed an extra print statement
- `src/src_roughness_optimization.py`: removed a log file write that contained sensitive host name

<br/><br/>

## v4.0.7.0 - 2022-08-17 - [PR #657](https://github.com/NOAA-OWP/inundation-mapping/pull/657)

Introduces synthetic rating curve calibration workflow. The calibration computes new Manning's coefficients for the HAND SRCs using input data: USGS gage locations, USGS rating curve csv, and a benchmark FIM extent point database stored in PostgreSQL database. This addresses [#535].

### Additions

- `src/src_adjust_spatial_obs.py`: new synthetic rating curve calibration routine that prepares all of the spatial (point data) benchmark data for ingest to the Manning's coefficient calculations performed in `src_roughness_optimization.py`
- `src/src_adjust_usgs_rating.py`: new synthetic rating curve calibration routine that prepares all of the USGS gage location and observed rating curve data for ingest to the Manning's coefficient calculations performed in `src_roughness_optimization.py`
- `src/src_roughness_optimization.py`: new SRC post-processing script that ingests observed data and HUC/branch FIM output data to compute optimized Manning's coefficient values and update the discharge values in the SRCs. Outputs a new hydroTable.csv.

### Changes

- `config/deny_gms_branch_zero.lst`: added `gw_catchments_reaches_filtered_addedAttributes_crosswalked_{}.gpkg` to list of files to keep (used in calibration workflow)
- `config/deny_gms_branches_min.lst`: added `gw_catchments_reaches_filtered_addedAttributes_crosswalked_{}.gpkg` to list of files to keep (used in calibration workflow)
- `config/deny_gms_unit_default.lst`: added `usgs_elev_table.csv` to list of files to keep (used in calibration workflow)
- `config/params_template.env`: added new variables for user to control calibration
  - `src_adjust_usgs`: Toggle to run src adjustment routine (True=on; False=off)
  - `nwm_recur_file`: input file location with nwm feature_id and recurrence flow values
  - `src_adjust_spatial`: Toggle to run src adjustment routine (True=on; False=off)
  - `fim_obs_pnt_data`: input file location with benchmark point data used to populate the postgresql database
  - `CALB_DB_KEYS_FILE`: path to env file with sensitive paths for accessing postgres database
- `gms_run_branch.sh`: includes new steps in the workflow to connect to the calibration PostgreSQL database, run SRC calibration w/ USGS gage rating curves, run SRC calibration w/ benchmark point database
- `src/add_crosswalk.py`: added step to create placeholder variables to be replaced in post-processing (as needed). Created here to ensure consistent column variables in the final hydrotable.csv
- `src/gms/run_by_unit.sh`: added new steps to workflow to create the `usgs_subset_gages.gpkg` file for branch zero and then perform crosswalk and create `usgs_elev_table.csv` for branch zero
- `src/make_stages_and_catchlist.py`: Reconcile flows and catchments hydroids
- `src/usgs_gage_aggregate.py`: changed streamorder data type from integer to string to better handle missing values in `usgs_gage_unit_setup.py`
- `src/usgs_gage_unit_setup.py`: added new inputs and function to populate `usgs_elev_table.csv` for branch zero using all available gages within the huc (not filtering to a specific branch)
- `src/utils/shared_functions.py`: added two new functions for calibration workflow
  - `check_file_age`: check the age of a file (use for flagging potentially outdated input)
  - `concat_huc_csv`: concatenate huc csv files to a single dataframe/csv
- `src/utils/shared_variables.py`: defined new SRC calibration threshold variables
  - `DOWNSTREAM_THRESHOLD`: distance in km to propogate new roughness values downstream
  - `ROUGHNESS_MAX_THRESH`: max allowable adjusted roughness value (void values larger than this)
  - `ROUGHNESS_MIN_THRESH`: min allowable adjusted roughness value (void values smaller than this)

<br/><br/>

## v4.0.6.3 - 2022-08-04 - [PR #652](https://github.com/NOAA-OWP/inundation-mapping/pull/652)

Updated `Dockerfile`, `Pipfile` and `Pipfile.lock` to add the new psycopg2 python package required for a WIP code fix for the new FIM4 calibration db.

<br/><br/>

## v4.0.6.2 - 2022-08-16 - [PR #639](https://github.com/NOAA-OWP/inundation-mapping/pull/639)

This file converts USFIMR remote sensed inundation shapefiles into a raster that can be used to compare to the FIM data. It has to be run separately for each shapefile. This addresses [#629].

### Additions

- `/tools/fimr_to_benchmark.py`: This file converts USFIMR remote sensed inundation shapefiles into a raster that can be used to compare to the FIM data. It has to be run separately for each shapefile.

<br/><br/>

## v4.0.6.1 - 2022-08-12 - [PR #655](https://github.com/NOAA-OWP/inundation-mapping/pull/655)

Prunes branches that fail with NO_FLOWLINES_EXIST (Exit code: 61) in `gms_run_branch.sh` after running `split_flows.py`

### Additions
- Adds `remove_error_branches.py` (called from `gms_run_branch.sh`)
- Adds `gms_inputs_removed.csv` to log branches that have been removed across all HUCs

### Removals
- Deletes branch folders that fail
- Deletes branch from `gms_inputs.csv`

<br/><br/>

## v4.0.6.0 - 2022-08-10 - [PR #614](https://github.com/NOAA-OWP/inundation-mapping/pull/614)

Addressing #560, this fix in run_by_branch trims the DEM derived streamline if it extends past the end of the branch streamline. It does this by finding the terminal point of the branch stream, snapping to the nearest point on the DEM derived stream, and cutting off the remaining downstream portion of the DEM derived stream.

### Changes

- `/src/split_flows.py`: Trims the DEM derived streamline if it flows past the terminus of the branch (or level path) streamline.
- `/src/gms/delineate_hydros_and_produce_HAND.sh`: Added branch streamlines as an input to `split_flows.py`.

<br/><br/>

## v4.0.5.4 - 2022-08-01 - [PR #642](https://github.com/NOAA-OWP/inundation-mapping/pull/642)

Fixes bug that causes [Errno2] No such file or directory error when running synthesize_test_cases.py if testing_versions folder doesn't exist (for example, after downloading test_cases from ESIP S3).

### Additions

- `run_test_case.py`: Checks for testing_versions folder in test_cases and adds it if it doesn't exist.

<br/><br/>

## v4.0.5.3 - 2022-07-27 - [PR #630](https://github.com/NOAA-OWP/inundation-mapping/issues/630)

A file called gms_pipeline.sh already existed but was unusable. This has been updated and now can be used as a "one-command" execution of the fim4/gms run. While you still can run gms_run_unit.sh and gms_run_branch.sh as you did before, you no longer need to. Input arguments were simplified to allow for more default and this simplification was added to `gms_run_unit.sh` and `gms_run_branch.sh` as well.

A new feature was added that is being used for `gms_pipeline.sh` which tests the percent and number of errors after hucs are processed before continuing onto branch processing.

New FIM4/gms usability is now just (at a minumum): `gms_pipeline.sh -n <output name> -u <HUC(s) or HUC list path>`

`gms_run_branch.sh` and `gms_run_branch.sh` have also been changed to add the new -a flag and default to dropping stream orders 1 and 2.

### Additions

- `src`
    - `check_unit_errors.py`: as described above.
- `unit_tests`
    - `check_unit_errors_unittests.py` and `check_unit_errors_params.json`: to match new file.

### Changes

- `README.md`:  Updated text for FIM4, gms_pipeline, S3 input updates, information about updating dependencies, misc link updates and misc text verbage.
- `gms_pipeline.sh`: as described above.
- `gms_run_unit.sh`: as described above. Also small updates to clean up folders and files in case of an overwrite.
- `gms_run_branch.sh`: as described above.
- `src`
     - `utils`
         - `fim_enums.py`:  FIM_system_exit_codes renamed to FIM_exit_codes.
         - `shared_variables.py`: added configurable values for minimum number and percentage of unit errors.
    - `bash_functions.env`:   Update to make the cumulative time screen outputs in mins/secs instead of just seconds.
    - `check_huc_inputs.py`:  Now returns the number of HUCs being processed, needed by `gms_pipeline.sh` (Note: to get the value back to a bash file, it has to send it back via a "print" line and not a "return" value.  Improved input validation,
- `unit_tests`
   - `README.md`: Misc text and link updates.

### Removals

- `config\params_template_calibrated.env`: No longer needed. Has been removed already from dev-fim3 and confirmed that it is not needed.
<br><br>

## v4.0.5.2 - 2022-07-25 - [PR #622](https://github.com/NOAA-OWP/inundation-mapping/pull/622)

Updates to unit tests including a minor update for outputs and loading in .json parameter files.
<br><br>


## v4.0.5.1 - 2022-06-27 - [PR #612](https://github.com/NOAA-OWP/inundation-mapping/pull/612)

`Alpha Test Refactor` An upgrade was made a few weeks back to the dev-fim3 branch that improved performance, usability and readability of running alpha tests. Some cleanup in other files for readability, debugging verbosity and styling were done as well. A newer, cleaner system for printing lines when the verbose flag is enabled was added.

### Changes

- `gms_run_branch.sh`:  Updated help instructions to about using multiple HUCs as command arguments.
- `gms_run_unit.sh`:  Updated help instructions to about using multiple HUCs as command arguments.
- `src/utils`
    - `shared_functions.py`:
       - Added a new function called `vprint` which creates a simpler way (and better readability) for other python files when wanting to include a print line when the verbose flag is on.
       - Added a new class named `FIM_Helpers` as a wrapper for the new `vprint` method.
       - With the new `FIM_Helpers` class, a previously existing method named `append_id_to_file_name` was moved into this class making it easier and quicker for usage in other classes.

- `tools`
    - `composite_inundation.py`: Updated its usage of the `append_id_to_file_name` function to now call the`FIM_Helpers` method version of it.
    - `gms_tools`
       - `inundate_gms.py`: Updated for its adjusted usage of the `append_id_to_file_name` method, also removed its own `def __vprint` function in favour of the `FIM_Helpers.vprint` method.
       - `mosaic_inundation.py`:
          - Added adjustments for use of `append_id_to_file_name` and adjustments for `fh.vprint`.
          - Fixed a bug for the variable `ag_mosaic_output` which was not pre-declared and would fail as using an undefined variable in certain conditions.
    - `run_test_case.py`: Ported `test_case` class from FIM 3 and tweaked slightly to allow for GMS FIM. Also added more prints against the new fh.vprint method. Also added a default print line for progress / traceability for all alpha test regardless if the verbose flag is set.
    - `synthesize_test_cases.py`: Ported `test_case` class from FIM 3.
- `unit_tests`
   - `shared_functions_unittests.py`: Update to match moving the `append_id_to_file_name` into the `FIM_Helpers` class. Also removed all "header print lines" for each unit test method (for output readability).

<br/><br/>

## v4.0.5.0 - 2022-06-16 - [PR #611](https://github.com/NOAA-OWP/inundation-mapping/pull/611)

'Branch zero' is a new branch that runs the HUCs full stream network to make up for stream orders 1 & 2 being skipped by the GMS solution and is similar to the FR extent in FIM v3. This new branch is created during `run_by_unit.sh` and the processed DEM is used by the other GMS branches during `run_by_branch.sh` to improve efficiency.

### Additions

- `src/gms/delineate_hydros_and_produce_HAND.sh`: Runs all of the modules associated with delineating stream lines and catchments and building the HAND relative elevation model. This file is called once during `gms_run_unit` to produce the branch zero files and is also run for every GMS branch in `gms_run_branch`.
- `config/deny_gms_branch_zero.lst`: A list specifically for branch zero that helps with cleanup (removing unneeded files after processing).

### Changes

- `src/`
    - `output_cleanup.py`: Fixed bug for viz flag.
    - `gms/`
        - `run_by_unit.sh`: Added creation of "branch zero", DEM pre-processing, and now calls.
        -  `delineate_hydros_and_produce_HAND.sh` to produce HAND outputs for the entire stream network.
        - `run_by_branch.sh`: Removed DEM processing steps (now done in `run_by_unit.sh`), moved stream network delineation and HAND generation to `delineate_hydros_and_produce_HAND.sh`.
        - `generate_branch_list.py`: Added argument and parameter to sure that the branch zero entry was added to the branch list.
- `config/`
     - `params_template.env`: Added `zero_branch_id` variable.
- `tools`
     - `run_test_case.py`: Some styling / readability upgrades plus some enhanced outputs.  Also changed the _verbose_ flag to _gms_verbose_ being passed into Mosaic_inundation function.
     - `synthesize_test_cases.py`: arguments being passed into the _alpha_test_args_ from being hardcoded from flags to verbose (effectively turning on verbose outputs when applicable. Note: Progress bar was not affected.
     - `tools_shared_functions.py`: Some styling / readability upgrades.
- `gms_run_unit.sh`: Added export of extent variable, dropped the -s flag and added the -a flag so it now defaults to dropping stream orders 1 and 2.
- `gms_run_branch.sh`: Fixed bug when using overwrite flag saying branch errors folder already exists, dropped the -s flag and added the -a flag so it now defaults to dropping stream orders 1 and 2.

### Removals

- `tests/`: Redundant
- `tools/shared_variables`: Redundant

<br/><br/>

## v4.0.4.3 - 2022-05-26 - [PR #605](https://github.com/NOAA-OWP/inundation-mapping/pull/605)

We needed a tool that could composite / mosaic inundation maps for FIM3 FR and FIM4 / GMS with stream orders 3 and higher. A tool previously existed named composite_fr_ms_inundation.py and it was renamed to composite_inundation.py and upgraded to handle any combination of 2 of 3 items (FIM3 FR, FIM3 MS and/or FIM4 GMS).

### Additions

- `tools/composite_inundation.py`: Technically it is a renamed from composite_ms_fr_inundation.py, and is based on that functionality, but has been heavily modified. It has a number of options, but primarily is designed to take two sets of output directories, inundate the files, then composite them into a single mosiac'd raster per huc. The primary usage is expected to be compositing FIM3 FR with FIM4 / GMS with stream orders 3 and higher.

- `unit_tests/gms/inundate_gms_unittests.py and inundate_gms_params.json`: for running unit tests against `tools/gms_tools/inunundate_gms.py`.
- `unit_tests/shared_functions_unittests.py and shared_functions_params.json`: A new function named `append_id_to_file_name_single_identifier` was added to `src/utils/shared_functions.py` and some unit tests for that function was created.

### Removed

- `tools/composite_ms_fr_inundation.py`: replaced with upgraded version named `composite_inundation.py`.

### Changes

- `tools/gms_tools/inundate_gms.py`: some style, readabilty cleanup plus move a function up to `shared_functions.py`.
- `tools/gms_tools/mosaic_inundation.py`: some style, readabilty cleanup plus move a function up to `shared_functions.py`.
- `tools/inundation.py`: some style, readabilty cleanup.
- `tools/synthesize_test_cases.py`: was updated primarily for sample usage notes.

<br/><br/>

## v4.0.4.2 - 2022-05-03 - [PR #594](https://github.com/NOAA-OWP/inundation-mapping/pull/594)

This hotfix includes several revisions needed to fix/update the FIM4 area inundation evaluation scripts. These changes largely migrate revisions from the FIM3 evaluation code to the FIM4 evaluation code.

### Changes

- `tools/eval_plots.py`: Copied FIM3 code revisions to enable RAS2FIM evals and PND plots. Replaced deprecated parameter name for matplotlib grid()
- `tools/synthesize_test_cases.py`: Copied FIM3 code revisions to assign FR, MS, COMP resolution variable and addressed magnitude list variable for IFC eval
- `tools/tools_shared_functions.py`: Copied FIM3 code revisions to enable probability not detected (PND) metric calculation
- `tools/tools_shared_variables.py`: Updated magnitude dictionary variables for RAS2FIM evals and PND plots

<br/><br/>

## v4.0.4.1 - 2022-05-02 - [PR #587](https://github.com/NOAA-OWP/inundation-mapping/pull/587)

While testing GMS against evaluation and inundation data, we discovered some challenges for running alpha testing at full scale. Part of it was related to the very large output volume for GMS which resulted in outputs being created on multiple servers and folders. Considering the GMS volume and processing, a tool was required to extract out the ~215 HUC's that we have evaluation data for. Next, we needed isolate valid HUC output folders from original 2,188 HUC's and its 100's of thousands of branches. The first new tool allows us to point to the `test_case` data folder and create a list of all HUC's that we have validation for.

Now that we have a list of relavent HUC's, we need to consolidate output folders from the previously processed full CONUS+ output data. The new `copy_test_case_folders.py` tool extracts relavent HUC (gms unit) folders, based on the list created above, into a consolidated folder. The two tools combine result in significantly reduced overall processing time for running alpha tests at scale.

`gms_run_unit.sh` and `aggregated_branch_lists.py` were adjusted to make a previously hardcoded file path and file name to be run-time parameters. By adding the two new arguments, the file could be used against the new `copy_test_case_folders.py`. `copy_test_case_folders.py` and `gms_run_unit.sh` can now call `aggregated_branch_lists.py` to create a key input file called `gms_inputs.csv` which is a key file required for alpha testing.

A few other small adjustments were made for readability and traceability as well as a few small fixes discovered when running at scale.

### Additions

- `tools/find_test_case_folders.py`: A new tool for creating a list of HUC's that we have test/evaluation data for.
- `tools/copy_test_case_folders.py`: A new tool for using the list created above, to scan through other fully processed output folders and extract only the HUC's (gms units) and it's branches into a consolidated folder, ready for alpha test processing (or other needs).

### Changes

- `src/gms/aggregate_branch_lists.py`: Adjusted to allow two previously hardcoded values to now be incoming arguments. Now this file can be used by both `gms_run_unit.sh` and `copy_test_case_folders.py`.
- `tools/synthesize_test_cases.py`: Adjustments for readability and progress status. The embedded progress bars are not working and will be addressed later.
- `tools/run_test_case.py`: A print statement was added to help with processing progess was added.
- `gms_run_unit.sh`: This was adjusted to match the new input parameters for `aggregate_branch_lists.py` as well as additions for progress status. It now will show the entire progress period start datetime, end datetime and duration.
- `gms_run_branch.sh`: Also was upgraded to show the entire progress period start datetime, end datetime and duration.

<br/><br/>

## v4.0.4.0 - 2022-04-12 - [PR #557](https://github.com/NOAA-OWP/inundation-mapping/pull/557)

During large scale testing of the new **filtering out stream orders 1 and 2** feature [PR #548](https://github.com/NOAA-OWP/inundation-mapping/pull/548), a bug was discovered with 14 HUCS that had no remaining streams after removing stream orders 1 and 2. This resulted in a number of unmanaged and unclear exceptions. An exception may be still raised will still be raised in this fix for logging purposes, but it is now very clear what happened. Other types of events are logged with clear codes to identify what happened.

Fixes were put in place for a couple of new logging behaviors.

1. Recognize that for system exit codes, there are times when an event is neither a success (code 0) nor a failure (code 1). During processing where stream orders are dropped, some HUCs had no remaining reaches, others had mismatched reaches and others as had missing flowlines (reaches) relating to dissolved level paths (merging individual reaches as part of GMS). When these occur, we want to abort the HUC (unit) or branch processing, identify that they were aborted for specific reasons and continue. A new custom system exit code system was adding using python enums. Logging was enhanced to recognize that some exit codes were not a 0 or a 1 and process them differently.

2. Pathing and log management became an issue. It us not uncommon for tens or hundreds of thousands of branches to be processed. A new feature was to recognize what is happening with each branch or unit and have them easily found and recognizable. Futher, processing for failure (sys exit code of 1) are now copied into a unique folder as the occur to help with visualization of run time errors. Previously errors were not extracted until the end of the entire run which may be multiple days.

3. A minor correction was made when dissolved level paths were created with the new merged level path not always having a valid stream order value.

### File Additions

- `src/`
   - `utils/`
      - `fim_enums.py`:
         - A new class called `FIM_system_exit_codes` was added. This allows tracking and blocking of duplicate system exit codes when a custom system code is required.


### Changes

- `fim_run.sh`: Added the gms `non-zero-exit-code` system to `fim_run` to help uncover and isolate errors during processing. Errors recorded in log files within in the logs/unit folder are now copied into a new folder called `unit_errors`.

- `gms_run_branch.sh`:
    -  Minor adjustments to how the `non-zero-exit code` logs were created. Testing uncovered that previous versions were not always reliable. This is now stablized and enhanced.
    - In previous versions, only the `gms_unit.sh` was aware that **stream order filtering** was being done. Now all branch processing is also aware that filtering is in place. Processing in child files and classes can now make adjustments as/if required for stream order filtering.
    - Small output adjustments were made to help with overall screen and log readability.

- `gms_run_unit.sh`:
    - Minor adjustments to how the `non-zero-exit-code` logs were created similar to `gms_run_branch.sh.`
    - Small text corrections, formatting and output corrections were added.
    - A feature removing all log files at the start of the entire process run were added if the `overwrite` command line argument was added.

- `src/`
   - `filter_catchments_and_add_attributes.py`:
      - Some minor formatting and readability adjustments were added.
      - Additions were made to help this code be aware and responding accordingly if that stream order filtering has occurred. Previously recorded as bugs coming from this class, are now may recorded with the new custom exit code if applicable.

   - `run_by_unit.sh` (supporting fim_run.sh):
         - As a change was made to sub-process call to `filter_catchments_and_add_attributes.py` file, which is shared by gms, related to reach errors / events.

   - `split_flows.py`:
      - Some minor formatting and readability adjustments were added.
      - Additions were made to recognize the same type of errors as being described in other files related to stream order filtering issues.
      - A correction was made to be more precise and more explicit when a gms branch error existed. This was done to ensure that we were not letting other exceptions be trapped that were NOT related to stream flow filtering.

   - `time_and_tee_run_by_unit.sh`:
      - The new custom system exit codes was added. Note that the values of 61 (responding system code) are hardcoded instead of using the python based `Fim_system_exit_code` system. This is related to limited communication between python and bash.

   - `gms/`
      - `derive_level_paths.py`:
          - Was upgraded to use the new fim_enums.Fim_system_exit_codes system. This occurs when no streams / flows remain after filtering.  Without this upgrade, standard exceptions were being issued with minimal details for the error.
          - Minor adjustments to formatting for readability were made.

      - `generate_branch_list.py` :  Minor adjustments to formatting for readability were made.

      - `run_by_branch.sh`:
         - Some minor formatting and readability adjustments were added.
         - Additions to the subprocess call to `split_flows.py` were added so it was aware that branch filtering was being used. `split_flows.py` was one of the files that was throwing errors related to stream order filtering. A subprocess call to `filter_catchments_and_add_attributes.py` adjustment was also required for the same reason.

      - `run_by_unit.sh`:
         - Some minor formatting and readability adjustments were added.
         - An addition was made to help trap errors that might be triggered by `derive_level_paths.py` for `stream order filtering`.

      - `time_and_tee_run_by_branch.sh`:
         - A system was added recognize if an non successful system exit code was sent back from `run_by_branch`. This includes true errors of code 1 and other new custom system exit codes. Upon detection of non-zero-exit codes, log files are immediately copied into special folders for quicker and easier visibility. Previously errors were not brought forth until the entire process was completed which ranged fro hours up to 18 days. Note: System exit codes of 60 and 61 were hardcoded instead of using the values from the new  `FIM_system_exit_codes` due to limitation of communication between python and bash.

      - `time_and_tee_run_by_unit.sh`:
         - The same upgrade as described above in `time_and_tee_run_by_branch.sh` was applied here.
         - Minor readability and output formatting changes were made.

      - `todo.md`
         - An entry was removed from this list which talked about errors due to small level paths exactly as was fixed in this pull request set.

- `unit_tests/`
   - `gms/`
      - `derive_level_paths_unittests.py` :  Added a new unit test specifically testing this type of condition with a known HUC that triggered the branch errors previously described..
      - `derive_level_paths_params.json`:
           - Added a new node with a HUC number known to fail.
           - Changed pathing for unit test data pathing from `/data/outputs/gms_example_unit_tests` to `/data/outputs/fim_unit_test_data_do_not_remove`. The new folder is intended to be a more permanent folder for unit test data.
           - Some additional tests were added validating the argument for dropping stream orders.

### Unit Test File Additions:

- `unit_tests/`
   - `filter_catchments_and_add_attributes_unittests.py` and `filter_catchments_and_add_attributes_params.json`:

   - `split_flows_unittests.py' and `split_flows_params.json`

<br/><br/>

## v4.0.3.1 - 2022-03-10 - [PR #561](https://github.com/NOAA-OWP/inundation-mapping/pull/561)

Bug fixes to get the Alpha Test working in FIM 4.

### Changes

- `tools/sythesize_test_cases.py`: Fixed bugs that prevented multiple benchmark types in the same huc from running `run_test_case.py`.
- `tools/run_test_case.py`: Fixed mall bug for IFC benchmark.
- `tools/eval_plots.py`: Fixed Pandas query bugs.

<br/><br/>

## v4.0.3.0 - 2022-03-03 - [PR #550](https://github.com/NOAA-OWP/inundation-mapping/pull/550)

This PR ports the functionality of `usgs_gage_crosswalk.py` and `rating_curve_comparison.py` to FIM 4.

### Additions

- `src/`:
    - `usgs_gage_aggregate.py`: Aggregates all instances of `usgs_elev_table.csv` to the HUC level. This makes it easier to view the gages in each HUC without having to hunt through branch folders and easier for the Sierra Test to run at the HUC level.
    - `usgs_gage_unit_setup.py`: Assigns a branch to each USGS gage within a unit. The output of this module is `usgs_subset_gages.gpkg` at the HUC level containing the `levpa_id` attribute.

### Changes

- `gms_run_branch.sh`: Added a line to aggregate all `usgs_elev_table.csv` into the HUC directory level using `src/usgs_gage_aggregate.py`.
- `src/`:
    -  `gms/`
        - `run_by_branch.sh`: Added a block to run `src/usgs_gage_crosswalk.py`.
        - `run_by_unit.sh`: Added a block to run `src/usgs_gage_unit_setup.py`.
    - `usgs_gage_crosswalk.py`: Similar to it's functionality in FIM 3, this module snaps USGS gages to the stream network, samples the underlying DEMs, and writes the attributes to `usgs_elev_table.csv`. This CSV is later aggregated to the HUC level and eventually used in `tools/rating_curve_comparison.py`. Addresses #539
- `tools/rating_curve_comparison.py`: Updated Sierra Test to work with FIM 4 data structure.
- `unit_tests/`:
    - `rating_curve_comparison_unittests.py` & `rating_curve_comparison_params.json`: Unit test code and parameters for the Sierra Test.
    - `usgs_gage_crosswalk_unittests.py` & `usgs_gage_crosswalk_params.json`: Unit test code and parameters for `usgs_gage_crosswalk.py`
- `config/`:
    - `deny_gms_branches_default.lst` & `config/deny_gms_branches_min.lst`: Add `usgs_elev_table.csv` to the lists as a comment so it doesn't get deleted during cleanup.
    - `deny_gms_unit_default.lst`: Add `usgs_subset_gages.gpkg` to the lists as a comment so it doesn't get deleted during cleanup.

<br/><br/>

## v4.0.2.0 - 2022-03-02 - [PR #548](https://github.com/NOAA-OWP/inundation-mapping/pull/548)

Added a new optional system which allows an argument to be added to the `gms_run_unit.sh` command line to filter out stream orders 1 and 2 when calculating branches.

### Changes

- `gms_run_unit.sh`: Add the new optional `-s` command line argument. Inclusion of this argument means "drop stream orders 1 and 2".

- `src/gms`
   - `run_by_unit.sh`: Capture and forward the drop stream orders flag to `derive_level_paths.py`

   - `derive_level_paths.py`: Capture the drop stream order flag and working with `stream_branches.py` to include/not include loading nwm stream with stream orders 1 and 2.

   - `stream_branchs.py`: A correction was put in place to allow for the filter of branch attributes and values to be excluded. The `from_file` method has the functionality but was incomplete. This was corrected and how could accept the values from `derive_level_paths.py` to use the branch attribute of "order_" (gkpg field) and values excluded of [1,2] when optionally desired.

- `unit_tests/gms`
    - `derive_level_paths_unittests.py` and `derive_level_paths_params.py`: Updated for testing for the new "drop stream orders 1 and 2" feature. Upgrades were also made to earlier existing incomplete test methods to test more output conditions.

<br/><br/>

## v4.0.1.0 - 2022-02-02 - [PR #525](https://github.com/NOAA-OWP/cahaba/pull/525)

The addition of a very simple and evolving unit test system which has two unit tests against two py files.  This will set a precendence and will grow over time and may be automated, possibly during git check-in triggered. The embedded README.md has more details of what we currently have, how to use it, how to add new unit tests, and expected future enhancements.

### Additions

- `/unit_tests/` folder which has the following:

   - `clip_vectors_to_wbd_params.json`: A set of default "happy path" values that are expected to pass validation for the clip_vectors_to_wbd.py -> clip_vectors_to_wbd (function).

   - `clip_vectors_to_wbd_unittests.py`: A unit test file for src/clip_vectors_to_wbd.py. Incomplete but evolving.

   - `README.md`: Some information about how to create unit tests and how to use them.

   - `unit_tests_utils.py`: A python file where methods that are common to all unit tests can be placed.

   - `gms/derive_level_paths_params.json`: A set of default "happy path" values that are expected to pass validation for the derive_level_paths_params.py -> Derive_level_paths (function).

   - `gms/derive_level_paths_unittests.py`: A unit test file for `src/derive_level_paths.py`. Incomplete but evolving.

<br/><br/>

## v4.0.0.0 - 2022-02-01 - [PR #524](https://github.com/NOAA-OWP/cahaba/pull/524)

FIM4 builds upon FIM3 and allows for better representation of inundation through the reduction of artificial restriction of inundation at catchment boundaries.

More details will be made available through a publication by Aristizabal et. al. and will be included in the "Credits and References" section of the README.md, titled "Reducing Horton-Strahler Stream Order Can Enhance Flood Inundation Mapping Skill with Applications for the U.S. National Water Model."

### Additions

- `/src/gms`: A new directory containing scripts necessary to produce the FIM4 Height Above Nearest Drainage grids and synthetic rating curves needed for inundation mapping.
- `/tools/gms_tools`: A new directory containing scripts necessary to generate and evaluate inundation maps produced from FIM4 Height Above Nearest Drainage grids and synthetic rating curves.

<br/><br/>

## v3.0.24.3 - 2021-11-29 - [PR #488](https://github.com/NOAA-OWP/cahaba/pull/488)

Fixed projection issue in `synthesize_test_cases.py`.

### Changes

- `Pipfile`: Added `Pyproj` to `Pipfile` to specify a version that did not have the current projection issues.

<br/><br/>

## v3.0.24.2 - 2021-11-18 - [PR #486](https://github.com/NOAA-OWP/cahaba/pull/486)

Adding a new check to keep `usgs_elev_table.csv`, `src_base.csv`, `small_segments.csv` for runs not using the `-viz` flag. We unintentionally deleted some .csv files in `vary_mannings_n_composite.py` but need to maintain some of these for non `-viz` runs (e.g. `usgs_elev_table.csv` is used for sierra test input).

### Changes

- `fim_run.sh`: passing `-v` flag to `vary_mannings_n_composite.py` to determine which csv files to delete. Setting `$viz` = 0 for non `-v` runs.
- `src/vary_mannings_n_composite.py`: added `-v` input arg and if statement to check which .csv files to delete.
- `src/add_crosswalk.py`: removed deprecated barc variables from input args.
- `src/run_by_unit.sh`: removed deprecated barc variables from input args to `add_crosswalk.py`.

<br/><br/>

## v3.0.24.1 - 2021-11-17 - [PR #484](https://github.com/NOAA-OWP/cahaba/pull/484)

Patch to clean up unnecessary files and create better names for intermediate raster files.

### Removals

- `tools/run_test_case_gms.py`: Unnecessary file.

### Changes

- `tools/composite_ms_fr_inundation.py`: Clean up documentation and intermediate file names.
- `tools/run_test_case.py`: Remove unnecessary imports.

<br/><br/>

## v3.0.24.0 - 2021-11-08 - [PR #482](https://github.com/NOAA-OWP/cahaba/pull/482)

Adds `composite_ms_fr_inundation.py` to allow for the generation of an inundation map given a "flow file" CSV and full-resolution (FR) and mainstem (MS) relative elevation models, synthetic rating curves, and catchments rasters created by the `fim_run.sh` script.

### Additions
- `composite_ms_fr_inundation.py`: New module that is used to inundate both MS and FR FIM and composite the two inundation rasters.
- `/tools/gms_tools/`: Three modules (`inundate_gms.py`, `mosaic_inundation.py`, `overlapping_inundation.py`) ported from the GMS branch used to composite inundation rasters.

### Changes
- `inundation.py`: Added 2 exception classes ported from the GMS branch.

<br/><br/>

## v3.0.23.3 - 2021-11-04 - [PR #481](https://github.com/NOAA-OWP/cahaba/pull/481)
Includes additional hydraulic properties to the `hydroTable.csv`: `Number of Cells`, `SurfaceArea (m2)`, `BedArea (m2)`, `Volume (m3)`, `SLOPE`, `LENGTHKM`, `AREASQKM`, `Roughness`, `TopWidth (m)`, `WettedPerimeter (m)`. Also adds `demDerived_reaches_split_points.gpkg`, `flowdir_d8_burned_filled.tif`, and `dem_thalwegCond.tif` to `-v` whitelist.

### Changes
- `run_by_unit.sh`: Added `EXIT FLAG` tag and previous non-zero exit code tag to the print statement to allow log lookup.
- `add_crosswalk.py`: Added extra attributes to the hydroTable.csv. Includes a default `barc_on` and `vmann_on` (=False) attribute that is overwritten (=True) if SRC post-processing modules are run.
- `bathy_src_adjust_topwidth.py`: Overwrites the `barc_on` attribute where applicable and includes the BARC-modified Volume property.
- `vary_mannings_n_composite.py`: Overwrites the `vmann_on` attribute where applicable.
- `output_cleanup.py`: Adds new files to the `-v` whitelist.

<br/><br/>

## v3.0.23.2 - 2021-11-04 - [PR #480](https://github.com/NOAA-OWP/cahaba/pull/480)
Hotfix for `vary_manning_n_composite.py` to address null discharge values for non-CONUS hucs.

### Changes
- `vary_manning_n_composite.py`: Add numpy where clause to set final discharge value to the original value if `vmann=False`

<br/><br/>

## v3.0.23.1 - 2021-11-03 - [PR #479](https://github.com/NOAA-OWP/cahaba/pull/479)
Patches the API updater. The `params_calibrated.env` is replaced with `params_template.env` because the BARC and Multi-N modules supplant the calibrated values.

### Changes
- `api/node/updater/updater.py`: Changed `params_calibrated.env` to `params_template.env`

<br/><br/>

## v3.0.23.0 - 2021-10-31 - [PR #475](https://github.com/NOAA-OWP/cahaba/pull/475)

Moved the synthetic rating curve (SRC) processes from the `\tools` directory to `\src` directory to support post-processing in `fim_run.sh`. These SRC post-processing modules will now run as part of the default `fim_run.sh` workflow. Reconfigured bathymetry adjusted rating curve (BARC) module to use the 1.5yr flow from NWM v2 recurrence flow data in combination with the Bieger et al. (2015) regression equations with bankfull discharge predictor variable input.

### Additions
- `src/bathy_src_adjust_topwidth.py` --> New version of bathymetry adjusted rating curve (BARC) module that is configured to use the Bieger et al. (2015) regression equation with input bankfull discharge as the predictor variable (previous version used the drainage area version of the regression equations). Also added log output capability, added reconfigured output content in `src_full_crosswalked_BARC.csv` and `hydroTable.csv`, and included modifications to allow BARC to run as a post-processing step in `fim_run.sh`. Reminder: BARC is only configured for MS extent.

### Removals
- `config/params_calibrated.env` --> deprecated the calibrated roughness values by stream order with the new introduction of variable/composite roughness module
- `src/bathy_rc_adjust.py` --> deprecated the previous BARC version

### Changes
- `src/identify_src_bankfull.py` --> Moved this script from /tools to /src, added more doc strings, cleaned up output log, and reconfigured to allow execution from fim_run.sh post-processing.
- `src/vary_mannings_n_composite.py` --> Moved this script from /tools to /src, added more doc strings, cleaned up output log, added/reconfigured output content in src_full_crosswalked_vmann.csv and hydroTable.csv, and reconfigured to allow execution from fim_run.sh post-processing.
- `config/params_template.env` --> Added additional parameter/variables for input to `identify_src_bankfull.py`, `vary_mannings_n_composite.py`, and `bathy_src_adjust_topwidth.py`.
      - default BARC input: bankfull channel geometry derived from the Bieger et al. (2015) bankfull discharge regression equations
      - default bankfull flow input: NWM v2 1.5-year recurrence flows
      - default variable roughness input: global (all NWM feature_ids) roughness values of 0.06 for in-channel and 0.11 for max overbank
- `fim_run.sh` --> Added SRC post-processing calls after the `run_by_unit.sh` workflow
- `src/add_crosswalk.py` --> Removed BARC module call (moved to post-processing)
- `src/run_by_unit.sh` --> Removed old/unnecessary print statement.
      - **Note: reset exit codes to 0 for unnecessary processing flags.** Non-zero error codes in `run_by_unit.sh` prevent the `fim_run.sh` post-processing steps from running. This error handling issue will be more appropriately handled in a soon to be release enhancement.
- `tools/run_test_case.py` --> Reverted changes used during development process

<br/><br/>

## v3.0.22.8 - 2021-10-26 - [PR #471](https://github.com/NOAA-OWP/cahaba/pull/471)

Manually filtering segments from stream input layer to fix flow reversal of the MS River (HUC 08030100).

### Changes
- `clip_vectors_to_wbd.py`: Fixes bug where flow direction is reversed for HUC 08030100. The issue is resolved by filtering incoming stream segments that intersect with the elevation grid boundary.

<br/><br/>

## v3.0.22.7 - 2021-10-08 - [PR #467](https://github.com/NOAA-OWP/cahaba/pull/467)

These "tool" enhancements 1) delineate in-channel vs. out-of-channel geometry to allow more targeted development of key physical drivers influencing the SRC calculations (e.g. bathymetry & Manning’s n) #418 and 2) applies a variable/composite Manning’s roughness (n) using user provided csv with in-channel vs. overbank roughness values #419 & #410.

### Additions
- `identify_src_bankfull.p`: new post-processing tool that ingests a flow csv (e.g. NWM 1.5yr recurr flow) to approximate the bankfull STG and then calculate the channel vs. overbank proportions using the volume and hydraulic radius variables
- `vary_mannings_n_composite.py`: new post-processing tool that ingests a csv containing feature_id, channel roughness, and overbank roughness and then generates composite n values via the channel ratio variable

### Changes
- `eval_plots.py`: modified the plot legend text to display full label for development tests
- `inundation.py`: added new optional argument (-n) and corresponding function to produce a csv containing the stage value (and SRC variables) calculated from the flow to stage interpolation.

<br/><br/>

## v3.0.22.6 - 2021-09-13 - [PR #462](https://github.com/NOAA-OWP/cahaba/pull/462)

This new workflow ingests FIM point observations from users and “corrects” the synthetic rating curves to produce the desired FIM extent at locations where feedback is available (locally calibrate FIM).

### Changes
- `add_crosswalk.py`: added `NextDownID` and `order_` attributes to the exported `hydroTable.csv`. This will potentially be used in future enhancements to extend SRC changes to upstream/downstream catchments.
- `adjust_rc_with_feedback.py`: added a new workflow to perform the SRC modifications (revised discharge) using the existing HAND geometry variables combined with the user provided point location flow and stage data.
- `inundation_wrapper_custom_flow.py`: updated code to allow for huc6 processing to generate custom inundation outputs.

<br/><br/>

## v3.0.22.5 - 2021-09-08 - [PR #460](https://github.com/NOAA-OWP/cahaba/pull/460)

Patches an issue where only certain benchmark categories were being used in evaluation.

### Changes
- In `tools/tools_shared_variables.py`, created a variable `MAGNITUDE_DICT` to store benchmark category magnitudes.
- `synthesize_test_cases.py` imports `MAGNITUDE_DICT` and uses it to assign magnitudes.

<br/><br/>

## v3.0.22.4 - 2021-08-30 - [PR #456](https://github.com/NOAA-OWP/cahaba/pull/456)

Renames the BARC modified variables that are exported to `src_full_crosswalked.csv` to replace the original variables. The default/original variables are renamed with `orig_` prefix. This change is needed to ensure downstream uses of the `src_full_crosswalked.csv` are able to reference the authoritative version of the channel geometry variables (i.e. BARC-adjust where available).

### Changes
- In `src_full_crosswalked.csv`, default/original variables are renamed with `orig_` prefix and `SA_div` is renamed to `SA_div_flag`.

<br/><br/>

## v3.0.22.3 - 2021-08-27 - [PR #457](https://github.com/NOAA-OWP/cahaba/pull/457)

This fixes a bug in the `get_metadata()` function in `/tools/tools_shared_functions.py` that arose because of a WRDS update. Previously the `metadata_source` response was returned as independent variables, but now it is returned a list of strings. Another issue was observed where the `EVALUATED_SITES_CSV` variable was being misdefined (at least on the development VM) through the OS environmental variable setting.

### Changes
- In `tools_shared_functions.py`, changed parsing of WRDS `metadata_sources` to account for new list type.
- In `generate_categorical_fim_flows.py`, changed the way the `EVALUATED_SITES_CSV` path is defined from OS environmental setting to a relative path that will work within Docker container.

<br/><br/>

## v3.0.22.2 - 2021-08-26 - [PR #455](https://github.com/NOAA-OWP/cahaba/pull/455)

This merge addresses an issues with the bathymetry adjusted rating curve (BARC) calculations exacerbating single-pixel inundation issues for the lower Mississippi River. This fix allows the user to specify a stream order value that will be ignored in BARC calculations (reverts to using the original/default rating curve). If/when the "thalweg notch" issue is addressed, this change may be unmade.

### Changes
- Added new env variable `ignore_streamorders` set to 10.
- Added new BARC code to set the bathymetry adjusted cross-section area to 0 (reverts to using the default SRC values) based on the streamorder env variable.

<br/><br/>

## v3.0.22.1 - 2021-08-20 - [PR #447](https://github.com/NOAA-OWP/cahaba/pull/447)

Patches the minimum stream length in the template parameters file.

### Changes
- Changes `max_split_distance_meters` in `params_template.env` to 1500.

<br/><br/>

## v3.0.22.0 - 2021-08-19 - [PR #444](https://github.com/NOAA-OWP/cahaba/pull/444)

This adds a script, `adjust_rc_with_feedback.py`, that will be expanded  in future issues. The primary function that performs the HAND value and hydroid extraction is ingest_points_layer() but this may change as the overall synthetic rating curve automatic update machanism evolves.

### Additions
- Added `adjust_rc_with_feedback.py` with `ingest_points_layer()`, a function to extract HAND and hydroid values for use in an automatic synthetic rating curve updating mechanism.

<br/><br/>

## v3.0.21.0 - 2021-08-18 - [PR #433](https://github.com/NOAA-OWP/cahaba/pull/433)

General repository cleanup, made memory-profiling an optional flag, API's release feature now saves outputs.

### Changes
- Remove `Dockerfile.prod`, rename `Dockerfile.dev` to just `Dockerfile`, and remove `.dockerignore`.
- Clean up `Dockerfile` and remove any unused* packages or variables.
- Remove any unused* Python packages from the `Pipfile`.
- Move the `CHANGELOG.md`, `SECURITY.md`, and `TERMS.md` files to the `/docs` folder.
- Remove any unused* scripts in the `/tools` and `/src` folders.
- Move `tools/preprocess` scripts into `tools/`.
- Ensure all scripts in the `/src` folder have their code in functions and are being called via a `__main__` function (This will help with implementing memory profiling fully).
- Changed memory-profiling to be an option flag `-m` for `fim_run.sh`.
- Updated FIM API to save all outputs during a "release" job.

<br/><br/>

## v3.0.20.2 - 2021-08-13 - [PR #443](https://github.com/NOAA-OWP/cahaba/pull/443)

This merge modifies `clip_vectors_to_wbd.py` to check for relevant input data.

### Changes
- `clip_vectors_to_wbd.py` now checks that there are NWM stream segments within the buffered HUC boundary.
- `included_huc8_ms.lst` has several additional HUC8s.

<br/><br/>

## v3.0.20.1 - 2021-08-12 - [PR #442](https://github.com/NOAA-OWP/cahaba/pull/442)

This merge improves documentation in various scripts.

### Changes
This PR better documents the following:

- `inundate_nation.py`
- `synthesize_test_cases.py`
- `adjust_thalweg_lateral.py`
- `rem.py`

<br/><br/>

## v3.0.20.0 - 2021-08-11 - [PR #440](https://github.com/NOAA-OWP/cahaba/pull/440)

This merge adds two new scripts into `/tools/` for use in QAQC.

### Additions
- `inundate_nation.py` to produce inundation maps for the entire country for use in QAQC.
- `check_deep_flooding.py` to check for depths of inundation greater than a user-supplied threshold at specific areas defined by a user-supplied shapefile.

<br/><br/>

## v3.0.19.5 - 2021-07-19

Updating `README.md`.

<br/><br/>

## v3.0.19.4 - 2021-07-13 - [PR #431](https://github.com/NOAA-OWP/cahaba/pull/431)

Updating logging and fixing bug in vector preprocessing.

### Additions
- `fim_completion_check.py` adds message to docker log to log any HUCs that were requested but did not finish `run_by_unit.sh`.
- Adds `input_data_edits_changelog.txt` to the inputs folder to track any manual or version/location specific changes that were made to data used in FIM 3.

### Changes
- Provides unique exit codes to relevant domain checkpoints within `run_by_unit.sh`.
- Bug fixes in `reduce_nhd_stream_density.py`, `mprof plot` call.
- Improved error handling in `add_crosswalk.py`.

<br/><br/>

## v3.0.19.3 - 2021-07-09

Hot fix to `synthesize_test_cases`.

### Changes
- Fixed if/elif/else statement in `synthesize_test_cases.py` that resulted in only IFC data being evaluated.

<br/><br/>

## v3.0.19.2 - 2021-07-01 - [PR #429](https://github.com/NOAA-OWP/cahaba/pull/429)

Updates to evaluation scripts to allow for Alpha testing at Iowa Flood Center (IFC) sites. Also, `BAD_SITES` variable updates to omit sites not suitable for evaluation from metric calculations.

### Changes
- The `BAD_SITES` list in `tools_shared_variables.py` was updated and reasons for site omission are documented.
- Refactored `run_test_case.py`, `synthesize_test_cases.py`, `tools_shared_variables.py`, and `eval_plots.py` to allow for IFC comparisons.

<br/><br/>

## v3.0.19.1 - 2021-06-17 - [PR #417](https://github.com/NOAA-OWP/cahaba/pull/417)

Adding a thalweg profile tool to identify significant drops in thalweg elevation. Also setting lateral thalweg adjustment threshold in hydroconditioning.

### Additions
- `thalweg_drop_check.py` checks the elevation along the thalweg for each stream path downstream of MS headwaters within a HUC.

### Removals
- Removing `dissolveLinks` arg from `clip_vectors_to_wbd.py`.

### Changes
- Cleaned up code in `split_flows.py` to make it more readable.
- Refactored `reduce_nhd_stream_density.py` and `adjust_headwater_streams.py` to limit MS headwater points in `agg_nhd_headwaters_adj.gpkg`.
- Fixed a bug in `adjust_thalweg_lateral.py` lateral elevation replacement threshold; changed threshold to 3 meters.
- Updated `aggregate_vector_inputs.py` to log intermediate processes.

<br/><br/>

## v3.0.19.0 - 2021-06-10 - [PR #415](https://github.com/NOAA-OWP/cahaba/pull/415)

Feature to evaluate performance of alternative CatFIM techniques.

### Additions
- Added `eval_catfim_alt.py` to evaluate performance of alternative CatFIM techniques.

<br/><br/>

## v3.0.18.0 - 2021-06-09 - [PR #404](https://github.com/NOAA-OWP/cahaba/pull/404)

To help analyze the memory consumption of the Fim Run process, the python module `memory-profiler` has been added to give insights into where peak memory usage is with in the codebase.

In addition, the Dockerfile was previously broken due to the Taudem dependency removing the version that was previously being used by FIM. To fix this, and allow new docker images to be built, the Taudem version has been updated to the newest version on the Github repo and thus needs to be thoroughly tested to determine if this new version has affected the overall FIM outputs.

### Additions
- Added `memory-profiler` to `Pipfile` and `Pipfile.lock`.
- Added `mprof` (memory-profiler cli utility) call to the `time_and_tee_run_by_unit.sh` to create overall memory usage graph location in the `/logs/{HUC}_memory.png` of the outputs directory.
- Added `@profile` decorator to all functions within scripts used in the `run_by_unit.sh` script to allow for memory usage tracking, which is then recorded in the `/logs/{HUC}.log` file of the outputs directory.

### Changes
- Changed the Taudem version in `Dockerfile.dev` to `98137bb6541a0d0077a9c95becfed4e56d0aa0ac`.
- Changed all calls of python scripts in `run_by_unit.s` to be called with the `-m memory-profiler` argument to allow scripts to also track memory usage.

<br/><br/>

## v3.0.17.1 - 2021-06-04 - [PR #395](https://github.com/NOAA-OWP/cahaba/pull/395)

Bug fix to the `generate_nws_lid.py` script

### Changes
- Fixes incorrectly assigned attribute field "is_headwater" for some sites in the `nws_lid.gpkg` layer.
- Updated `agg_nhd_headwaters_adj.gpkg`, `agg_nhd_streams_adj.gpkg`, `nwm_flows.gpkg`, and `nwm_catchments.gpkg` input layers using latest NWS LIDs.

<br/><br/>

## v3.0.17.0 - 2021-06-04 - [PR #393](https://github.com/NOAA-OWP/cahaba/pull/393)
BARC updates to cap the bathy calculated xsec area in `bathy_rc_adjust.py` and allow user to choose input bankfull geometry.

### Changes

- Added new env variable to control which input file is used for the bankfull geometry input to bathy estimation workflow.
- Modified the bathymetry cross section area calculation to cap the additional area value so that it cannot exceed the bankfull cross section area value for each stream segment (bankfull value obtained from regression equation dataset).
- Modified the `rating_curve_comparison.py` plot output to always put the FIM rating curve on top of the USGS rating curve (avoids USGS points covering FIM).
- Created a new aggregate csv file (aggregates for all hucs) for all of the `usgs_elev_table.csv` files (one per huc).
- Evaluate the FIM Bathymetry Adjusted Rating Curve (BARC) tool performance using the estimated bankfull geometry dataset derived for the NWM route link dataset.

<br/><br/>

## v3.0.16.3 - 2021-05-21 - [PR #388](https://github.com/NOAA-OWP/cahaba/pull/388)

Enhancement and bug fixes to `synthesize_test_cases.py`.

### Changes
- Addresses a bug where AHPS sites without benchmark data were receiving a CSI of 0 in the master metrics CSV produced by `synthesize_test_cases.py`.
- Includes a feature enhancement to `synthesize_test_cases.py` that allows for the inclusion of user-specified testing versions in the master metrics CSV.
- Removes some of the print statements used by `synthesize_test_cases.py`.

<br/><br/>

## v3.0.16.2 - 2021-05-18 - [PR #384](https://github.com/NOAA-OWP/cahaba/pull/384)

Modifications and fixes to `run_test_case.py`, `eval_plots.py`, and AHPS preprocessing scripts.

### Changes
- Comment out return statement causing `run_test_case.py` to skip over sites/hucs when calculating contingency rasters.
- Move bad sites list and query statement used to filter out bad sites to the `tools_shared_variables.py`.
- Add print statements in `eval_plots.py` detailing the bad sites used and the query used to filter out bad sites.
- Update AHPS preprocessing scripts to produce a domain shapefile.
- Change output filenames produced in ahps preprocessing scripts.
- Update workarounds for some sites in ahps preprocessing scripts.

<br/><br/>

## v3.0.16.1 - 2021-05-11 - [PR #380](https://github.com/NOAA-OWP/cahaba/pull/380)

The current version of Eventlet used in the Connector module of the FIM API is outdated and vulnerable. This update bumps the version to the patched version.

### Changes
- Updated `api/node/connector/requirements.txt` to have the Eventlet version as 0.31.0

<br/><br/>

## v3.0.16.0 - 2021-05-07 - [PR #378](https://github.com/NOAA-OWP/cahaba/pull/378)

New "Release" feature added to the FIM API. This feature will allow for automated FIM, CatFIM, and relevant metrics to be generated when a new FIM Version is released. See [#373](https://github.com/NOAA-OWP/cahaba/issues/373) for more detailed steps that take place in this feature.

### Additions
- Added new window to the UI in `api/frontend/gui/templates/index.html`.
- Added new job type to `api/node/connector/connector.py` to allow these release jobs to run.
- Added additional logic in `api/node/updater/updater.py` to run the new eval and CatFIM scripts used in the release feature.

### Changes
- Updated `api/frontend/output_handler/output_handler.py` to allow for copying more broad ranges of file paths instead of only the `/data/outputs` directory.

<br/><br/>

## v3.0.15.10 - 2021-05-06 - [PR #375](https://github.com/NOAA-OWP/cahaba/pull/375)

Remove Great Lakes coastlines from WBD buffer.

### Changes
- `gl_water_polygons.gpkg` layer is used to mask out Great Lakes boundaries and remove NHDPlus HR coastline segments.

<br/><br/>

## v3.0.15.9 - 2021-05-03 - [PR #372](https://github.com/NOAA-OWP/cahaba/pull/372)

Generate `nws_lid.gpkg`.

### Additions
- Generate `nws_lid.gpkg` with attributes indicating if site is a headwater `nws_lid` as well as if it is co-located with another `nws_lid` which is referenced to the same `nwm_feature_id` segment.

<br/><br/>

## v3.0.15.8 - 2021-04-29 - [PR #371](https://github.com/NOAA-OWP/cahaba/pull/371)

Refactor NHDPlus HR preprocessing workflow. Resolves issue #238

### Changes
- Consolidate NHD streams, NWM catchments, and headwaters MS and FR layers with `mainstem` column.
- HUC8 intersections are included in the input headwaters layer.
- `clip_vectors_to_wbd.py` removes incoming stream segment from the selected layers.

<br/><br/>

## v3.0.15.7 - 2021-04-28 - [PR #367](https://github.com/NOAA-OWP/cahaba/pull/367)

Refactor synthesize_test_case.py to handle exceptions during multiprocessing. Resolves issue #351

### Changes
- refactored `inundation.py` and `run_test_case.py` to handle exceptions without using `sys.exit()`.

<br/><br/>

## v3.0.15.6 - 2021-04-23 - [PR #365](https://github.com/NOAA-OWP/cahaba/pull/365)

Implement CatFIM threshold flows to Sierra test and add AHPS benchmark preprocessing scripts.

### Additions
- Produce CatFIM flows file when running `rating_curve_get_usgs_gages.py`.
- Several scripts to preprocess AHPS benchmark data. Requires numerous file dependencies not available through Cahaba.

### Changes
- Modify `rating_curve_comparison.py` to ingest CatFIM threshold flows in calculations.
- Modify `eval_plots.py` to save all site specific bar plots in same parent directory instead of in subdirectories.
- Add variables to `env.template` for AHPS benchmark preprocessing.

<br/><br/>

## v3.0.15.5 - 2021-04-20 - [PR #363](https://github.com/NOAA-OWP/cahaba/pull/363)

Prevent eval_plots.py from erroring out when spatial argument enabled if certain datasets not analyzed.

### Changes
- Add check to make sure analyzed dataset is available prior to creating spatial dataset.

<br/><br/>

## v3.0.15.4 - 2021-04-20 - [PR #356](https://github.com/NOAA-OWP/cahaba/pull/356)

Closing all multiprocessing Pool objects in repo.

<br/><br/>

## v3.0.15.3 - 2021-04-19 - [PR #358](https://github.com/NOAA-OWP/cahaba/pull/358)

Preprocess NHDPlus HR rasters for consistent projections, nodata values, and convert from cm to meters.

### Additions
- `preprocess_rasters.py` reprojects raster, converts to meters, and updates nodata value to -9999.
- Cleaned up log messages from `bathy_rc_adjust.py` and `usgs_gage_crosswalk.py`.
- Outputs paths updated in `generate_categorical_fim_mapping.py` and `generate_categorical_fim.py`.
- `update_raster_profile` cleans up raster crs, blocksize, nodata values, and converts elevation grids from cm to meters.
- `reproject_dem.py` imports gdal to reproject elevation rasters because an error was occurring when using rasterio.

### Changes
- `burn_in_levees.py` replaces the `gdal_calc.py` command to resolve inconsistent outputs with burned in levee values.

<br/><br/>

## v3.0.15.2 - 2021-04-16 - [PR #359](https://github.com/NOAA-OWP/cahaba/pull/359)

Hotfix to preserve desired files when production flag used in `fim_run.sh`.

### Changes

- Fixed production whitelisted files.

<br/><br/>

## v3.0.15.1 - 2021-04-13 - [PR #355](https://github.com/NOAA-OWP/cahaba/pull/355)

Sierra test considered all USGS gage locations to be mainstems even though many actually occurred with tributaries. This resulted in unrealistic comparisons as incorrect gages were assigned to mainstems segments. This feature branch identifies gages that are on mainstems via attribute field.

### Changes

- Modifies `usgs_gage_crosswalk.py` to filter out gages from the `usgs_gages.gpkg` layer such that for a "MS" run, only consider gages that contain rating curve information (via `curve` attribute) and are also mainstems gages (via `mainstems` attribute).
- Modifies `usgs_gage_crosswalk.py` to filter out gages from the `usgs_gages.gpkg` layer such that for a "FR" run, only consider gages that contain rating curve information (via `curve` attribute) and are not mainstems gages (via `mainstems` attribute).
- Modifies how mainstems segments are determined by using the `nwm_flows_ms.gpkg` as a lookup to determine if the NWM segment specified by WRDS for a gage site is a mainstems gage.

### Additions

- Adds a `mainstem` attribute field to `usgs_gages.gpkg` that indicates whether a gage is located on a mainstems river.
- Adds `NWM_FLOWS_MS` variable to the `.env` and `.env.template` files.
- Adds the `extent` argument specified by user when running `fim_run.sh` to `usgs_gage_crosswalk.py`.

<br/><br/>

## v3.0.15.0 - 2021-04-08 - [PR #340](https://github.com/NOAA-OWP/cahaba/pull/340)

Implementing a prototype technique to estimate the missing bathymetric component in the HAND-derived synthetic rating curves. The new Bathymetric Adjusted Rating Curve (BARC) function is built within the `fim_run.sh` workflow and will ingest bankfull geometry estimates provided by the user to modify the cross section area used in the synthetic rating curve generation.

### Changes
 - `add_crosswalk.py` outputs the stream order variables to `src_full_crosswalked.csv` and calls the new `bathy_rc_adjust.py` if bathy env variable set to True and `extent=MS`.
 - `run_by_unit.sh` includes a new csv outputs for reviewing BARC calculations.
 - `params_template.env` & `params_calibrated.env` contain new BARC function input variables and on/off toggle variable.
 - `eval_plots.py` now includes additional AHPS eval sites in the list of "bad_sites" (flagged issues with MS flowlines).

### Additions
 - `bathy_rc_adjust.py`:
    - Imports the existing synthetic rating curve table and the bankfull geometry input data (topwidth and cross section area per COMID).
    - Performs new synthetic rating curve calculations with bathymetry estimation modifications.
    - Flags issues with the thalweg-notch artifact.

<br/><br/>

## v3.0.14.0 - 2021-04-05 - [PR #338](https://github.com/NOAA-OWP/cahaba/pull/338)

Create tool to retrieve rating curves from USGS sites and convert to elevation (NAVD88). Intended to be used as part of the Sierra Test.

### Changes
 - Modify `usgs_gage_crosswalk.py` to:
    1) Look for `location_id` instead of `site_no` attribute field in `usgs_gages.gpkg` file.
    2) Filter out gages that do not have rating curves included in the `usgs_rating_curves.csv`.
 - Modify `rating_curve_comparison.py` to perform a check on the age of the user specified `usgs_rating_curves.csv` and alert user to the age of the file and recommend updating if file is older the 30 days.

### Additions
 - Add `rating_curve_get_usgs_curves.py`. This script will generate the following files:
     1) `usgs_rating_curves.csv`: A csv file that contains rating curves (including converted to NAVD88 elevation) for USGS gages in a format that is compatible with  `rating_curve_comparisons.py`. As it is is currently configured, only gages within CONUS will have rating curve data.
     2) `log.csv`: A log file that records status for each gage and includes error messages.
     3) `usgs_gages.gpkg`: A geospatial layer (in FIM projection) of all active USGS gages that meet a predefined criteria. Additionally, the `curve` attribute indicates whether a rating curve is found in the `usgs_rating_curves.csv`. This spatial file is only generated if the `all` option is passed with the `-l` argument.

<br/><br/>

## v3.0.13.0 - 2021-04-01 - [PR #332](https://github.com/NOAA-OWP/cahaba/pull/332)

Created tool to compare synthetic rating curve with benchmark rating curve (Sierra Test).

### Changes
 - Update `aggregate_fim_outputs.py` call argument in `fim_run.sh` from 4 jobs to 6 jobs, to optimize API performance.
 - Reroutes median elevation data from `add_crosswalk.py` and `rem.py` to new file (depreciating `hand_ref_elev_table.csv`).
 - Adds new files to `viz_whitelist` in `output_cleanup.py`.

### Additions
 - `usgs_gage_crosswalk.py`: generates `usgs_elev_table.csv` in `run_by_unit.py` with elevation and additional attributes at USGS gages.
 - `rating_curve_comparison.py`: post-processing script to plot and calculate metrics between synthetic rating curves and USGS rating curve data.

<br/><br/>

## v3.0.12.1 - 2021-03-31 - [PR #336](https://github.com/NOAA-OWP/cahaba/pull/336)

Fix spatial option in `eval_plots.py` when creating plots and spatial outputs.

### Changes
 - Removes file dependencies from spatial option. Does require the WBD layer which should be specified in `.env` file.
 - Produces outputs in a format consistent with requirements needed for publishing.
 - Preserves leading zeros in huc information for all outputs from `eval_plots.py`.

### Additions
 - Creates `fim_performance_points.shp`: this layer consists of all evaluated ahps points (with metrics). Spatial data retrieved from WRDS on the fly.
 - Creates `fim_performance_polys.shp`: this layer consists of all evaluated huc8s (with metrics). Spatial data retrieved from WBD layer.

<br/><br/>

## v3.0.12.0 - 2021-03-26 - [PR #327](https://github.com/NOAA-OWP/cahaba/pull/237)

Add more detail/information to plotting capabilities.

### Changes
 - Merge `plot_functions.py` into `eval_plots.py` and move `eval_plots.py` into the tools directory.
 - Remove `plots` subdirectory.

### Additions
 - Optional argument to create barplots of CSI for each individual site.
 - Create a csv containing the data used to create the scatterplots.

<br/><br/>

## v3.0.11.0 - 2021-03-22 - [PR #319](https://github.com/NOAA-OWP/cahaba/pull/298)

Improvements to CatFIM service source data generation.

### Changes
 - Renamed `generate_categorical_fim.py` to `generate_categorical_fim_mapping.py`.
 - Updated the status outputs of the `nws_lid_sites layer` and saved it in the same directory as the `merged catfim_library layer`.
 - Additional stability fixes (such as improved compatability with WRDS updates).

### Additions
 - Added `generate_categorical_fim.py` to wrap `generate_categorical_fim_flows.py` and `generate_categorical_fim_mapping.py`.
 - Create new `nws_lid_sites` shapefile located in same directory as the `catfim_library` shapefile.

<br/><br/>

## v3.0.10.1 - 2021-03-24 - [PR #320](https://github.com/NOAA-OWP/cahaba/pull/320)

Patch to synthesize_test_cases.py.

### Changes
 - Bug fix to `synthesize_test_cases.py` to allow comparison between `testing` version and `official` versions.

<br/><br/>

## v3.0.10.0 - 2021-03-12 - [PR #298](https://github.com/NOAA-OWP/cahaba/pull/298)

Preprocessing of flow files for Categorical FIM.

### Additions
 - Generate Categorical FIM flow files for each category (action, minor, moderate, major).
 - Generate point shapefile of Categorical FIM sites.
 - Generate csv of attribute data in shapefile.
 - Aggregate all shapefiles and csv files into one file in parent directory.
 - Add flood of record category.

 ### Changes
 - Stability fixes to `generate_categorical_fim.py`.

<br/><br/>

## v3.0.9.0 - 2021-03-12 - [PR #297](https://github.com/NOAA-OWP/cahaba/pull/297)

Enhancements to FIM API.

### Changes
 - `fim_run.sh` can now be run with jobs in parallel.
 - Viz post-processing can now be selected in API interface.
 - Jobs table shows jobs that end with errors.
 - HUC preset lists can now be selected in interface.
 - Better `output_handler` file writing.
 - Overall better restart and retry handlers for networking problems.
 - Jobs can now be canceled in API interface.
 - Both FR and MS configs can be selected for a single job.

<br/><br/>

## v3.0.8.2 - 2021-03-11 - [PR #296](https://github.com/NOAA-OWP/cahaba/pull/296)

Enhancements to post-processing for Viz-related use-cases.

### Changes
 - Aggregate grids are projected to Web Mercator during `-v` runs in `fim_run.sh`.
 - HUC6 aggregation is parallelized.
 - Aggregate grid blocksize is changed from 256 to 1024 for faster postprocessing.

<br/><br/>

## v3.0.8.1 - 2021-03-10 - [PR #302](https://github.com/NOAA-OWP/cahaba/pull/302)

Patched import issue in `tools_shared_functions.py`.

### Changes
 - Changed `utils.` to `tools_` in `tools_shared_functions.py` after recent structural change to `tools` directory.

<br/><br/>

## v3.0.8.0 - 2021-03-09 - [PR #279](https://github.com/NOAA-OWP/cahaba/pull/279)

Refactored NWS Flood Categorical HAND FIM (CatFIM) pipeline to open source.

### Changes
 - Added `VIZ_PROJECTION` to `shared_variables.py`.
 - Added missing library referenced in `inundation.py`.
 - Cleaned up and converted evaluation scripts in `generate_categorical_fim.py` to open source.
 - Removed `util` folders under `tools` directory.

<br/><br/>

## v3.0.7.1 - 2021-03-02 - [PR #290](https://github.com/NOAA-OWP/cahaba/pull/290)

Renamed benchmark layers in `test_cases` and updated variable names in evaluation scripts.

### Changes
 - Updated `run_test_case.py` with new benchmark layer names.
 - Updated `run_test_case_calibration.py` with new benchmark layer names.

<br/><br/>

## v3.0.7.0 - 2021-03-01 - [PR #288](https://github.com/NOAA-OWP/cahaba/pull/288)

Restructured the repository. This has no impact on hydrological work done in the codebase and is simply moving files and renaming directories.

### Changes
 - Moved the contents of the `lib` folder to a new folder called `src`.
 - Moved the contents of the `tests` folder to the `tools` folder.
 - Changed any instance of `lib` or `libDir` to `src` or `srcDir`.

<br/><br/>

## v3.0.6.0 - 2021-02-25 - [PR #276](https://github.com/NOAA-OWP/cahaba/pull/276)

Enhancement that creates metric plots and summary statistics using metrics compiled by `synthesize_test_cases.py`.

### Additions
 - Added `eval_plots.py`, which produces:
    - Boxplots of CSI, FAR, and POD/TPR
    - Barplot of aggregated CSI scores
    - Scatterplot of CSI comparing two FIM versions
    - CSV of aggregated statistics (CSI, FAR, POD/TPR)
    - CSV of analyzed data and analyzed sites

<br/><br/>

## v3.0.5.3 - 2021-02-23 - [PR #275](https://github.com/NOAA-OWP/cahaba/pull/275)

Bug fixes to new evaluation code.

### Changes

 - Fixed a bug in `synthesize_test_cases.py` where the extent (MS/FR) was not being written to merged metrics file properly.
 - Fixed a bug in `synthesize_test_cases.py` where only BLE test cases were being written to merged metrics file.
 - Removed unused imports from `inundation.py`.
 - Updated README.md

<br/><br/>

## v3.0.5.2 - 2021-02-23 - [PR #272](https://github.com/NOAA-OWP/cahaba/pull/272)

Adds HAND synthetic rating curve (SRC) datum elevation values to `hydroTable.csv` output.

### Changes

 - Updated `add_crosswalk.py` to included "Median_Thal_Elev_m" variable outputs in `hydroTable.csv`.
 - Renamed hydroid attribute in `rem.py` to "Median" in case we want to include other statistics in the future (e.g. min, max, range etc.).

<br/><br/>
## v3.0.5.1 - 2021-02-22

Fixed `TEST_CASES_DIR` path in `tests/utils/shared_variables.py`.

### Changes

 - Removed `"_new"` from `TEST_CASES_DIR` variable.

<br/><br/>

## v3.0.5.0 - 2021-02-22 - [PR #267](https://github.com/NOAA-OWP/cahaba/pull/267)

Enhancements to allow for evaluation at AHPS sites, the generation of a query-optimized metrics CSV, and the generation of categorical FIM. This merge requires that the `/test_cases` directory be updated for all machines performing evaluation.

### Additions

 - `generate_categorical_fim.py` was added to allow production of NWS Flood Categorical HAND FIM (CatFIM) source data. More changes on this script are to follow in subsequent branches.

### Removals

 - `ble_autoeval.sh` and `all_ble_stats_comparison.py` were deleted because `synthesize_test_cases.py` now handles the merging of metrics.
 - The code block in `run_test_case.py` that was responsible for printing the colored metrics to screen has been commented out because of the new scale of evaluations (formerly in `run_test_case.py`, now in `shared_functions.py`)
 - Remove unused imports from inundation wrappers in `/tools`.

### Changes

 - Updated `synthesize_test_cases.py` to allow for AHPS site evaluations.
 - Reorganized `run_test_case.py` by moving more functions into `shared_functions.py`.
 - Created more shared variables in `shared_variables.py` and updated import statements in relevant scripts.

<br/><br/>

## v3.0.4.4 - 2021-02-19 - [PR #266](https://github.com/NOAA-OWP/cahaba/pull/266)

Rating curves for short stream segments are replaced with rating curves from upstream/downstream segments.

### Changes

 - Short stream segments are identified and are reassigned the channel geometry from upstream/downstream segment.
 - `fossid` renamed to `fimid` and the attribute's starting value is now 1000 to avoid HydroIDs with leading zeroes.
 - Addresses issue where HydroIDs were not included in final hydrotable.
 - Added `import sys` to `inundation.py` (missing from previous feature branch).
 - Variable names and general workflow are cleaned up.

<br/><br/>

## v3.0.4.3 - 2021-02-12 - [PR #254](https://github.com/NOAA-OWP/cahaba/pull/254)

Modified `rem.py` with a new function to output HAND reference elev.

### Changes

 - Function `make_catchment_hydroid_dict` creates a df of pixel catchment ids and overlapping hydroids.
 - Merge hydroid df and thalweg minimum elevation df.
 - Produces new output containing all catchment ids and min thalweg elevation value named `hand_ref_elev_table.csv`.
 - Overwrites the `demDerived_reaches_split.gpk` layer by adding additional attribute `Min_Thal_Elev_meters` to view the elevation value for each hydroid.

<br/><br/>

## v3.0.4.2 - 2021-02-12 - [PR #255](https://github.com/NOAA-OWP/cahaba/pull/255)

Addresses issue when running on HUC6 scale.

### Changes

 - `src.json` should be fixed and slightly smaller by removing whitespace.
 - Rasters are about the same size as running fim as huc6 (compressed and tiled; aggregated are slightly larger).
 - Naming convention and feature id attribute are only added to the aggregated hucs.
 - HydroIDs are different for huc6 vs aggregated huc8s mostly due to forced split at huc boundaries (so long we use consistent workflow it shouldn't matter).
 - Fixed known issue where sometimes an incoming stream is not included in the final selection will affect aggregate outputs.

<br/><br/>

## v3.0.4.1 - 2021-02-12 - [PR #261](https://github.com/NOAA-OWP/cahaba/pull/261)

Updated MS Crosswalk method to address gaps in FIM.

### Changes

 - Fixed typo in stream midpoint calculation in `split_flows.py` and `add_crosswalk.py`.
 - `add_crosswalk.py` now restricts the MS crosswalk to NWM MS catchments.
 - `add_crosswalk.py` now performs a secondary MS crosswalk selection by nearest NWM MS catchment.

<br/><br/>

## v3.0.4.0 - 2021-02-10 - [PR #256](https://github.com/NOAA-OWP/cahaba/pull/256)

New python script "wrappers" for using `inundation.py`.

### Additions

 - Created `inundation_wrapper_nwm_flows.py` to produce inundation outputs using NWM recurrence flows: 1.5 year, 5 year, 10 year.
 - Created `inundation_wrapper_custom_flow.py` to produce inundation outputs with user-created flow file.
 - Created new `tools` parent directory to store `inundation_wrapper_nwm_flows.py` and  `inundation_wrapper_custom_flow.py`.

<br/><br/>

## v3.0.3.1 - 2021-02-04 - [PR #253](https://github.com/NOAA-OWP/cahaba/pull/253)

Bug fixes to correct mismatched variable name and file path.

### Changes

 - Corrected variable name in `fim_run.sh`.
 - `acquire_and_preprocess_inputs.py` now creates `huc_lists` folder and updates file path.

<br/><br/>

## v3.0.3.0 - 2021-02-04 - [PR #227](https://github.com/NOAA-OWP/cahaba/pull/227)

Post-process to aggregate FIM outputs to HUC6 scale.

### Additions

 - Viz outputs aggregated to HUC6 scale; saves outputs to `aggregate_fim_outputs` folder.

### Changes

 - `split_flows.py` now splits streams at HUC8 boundaries to ensure consistent catchment boundaries along edges.
 - `aggregate_fim_outputs.sh` has been depreciated but remains in the repo for potential FIM 4 development.
 - Replaced geopandas driver arg with getDriver throughout repo.
 - Organized parameters in environment files by group.
 - Cleaned up variable names in `split_flows.py` and `build_stream_traversal.py`.
 - `build_stream_traversal.py` is now assigning HydroID by midpoint instead centroid.
 - Cleanup of `clip_vectors_to_wbd.py`.

<br/><br/>

## v3.0.2.0 - 2021-01-25 - [PR #218](https://github.com/NOAA-OWP/cahaba/pull/218)

Addition of an API service to schedule, run and manage `fim_run` jobs through a user-friendly web interface.

### Additions

 - `api` folder that contains all the codebase for the new service.

<br/><br/>

## v3.0.1.0 - 2021-01-21 - [PR #206](https://github.com/NOAA-OWP/cahaba/pull/206)

Preprocess MS and FR stream networks

### Changes

 - Headwater stream segments geometries are adjusted to align with with NWM streams.
 - Incoming streams are selected using intersection points between NWM streams and HUC4 boundaries.
 - `clip_vectors_to_wbd.py` handles local headwaters.
 - Removes NHDPlus features categorized as coastline and underground conduit.
 - Added streams layer to production whitelist.
 - Fixed progress bar in `lib/acquire_and_preprocess_inputs.py`.
 - Added `getDriver` to shared `functions.py`.
 - Cleaned up variable names and types.

<br/><br/>

## v3.0.0.4 - 2021-01-20 - [PR #230](https://github.com/NOAA-OWP/cahaba/pull/230)

Changed the directory where the `included_huc*.lst` files are being read from.

### Changes

 - Changed the directory where the `included_huc*.lst` files are being read from.

<br/><br/>

## v3.0.0.3 - 2021-01-14 - [PR #210](https://github.com/NOAA-OWP/cahaba/pull/210)

Hotfix for handling nodata value in rasterized levee lines.

### Changes

 - Resolves bug for HUCs where `$ndv > 0` (Great Lakes region).
 - Initialize the `nld_rasterized_elev.tif` using a value of `-9999` instead of `$ndv`.

 <br/><br/>

## v3.0.0.2 - 2021-01-06 - [PR #200](https://github.com/NOAA-OWP/cahaba/pull/200)

Patch to address AHPSs mapping errors.

### Changes

 - Checks `dtype` of `hydroTable.csv` columns to resolve errors caused in `inundation.py` when joining to flow forecast.
 - Exits `inundation.py` when all hydrotable HydroIDs are lake features.
 - Updates path to latest AHPs site layer.
 - Updated [readme](https://github.com/NOAA-OWP/cahaba/commit/9bffb885f32dfcd95978c7ccd2639f9df56ff829)

<br/><br/>

## v3.0.0.1 - 2020-12-31 - [PR #184](https://github.com/NOAA-OWP/cahaba/pull/184)

Modifications to build and run Docker image more reliably. Cleanup on some pre-processing scripts.

### Changes

 - Changed to noninteractive install of GRASS.
 - Changed some paths from relative to absolute and cleaned up some python shebang lines.

### Notes
 - `aggregate_vector_inputs.py` doesn't work yet. Need to externally download required data to run fim_run.sh

 <br/><br/>

## v3.0.0.0 - 2020-12-22 - [PR #181](https://github.com/NOAA-OWP/cahaba/pull/181)

The software released here builds on the flood inundation mapping capabilities demonstrated as part of the National Flood Interoperability Experiment, the Office of Water Prediction's Innovators Program and the National Water Center Summer Institute. The flood inundation mapping software implements the Height Above Nearest Drainage (HAND) algorithm and incorporates community feedback and lessons learned over several years. The software has been designed to meet the requirements set by stakeholders interested in flood prediction and has been developed in partnership with several entities across the water enterprise.<|MERGE_RESOLUTION|>--- conflicted
+++ resolved
@@ -1,7 +1,6 @@
 All notable changes to this project will be documented in this file.
 We follow the [Semantic Versioning 2.0.0](http://semver.org/) format.
 
-<<<<<<< HEAD
 ## v4.5.x.x - 2024-07-24 - [PR#1233](https://github.com/NOAA-OWP/inundation-mapping/pull/1233)
 
 In a PR [1217](https://github.com/NOAA-OWP/inundation-mapping/pull/1217), which is about to be merged, it updates a bunch of python packages. One is numpy. This has triggered a very large amount of on-screen output from a new numpy warning while running `synthesize_test_cases.py`.
@@ -15,10 +14,8 @@
  
 
 ## v4.5.x.x - 2024-07-24 - [PR#1217](https://github.com/NOAA-OWP/inundation-mapping/pull/1217)
-=======
 
 ## v4.5.3.0 - 2024-07-24 - [PR#1217](https://github.com/NOAA-OWP/inundation-mapping/pull/1217)
->>>>>>> 89ba6fe8
 
 This PR rolls up a bunch of other PR's and python packages requests including:
 - Issue [1208](https://github.com/NOAA-OWP/inundation-mapping/issues/1208)  Bump OpenJDK from 17.0.8 to 17.0.10 (via updating to JDK 21.0.3)
