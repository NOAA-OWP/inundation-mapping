--- conflicted
+++ resolved
@@ -1,15 +1,16 @@
 All notable changes to this project will be documented in this file.
 We follow the [Semantic Versioning 2.0.0](http://semver.org/) format.
 
-<<<<<<< HEAD
-## v4.4.x.x - 2023-12-08 - [PR#1047](https://github.com/NOAA-OWP/inundation-mapping/pull/1047)
+## v4.4.8.1 - 2023-12-08 - [PR#1047](https://github.com/NOAA-OWP/inundation-mapping/pull/1047)
 
 Upgrades JDK to v.17.0.9 in Docker image to address security vulnerabilities.
 
 ### Changes
 
 - `Dockerfile`: Upgrades JDK to v.17.
-=======
+
+<br/><br/>
+
 ## v4.4.8.0 - 2023-12-08 - [PR#1045](https://github.com/NOAA-OWP/inundation-mapping/pull/1045)
 
 In order to avoid file system collisions on AWS, and keep the reads/writes from the same file on disk to a minimum, three files (`HUC6_dem_domain.gpkg`, `nws_lid.gpkg`, `reformat_ras_rating_curve_points_rel_101.gpkg`, & `usgs_gages.gpkg`) are now copied from disk into a scratch directory (temporary working directory), and removed after processing steps are completed.
@@ -34,7 +35,6 @@
 - `tools`
     - `inundate_mosiac_wrapper.py`:  Took out a misleading and non-required print statement.
     - `inundate_nation.py`: As mentioned above.
->>>>>>> 9ed73c6a
 
 <br/><br/>
 
