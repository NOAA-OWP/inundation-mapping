--- conflicted
+++ resolved
@@ -1,7 +1,6 @@
 All notable changes to this project will be documented in this file.
 We follow the [Semantic Versioning 2.0.0](http://semver.org/) format.
 
-<<<<<<< HEAD
 ## v4.5.x.x - 2025-02-14 - [PR#1414](https://github.com/NOAA-OWP/inundation-mapping/pull/1414)
 
 ### Summary
@@ -11,7 +10,6 @@
 - `src`:
    - `filter_catchments_and_add_attributes.py`: Lines of code have been added to the function `filter_catchments_and_add_attributes` to find streams that do NOT have upstream branches and they are so tiny.
 
-=======
 ## v4.5.14.5 - 2025-01-31 - [PR#1401](https://github.com/NOAA-OWP/inundation-mapping/pull/1401)
 
 This PR improves the current HUC processing duration system by saving the processing time for each HUC separately. This helps prevent collisions that can happen during parallel processing and ensures more accurate, comprehensive results. The new Python script reads all the processing time files and combines them into a CSV. It also adds a summary line at the end with the total runtime, as well as the number of HUCs and branches.
@@ -33,13 +31,10 @@
 ### Changes
 
 - `src/aggregate_by_huc.py`: Apply specific data types after reading the file and set a CRS for osm_bridge_points.gpkg.
->>>>>>> dc677588
-
-<br/><br/>
-
-
-<<<<<<< HEAD
-=======
+
+<br/><br/>
+
+
 ## v4.5.14.3 - 2025-01-31 - [PR#1413](https://github.com/NOAA-OWP/inundation-mapping/pull/1413)
 
 Implements a denylist for flow-based CatFIM (that uses the same conventions as the existing denylist functionality used in stage-based CatFIM. Adds CMUG1 to the denylist for flow-based CatFIM. 
@@ -56,7 +51,6 @@
 
 <br/><br/>
 
->>>>>>> dc677588
 ## v4.5.14.2 - 2025-01-24 - [PR#1178](https://github.com/NOAA-OWP/inundation-mapping/pull/1178)
 
 ### Summary
