All notable changes to this project will be documented in this file.
We follow the [Semantic Versioning 2.0.0](http://semver.org/) format.

<<<<<<< HEAD
## v4.5.x.x - 2024-05-21 - [PR#1149](https://github.com/NOAA-OWP/inundation-mapping/pull/1149)

This PR adds scripts that can identify areas within produced inundation rasters where glasswalling of inundation occurs due to catchment boundaries, know as catchment boundary issues.

### Additions
- `tools/identify_catchment_boundary.py`: Identifies where catchment boundaries are glasswalling inundation extent.

- `tools/inundate_catchment_boundary.py`: Produces inundation for given HUC and identifies catchment boundary issues in produced FIM. 

<br/><br/>

=======

## v4.5.2.1 - 2024-05-21 - [PR#1172](https://github.com/NOAA-OWP/inundation-mapping/pull/1172)

Removes loading of `apache-arrow` repository from the Dockerfile where it was causing a GPG key error during `docker build`.

A number of python packages were updated in this PR. You will need to build a new Docker image for this release.

### Changes

- Dockerfile: Adds a line remove the loading of apache-arrow during `apt-get update`.

<br/><br/>


## v4.5.2.0 - 2024-05-20 - [PR#1166](https://github.com/NOAA-OWP/inundation-mapping/pull/1166)

The main goal of this PR is to create bridge point data that be used as a service in HydroVIS. Since every branch processes bridges separately, it's possible to inundate a bridge from more than just the feature_id it crosses. To reflect this, the `osm_bridge_centroids.gpkg` now found in HUC directories will have coincident points - one that is inundated from the reach it crosses and the other a backwater-influenced point indicated by the `is_backwater` field.

### Changes

- ` src/`
    - `aggregate_by_huc.py`: Added the aggregation steps for bridge centroids; aggregation includes using SRCs to lookup flow values for each bridge, filtering out coincident points that have the same assigned feature_ids and higher overtopping flow, and assigning select points as backwater-influenced.
    - ` delineate_hydros_and_produce_HAND.sh`: Moved the bridge healing to after the crosswalk so that the centroids can use the crosswalked catchments for feature_id and flow lookups.
    -  `heal_bridges_osm.py`: Optimized the bridge healing so that it doesn't have to write out an intermediate raster; exports bridge centroids and spatial joins them to catchments; added functions for SRC flow lookups used in `aggregate_by_huc.py`.
- ` fim_post_processing.sh`: Added a bridge flag input for `aggregate_by_huc.py`.
- `data/bridges/pull_osm_bridges.py`: Removed the saving of a midpoint geopackage.
- `config/deny_branch_zero.lst` & `deny_branches.lst`: Added `#osm_bridge_centroids_{}.gpkg` to the deny lists.

<br/><br/>


>>>>>>> 3092e979
## v4.5.1.3 - 2024-05-17 - [PR#1170](https://github.com/NOAA-OWP/inundation-mapping/pull/1170)

This hotfix addresses the issue #1162 by explicitly using 'fiona' engine for reading gpkg files with Boolean dtype. This is applicable only for `usgs_gages.gpkg` and `usgs_subset_gages.gpkg` files. 

### Changes
- `src/usgs_gage_unit_setup.py`  ... changed only two lines for fiona engine
- `src/usgs_gage_crosswalk.py` ...  changed only one line for fiona engine + two small changes to use `self.branch_id` for the correct log report
- `tools/rating_curve_comparison.py`...  changed only one line for fiona engine

<br/><br/>

## v4.5.1.2 - 2024-05-17 - [PR#1135](https://github.com/NOAA-OWP/inundation-mapping/pull/1135)

Updates USGS gage processing to use the correct projection (determined by whether the HUC is in Alaska or not).

### Changes
- `src/run_by_branch.sh`: Added `huc_CRS` as an input argument for `usgs_gage_crosswalk.py`
- `src/run_unit_wb.sh`: Added `huc_CRS` as an input argument for `usgs_gage_unit_setup.py` and `usgs_gage_crosswalk.py`
- `src/usgs_gage_crosswalk.py`: Added `huc_CRS` as an input argument for the `run_crosswalk()` function and added re-projection steps wherever new data is being read in so that the files are able to be properly merged.
- `src/usgs_gage_unit_setup.py`: Added `huc_CRS` as an input argument for the `Gage2Branch()` crosswalking class.

<br/><br/>

## v4.5.1.1 - 2024-05-17 - [PR#1094](https://github.com/NOAA-OWP/inundation-mapping/pull/1094)

Extends flows (i.e., discharge) to stream segments missing from NWS and USGS validation flow files. The levelpath associated with existing flows in the AHPS domain is identified, and any stream segments of the levelpath in the domain missing from the flow file are added to the flow file by assigning the existing flow (this is a constant value regardless of other tributaries including other levelpaths in the domain). Stream segments not on the levelpath are dropped from the flow file, including tributary flows. The original flow file is saved along with the output with an appended `.bak`.

### Additions

- `data/extend_benchmark_flows.py`: Adds missing flows to NWS or USGS benchmark flow files and removes flows from tributaries. The original flow file is saved with an appended `.bak`.

### Changes

- `tools/tools_shared_variables.py`: Removed corrected flow files from `BAD_SITES` list.

<br/><br/>

## v4.5.1.0 - 2024-05-17 - [PR#1156](https://github.com/NOAA-OWP/inundation-mapping/pull/1156)

This focuses on removing hydro-conditioning artifacts by subtracting the thalweg DEM from HAND REM and adding back the original DEM. Also, a new tool was created to test this feature over multiple HUCs

### Additions
- `tools/analyze_for_missing_FIM_cells.py`: A new script `analyze_for_missing_FIM_cells.py` was added to test and analyze healed HAND for hydro-conditioning artifacts FIM. 

### Changes
- `src/delineate_hydros_and_produce_HAND.sh`: Removing hydro-conditioning artifacts from HAND REM.
- `config/params_template.env`: Creating an option to include/exclude healed HAND from FIM pipeline.

<br/><br/>

## v4.5.0.2 - 2024-05-17 - [PR#1159](https://github.com/NOAA-OWP/inundation-mapping/pull/1159)

This PR addresses issue #1132 and include the following changes on `tools/generate_nws_lid.py` for updating `nws_lid.gpkg` dataset.

In this revised version, stations only from these two groups are retrieved:
- lid stations with `rfc_forecast_point= True` 
- lid stations in `/data/inputs/ahp_sites/evaluated_ahps_sites.csv`

The lid stations in AK (Alaska), HI, and PR, with above two criteria have also been selected, as shown in the map below. In the previous version of the code, **all of lid stations** in PR and HI (regardless of meeting above two criteria), were also being retrieved. I have updated this version to exclude such stations. 

Also, In this revised version, I've eliminated the code sections that previously generated the "is_headwater" and "is_colocated" columns, which are not needed in FIM4. Therefore, in this updated version, these columns are no longer present. 

Similar to 'usgs_gages.gpkg' dataset, all lid stations, including those in Alaska, are stored in a single gpkg file (`nws_lid.gpkg`) with EPSG=5070. The Alaska stations can be identified using their HUC8 numbers (beginning with '19'). 

### Changes
- tools/generate_nws_lid.py

<br/><br/>


## v4.5.0.1 - 2024-05-09 - [PR#1150](https://github.com/NOAA-OWP/inundation-mapping/pull/1150)

Fixes two bugs discovered in v4.5.0.0:
1. `echo` missing in bash command
2. raster resolution of `dem_meters.tif` has now been explicitly set in `gdalwarp`.

### Changes

- `src/`
    - `add_crosswalk.py`: fixed stream order if max > `max_order`
    - `bash_variables.env`: added `res` environment variable for default raster cell size
    - `delineate_hydros_and_produce_HAND.sh`: added missing `echo`
    - `heal_bridges_osm.py`: fixed raster resolution and number of rows/columns
    - `run_unit_wb.sh`: added `-tr` to gdalwarp when generating `dem_meters.tif`; removed extraneous `Tcount`

<br/><br/>

## v4.5.0.0 - 2024-05-06 - [PR#1122](https://github.com/NOAA-OWP/inundation-mapping/pull/1122)

This PR includes 2 scripts to add Open Street Map bridge data into the HAND process: a script that pulls data from OSM and a script that heals those bridges in the HAND grids. Both scripts should be run as part of a pre-processing step for FIM runs. They only need to be run if we think OSM data has changed a lot or for any new FIM versions.

A new docker image is also required for `pull_osm_bridges.py` (acquire and preprocess) script.

### Additions
- `data/bridges/pull_osm_bridges.py`: First pre-processing script that pulls OSM data and saves bridge lines out as separate shapefiles by HUC8 to a specified location
- `src/heal_bridges_osm.py`: Second pre-processing script that uses the pre-saved OSM bridge lines and heals max HAND values across those bridge lines. Healed HAND grids are saved to a specified location.

### Changes
- `Pipfile`, `Pipfile.lock`: Adjusted files to add new python package to docker image.
- `data`
    - `clip_vectors_to_wdbd.py`: Updated to pre-clip new bridge data. Logging upgraded.
    - `generate_pre_clip_fim_huc8.py`: Updated to pre-clip new bridge data. Logging added and a system for multi-process logging.
- `src`
    - `delineate_hydros_and_produce_HAND.sh`: add python call to run `heal_bridges_osm.py` after hydraulic properties are calculated.
    - `bash_variables.env`: Added new variable for OSM bridges and adjusted pre-clip output date
    - `utils`
        - `shared_functions.py`: removed function no longer in use.
        - `shared_variables.py`: removed variables no longer in use.
  
<br/><br/>

## v4.4.16.0 - 2024-05-06 - [PR#1121](https://github.com/NOAA-OWP/inundation-mapping/pull/1121)

Some NWM streams, particularly in coastal areas, fail to reach the edge of the DEM resulting in reverse flow. This issue was resolved by clipping the ocean mask from the buffered WBD and DEM, and any remaining streams that didn't have outlets reaching the edge of the buffered WBD boundary were extended by snapping the end to the nearest point on the buffered WBD.

### Changes

- `data/wbd/clip_vectors_to_wbd.py`: Clips `landsea` ocean mask from the buffered WBD and adds a function to extend outlet streams to the buffered WBD
- `data/wbd/clip_vectors_to_wbd.py`: Updated multi-processing and added more logging.

<br/><br/>

## v4.4.15.4 - 2024-05-06 - [PR#1115](https://github.com/NOAA-OWP/inundation-mapping/pull/1115)

This PR addresses issue #1040 and includes the following updates:
- Upgraded to WRDS API version 3 and ensured schema compatibility of new USGS gages data.
- Expanded data retrieval to include Alaska gages alongside CONUS gages. 
- Enables retrieving SRC data for individual USGS gages, removing the necessity of using 'all' for the '-l' flag in rating_curve_get_usgs_curves.py." 


### Changes
 - `tools/tools_shared_functions.py`   
    -  Improved the stability of API calls.
    - Removed the exclusion of Alaska gages from USGS gages metadata (`usgs_gages.gpkg` output), preserving Alaska gages in the metadata.  
- `rating_curve_get_usgs_curves.py` 
    - Removed the exclusion of Alaska gages when retrieving SRC values.
    - Enabled retrieving SRC data for individual USGS gages.
- Moved the script `rating_curve_get_usgs_curves.py` from `tools` folder into `data/usgs`.

<br/><br/>

## v4.4.15.3 - 2024-05-06 - [PR#1128](https://github.com/NOAA-OWP/inundation-mapping/pull/1128)

Fixes a KeyError in `src/mitigate_branch_outlet_backpool.py`.

### Changes

`src/mitigate_branch_outlet_backpool.py`: Addresses case where `catchments_df['outlier']` are all False.

<br/><br/>

## v4.4.15.2 - 2024-05-06 - [PR#1133](https://github.com/NOAA-OWP/inundation-mapping/pull/1133)

Bug fix for error when reading the subfolders of a directory using `listdir()` where files exist that start with an 8-digit number that are later interpreted as directories.

### Changes

The following files were modified to use `listdir()` to read only directories instead of both directories and files:
- `src/`
    - `bathy_src_adjust_topwidth.py`, `identify_src_bankfull.py`, `subdiv_chan_obank_src.py`, `utils/shared_functions.py`
- `tools/vary_mannings_n_composite.py`


<br/><br/>


## v4.4.15.1 - 2024-05-06 - [PR#1081](https://github.com/NOAA-OWP/inundation-mapping/pull/1038)

This hotfix address a bug within the SRC adjustment routine to filter out USGS gauge locations that were conflated to lakeid reaches. These fatal errors were preventing `fim_post_processing.sh` from completing. There are also new try except blocks to handle potential errors when opening/writing SRC adjustment attributes to the catchment gpkg (unknown issues with collisions or corrupt gpkg files). Closes #1137 

### Changes

- `src/src_adjust_usgs_rating_trace.py`: Added filter for processing valid hydroids that meet criteria (i.e non-lakes) and more robust logging.
- `src/src_roughness_optimization.py`: Added data checks and logging to ensure input calibration data files contains necessary attributes. Also included a new try/except block to trap and log issues with file collisions or corrupt catchment gpkg read/write.

<br/><br/>

## v4.4.15.0 - 2024-04-17 - [PR#1081](https://github.com/NOAA-OWP/inundation-mapping/pull/1081)

This enhancement includes changes to the SRC calibration routine that uses the USGS published rating curve database. The modifications attempt to mimic the technique used in the stage-based CatFIM where the USGS WSE/flow is propagated upstream and downstream of the gauge location. This closes #892 

### Additions
`src/src_adjust_usgs_rating_trace.py`: updated SRC calibration routine to include the a new upstream/downstream tracing routine. The WSE(HAND stage) and flow targets obtained from the USGS rating curve are now applied to all hydroids within 8km (~5 miles) of the gauge location.  

### Changes
`fim_post_processing.sh`: using the new `src_adjust_usgs_rating_trace.py` in place of the `src_adjust_usgs_rating.py`
`src/src_roughness_optimization.py`: minor changes to facilitate new calibration input (reset index)
`src/utils/shared_variables.py`: added `USGS_CALB_TRACE_DIST` as the trace distance variable

### Removals
`src/src_adjust_usgs_rating.py`: deprecated (replaced with the new `src_adjust_usgs_rating_trace.py`)

<br/><br/>


## v4.4.14.1 - 2024-04-17 - [PR#1103](https://github.com/NOAA-OWP/inundation-mapping/pull/1103)

Adds checks for intermediate files produced by Whitebox in the AGREE process (`src/agreedem.py`). Without these checks, if Whitebox fails to produce an output, no error is generated until much later in the `src/delineate_hydros_and_produce_HAND.sh` processing chain which makes troubleshooting difficult.

### Changes

- `src/agreedem.py`: Added checks to verify existence of intermediate files before continuing

<br/><br/>

## v4.4.14.0 - 2024-04-17 - [PR#1106](https://github.com/NOAA-OWP/inundation-mapping/pull/10106)

Updates the FIM pipeline so it can process HUCs in southern Alaska. Running FIM in southern Alaska requires that a different CRS and a few different files be used. Additionally, some of the Alaska HUCs displayed an issue where the input stream density was too high, so this update introduces some logic to adjust the threshold of stream orders to exclude based on whether an Alaska HUC is listed as high or medium-high stream density. This update intriduces new Alaska-specific inputs, which are listed in the PR. 

### Changes
- `data/wbd/generate_pre_clip_fim_huc8.py`: Adjusted comment.
- `src/bash_variables.env`: Changed pre-clip HUC 8 directory to be a folder with both Alaska and CONUS HUCs.
- `src/check_huc_inputs.py`: Changed the `included_huc_list` variable to refer to a HUC list that includes Alaska.
- `src/derive_level_paths.py`: Add in logic to exclude different stream orders based on whether the HUC falls into the high or medium-high density HUC lists.
- `src/run_by_branch.sh`: Add in logic to check whether the HUC is in Alaska or not and to use the correct CRS accordingly.
- `src/run_unit_wb.sh`: Add in logic to check whether the HUC is in Alaska or not and to use the correct CRS and DEM domain filename accordingly.
- `src/utils/shared_variables.py`: Add the Alaska CRS, a list of high stream density HUCs, and a list of medium-high stream density HUCs.

<br/><br/>


## v4.4.13.3 - 2024-04-15 - [PR#1114](https://github.com/NOAA-OWP/inundation-mapping/pull/1114)

Two recent dependabot PR's came in, one for upgrading the `pillow` package and the other for upgrading idna. Both have been adjusted in this PR. 
In this PR, we also moved `openpyxl` package, which was part of an independent dockerfile, Pipfile and Pipefile.lock in the "dev" directory. This is now merged into the parent standard docker image.

Covers [PR 1111](https://github.com/NOAA-OWP/inundation-mapping/pull/1111) and 
Covers [PR 1119](https://github.com/NOAA-OWP/inundation-mapping/pull/1119)

A small update to the README.md was also updated for an unrelated topic (about AWS S3 credentials).

### Changes
- `Pipfile / Pipefile.lock`: As described above.
- `data/ble/ble_benchmark/README.md`: Updated notes to remove talking the specific ble docker image.

### Removals
- `data/ble/ble_benchmark`
   - `Dockerfile`: removed in favor the parent root Docker files.
   - `Pipfile`: removed in favor the parent root Docker files.
   - `Pipfile.lock` : removed in favor the parent root Docker files.

<br/><br/>

## v4.4.13.2 - 2024-04-04 - [PR#1110](https://github.com/NOAA-OWP/inundation-mapping/pull/1110)

This PR reflects upgrades for openJDK from 17.0.8 to something higher, minimum of 17.0.9. After some research, we can not upgrade all the way to the latest openJDK but can jump up to 19.0.  This limitation is related to version of our base docker image.  openJDK was identified as requiring an upgrade by a system wide security scan.

The "black" packages is also be upgraded from 23.7.0 to 24.3.

**NOTE: the update of "black" has change the rules slightly for formatting. This is why you see a bunch of files being changed but only for the formatting changes.**

### Files Change
- `Dockerfile`, `Pipfile`, `Pipefile.lock`
- `pre-commit-config.yaml` is also has Black upgraded for CI/CD tests for linting during GIT check ins.
- `many files`:
     - 19 files have had minor formatting changes related to the upgrade in the "black" package.

<br/><br/>

## v4.4.13.1 - 2024-03-11 - [PR#1086](https://github.com/NOAA-OWP/inundation-mapping/pull/1086)

Fixes bug where levee-protected areas were not being masked from branch 0 DEMs.

### Changes

`src/mask_dem.py`: Corrects indentation preventing masked branch 0 from overwriting existing DEM.

<br/><br/>

## v4.4.13.0 - 2024-03-11 - [PR#1006](https://github.com/NOAA-OWP/inundation-mapping/pull/1006)

Adds a new module that mitigates the branch outlet backpool error. In some HUCs, an overly-large catchment appears at the outlet of the branch (as in issue #985) which causes an artificially large amount of water to get routed to the smaller stream instead of the main stem. This issue is mitigated by trimming the levelpath just above the outlet and removing the offending pixel catchment from the pixel catchments and catchment reaches files. 

The branch outlet backpool issue is identified based on two criteria: 
  1. There is a pixel catchment that is abnormally large (more than two standard deviations above the mean.)
  2. The abnormally-large pixel catchment occurs at the outlet of the levelpath.

If both criteria are met for a branch, then the issue is mitigated by trimming the flowline to the third-to-last point.

### Additions

- `src/mitigate_branch_outlet_backpool.py`: Detects and mitigates the branch outlet backpool error. If both branch outlet backpool criteria are met, the snapped point is set to be the penultimate vertex and then the flowline is trimmed to that point (instead of the last point). Trims the `gw_catchments_pixels_<id>.tif` and `gw_catchments_reaches_<id>.tif` rasters by using `gdal_polygonize.py` to polygonize the `gw_pixel_catchments_<id>.tif` file, creating a mask that excludes the problematic pixel catchment, and then using that mask to trim the pixel catchment and catchment reaches rasters.

### Changes

- `src/delineate_hydros_and_produce_HAND.sh`: Adds the `mitigate_branch_outlet_backpool.py` module to run after the  `Gage Watershed for Pixels` step. 
- `src/split_flows.py`: Improves documentation and readability.

<br/><br/>

## v4.4.12.0 - 2024-03-11 - [PR#1078](https://github.com/NOAA-OWP/inundation-mapping/pull/1078)

Resolves issue #1033 by adding Alaska-specific data to the FIM input folders and updating the pre-clip vector process to use the proper data and CRS when an Alaska HUC is detected. The `-wbd` flag was removed from the optional arguments of `generate_pre_clip_fim_huc8`. The WBD file path will now only be sourced from the `bash_variables.env` file. The `bash_variables.env` file has been updated to include the new Alaska-specific FIM input files.

### Changes

- `/data/wbd/`
    - `clip_vectors_to_wbd.py`: Replaced all CRS inputs with the `huc_CRS` variable, which is input based on whether the HUC is Alaska or CONUS. Previously, the default FIM projection was automatically assigned as the CRS (which had been retrieved from `utils.shared_variables`).

    - `generate_pre_clip_fim_huc8.py`:
        - Added Alaska projection and links to the new Alaska data file paths that were added to `bash_variables.env`.
        - Removed the `wbd` argument from the `pre_clip_hucs_from_wbd` function and made it so that the code gets the WBD path from `bash_variables.env`.
        - Added logic to check whether the HUC is in Alaska and, if so, use the Alaska-specific HUC and input file paths.
        - Cleaned up the spelling and formatting of some comments
- `/src/`
    - `bash_variables.env`: Added the Alaska-specific projection (EPSG:3338) and file paths for Alaska-specific data (see data changelog for list of new input data)

<br/><br/>

## v4.4.11.1 - 2024-03-08 - [PR#1080](https://github.com/NOAA-OWP/inundation-mapping/pull/1080)

Fixes bug in bathymetric adjustment where `mask` is used with `geopandas.read_file`. The solution is to force `read_file` to use `fiona` instead of `pyogrio`.

### Changes

`src/bathymetric_adjustment.py`: Use `engine=fiona` instead of default `pyogrio` to use `mask=` with `geopandas.read_file`

<br/><br/>

## v4.4.11.0 - 2024-02-16 - [PR#1077](https://github.com/NOAA-OWP/inundation-mapping/pull/1077)

Replace `fiona` with `pyogrio` to improve I/O speed. `geopandas` will use `pyogrio` by default starting with version 1.0. `pyarrow` was also added as an environment variable to further speedup I/O. As a result of the changes in this PR, `fim_pipeline.sh` runs approximately 10% faster.

### Changes

- `Pipfile`: Upgraded `geopandas` from v0.12.2 to v0.14.3, added `pyogrio`, and fixed version of `pyflwdir`.
- `src/bash_variables.env`: Added environment variable for `pyogrio` to use `pyarrow`
- To all of the following files: Added `pyogrio` and `pyarrow`
    - `data/`
        - `bathymetry/preprocess_bathymetry.py`, `ble/ble_benchmark/create_flow_forecast_file.py`, `esri.py`, `nld/levee_download.py`, `usgs/acquire_and_preprocess_3dep_dems.py`, `wbd/clip_vectors_to_wbd.py`, `wbd/preprocess_wbd.py`, `write_parquet_from_calib_pts.py`
    - `src/`
        - `add_crosswalk.py`, `associate_levelpaths_with_levees.py`, `bathy_rc_adjust.py`, `bathymetric_adjustment.py`, `buffer_stream_branches.py`, `build_stream_traversal.py`, `crosswalk_nwm_demDerived.py`, `derive_headwaters.py`, `derive_level_paths.py`, `edit_points.py`, `filter_catchments_and_add_attributes.py`, `finalize_srcs.py`, `make_stages_and_catchlist.py`, `mask_dem.py`, `reachID_grid_to_vector_points.py`, `split_flows.py`, `src_adjust_spatial_obs.py`, `stream_branches.py`, `subset_catch_list_by_branch_id.py`, `usgs_gage_crosswalk.py`, `usgs_gage_unit_setup.py`, `utils/shared_functions.py`
    - `tools/`
        - `adjust_rc_with_feedback.py`, `check_deep_flooding.py`, `create_flow_forecast_file.py`, `eval_plots.py`, `evaluate_continuity.py`, `evaluate_crosswalk.py`, `fimr_to_benchmark.py`, `find_max_catchment_breadth.py`, `generate_categorical_fim.py`, `generate_categorical_fim_flows.py`, `generate_categorical_fim_mapping.py`, `generate_nws_lid.py`, `hash_compare.py`, `inundate_events.py`, `inundation.py`, `make_boxes_from_bounds.py`, `mosaic_inundation.py`, `overlapping_inundation.py`, `rating_curve_comparison.py`, `rating_curve_get_usgs_curves.py`, `test_case_by_hydro_id.py`, `tools_shared_functions.py`
        
<br/><br/>

## v4.4.10.1 - 2024-02-16 - [PR#1075](https://github.com/NOAA-OWP/inundation-mapping/pull/1075)

We recently added code to fim_pre_processing.sh that checks the CPU count. Earlier this test was being done in post-processing and was killing a pipeline that had already been running for a while.

Fix:
- Removed the CPU test from pre-processing. This puts us back to it possibly failing in post-processing but we have to leave it for now. 
- Exit status codes (non 0) are now returned in pre-processing and post-processing when an error has occurred.

Tested that the a non zero return exit from pre-processing shuts down the AWS step functions.

### Changes
- `fim_pre_processing.sh`: added non zero exit codes when in error, plus removed CPU test
- `fim_post_processing.sh`:  added non zero exit codes when in error

<br/><br/>

## v4.4.10.0 - 2024-02-02 - [PR#1054](https://github.com/NOAA-OWP/inundation-mapping/pull/1054)

Recent testing exposed a bug with the `acquire_and_preprocess_3dep_dems.py` script. It lost the ability to be re-run and look for files that were unsuccessful earlier attempts and try them again. It may have been lost due to confusion of the word "retry". Now "retry" means restart the entire run. A new flag called "repair"  has been added meaning fix what failed earlier.  This is a key feature it is common for communication failures when calling USGS to download DEMs.  And with some runs taking many hours, this feature becomes important.

Also used the opportunity to fix a couple of other minor issues:
1) Reduce log output
2) Add a test for ensuring the user does not submit job numbers (num of cpu requests) to exceed the system max cpus. This test exists in a number of places in the code but way later in the processing stack after alot of processing has been done. Now it is done at the start of the fim pipeline stack.
3) remove arguments for "isaws" which is no longer in use and has not been for a while.
4) quick upgrade to the tracker log that keeps track of duration of each unit being processed.

### Changes

- `data\usgs\`
    - `acquire_and_preprocess_3dep_dems.py`: Re-add a feature which allowed for restarting and redo missing outputs or partial outputs. System now named as a "repair" system.
- `fim_pipeline.sh`:  remove the parallel `--eta` flag to reduce logging. It was not needed, also removed "isaws" flag.
- `fim_pre_processing.sh`: Added validation tests for maximum CPU requests (job numbers)
- `fim_post_processing.sh`: Added a permissions updated as output folders were being locked due to permissions.
- `fim_process_unit_wb.sh`: Fixed a bug with output folders being locked due to permissions, but it was not recursive.
- `src`
    - `bash_functions.sh`: Added function so the unit timing logs would also have a time in percentage so it can easily be used to calculate averages.
    - `delineate_hydros_and_produce_HAND.sh`: Removed some unnecessary logging. Changed a few gdal calls to be less verbose.
    - `derive_level_paths.py`: Changed verbose to false to reduce  unnecessary logging.
    - `run_by_branch.sh`: Removed some unnecessary logging. Added a duration system so we know how long the branch took to process.
    - `run_unit_by_wb.sh`: Removed some unnecessary logging. Changed a few gdal calls to be less verbose.
    - `split_flows.py`: Removed progress bar which was unnecessary and was adding to logging.
  
<br/><br/>

## v4.4.9.2 - 2024-02-02 - [PR#1066](https://github.com/NOAA-OWP/inundation-mapping/pull/1066)

Adds an index to the aggregated `crosswalk_table.csv`. The index is a consecutive integer that starts at 1. Columns have been reordered, renamed, and sorted.

### Changes

`tools/combine_crosswalk_tables.py`: Adds index and sorts and renames columns

<br/><br/>

## v4.4.9.1 - 2024-02-02 - [PR#1073](https://github.com/NOAA-OWP/inundation-mapping/pull/1073)

Dependabot requested two fixes. One for an upgrade to pillow [#1068](https://github.com/NOAA-OWP/inundation-mapping/pull/1068) and the other for juypterlab #[1067 ](https://github.com/NOAA-OWP/inundation-mapping/pull/1067)

### Changes

- `src`
    - `Pipfile` and `Pipfile.lock`: Updated some packages.
    
<br/><br/>

## v4.4.9.0 - 2024-01-12 - [PR#1058](https://github.com/NOAA-OWP/inundation-mapping/pull/1058)

Upgrades base Docker image to GDAL v3.8.0. In order to upgrade past GDAL v.3.4.3 (see #1029), TauDEM's `aread8` was replaced with a module from the `pyflwdir` Python package.

### Additions

- `src/accumulate_headwaters.py`: Uses `pyflwdir` to accumulate headwaters and threshold and create stream pixels.

### Changes

- `Dockerfile`: Upgrade GDAL from v.3.4.3 to v.3.8.0; remove JDK 17 and TauDEM `aread8` and `threshold`.
- `Pipfile` and `Pipfile.lock`: Add `pyflwdir`, `pycryptodomex` and upgrade Python version.
- `src/delineate_hydros_and_produce_HAND.sh`: Add `src/accumulate_headwaters.py` and remove TauDEM `aread8` and `threshold`

<br/><br/>

## v4.4.8.4 - 2024-01-12 - [PR#1061](https://github.com/NOAA-OWP/inundation-mapping/pull/1061)

Adds a post-processing tool to compare crosswalked (conflated) `feature_id`s between NWM stream network to DEM-derived reaches. The tool is run if the `-x` flag is added to `fim_pipeline.sh`. Results are computed for branch 0 and saved in a summary file in the HUC output folder.

### Additions

- `tools/evaluate_crosswalk.py`: evaluates crosswalk accuracy using two methods:
    - intersections: the number of intersections between streamlines
    - network (or tree): compares the feature_ids of the immediate upstream segments

### Changes

- `Dockerfile`: added `toolsDir` environment variable
- `fim_pipeline.sh`: added `-x` flag to run crosswalk evaluation tool
- `fim_post_processing.sh`: changed hardcoded `/foss_fim/tools` to `toolsDir` environment variable
- `fim_pre_processing.sh`: added `evaluateCrosswalk` environment variable
- `src/`
    - `add_crosswalk.py`: fix bug
    - `delineate_hydros_and_produce_HAND.sh`: added a call to `verify_crosswalk.py` if evaluateCrosswalk is True.

<br/><br/>

## v4.4.8.3 - 2024-01-05 - [PR#1059](https://github.com/NOAA-OWP/inundation-mapping/pull/1059)

Fixes erroneous branch inundation in levee-protected areas.

Levees disrupt the natural hydrology and can create large catchments that contain low-lying areas in levee-protected areas that are subject to being inundated in the REM (HAND) grid. However, these low-lying areas are hydrologically disconnected from the stream associated with the catchment and can be erroneously inundated. Branch inundation in levee-protected areas is now confined to the catchment for the levelpath.

### Changes

- `src/`
    - `delineate_hydros_and_produce_HAND.sh`: Adds input argument for catchments.
    - `mask_dem.py`: Adds DEM masking for areas of levee-protected areas that are not in the levelpath catchment.

<br/><br/>


## v4.4.8.2 - 2023-12-12 - [PR#1052](https://github.com/NOAA-OWP/inundation-mapping/pull/1052)

The alpha test for v4.4.8.1 came back with a large degradation in skill and we noticed that the global manning's roughness file was changed in v4.4.7.1 - likely in error.

### Changes

- `src`/`bash_variables.env`: changed the global roughness file to `${inputsDir}/rating_curve/variable_roughness/mannings_global_06_12.csv`

<br/><br/>

## v4.4.8.1 - 2023-12-08 - [PR#1047](https://github.com/NOAA-OWP/inundation-mapping/pull/1047)

Upgrades JDK to v.17.0.9 in Docker image to address security vulnerabilities.

### Changes

- `Dockerfile`: Upgrades JDK to v.17.

<br/><br/>

## v4.4.8.0 - 2023-12-08 - [PR#1045](https://github.com/NOAA-OWP/inundation-mapping/pull/1045)

In order to avoid file system collisions on AWS, and keep the reads/writes from the same file on disk to a minimum, three files (`HUC6_dem_domain.gpkg`, `nws_lid.gpkg`, `reformat_ras_rating_curve_points_rel_101.gpkg`, & `usgs_gages.gpkg`) are now copied from disk into a scratch directory (temporary working directory), and removed after processing steps are completed.

### Changes

- `config`/`deny_unit.lst`: Add files to remove list - repetitive copies needed for processing step (`run_unit_wb.sh`)
- `src`
    - `bash_variables.env`: Add a new variable for the ras rating curve filename. It will be easier to track the filename in the `.env`, and pull into `run_unit_wb.sh`, rather than hardcode it.
    - `run_unit_wb.sh`: Copy files and update references from `$inputsDir` to `$tempHucDataDir`.

<br/><br/>

## v4.4.7.2 - 2023-12-08 - [PR#1026](https://github.com/NOAA-OWP/inundation-mapping/pull/1026)

A couple of directly related issues were fixed in this PR.
The initial problem came from Issue #[1025](https://github.com/NOAA-OWP/inundation-mapping/issues/1025) which was about a pathing issue for the outputs directory. In testing that fix, it exposed a few other pathing and file cleanup issues which are now fixed. We also added more console output to help view variables and pathing.

### Changes

- `config`/`params_template.env`:  Updated for a newer mannings global file. Changed and tested by Ryan Spies.
- `tools`
    - `inundate_mosiac_wrapper.py`:  Took out a misleading and non-required print statement.
    - `inundate_nation.py`: As mentioned above.

<br/><br/>

## v4.4.7.1 - 2023-12-01 - [PR#1036](https://github.com/NOAA-OWP/inundation-mapping/pull/1036)

Quick update to match incoming ras2fim calibration output files being feed into FIM was the initial change.

There is no FIM issue card for this, but this is related to a ras2fim [PR #205](https://github.com/NOAA-OWP/ras2fim/pull/205) which also made changes to ensure compatibility. New copies of both the `reformat_ras_rating_curve_table_rel_101.csv` and `reformat_ras_rating_curve_points_rel_101.gpkg` were generated from ras2fim but retained the version of `rel_101`.

Originally, was planning to update just the two locations for newer versions of the two `reformat_ras_rating_surve...` files. Both had been update to recognize the ras2release version rel_101.

In the process of doing that, we took the opportunity to move all inputs files from params_template.env and put them into bash_variables.env as per precedence set recently.

### Changes

- `config`/`params_template.env`: moved input variables into `src/bash_variables.env`
- `src`
    - `bash_variablles.env`: Added all input variables from `params_template.env` to here and added one new one from `run_unit_wb.sh` for ras_rating_curve_points_gpkg.
    - `run_unit_wb.sh`:   Updated an input param to the usgs_gage_unit_setup.py file to point the -ras param to the updated rel_101 value now in the `src/bash_variables.env`.
    - `usgs_gage_unit_setup.py`:  Changed to drop a column no longer going to be coming from ras2fim calibration files.

<br/><br/>

## v4.4.7.0 - 2023-11-13 - [PR#1030](https://github.com/NOAA-OWP/inundation-mapping/pull/1030)

This PR introduces the `.github/workflows/lint_and_format.yaml` file which serves as the first step in developing a Continuous Integration pipeline for this repository. 
The `flake8-pyproject` dependency is now used, as it works out of the box with the `pre-commit` GitHub Action in the GitHub Hosted Runner environment.
In switching to this package, a couple of `E721` errors appeared. Modifications were made to the appropriate files to resolve the `flake8` `E721` errors.
Also, updates to the `unit_tests` were necessary since Branch IDs have changed with the latest code.  

A small fix was also included where `src_adjust_ras2fim_rating.py` which sometimes fails with an encoding error when the ras2fim csv sometimes is created or adjsuted in windows.

### Changes
- `.pre-commit-config.yaml`: use `flake8-pyproject` package instead of `pyproject-flake8`.
- `Pipfile` and `Pipfile.lock`: updated to use `flake8-pyproject` package instead of `pyproject-flake8`, upgrade `pyarrow` version.
- `data`
    - `/wbd/generate_pre_clip_fim_huc8.py`: Add space between (-) operator line 134.
    - `write_parquet_from_calib_pts.py`: Add space between (-) operator line 234.
- `src`
    - `check_huc_inputs.py`: Change `== string` to `is str`, remove `import string`
    - `src_adjust_ras2fim_rating.py`: Fixed encoding error.
- `tools`
    - `eval_plots.py`: Add space after comma in lines 207 & 208
    - `generate_categorical_fim_mapping.py`: Use `is` instead of `==`, line 315
    - `hash_compare.py`: Add space after comma, line 153.
    - `inundate_mosaic_wrapper.py`: Use `is` instead of `==`, line 73.
    - `inundation_wrapper_nwm_flows.py`: Use `is not` instead of `!=`, line 76.
    - `mosaic_inundation.py`: Use `is` instead of `==`, line 181.
- `unit_tests`
    - `README.md`: Updated documentation, run `pytest` in `/foss_fim` directory.
    - `clip_vectors_to_wbd_test.py`: File moved to data/wbd directory, update import statement, skipped this test.
    - `filter_catchments_and_add_attributes_params.json`: Update Branch ID
    - `inundate_gms_params.json`: Moved to `unit_tests/` folder.
    - `inundate_gms_test.py`: Moved to `unit_tests/` folder.
    - `inundation_params.json`: Moved to `unit_tests/` folder.
    - `inundation_test.py`: Moved to `unit_tests/` folder.
    - `outputs_cleanup_params.json`: Update Branch ID
    - `outputs_cleanup_test.py`: Update import statement
    - `split_flows_params.json`: Update Branch ID
    - `usgs_gage_crosswalk_params.json`: Update Branch ID & update argument to gage_crosswalk.run_crosswalk
    - `usgs_gage_crosswalk_test.py`: Update params to gage_crosswalk.run_crosswalk

### Additions 
- `.github/workflows/`
    - `lint_and_format.yaml`: Add GitHub Actions Workflow file for Continuous Integration environment (lint and format test).

<br/><br/>

## v4.4.6.0 - 2023-11-17 - [PR#1031](https://github.com/NOAA-OWP/inundation-mapping/pull/1031)

Upgrade our acquire 3Dep DEMs script to pull down South Alaska HUCS with its own CRS.

The previous set of DEMs run for FIM and it's related vrt already included all of Alaska, and those have not been re-run. FIM code will be updated in the near future to detect if the HUC starts with a `19` with slight different logic, so it can preserve the CRS of EPSG:3338 all the way to final FIM outputs.  See [792 ](https://github.com/NOAA-OWP/inundation-mapping/issues/792)for new integration into FIM.

A new vrt for the new South Alaska DEMs was also run with no changes required.

This issue closes [1028](https://github.com/NOAA-OWP/inundation-mapping/issues/1028). 

### Additions
- `src/utils`
     - `shared_validators.py`: A new script where we can put in code to validate more complex arguments for python scripts. Currently has one for validating CRS values. It does valid if the CRS value is legitimate but does check a bunch of formatting including that it starts with either the name of `EPSG` or `ESRI`

### Changes
- `data/usgs` 
    - `aquire_and_preprocess_3dep_dems.py`: Changes include:
        - Add new input arg for desired target projection and logic to support an incoming CRS.
        - Updated logic for pre-existing output folders and `on-the-fly` question to users during execution if they want to overwrite the output folder (if applicable).
        - Changed date/times to utc.
        - Upgraded error handing for the gdal "processing" call.

<br/><br/>

## v4.4.5.0 - 2023-10-26 - [PR#1018](https://github.com/NOAA-OWP/inundation-mapping/pull/1018)

During a recent BED attempt which added the new pre-clip system, it was erroring out on a number of hucs. It was issuing an error in the add_crosswalk.py script. While a minor bug does exist there, after a wide number of tests, the true culprit is the memory profile system embedded throughout FIM. This system has been around for at least a few years but not in use. It is not 100% clear why it became a problem with the addition of pre-clip, but that changes how records are loaded which likely affected memory at random times.

This PR removes that system.

A couple of other minor updates were made:
- Update to the pip files (also carried forward changes from other current PRs)
- When a huc or huc list is provided to fim_pipeline, it goes to a script, check_huc_inputs.py, to ensure that the incoming HUCs are valid and in that list. In the previous code it looks for all files with the file name pattern of "included_huc*.lst". However, we now only want it to check against the file "included_huc8.list".

### Changes
- `CONTRIBUTING.md`: Text update.
- `Pipfile` and `Pipfile.lock`: updated to remove tghe memory-profiler package, update gval to 0.2.3 and update urllib3 to 1.26.18.
- `data/wbd`
    - `clip_vectors_to_wbd.py`: remove profiler
 - `src`
     - `add_crosswalk.py`: remove profiler
     - `add_thalweg_lateral.py`: remove profiler.
     - `aggregate_by_huc.py`: remove profiler and small text correction.
     - `agreedem.py`: remove profiler.
     - `bathy_src_adjust_topwidth.py`: remove profiler.
     - `burn_in_levees.py`: remove profiler.
     - `check_huc_inputs.py`: changed test pattern to just look against `included_huc8.lst`.
     - `delineate_hydros_and_produce_HAND.sh`: remove profiler.
     - `filter_catchments_and_add_attributes.py`: remove profiler.
     - `make_stages_and_catchlist.py` remove profiler.
     - `mask_dem.py`: remove profiler.
     - `reachID_grid_to_vector_points.py`: remove profiler.
     - `run_unit_wb.sh`: remove profiler.
     - `split_flows.py`: remove profiler.
     - `unique_pixel_and_allocation.py`: remove profiler.
     - `usgs_gage_crosswalk.py`: remove profiler.
     - `usgs_gage_unit_setup.py`: remove profiler.
     - `utils`
         - `shared_functions`: remove profiler.
      ` unit_tests`
          - `clip_vectors_to_wbd_tests.py`: Linting tools change order of the imports.

<br/><br/>

## v4.4.4.1 - 2023-10-26 - [PR#1007](https://github.com/NOAA-OWP/inundation-mapping/pull/1007)

Updates GVAL to address memory and performance issues associated with running synthesize test cases.

### Changes

- `tools/tools_shared_functions.py`
- `Pipfile`
- `pyproject.toml`
- `tools/run_test_case.py`
- `tools/synthesize_test_cases.py`
- `tools/inundate_mosaic_wrapper`
<br/><br/>

## v4.4.4.0 - 2023-10-20 - [PR#1012](https://github.com/NOAA-OWP/inundation-mapping/pull/1012)

The way in which watershed boundary data (WBD) is generated and processed has been modified. Instead of generating those files "on the fly" for every run, a script has been added that will take a huclist and create the .gpkg files per HUC in a specified directory (`$pre_clip_huc_dir`).  During a `fim_pipeline.sh` run, the pre-clipped staged vectors will be copied over to the containers' working directory. This reduces runtime and the repetitive computation needed to generate those files every run.

### Changes

- `src/`
    - `bash_variables.env`: Add pre_clip_huc_dir env variable. 
    - `clip_vectors_to_wbd.py`: Moved to `/data/wbd/clip_vectors_to_wbd.py`.
    - `src/run_unit_wb.sh`: Remove ogr2ogr calls to get & clip WBD, remove call to clip_vectors_to_wbd.py, and replace with copying staged .gpkg files. 

### Additions

- `data/wbd/`
    - `generate_pre_clip_fim_huc8.py`: This script generates the pre-clipped vectors at the huc level.

<br/><br/>

## v4.4.3.0 - 2023-10-10 - [PR#1005](https://github.com/NOAA-OWP/inundation-mapping/pull/1005)

Revise stream clipping to WBD by (1) reducing the buffer to clip streams away from the edge of the DEM (to prevent reverse flow issues) from 3 cells to 8 cells to account for the 70m AGREE buffer; (2) splitting MultiLineStrings formed by NWM streams being clipped by the DEM edge and then re-entering the DEM, and retaining only the lowest segment. Also changes the value of `input_WBD_gdb` to use the WBD clipped to the DEM domain.

### Changes

- `src/`
    - `bash_variables.env`: Update WBD to the WBD clipped to the DEM domain
    - `clip_vectors_to_wbd.py`: Decrease stream buffer from 3 to 8 cells inside of the WBD buffer; select the lowest segment of any incoming levelpaths that are split by the DEM edge.
    - `derive_level_paths.py`: Remove unused argument
    - `stream_branches.py`: Remove unused argument

<br/><br/>

## v4.4.2.3 - 2023-09-21 - [PR#998](https://github.com/NOAA-OWP/inundation-mapping/pull/998)

Removes exclude list for black formatter in `.pre-commit-config.yaml` as well as in `pyproject.toml`. Ran the `black` executable on the 
whole repository, the re-formatted files in `src/` & `tools/` are included.

### Changes

- `.pre-commit-config.yaml`
- `pyproject.toml`
- `src/add_crosswalk.py`
- `src/bathy_src_adjust_topwidth.py`
- `src/bathymetric_adjustment.py`
- `src/identify_src_bankfull.py`
- `src/src_roughness_optimization.py`
- `tools/vary_mannings_n_composite.py`

<br/><br/>

## v4.4.2.2 - 2023-09-21 - [PR#997](https://github.com/NOAA-OWP/inundation-mapping/pull/997)

Bug fix for an error related to reindexing in `StreamNetwork.drop()`.

### Changes

- `src/stream_branches.py`: Fixes reindexing error.

<br/><br/>

## v4.4.2.1 - 2023-09-20 - [PR#990](https://github.com/NOAA-OWP/inundation-mapping/pull/990)

Corrects a bug in `src/usgs_gage_unit_setup.py` caused by missing geometry field after `GeoDataFrame.update()`.

### Changes

- `src/usgs_gage_unit_setup.py`: Sets geometry field in `self.gages`.

<br/><br/>

## v4.4.2.0 - 2023-09-20 - [PR#993](https://github.com/NOAA-OWP/inundation-mapping/pull/993)

Resolves the causes of two warnings in pandas and geopandas: (1) `FutureWarning` from taking the `int()` of single-length Series and (2) `SettingWithCopyWarning` resulting from the use of `inplace=True`.

### Changes

Removed `inplace=True` from
- `data/`
    - `usgs/preprocess_ahps_usgs.py`
    - `write_parquet_from_calib_pts.py`
- `src/`
    - `add_crosswalk.py`
    - `bathy_src_adjust_topwidth.py`
    - `clip_vectors_to_wbd.py`
    - `crosswalk_nwm_demDerived.py`
    - `derive_level_paths.py`
    - `finalize_srcs.py`
    - `identify_src_bankfull.py`
    - `src_adjust_usgs_rating.py`
    - `src_roughness_optimization.py`
    - `stream_branches.py`
    - `subdiv_chan_obank_src.py`
    - `subset_catch_list_by_branch_id.py`
    - `usgs_gage_unit_setup.py`
    - `utils/shared_functions.py`
- `tools/`
    - `adjust_rc_with_feedback.py`
    - `aggregate_csv_files.py`
    - `combine_crosswalk_tables.py`
    - `eval_plots_stackedbar.py`
    - `inundation.py`
    - `make_boxes_from_bounds.py`
    - `mosaic_inundation.py`
    - `plots.py`
    - `rating_curve_comparison.py`
    - `vary_mannings_n_composite.py`

Fixed single-length Series in
- `src/`
    - `split_flows.py`
    - `stream_branches.py`

- ``src/stream_branches.py``: Fixed class methods

<br/><br/>

## v4.4.1.1 - 2023-09-20 - [PR#992](https://github.com/NOAA-OWP/inundation-mapping/pull/992)

Fixes errors caused when a GeoDataFrame contains a `MultiLineString` geometry instead of a `LineString`. Update black force-exclude list.

### Changes

- `src/`
    `split_flows.py` and `stream_branches.py`: Converts `MultiLineString` geometry into `LineString`s.
- `pyproject.toml` : Add three files in `src/` to exclude list.

<br/><br/>

## v4.4.1.0 - 2023-09-18 - [PR#988](https://github.com/NOAA-OWP/inundation-mapping/pull/988)

Format code using `black` formatter, incorporate `isort` package to sort import statements,
and adhere all code to PEP8 Style Guide using the `flake8` package. Remove deprecated files.
Set up git pre-commit hooks.

Not all files were modified, however, to avoid individually listing each file here, the `/*` convention
is used to denote that almost every file in those directories were formatted and linted.

### Changes

- `.gitattributes`: Add newline at EOF.
- `.github/*`: 
- `.gitignore`: Trim extra last line.
- `CONTRIBUTING.md`: Update contributing guidelines.
- `Dockerfile`: Update PYTHONPATH to point to correct `unit_tests` directory.
- `Pipfile`: Add flake8, black, pyproject-flake8, pre-commit, isort packages
- `Pipfile.lock`: Update to correspond with new packages in Pipfile 
- `README.md` : Update link to wiki, trim whitespace.
- `config/*`
- `data/*`
- `docs/*`
- `fim_pipeline.sh` : Clean up usage statement
- `fim_post_processing.sh`: Update usage statement
- `fim_pre_processing.sh`: Update usage statement.
- `fim_process_unit_wb.sh`: Make usage functional, combine usage and comments.
- `src/*`
- `tools/*`
- `unit_tests/*`: The directory name where the unit test data must reside was changed from
`fim_unit_test_data_do_not_remove` => `unit_test_data`

### Additions

- `pyproject.toml`: Configuration file
- `.pre-commit-config.yaml`: Initialize git pre-commit hooks
- `tools/hash_compare.py`: Carson's hash compare script added to compare files or directories 
in which we do not expect any changes.

### Removals

- `data/nws/preprocess_ahps_nws.py`
- `src/adjust_headwater_streams.py`
- `src/aggregate_vector_inputs.py`
- `src/utils/reproject_dem.py`
- `tools/code_standardizer/*`: Incorporated "code_standardizer" into base level Dockerfile.
- `tools/compile_comp_stats.py`
- `tools/compile_computational_stats.py`
- `tools/consolidate_metrics.py`
- `tools/copy_test_case_folders.py`
- `tools/cygnss_preprocessing.py`
- `tools/nesdis_preprocessing.py`
- `tools/plots/*`: Duplicate and unused directory.
- `.isort.cfg`: Incorporated into `pyproject.toml`

<br/><br/>

## v4.4.0.1 - 2023-09-06 - [PR#987](https://github.com/NOAA-OWP/inundation-mapping/pull/987)

Corrects a bug in `src/usgs_gage_unit_setup.py` that causes incorrect values to populate a table, generating an error in `src/usgs_gage_crosswalk.py`.

### Changes

- `src/usgs_gage_unit_setup.py`: Changes `self.gages.location_id.fillna(usgs_gages.nws_lid, inplace=True)` to `self.gages.location_id.fillna(self.gages.nws_lid, inplace=True)`

<br/><br/>

## v4.4.0.0 - 2023-09-01 - [PR#965](https://github.com/NOAA-OWP/inundation-mapping/pull/965)

This feature branch includes new functionality to perform an additional layer of HAND SRC calibration using ras2fim rating curve and point data. The calibration workflow for ras2fim data follows the same general logic as the existing USGS rating curve calibration routine.

### Additions

- `src/src_adjust_ras2fim_rating.py`: New python script to perform the data prep steps for running the SRC calibration routine:
1) merge the `ras_elev_table.csv` data and the ras2fim cross section rating curve data (`reformat_ras_rating_curve_table.csv`)
2) sample the ras2fim rating curve at NWM recurrence flow intervals (2, 5, 10, 25, 50, 100yr)
3) pass inputs to the `src_roughness_optimization.py` workflow

### Changes

- `config/deny_branches.lst`: Added `ras_elev_table.csv` to keep list. Needed for `fim_post_processing.sh`
- `config/deny_unit.lst`: Added `ras_elev_table.csv` to keep list. Needed for `fim_post_processing.sh`
- `config/params_template.env`: Added new block for ras2fim SRC calibration parameters (can turn on/off each of the three SRC calibration routines individually); also reconfigured docstrings for calibration parameters)
- `fim_post_processing.sh`: Added routines to create ras2fim calibration data and then run the SRC calibration workflow with ras2fim data
- `src/add_crosswalk.py`: Added placeholder variable (`calb_coef_ras2fim`) in all `hydrotable.csv` files
- `src/aggregate_by_huc.py`: Added new blocks to perform huc-branch aggregation for all `ras_elev_table.csv` files
- `src/run_by_branch.sh`: Revised input variable (changed from csv file to directory) for `usgs_gage_crosswalk.py` to facilitate both `usgs_elev_table.csv` and ras_elev_table.csv` outputs
- `src/run_unit_wb.sh`: Revised inputs and output variables for `usgs_gage_unit_setup.py` and `usgs_gage_crosswalk.py`
- `src/src_roughness_optimization.py`: Added code blocks to ingest ras2fim rating curve data; added new attributes/renamed output variables to catchments gpkg output
- `src/usgs_gage_crosswalk.py`: Added code block to process ras2fim point locations alongside existing USGS gage point locations; outputs a separate csv if ras2fim points exist within the huc
- `src/usgs_gage_unit_setup.py`: Added code block to ingest and process raw ras2fim point locations gpkg file (same general workflow to usgs gages); all valid points (USGS and RAS2FIM) are exported to the huc level `usgs_subset_gages.gpkg`
- `tools/inundate_nation.py`: Added functionality to allow user to pass in a single HUC for faster spot checking of NWM recurr inundation maps

<br/><br/>

## v4.3.15.6 - 2023-09-01 - [PR#972](https://github.com/NOAA-OWP/inundation-mapping/pull/972)

Adds functionality to `tools/inundate_mosaic_wrapper.py` and incorporates functionality into existing `inundation-mapping` scripts.

### Changes

- `tools/`
    - `inundate_mosaic_wrapper.py`: Refactors to call `Inundate_gms` only once; adds functionality to produce a mosaicked polygon from `depths_raster` without needing to generate the `inundation_raster`; removes `log_file` and `output_fileNames` as variables and input arguments; updates the help description for `keep_intermediate`.
    - `composite_inundation.py`, 'inundate_nation.py`, and `run_test_case.py`: Implements `produce_mosaicked_inundation()` from `tools/inundate_mosaic_wrapper.py`.
    - `inundate_gms.py`: Adds back `Inundate_gms(**vars(parser.parse_args()))` command-line function call.
    - `mosaic_inundation.py` and `overlapping_inundation.py`: Removes unused import(s).
    - `tools_shared_variables.py`: Changes hardcoded `INPUT_DIR` to environment variable.

<br/><br/>

## v4.3.15.5 - 2023-09-01 - [PR#970](https://github.com/NOAA-OWP/inundation-mapping/pull/970)

Fixes an issue where the stream network was clipped inside the DEM resulting in a burned stream channel that was then filled by the DEM depression filling process so that all pixels in the burned channel had the same elevation which was the elevation at the spill point (which wasn't necessarily at the HUC outlet). The stream network is now extended from the WBD to the buffered WBD and all streams except the outlet are clipped to the streams buffer inside the WBD (WBD - (3 x cell_size)). This also prevents reverse flow issues.

### Changes

- `src/`
    - `clip_vectors_to_wbd.py`: Clip NWM streams to buffered WBD and clip non-outlet streams to WBD streams buffer (WBD - (3 x cell_size)).
    - `derive_level_paths.py`: Add WBD input argument
    - `run_unit_wb.py`: Add WBD input argument
    - `src_stream_branches.py`: Ignore branches outside HUC
- `unit_tests/`
    - `derive_level_paths_params.json`: Add WBD parameter value
    - `derive_level_paths_test.py`: Add WBD parameter

<br/><br/>

## v4.3.15.4 - 2023-09-01 - [PR#977](https://github.com/NOAA-OWP/inundation-mapping/pull/977)

Fixes incorrect `nodata` value in `src/burn_in_levees.py` that was responsible for missing branches (Exit code: 61). Also cleans up related files.

### Changes

- `src/`
    - `buffer_stream_branches.py`: Moves script functionality into a function.
    - `burn_in_levees.py`: Corrects `nodata` value. Adds context managers for reading rasters.
    - `generate_branch_list.py`: Removes unused imports.
    - `mask_dem.py`: Removes commented code.

<br/><br/>

## v4.3.15.3 - 2023-09-01 - [PR#983](https://github.com/NOAA-OWP/inundation-mapping/pull/983)

This hotfix addresses some bugs introduced in the pandas upgrade.

### Changes

- `/tools/eval_plots_stackedbar.py`: 2 lines were changed to work with the pandas upgrade. Added an argument for a `groupby` median call and fixed a bug with the pandas `query`. Also updated with Black compliance.

<br/><br/>

## v4.3.15.2 - 2023-07-18 - [PR#948](https://github.com/NOAA-OWP/inundation-mapping/pull/948)

Adds a script to produce inundation maps (extent TIFs, polygons, and depth grids) given a flow file and hydrofabric outputs. This is meant to make it easier to team members and external collaborators to produce inundation maps.

### Additions
- `data/`
    - `/tools/inundate_mosaic_wrapper.py`: The script that performs the inundation and mosaicking processes.
    - `/tools/mosaic_inundation.py`: Add function (mosaic_final_inundation_extent_to_poly).

<br/><br/>

## v4.3.15.1 - 2023-08-08 - [PR#960](https://github.com/NOAA-OWP/inundation-mapping/pull/960)

Provides a scripted procedure for updating BLE benchmark data including downloading, extracting, and processing raw BLE data into benchmark inundation files (inundation rasters and discharge tables).

### Additions

- `data/ble/ble_benchmark/`
    - `Dockerfile`, `Pipfile`, and `Pipfile.lock`: creates a new Docker image with necessary Python packages
    - `README.md`: contains installation and usage information
    - `create_ble_benchmark.py`: main script to generate BLE benchmark data

### Changes

- `data/ble/ble_benchmark/`
    - `create_flow_forecast_file.py` and `preprocess_benchmark.py`: moved from /tools

<br/><br/>

## v4.3.15.0 - 2023-08-08 - [PR#956](https://github.com/NOAA-OWP/inundation-mapping/pull/956)

Integrating GVAL in to the evaluation of agreement maps and contingency tables.

- `Dockerfile`: Add dependencies for GVAL
- `Pipfile`: Add GVAL and update related dependencies
- `Pipfile.lock`: Setup for Docker Image builds
- `run_test_case.py`: Remove unused arguments and cleanup
- `synthesize_test_cases.py`: Fix None comparisons and cleanup
- `tools/shared_functions.py`: Add GVAL crosswalk function, add rework create_stats_from_raster, create and create_stats_from_contingency_table
- `unit_tests/tools/inundate_gms_test.py`: Bug fix

<br/><br/>

## v4.3.14.2 - 2023-08-08 - [PR#959](https://github.com/NOAA-OWP/inundation-mapping/pull/959)

The enhancements in this PR include the new modules for pre-processing bathymetric data from the USACE eHydro dataset and integrating the missing hydraulic geometry into the HAND synthetic rating curves.

### Changes
- `data/bathymetry/preprocess_bathymetry.py`: added data source column to output geopackage attribute table.
- `fim_post_processing.sh`: changed -bathy input reference location.
- `config/params_template.env`: added export to bathymetry_file

<br/><br/>

## v4.3.14.1 - 2023-07-13 - [PR#946](https://github.com/NOAA-OWP/inundation-mapping/pull/946)

ras2fim product had a need to run the acquire 3dep script to pull down some HUC8 DEMs. The old script was geared to HUC6 but could handle HUC8's but needed a few enhancements. ras2fim also did not need polys made from the DEMs, so a switch was added for that.

The earlier version on the "retry" feature would check the file size and if it was smaller than a particular size, it would attempt to reload it.  The size test has now been removed. If a file fails to download, the user will need to look at the log out, then remove the file before attempting again. Why? So the user can see why it failed and decide action from there.

Note: later, as needed, we might upgrade it to handle more than just 10m (which it is hardcoded against).

Additional changes to README to reflect how users can access ESIP's S3 as well as a one line addition to change file permissions in fim_process_unit_wb.sh.

### Changes
- `data`
    - `usgs`
        - `acquire_and_preprocess_3dep_dems.py`:  As described above.
 - `fim_pipeline.sh`:  a minor styling fix (added a couple of lines for readability)
 - `fim_pre_processing.sh`: a user message was incorrect & chmod 777 $outputDestDir.
 - `fim_process_unit_wb.sh`: chmod 777 for /output/<run_name> directory.
 - `README.md`: --no-sign-request instead of --request-payer requester for ESIP S3 access.

<br/><br/>

## v4.3.14.0 - 2023-08-03 - [PR#953](https://github.com/NOAA-OWP/inundation-mapping/pull/953)

The enhancements in this PR include the new modules for pre-processing bathymetric data from the USACE eHydro dataset and integrating the missing hydraulic geometry into the HAND synthetic rating curves.

### Additions

- `data/bathymetry/preprocess_bathymetry.py`: preprocesses the eHydro datasets.
- `src/bathymetric_adjustment.py`: adjusts synthetic rating curves for HUCs where preprocessed bathymetry is available.

### Changes

- `config/params_template.env`: added a toggle for the bathymetric adjustment routine: `bathymetry_adjust`
- `fim_post_processing.sh`: added the new `bathymetric_adjustment.py` to the postprocessing lineup
- `src/`
    - `add_crosswalk.py`, `aggregate_by_huc.py`, & `subdiv_chan_obank_src.py`: accounting for the new Bathymetry_source field in SRCs

<br/><br/>

## v4.3.13.0 - 2023-07-26 - [PR#952](https://github.com/NOAA-OWP/inundation-mapping/pull/952)

Adds a feature to manually calibrate rating curves for specified NWM `feature_id`s using a CSV of manual coefficients to output a new rating curve. Manual calibration is applied after any/all other calibrations. Coefficient values between 0 and 1 increase the discharge value (and decrease inundation) for each stage in the rating curve while values greater than 1 decrease the discharge value (and increase inundation).

Manual calibration is performed if `manual_calb_toggle="True"` and the file specified by `man_calb_file` (with `HUC8`, `feature_id`, and `calb_coef_manual` fields) exists. The original HUC-level `hydrotable.csv` (after calibration) is saved with a suffix of `_pre-manual` before the new rating curve is written.

### Additions

- `src/src_manual_calibration.py`: Adds functionality for manual calibration by CSV file

### Changes

- `config/params_template.env`: Adds `manual_calb_toggle` and `man_calb_file` parameters
- `fim_post_processing.sh`: Adds check for toggle and if `man_calb_file` exists before running manual calibration

<br/><br/>

## v4.3.12.1 - 2023-07-21 - [PR#950](https://github.com/NOAA-OWP/inundation-mapping/pull/950)

Fixes a couple of bugs that prevented inundation using HUC-level hydrotables. Update associated unit tests.

### Changes

- `tools/inundate_gms.py`: Fixes a file path error and Pandas DataFrame indexing error.
- `unit_tests/tools/inundate_gms_test.py`: Do not skip this test, refactor to check that all branch inundation rasters exist.
- `unit_tests/tools/inundate_gms_params.json`: Only test 1 HUC, update forecast filepath, use 4 'workers'.

### Removals

- `unit_tests/tools/inundate_gms_unittests.py`: No longer used. Holdover from legacy unit tests.

<br/><br/>


## v4.3.12.0 - 2023-07-05 - [PR#940](https://github.com/NOAA-OWP/inundation-mapping/pull/940)

Refactor Point Calibration Database for synthetic rating curve adjustment to use `.parquet` files instead of a PostgreSQL database.

### Additions
- `data/`
    -`write_parquet_from_calib_pts.py`: Script to write `.parquet` files based on calibration points contained in a .gpkg file.

### Changes
- `src/`
    - `src_adjust_spatial_obs.py`: Refactor to remove PostgreSQL and use `.parquet` files.
    - `src_roughness_optimization.py`: Line up comments and add newline at EOF.
    - `bash_variables.env`: Update formatting, and add `{}` to inherited `.env` variables for proper variable expansion in Python scripts.
- `/config`
    - `params_template.env`: Update comment.
- `fim_pre_processing.sh`: In usage statement, remove references to PostGRES calibration tool.
- `fim_post_processing.sh`: Remove connection to and loading of PostgreSQL database.
- `.gitignore`: Add newline.
- `README.md`: Remove references to PostGRES calibration tool.

### Removals
- `config/`
    - `calb_db_keys_template.env`: No longer necessary without PostGRES Database.

- `/tools/calibration-db` : Removed directory including files below.
    - `README.md`
    - `docker-compose.yml`
    - `docker-entrypoint-enitdb.d/init-db.sh`

<br/><br/>

## v4.3.11.7 - 2023-06-12 - [PR#932](https://github.com/NOAA-OWP/inundation-mapping/pull/932)

Write to a csv file with processing time of `run_unit_wb.sh`, update PR Template, add/update bash functions in `bash_functions.env`, and modify error handling in `src/check_huc_inputs.py`. Update unit tests to throw no failures, `25 passed, 3 skipped`.

### Changes
- `.github/`
    - `PULL_REQUEST_TEMPLATE.md` : Update PR Checklist into Issuer Checklist and Merge Checklist
- `src/`
    - `run_unit_wb.sh`: Add line to log processing time to `$outputDestDir/logs/unit/total_duration_run_by_unit_all_HUCs.csv`
    - `check_huc_inputs.py`: Modify error handling. Correctly print HUC number if it is not valid (within `included_huc*.lst`)
    - `bash_functions.env`: Add `Calc_Time` function, add `local` keyword to functionally scoped variables in `Calc_Duration`
- `unit_tests/`
    - `derive_level_paths_test.py`: Update - new parameter (`buffer_wbd_streams`)
    - `derive_level_paths_params.json`: Add new parameter (`buffer_wbd_streams`)
    - `clip_vectors_to_wbd_test.py`: Update - new parameter (`wbd_streams_buffer_filename`)
    - `clip_vectors_to_wbd_params.json`: Add new parameter (`wbd_streams_buffer_filename`) & Fix pathing for `nwm_headwaters`

<br/><br/>

## v4.3.11.6 - 2023-05-26 - [PR#919](https://github.com/NOAA-OWP/inundation-mapping/pull/919)

Auto Bot asked for the python package of `requests` be upgraded from 2.28.2 to 2.31.0. This has triggered a number of packages to upgrade.

### Changes
- `Pipfile.lock`: as described.

<br/><br/>

## v4.3.11.5 - 2023-05-30 - [PR#911](https://github.com/NOAA-OWP/inundation-mapping/pull/911)

This fix addresses bugs found when using the recently added functionality in `tools/synthesize_test_cases.py` along with the `PREV` argument. The `-pfiles` argument now performs as expected for both `DEV` and `PREV` processing. Addresses #871

### Changes
`tools/synthesize_test_cases.py`: multiple changes to enable all expected functionality with the `-pfiles` and `-pcsv` arguments

<br/><br/>

## v4.3.11.4 - 2023-05-18 - [PR#917](https://github.com/NOAA-OWP/inundation-mapping/pull/917)

There is a growing number of files that need to be pushed up to HydroVis S3 during a production release, counting the new addition of rating curve comparison reports.

Earlier, we were running a number of aws cli scripts one at a time. This tool simplies it and pushes all of the QA and supporting files. Note: the HAND files from a release, will continue to be pushed by `/data/aws/s3.py` as it filters out files to be sent to HV s3.

### Additions

- `data\aws`
     - `push-hv-data-support-files.sh`: As described above. See file for command args.

<br/><br/>


## v4.3.11.3 - 2023-05-25 - [PR#920](https://github.com/NOAA-OWP/inundation-mapping/pull/920)

Fixes a bug in CatFIM script where a bracket was missing on a pandas `concat` statement.

### Changes
- `/tools/generate_categorical_fim.py`: fixes `concat` statement where bracket was missing.

<br/><br/>

## v4.3.11.2 - 2023-05-19 - [PR#918](https://github.com/NOAA-OWP/inundation-mapping/pull/918)

This fix addresses a bug that was preventing `burn_in_levees.py` from running. The if statement in run_unit_wb.sh preceeding `burn_in_levees.py` was checking for the existence of a filepath that doesn't exist.

### Changes
- `src/run_unit_wb.sh`: fixed the if statement filepath to check for the presence of levee features to burn into the DEM

<br/><br/>

## v4.3.11.1 - 2023-05-16 - [PR#904](https://github.com/NOAA-OWP/inundation-mapping/pull/904)

`pandas.append` was deprecated in our last Pandas upgrade (v4.3.9.0). This PR updates the remaining instances of `pandas.append` to `pandas.concat`.

The file `tools/thalweg_drop_check.py` had an instance of `pandas.append` but was deleted as it is no longer used or necessary.

### Changes

The following files had instances of `pandas.append` changed to `pandas.concat`:
- `data/`
    - `nws/preprocess_ahps_nws.py`
    - `usgs/`
        - `acquire_and_preprocess_3dep_dems.py`
        - `preprocess_ahps_usgs.py`
- `src/`
    - `add_crosswalk.py`
    - `adjust_headwater_streams.py`
    - `aggregate_vector_inputs.py`
    - `reset_mannings.py`
- `tools/`
    - `aggregate_mannings_calibration.py`
    - `eval_plots.py`
    - `generate_categorical_fim.py`
    - `generate_categorical_fim_flows.py`
    - `plots/`
        - `eval_plots.py`
        - `utils/shared_functions.py`
    - `rating_curve_comparison.py`
    - `rating_curve_get_usgs_curves.py`
    - `tools_shared_functions.py`

### Removals

- `tools/thalweg_drop_check.py`

<br/><br/>

## v4.3.11.0 - 2023-05-12 - [PR#903](https://github.com/NOAA-OWP/inundation-mapping/pull/903)

These changes address some known issues where the DEM derived flowlines follow the incorrect flow path (address issues with stream order 1 and 2 only). The revised code adds a new workflow to generate a new flow direction raster separately for input to the `run_by_branch.sh` workflow (branch 0 remains unchanged). This modification helps ensure that the DEM derived flowlines follow the desired NWM flow line when generating the DEM derived flowlines at the branch level.

### Changes
- `config/deny_branch_zero.lst`: removed `LandSea_subset_{}.tif` and `flowdir_d8_burned_filled_{}.tif` from the "keep" list as these files are now kept in the huc root folder.
- `config/deny_unit.lst`: added file cleanups for newly generated branch input files stored in the huc root folder (`dem_burned.tif`, `dem_burned_filled.tif`, `flowdir_d8_burned_filled.tif`, `flows_grid_boolean.tif`, `wbd_buffered_streams.gpkg`)
- `src/clip_vectors_to_wbd.py`: saving the `wbd_streams_buffer` as an output gpkg for input to `derive_level_paths.py`
- `src/derive_level_paths.py`: added a new step to clip the `out_stream_network_dissolved` with the `buffer_wbd_streams` polygon. this resolves errors with the edge case scenarios where a NWM flow line intersects the WBD buffer polygon
- `src/run_unit_wb.sh`: Introduce new processing steps to generate separate outputs for input to branch 0 vs. all other branches. Remove the branch zero `outputs_cleanup.py` as the branches are no longer pointing to files stored in the branch 0 directory (stored in huc directory)
   - Rasterize reach boolean (1 & 0) for all branches (not branch 0): using the `nwm_subset_streams_levelPaths_dissolved.gpkg` to define the branch levelpath flow lines
   - AGREEDEM reconditioning for all branches (not branch 0)
   - Pit remove burned DEM for all branches (not branch 0)
   - D8 flow direction generation for all branches (not branch 0)
- `src/run_by_branch.sh`: changed `clip_rasters_to_branches.py` input file location for `$tempHucDataDir/flowdir_d8_burned_filled.tif` (newly created file)

<br/><br/>

## v4.3.10.0 - 2023-05-12 - [PR#888](https://github.com/NOAA-OWP/inundation-mapping/pull/888)

`aggregate_by_huc.py` was taking a long time to process. Most HUCs can aggregate their branches into one merged hydrotable.csv in just 22 seconds, but a good handful took over 2 mins and a few took over 7 mins. When multiplied by 2,138 HUCs it was super slow. Multi-proc has not been added and it now takes appx 40 mins at 80 cores.

An error logging system was also added to track errors that may have occurred during processing.

### Changes
- `fim_pipeline.sh` - added a duration counter at the end of processing HUCs
- `fim_post_processing.sh` - added a job limit (number of procs), did a little cleanup, and added a warning note about usage of job limits in this script,
- `src`
    - `aggregate_by_huc.py`: Added multi proc, made it useable for non external script calls, added a logging system for errors only.
    - `indentify_src_bankful.py`: typo fix.

<br/><br/>

## v4.3.9.2 - 2023-05-12 - [PR#902](https://github.com/NOAA-OWP/inundation-mapping/pull/902)

This merge fixes several sites in Stage-Based CatFIM sites that showed overinundation. The cause was found to be the result of Stage-Based CatFIM code pulling the wrong value from the `usgs_elev_table.csv`. Priority is intended to go to the `dem_adj_elevation` value that is not from branch 0, however there was a flaw in the prioritization logic. Also includes a change to `requests` usage that is in response to an apparent IT SSL change. This latter change was necessary in order to run CatFIM. Also added a check to make sure the `dem_adj_thalweg` is not too far off the official elevation, and continues if it is.

### Changes
- `/tools/generate_categorical_fim.py`: fixed pandas bug where the non-branch zero `dem_adj_elevation` value was not being properly indexed. Also added a check to make sure the `dem_adj_thalweg` is not too far off the official elevation, and continues if it is.
- ` /tools/tools_shared_functions.py`: added `verify=False` to `requests` library calls because connections to WRDS was being refused (likely because of new IT protocols).

<br/><br/>

## v4.3.9.1 - 2023-05-12 - [PR#893](https://github.com/NOAA-OWP/inundation-mapping/pull/893)

Fix existing unit tests, remove unwanted behavior in `check_unit_errors_test.py`, update `unit_tests/README.md`

### Changes

- `unit_tests/`
    - `README.md` : Split up headings for setting up unit tests/running unit tests & re-formatted code block.
    - `check_unit_errors_test.py`: Fixed unwanted behavior of test leaving behind `sample_n.txt` files in `unit_errors/`
    - `clip_vectors_to_wbd_params.json`: Update parameters
    - `clip_vectors_to_wbd_test.py`: Update arguments
    - `pyproject.toml`: Ignore RuntimeWarning, to suppress pytest failure.
    - `usgs_gage_crosswalk_test.py`: Enhance readability of arguments in `gage_crosswalk.run_crosswalk` call

<br/><br/>

## v4.3.9.0 - 2023-04-19 - [PR#889](https://github.com/NOAA-OWP/inundation-mapping/pull/889)

Updates GDAL in base Docker image from 3.1.2 to 3.4.3 and updates all Python packages to latest versions, including Pandas v.2.0.0. Fixes resulting errors caused by deprecation and/or other changes in dependencies.

NOTE: Although the most current GDAL is version 3.6.3, something in 3.5 causes an issue in TauDEM `aread8` (this has been submitted as https://github.com/dtarb/TauDEM/issues/254)

### Changes

- `Dockerfile`: Upgrade package versions and fix `tzdata`
- `fim_post_processing.sh`: Fix typo
- `Pipfile` and `Pipfile.lock`: Update Python versions
- `src/`
    - `add_crosswalk.py`, `aggregate_by_huc.py`, `src_adjust_usgs_rating.py`, and `usgs_gage_unit_setup.py`: Change `df1.append(df2)` (deprecated) to `pd.concat([df1, df2])`
    - `build_stream_traversal.py`: Add `dropna=True` to address change in NaN handling
    - `getRasterInfoNative.py`: Replace `import gdal` (deprecated) with `from osgeo import gdal`
    - `stream_branches.py`: Change deprecated indexing to `.iloc[0]` and avoid `groupby.max()` over geometry
- `tools`
    - `inundation.py`: Cleans unused `from gdal`
    - `eval_plots.py`: deprecated dataframe.append fixed and deprecated python query pattern fixed.

<br/><br/>

## v4.3.8.0 - 2023-04-07 - [PR#881](https://github.com/NOAA-OWP/inundation-mapping/pull/881)

Clips branch 0 to terminal segments of NWM streams using the `to` attribute of NWM streams (where `to=0`).

### Changes

- `src/`
    - `delineate_hydros_and_produce_HAND.sh`: Added input arguments to `src/split_flows.py`
    - `split_flows.py`: Added functionality to snap and trim branch 0 flows to terminal NWM streamlines

<br/><br/>

## v4.3.7.4 - 2023-04-10 - [PR#882](https://github.com/NOAA-OWP/inundation-mapping/pull/882)

Bug fix for empty `output_catchments` in `src/filter_catchments_and_add_attributes.py`

### Changes

- `src/filter_catchments_and_add_attributes.py`: Adds check for empty `output_catchments` and exits with Status 61 if empty.

<br/><br/>

## v4.3.7.3 - 2023-04-14 - [PR#880](https://github.com/NOAA-OWP/inundation-mapping/pull/880)

Hotfix for addressing an error during the NRMSE calculation/aggregation step within `tools/rating_curve_comparison.py`. Also added the "n" variable to the agg_nwm_recurr_flow_elev_stats table. Addresses #878

### Changes

- `tools/rating_curve_comparison.py`: address error for computing nrmse when n=1; added the "n" variable (sample size) to the output metrics table

<br/><br/>

## v4.3.7.2 - 2023-04-06 - [PR#879](https://github.com/NOAA-OWP/inundation-mapping/pull/879)

Replaces `os.environ` with input arguments in Python files that are called from bash scripts. The bash scripts now access the environment variables and pass them to the Python files as input arguments. In addition to adapting some Python scripts to a more modular structure which allows them to be run individually, it also allows Visual Studio Code debugger to work properly. Closes #875.

### Changes

- `fim_pre_processing.sh`: Added `-i $inputsDir` input argument to `src/check_huc_inputs.py`
- `src/`
    - `add_crosswalk.py`: Changed `min_catchment_area` and `min_stream_length` environment variables to input arguments
    - `check_huc_inputs.py`: Changed `inputsDir` environment variable to input argument
    - `delineate_hydros_and_produce_HAND.sh`: Added `-m $max_split_distance_meters -t $slope_min -b $lakes_buffer_dist_meters` input arguments to `src/split_flows.py`
    - `split_flows.py`: Changed `max_split_distance_meters`, `slope_min`, and `lakes_buffer_dist_meters` from environment variables to input arguments

<br/><br/>

## v4.3.7.1 - 2023-04-06 - [PR#874](https://github.com/NOAA-OWP/inundation-mapping/pull/874)

Hotfix to `process_branch.sh` because it wasn't removing code-61 branches on exit. Also removes the current run from the new fim_temp directory.

### Changes

- `fim_pipeline.sh`: removal of current run from fim_temp directory
- `src/process_branch.sh`: switched the exit 61 block to use the temp directory instead of the outputs directory

<br/><br/>

## v4.3.7.0 - 2023-03-02 - [PR#868](https://github.com/NOAA-OWP/inundation-mapping/pull/868)

This pull request adds a new feature to `fim_post_processing.sh` to aggregate all of the hydrotables for a given HUC into a single HUC-level `hydrotable.csv` file. Note that the aggregation step happens near the end of `fim_post_processing.sh` (after the subdivision and calibration routines), and the branch hydrotable files are preserved in the branch directories for the time being.

### Changes

- `fim_pipeline.sh`: created a new variable `$jobMaxLimit` that multiplies the `$jobHucLimit` and the `$jobBranchLimit`
- `fim_post_processing.sh`: added new aggregation/concatenation step after the SRC calibration routines; passing the new `$jobMaxLimit` to the commands that accept a multiprocessing job number input; added `$skipcal` argument to the USGS rating curve calibration routine
- `src/add_crosswalk.py`: changed the default value for `calb_applied` variable to be a boolean
- `src/aggregate_by_huc.py`: file renamed (previous name: `src/usgs_gage_aggregate.py`); updated to perform branch to huc file aggregation for `hydroTable_{branch_id}.csv` and `src_full_crosswalked_{branch_id}.csv` files; note that the input arguments ask you to specify which file types to aggregate using the flags: `-elev`, `-htable`, and `-src`
- `tools/inundate_gms.py`: added check to use the aggregated HUC-level `hydrotable.csv` if it exists, otherwise continue to use the branch hydroTable files
- `tools/inundation.py`: added `usecols` argument to the `pd.read_csv` commands to improve read time for hydrotables
- `src/subdiv_chan_obank_src.py`: add dtype to hydrotable pd.read_csv to resolve pandas dtype interpretation warnings

<br/><br/>

## v4.3.6.0 - 2023-03-23 - [PR#803](https://github.com/NOAA-OWP/inundation-mapping/pull/803)

Clips Watershed Boundary Dataset (WBD) to DEM domain for increased efficiency. Essentially, this is a wrapper for `geopandas.clip()` and moves clipping from `src/clip_vectors_to_wbd.py` to `data/wbd/preprocess_wbd.py`.

### Additions

- `data/wbd/preprocess_wbd.py`: Clips WBD to DEM domain polygon

### Changes

- `src/`
    - `bash_variables.env`: Updates `input_WBD_gdb` environment variable
    - `clip_vectors_to_wbd.py`: Removes clipping to DEM domain

<br/><br/>

## v4.3.5.1 - 2023-04-01 - [PR#867](https://github.com/NOAA-OWP/inundation-mapping/pull/867)

outputs_cleanup.py was throwing an error saying that the HUC source directory (to be cleaned up), did not exist. This was confirmed in a couple of environments. The src path in run_unit_wb.sh was sending in the "outputs" directory and not the "fim_temp" directory. This might have been a merge issue.

The log file was moved to the unit_errors folder to validate the error, as expected.

### Changes

- `src/run_unit_wb.sh`: Change the source path being submitted to `outputs_cleanup.py` from the `outputs` HUC directory to the `fim_temp` HUC directory.
- `fim_process_unit_wb.sh`: Updated the phrase "Copied temp directory" to "Moved temp directory"

<br/><br/>

## v4.3.5.0 - 2023-03-02 - [PR#857](https://github.com/NOAA-OWP/inundation-mapping/pull/857)

Addresses changes to function calls needed to run upgraded Shapely library plus other related library upgrades. Upgraded libraries include:
- shapely
- geopandas
- pandas
- numba
- rasterstats
- numpy
- rtree
- tqdm
- pyarrow
- py7zr

Pygeos is removed because its functionality is incorporated into the upgraded shapely library.

### Changes

- `Dockerfile`
- `Pipfile and Pipfile.lock`
- `src/`
	- `associate_levelpaths_with_levees.py`
    - `build_stream_traversal.py`
	- `add_crosswalk.py`
	- `adjust_headwater_streams.py`
	- `aggregate_vector_inputs.py`
	- `clip_vectors_to_wbd.py`
	- `derive_headwaters.py`
	- `stream_branches.py`
	- `split_flows.py`
- `tools/`
	- `fimr_to_benchmark.py`
	- `tools_shared_functions.py`

<br/><br/>

## v4.3.4.0 - 2023-03-16-23 [PR#847](https://github.com/NOAA-OWP/inundation-mapping/pull/847)

### Changes

Create a 'working directory' in the Docker container to run processes within the container's non-persistent filesystem. Modify variables in scripts that process HUCs and branches to use the temporary working directory, and then copy temporary directory (after trimming un-wanted files) over to output directory (persistent filesystem).  Roll back changes to `unit_tests/` to use `/data/outputs` (contains canned data), as the volume mounted `outputs/` most likely will not contain the necessary unit test data.

- `Dockerfile` - create a `/fim_temp` working directory, update `projectDir` to an `ENV`, rename inputs and outputs directory variables
- `fim_pipeline.sh` - remove `projectDir=/foss_fim`, update path of `logFile`, remove indentation
- `fim_pre_processing.sh` - change `$outputRunDataDir` => `$outputDestDir` & add `$tempRunDir`
- `fim_post_processing.sh` - change `$outputRunDataDir` => `$outputDestDir`
- `fim_process_unit_wb.sh` - change `$outputRunDataDir` => `$outputDestDir`, add vars & export `tempRunDir`, `tempHucDataDir`, & `tempBranchDataDir` to `run_unit_wb.sh`
- `README.md` - add linebreaks to codeblocks

- `src/`
  - `bash_variables.env` - `$inputDataDir` => `$inputsDir`
  - `check_huc_inputs.py` - `$inputDataDir` => `$inputsDir`
  - `delineate_hydros_and_produce_HAND.py` - `$outputHucDataDir` => `$tempHucDataDir`, `$outputCurrentBranchDataDir` => `$tempCurrentBranchDataDir`
  - `process_branch.sh` - `$outputRunDataDir` => `$outputsDestDir`
  - `run_by_branch.sh` - `$outputCurrentBranchDataDir` => `$tempCurrentBranchDataDir`, `$outputHucDataDir` => `$tempHucDataDir`
  - `run_unit_wb.sh` - `$outputRunDataDir` => `$outputDestDir`, `$outputHucDataDir` => `$tempHucDataDir`
  - `utils/`
    - `shared_functions.py` - `$inputDataDir` => `$inputsDir`

- `tools/`
  - `inundation_wrapper_custom_flow.py` - `$outputDataDir` => `$outputsDir`
  - `inundation_wrapper_nwm_flows.py`  - `$outputDataDir` => `$outputsDir`
  - `tools_shared_variables.py` - `$outputDataDir` => `$outputsDir`

- `unit_tests/`
  - `README.md` - add linebreaks to code blocks, `/outputs/` => `/data/outputs/`
  - `*_params.json` - `/outputs/` => `/data/outputs/` & `$outputRunDataDir` => `$outputDestDir`
  - `derive_level_paths_test.py` - `$outputRunDataDir` => `$outputDestDir`
  - `check_unit_errors_test.py` - `/outputs/` => `/data/outputs/`
  - `shared_functions_test.py` - `$outputRunDataDir` => `$outputDestDir`
  - `split_flows_test.py`  - `/outputs/` => `/data/outputs/`
  - `tools/`
    - `*_params.json` - `/outputs/` => `/data/outputs/` & `$outputRunDataDir` => `$outputDestDir`

<br/><br/>

## v4.3.3.7 - 2023-03-22 - [PR#856](https://github.com/NOAA-OWP/inundation-mapping/pull/856)

Simple update to the `PULL_REQUEST_TEMPLATE.md` to remove unnecessary/outdated boilerplate items, add octothorpe (#) in front of Additions, Changes, Removals to mirror `CHANGELOG.md` format, and clean up the PR Checklist.

### Changes
- `docs/`
  - `PULL_REQUEST_TEMPLATE.md`

<br/><br/>

## v4.3.3.6 - 2023-03-30 - [PR#859](https://github.com/NOAA-OWP/inundation-mapping/pull/859)

Addresses the issue of output storage space being taken up by output files from branches that did not run. Updates branch processing to remove the extraneous branch file if a branch gets an error code of 61.

### Changes

- `src/process_branch.sh`: added line 41, which removes the outputs and output folder if Error 61 occurs.

<br/><br/>

## v4.3.3.5 - 2023-03-23 - [PR#848](https://github.com/NOAA-OWP/inundation-mapping/pull/848)

Introduces two new arguments (`-pcsv` and `-pfiles`) and improves the documentation of  `synthesize_test_cases.py`. The new arguments allow the user to provide a CSV of previous metrics (`-pcsv`) and to specity whether or not metrics should pulled from previous directories (`-pfiles`).

The dtype warning was suppressed through updates to the `read_csv` function in `hydrotable.py` and additional comments were added throughout script to improve readability.

### Changes
- `tools/inundation.py`: Add data types to the section that reads in the hydrotable (line 483).

- `tools/synthesize_test_cases.py`: Improved formatting, spacing, and added comments. Added two new arguments: `pcsv` and `pfiles` along with checks to verify they are not being called concurrently (lines 388-412). In `create_master_metrics_csv`, creates an `iteration_list` that only contains `['comparison']` if `pfiles` is not true, reads in the previous metric csv `prev_metrics_csv` if it is provided and combine it with the compiled metrics (after it is converted to dataframe), and saves the metrics dataframe (`df_to_write`) to CSV.

<br/><br/>

## v4.3.3.4 - 2023-03-17 - [PR#849](https://github.com/NOAA-OWP/inundation-mapping/pull/849)

This hotfix addresses an error in inundate_nation.py relating to projection CRS.

### Changes

- `tools/inundate_nation.py`: #782 CRS projection change likely causing issue with previous projection configuration

<br/><br/>

## v4.3.3.3 - 2023-03-20 - [PR#854](https://github.com/NOAA-OWP/inundation-mapping/pull/854)

At least one site (e.g. TRYM7) was not been getting mapped in Stage-Based CatFIM, despite having all of the acceptable accuracy codes. This was caused by a data type issue in the `acceptable_coord_acc_code_list` in `tools_shared_variables.py` having the accuracy codes of 5 and 1 as a strings instead of an integers.

### Changes

- `/tools/tools_shared_variables.py`: Added integers 5 and 1 to the acceptable_coord_acc_code_list, kept the '5' and '1' strings as well.

<br/><br/>

## v4.3.3.2 - 2023-03-20 - [PR#851](https://github.com/NOAA-OWP/inundation-mapping/pull/851)

Bug fix to change `.split()` to `os.path.splitext()`

### Changes

- `src/stream_branches.py`: Change 3 occurrences of `.split()` to `os.path.splitext()`

<br/><br/>

## v4.3.3.1 - 2023-03-20 - [PR#855](https://github.com/NOAA-OWP/inundation-mapping/pull/855)

Bug fix for KeyError in `src/associate_levelpaths_with_levees.py`

### Changes

- `src/associate_levelpaths_with_levees.py`: Adds check if input files exist and handles empty GeoDataFrame(s) after intersecting levee buffers with leveed areas.

<br/><br/>

## v4.3.3.0 - 2023-03-02 - [PR#831](https://github.com/NOAA-OWP/inundation-mapping/pull/831)

Addresses bug wherein multiple CatFIM sites in the flow-based service were displaying the same NWS LID. This merge also creates a workaround solution for a slowdown that was observed in the WRDS location API, which may be a temporary workaround, until WRDS addresses the slowdown.

### Changes

- `tools/generate_categorical_fim_mapping.py`: resets the list of tifs to format for each LID within the loop that does the map processing, instead of only once before the start of the loop.
- `tools/tools_shared_functions.py`:
  - adds a try-except block around code that attempted to iterate on an empty list when the API didn't return relevant metadata for a given feature ID (this is commented out, but may be used in the future once WRDS slowdown is addressed).
  - Uses a passed NWM flows geodataframe to determine stream order.
- `/tools/generate_categorical_fim_flows.py`:
  - Adds multiprocessing to flows generation and uses `nwm_flows.gpkg` instead of the WRDS API to determine stream order of NWM feature_ids.
  - Adds duration print messages.
- `/tools/generate_categorical_fim.py`:
  - Refactor to allow for new NWM filtering scheme.
  - Bug fix in multiprocessing calls for interval map production.
  - Adds duration print messages.

<br/><br/>

## v4.3.2.0 - 2023-03-15 - [PR#845](https://github.com/NOAA-OWP/inundation-mapping/pull/845)

This merge revises the methodology for masking levee-protected areas from inundation. It accomplishes two major tasks: (1) updates the procedure for acquiring and preprocessing the levee data to be burned into the DEM and (2) revises the way levee-protected areas are masked from branches.

(1) There are now going to be two different levee vector line files in each HUC. One (`nld_subset_levees_burned.gpkg`) for the levee elevation burning and one (`nld_subset_levees.gpkg`) for the levee-level-path assignment and masking workflow.

(2) Levee-protected areas are masked from inundation based on a few methods:
  - Branch 0: All levee-protected areas are masked.
  - Other branches: Levee-protected areas are masked from the DEMs of branches for level path(s) that the levee is protecting against by using single-sided buffers alongside each side of the levee to determine which side the levee is protecting against (the side opposite the associated levee-protected area).

### Additions

- `.gitignore`: Adds `.private` folder for unversioned code.
- `data/`
    - `esri.py`: Class for querying and downloading ESRI feature services.
    - `nld/`
        - `levee_download.py`: Module that handles downloading and preprocessing levee lines and protected areas from the National Levee Database.
- `src/associate_levelpaths_with_levees.py`: Associates level paths with levees using single-sided levee buffers and writes to CSV to be used by `src/mask_dem.py`

### Changes

- `.config/`
    - `deny_branch_zero.lst`: Adds `dem_meters_{}.tif`.
    - `deny_branches.lst`: Adds `levee_levelpaths.csv` and removes `nld_subset_levees_{}.tif`.
    - `deny_unit.lst`: Adds `dem_meters.tif`.
    - `params_template.env`: Adds `levee_buffer` parameter for levee buffer size/distance in meters and `levee_id_attribute`.
- `src/`
    - `bash_variables.env`: Updates `input_nld_levee_protected_areas` and adds `input_NLD` (moved from `run_unit_wb.sh`) and `input_levees_preprocessed` environment. .variables
    - `burn_in_levees.py`: Removed the unit conversion from feet to meters because it's now being done in `levee_download.py`.
    - `clip_vectors_to_wbd.py`: Added the new levee lines for the levee-level-path assignment and masking workflow.
    - `delineate_hydros_and_produce_HAND.sh`: Updates input arguments.
    - `mask_dem.py`: Updates to use `levee_levelpaths.csv` (output from `associate_levelpaths_with_levees.py`) to mask branch DEMs.
    - `run_by_branch.sh`: Clips `dem_meters.tif` to use for branches instead of `dem_meters_0.tif` since branch 0 is already masked.
    - `run_unit_wb.sh`: Added inputs to `clip_vectors_to_wbd.py`. Added `associate_levelpaths_with_levees.py`. Processes `dem_meters.tif` and then makes a copy for branch 0. Moved `deny_unit.lst` cleanup to after branch processing.

### Removals
- `data/nld/preprocess_levee_protected_areas.py`: Deprecated.

<br/><br/>

## v4.3.1.0 - 2023-03-10 - [PR#834](https://github.com/NOAA-OWP/inundation-mapping/pull/834)

Change all occurances of /data/outputs to /outputs to honor the correct volume mount directory specified when executing docker run.

### Changes

- `Dockerfile` - updated comments in relation to `projectDir=/foss_fim`
- `fim_pipeline.sh` - updated comments in relation to `projectDir=/foss_fim`
- `fim_pre_processing.sh` -updated comments in relation to `projectDir=/foss_fim`
- `fim_post_processing.sh` - updated comments in relation to `projectDir=/foss_fim`
- `README.md` - Provide documentation on starting the Docker Container, and update docs to include additional command line option for calibration database tool.

- `src/`
  - `usgs_gage_crosswalk.py` - added newline character to shorten commented example usage
  - `usgs_gage_unit_setup.py` - `/data/outputs/` => `/outputs/`

- `tools/`
  - `cache_metrics.py` -  `/data/outputs/` => `/outputs/`
  - `copy_test_case_folders.py`  - `/data/outputs/` => `/outputs/`
  - `run_test_case.py` - `/data/outputs/` => `/outputs/`

- `unit_tests/*_params.json`  - `/data/outputs/` => `/outputs/`

- `unit_tests/split_flows_test.py`  - `/data/outputs/` => `/outputs/`

<br/><br/>

## v4.3.0.1 - 2023-03-06 - [PR#841](https://github.com/NOAA-OWP/inundation-mapping/pull/841)

Deletes intermediate files generated by `src/agreedem.py` by adding them to `config/deny_*.lst`

- `config/`
    - `deny_branch_zero.lst`, `deny_branches.lst`, `deny_branch_unittests.lst`: Added `agree_binary_bufgrid.tif`, `agree_bufgrid_zerod.tif`, and `agree_smogrid_zerod.tif`
    - `deny_unit.lst`: Added `agree_binary_bufgrid.tif`, `agree_bufgrid.tif`, `agree_bufgrid_allo.tif`, `agree_bufgrid_dist.tif`,  `agree_bufgrid_zerod.tif`, `agree_smogrid.tif`, `agree_smogrid_allo.tif`, `agree_smogrid_dist.tif`, `agree_smogrid_zerod.tif`

<br/><br/>

## v4.3.0.0 - 2023-02-15 - [PR#814](https://github.com/NOAA-OWP/inundation-mapping/pull/814)

Replaces GRASS with Whitebox. This addresses several issues, including Windows permissions and GRASS projection issues. Whitebox also has a slight performance benefit over GRASS.

### Removals

- `src/r_grow_distance.py`: Deletes file

### Changes

- `Dockerfile`: Removes GRASS, update `$outputDataDir` from `/data/outputs` to `/outputs`
- `Pipfile` and `Pipfile.lock`: Adds Whitebox and removes GRASS
- `src/`
    - `agreedem.py`: Removes `r_grow_distance`; refactors to use with context and removes redundant raster reads.
    - `adjust_lateral_thalweg.py` and `agreedem.py`: Refactors to use `with` context and removes redundant raster reads
    - `unique_pixel_and_allocation.py`: Replaces GRASS with Whitebox and remove `r_grow_distance`
    - `gms/`
        - `delineate_hydros_and_produce_HAND.sh` and `run_by_unit.sh`: Removes GRASS parameter
        - `mask_dem.py`: Removes unnecessary line

<br/><br/>

## v4.2.1.0 - 2023-02-21 - [PR#829](https://github.com/NOAA-OWP/inundation-mapping/pull/829)

During the merge from remove-fim3 PR into dev, merge conflicts were discovered in the unit_tests folders and files. Attempts to fix them at that time failed, so some files were removed, other renamed, other edited to get the merge to work.  Here are the fixes to put the unit tests system back to par.

Note: some unit tests are now temporarily disabled due to dependencies on other files / folders which may not exist in other environments.

Also.. the Changelog.md was broken and is being restored here.

Also.. a minor text addition was added to the acquire_and_preprocess_3dep_dems.py files (not directly related to this PR)

For file changes directly related to unit_test folder and it's file, please see [PR#829](https://github.com/NOAA-OWP/inundation-mapping/pull/829)

Other file changes:

### Changes
- `Pipfile.lock` : rebuilt and updated as a safety pre-caution.
- `docs`
    - `CHANGELOG.md`: additions to this file for FIM 4.2.0.0 were not merged correctly.  (re-added just below in the 4.2.0.0 section)
- `data`
    - `usgs`
        - `acquire_and_preprocess_3dep_dems.py`: Added text on data input URL source.

<br/><br/>

## v4.2.0.1 - 2023-02-16 - [PR#827](https://github.com/NOAA-OWP/inundation-mapping/pull/827)

FIM 4.2.0.0. was throwing errors for 14 HUCs that did not have any level paths. These are HUCs that have only stream orders 1 and 2 and are covered under branch zero, but no stream orders 3+ (no level paths).  This has now been changed to not throw an error but continue to process of the HUC.

### Changes

- `src`
    - `run_unit_wb.sh`: Test if branch_id.lst exists, which legitimately might not. Also a bit of text cleanup.

<br/><br/>

## v4.2.0.0 - 2023-02-16 - [PR#816](https://github.com/NOAA-OWP/inundation-mapping/pull/816)

This update removes the remaining elements of FIM3 code.  It further removes the phrases "GMS" as basically the entire FIM4 model. FIM4 is GMS. With removing FIM3, it also means remove concepts of "MS" and "FR" which were no longer relevant in FIM4.  There are only a few remaining places that will continue with the phrase "GMS" which is in some inundation files which are being re-evaluated.  Some deprecated files have been removed and some subfolders removed.

There are a lot of duplicate explanations for some of the changes, so here is a shortcut system.

- desc 1:  Remove or rename values based on phrase "GMS, MS and/or FR"
- desc 2:  Moved file from the /src/gms folder to /src  or /tools/gms_tools to /tools
- desc 3:  No longer needed as we now use the `fim_pipeline.sh` processing model.

### Removals

- `data`
    - `acquire_and_preprocess_inputs.py`:  No longer needed
- `gms_pipeline.sh` : see desc 3
- `gms_run_branch.sh` : see desc 3
- `gms_run_post_processing.sh` : see desc 3
- `gms_run_unit.sh` : see desc 3
- `src`
    - `gms`
        - `init.py` : folder removed, no longer needed.
        - `aggregate_branch_lists.py`: no longer needed.  Newer version already exists in src directory.
        - `remove_error_branches.py` :  see desc 3
        - `run_by_unit.sh` : see desc 3
        - `test_new_crosswalk.sh` : no longer needed
        - `time_and_tee_run_by_branch.sh` : see desc 3
        - `time_and_tee_run_by_unit.sh` : see desc 3
    - `output_cleanup.py` : see desc 3
 - `tools/gms_tools`
     - `init.py` : folder removed, no longer needed.

### Changes

- `config`
   - `deny_branch_unittests.lst` :  renamed from `deny_gms_branch_unittests.lst`
   - `deny_branch_zero.lst` : renamed from `deny_gms_branch_zero.lst`
   - `deny_branches.lst` :  renamed from `deny_gms_branches.lst`
   - `deny_unit.lst`  : renamed from `deny_gms_unit.lst`
   - `params_template.env` : see desc 1

- `data`
    - `nws`
        - `preprocess_ahps_nws.py`:   Added deprecation note: If reused, it needs review and/or upgrades.
    - `acquire_and_preprocess_3dep_dems.py` : see desc 1
 - `fim_post_processing.sh` : see desc 1, plus a small pathing change.
 - `fim_pre_processing.sh` : see desc 1
 - ` src`
     - `add_crosswalk.py` : see desc 1. Also cleaned up some formatting and commented out a code block in favor of a better way to pass args from "__main__"
     - `bash_variables.env` : see desc 1
     - `buffer_stream_branches.py` : see desc 2
     - `clip_rasters_to_branches.py` : see desc 2
     - `crosswalk_nwm_demDerived.py` :  see desc 1 and desc 2
     - `delineate_hydros_and_produce_HAND.sh` : see desc 1 and desc 2
     - `derive_level_paths.py`  :  see desc 1 and desc 2
     - `edit_points.py` : see desc  2
     - `filter_inputs_by_huc.py`: see desc 1 and desc 2
     - `finalize_srcs.py`:  see desc 2
     - `generate_branch_list.py` : see desc 1
     - `make_rem.py` : see desc 2
     - `make_dem.py` : see desc  2
     - `outputs_cleanup.py`:  see desc 1
     - `process_branch.sh`:  see desc 1
     - `query_vectors_by_branch_polygons.py`: see desc 2
     - `reset_mannings.py` : see desc 2
     - `run_by_branch.sh`:  see desc 1
     - `run_unit_wb.sh`: see desc 1
     - `stream_branches.py`:  see desc 2
     - `subset_catch_list_by_branch_id.py`: see desc 2
     - `toDo.md`: see desc 2
     - `usgs_gage_aggregate.py`:  see desc 1
     - `usgs_gage_unit_setup.py` : see desc 1
     - `utils`
         - `fim_enums.py` : see desc 1

- `tools`
    - `combine_crosswalk_tables.py` : see desc 2
    - `compare_ms_and_non_ms_metrics.py` : see desc 2
    - `compile_comp_stats.py`: see desc 2  and added note about possible deprecation.
    - `compile_computation_stats.py` : see desc 2  and added note about possible deprecation.
    - `composite_inundation.py` : see desc 1 : note.. references a file called inundate_gms which retains it's name for now.
    - `consolidate_metrics.py`: added note about possible deprecation.
    - `copy_test_case_folders.py`: see desc 1
    - `eval_plots.py` : see desc 1
    - `evaluate_continuity.py`: see desc 2
    - `find_max_catchment_breadth.py` : see desc 2
    - `generate_categorical_fim_mapping.py` : see desc 1
    - `inundate_gms.py`: see desc 1 and desc 2. Note: This file has retained its name with the phrase "gms" in it as it might be upgraded later and there are some similar files with similar names.
    - `inundate_nation.py` : see desc 1
    - `inundation.py`:  text styling change
    - `make_boxes_from_bounds.py`: text styling change
    - `mosaic_inundation.py`:  see desc 1 and desc 2
    - `overlapping_inundation.py`: see desc 2
    - `plots.py` : see desc 2
    - `run_test_case.py`:  see desc 1
    - `synthesize_test_cases.py`: see desc 1

- `unit_tests`
    - `README.md`: see desc 1
    - `__template_unittests.py`: see desc 1
    - `check_unit_errors_params.json`  and `check_unit_errors_unittests.py` : see desc 1
    - `derive_level_paths_params.json` and `derive_level_paths_unittests.py` : see desc 1 and desc 2
    - `filter_catchments_and_add_attributes_unittests.py`: see desc 1
    - `outputs_cleanup_params.json` and `outputs_cleanup_unittests.py`: see desc 1 and desc 2
    - `split_flows_unittests.py` : see desc 1
    - `tools`
        - `inundate_gms_params.json` and `inundate_gms_unittests.py`: see desc 1 and desc 2

<br/><br/>

## v4.1.3.0 - 2023-02-13 - [PR#812](https://github.com/NOAA-OWP/inundation-mapping/pull/812)

An update was required to adjust host name when in the AWS environment

### Changes

- `fim_post_processing.sh`: Added an "if isAWS" flag system based on the input command args from fim_pipeline.sh or

- `tools/calibration-db`
    - `README.md`: Minor text correction.

<br/><br/>

## v4.1.2.0 - 2023-02-15 - [PR#808](https://github.com/NOAA-OWP/inundation-mapping/pull/808)

Add `pytest` package and refactor existing unit tests. Update parameters to unit tests (`/unit_tests/*_params.json`) to valid paths. Add leading slash to paths in `/config/params_template.env`.

### Additions

- `/unit_tests`
  - `__init__.py`  - needed for `pytest` command line executable to pick up tests.
  - `pyproject.toml`  - used to specify which warnings are excluded/filtered.
  - `/gms`
    - `__init__.py` - needed for `pytest` command line executable to pick up tests.
  - `/tools`
    - `__init__.py`  - needed for `pytest` command line executable to pick up tests.
    - `inundate_gms_params.json` - file moved up into this directory
    - `inundate_gms_test.py`     - file moved up into this directory
    - `inundation_params.json`   - file moved up into this directory
    - `inundation_test.py`       - file moved up into this directory

### Removals

- `/unit_tests/tools/gms_tools/` directory removed, and files moved up into `/unit_tests/tools`

### Changes

- `Pipfile` - updated to include pytest as a dependency
- `Pipfile.lock` - updated to include pytest as a dependency

- `/config`
  - `params_template.env` - leading slash added to paths

- `/unit_tests/` - All of the `*_test.py` files were refactored to follow the `pytest` paradigm.
  - `*_params.json` - valid paths on `fim-dev1` provided
  - `README.md`  - updated to include documentation on pytest.
  - `unit_tests_utils.py`
  - `__template_unittests.py` -> `__template.py` - exclude the `_test` suffix to remove from test suite. Updated example on new format for pytest.
  - `check_unit_errors_test.py`
  - `clip_vectors_to_wbd_test.py`
  - `filter_catchments_and_add_attributes_test.py`
  - `rating_curve_comparison_test.py`
  - `shared_functions_test.py`
  - `split_flow_test.py`
  - `usgs_gage_crosswalk_test.py`
  - `aggregate_branch_lists_test.py`
  - `generate_branch_list_test.py`
  - `generate_branch_list_csv_test.py`
  - `aggregate_branch_lists_test.py`
  - `generate_branch_list_csv_test.py`
  - `generate_branch_list_test.py`
    - `/gms`
      - `derive_level_paths_test.py`
      - `outputs_cleanup_test.py`
    - `/tools`
      - `inundate_unittests.py` -> `inundation_test.py`
      - `inundate_gms_test.py`


<br/><br/>

## v4.1.1.0 - 2023-02-16 - [PR#809](https://github.com/NOAA-OWP/inundation-mapping/pull/809)

The CatFIM code was updated to allow 1-foot interval processing across all stage-based AHPS sites ranging from action stage to 5 feet above major stage, along with restart capability for interrupted processing runs.

### Changes

- `tools/generate_categorical_fim.py` (all changes made here)
    - Added try-except blocks for code that didn't allow most sites to actually get processed because it was trying to check values of some USGS-related variables that most of the sites didn't have
    - Overwrite abilities of the different outputs for the viz team were not consistent (i.e., one of the files had the ability to be overwritten but another didn't), so that has been made consistent to disallow any overwrites of the existing final outputs for a specified output folder.
    - The code also has the ability to restart from an interrupted run and resume processing uncompleted HUCs by first checking for a simple "complete" file for each HUC. If a HUC has that file, then it is skipped (because it already completed processing during a run for a particular output folder / run name).
    - When a HUC is successfully processed, an empty "complete" text file is created / touched.

<br/><br/>

## v4.1.0.0 - 2023-01-30 - [PR#806](https://github.com/NOAA-OWP/inundation-mapping/pull/806)

As we move to Amazon Web Service, AWS, we need to change our processing system. Currently, it is `gms_pipeline.sh` using bash "parallel" as an iterator which then first processes all HUCs, but not their branches. One of `gms_pipeline.sh`'s next steps is to do branch processing which is again iterated via "parallel". AKA. Units processed as one step, branches processed as second independent step.

**Note:** While we are taking steps to move to AWS, we will continue to maintain the ability of doing all processing on a single server using a single docker container as we have for a long time. Moving to AWS is simply taking portions of code from FIM and adding it to AWS tools for performance of large scale production runs.

Our new processing system, starting with this PR,  is to allow each HUC to process it's own branches.

A further requirement was to split up the overall processing flow to independent steps, with each step being able to process itself without relying on "export" variables from other files. Note: There are still a few exceptions.  The basic flow now becomes
- `fim_pre_processing.sh`,
- one or more calls to `fim_process_unit_wb.sh` (calling this file for each single HUC to be processed).
- followed by a call to `fim_post_processing.sh`.


Note: This is a very large, complex PR with alot of critical details. Please read the details at [PR 806](https://github.com/NOAA-OWP/inundation-mapping/pull/806).

### CRITICAL NOTE
The new `fim_pipeline.sh` and by proxy `fim_pre_processing.sh` has two new key input args, one named **-jh** (job HUCs) and one named **-jb** (job branches).  You can assign the number of cores/CPU's are used for processing a HUC versus the number of branches.  For the -jh number arg, it only is used against the `fim_pipeline.sh` file when it is processing more than one HUC or a list of HUCs as it is the iterator for HUCs.   The -jb flag says how many cores/CPU's can be used when processing branches (note.. the average HUC has 26 branches).

BUT.... you have to be careful not to overload your system.  **You need to multiply the -jh and the -jb values together, but only when using the `fim_pipeline.sh` script.**  Why? _If you have 16 CPU's available on your machine, and you assign -jh as 10 and -jb as 26, you are actually asking for 126 cores (10 x 26) but your machine only has 16 cores._   If you are not using `fim_pipeline.sh` but using the three processing steps independently, then the -jh value has not need to be anything but the number of 1 as each actual HUC can only be processed one at a time. (aka.. no iterator).
</br>

### Additions

- `fim_pipeline.sh` :  The wrapper for the three new major "FIM" processing steps. This script allows processing in one command, same as the current tool of `gms_pipeline.sh`.
- `fim_pre_processing.sh`: This file handles all argument input from the user, validates those inputs and sets up or cleans up folders. It also includes a new system of taking most input parameters and some key enviro variables and writing them out to a files called `runtime_args.env`.  Future processing steps need minimal input arguments as it can read most values it needs from this new `runtime_args.env`. This allows the three major steps to work independently from each other. Someone can now come in, run `fim_pre_processing.sh`, then run `fim_process_unit_wb.sh`, each with one HUC, as many time as they like, each adding just its own HUC folder to the output runtime folder.
- `fim_post_processing.sh`: Scans all HUC folders inside the runtime folders to handle a number of processing steps which include (to name a few):
    - aggregating errors
    - aggregating to create a single list (gms_inputs.csv) for all valid HUCs and their branch ids
    - usgs gage aggregation
    - adjustments to SRV's
    - and more
- `fim_process_unit_wb.sh`: Accepts only input args of runName and HUC number. It then sets up global variable, folders, etc to process just the one HUC. The logic for processing the HUC is in `run_unit_wb.sh` but managed by this `fim_process_unit_wb.sh` file including all error trapping.
- `src`
    - `aggregate_branch_lists.py`:  When each HUC is being processed, it creates it's own .csv file with its branch id's. In post processing we need one master csv list and this file aggregates them. Note: This is a similar file already in the `src/gms` folder but that version operates a bit different and will be deprecated soon.
    - `generate_branch_list.py`: This creates the single .lst for a HUC defining each branch id. With this list, `run_unit_wb.sh` can do a parallelized iteration over each of its branches for processing. Note: This is also similar to the current `src/gms` file of the same name and the gms folder version will also be deprecated soon.
    - `generate_branch_list_csv.py`. As each branch, including branch zero, has processed and if it was successful, it will add to a .csv list in the HUC directory. At the end, it becomes a list of all successful branches. This file will be aggregates with all similar .csv in post processing for future processing.
    - `run_unit_wb.sh`:  The actual HUC processing logic. Note: This is fundamentally the same as the current HUC processing logic that exists currently in `src/gms/run_by_unit.sh`, which will be removed in the very near future. However, at the end of this file, it creates and manages a parallelized iterator for processing each of it's branches.
    - `process_branch.sh`:  Same concept as `process_unit_wb.sh` but this one is for processing a single branch. This file manages the true branch processing file of `src/gms/run_by_branch.sh`.  It is a wrapper file to `src/gms/run_by_branch.sh` and catches all error and copies error files as applicable. This allows the parent processing files to continue despite branch errors. Both the new fim processing system and the older gms processing system currently share the branch processing file of `src/gms/run_by_branch.sh`. When the gms processing file is removed, this file will likely not change, only moved one directory up and be no longer in the `gms` sub-folder.
- `unit_tests`
    - `aggregate_branch_lists_unittests.py' and `aggregate_branch_lists_params.json`  (based on the newer `src` directory edition of `aggregate_branch_lists.py`).
    - `generate_branch_list_unittest.py` and `generate_branch_list_params.json` (based on the newer `src` directory edition of `generate_branch_list.py`).
    -  `generate_branch_list_csv_unittest.py` and `generate_branch_list_csv_params.json`

### Changes

- `config`
    - `params_template.env`: Removed the `default_max_jobs` value and moved the `startDiv` and `stopDiv` to the `bash_variables.env` file.
    - `deny_gms_unit.lst` : Renamed from `deny_gms_unit_prod.lst`
    - `deny_gms_branches.lst` : Renamed from `deny_gms_branches_prod.lst`

- `gms_pipeline.sh`, `gms_run_branch.sh`, `gms_run_unit.sh`, and `gms_post_processing.sh` :  Changed to hardcode the `default_max_jobs` to the value of 1. (we don't want this to be changed at all). They were also changed for minor adjustments for the `deny` list files names.

- `src`
    - `bash_functions.env`: Fix error with calculating durations.
    - `bash_variables.env`:  Adds the two export lines (stopDiv and startDiv) from `params_template.env`
    - `clip_vectors_to_wbd.py`: Cleaned up some print statements for better output traceability.
    - `check_huc_inputs.py`: Added logic to ensure the file was an .lst file. Other file formats were not be handled correctly.
    - `gms`
        - `delineate_hydros_and_produce_HAND.sh`: Removed all `stopDiv` variable to reduce log and screen output.
        - `run_by_branch.sh`: Removed an unnecessary test for overriding outputs.

### Removed

- `config`
    - `deny_gms_branches_dev.lst`

<br/><br/>

## v4.0.19.5 - 2023-01-24 - [PR#801](https://github.com/NOAA-OWP/inundation-mapping/pull/801)

When running tools/test_case_by_hydroid.py, it throws an error of local variable 'stats' referenced before assignment.

### Changes

- `tools`
    - `pixel_counter.py`: declare stats object and remove the GA_Readonly flag
    - `test_case_by_hydroid_id_py`: Added more logging.

<br/><br/>

## v4.0.19.4 - 2023-01-25 - [PR#802](https://github.com/NOAA-OWP/inundation-mapping/pull/802)

This revision includes a slight alteration to the filtering technique used to trim/remove lakeid nwm_reaches that exist at the upstream end of each branch network. By keeping a single lakeid reach at the branch level, we can avoid issues with the branch headwater point starting at a lake boundary. This ensures the headwater catchments for some branches are properly identified as a lake catchment (no inundation produced).

### Changes

- `src/gms/stream_branches.py`: New changes to the `find_upstream_reaches_in_waterbodies` function: Added a step to create a list of nonlake segments (lakeid = -9999) . Use the list of nonlake reaches to allow the filter to keep a the first lakeid reach that connects to a nonlake segment.

<br/><br/>

## v4.0.19.3 - 2023-01-17 - [PR#794](https://github.com/NOAA-OWP/inundation-mapping/pull/794)

Removing FIM3 files and references.  Anything still required for FIM 3 are held in the dev-fim3 branch.

### Removals

- `data`
    - `preprocess_rasters.py`: no longer valid as it is for NHD DEM rasters.
- `fim_run.sh`
- ` src`
    - `aggregate_fim_outputs.sh`
    - `fr_to_ms_raster.mask.py`
    - `get_all_huc_in_inputs.py`
    - `reduce_nhd_stream_density.py`
    - `rem.py`:  There are two files named `rem.py`, one in the src directory and one in the gms directory. This version in the src directory is no longer valid. The `rem.py` in the gms directory is being renamed to avoid future enhancements of moving files.
    - `run_by_unit.sh`:  There are two files named `run_by_unit.sh`, one in the src directory and one in the gms directory. This version in the src directory is for fim3. For the remaining `run_by_unit.sh`, it is NOT being renamed at this time as it will likely be renamed in the near future.
    - `time_and_tee_run_by_unit.sh`:  Same not as above for `run_by_unit.sh`.
    - `utils`
        - `archive_cleanup.py`
 - `tools`
     - `compare_gms_srcs_to_fr.py`
     - `preprocess_fimx.py`

### Changes

- `src`
    - `adjust_headwater_streams.py`: Likely deprecated but kept for safety reason. Deprecation note added.
- `tools`
    - `cygnss_preprocess.py`: Likely deprecated but kept for safety reason. Deprecation note added.
    - `nesdis_preprocess.py`: Likely deprecated but kept for safety reason. Deprecation note added.

<br/><br/>

## v4.0.19.2 - 2023-01-17 - [PR#797](https://github.com/NOAA-OWP/inundation-mapping/pull/797)

Consolidates global bash environment variables into a new `src/bash_variables.env` file. Additionally, Python environment variables have been moved into this file and `src/utils/shared_variables.py` now references this file. Hardcoded projections have been replaced by an environment variable. This also replaces the Manning's N file in `config/params_template.env` with a constant and updates relevant code. Unused environment variables have been removed.

### Additions

- `src/bash_variables.env`: Adds file for global environment variables

### Removals

- `config/`
    - `mannings_default.json`
    - `mannings_default_calibrated.json`

### Changes

- `config/params_template.env`: Changes manning_n from filename to default value of 0.06
- `gms_run_branch.sh`: Adds `bash_variables.env`
- `gms_run_post_processing.sh`: Adds `bash_variables.env` and changes projection from hardcoded to environment variable
- `gms_run_unit.sh`: Adds `bash_variables.env`
- `src/`
    - `add_crosswalk.py`: Assigns default manning_n value and removes assignments by stream orders
    - `aggregate_vector_inputs.py`: Removes unused references to environment variables and function
    - `gms/run_by_unit.sh`: Removes environment variable assignments and uses projection from environment variables
    - `utils/shared_variables.py`: Removes environment variables and instead references src/bash_variables.env

<br/><br/>

## v4.0.19.1 - 2023-01-17 - [PR#796](https://github.com/NOAA-OWP/inundation-mapping/pull/796)

### Changes

- `tools/gms_tools/combine_crosswalk_tables.py`: Checks length of dataframe list before concatenating

<br/><br/>

## v4.0.19.0 - 2023-01-06 - [PR#782](https://github.com/NOAA-OWP/inundation-mapping/pull/782)

Changes the projection of HAND processing to EPSG 5070.

### Changes

- `gms_run_post_processing.sh`: Adds target projection for `points`
- `data/nld/preprocess_levee_protected_areas.py`: Changed to use `utils.shared_variables.DEFAULT_FIM_PROJECTION_CRS`
- `src/`
    - `clip_vectors_to_wbd.py`: Save intermediate outputs in EPSG:5070
    - `src_adjust_spatial_obs.py`: Changed to use `utils.shared_variables.DEFAULT_FIM_PROJECTION_CRS`
    - `utils/shared_variables.py`: Changes the designated projection variables
    - `gms/`
        - `stream_branches.py`: Checks the projection of the input streams and changes if necessary
        - `run_by_unit.py`: Changes the default projection crs variable and added as HUC target projection
- `tools/inundate_nation.py`: Changed to use `utils.shared_variables.PREP_PROJECTION`

<br/><br/>

## v4.0.18.2 - 2023-01-11 - [PR#790](https://github.com/NOAA-OWP/inundation-mapping/pull/790)

Remove Great Lakes clipping

### Changes

- `src/`
    - `clip_vectors_to_wbd.py`: Removes Great Lakes clipping and references to Great Lakes polygons and lake buffer size

    - `gms/run_by_unit.sh`: Removes Great Lakes polygon and lake buffer size arguments to `src/clip_vectors_to_wbd.py`

<br/><br/>

## v4.0.18.1 - 2022-12-13 - [PR #760](https://github.com/NOAA-OWP/inundation-mapping/pull/760)

Adds stacked bar eval plots.

### Additions

- `/tools/eval_plots_stackedbar.py`: produces stacked bar eval plots in the same manner as `eval_plots.py`.

<br/><br/>

## v4.0.18.0 - 2023-01-03 - [PR#780](https://github.com/NOAA-OWP/inundation-mapping/pull/780)

Clips WBD and stream branch buffer polygons to DEM domain.

### Changes

- `src/`
    - `clip_vectors_to_wbd.py`: Clips WBD polygon to DEM domain

    - `gms/`
        - `buffer_stream_branches.py`: Clips branch buffer polygons to DEM domain
        - `derive_level_paths.py`: Stop processing if no branches exist
        - `mask_dem.py`: Checks if stream file exists before continuing
        - `remove_error_branches.py`: Checks if error_branches has data before continuing
        - `run_by_unit.sh`: Adds DEM domain as bash variable and adds it as an argument to calling `clip_vectors_to_wbd.py` and `buffer_stream_branches.py`

<br/><br/>


## v4.0.17.4 - 2023-01-06 - [PR#781](https://github.com/NOAA-OWP/inundation-mapping/pull/781)

Added crosswalk_table.csv from the root output folder as being a file push up to Hydrovis s3 bucket after FIM BED runs.

### Changes

- `config`
    - `aws_s3_put_fim4_hydrovis_whitelist.lst`:  Added crosswalk_table.csv to whitelist.


<br/><br/>

## v4.0.17.3 - 2022-12-23 - [PR#773](https://github.com/NOAA-OWP/inundation-mapping/pull/773)

Cleans up REM masking of levee-protected areas and fixes associated error.

### Removals

- `src/gms/`
    - `delineate_hydros_and_produce_HAND.sh`: removes rasterization and masking of levee-protected areas from the REM
    - `rasterize_by_order`: removes this file
- `config/`
    - `deny_gms_branch_zero.lst`, `deny_gms_branches_dev.lst`, and `deny_gms_branches_prod.lst`: removes `LeveeProtectedAreas_subset_{}.tif`

### Changes

- `src/gms/rem.py`: fixes an error where the nodata value of the DEM was overlooked

<br/><br/>

## v4.0.17.2 - 2022-12-29 - [PR #779](https://github.com/NOAA-OWP/inundation-mapping/pull/779)

Remove dependency on `other` folder in `test_cases`. Also updates ESRI and QGIS agreement raster symbology label to include the addition of levee-protected areas as a mask.

### Removals

- `tools/`
    - `aggregate_metrics.py` and `cache_metrics.py`: Removes reference to test_cases/other folder

### Changes

- `config/symbology/`
    - `esri/agreement_raster.lyr` and `qgis/agreement_raster.qml`: Updates label from Waterbody mask to Masked since mask also now includes levee-protected areas
- `tools/`
    - `eval_alt_catfim.py` and `run_test_case.py`: Updates waterbody mask to dataset located in /inputs folder

<br/><br/>

## v4.0.17.1 - 2022-12-29 - [PR #778](https://github.com/NOAA-OWP/inundation-mapping/pull/778)

This merge fixes a bug where all of the Stage-Based intervals were the same.

### Changes
- `/tools/generate_categorical_fim.py`: Changed `stage` variable to `interval_stage` variable in `produce_stage_based_catfim_tifs` function call.

<br/><br/>

## v4.0.17.0 - 2022-12-21 - [PR #771](https://github.com/NOAA-OWP/inundation-mapping/pull/771)

Added rysnc to docker images. rysnc can now be used inside the images to move data around via docker mounts.

### Changes

- `Dockerfile` : added rsync

<br/><br/>

## v4.0.16.0 - 2022-12-20 - [PR #768](https://github.com/NOAA-OWP/inundation-mapping/pull/768)

`gms_run_branch.sh` was processing all of the branches iteratively, then continuing on to a large post processing portion of code. That has now be split to two files, one for branch iteration and the other file for just post processing.

Other minor changes include:
- Removing the system where a user could override `DropStreamOrders` where they could process streams with stream orders 1 and 2 independently like other GMS branches.  This option is now removed, so it will only allow stream orders 3 and higher as gms branches and SO 1 and 2 will always be in branch zero.

- The `retry` flag on the three gms*.sh files has been removed. It did not work correctly and was not being used. Usage of it would have created unreliable results.

### Additions

- `gms_run_post_processing.sh`
   - handles all tasks from after `gms_run_branch.sh` to this file, except for output cleanup, which stayed in `gms_run_branch.sh`.
   - Can be run completely independent from `gms_run_unit.sh` or gms_run_branch.sh` as long as all of the files are in place. And can be re-run if desired.

### Changes

- `gms_pipeline.sh`
   - Remove "retry" system.
   - Remove "dropLowStreamOrders" system.
   - Updated for newer reusable output date/time/duration system.
   - Add call to new `gms_run_post_processing.sh` file.

- `gms_run_branch.sh`
   - Remove "retry" system.
   - Remove "dropLowStreamOrders" system.
   - Updated for newer reusable output date/time/duration system.
   - Removed most code from below the branch iterator to the new `gms_run_post_processing.sh` file. However, it did keep the branch files output cleanup and non-zero exit code checking.

- `gms_run_unit.sh`
   - Remove "retry" system.
   - Remove "dropLowStreamOrders" system.
   - Updated for newer reusable output date/time/duration system.

- `src`
    - `bash_functions.env`:  Added a new method to make it easier / simpler to calculation and display duration time.
    - `filter_catchments_and_add_attributes.py`:  Remove "dropLowStreamOrders" system.
    - `split_flows.py`: Remove "dropLowStreamOrders" system.
    - `usgs_gage_unit_setup.py`:  Remove "dropLowStreamOrders" system.

- `gms`
    - `delineate_hydros_and_produced_HAND.sh` : Remove "dropLowStreamOrders" system.
    - `derive_level_paths.py`: Remove "dropLowStreamOrders" system and some small style updates.
    - `run_by_unit.sh`: Remove "dropLowStreamOrders" system.

- `unit_tests/gms`
    - `derive_level_paths_params.json` and `derive_level_paths_unittests.py`: Remove "dropLowStreamOrders" system.

<br/><br/>

## v4.0.15.0 - 2022-12-20 - [PR #758](https://github.com/NOAA-OWP/inundation-mapping/pull/758)

This merge addresses feedback received from field users regarding CatFIM. Users wanted a Stage-Based version of CatFIM, they wanted maps created for multiple intervals between flood categories, and they wanted documentation as to why many sites are absent from the Stage-Based CatFIM service. This merge seeks to address this feedback. CatFIM will continue to evolve with more feedback over time.

## Changes
- `/src/gms/usgs_gage_crosswalk.py`: Removed filtering of extra attributes when writing table
- `/src/gms/usgs_gage_unit_setup.py`: Removed filter of gages where `rating curve == yes`. The filtering happens later on now.
- `/tools/eval_plots.py`: Added a post-processing step to produce CSVs of spatial data
- `/tools/generate_categorical_fim.py`:
  - New arguments to support more advanced multiprocessing, support production of Stage-Based CatFIM, specific output directory pathing, upstream and downstream distance, controls on how high past "major" magnitude to go when producing interval maps for Stage-Based, the ability to run a single AHPS site.
- `/tools/generate_categorical_fim_flows.py`:
  - Allows for flows to be retrieved for only one site (useful for testing)
  - More logging
  - Filtering stream segments according to stream order
- `/tools/generate_categorical_fim_mapping.py`:
  - Support for Stage-Based CatFIM production
  - Enhanced multiprocessing
  - Improved post-processing
- `/tools/pixel_counter.py`: fixed a bug where Nonetypes were being returned
- `/tools/rating_curve_get_usgs_rating_curves.py`:
  - Removed filtering when producing `usgs_gages.gpkg`, but adding attribute as to whether or not it meets acceptance criteria, as defined in `gms_tools/tools_shared_variables.py`.
  - Creating a lookup list to filter out unacceptable gages before they're written to `usgs_rating_curves.csv`
  - The `usgs_gages.gpkg` now includes two fields indicating whether or not gages pass acceptance criteria (defined in `tools_shared_variables.py`. The fields are `acceptable_codes` and `acceptable_alt_error`
- `/tools/tools_shared_functions.py`:
  - Added `get_env_paths()` function to retrieve environmental variable information used by CatFIM and rating curves scripts
  - `Added `filter_nwm_segments_by_stream_order()` function that uses WRDS to filter out NWM feature_ids from a list if their stream order is different than a desired stream order.
- `/tools/tools_shared_variables.py`: Added the acceptance criteria and URLS for gages as non-constant variables. These can be modified and tracked through version changes. These variables are imported by the CatFIM and USGS rating curve and gage generation scripts.
- `/tools/test_case_by_hydroid.py`: reformatting code, recommend adding more comments/docstrings in future commit

<br/><br/>

## v4.0.14.2 - 2022-12-22 - [PR #772](https://github.com/NOAA-OWP/inundation-mapping/pull/772)

Added `usgs_elev_table.csv` to hydrovis whitelist files.  Also updated the name to include the word "hydrovis" in them (anticipating more s3 whitelist files).

### Changes

- `config`
    - `aws_s3_put_fim4_hydrovis_whitelist.lst`:  File name updated and added usgs_elev_table.csv so it gets push up as well.
    - `aws_s3_put_fim3_hydrovis_whitelist.lst`: File name updated

- `data/aws`
   - `s3.py`: added `/foss_fim/config/aws_s3_put_fim4_hydrovis_whitelist.lst` as a default to the -w param.

<br/><br/>

## v4.0.14.1 - 2022-12-03 - [PR #753](https://github.com/NOAA-OWP/inundation-mapping/pull/753)

Creates a polygon of 3DEP DEM domain (to eliminate errors caused by stream networks with no DEM data in areas of HUCs that are outside of the U.S. border) and uses the polygon layer to clip the WBD and stream network (to a buffer inside the WBD).

### Additions
- `data/usgs/acquire_and_preprocess_3dep_dems.py`: Adds creation of 3DEP domain polygon by polygonizing all HUC6 3DEP DEMs and then dissolving them.
- `src/gms/run_by_unit.sh`: Adds 3DEP domain polygon .gpkg as input to `src/clip_vectors_to_wbd.py`

### Changes
- `src/clip_vectors_to_wbd.py`: Clips WBD to 3DEP domain polygon and clips streams to a buffer inside the clipped WBD polygon.

<br/><br/>

## v4.0.14.0 - 2022-12-20 - [PR #769](https://github.com/NOAA-OWP/inundation-mapping/pull/769)

Masks levee-protected areas from the DEM in branch 0 and in highest two stream order branches.

### Additions

- `src/gms/`
    - `mask_dem.py`: Masks levee-protected areas from the DEM in branch 0 and in highest two stream order branches
    - `delineate_hydros_and_produce_HAND.sh`: Adds `src/gms/mask_dem.py`

<br/><br/>

## v4.0.13.2 - 2022-12-20 - [PR #767](https://github.com/NOAA-OWP/inundation-mapping/pull/767)

Fixes inundation of nodata areas of REM.

### Changes

- `tools/inundation.py`: Assigns depth a value of `0` if REM is less than `0`

<br/><br/>

## v4.0.13.1 - 2022-12-09 - [PR #743](https://github.com/NOAA-OWP/inundation-mapping/pull/743)

This merge adds the tools required to generate Alpha metrics by hydroid. It summarizes the Apha metrics by branch 0 catchment for use in the Hydrovis "FIM Performance" service.

### Additions

- `pixel_counter.py`:  A script to perform zonal statistics against raster data and geometries
- `pixel_counter_functions.py`: Supporting functions
- `pixel_counter_wrapper.py`: a script that wraps `pixel_counter.py` for batch processing
- `test_case_by_hydroid.py`: the main script to orchestrate the generation of alpha metrics by catchment

<br/><br/>

## v4.0.13.0 - 2022-11-16 - [PR #744](https://github.com/NOAA-OWP/inundation-mapping/pull/744)

Changes branch 0 headwaters data source from NHD to NWS to be consistent with branches. Removes references to NHD flowlines and headwater data.

### Changes

- `src/gms/derive_level_paths.py`: Generates headwaters before stream branch filtering

### Removals

- Removes NHD flowlines and headwater references from `gms_run_unit.sh`, `config/deny_gms_unit_prod.lst`, `src/clip_vectors_to_wbd.py`, `src/gms/run_by_unit.sh`, `unit_tests/__template_unittests.py`, `unit_tests/clip_vectors_to_wbd_params.json`, and `unit_tests/clip_vectors_to_wbd_unittests.py`

<br/><br/>

## V4.0.12.2 - 2022-12-04 - [PR #754](https://github.com/NOAA-OWP/inundation-mapping/pull/754)

Stop writing `gms_inputs_removed.csv` if no branches are removed with Error status 61.

### Changes

- `src/gms/remove_error_branches.py`: Checks if error branches is not empty before saving gms_inputs_removed.csv

<br/><br/>

## v4.0.12.1 - 2022-11-30 - [PR #751](https://github.com/NOAA-OWP/inundation-mapping/pull/751)

Updating a few deny list files.

### Changes

- `config`:
    - `deny_gms_branches_dev.lst`, `deny_gms_branches_prod.lst`, and `deny_gms_unit_prod.lst`

<br/><br/>


## v4.0.12.0 - 2022-11-28 - [PR #736](https://github.com/NOAA-OWP/inundation-mapping/pull/736)

This feature branch introduces a new methodology for computing Manning's equation for the synthetic rating curves. The new subdivision approach 1) estimates bankfull stage by crosswalking "bankfull" proxy discharge data to the raw SRC discharge values 2) identifies in-channel vs. overbank geometry values 3) applies unique in-channel and overbank Manning's n value (user provided values) to compute Manning's equation separately for channel and overbank discharge and adds the two components together for total discharge 4) computes a calibration coefficient (where benchmark data exists) that applies to the  calibrated total discharge calculation.

### Additions

- `src/subdiv_chan_obank_src.py`: new script that performs all subdiv calculations and then produce a new (modified) `hydroTable.csv`. Inputs include `src_full_crosswalked.csv` for each huc/branch and a Manning's roughness csv file (containing: featureid, channel n, overbank n; file located in the `/inputs/rating_curve/variable_roughness/`). Note that the `identify_src_bankfull.py` script must be run prior to running the subdiv workflow.

### Changes

- `config/params_template.env`: removed BARC and composite roughness parameters; added new subdivision parameters; default Manning's n file set to `mannings_global_06_12.csv`
- `gms_run_branch.sh`: moved the PostgreSQL database steps to occur immediately before the SRC calibration steps; added new subdivision step; added condition to SRC calibration to ensure subdivision routine is run
- `src/add_crosswalk.py`: removed BARC function call; update placeholder value list (removed BARC and composite roughness variables) - these placeholder variables ensure that all hydrotables have the same dimensions
- `src/identify_src_bankfull.py`: revised FIM3 starting code to work with FIM4 framework; stripped out unnecessary calculations; restricted bankfull identification to stage values > 0
- `src/src_adjust_spatial_obs.py`: added huc sort function to help user track progress from console outputs
- `src/src_adjust_usgs_rating.py`: added huc sort function to help user track progress from console outputs
- `src/src_roughness_optimization.py`: reconfigured code to compute a calibration coefficient and apply adjustments using the subdivision variables; renamed numerous variables; simplified code where possible
- `src/utils/shared_variables.py`: increased `ROUGHNESS_MAX_THRESH` from 0.6 to 0.8
- `tools/vary_mannings_n_composite.py`: *moved this script from /src to /tools*; updated this code from FIM3 to work with FIM4 structure; however, it is not currently implemented (the subdivision routine replaces this)
- `tools/aggregate_csv_files.py`: helper tool to search for csv files by name/wildcard and concatenate all found files into one csv (used for aggregating previous calibrated roughness values)
- `tools/eval_plots.py`: updated list of metrics to plot to also include equitable threat score and mathews correlation coefficient (MCC)
- `tools/synthesize_test_cases.py`: updated the list of FIM version metrics that the `PREV` flag will use to create the final aggregated metrics csv; this change will combine the dev versions provided with the `-dc` flag along with the existing `previous_fim_list`

<br/><br/>

## v4.0.11.5 - 2022-11-18 - [PR #746](https://github.com/NOAA-OWP/inundation-mapping/pull/746)

Skips `src/usgs_gage_unit_setup.py` if no level paths exist. This may happen if a HUC has no stream orders > 2. This is a bug fix for #723 for the case that the HUC also has USGS gages.

### Changes

- `src/gms/run_by_unit.sh`: Adds check for `nwm_subset_streams_levelPaths.gpkg` before running `usgs_gage_unit_setup.py`

<br/><br/>

## v4.0.11.4 - 2022-10-12 - [PR #709](https://github.com/NOAA-OWP/inundation-mapping/pull/709)

Adds capability to produce single rating curve comparison plots for each gage.

### Changes

- `tools/rating_curve_comparison.py`
    - Adds generate_single_plot() to make a single rating curve comparison plot for each gage in a given HUC
    - Adds command line switch to generate single plots

<br/><br/>

## v4.0.11.3 - 2022-11-10 - [PR #739](https://github.com/NOAA-OWP/inundation-mapping/pull/739)

New tool with instructions of downloading levee protected areas and a tool to pre-process it, ready for FIM.

### Additions

- `data`
    - `nld`
         - `preprocess_levee_protected_areas.py`:  as described above

### Changes

- `data`
     - `preprocess_rasters.py`: added deprecation note. It will eventually be replaced in it's entirety.
- `src`
    - `utils`
        - `shared_functions.py`: a few styling adjustments.

<br/><br/>

## v4.0.11.2 - 2022-11-07 - [PR #737](https://github.com/NOAA-OWP/inundation-mapping/pull/737)

Add an extra input args to the gms_**.sh files to allow for an override of the branch zero deny list, same as we can do with the unit and branch deny list overrides. This is needed for debugging purposes.

Also, if there is no override for the deny branch zero list and is not using the word "none", then use the default or overridden standard branch deny list.  This will keep the branch zero's and branch output folders similar but not identical for outputs.

### Changes

- `gms_pipeline.sh`:  Add new param to allow for branch zero deny list override. Plus added better logic for catching bad deny lists earlier.
- `gms_run_branch.sh`:  Add new param to allow for branch zero deny list override.  Add logic to cleanup all branch zero output folders with the default branch deny list (not the branch zero list), UNLESS an override exists for the branch zero deny list.
- `gms_run_unit.sh`: Add new param to allow for branch zero deny list override.
- `config`
    - `deny_gms_branch_zero.lst`: update to keep an additional file in the outputs.
- `src`
    - `output_cleanup.py`: added note saying it is deprecated.
    - `gms`
        - `run_by_branch.sh`: variable name change (matching new names in related files for deny lists)
        - `run_by_unit.sh`: Add new param to allow for branch zero deny list override.

<br/><br/>

## v4.0.11.1 - 2022-11-01 - [PR #732](https://github.com/NOAA-OWP/inundation-mapping/pull/732)

Due to a recent IT security scan, it was determined that Jupyter-core needed to be upgraded.

### Changes

- `Pipfile` and `Pipfile.lock`:  Added a specific version of Jupyter Core that is compliant with IT.

<br/><br/>

## v4.0.11.0 - 2022-09-21 - [PR #690](https://github.com/NOAA-OWP/inundation-mapping/pull/690)

Masks levee-protected areas from Relative Elevation Model if branch 0 or if branch stream order exceeds a threshold.

### Additions

- `src/gms/`
   - `delineate_hydros_and_produce_HAND.sh`
      - Reprojects and creates HUC-level raster of levee-protected areas from polygon layer
      - Uses that raster to mask/remove those areas from the Relative Elevation Model
   - `rasterize_by_order.py`: Subsets levee-protected area branch-level raster if branch 0 or if order exceeds a threshold (default threshold: max order - 1)
- `config/`
   - `deny_gms_branches_default.lst`, and `deny_gms_branches_min.lst`: Added LeveeProtectedAreas_subset_{}.tif
   - `params_template.env`: Adds mask_leveed_area_toggle

### Changes

- `src/gms/delineate_hydros_and_produce_HAND.sh`: Fixes a bug in ocean/Great Lakes masking
- `tools/`
    - `eval_alt_catfim.py` and `run_test_case.py`: Changes the levee mask to the updated inputs/nld_vectors/Levee_protected_areas.gpkg

<br/><br/>

## v4.0.10.5 - 2022-10-21 - [PR #720](https://github.com/NOAA-OWP/inundation-mapping/pull/720)

Earlier versions of the acquire_and_preprocess_3dep_dems.py did not have any buffer added when downloading HUC6 DEMs. This resulted in 1 pixel nodata gaps in the final REM outputs in some cases at HUC8 sharing a HUC6 border. Adding the param of cblend 6 to the gdalwarp command meant put a 6 extra pixels all around perimeter. Testing showed that 6 pixels was plenty sufficient as the gaps were never more than 1 pixel on borders of no-data.

### Changes

- `data`
    - `usgs`
        - `acquire_and_preprocess_3dep_dems.py`: Added the `cblend 6` param to the gdalwarp call for when the dem is downloaded from USGS.
    - `create_vrt_file.py`:  Added sample usage comment.
 - `src`
     - `gms`
         `run_by_unit.sh`: Added a comment about gdal as it relates to run_by_unit.

Note: the new replacement inputs/3dep_dems/10m_5070/ files can / will be copied before PR approval as the true fix was replacment DEM's. There is zero risk of overwriting prior to code merge.

<br/><br/>

## v4.0.10.4 - 2022-10-27 - [PR #727](https://github.com/NOAA-OWP/inundation-mapping/pull/727)

Creates a single crosswalk table containing HUC (huc8), BranchID, HydroID, feature_id (and optionally LakeID) from branch-level hydroTables.csv files.

### Additions

- `tools/gms_tools/combine_crosswalk_tables.py`: reads and concatenates hydroTable.csv files, writes crosswalk table
- `gms_run_branch.sh`: Adds `tools/gms_tools/make_complete_hydrotable.py` to post-processing

<br/><br/>

## v4.0.10.3 - 2022-10-19 - [PR #718](https://github.com/NOAA-OWP/inundation-mapping/pull/718)

Fixes thalweg notch by clipping upstream ends of the stream segments to prevent the stream network from reaching the edge of the DEM and being treated as outlets when pit filling the burned DEM.

### Changes

- `src/clip_vectors_to_wbd.py`: Uses a slightly smaller buffer than wbd_buffer (wbd_buffer_distance-2*(DEM cell size)) to clip stream network inside of DEM extent.

<br/><br/>

## v4.0.10.2 - 2022-10-24 - [PR #723](https://github.com/NOAA-OWP/inundation-mapping/pull/723)

Runs branch 0 on HUCs with no other branches remaining after filtering stream orders if `drop_low_stream_orders` is used.

### Additions

- `src/gms`
    - `stream_branches.py`: adds `exclude_attribute_values()` to filter out stream orders 1&2 outside of `load_file()`

### Changes

- `src/gms`
    - `buffer_stream_branches.py`: adds check for `streams_file`
    - `derive_level_paths.py`: checks length of `stream_network` before filtering out stream orders 1&2, then filters using `stream_network.exclude_attribute_values()`
    - `generate_branch_list.py`: adds check for `stream_network_dissolved`

<br/><br/>

## v4.0.10.1 - 2022-10-5 - [PR #695](https://github.com/NOAA-OWP/inundation-mapping/pull/695)

This hotfix address a bug with how the rating curve comparison (sierra test) handles the branch zero synthetic rating curve in the comparison plots. Address #676

### Changes

- `tools/rating_curve_comparison.py`
  - Added logging function to print and write to log file
  - Added new filters to ignore AHPS only sites (these are sites that we need for CatFIM but do not have a USGS gage or USGS rating curve available for sierra test analysis)
  - Added functionality to identify branch zero SRCs
  - Added new plot formatting to distinguish branch zero from other branches

<br/><br/>

## v4.0.10.0 - 2022-10-4 - [PR #697](https://github.com/NOAA-OWP/inundation-mapping/pull/697)

Change FIM to load DEM's from the new USGS 3Dep files instead of the original NHD Rasters.

### Changes

- `config`
    - `params_template.env`: Change default of the calib db back to true:  src_adjust_spatial back to "True". Plus a few text updates.
- `src`
    - `gms`
        - `run_by_unit.sh`: Change input_DEM value to the new vrt `$inputDataDir/3dep_dems/10m_5070/fim_seamless_3dep_dem_10m_5070.vrt` to load the new 3Dep DEM's. Note: The 3Dep DEM's are projected as CRS 5070, but for now, our code is using ESRI:102039. Later all code and input will be changed to CRS:5070. We now are defining the FIM desired projection (102039), so we need to reproject on the fly from 5070 to 102039 during the gdalwarp cut.
        - `run_by_branch.sh`: Removed unused lines.
    - `utils`
        - `shared_variables.py`: Changes to use the new 3Dep DEM rasters instead of the NHD rasters. Moved some values (grouped some variables). Added some new variables for 3Dep. Note: At this time, some of these new enviro variables for 3Dep are not used but are expected to be used shortly.
- `data`
    - `usgs`
        - `acquire_and_preprocess_3dep_dems.py`: Minor updates for adjustments of environmental variables. Adjustments to ensure the cell sizes are fully defined as 10 x 10 as source has a different resolution. The data we downloaded to the new `inputs/3dep_dems/10m_5070` was loaded as 10x10, CRS:5070 rasters.

### Removals

- `lib`
    - `aggregate_fim_outputs.py` : obsolete. Had been deprecated for a while and replaced by other files.
    - `fr_to_mr_raster_mask.py` : obsolete. Had been deprecated for a while and replaced by other files.

<br/><br/>

## v4.0.9.8 - 2022-10-06 - [PR #701](https://github.com/NOAA-OWP/inundation-mapping/pull/701)

Moved the calibration tool from dev-fim3 branch into "dev" (fim4) branch. Git history not available.

Also updated making it easier to deploy, along with better information for external contributors.

Changed the system so the calibration database name is configurable. This allows test databases to be setup in the same postgres db / server system. You can have more than one calb_db_keys.env running in different computers (or even more than one on one server) pointing to the same actual postgres server and service. ie) multiple dev machine can call a single production server which hosts the database.

For more details see /tools/calibration-db/README.md

### Changes

- `tools`
    - `calibration-db`
        - `docker-compose.yml`: changed to allow for configurable database name. (allows for more then one database in a postgres database system (one for prod, another for test if needed))

### Additions

- `config`
    - `calb_db_keys_template.env`: a new template verison of the required config values.

### Removals

- `tools`
    - `calibration-db`
        - `start_db.sh`: Removed as the command should be run on demand and not specifically scripted because of its configurable location of the env file.

<br/><br/>

## v4.0.9.7 - 2022-10-7 - [PR #703](https://github.com/NOAA-OWP/inundation-mapping/pull/703)

During a recent release of a FIM 3 version, it was discovered that FIM3 has slightly different AWS S3 upload requirements. A new s3 whitelist file has been created for FIM3 and the other s3 file was renamed to include the phrase "fim4" in it.

This is being added to source control as it might be used again and we don't want to loose it.

### Additions

- `config`
   - `aws_s3_put_fim3_whitelist.lst`

### Renamed

- `config`
   - `aws_s3_put_fim4_whitelist.lst`: renamed from aws_s3_put_whitelist.lst

<br/><br/>

## v4.0.9.6 - 2022-10-17 - [PR #711](https://github.com/NOAA-OWP/inundation-mapping/pull/711)

Bug fix and formatting upgrades. It was also upgraded to allow for misc other inundation data such as high water data.

### Changes

- `tools`
    - `inundate_nation.py`:  As stated above.

### Testing

- it was run in a production model against fim 4.0.9.2 at 100 yr and 2 yr as well as a new High Water dataset.

<br/><br/>

## v4.0.9.5 - 2022-10-3 - [PR #696](https://github.com/NOAA-OWP/inundation-mapping/pull/696)

- Fixed deny_gms_unit_prod.lst to comment LandSea_subset.gpkg, so it does not get removed. It is needed for processing in some branches
- Change default for params_template.env -> src_adjust_spatial="False", back to default of "True"
- Fixed an infinite loop when src_adjust_usgs_rating.py was unable to talk to the calib db.
- Fixed src_adjsust_usgs_rating.py for when the usgs_elev_table.csv may not exist.

### Changes

- `gms_run_branch.sh`:  removed some "time" command in favour of using fim commands from bash_functions.sh which give better time and output messages.

- `config`
    - `deny_gms_unit_prod.lst`: Commented out LandSea_subset.gpkg as some HUCs need that file in place.
    - `params_template.env`: Changed default src_adjust_spatial back to True

- `src`
    - `src_adjust_spatial_obs.py`:  Added code to a while loop (line 298) so it is not an indefinite loop that never stops running. It will now attempts to contact the calibration db after 6 attempts. Small adjustments to output and logging were also made and validation that a connection to the calib db was actually successful.
    - `src_adjust_usgs_rating.py`: Discovered that a usgs_elev_df might not exist (particularly when processing was being done for hucs that have no usgs guage data). If the usgs_elev_df does not exist, it no longer errors out.

<br/><br/>

## v4.0.9.4 - 2022-09-30 - [PR #691](https://github.com/NOAA-OWP/inundation-mapping/pull/691)

Cleanup Branch Zero output at the end of a processing run. Without this fix, some very large files were being left on the file system. Adjustments and cleanup changed the full BED output run from appx 2 TB output to appx 1 TB output.

### Additions

- `unit_tests`
    - `gms`
        - `outputs_cleanup_params.json` and `outputs_cleanup_unittests.py`: The usual unit test files.

### Changes

- `gms_pipeline.sh`: changed variables and text to reflect the renamed default `deny_gms_branchs_prod.lst` and `deny_gms_unit_prod.lst` files. Also tells how a user can use the word 'none' for the deny list parameter (both or either unit or branch deny list) to skip output cleanup(s).

- `gms_run_unit.sh`: changed variables and text to reflect the renamed default `deny_gms_unit_prod.lst` files. Also added a bit of minor output text (styling). Also tells how a user can use the word 'none' for the deny list parameter to skip output cleanup.

- `gms_run_branch.sh`:
       ... changed variables and text to reflect the renamed default `deny_gms_branches.lst` files.
       ... added a bit of minor output text (styling).
       ... also tells how a user can use the word 'none' for the deny list parameter to skip output cleanup.
       ... added a new section that calls the `outputs_cleanup.py` file and will do post cleanup on branch zero output files.

- `src`
    - `gms`
        - `outputs_cleanup.py`: pretty much rewrote it in its entirety. Now accepts a manditory branch id (can be zero) and can recursively search subdirectories. ie) We can submit a whole output directory with all hucs and ask to cleanup branch 0 folder OR cleanup files in any particular directory as we did before (per branch id).

          - `run_by_unit.sh`:  updated to pass in a branch id (or the value of "0" meaning branch zero) to outputs_cleanup.py.
          - `run_by_branch.sh`:  updated to pass in a branch id to outputs_cleanup.py.

- `unit_tests`
    - `README.md`: updated to talk about the specific deny list for unit_testing.
    - `__template_unittests.py`: updated for the latest code standards for unit tests.

- `config`
    - `deny_gms_branch_unittest.lst`: Added some new files to be deleted, updated others.
    - `deny_gms_branch_zero.lst`: Added some new files to be deleted.
    - `deny_gms_branches_dev.lst`:  Renamed from `deny_gms_branches_default.lst` and some new files to be deleted, updated others. Now used primarily for development and testing use.
    - `deny_gms_branches_prod.lst`:  Renamed from `deny_gms_branches_min` and some new files to be deleted, updated others. Now used primarily for when releasing a version to production.
    - `deny_gms_unit_prod.lst`: Renamed from `deny_gms_unit_default.lst`, yes... there currently is no "dev" version.  Added some new files to be deleted.

<br/><br/>

## v4.0.9.3 - 2022-09-13 - [PR #681](https://github.com/NOAA-OWP/inundation-mapping/pull/681)

Created a new tool to downloaded USGS 3Dep DEM's via their S3 bucket.

Other changes:
 - Some code file re-organization in favour of the new `data` folder which is designed for getting, setting, and processing data from external sources such as AWS, WBD, NHD, NWM, etc.
 - Added tmux as a new tool embedded inside the docker images.

### Additions

- `data`
   - `usgs`
      - `acquire_and_preprocess_3dep_dems.py`:  The new tool as described above. For now it is hardcoded to a set path for USGS AWS S3 vrt file but may change later for it to become parameter driven.
 - `create_vrt_file.py`: This is also a new tool that can take a directory of geotiff files and create a gdal virtual file, .vrt extention, also called a `virtual raster`. Instead of clipping against HUC4, 6, 8's raster files, and run risks of boundary issues, vrt's actual like all of the tif's are one giant mosaiced raster and can be clipped as one.

### Removals

- 'Dockerfile.prod`:  No longer being used (never was used)

### Changes

- `Dockerfile`:  Added apt install for tmux. This tool will now be available in docker images and assists developers.

- `data`
   - `acquire_and_preprocess_inputs.py`:  moved from the `tools` directory but not other changes made. Note: will required review/adjustments before being used again.
   - `nws`
      - `preprocess_ahps_nws.py`:  moved from the `tools` directory but not other changes made. Note: will required review/adjustments before being used again.
      - `preprocess_rasters.py`: moved from the `tools` directory but not other changes made. Note: will required review/adjustments before being used again.
    - `usgs`
         - `preprocess_ahps_usgs.py`:  moved from the `tools` directory but not other changes made. Note: will required review/adjustments before being used again.
         - `preprocess_download_usgs_grids.py`: moved from the `tools` directory but not other changes made. Note: will required review/adjustments before being used again.

 - `src`
     - `utils`
         - `shared_functions.py`:  changes made were
              - Cleanup the "imports" section of the file (including a change to how the utils.shared_variables file is loaded.
              - Added `progress_bar_handler` function which can be re-used by other code files.
              - Added `get_file_names` which can create a list of files from a given directory matching a given extension.
              - Modified `print_current_date_time` and `print_date_time_duration` and  methods to return the date time strings. These helper methods exist to help with standardization of logging and output console messages.
              - Added `print_start_header` and `print_end_header` to help with standardization of console and logging output messages.
          - `shared_variables.py`: Additions in support of near future functionality of having fim load DEM's from USGS 3DEP instead of NHD rasters.

<br/><br/>

## v4.0.9.2 - 2022-09-12 - [PR #678](https://github.com/NOAA-OWP/inundation-mapping/pull/678)

This fixes several bugs related to branch definition and trimming due to waterbodies.

### Changes

- `src/gms/stream_branches.py`
   - Bypasses erroneous stream network data in the to ID field by using the Node attribute instead.
   - Adds check if no nwm_lakes_proj_subset.gpkg file is found due to no waterbodies in the HUC.
   - Allows for multiple upstream branches when stream order overrides arbolate sum.

<br/><br/>

## v4.0.9.1 - 2022-09-01 - [PR #664](https://github.com/NOAA-OWP/inundation-mapping/pull/664)

A couple of changes:
1) Addition of a new tool for pushing files / folders up to an AWS (Amazon Web Service) S3 bucket.
2) Updates to the Docker image creation files to include new packages for boto3 (for AWS) and also added `jupyter`, `jupterlab` and `ipympl` to make it easier to use those tools during development.
3) Correct an oversight of `logs\src_optimization` not being cleared upon `overwrite` run.

### Additions

- `src`
   - `data`
       - `README.md`: Details on how the new system for `data` folders (for communication for external data sources/services).
       - `aws`
           - `aws_base.py`:  A file using a class and inheritance system (parent / child). This file has properties and a method that all child class will be expected to use and share. This makes it quicker and easier to added new AWS tools and helps keep consistant patterns and standards.
           - `aws_creds_template.env`: There are a number of ways to validate credentials to send data up to S3. We have chosen to use an `.env` file that can be passed into the tool from any location. This is the template for that `.env` file. Later versions may be changed to use AWS profile security system.
           - `s3.py`: This file pushes file and folders up to a defined S3 bucket and root folder. Note: while it is designed only for `puts` (pushing to S3), hooks were added in case functional is added later for `gets` (pull from S3).


### Changes

- `utils`
   - `shared_functions.py`:  A couple of new features
       -  Added a method which accepts a path to a .lst or .txt file with a collection of data and load it into a  python list object. It can be used for a list of HUCS, file paths, or almost anything.
       - A new method for quick addition of current date/time in output.
       - A new method for quick calculation and formatting of time duration in hours, min and seconds.
       - A new method for search for a string in a given python list. It was designed with the following in mind, we already have a python list loaded with whitelist of files to be included in an S3 push. As we iterate through files from the file system, we can use this tool to see if the file should be pushed to S3. This tool can easily be used contexts and there is similar functionality in other FIM4 code that might be able to this method.

- `Dockerfile` : Removed a line for reloading Shapely in recent PRs, which for some reason is no longer needed after adding the new BOTO3 python package. Must be related to python packages dependencies. This removed Shapely warning seen as a result of another recent PR. Also added AWS CLI for bash commands.

- `Pipfile` and `Pipfile.lock`:  Updates for the four new python packages, `boto3` (for AWS), `jupyter`, `jupyterlab` and `ipympl`. We have some staff that use Jupyter in their dev actitivies. Adding this package into the base Docker image will make it easier for them.

<br/><br/>

## 4.0.9.0 - 2022-09-09 - [PR #672](https://github.com/NOAA-OWP/inundation-mapping/pull/672)

When deriving level paths, this improvement allows stream order to override arbolate sum when selecting the proper upstream segment to continue the current branch.

<br/><br/>

## 4.0.8.0 - 2022-08-26 - [PR #671](https://github.com/NOAA-OWP/inundation-mapping/pull/671)

Trims ends of branches that are in waterbodies; also removes branches if they are entirely in a waterbody.

## Changes

- `src/gms/stream_branches.py`: adds `trim_branches_in_waterbodies()` and `remove_branches_in_waterbodies()` to trim and prune branches in waterbodies.

<br/><br/>

## v4.0.7.2 - 2022-08-11 - [PR #654](https://github.com/NOAA-OWP/inundation-mapping/pull/654)

`inundate_nation.py` A change to switch the inundate nation function away from refrences to `inundate.py`, and rather use `inundate_gms.py` and `mosaic_inundation.py`

### Changes

- `inundate_gms`:  Changed `mask_type = 'filter'`

<br/><br/>

## v4.0.7.1 - 2022-08-22 - [PR #665](https://github.com/NOAA-OWP/inundation-mapping/pull/665)

Hotfix for addressing missing input variable when running `gms_run_branch.sh` outside of `gms_pipeline.sh`.

### Changes
- `gms_run_branch.sh`: defining path to WBD HUC input file directly in ogr2ogr call rather than using the $input_WBD_gdb defined in `gms_run_unit.sh`
- `src/src_adjust_spatial_obs.py`: removed an extra print statement
- `src/src_roughness_optimization.py`: removed a log file write that contained sensitive host name

<br/><br/>

## v4.0.7.0 - 2022-08-17 - [PR #657](https://github.com/NOAA-OWP/inundation-mapping/pull/657)

Introduces synthetic rating curve calibration workflow. The calibration computes new Manning's coefficients for the HAND SRCs using input data: USGS gage locations, USGS rating curve csv, and a benchmark FIM extent point database stored in PostgreSQL database. This addresses [#535].

### Additions

- `src/src_adjust_spatial_obs.py`: new synthetic rating curve calibration routine that prepares all of the spatial (point data) benchmark data for ingest to the Manning's coefficient calculations performed in `src_roughness_optimization.py`
- `src/src_adjust_usgs_rating.py`: new synthetic rating curve calibration routine that prepares all of the USGS gage location and observed rating curve data for ingest to the Manning's coefficient calculations performed in `src_roughness_optimization.py`
- `src/src_roughness_optimization.py`: new SRC post-processing script that ingests observed data and HUC/branch FIM output data to compute optimized Manning's coefficient values and update the discharge values in the SRCs. Outputs a new hydroTable.csv.

### Changes

- `config/deny_gms_branch_zero.lst`: added `gw_catchments_reaches_filtered_addedAttributes_crosswalked_{}.gpkg` to list of files to keep (used in calibration workflow)
- `config/deny_gms_branches_min.lst`: added `gw_catchments_reaches_filtered_addedAttributes_crosswalked_{}.gpkg` to list of files to keep (used in calibration workflow)
- `config/deny_gms_unit_default.lst`: added `usgs_elev_table.csv` to list of files to keep (used in calibration workflow)
- `config/params_template.env`: added new variables for user to control calibration
  - `src_adjust_usgs`: Toggle to run src adjustment routine (True=on; False=off)
  - `nwm_recur_file`: input file location with nwm feature_id and recurrence flow values
  - `src_adjust_spatial`: Toggle to run src adjustment routine (True=on; False=off)
  - `fim_obs_pnt_data`: input file location with benchmark point data used to populate the postgresql database
  - `CALB_DB_KEYS_FILE`: path to env file with sensitive paths for accessing postgres database
- `gms_run_branch.sh`: includes new steps in the workflow to connect to the calibration PostgreSQL database, run SRC calibration w/ USGS gage rating curves, run SRC calibration w/ benchmark point database
- `src/add_crosswalk.py`: added step to create placeholder variables to be replaced in post-processing (as needed). Created here to ensure consistent column variables in the final hydrotable.csv
- `src/gms/run_by_unit.sh`: added new steps to workflow to create the `usgs_subset_gages.gpkg` file for branch zero and then perform crosswalk and create `usgs_elev_table.csv` for branch zero
- `src/make_stages_and_catchlist.py`: Reconcile flows and catchments hydroids
- `src/usgs_gage_aggregate.py`: changed streamorder data type from integer to string to better handle missing values in `usgs_gage_unit_setup.py`
- `src/usgs_gage_unit_setup.py`: added new inputs and function to populate `usgs_elev_table.csv` for branch zero using all available gages within the huc (not filtering to a specific branch)
- `src/utils/shared_functions.py`: added two new functions for calibration workflow
  - `check_file_age`: check the age of a file (use for flagging potentially outdated input)
  - `concat_huc_csv`: concatenate huc csv files to a single dataframe/csv
- `src/utils/shared_variables.py`: defined new SRC calibration threshold variables
  - `DOWNSTREAM_THRESHOLD`: distance in km to propogate new roughness values downstream
  - `ROUGHNESS_MAX_THRESH`: max allowable adjusted roughness value (void values larger than this)
  - `ROUGHNESS_MIN_THRESH`: min allowable adjusted roughness value (void values smaller than this)

<br/><br/>

## v4.0.6.3 - 2022-08-04 - [PR #652](https://github.com/NOAA-OWP/inundation-mapping/pull/652)

Updated `Dockerfile`, `Pipfile` and `Pipfile.lock` to add the new psycopg2 python package required for a WIP code fix for the new FIM4 calibration db.

<br/><br/>

## v4.0.6.2 - 2022-08-16 - [PR #639](https://github.com/NOAA-OWP/inundation-mapping/pull/639)

This file converts USFIMR remote sensed inundation shapefiles into a raster that can be used to compare to the FIM data. It has to be run separately for each shapefile. This addresses [#629].

### Additions

- `/tools/fimr_to_benchmark.py`: This file converts USFIMR remote sensed inundation shapefiles into a raster that can be used to compare to the FIM data. It has to be run separately for each shapefile.

<br/><br/>

## v4.0.6.1 - 2022-08-12 - [PR #655](https://github.com/NOAA-OWP/inundation-mapping/pull/655)

Prunes branches that fail with NO_FLOWLINES_EXIST (Exit code: 61) in `gms_run_branch.sh` after running `split_flows.py`

### Additions
- Adds `remove_error_branches.py` (called from `gms_run_branch.sh`)
- Adds `gms_inputs_removed.csv` to log branches that have been removed across all HUCs

### Removals
- Deletes branch folders that fail
- Deletes branch from `gms_inputs.csv`

<br/><br/>

## v4.0.6.0 - 2022-08-10 - [PR #614](https://github.com/NOAA-OWP/inundation-mapping/pull/614)

Addressing #560, this fix in run_by_branch trims the DEM derived streamline if it extends past the end of the branch streamline. It does this by finding the terminal point of the branch stream, snapping to the nearest point on the DEM derived stream, and cutting off the remaining downstream portion of the DEM derived stream.

### Changes

- `/src/split_flows.py`: Trims the DEM derived streamline if it flows past the terminus of the branch (or level path) streamline.
- `/src/gms/delineate_hydros_and_produce_HAND.sh`: Added branch streamlines as an input to `split_flows.py`.

<br/><br/>

## v4.0.5.4 - 2022-08-01 - [PR #642](https://github.com/NOAA-OWP/inundation-mapping/pull/642)

Fixes bug that causes [Errno2] No such file or directory error when running synthesize_test_cases.py if testing_versions folder doesn't exist (for example, after downloading test_cases from ESIP S3).

### Additions

- `run_test_case.py`: Checks for testing_versions folder in test_cases and adds it if it doesn't exist.

<br/><br/>

## v4.0.5.3 - 2022-07-27 - [PR #630](https://github.com/NOAA-OWP/inundation-mapping/issues/630)

A file called gms_pipeline.sh already existed but was unusable. This has been updated and now can be used as a "one-command" execution of the fim4/gms run. While you still can run gms_run_unit.sh and gms_run_branch.sh as you did before, you no longer need to. Input arguments were simplified to allow for more default and this simplification was added to `gms_run_unit.sh` and `gms_run_branch.sh` as well.

A new feature was added that is being used for `gms_pipeline.sh` which tests the percent and number of errors after hucs are processed before continuing onto branch processing.

New FIM4/gms usability is now just (at a minumum): `gms_pipeline.sh -n <output name> -u <HUC(s) or HUC list path>`

`gms_run_branch.sh` and `gms_run_branch.sh` have also been changed to add the new -a flag and default to dropping stream orders 1 and 2.

### Additions

- `src`
    - `check_unit_errors.py`: as described above.
- `unit_tests`
    - `check_unit_errors_unittests.py` and `check_unit_errors_params.json`: to match new file.

### Changes

- `README.md`:  Updated text for FIM4, gms_pipeline, S3 input updates, information about updating dependencies, misc link updates and misc text verbage.
- `gms_pipeline.sh`: as described above.
- `gms_run_unit.sh`: as described above. Also small updates to clean up folders and files in case of an overwrite.
- `gms_run_branch.sh`: as described above.
- `src`
     - `utils`
         - `fim_enums.py`:  FIM_system_exit_codes renamed to FIM_exit_codes.
         - `shared_variables.py`: added configurable values for minimum number and percentage of unit errors.
    - `bash_functions.env`:   Update to make the cumulative time screen outputs in mins/secs instead of just seconds.
    - `check_huc_inputs.py`:  Now returns the number of HUCs being processed, needed by `gms_pipeline.sh` (Note: to get the value back to a bash file, it has to send it back via a "print" line and not a "return" value.  Improved input validation,
- `unit_tests`
   - `README.md`: Misc text and link updates.

### Removals

- `config\params_template_calibrated.env`: No longer needed. Has been removed already from dev-fim3 and confirmed that it is not needed.
<br><br>

## v4.0.5.2 - 2022-07-25 - [PR #622](https://github.com/NOAA-OWP/inundation-mapping/pull/622)

Updates to unit tests including a minor update for outputs and loading in .json parameter files.
<br><br>


## v4.0.5.1 - 2022-06-27 - [PR #612](https://github.com/NOAA-OWP/inundation-mapping/pull/612)

`Alpha Test Refactor` An upgrade was made a few weeks back to the dev-fim3 branch that improved performance, usability and readability of running alpha tests. Some cleanup in other files for readability, debugging verbosity and styling were done as well. A newer, cleaner system for printing lines when the verbose flag is enabled was added.

### Changes

- `gms_run_branch.sh`:  Updated help instructions to about using multiple HUCs as command arguments.
- `gms_run_unit.sh`:  Updated help instructions to about using multiple HUCs as command arguments.
- `src/utils`
    - `shared_functions.py`:
       - Added a new function called `vprint` which creates a simpler way (and better readability) for other python files when wanting to include a print line when the verbose flag is on.
       - Added a new class named `FIM_Helpers` as a wrapper for the new `vprint` method.
       - With the new `FIM_Helpers` class, a previously existing method named `append_id_to_file_name` was moved into this class making it easier and quicker for usage in other classes.

- `tools`
    - `composite_inundation.py`: Updated its usage of the `append_id_to_file_name` function to now call the`FIM_Helpers` method version of it.
    - `gms_tools`
       - `inundate_gms.py`: Updated for its adjusted usage of the `append_id_to_file_name` method, also removed its own `def __vprint` function in favour of the `FIM_Helpers.vprint` method.
       - `mosaic_inundation.py`:
          - Added adjustments for use of `append_id_to_file_name` and adjustments for `fh.vprint`.
          - Fixed a bug for the variable `ag_mosaic_output` which was not pre-declared and would fail as using an undefined variable in certain conditions.
    - `run_test_case.py`: Ported `test_case` class from FIM 3 and tweaked slightly to allow for GMS FIM. Also added more prints against the new fh.vprint method. Also added a default print line for progress / traceability for all alpha test regardless if the verbose flag is set.
    - `synthesize_test_cases.py`: Ported `test_case` class from FIM 3.
- `unit_tests`
   - `shared_functions_unittests.py`: Update to match moving the `append_id_to_file_name` into the `FIM_Helpers` class. Also removed all "header print lines" for each unit test method (for output readability).

<br/><br/>

## v4.0.5.0 - 2022-06-16 - [PR #611](https://github.com/NOAA-OWP/inundation-mapping/pull/611)

'Branch zero' is a new branch that runs the HUCs full stream network to make up for stream orders 1 & 2 being skipped by the GMS solution and is similar to the FR extent in FIM v3. This new branch is created during `run_by_unit.sh` and the processed DEM is used by the other GMS branches during `run_by_branch.sh` to improve efficiency.

### Additions

- `src/gms/delineate_hydros_and_produce_HAND.sh`: Runs all of the modules associated with delineating stream lines and catchments and building the HAND relative elevation model. This file is called once during `gms_run_unit` to produce the branch zero files and is also run for every GMS branch in `gms_run_branch`.
- `config/deny_gms_branch_zero.lst`: A list specifically for branch zero that helps with cleanup (removing unneeded files after processing).

### Changes

- `src/`
    - `output_cleanup.py`: Fixed bug for viz flag.
    - `gms/`
        - `run_by_unit.sh`: Added creation of "branch zero", DEM pre-processing, and now calls.
        -  `delineate_hydros_and_produce_HAND.sh` to produce HAND outputs for the entire stream network.
        - `run_by_branch.sh`: Removed DEM processing steps (now done in `run_by_unit.sh`), moved stream network delineation and HAND generation to `delineate_hydros_and_produce_HAND.sh`.
        - `generate_branch_list.py`: Added argument and parameter to sure that the branch zero entry was added to the branch list.
- `config/`
     - `params_template.env`: Added `zero_branch_id` variable.
- `tools`
     - `run_test_case.py`: Some styling / readability upgrades plus some enhanced outputs.  Also changed the _verbose_ flag to _gms_verbose_ being passed into Mosaic_inundation function.
     - `synthesize_test_cases.py`: arguments being passed into the _alpha_test_args_ from being hardcoded from flags to verbose (effectively turning on verbose outputs when applicable. Note: Progress bar was not affected.
     - `tools_shared_functions.py`: Some styling / readability upgrades.
- `gms_run_unit.sh`: Added export of extent variable, dropped the -s flag and added the -a flag so it now defaults to dropping stream orders 1 and 2.
- `gms_run_branch.sh`: Fixed bug when using overwrite flag saying branch errors folder already exists, dropped the -s flag and added the -a flag so it now defaults to dropping stream orders 1 and 2.

### Removals

- `tests/`: Redundant
- `tools/shared_variables`: Redundant

<br/><br/>

## v4.0.4.3 - 2022-05-26 - [PR #605](https://github.com/NOAA-OWP/inundation-mapping/pull/605)

We needed a tool that could composite / mosaic inundation maps for FIM3 FR and FIM4 / GMS with stream orders 3 and higher. A tool previously existed named composite_fr_ms_inundation.py and it was renamed to composite_inundation.py and upgraded to handle any combination of 2 of 3 items (FIM3 FR, FIM3 MS and/or FIM4 GMS).

### Additions

- `tools/composite_inundation.py`: Technically it is a renamed from composite_ms_fr_inundation.py, and is based on that functionality, but has been heavily modified. It has a number of options, but primarily is designed to take two sets of output directories, inundate the files, then composite them into a single mosiac'd raster per huc. The primary usage is expected to be compositing FIM3 FR with FIM4 / GMS with stream orders 3 and higher.

- `unit_tests/gms/inundate_gms_unittests.py and inundate_gms_params.json`: for running unit tests against `tools/gms_tools/inunundate_gms.py`.
- `unit_tests/shared_functions_unittests.py and shared_functions_params.json`: A new function named `append_id_to_file_name_single_identifier` was added to `src/utils/shared_functions.py` and some unit tests for that function was created.

### Removed

- `tools/composite_ms_fr_inundation.py`: replaced with upgraded version named `composite_inundation.py`.

### Changes

- `tools/gms_tools/inundate_gms.py`: some style, readabilty cleanup plus move a function up to `shared_functions.py`.
- `tools/gms_tools/mosaic_inundation.py`: some style, readabilty cleanup plus move a function up to `shared_functions.py`.
- `tools/inundation.py`: some style, readabilty cleanup.
- `tools/synthesize_test_cases.py`: was updated primarily for sample usage notes.

<br/><br/>

## v4.0.4.2 - 2022-05-03 - [PR #594](https://github.com/NOAA-OWP/inundation-mapping/pull/594)

This hotfix includes several revisions needed to fix/update the FIM4 area inundation evaluation scripts. These changes largely migrate revisions from the FIM3 evaluation code to the FIM4 evaluation code.

### Changes

- `tools/eval_plots.py`: Copied FIM3 code revisions to enable RAS2FIM evals and PND plots. Replaced deprecated parameter name for matplotlib grid()
- `tools/synthesize_test_cases.py`: Copied FIM3 code revisions to assign FR, MS, COMP resolution variable and addressed magnitude list variable for IFC eval
- `tools/tools_shared_functions.py`: Copied FIM3 code revisions to enable probability not detected (PND) metric calculation
- `tools/tools_shared_variables.py`: Updated magnitude dictionary variables for RAS2FIM evals and PND plots

<br/><br/>

## v4.0.4.1 - 2022-05-02 - [PR #587](https://github.com/NOAA-OWP/inundation-mapping/pull/587)

While testing GMS against evaluation and inundation data, we discovered some challenges for running alpha testing at full scale. Part of it was related to the very large output volume for GMS which resulted in outputs being created on multiple servers and folders. Considering the GMS volume and processing, a tool was required to extract out the ~215 HUC's that we have evaluation data for. Next, we needed isolate valid HUC output folders from original 2,188 HUC's and its 100's of thousands of branches. The first new tool allows us to point to the `test_case` data folder and create a list of all HUC's that we have validation for.

Now that we have a list of relavent HUC's, we need to consolidate output folders from the previously processed full CONUS+ output data. The new `copy_test_case_folders.py` tool extracts relavent HUC (gms unit) folders, based on the list created above, into a consolidated folder. The two tools combine result in significantly reduced overall processing time for running alpha tests at scale.

`gms_run_unit.sh` and `aggregated_branch_lists.py` were adjusted to make a previously hardcoded file path and file name to be run-time parameters. By adding the two new arguments, the file could be used against the new `copy_test_case_folders.py`. `copy_test_case_folders.py` and `gms_run_unit.sh` can now call `aggregated_branch_lists.py` to create a key input file called `gms_inputs.csv` which is a key file required for alpha testing.

A few other small adjustments were made for readability and traceability as well as a few small fixes discovered when running at scale.

### Additions

- `tools/find_test_case_folders.py`: A new tool for creating a list of HUC's that we have test/evaluation data for.
- `tools/copy_test_case_folders.py`: A new tool for using the list created above, to scan through other fully processed output folders and extract only the HUC's (gms units) and it's branches into a consolidated folder, ready for alpha test processing (or other needs).

### Changes

- `src/gms/aggregate_branch_lists.py`: Adjusted to allow two previously hardcoded values to now be incoming arguments. Now this file can be used by both `gms_run_unit.sh` and `copy_test_case_folders.py`.
- `tools/synthesize_test_cases.py`: Adjustments for readability and progress status. The embedded progress bars are not working and will be addressed later.
- `tools/run_test_case.py`: A print statement was added to help with processing progess was added.
- `gms_run_unit.sh`: This was adjusted to match the new input parameters for `aggregate_branch_lists.py` as well as additions for progress status. It now will show the entire progress period start datetime, end datetime and duration.
- `gms_run_branch.sh`: Also was upgraded to show the entire progress period start datetime, end datetime and duration.

<br/><br/>

## v4.0.4.0 - 2022-04-12 - [PR #557](https://github.com/NOAA-OWP/inundation-mapping/pull/557)

During large scale testing of the new **filtering out stream orders 1 and 2** feature [PR #548](https://github.com/NOAA-OWP/inundation-mapping/pull/548), a bug was discovered with 14 HUCS that had no remaining streams after removing stream orders 1 and 2. This resulted in a number of unmanaged and unclear exceptions. An exception may be still raised will still be raised in this fix for logging purposes, but it is now very clear what happened. Other types of events are logged with clear codes to identify what happened.

Fixes were put in place for a couple of new logging behaviors.

1. Recognize that for system exit codes, there are times when an event is neither a success (code 0) nor a failure (code 1). During processing where stream orders are dropped, some HUCs had no remaining reaches, others had mismatched reaches and others as had missing flowlines (reaches) relating to dissolved level paths (merging individual reaches as part of GMS). When these occur, we want to abort the HUC (unit) or branch processing, identify that they were aborted for specific reasons and continue. A new custom system exit code system was adding using python enums. Logging was enhanced to recognize that some exit codes were not a 0 or a 1 and process them differently.

2. Pathing and log management became an issue. It us not uncommon for tens or hundreds of thousands of branches to be processed. A new feature was to recognize what is happening with each branch or unit and have them easily found and recognizable. Futher, processing for failure (sys exit code of 1) are now copied into a unique folder as the occur to help with visualization of run time errors. Previously errors were not extracted until the end of the entire run which may be multiple days.

3. A minor correction was made when dissolved level paths were created with the new merged level path not always having a valid stream order value.

### File Additions

- `src/`
   - `utils/`
      - `fim_enums.py`:
         - A new class called `FIM_system_exit_codes` was added. This allows tracking and blocking of duplicate system exit codes when a custom system code is required.


### Changes

- `fim_run.sh`: Added the gms `non-zero-exit-code` system to `fim_run` to help uncover and isolate errors during processing. Errors recorded in log files within in the logs/unit folder are now copied into a new folder called `unit_errors`.

- `gms_run_branch.sh`:
    -  Minor adjustments to how the `non-zero-exit code` logs were created. Testing uncovered that previous versions were not always reliable. This is now stablized and enhanced.
    - In previous versions, only the `gms_unit.sh` was aware that **stream order filtering** was being done. Now all branch processing is also aware that filtering is in place. Processing in child files and classes can now make adjustments as/if required for stream order filtering.
    - Small output adjustments were made to help with overall screen and log readability.

- `gms_run_unit.sh`:
    - Minor adjustments to how the `non-zero-exit-code` logs were created similar to `gms_run_branch.sh.`
    - Small text corrections, formatting and output corrections were added.
    - A feature removing all log files at the start of the entire process run were added if the `overwrite` command line argument was added.

- `src/`
   - `filter_catchments_and_add_attributes.py`:
      - Some minor formatting and readability adjustments were added.
      - Additions were made to help this code be aware and responding accordingly if that stream order filtering has occurred. Previously recorded as bugs coming from this class, are now may recorded with the new custom exit code if applicable.

   - `run_by_unit.sh` (supporting fim_run.sh):
         - As a change was made to sub-process call to `filter_catchments_and_add_attributes.py` file, which is shared by gms, related to reach errors / events.

   - `split_flows.py`:
      - Some minor formatting and readability adjustments were added.
      - Additions were made to recognize the same type of errors as being described in other files related to stream order filtering issues.
      - A correction was made to be more precise and more explicit when a gms branch error existed. This was done to ensure that we were not letting other exceptions be trapped that were NOT related to stream flow filtering.

   - `time_and_tee_run_by_unit.sh`:
      - The new custom system exit codes was added. Note that the values of 61 (responding system code) are hardcoded instead of using the python based `Fim_system_exit_code` system. This is related to limited communication between python and bash.

   - `gms/`
      - `derive_level_paths.py`:
          - Was upgraded to use the new fim_enums.Fim_system_exit_codes system. This occurs when no streams / flows remain after filtering.  Without this upgrade, standard exceptions were being issued with minimal details for the error.
          - Minor adjustments to formatting for readability were made.

      - `generate_branch_list.py` :  Minor adjustments to formatting for readability were made.

      - `run_by_branch.sh`:
         - Some minor formatting and readability adjustments were added.
         - Additions to the subprocess call to `split_flows.py` were added so it was aware that branch filtering was being used. `split_flows.py` was one of the files that was throwing errors related to stream order filtering. A subprocess call to `filter_catchments_and_add_attributes.py` adjustment was also required for the same reason.

      - `run_by_unit.sh`:
         - Some minor formatting and readability adjustments were added.
         - An addition was made to help trap errors that might be triggered by `derive_level_paths.py` for `stream order filtering`.

      - `time_and_tee_run_by_branch.sh`:
         - A system was added recognize if an non successful system exit code was sent back from `run_by_branch`. This includes true errors of code 1 and other new custom system exit codes. Upon detection of non-zero-exit codes, log files are immediately copied into special folders for quicker and easier visibility. Previously errors were not brought forth until the entire process was completed which ranged fro hours up to 18 days. Note: System exit codes of 60 and 61 were hardcoded instead of using the values from the new  `FIM_system_exit_codes` due to limitation of communication between python and bash.

      - `time_and_tee_run_by_unit.sh`:
         - The same upgrade as described above in `time_and_tee_run_by_branch.sh` was applied here.
         - Minor readability and output formatting changes were made.

      - `todo.md`
         - An entry was removed from this list which talked about errors due to small level paths exactly as was fixed in this pull request set.

- `unit_tests/`
   - `gms/`
      - `derive_level_paths_unittests.py` :  Added a new unit test specifically testing this type of condition with a known HUC that triggered the branch errors previously described..
      - `derive_level_paths_params.json`:
           - Added a new node with a HUC number known to fail.
           - Changed pathing for unit test data pathing from `/data/outputs/gms_example_unit_tests` to `/data/outputs/fim_unit_test_data_do_not_remove`. The new folder is intended to be a more permanent folder for unit test data.
           - Some additional tests were added validating the argument for dropping stream orders.

### Unit Test File Additions:

- `unit_tests/`
   - `filter_catchments_and_add_attributes_unittests.py` and `filter_catchments_and_add_attributes_params.json`:

   - `split_flows_unittests.py' and `split_flows_params.json`

<br/><br/>

## v4.0.3.1 - 2022-03-10 - [PR #561](https://github.com/NOAA-OWP/inundation-mapping/pull/561)

Bug fixes to get the Alpha Test working in FIM 4.

### Changes

- `tools/sythesize_test_cases.py`: Fixed bugs that prevented multiple benchmark types in the same huc from running `run_test_case.py`.
- `tools/run_test_case.py`: Fixed mall bug for IFC benchmark.
- `tools/eval_plots.py`: Fixed Pandas query bugs.

<br/><br/>

## v4.0.3.0 - 2022-03-03 - [PR #550](https://github.com/NOAA-OWP/inundation-mapping/pull/550)

This PR ports the functionality of `usgs_gage_crosswalk.py` and `rating_curve_comparison.py` to FIM 4.

### Additions

- `src/`:
    - `usgs_gage_aggregate.py`: Aggregates all instances of `usgs_elev_table.csv` to the HUC level. This makes it easier to view the gages in each HUC without having to hunt through branch folders and easier for the Sierra Test to run at the HUC level.
    - `usgs_gage_unit_setup.py`: Assigns a branch to each USGS gage within a unit. The output of this module is `usgs_subset_gages.gpkg` at the HUC level containing the `levpa_id` attribute.

### Changes

- `gms_run_branch.sh`: Added a line to aggregate all `usgs_elev_table.csv` into the HUC directory level using `src/usgs_gage_aggregate.py`.
- `src/`:
    -  `gms/`
        - `run_by_branch.sh`: Added a block to run `src/usgs_gage_crosswalk.py`.
        - `run_by_unit.sh`: Added a block to run `src/usgs_gage_unit_setup.py`.
    - `usgs_gage_crosswalk.py`: Similar to it's functionality in FIM 3, this module snaps USGS gages to the stream network, samples the underlying DEMs, and writes the attributes to `usgs_elev_table.csv`. This CSV is later aggregated to the HUC level and eventually used in `tools/rating_curve_comparison.py`. Addresses #539
- `tools/rating_curve_comparison.py`: Updated Sierra Test to work with FIM 4 data structure.
- `unit_tests/`:
    - `rating_curve_comparison_unittests.py` & `rating_curve_comparison_params.json`: Unit test code and parameters for the Sierra Test.
    - `usgs_gage_crosswalk_unittests.py` & `usgs_gage_crosswalk_params.json`: Unit test code and parameters for `usgs_gage_crosswalk.py`
- `config/`:
    - `deny_gms_branches_default.lst` & `config/deny_gms_branches_min.lst`: Add `usgs_elev_table.csv` to the lists as a comment so it doesn't get deleted during cleanup.
    - `deny_gms_unit_default.lst`: Add `usgs_subset_gages.gpkg` to the lists as a comment so it doesn't get deleted during cleanup.

<br/><br/>

## v4.0.2.0 - 2022-03-02 - [PR #548](https://github.com/NOAA-OWP/inundation-mapping/pull/548)

Added a new optional system which allows an argument to be added to the `gms_run_unit.sh` command line to filter out stream orders 1 and 2 when calculating branches.

### Changes

- `gms_run_unit.sh`: Add the new optional `-s` command line argument. Inclusion of this argument means "drop stream orders 1 and 2".

- `src/gms`
   - `run_by_unit.sh`: Capture and forward the drop stream orders flag to `derive_level_paths.py`

   - `derive_level_paths.py`: Capture the drop stream order flag and working with `stream_branches.py` to include/not include loading nwm stream with stream orders 1 and 2.

   - `stream_branchs.py`: A correction was put in place to allow for the filter of branch attributes and values to be excluded. The `from_file` method has the functionality but was incomplete. This was corrected and how could accept the values from `derive_level_paths.py` to use the branch attribute of "order_" (gkpg field) and values excluded of [1,2] when optionally desired.

- `unit_tests/gms`
    - `derive_level_paths_unittests.py` and `derive_level_paths_params.py`: Updated for testing for the new "drop stream orders 1 and 2" feature. Upgrades were also made to earlier existing incomplete test methods to test more output conditions.

<br/><br/>

## v4.0.1.0 - 2022-02-02 - [PR #525](https://github.com/NOAA-OWP/cahaba/pull/525)

The addition of a very simple and evolving unit test system which has two unit tests against two py files.  This will set a precendence and will grow over time and may be automated, possibly during git check-in triggered. The embedded README.md has more details of what we currently have, how to use it, how to add new unit tests, and expected future enhancements.

### Additions

- `/unit_tests/` folder which has the following:

   - `clip_vectors_to_wbd_params.json`: A set of default "happy path" values that are expected to pass validation for the clip_vectors_to_wbd.py -> clip_vectors_to_wbd (function).

   - `clip_vectors_to_wbd_unittests.py`: A unit test file for src/clip_vectors_to_wbd.py. Incomplete but evolving.

   - `README.md`: Some information about how to create unit tests and how to use them.

   - `unit_tests_utils.py`: A python file where methods that are common to all unit tests can be placed.

   - `gms/derive_level_paths_params.json`: A set of default "happy path" values that are expected to pass validation for the derive_level_paths_params.py -> Derive_level_paths (function).

   - `gms/derive_level_paths_unittests.py`: A unit test file for `src/derive_level_paths.py`. Incomplete but evolving.

<br/><br/>

## v4.0.0.0 - 2022-02-01 - [PR #524](https://github.com/NOAA-OWP/cahaba/pull/524)

FIM4 builds upon FIM3 and allows for better representation of inundation through the reduction of artificial restriction of inundation at catchment boundaries.

More details will be made available through a publication by Aristizabal et. al. and will be included in the "Credits and References" section of the README.md, titled "Reducing Horton-Strahler Stream Order Can Enhance Flood Inundation Mapping Skill with Applications for the U.S. National Water Model."

### Additions

- `/src/gms`: A new directory containing scripts necessary to produce the FIM4 Height Above Nearest Drainage grids and synthetic rating curves needed for inundation mapping.
- `/tools/gms_tools`: A new directory containing scripts necessary to generate and evaluate inundation maps produced from FIM4 Height Above Nearest Drainage grids and synthetic rating curves.

<br/><br/>

## v3.0.24.3 - 2021-11-29 - [PR #488](https://github.com/NOAA-OWP/cahaba/pull/488)

Fixed projection issue in `synthesize_test_cases.py`.

### Changes

- `Pipfile`: Added `Pyproj` to `Pipfile` to specify a version that did not have the current projection issues.

<br/><br/>

## v3.0.24.2 - 2021-11-18 - [PR #486](https://github.com/NOAA-OWP/cahaba/pull/486)

Adding a new check to keep `usgs_elev_table.csv`, `src_base.csv`, `small_segments.csv` for runs not using the `-viz` flag. We unintentionally deleted some .csv files in `vary_mannings_n_composite.py` but need to maintain some of these for non `-viz` runs (e.g. `usgs_elev_table.csv` is used for sierra test input).

### Changes

- `fim_run.sh`: passing `-v` flag to `vary_mannings_n_composite.py` to determine which csv files to delete. Setting `$viz` = 0 for non `-v` runs.
- `src/vary_mannings_n_composite.py`: added `-v` input arg and if statement to check which .csv files to delete.
- `src/add_crosswalk.py`: removed deprecated barc variables from input args.
- `src/run_by_unit.sh`: removed deprecated barc variables from input args to `add_crosswalk.py`.

<br/><br/>

## v3.0.24.1 - 2021-11-17 - [PR #484](https://github.com/NOAA-OWP/cahaba/pull/484)

Patch to clean up unnecessary files and create better names for intermediate raster files.

### Removals

- `tools/run_test_case_gms.py`: Unnecessary file.

### Changes

- `tools/composite_ms_fr_inundation.py`: Clean up documentation and intermediate file names.
- `tools/run_test_case.py`: Remove unnecessary imports.

<br/><br/>

## v3.0.24.0 - 2021-11-08 - [PR #482](https://github.com/NOAA-OWP/cahaba/pull/482)

Adds `composite_ms_fr_inundation.py` to allow for the generation of an inundation map given a "flow file" CSV and full-resolution (FR) and mainstem (MS) relative elevation models, synthetic rating curves, and catchments rasters created by the `fim_run.sh` script.

### Additions
- `composite_ms_fr_inundation.py`: New module that is used to inundate both MS and FR FIM and composite the two inundation rasters.
- `/tools/gms_tools/`: Three modules (`inundate_gms.py`, `mosaic_inundation.py`, `overlapping_inundation.py`) ported from the GMS branch used to composite inundation rasters.

### Changes
- `inundation.py`: Added 2 exception classes ported from the GMS branch.

<br/><br/>

## v3.0.23.3 - 2021-11-04 - [PR #481](https://github.com/NOAA-OWP/cahaba/pull/481)
Includes additional hydraulic properties to the `hydroTable.csv`: `Number of Cells`, `SurfaceArea (m2)`, `BedArea (m2)`, `Volume (m3)`, `SLOPE`, `LENGTHKM`, `AREASQKM`, `Roughness`, `TopWidth (m)`, `WettedPerimeter (m)`. Also adds `demDerived_reaches_split_points.gpkg`, `flowdir_d8_burned_filled.tif`, and `dem_thalwegCond.tif` to `-v` whitelist.

### Changes
- `run_by_unit.sh`: Added `EXIT FLAG` tag and previous non-zero exit code tag to the print statement to allow log lookup.
- `add_crosswalk.py`: Added extra attributes to the hydroTable.csv. Includes a default `barc_on` and `vmann_on` (=False) attribute that is overwritten (=True) if SRC post-processing modules are run.
- `bathy_src_adjust_topwidth.py`: Overwrites the `barc_on` attribute where applicable and includes the BARC-modified Volume property.
- `vary_mannings_n_composite.py`: Overwrites the `vmann_on` attribute where applicable.
- `output_cleanup.py`: Adds new files to the `-v` whitelist.

<br/><br/>

## v3.0.23.2 - 2021-11-04 - [PR #480](https://github.com/NOAA-OWP/cahaba/pull/480)
Hotfix for `vary_manning_n_composite.py` to address null discharge values for non-CONUS hucs.

### Changes
- `vary_manning_n_composite.py`: Add numpy where clause to set final discharge value to the original value if `vmann=False`

<br/><br/>

## v3.0.23.1 - 2021-11-03 - [PR #479](https://github.com/NOAA-OWP/cahaba/pull/479)
Patches the API updater. The `params_calibrated.env` is replaced with `params_template.env` because the BARC and Multi-N modules supplant the calibrated values.

### Changes
- `api/node/updater/updater.py`: Changed `params_calibrated.env` to `params_template.env`

<br/><br/>

## v3.0.23.0 - 2021-10-31 - [PR #475](https://github.com/NOAA-OWP/cahaba/pull/475)

Moved the synthetic rating curve (SRC) processes from the `\tools` directory to `\src` directory to support post-processing in `fim_run.sh`. These SRC post-processing modules will now run as part of the default `fim_run.sh` workflow. Reconfigured bathymetry adjusted rating curve (BARC) module to use the 1.5yr flow from NWM v2 recurrence flow data in combination with the Bieger et al. (2015) regression equations with bankfull discharge predictor variable input.

### Additions
- `src/bathy_src_adjust_topwidth.py` --> New version of bathymetry adjusted rating curve (BARC) module that is configured to use the Bieger et al. (2015) regression equation with input bankfull discharge as the predictor variable (previous version used the drainage area version of the regression equations). Also added log output capability, added reconfigured output content in `src_full_crosswalked_BARC.csv` and `hydroTable.csv`, and included modifications to allow BARC to run as a post-processing step in `fim_run.sh`. Reminder: BARC is only configured for MS extent.

### Removals
- `config/params_calibrated.env` --> deprecated the calibrated roughness values by stream order with the new introduction of variable/composite roughness module
- `src/bathy_rc_adjust.py` --> deprecated the previous BARC version

### Changes
- `src/identify_src_bankfull.py` --> Moved this script from /tools to /src, added more doc strings, cleaned up output log, and reconfigured to allow execution from fim_run.sh post-processing.
- `src/vary_mannings_n_composite.py` --> Moved this script from /tools to /src, added more doc strings, cleaned up output log, added/reconfigured output content in src_full_crosswalked_vmann.csv and hydroTable.csv, and reconfigured to allow execution from fim_run.sh post-processing.
- `config/params_template.env` --> Added additional parameter/variables for input to `identify_src_bankfull.py`, `vary_mannings_n_composite.py`, and `bathy_src_adjust_topwidth.py`.
      - default BARC input: bankfull channel geometry derived from the Bieger et al. (2015) bankfull discharge regression equations
      - default bankfull flow input: NWM v2 1.5-year recurrence flows
      - default variable roughness input: global (all NWM feature_ids) roughness values of 0.06 for in-channel and 0.11 for max overbank
- `fim_run.sh` --> Added SRC post-processing calls after the `run_by_unit.sh` workflow
- `src/add_crosswalk.py` --> Removed BARC module call (moved to post-processing)
- `src/run_by_unit.sh` --> Removed old/unnecessary print statement.
      - **Note: reset exit codes to 0 for unnecessary processing flags.** Non-zero error codes in `run_by_unit.sh` prevent the `fim_run.sh` post-processing steps from running. This error handling issue will be more appropriately handled in a soon to be release enhancement.
- `tools/run_test_case.py` --> Reverted changes used during development process

<br/><br/>

## v3.0.22.8 - 2021-10-26 - [PR #471](https://github.com/NOAA-OWP/cahaba/pull/471)

Manually filtering segments from stream input layer to fix flow reversal of the MS River (HUC 08030100).

### Changes
- `clip_vectors_to_wbd.py`: Fixes bug where flow direction is reversed for HUC 08030100. The issue is resolved by filtering incoming stream segments that intersect with the elevation grid boundary.

<br/><br/>

## v3.0.22.7 - 2021-10-08 - [PR #467](https://github.com/NOAA-OWP/cahaba/pull/467)

These "tool" enhancements 1) delineate in-channel vs. out-of-channel geometry to allow more targeted development of key physical drivers influencing the SRC calculations (e.g. bathymetry & Manning’s n) #418 and 2) applies a variable/composite Manning’s roughness (n) using user provided csv with in-channel vs. overbank roughness values #419 & #410.

### Additions
- `identify_src_bankfull.p`: new post-processing tool that ingests a flow csv (e.g. NWM 1.5yr recurr flow) to approximate the bankfull STG and then calculate the channel vs. overbank proportions using the volume and hydraulic radius variables
- `vary_mannings_n_composite.py`: new post-processing tool that ingests a csv containing feature_id, channel roughness, and overbank roughness and then generates composite n values via the channel ratio variable

### Changes
- `eval_plots.py`: modified the plot legend text to display full label for development tests
- `inundation.py`: added new optional argument (-n) and corresponding function to produce a csv containing the stage value (and SRC variables) calculated from the flow to stage interpolation.

<br/><br/>

## v3.0.22.6 - 2021-09-13 - [PR #462](https://github.com/NOAA-OWP/cahaba/pull/462)

This new workflow ingests FIM point observations from users and “corrects” the synthetic rating curves to produce the desired FIM extent at locations where feedback is available (locally calibrate FIM).

### Changes
- `add_crosswalk.py`: added `NextDownID` and `order_` attributes to the exported `hydroTable.csv`. This will potentially be used in future enhancements to extend SRC changes to upstream/downstream catchments.
- `adjust_rc_with_feedback.py`: added a new workflow to perform the SRC modifications (revised discharge) using the existing HAND geometry variables combined with the user provided point location flow and stage data.
- `inundation_wrapper_custom_flow.py`: updated code to allow for huc6 processing to generate custom inundation outputs.

<br/><br/>

## v3.0.22.5 - 2021-09-08 - [PR #460](https://github.com/NOAA-OWP/cahaba/pull/460)

Patches an issue where only certain benchmark categories were being used in evaluation.

### Changes
- In `tools/tools_shared_variables.py`, created a variable `MAGNITUDE_DICT` to store benchmark category magnitudes.
- `synthesize_test_cases.py` imports `MAGNITUDE_DICT` and uses it to assign magnitudes.

<br/><br/>

## v3.0.22.4 - 2021-08-30 - [PR #456](https://github.com/NOAA-OWP/cahaba/pull/456)

Renames the BARC modified variables that are exported to `src_full_crosswalked.csv` to replace the original variables. The default/original variables are renamed with `orig_` prefix. This change is needed to ensure downstream uses of the `src_full_crosswalked.csv` are able to reference the authoritative version of the channel geometry variables (i.e. BARC-adjust where available).

### Changes
- In `src_full_crosswalked.csv`, default/original variables are renamed with `orig_` prefix and `SA_div` is renamed to `SA_div_flag`.

<br/><br/>

## v3.0.22.3 - 2021-08-27 - [PR #457](https://github.com/NOAA-OWP/cahaba/pull/457)

This fixes a bug in the `get_metadata()` function in `/tools/tools_shared_functions.py` that arose because of a WRDS update. Previously the `metadata_source` response was returned as independent variables, but now it is returned a list of strings. Another issue was observed where the `EVALUATED_SITES_CSV` variable was being misdefined (at least on the development VM) through the OS environmental variable setting.

### Changes
- In `tools_shared_functions.py`, changed parsing of WRDS `metadata_sources` to account for new list type.
- In `generate_categorical_fim_flows.py`, changed the way the `EVALUATED_SITES_CSV` path is defined from OS environmental setting to a relative path that will work within Docker container.

<br/><br/>

## v3.0.22.2 - 2021-08-26 - [PR #455](https://github.com/NOAA-OWP/cahaba/pull/455)

This merge addresses an issues with the bathymetry adjusted rating curve (BARC) calculations exacerbating single-pixel inundation issues for the lower Mississippi River. This fix allows the user to specify a stream order value that will be ignored in BARC calculations (reverts to using the original/default rating curve). If/when the "thalweg notch" issue is addressed, this change may be unmade.

### Changes
- Added new env variable `ignore_streamorders` set to 10.
- Added new BARC code to set the bathymetry adjusted cross-section area to 0 (reverts to using the default SRC values) based on the streamorder env variable.

<br/><br/>

## v3.0.22.1 - 2021-08-20 - [PR #447](https://github.com/NOAA-OWP/cahaba/pull/447)

Patches the minimum stream length in the template parameters file.

### Changes
- Changes `max_split_distance_meters` in `params_template.env` to 1500.

<br/><br/>

## v3.0.22.0 - 2021-08-19 - [PR #444](https://github.com/NOAA-OWP/cahaba/pull/444)

This adds a script, `adjust_rc_with_feedback.py`, that will be expanded  in future issues. The primary function that performs the HAND value and hydroid extraction is ingest_points_layer() but this may change as the overall synthetic rating curve automatic update machanism evolves.

### Additions
- Added `adjust_rc_with_feedback.py` with `ingest_points_layer()`, a function to extract HAND and hydroid values for use in an automatic synthetic rating curve updating mechanism.

<br/><br/>

## v3.0.21.0 - 2021-08-18 - [PR #433](https://github.com/NOAA-OWP/cahaba/pull/433)

General repository cleanup, made memory-profiling an optional flag, API's release feature now saves outputs.

### Changes
- Remove `Dockerfile.prod`, rename `Dockerfile.dev` to just `Dockerfile`, and remove `.dockerignore`.
- Clean up `Dockerfile` and remove any unused* packages or variables.
- Remove any unused* Python packages from the `Pipfile`.
- Move the `CHANGELOG.md`, `SECURITY.md`, and `TERMS.md` files to the `/docs` folder.
- Remove any unused* scripts in the `/tools` and `/src` folders.
- Move `tools/preprocess` scripts into `tools/`.
- Ensure all scripts in the `/src` folder have their code in functions and are being called via a `__main__` function (This will help with implementing memory profiling fully).
- Changed memory-profiling to be an option flag `-m` for `fim_run.sh`.
- Updated FIM API to save all outputs during a "release" job.

<br/><br/>

## v3.0.20.2 - 2021-08-13 - [PR #443](https://github.com/NOAA-OWP/cahaba/pull/443)

This merge modifies `clip_vectors_to_wbd.py` to check for relevant input data.

### Changes
- `clip_vectors_to_wbd.py` now checks that there are NWM stream segments within the buffered HUC boundary.
- `included_huc8_ms.lst` has several additional HUC8s.

<br/><br/>

## v3.0.20.1 - 2021-08-12 - [PR #442](https://github.com/NOAA-OWP/cahaba/pull/442)

This merge improves documentation in various scripts.

### Changes
This PR better documents the following:

- `inundate_nation.py`
- `synthesize_test_cases.py`
- `adjust_thalweg_lateral.py`
- `rem.py`

<br/><br/>

## v3.0.20.0 - 2021-08-11 - [PR #440](https://github.com/NOAA-OWP/cahaba/pull/440)

This merge adds two new scripts into `/tools/` for use in QAQC.

### Additions
- `inundate_nation.py` to produce inundation maps for the entire country for use in QAQC.
- `check_deep_flooding.py` to check for depths of inundation greater than a user-supplied threshold at specific areas defined by a user-supplied shapefile.

<br/><br/>

## v3.0.19.5 - 2021-07-19

Updating `README.md`.

<br/><br/>

## v3.0.19.4 - 2021-07-13 - [PR #431](https://github.com/NOAA-OWP/cahaba/pull/431)

Updating logging and fixing bug in vector preprocessing.

### Additions
- `fim_completion_check.py` adds message to docker log to log any HUCs that were requested but did not finish `run_by_unit.sh`.
- Adds `input_data_edits_changelog.txt` to the inputs folder to track any manual or version/location specific changes that were made to data used in FIM 3.

### Changes
- Provides unique exit codes to relevant domain checkpoints within `run_by_unit.sh`.
- Bug fixes in `reduce_nhd_stream_density.py`, `mprof plot` call.
- Improved error handling in `add_crosswalk.py`.

<br/><br/>

## v3.0.19.3 - 2021-07-09

Hot fix to `synthesize_test_cases`.

### Changes
- Fixed if/elif/else statement in `synthesize_test_cases.py` that resulted in only IFC data being evaluated.

<br/><br/>

## v3.0.19.2 - 2021-07-01 - [PR #429](https://github.com/NOAA-OWP/cahaba/pull/429)

Updates to evaluation scripts to allow for Alpha testing at Iowa Flood Center (IFC) sites. Also, `BAD_SITES` variable updates to omit sites not suitable for evaluation from metric calculations.

### Changes
- The `BAD_SITES` list in `tools_shared_variables.py` was updated and reasons for site omission are documented.
- Refactored `run_test_case.py`, `synthesize_test_cases.py`, `tools_shared_variables.py`, and `eval_plots.py` to allow for IFC comparisons.

<br/><br/>

## v3.0.19.1 - 2021-06-17 - [PR #417](https://github.com/NOAA-OWP/cahaba/pull/417)

Adding a thalweg profile tool to identify significant drops in thalweg elevation. Also setting lateral thalweg adjustment threshold in hydroconditioning.

### Additions
- `thalweg_drop_check.py` checks the elevation along the thalweg for each stream path downstream of MS headwaters within a HUC.

### Removals
- Removing `dissolveLinks` arg from `clip_vectors_to_wbd.py`.

### Changes
- Cleaned up code in `split_flows.py` to make it more readable.
- Refactored `reduce_nhd_stream_density.py` and `adjust_headwater_streams.py` to limit MS headwater points in `agg_nhd_headwaters_adj.gpkg`.
- Fixed a bug in `adjust_thalweg_lateral.py` lateral elevation replacement threshold; changed threshold to 3 meters.
- Updated `aggregate_vector_inputs.py` to log intermediate processes.

<br/><br/>

## v3.0.19.0 - 2021-06-10 - [PR #415](https://github.com/NOAA-OWP/cahaba/pull/415)

Feature to evaluate performance of alternative CatFIM techniques.

### Additions
- Added `eval_catfim_alt.py` to evaluate performance of alternative CatFIM techniques.

<br/><br/>

## v3.0.18.0 - 2021-06-09 - [PR #404](https://github.com/NOAA-OWP/cahaba/pull/404)

To help analyze the memory consumption of the Fim Run process, the python module `memory-profiler` has been added to give insights into where peak memory usage is with in the codebase.

In addition, the Dockerfile was previously broken due to the Taudem dependency removing the version that was previously being used by FIM. To fix this, and allow new docker images to be built, the Taudem version has been updated to the newest version on the Github repo and thus needs to be thoroughly tested to determine if this new version has affected the overall FIM outputs.

### Additions
- Added `memory-profiler` to `Pipfile` and `Pipfile.lock`.
- Added `mprof` (memory-profiler cli utility) call to the `time_and_tee_run_by_unit.sh` to create overall memory usage graph location in the `/logs/{HUC}_memory.png` of the outputs directory.
- Added `@profile` decorator to all functions within scripts used in the `run_by_unit.sh` script to allow for memory usage tracking, which is then recorded in the `/logs/{HUC}.log` file of the outputs directory.

### Changes
- Changed the Taudem version in `Dockerfile.dev` to `98137bb6541a0d0077a9c95becfed4e56d0aa0ac`.
- Changed all calls of python scripts in `run_by_unit.s` to be called with the `-m memory-profiler` argument to allow scripts to also track memory usage.

<br/><br/>

## v3.0.17.1 - 2021-06-04 - [PR #395](https://github.com/NOAA-OWP/cahaba/pull/395)

Bug fix to the `generate_nws_lid.py` script

### Changes
- Fixes incorrectly assigned attribute field "is_headwater" for some sites in the `nws_lid.gpkg` layer.
- Updated `agg_nhd_headwaters_adj.gpkg`, `agg_nhd_streams_adj.gpkg`, `nwm_flows.gpkg`, and `nwm_catchments.gpkg` input layers using latest NWS LIDs.

<br/><br/>

## v3.0.17.0 - 2021-06-04 - [PR #393](https://github.com/NOAA-OWP/cahaba/pull/393)
BARC updates to cap the bathy calculated xsec area in `bathy_rc_adjust.py` and allow user to choose input bankfull geometry.

### Changes

- Added new env variable to control which input file is used for the bankfull geometry input to bathy estimation workflow.
- Modified the bathymetry cross section area calculation to cap the additional area value so that it cannot exceed the bankfull cross section area value for each stream segment (bankfull value obtained from regression equation dataset).
- Modified the `rating_curve_comparison.py` plot output to always put the FIM rating curve on top of the USGS rating curve (avoids USGS points covering FIM).
- Created a new aggregate csv file (aggregates for all hucs) for all of the `usgs_elev_table.csv` files (one per huc).
- Evaluate the FIM Bathymetry Adjusted Rating Curve (BARC) tool performance using the estimated bankfull geometry dataset derived for the NWM route link dataset.

<br/><br/>

## v3.0.16.3 - 2021-05-21 - [PR #388](https://github.com/NOAA-OWP/cahaba/pull/388)

Enhancement and bug fixes to `synthesize_test_cases.py`.

### Changes
- Addresses a bug where AHPS sites without benchmark data were receiving a CSI of 0 in the master metrics CSV produced by `synthesize_test_cases.py`.
- Includes a feature enhancement to `synthesize_test_cases.py` that allows for the inclusion of user-specified testing versions in the master metrics CSV.
- Removes some of the print statements used by `synthesize_test_cases.py`.

<br/><br/>

## v3.0.16.2 - 2021-05-18 - [PR #384](https://github.com/NOAA-OWP/cahaba/pull/384)

Modifications and fixes to `run_test_case.py`, `eval_plots.py`, and AHPS preprocessing scripts.

### Changes
- Comment out return statement causing `run_test_case.py` to skip over sites/hucs when calculating contingency rasters.
- Move bad sites list and query statement used to filter out bad sites to the `tools_shared_variables.py`.
- Add print statements in `eval_plots.py` detailing the bad sites used and the query used to filter out bad sites.
- Update AHPS preprocessing scripts to produce a domain shapefile.
- Change output filenames produced in ahps preprocessing scripts.
- Update workarounds for some sites in ahps preprocessing scripts.

<br/><br/>

## v3.0.16.1 - 2021-05-11 - [PR #380](https://github.com/NOAA-OWP/cahaba/pull/380)

The current version of Eventlet used in the Connector module of the FIM API is outdated and vulnerable. This update bumps the version to the patched version.

### Changes
- Updated `api/node/connector/requirements.txt` to have the Eventlet version as 0.31.0

<br/><br/>

## v3.0.16.0 - 2021-05-07 - [PR #378](https://github.com/NOAA-OWP/cahaba/pull/378)

New "Release" feature added to the FIM API. This feature will allow for automated FIM, CatFIM, and relevant metrics to be generated when a new FIM Version is released. See [#373](https://github.com/NOAA-OWP/cahaba/issues/373) for more detailed steps that take place in this feature.

### Additions
- Added new window to the UI in `api/frontend/gui/templates/index.html`.
- Added new job type to `api/node/connector/connector.py` to allow these release jobs to run.
- Added additional logic in `api/node/updater/updater.py` to run the new eval and CatFIM scripts used in the release feature.

### Changes
- Updated `api/frontend/output_handler/output_handler.py` to allow for copying more broad ranges of file paths instead of only the `/data/outputs` directory.

<br/><br/>

## v3.0.15.10 - 2021-05-06 - [PR #375](https://github.com/NOAA-OWP/cahaba/pull/375)

Remove Great Lakes coastlines from WBD buffer.

### Changes
- `gl_water_polygons.gpkg` layer is used to mask out Great Lakes boundaries and remove NHDPlus HR coastline segments.

<br/><br/>

## v3.0.15.9 - 2021-05-03 - [PR #372](https://github.com/NOAA-OWP/cahaba/pull/372)

Generate `nws_lid.gpkg`.

### Additions
- Generate `nws_lid.gpkg` with attributes indicating if site is a headwater `nws_lid` as well as if it is co-located with another `nws_lid` which is referenced to the same `nwm_feature_id` segment.

<br/><br/>

## v3.0.15.8 - 2021-04-29 - [PR #371](https://github.com/NOAA-OWP/cahaba/pull/371)

Refactor NHDPlus HR preprocessing workflow. Resolves issue #238

### Changes
- Consolidate NHD streams, NWM catchments, and headwaters MS and FR layers with `mainstem` column.
- HUC8 intersections are included in the input headwaters layer.
- `clip_vectors_to_wbd.py` removes incoming stream segment from the selected layers.

<br/><br/>

## v3.0.15.7 - 2021-04-28 - [PR #367](https://github.com/NOAA-OWP/cahaba/pull/367)

Refactor synthesize_test_case.py to handle exceptions during multiprocessing. Resolves issue #351

### Changes
- refactored `inundation.py` and `run_test_case.py` to handle exceptions without using `sys.exit()`.

<br/><br/>

## v3.0.15.6 - 2021-04-23 - [PR #365](https://github.com/NOAA-OWP/cahaba/pull/365)

Implement CatFIM threshold flows to Sierra test and add AHPS benchmark preprocessing scripts.

### Additions
- Produce CatFIM flows file when running `rating_curve_get_usgs_gages.py`.
- Several scripts to preprocess AHPS benchmark data. Requires numerous file dependencies not available through Cahaba.

### Changes
- Modify `rating_curve_comparison.py` to ingest CatFIM threshold flows in calculations.
- Modify `eval_plots.py` to save all site specific bar plots in same parent directory instead of in subdirectories.
- Add variables to `env.template` for AHPS benchmark preprocessing.

<br/><br/>

## v3.0.15.5 - 2021-04-20 - [PR #363](https://github.com/NOAA-OWP/cahaba/pull/363)

Prevent eval_plots.py from erroring out when spatial argument enabled if certain datasets not analyzed.

### Changes
- Add check to make sure analyzed dataset is available prior to creating spatial dataset.

<br/><br/>

## v3.0.15.4 - 2021-04-20 - [PR #356](https://github.com/NOAA-OWP/cahaba/pull/356)

Closing all multiprocessing Pool objects in repo.

<br/><br/>

## v3.0.15.3 - 2021-04-19 - [PR #358](https://github.com/NOAA-OWP/cahaba/pull/358)

Preprocess NHDPlus HR rasters for consistent projections, nodata values, and convert from cm to meters.

### Additions
- `preprocess_rasters.py` reprojects raster, converts to meters, and updates nodata value to -9999.
- Cleaned up log messages from `bathy_rc_adjust.py` and `usgs_gage_crosswalk.py`.
- Outputs paths updated in `generate_categorical_fim_mapping.py` and `generate_categorical_fim.py`.
- `update_raster_profile` cleans up raster crs, blocksize, nodata values, and converts elevation grids from cm to meters.
- `reproject_dem.py` imports gdal to reproject elevation rasters because an error was occurring when using rasterio.

### Changes
- `burn_in_levees.py` replaces the `gdal_calc.py` command to resolve inconsistent outputs with burned in levee values.

<br/><br/>

## v3.0.15.2 - 2021-04-16 - [PR #359](https://github.com/NOAA-OWP/cahaba/pull/359)

Hotfix to preserve desired files when production flag used in `fim_run.sh`.

### Changes

- Fixed production whitelisted files.

<br/><br/>

## v3.0.15.1 - 2021-04-13 - [PR #355](https://github.com/NOAA-OWP/cahaba/pull/355)

Sierra test considered all USGS gage locations to be mainstems even though many actually occurred with tributaries. This resulted in unrealistic comparisons as incorrect gages were assigned to mainstems segments. This feature branch identifies gages that are on mainstems via attribute field.

### Changes

- Modifies `usgs_gage_crosswalk.py` to filter out gages from the `usgs_gages.gpkg` layer such that for a "MS" run, only consider gages that contain rating curve information (via `curve` attribute) and are also mainstems gages (via `mainstems` attribute).
- Modifies `usgs_gage_crosswalk.py` to filter out gages from the `usgs_gages.gpkg` layer such that for a "FR" run, only consider gages that contain rating curve information (via `curve` attribute) and are not mainstems gages (via `mainstems` attribute).
- Modifies how mainstems segments are determined by using the `nwm_flows_ms.gpkg` as a lookup to determine if the NWM segment specified by WRDS for a gage site is a mainstems gage.

### Additions

- Adds a `mainstem` attribute field to `usgs_gages.gpkg` that indicates whether a gage is located on a mainstems river.
- Adds `NWM_FLOWS_MS` variable to the `.env` and `.env.template` files.
- Adds the `extent` argument specified by user when running `fim_run.sh` to `usgs_gage_crosswalk.py`.

<br/><br/>

## v3.0.15.0 - 2021-04-08 - [PR #340](https://github.com/NOAA-OWP/cahaba/pull/340)

Implementing a prototype technique to estimate the missing bathymetric component in the HAND-derived synthetic rating curves. The new Bathymetric Adjusted Rating Curve (BARC) function is built within the `fim_run.sh` workflow and will ingest bankfull geometry estimates provided by the user to modify the cross section area used in the synthetic rating curve generation.

### Changes
 - `add_crosswalk.py` outputs the stream order variables to `src_full_crosswalked.csv` and calls the new `bathy_rc_adjust.py` if bathy env variable set to True and `extent=MS`.
 - `run_by_unit.sh` includes a new csv outputs for reviewing BARC calculations.
 - `params_template.env` & `params_calibrated.env` contain new BARC function input variables and on/off toggle variable.
 - `eval_plots.py` now includes additional AHPS eval sites in the list of "bad_sites" (flagged issues with MS flowlines).

### Additions
 - `bathy_rc_adjust.py`:
    - Imports the existing synthetic rating curve table and the bankfull geometry input data (topwidth and cross section area per COMID).
    - Performs new synthetic rating curve calculations with bathymetry estimation modifications.
    - Flags issues with the thalweg-notch artifact.

<br/><br/>

## v3.0.14.0 - 2021-04-05 - [PR #338](https://github.com/NOAA-OWP/cahaba/pull/338)

Create tool to retrieve rating curves from USGS sites and convert to elevation (NAVD88). Intended to be used as part of the Sierra Test.

### Changes
 - Modify `usgs_gage_crosswalk.py` to:
    1) Look for `location_id` instead of `site_no` attribute field in `usgs_gages.gpkg` file.
    2) Filter out gages that do not have rating curves included in the `usgs_rating_curves.csv`.
 - Modify `rating_curve_comparison.py` to perform a check on the age of the user specified `usgs_rating_curves.csv` and alert user to the age of the file and recommend updating if file is older the 30 days.

### Additions
 - Add `rating_curve_get_usgs_curves.py`. This script will generate the following files:
     1) `usgs_rating_curves.csv`: A csv file that contains rating curves (including converted to NAVD88 elevation) for USGS gages in a format that is compatible with  `rating_curve_comparisons.py`. As it is is currently configured, only gages within CONUS will have rating curve data.
     2) `log.csv`: A log file that records status for each gage and includes error messages.
     3) `usgs_gages.gpkg`: A geospatial layer (in FIM projection) of all active USGS gages that meet a predefined criteria. Additionally, the `curve` attribute indicates whether a rating curve is found in the `usgs_rating_curves.csv`. This spatial file is only generated if the `all` option is passed with the `-l` argument.

<br/><br/>

## v3.0.13.0 - 2021-04-01 - [PR #332](https://github.com/NOAA-OWP/cahaba/pull/332)

Created tool to compare synthetic rating curve with benchmark rating curve (Sierra Test).

### Changes
 - Update `aggregate_fim_outputs.py` call argument in `fim_run.sh` from 4 jobs to 6 jobs, to optimize API performance.
 - Reroutes median elevation data from `add_crosswalk.py` and `rem.py` to new file (depreciating `hand_ref_elev_table.csv`).
 - Adds new files to `viz_whitelist` in `output_cleanup.py`.

### Additions
 - `usgs_gage_crosswalk.py`: generates `usgs_elev_table.csv` in `run_by_unit.py` with elevation and additional attributes at USGS gages.
 - `rating_curve_comparison.py`: post-processing script to plot and calculate metrics between synthetic rating curves and USGS rating curve data.

<br/><br/>

## v3.0.12.1 - 2021-03-31 - [PR #336](https://github.com/NOAA-OWP/cahaba/pull/336)

Fix spatial option in `eval_plots.py` when creating plots and spatial outputs.

### Changes
 - Removes file dependencies from spatial option. Does require the WBD layer which should be specified in `.env` file.
 - Produces outputs in a format consistent with requirements needed for publishing.
 - Preserves leading zeros in huc information for all outputs from `eval_plots.py`.

### Additions
 - Creates `fim_performance_points.shp`: this layer consists of all evaluated ahps points (with metrics). Spatial data retrieved from WRDS on the fly.
 - Creates `fim_performance_polys.shp`: this layer consists of all evaluated huc8s (with metrics). Spatial data retrieved from WBD layer.

<br/><br/>

## v3.0.12.0 - 2021-03-26 - [PR #327](https://github.com/NOAA-OWP/cahaba/pull/237)

Add more detail/information to plotting capabilities.

### Changes
 - Merge `plot_functions.py` into `eval_plots.py` and move `eval_plots.py` into the tools directory.
 - Remove `plots` subdirectory.

### Additions
 - Optional argument to create barplots of CSI for each individual site.
 - Create a csv containing the data used to create the scatterplots.

<br/><br/>

## v3.0.11.0 - 2021-03-22 - [PR #319](https://github.com/NOAA-OWP/cahaba/pull/298)

Improvements to CatFIM service source data generation.

### Changes
 - Renamed `generate_categorical_fim.py` to `generate_categorical_fim_mapping.py`.
 - Updated the status outputs of the `nws_lid_sites layer` and saved it in the same directory as the `merged catfim_library layer`.
 - Additional stability fixes (such as improved compatability with WRDS updates).

### Additions
 - Added `generate_categorical_fim.py` to wrap `generate_categorical_fim_flows.py` and `generate_categorical_fim_mapping.py`.
 - Create new `nws_lid_sites` shapefile located in same directory as the `catfim_library` shapefile.

<br/><br/>

## v3.0.10.1 - 2021-03-24 - [PR #320](https://github.com/NOAA-OWP/cahaba/pull/320)

Patch to synthesize_test_cases.py.

### Changes
 - Bug fix to `synthesize_test_cases.py` to allow comparison between `testing` version and `official` versions.

<br/><br/>

## v3.0.10.0 - 2021-03-12 - [PR #298](https://github.com/NOAA-OWP/cahaba/pull/298)

Preprocessing of flow files for Categorical FIM.

### Additions
 - Generate Categorical FIM flow files for each category (action, minor, moderate, major).
 - Generate point shapefile of Categorical FIM sites.
 - Generate csv of attribute data in shapefile.
 - Aggregate all shapefiles and csv files into one file in parent directory.
 - Add flood of record category.

 ### Changes
 - Stability fixes to `generate_categorical_fim.py`.

<br/><br/>

## v3.0.9.0 - 2021-03-12 - [PR #297](https://github.com/NOAA-OWP/cahaba/pull/297)

Enhancements to FIM API.

### Changes
 - `fim_run.sh` can now be run with jobs in parallel.
 - Viz post-processing can now be selected in API interface.
 - Jobs table shows jobs that end with errors.
 - HUC preset lists can now be selected in interface.
 - Better `output_handler` file writing.
 - Overall better restart and retry handlers for networking problems.
 - Jobs can now be canceled in API interface.
 - Both FR and MS configs can be selected for a single job.

<br/><br/>

## v3.0.8.2 - 2021-03-11 - [PR #296](https://github.com/NOAA-OWP/cahaba/pull/296)

Enhancements to post-processing for Viz-related use-cases.

### Changes
 - Aggregate grids are projected to Web Mercator during `-v` runs in `fim_run.sh`.
 - HUC6 aggregation is parallelized.
 - Aggregate grid blocksize is changed from 256 to 1024 for faster postprocessing.

<br/><br/>

## v3.0.8.1 - 2021-03-10 - [PR #302](https://github.com/NOAA-OWP/cahaba/pull/302)

Patched import issue in `tools_shared_functions.py`.

### Changes
 - Changed `utils.` to `tools_` in `tools_shared_functions.py` after recent structural change to `tools` directory.

<br/><br/>

## v3.0.8.0 - 2021-03-09 - [PR #279](https://github.com/NOAA-OWP/cahaba/pull/279)

Refactored NWS Flood Categorical HAND FIM (CatFIM) pipeline to open source.

### Changes
 - Added `VIZ_PROJECTION` to `shared_variables.py`.
 - Added missing library referenced in `inundation.py`.
 - Cleaned up and converted evaluation scripts in `generate_categorical_fim.py` to open source.
 - Removed `util` folders under `tools` directory.

<br/><br/>

## v3.0.7.1 - 2021-03-02 - [PR #290](https://github.com/NOAA-OWP/cahaba/pull/290)

Renamed benchmark layers in `test_cases` and updated variable names in evaluation scripts.

### Changes
 - Updated `run_test_case.py` with new benchmark layer names.
 - Updated `run_test_case_calibration.py` with new benchmark layer names.

<br/><br/>

## v3.0.7.0 - 2021-03-01 - [PR #288](https://github.com/NOAA-OWP/cahaba/pull/288)

Restructured the repository. This has no impact on hydrological work done in the codebase and is simply moving files and renaming directories.

### Changes
 - Moved the contents of the `lib` folder to a new folder called `src`.
 - Moved the contents of the `tests` folder to the `tools` folder.
 - Changed any instance of `lib` or `libDir` to `src` or `srcDir`.

<br/><br/>

## v3.0.6.0 - 2021-02-25 - [PR #276](https://github.com/NOAA-OWP/cahaba/pull/276)

Enhancement that creates metric plots and summary statistics using metrics compiled by `synthesize_test_cases.py`.

### Additions
 - Added `eval_plots.py`, which produces:
    - Boxplots of CSI, FAR, and POD/TPR
    - Barplot of aggregated CSI scores
    - Scatterplot of CSI comparing two FIM versions
    - CSV of aggregated statistics (CSI, FAR, POD/TPR)
    - CSV of analyzed data and analyzed sites

<br/><br/>

## v3.0.5.3 - 2021-02-23 - [PR #275](https://github.com/NOAA-OWP/cahaba/pull/275)

Bug fixes to new evaluation code.

### Changes

 - Fixed a bug in `synthesize_test_cases.py` where the extent (MS/FR) was not being written to merged metrics file properly.
 - Fixed a bug in `synthesize_test_cases.py` where only BLE test cases were being written to merged metrics file.
 - Removed unused imports from `inundation.py`.
 - Updated README.md

<br/><br/>

## v3.0.5.2 - 2021-02-23 - [PR #272](https://github.com/NOAA-OWP/cahaba/pull/272)

Adds HAND synthetic rating curve (SRC) datum elevation values to `hydroTable.csv` output.

### Changes

 - Updated `add_crosswalk.py` to included "Median_Thal_Elev_m" variable outputs in `hydroTable.csv`.
 - Renamed hydroid attribute in `rem.py` to "Median" in case we want to include other statistics in the future (e.g. min, max, range etc.).

<br/><br/>
## v3.0.5.1 - 2021-02-22

Fixed `TEST_CASES_DIR` path in `tests/utils/shared_variables.py`.

### Changes

 - Removed `"_new"` from `TEST_CASES_DIR` variable.

<br/><br/>

## v3.0.5.0 - 2021-02-22 - [PR #267](https://github.com/NOAA-OWP/cahaba/pull/267)

Enhancements to allow for evaluation at AHPS sites, the generation of a query-optimized metrics CSV, and the generation of categorical FIM. This merge requires that the `/test_cases` directory be updated for all machines performing evaluation.

### Additions

 - `generate_categorical_fim.py` was added to allow production of NWS Flood Categorical HAND FIM (CatFIM) source data. More changes on this script are to follow in subsequent branches.

### Removals

 - `ble_autoeval.sh` and `all_ble_stats_comparison.py` were deleted because `synthesize_test_cases.py` now handles the merging of metrics.
 - The code block in `run_test_case.py` that was responsible for printing the colored metrics to screen has been commented out because of the new scale of evaluations (formerly in `run_test_case.py`, now in `shared_functions.py`)
 - Remove unused imports from inundation wrappers in `/tools`.

### Changes

 - Updated `synthesize_test_cases.py` to allow for AHPS site evaluations.
 - Reorganized `run_test_case.py` by moving more functions into `shared_functions.py`.
 - Created more shared variables in `shared_variables.py` and updated import statements in relevant scripts.

<br/><br/>

## v3.0.4.4 - 2021-02-19 - [PR #266](https://github.com/NOAA-OWP/cahaba/pull/266)

Rating curves for short stream segments are replaced with rating curves from upstream/downstream segments.

### Changes

 - Short stream segments are identified and are reassigned the channel geometry from upstream/downstream segment.
 - `fossid` renamed to `fimid` and the attribute's starting value is now 1000 to avoid HydroIDs with leading zeroes.
 - Addresses issue where HydroIDs were not included in final hydrotable.
 - Added `import sys` to `inundation.py` (missing from previous feature branch).
 - Variable names and general workflow are cleaned up.

<br/><br/>

## v3.0.4.3 - 2021-02-12 - [PR #254](https://github.com/NOAA-OWP/cahaba/pull/254)

Modified `rem.py` with a new function to output HAND reference elev.

### Changes

 - Function `make_catchment_hydroid_dict` creates a df of pixel catchment ids and overlapping hydroids.
 - Merge hydroid df and thalweg minimum elevation df.
 - Produces new output containing all catchment ids and min thalweg elevation value named `hand_ref_elev_table.csv`.
 - Overwrites the `demDerived_reaches_split.gpk` layer by adding additional attribute `Min_Thal_Elev_meters` to view the elevation value for each hydroid.

<br/><br/>

## v3.0.4.2 - 2021-02-12 - [PR #255](https://github.com/NOAA-OWP/cahaba/pull/255)

Addresses issue when running on HUC6 scale.

### Changes

 - `src.json` should be fixed and slightly smaller by removing whitespace.
 - Rasters are about the same size as running fim as huc6 (compressed and tiled; aggregated are slightly larger).
 - Naming convention and feature id attribute are only added to the aggregated hucs.
 - HydroIDs are different for huc6 vs aggregated huc8s mostly due to forced split at huc boundaries (so long we use consistent workflow it shouldn't matter).
 - Fixed known issue where sometimes an incoming stream is not included in the final selection will affect aggregate outputs.

<br/><br/>

## v3.0.4.1 - 2021-02-12 - [PR #261](https://github.com/NOAA-OWP/cahaba/pull/261)

Updated MS Crosswalk method to address gaps in FIM.

### Changes

 - Fixed typo in stream midpoint calculation in `split_flows.py` and `add_crosswalk.py`.
 - `add_crosswalk.py` now restricts the MS crosswalk to NWM MS catchments.
 - `add_crosswalk.py` now performs a secondary MS crosswalk selection by nearest NWM MS catchment.

<br/><br/>

## v3.0.4.0 - 2021-02-10 - [PR #256](https://github.com/NOAA-OWP/cahaba/pull/256)

New python script "wrappers" for using `inundation.py`.

### Additions

 - Created `inundation_wrapper_nwm_flows.py` to produce inundation outputs using NWM recurrence flows: 1.5 year, 5 year, 10 year.
 - Created `inundation_wrapper_custom_flow.py` to produce inundation outputs with user-created flow file.
 - Created new `tools` parent directory to store `inundation_wrapper_nwm_flows.py` and  `inundation_wrapper_custom_flow.py`.

<br/><br/>

## v3.0.3.1 - 2021-02-04 - [PR #253](https://github.com/NOAA-OWP/cahaba/pull/253)

Bug fixes to correct mismatched variable name and file path.

### Changes

 - Corrected variable name in `fim_run.sh`.
 - `acquire_and_preprocess_inputs.py` now creates `huc_lists` folder and updates file path.

<br/><br/>

## v3.0.3.0 - 2021-02-04 - [PR #227](https://github.com/NOAA-OWP/cahaba/pull/227)

Post-process to aggregate FIM outputs to HUC6 scale.

### Additions

 - Viz outputs aggregated to HUC6 scale; saves outputs to `aggregate_fim_outputs` folder.

### Changes

 - `split_flows.py` now splits streams at HUC8 boundaries to ensure consistent catchment boundaries along edges.
 - `aggregate_fim_outputs.sh` has been depreciated but remains in the repo for potential FIM 4 development.
 - Replaced geopandas driver arg with getDriver throughout repo.
 - Organized parameters in environment files by group.
 - Cleaned up variable names in `split_flows.py` and `build_stream_traversal.py`.
 - `build_stream_traversal.py` is now assigning HydroID by midpoint instead centroid.
 - Cleanup of `clip_vectors_to_wbd.py`.

<br/><br/>

## v3.0.2.0 - 2021-01-25 - [PR #218](https://github.com/NOAA-OWP/cahaba/pull/218)

Addition of an API service to schedule, run and manage `fim_run` jobs through a user-friendly web interface.

### Additions

 - `api` folder that contains all the codebase for the new service.

<br/><br/>

## v3.0.1.0 - 2021-01-21 - [PR #206](https://github.com/NOAA-OWP/cahaba/pull/206)

Preprocess MS and FR stream networks

### Changes

 - Headwater stream segments geometries are adjusted to align with with NWM streams.
 - Incoming streams are selected using intersection points between NWM streams and HUC4 boundaries.
 - `clip_vectors_to_wbd.py` handles local headwaters.
 - Removes NHDPlus features categorized as coastline and underground conduit.
 - Added streams layer to production whitelist.
 - Fixed progress bar in `lib/acquire_and_preprocess_inputs.py`.
 - Added `getDriver` to shared `functions.py`.
 - Cleaned up variable names and types.

<br/><br/>

## v3.0.0.4 - 2021-01-20 - [PR #230](https://github.com/NOAA-OWP/cahaba/pull/230)

Changed the directory where the `included_huc*.lst` files are being read from.

### Changes

 - Changed the directory where the `included_huc*.lst` files are being read from.

<br/><br/>

## v3.0.0.3 - 2021-01-14 - [PR #210](https://github.com/NOAA-OWP/cahaba/pull/210)

Hotfix for handling nodata value in rasterized levee lines.

### Changes

 - Resolves bug for HUCs where `$ndv > 0` (Great Lakes region).
 - Initialize the `nld_rasterized_elev.tif` using a value of `-9999` instead of `$ndv`.

 <br/><br/>

## v3.0.0.2 - 2021-01-06 - [PR #200](https://github.com/NOAA-OWP/cahaba/pull/200)

Patch to address AHPSs mapping errors.

### Changes

 - Checks `dtype` of `hydroTable.csv` columns to resolve errors caused in `inundation.py` when joining to flow forecast.
 - Exits `inundation.py` when all hydrotable HydroIDs are lake features.
 - Updates path to latest AHPs site layer.
 - Updated [readme](https://github.com/NOAA-OWP/cahaba/commit/9bffb885f32dfcd95978c7ccd2639f9df56ff829)

<br/><br/>

## v3.0.0.1 - 2020-12-31 - [PR #184](https://github.com/NOAA-OWP/cahaba/pull/184)

Modifications to build and run Docker image more reliably. Cleanup on some pre-processing scripts.

### Changes

 - Changed to noninteractive install of GRASS.
 - Changed some paths from relative to absolute and cleaned up some python shebang lines.

### Notes
 - `aggregate_vector_inputs.py` doesn't work yet. Need to externally download required data to run fim_run.sh

 <br/><br/>

## v3.0.0.0 - 2020-12-22 - [PR #181](https://github.com/NOAA-OWP/cahaba/pull/181)

The software released here builds on the flood inundation mapping capabilities demonstrated as part of the National Flood Interoperability Experiment, the Office of Water Prediction's Innovators Program and the National Water Center Summer Institute. The flood inundation mapping software implements the Height Above Nearest Drainage (HAND) algorithm and incorporates community feedback and lessons learned over several years. The software has been designed to meet the requirements set by stakeholders interested in flood prediction and has been developed in partnership with several entities across the water enterprise.<|MERGE_RESOLUTION|>--- conflicted
+++ resolved
@@ -1,7 +1,6 @@
 All notable changes to this project will be documented in this file.
 We follow the [Semantic Versioning 2.0.0](http://semver.org/) format.
 
-<<<<<<< HEAD
 ## v4.5.x.x - 2024-05-21 - [PR#1149](https://github.com/NOAA-OWP/inundation-mapping/pull/1149)
 
 This PR adds scripts that can identify areas within produced inundation rasters where glasswalling of inundation occurs due to catchment boundaries, know as catchment boundary issues.
@@ -13,7 +12,6 @@
 
 <br/><br/>
 
-=======
 
 ## v4.5.2.1 - 2024-05-21 - [PR#1172](https://github.com/NOAA-OWP/inundation-mapping/pull/1172)
 
@@ -45,7 +43,6 @@
 <br/><br/>
 
 
->>>>>>> 3092e979
 ## v4.5.1.3 - 2024-05-17 - [PR#1170](https://github.com/NOAA-OWP/inundation-mapping/pull/1170)
 
 This hotfix addresses the issue #1162 by explicitly using 'fiona' engine for reading gpkg files with Boolean dtype. This is applicable only for `usgs_gages.gpkg` and `usgs_subset_gages.gpkg` files. 
