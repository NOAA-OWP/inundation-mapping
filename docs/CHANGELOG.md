All notable changes to this project will be documented in this file.
We follow the [Semantic Versioning 2.0.0](http://semver.org/) format.

<<<<<<< HEAD
## v4.5.x.x - 2024-08-27 - [PR#1267](https://github.com/NOAA-OWP/inundation-mapping/pull/1267)

`pyogrio` seems to have a difficulty writing files when all values in a column are null (None or nan). The workaround here is to use `fiona` for writing files where `pyogrio` is explicitly set in geopandas (gpd) by `gpd.options.io_engine = "pyogrio"`.

### Changes
Adds `engine='fiona'` to `.to_file()` in all of the following files
- `data/`: `esri.py`, `nld/levee_download.py`, `usgs/acquire_and_preprocess_3dep_dems.py`, `usgs/rating_curve_get_usgs_curves.py`, `wbd/preprocess_wbd.py`
- `src/`: `derive_headwaters.py`, `derive_level_paths.py`, `edit_points.py`, `filter_catchments_and_add_attributes.py`, `reachID_grid_to_vector_points.py`, `reachID_grid_to_vector_points.py`, `split_flows.py`, `src_adjust_spatial_obs.py`, `src_roughness_optimization.py`, `stream_branches.py`
- `tools/`: `eval_plots.py`, `evaluate_continuity.py`, `generate_nws_lid.py`, `make_boxes_from_bounds.py`, `mosaic_inundation.py`, `rating_curve_comparison.py`, `test_case_by_hydro_id.py`

<br/><br/>

=======
## v4.5.6.1 - 2024-09-13 - [PR#1271](https://github.com/NOAA-OWP/inundation-mapping/pull/1271)

Upgrade for `test_case_by_hydro_id.py` that enables the ability to run on HUCs with differing projections (e.g. Alaska) and adds a logging system.

### Changes

- `tools/test_case_by_hydro_id.py`: Moved the reprojection step to accommodate  multiple input projections and fixed a lot of unnecessary logic. Also added an optional logging system that is activated by the new `-l` flag.

<br/><br/>


>>>>>>> 48414594
## v4.5.6.0 - 2024-08-23 - [PR#1253](https://github.com/NOAA-OWP/inundation-mapping/pull/1253)

Upgrades Python packages and dependencies and fixes backwards incompatibilities with new version of `geopandas`. Major changes include:
- Upgrading `boto3`, `fiona`, `geopandas`, `gval`, `pyarrow`, `pyogrio`, `pyproj`, and `rasterio`
- Removing `aiobotocore` and `aiohttp`

### Changes

- `Dockerfile`: Upgrade GDAL (v3.8.3) and pipenv
- `Pipfile` and `Pipfile.lock`: Upgrade Python packages, add dask-expr, and remove aiohttp
- `src/`
    - `build_stream_traversal.py`, `derive_level_paths.py`, `heal_bridges_osm.py`, `mitigate_branch_outlet_backpool.py`, `split_flows.py`, `stream_branches.py`, `usgs_gage_unit_setup.py`: Fix backwards incompatibilities with new version of `geopandas`.

<br/><br/>

## v4.5.5.1 - 2024-08-16 - [PR#1225](https://github.com/NOAA-OWP/inundation-mapping/pull/1225)

Removes warning when running `heal_bridges_osm.py` by not saving the empty DataFrame.

### Changes

- `src/heal_bridges_osm.py`

<br/><br/>


## v4.5.5.0 - 2024-08-16 - [PR#1247](https://github.com/NOAA-OWP/inundation-mapping/pull/1247)

Updated the gauge crosswalk and SRC adjustment routine to use the ras2fim v2 files. The v2 ras2fim file structure was changed to organize the data by huc8 - one gpkg and csv per huc8. Addresses #1091 

### Changes
- `fim_post_processing.sh`: added new input variables for running the `src_adjust_ras2fim_rating.py`
- `src/bash_variables.env`: renamed and reassigned the ras2fim input variables: `ras2fim_input_dir`, `ras_rating_curve_csv_filename`, `ras_rating_curve_gpkg_filename`
- `src/run_unit_wb.sh`: Added logic to check if huc in process has ras2fim input data to process. If yes - copy the ras2fim cross section point gpkg to the huc run directory.
- `src/src_adjust_ras2fim_rating.py`: Updated code logic to use the huc-specific input files containing the ras2fim rating curve data (previous ras2fim input file contained all hucs in one csv)
- `src/utils/shared_functions.py`: Added function to find huc subdirectories with the same name btw two parent folders

<br/><br/>

## v4.5.4.4 - 2024-08-02 - [PR#1238](https://github.com/NOAA-OWP/inundation-mapping/pull/1238)

Prior to this fix, fim_post_processing.sh took just under 4 hours to reset permissions on all files and folder under the entire run. On closer inspection, it was updating permissions for all HUC folders where were already correct. A few other folders needed to have permission updates added. This will speed that up significantly.

Also, use this opportunity to added a new note to hash_compare.py and fix an annoying duration time showing milliseconds.

### Changes
- `fim_pipeline.sh`: fix duration msgs.
- `fim_post_processing.sh`:  permissions reset fix, a bit of output cleanup and fix duration msgs.
- `src`
    - `bash_functions.env`: update the Calc duration to allow for a msg prefix to be added to the duration calcs. Also adjusted the duration message to show hours as well, previously only min and seconds.
    - `run_by_branch.sh`: fix duration msgs.
    - `run_unit_wb.sh`: fix duration msgs.
    - `src\src_adjust_ras2fim_rating.py`: minor duration display msg change.
- `tools\hash_compare.py`: Added note

 <br/><br/>


## v4.5.4.3 - 2024-08-02 - [PR#1136](https://github.com/NOAA-OWP/inundation-mapping/pull/1136)

Levee-protected areas are associated with levelpaths based on a 1000 m buffer on each side of the levee line. However, not all levees are designed to protect against all associated levelpaths, especially where the levelpath flows through the levee-protected area. Levee-protected areas are unmasked by removing levelpaths from association that don't intersect levees but instead flow around them which allows inundation by these branches.

### Changes

- `src/associate_levelpaths_with_levees.py`: Finds levelpaths that don't intersect levees and removes them from their association with their levee-protected area.

<br/><br/>


## v4.5.4.2 - 2024-08-02 - [PR#1125](https://github.com/NOAA-OWP/inundation-mapping/pull/1125)

This PR focuses on updating the preprocess_bathymetry.py for 3 issues: 1) the capability of preprocessing SurveyJobs that have negative depth values, 2) changing the SurveyDateStamp format, and 3) the capability of including multiple SurveyJobs for one NWM feature-id if needed.

### Changes
`data/bathymetry/preprocess_bathymetry.py`: Addressing 3 issues including, the capability of preprocessing SurveyJobs that have negative depth values, changing the SurveyDateStamp format, and the capability of including multiple SurveyJobs for one NWM feature-id.


<br/><br/>

## v4.5.4.1 - 2024-08-02 - [PR#1185](https://github.com/NOAA-OWP/inundation-mapping/pull/1185)

This PR brings back the `preprocess_ahps_nws.py` code to FIM4 and generates new AHPS benchmark datasets for sites SXRA2 and SKLA2 in Alaska.  The new AHPS benchmark datasets are available on dev1 here: "/dev_fim_share/foss_fim/outputs/ali_ahps_alaska/AHPS_Results_Alaska/19020302/"


To process a new station, follow these steps:

1. Add the name of the new site (s) to the`/data/inputs/ahps_sites/evaluated_ahps_sites.csv` file. 
2. Collect/Download the grid depth dataset, typically available as ESRI gdb.
3. Use arcpy (or ArcGIS pro ) to convert the grid depths (in ESRI gdb) into TIFF files
    - Make sure the TIFF files have crs
    - Store all the TIFF files in a directory called "depth_grid," which should be a sub-folder inside a folder named after the gage code (must be a 5-character code)
4. Run the script as described below. **Note that sites in CONUS and Alaska cannot be mixed in a single run. Separate runs should be done for Alaska sites and CONUS sites.**

Note that for the "SKLA2" site, the downloaded ESRI-GDB grid files had a datum issue. This issue was manually corrected during the conversion of GDB files into TIFF files.

### Additions
- `data/nws/preprocess_ahps_nws.py`  ... retrieved from previous versions of FIM and updated for shapely v2

### Changes
- `tools/tools_shared_functions.py`  ... updated for shapely v2

<br/><br/>

## v4.5.4.0 - 2024-08-02 - [PR#1198](https://github.com/NOAA-OWP/inundation-mapping/pull/1198)

### Changes
- `src/bash_variables.env`: high water threshold and recurrence flows CSV files were updated into new NWM v3 flow files. Also, a new Manning numbers file created from the new NWM v3 dataset was used.
-  `src/src_adjust_ras2fim_rating.py`: 100 year recurrence was removed since it is not included in the new AEP.
-  `src/src_adjust_usgs_rating_trace.py`: 100 year recurrence was removed since it is not included in the new AEP.
-  `tools/rating_curve_comparison.py`: 100 year recurrence was removed since it is not included in the new AEP. Also, the name of recurrence flow CSV file was updated.
-  `tools/composite_inundation.py`
-  `tools/inundate_nation.py`

<br/><br/>

## v4.5.3.1 - 2024-07-24 - [PR#1233](https://github.com/NOAA-OWP/inundation-mapping/pull/1233)

In a PR [1217](https://github.com/NOAA-OWP/inundation-mapping/pull/1217), which is about to be merged, it updates a bunch of python packages. One is numpy. This has triggered a very large amount of on-screen output from a new numpy warning while running `synthesize_test_cases.py`.

### Changes
- `tools\overlapping_inundation.py`: As described

 <br/><br/>
 

## v4.5.3.0 - 2024-07-24 - [PR#1217](https://github.com/NOAA-OWP/inundation-mapping/pull/1217)

This PR rolls up a bunch of other PR's and python packages requests including:
- Issue [1208](https://github.com/NOAA-OWP/inundation-mapping/issues/1208)  Bump OpenJDK from 17.0.8 to 17.0.10 (via updating to JDK 21.0.3)
- PR [1207](https://github.com/NOAA-OWP/inundation-mapping/pull/1207) - Dependabot bump certifi from 2023.7.22 to 2024.7.4
- PR [1192](https://github.com/NOAA-OWP/inundation-mapping/pull/1192) - Dependabot Bump urllib3 from 1.26.18 to 1.26.19
- Updates required from ongoing PR [1206](https://github.com/NOAA-OWP/inundation-mapping/pull/1206) - Probabilistic Flood Inundation Mapping. These updates make it easier for that branch/task to continue forward and staying in sync with dev. This triggered a few other packages that needed to be updated.

Other tasks included are:
- Removing the now heavily obsolete `unit_test` system, including the package `pytest`. This included some changes to the `CONTRIBUTING.md` document.
- Clean of a couple of packages no longer in use: `pluggy` and `iniconfig`
- Removal of a deprecated file named `config/aws_s3_put_fim3_hydrovis_whitelist.lst`
- Removed duration stamps around a few parts in `fim_post_processing.sh`
- Fixes and updates to linting files. e.g. `pyproject.toml`. (line length was not working correctly)

### Changes
- `Dockerfile`, `Pipfile`, `Pipfile.lock`: as describe above for python package changes
- `.gitignore`, `CONTRIBUTING.md`: File changes related to removing the `unit_test` system.
- `fim_post_processing.sh`: noted above.
- `pyproject.toml`: fixes and updates for linting

### Removals
- `unit_tests` folder and all related files under it. Appx 25 to 30 files removed.

<br/><br/>


## v4.5.2.11 - 2024-07-19 - [PR#1222](https://github.com/NOAA-OWP/inundation-mapping/pull/1222)

We are having problems with post processing overall duration taking a long time. This new system captures duration times for each module/section inside fim_post_processing.sh and records it to a file on the output directory. It records it as it progress and will also help us learn if fim_post_processing.sh stopped along the way.

Note: When used in code, we call `Set_log_file_path` shell variable with a file name and path (no validation done at this time).  The each time a person wants to print to screen and console, use the `l_echo` command instead of the native `echo` command. If the log file has not been set, the output will continue to go to screen, just not the log file.

### Changes
- `fim_pipeline.sh`: A couple of minor text output changes.
- `fim_post_processing.sh`:  As described above.
- `src\bash_functions.env`:  New functions and adjustments to support the new log system.

<br/><br/>


## v4.5.2.10 - 2024-07-19 - [PR#1224](https://github.com/NOAA-OWP/inundation-mapping/pull/1224)

Addresses warnings to reduce output messages.

### Changes

- `src/'
    - `adjust_thalweg_lateral.py`: fixes number type
    - `src/delineate_hydros_and_produce_HAND.sh`: removes division by zero warning
    - `getRasterInfoNative.py`: adds `gdal.UseExceptions()`

<br/><br/>


## v4.5.2.9 - 2024-07-19 - [PR#1216](https://github.com/NOAA-OWP/inundation-mapping/pull/1216)

Adds `NO_VALID_CROSSWALKS` to `FIM_exit_codes` which is used when the crosswalk table or output_catchments DataFrame is empty. Removes branches that fail with `NO_VALID_CROSSWALKS`.

### Changes
    - `add_crosswalk.py`: Added `NO_VALID_CROSSWALKS` as exit status when crosswalk or output_catchments is empty
    - `process_branch.sh`: Removed branches that fail with `NO_VALID_CROSSWALKS`
    - `utils/fim_enums.py`: Added `NO_VALID_CROSSWALKS` to `FIM_exit_codes`

<br/><br/>


## v4.5.2.8 - 2024-07-19 - [PR#1219](https://github.com/NOAA-OWP/inundation-mapping/pull/1219)

Changes non-fatal `ERROR` messages to `WARNINGS` to avoid triggering being logged as errors.

### Changes

- `src/`
    - `bathymetric_adjustment.py`: Changes `WARNING` to `ERROR` in Exception
    - `src_roughness_optimization.py`: Changes `ERROR` messages to `WARNING`

<br/><br/>

## v4.5.2.7 - 2024-07-19 - [PR#1220](https://github.com/NOAA-OWP/inundation-mapping/pull/1220)

With this PR we can run post_processing.sh multiple times on a processed batch without any concerns that it may change the hydroTable or src_full_crosswalked files.

### Additions

- `src/update_htable_src.py`

### Changes

-  `config/deny_branch_zero.lst`
-  `config/deny_branches.lst`
-  `fim_post_processing.sh`

<br/><br/>

## v4.5.2.6 - 2024-07-12 - [PR#1184](https://github.com/NOAA-OWP/inundation-mapping/pull/1184)

This PR adds a new script to determine which bridges are inundated by a specific flow. It will assign a risk status to each bridge point based on a specific threshold.

### Additions

- `tools/bridge_inundation.py`

<br/><br/>

## v4.5.2.5 - 2024-07-08 - [PR#1205](https://github.com/NOAA-OWP/inundation-mapping/pull/1205)

Snaps crosswalk from the midpoint of DEM-derived reaches to the nearest point on NWM streams within a threshold of 100 meters. DEM-derived streams that do not locate any NWM streams within 100 meters of their midpoints are removed from the FIM hydrofabric and their catchments are not inundated.

### Changes

- `src/add_crosswalk.py`: Locates nearest NWM stream to midpoint of DEM-derived reaches if within 100 meters. Also fixes a couple of minor bugs. 

<br/><br/>

## v4.5.2.4 - 2024-07-08 - [PR#1204](https://github.com/NOAA-OWP/inundation-mapping/pull/1204)

Bug fix for extending outlets in order to ensure proper flow direction in depression filling algorithm. This PR adds a distance criteria that in order for the end of an outlet stream to be snapped to the wbd_buffered boundary, the end point must be less than 100 meters from the WBD boundary.

Also adds missing argparse arguments so that the script can be run from the command line.

### Changes

- `data`
     - `wbd`
          - `clip_vectors_to_wbd.py`: Adds a 100 meter distance threshold to WBD to snap outlets to buffered WBD.
          - `generate_pre_clip_fim_huc8.py`: Upgrading logging system.
- `src`
     - `bash_variables.env`: Updated pre-clip input path to new pre-clip files.

<br/><br/>

## v4.5.2.3 - 2024-06-14 - [PR#1169](https://github.com/NOAA-OWP/inundation-mapping/pull/1169)

This tool scans all log directory looking for the word "error" (not case-sensitive). This is primary added to help find errors in the post processing logs such as src_optimization folder (and others).

### Changes

- `fim_post_processing.sh`: as described
- `src\mitigate_branch_outlet_backpool.py`: Has the word error in text which fills up the error scan logs.

<br/><br/>

## v4.5.2.2 - 2024-06-14 - [PR#1183](https://github.com/NOAA-OWP/inundation-mapping/pull/1183)

Upgrades whitebox from v2.3.1 to 2.3.4. Whitebox was upgraded by `pip install -U whitebox` and then `pipenv lock` to update the `Pipfile`.

### Changes

- `Dockerfile`: Removed whitebox hack
- `Pipfile` and `Pipfile.lock`: Upgraded whitebox to v2.3.4.

<br/><br/>

## v4.5.2.1 - 2024-05-21 - [PR#1172](https://github.com/NOAA-OWP/inundation-mapping/pull/1172)

Removes loading of `apache-arrow` repository from the Dockerfile where it was causing a GPG key error during `docker build`.

A number of python packages were updated in this PR. You will need to build a new Docker image for this release.

### Changes

- Dockerfile: Adds a line remove the loading of apache-arrow during `apt-get update`.

<br/><br/>


## v4.5.2.0 - 2024-05-20 - [PR#1166](https://github.com/NOAA-OWP/inundation-mapping/pull/1166)

The main goal of this PR is to create bridge point data that be used as a service in HydroVIS. Since every branch processes bridges separately, it's possible to inundate a bridge from more than just the feature_id it crosses. To reflect this, the `osm_bridge_centroids.gpkg` now found in HUC directories will have coincident points - one that is inundated from the reach it crosses and the other a backwater-influenced point indicated by the `is_backwater` field.

### Changes

- ` src/`
    - `aggregate_by_huc.py`: Added the aggregation steps for bridge centroids; aggregation includes using SRCs to lookup flow values for each bridge, filtering out coincident points that have the same assigned feature_ids and higher overtopping flow, and assigning select points as backwater-influenced.
    - ` delineate_hydros_and_produce_HAND.sh`: Moved the bridge healing to after the crosswalk so that the centroids can use the crosswalked catchments for feature_id and flow lookups.
    -  `heal_bridges_osm.py`: Optimized the bridge healing so that it doesn't have to write out an intermediate raster; exports bridge centroids and spatial joins them to catchments; added functions for SRC flow lookups used in `aggregate_by_huc.py`.
- ` fim_post_processing.sh`: Added a bridge flag input for `aggregate_by_huc.py`.
- `data/bridges/pull_osm_bridges.py`: Removed the saving of a midpoint geopackage.
- `config/deny_branch_zero.lst` & `deny_branches.lst`: Added `#osm_bridge_centroids_{}.gpkg` to the deny lists.

<br/><br/>


## v4.5.1.3 - 2024-05-17 - [PR#1170](https://github.com/NOAA-OWP/inundation-mapping/pull/1170)

This hotfix addresses the issue #1162 by explicitly using 'fiona' engine for reading gpkg files with Boolean dtype. This is applicable only for `usgs_gages.gpkg` and `usgs_subset_gages.gpkg` files. 

### Changes
- `src/usgs_gage_unit_setup.py`  ... changed only two lines for fiona engine
- `src/usgs_gage_crosswalk.py` ...  changed only one line for fiona engine + two small changes to use `self.branch_id` for the correct log report
- `tools/rating_curve_comparison.py`...  changed only one line for fiona engine

<br/><br/>

## v4.5.1.2 - 2024-05-17 - [PR#1135](https://github.com/NOAA-OWP/inundation-mapping/pull/1135)

Updates USGS gage processing to use the correct projection (determined by whether the HUC is in Alaska or not).

### Changes
- `src/run_by_branch.sh`: Added `huc_CRS` as an input argument for `usgs_gage_crosswalk.py`
- `src/run_unit_wb.sh`: Added `huc_CRS` as an input argument for `usgs_gage_unit_setup.py` and `usgs_gage_crosswalk.py`
- `src/usgs_gage_crosswalk.py`: Added `huc_CRS` as an input argument for the `run_crosswalk()` function and added re-projection steps wherever new data is being read in so that the files are able to be properly merged.
- `src/usgs_gage_unit_setup.py`: Added `huc_CRS` as an input argument for the `Gage2Branch()` crosswalking class.

<br/><br/>

## v4.5.1.1 - 2024-05-17 - [PR#1094](https://github.com/NOAA-OWP/inundation-mapping/pull/1094)

Extends flows (i.e., discharge) to stream segments missing from NWS and USGS validation flow files. The levelpath associated with existing flows in the AHPS domain is identified, and any stream segments of the levelpath in the domain missing from the flow file are added to the flow file by assigning the existing flow (this is a constant value regardless of other tributaries including other levelpaths in the domain). Stream segments not on the levelpath are dropped from the flow file, including tributary flows. The original flow file is saved along with the output with an appended `.bak`.

### Additions

- `data/extend_benchmark_flows.py`: Adds missing flows to NWS or USGS benchmark flow files and removes flows from tributaries. The original flow file is saved with an appended `.bak`.

### Changes

- `tools/tools_shared_variables.py`: Removed corrected flow files from `BAD_SITES` list.

<br/><br/>

## v4.5.1.0 - 2024-05-17 - [PR#1156](https://github.com/NOAA-OWP/inundation-mapping/pull/1156)

This focuses on removing hydro-conditioning artifacts by subtracting the thalweg DEM from HAND REM and adding back the original DEM. Also, a new tool was created to test this feature over multiple HUCs

### Additions
- `tools/analyze_for_missing_FIM_cells.py`: A new script `analyze_for_missing_FIM_cells.py` was added to test and analyze healed HAND for hydro-conditioning artifacts FIM. 

### Changes
- `src/delineate_hydros_and_produce_HAND.sh`: Removing hydro-conditioning artifacts from HAND REM.
- `config/params_template.env`: Creating an option to include/exclude healed HAND from FIM pipeline.

<br/><br/>

## v4.5.0.2 - 2024-05-17 - [PR#1159](https://github.com/NOAA-OWP/inundation-mapping/pull/1159)

This PR addresses issue #1132 and include the following changes on `tools/generate_nws_lid.py` for updating `nws_lid.gpkg` dataset.

In this revised version, stations only from these two groups are retrieved:
- lid stations with `rfc_forecast_point= True` 
- lid stations in `/data/inputs/ahp_sites/evaluated_ahps_sites.csv`

The lid stations in AK (Alaska), HI, and PR, with above two criteria have also been selected, as shown in the map below. In the previous version of the code, **all of lid stations** in PR and HI (regardless of meeting above two criteria), were also being retrieved. I have updated this version to exclude such stations. 

Also, In this revised version, I've eliminated the code sections that previously generated the "is_headwater" and "is_colocated" columns, which are not needed in FIM4. Therefore, in this updated version, these columns are no longer present. 

Similar to 'usgs_gages.gpkg' dataset, all lid stations, including those in Alaska, are stored in a single gpkg file (`nws_lid.gpkg`) with EPSG=5070. The Alaska stations can be identified using their HUC8 numbers (beginning with '19'). 

### Changes
- tools/generate_nws_lid.py

<br/><br/>


## v4.5.0.1 - 2024-05-09 - [PR#1150](https://github.com/NOAA-OWP/inundation-mapping/pull/1150)

Fixes two bugs discovered in v4.5.0.0:
1. `echo` missing in bash command
2. raster resolution of `dem_meters.tif` has now been explicitly set in `gdalwarp`.

### Changes

- `src/`
    - `add_crosswalk.py`: fixed stream order if max > `max_order`
    - `bash_variables.env`: added `res` environment variable for default raster cell size
    - `delineate_hydros_and_produce_HAND.sh`: added missing `echo`
    - `heal_bridges_osm.py`: fixed raster resolution and number of rows/columns
    - `run_unit_wb.sh`: added `-tr` to gdalwarp when generating `dem_meters.tif`; removed extraneous `Tcount`

<br/><br/>

## v4.5.0.0 - 2024-05-06 - [PR#1122](https://github.com/NOAA-OWP/inundation-mapping/pull/1122)

This PR includes 2 scripts to add Open Street Map bridge data into the HAND process: a script that pulls data from OSM and a script that heals those bridges in the HAND grids. Both scripts should be run as part of a pre-processing step for FIM runs. They only need to be run if we think OSM data has changed a lot or for any new FIM versions.

A new docker image is also required for `pull_osm_bridges.py` (acquire and preprocess) script.

### Additions
- `data/bridges/pull_osm_bridges.py`: First pre-processing script that pulls OSM data and saves bridge lines out as separate shapefiles by HUC8 to a specified location
- `src/heal_bridges_osm.py`: Second pre-processing script that uses the pre-saved OSM bridge lines and heals max HAND values across those bridge lines. Healed HAND grids are saved to a specified location.

### Changes
- `Pipfile`, `Pipfile.lock`: Adjusted files to add new python package to docker image.
- `data`
    - `clip_vectors_to_wdbd.py`: Updated to pre-clip new bridge data. Logging upgraded.
    - `generate_pre_clip_fim_huc8.py`: Updated to pre-clip new bridge data. Logging added and a system for multi-process logging.
- `src`
    - `delineate_hydros_and_produce_HAND.sh`: add python call to run `heal_bridges_osm.py` after hydraulic properties are calculated.
    - `bash_variables.env`: Added new variable for OSM bridges and adjusted pre-clip output date
    - `utils`
        - `shared_functions.py`: removed function no longer in use.
        - `shared_variables.py`: removed variables no longer in use.
  
<br/><br/>

## v4.4.16.0 - 2024-05-06 - [PR#1121](https://github.com/NOAA-OWP/inundation-mapping/pull/1121)

Some NWM streams, particularly in coastal areas, fail to reach the edge of the DEM resulting in reverse flow. This issue was resolved by clipping the ocean mask from the buffered WBD and DEM, and any remaining streams that didn't have outlets reaching the edge of the buffered WBD boundary were extended by snapping the end to the nearest point on the buffered WBD.

### Changes

- `data/wbd/clip_vectors_to_wbd.py`: Clips `landsea` ocean mask from the buffered WBD and adds a function to extend outlet streams to the buffered WBD

<br/><br/>


- `data/wbd/clip_vectors_to_wbd.py`: Updated multi-processing and added more logging.

<br/><br/>

## v4.4.15.4 - 2024-05-06 - [PR#1115](https://github.com/NOAA-OWP/inundation-mapping/pull/1115)

This PR addresses issue #1040 and includes the following updates:
- Upgraded to WRDS API version 3 and ensured schema compatibility of new USGS gages data.
- Expanded data retrieval to include Alaska gages alongside CONUS gages. 
- Enables retrieving SRC data for individual USGS gages, removing the necessity of using 'all' for the '-l' flag in rating_curve_get_usgs_curves.py." 


### Changes
 - `tools/tools_shared_functions.py`   
    -  Improved the stability of API calls.
    - Removed the exclusion of Alaska gages from USGS gages metadata (`usgs_gages.gpkg` output), preserving Alaska gages in the metadata.  
- `rating_curve_get_usgs_curves.py` 
    - Removed the exclusion of Alaska gages when retrieving SRC values.
    - Enabled retrieving SRC data for individual USGS gages.
- Moved the script `rating_curve_get_usgs_curves.py` from `tools` folder into `data/usgs`.

<br/><br/>

## v4.4.15.3 - 2024-05-06 - [PR#1128](https://github.com/NOAA-OWP/inundation-mapping/pull/1128)

Fixes a KeyError in `src/mitigate_branch_outlet_backpool.py`.

### Changes

`src/mitigate_branch_outlet_backpool.py`: Addresses case where `catchments_df['outlier']` are all False.

<br/><br/>

## v4.4.15.2 - 2024-05-06 - [PR#1133](https://github.com/NOAA-OWP/inundation-mapping/pull/1133)

Bug fix for error when reading the subfolders of a directory using `listdir()` where files exist that start with an 8-digit number that are later interpreted as directories.

### Changes

The following files were modified to use `listdir()` to read only directories instead of both directories and files:
- `src/`
    - `bathy_src_adjust_topwidth.py`, `identify_src_bankfull.py`, `subdiv_chan_obank_src.py`, `utils/shared_functions.py`
- `tools/vary_mannings_n_composite.py`


<br/><br/>


## v4.4.15.1 - 2024-05-06 - [PR#1081](https://github.com/NOAA-OWP/inundation-mapping/pull/1038)

This hotfix address a bug within the SRC adjustment routine to filter out USGS gauge locations that were conflated to lakeid reaches. These fatal errors were preventing `fim_post_processing.sh` from completing. There are also new try except blocks to handle potential errors when opening/writing SRC adjustment attributes to the catchment gpkg (unknown issues with collisions or corrupt gpkg files). Closes #1137 

### Changes

- `src/src_adjust_usgs_rating_trace.py`: Added filter for processing valid hydroids that meet criteria (i.e non-lakes) and more robust logging.
- `src/src_roughness_optimization.py`: Added data checks and logging to ensure input calibration data files contains necessary attributes. Also included a new try/except block to trap and log issues with file collisions or corrupt catchment gpkg read/write.

<br/><br/>

## v4.4.15.0 - 2024-04-17 - [PR#1081](https://github.com/NOAA-OWP/inundation-mapping/pull/1081)

This enhancement includes changes to the SRC calibration routine that uses the USGS published rating curve database. The modifications attempt to mimic the technique used in the stage-based CatFIM where the USGS WSE/flow is propagated upstream and downstream of the gauge location. This closes #892 

### Additions
`src/src_adjust_usgs_rating_trace.py`: updated SRC calibration routine to include the a new upstream/downstream tracing routine. The WSE(HAND stage) and flow targets obtained from the USGS rating curve are now applied to all hydroids within 8km (~5 miles) of the gauge location.  

### Changes
`fim_post_processing.sh`: using the new `src_adjust_usgs_rating_trace.py` in place of the `src_adjust_usgs_rating.py`
`src/src_roughness_optimization.py`: minor changes to facilitate new calibration input (reset index)
`src/utils/shared_variables.py`: added `USGS_CALB_TRACE_DIST` as the trace distance variable

### Removals
`src/src_adjust_usgs_rating.py`: deprecated (replaced with the new `src_adjust_usgs_rating_trace.py`)

<br/><br/>


## v4.4.14.1 - 2024-04-17 - [PR#1103](https://github.com/NOAA-OWP/inundation-mapping/pull/1103)

Adds checks for intermediate files produced by Whitebox in the AGREE process (`src/agreedem.py`). Without these checks, if Whitebox fails to produce an output, no error is generated until much later in the `src/delineate_hydros_and_produce_HAND.sh` processing chain which makes troubleshooting difficult.

### Changes

- `src/agreedem.py`: Added checks to verify existence of intermediate files before continuing

<br/><br/>

## v4.4.14.0 - 2024-04-17 - [PR#1106](https://github.com/NOAA-OWP/inundation-mapping/pull/10106)

Updates the FIM pipeline so it can process HUCs in southern Alaska. Running FIM in southern Alaska requires that a different CRS and a few different files be used. Additionally, some of the Alaska HUCs displayed an issue where the input stream density was too high, so this update introduces some logic to adjust the threshold of stream orders to exclude based on whether an Alaska HUC is listed as high or medium-high stream density. This update intriduces new Alaska-specific inputs, which are listed in the PR. 

### Changes
- `data/wbd/generate_pre_clip_fim_huc8.py`: Adjusted comment.
- `src/bash_variables.env`: Changed pre-clip HUC 8 directory to be a folder with both Alaska and CONUS HUCs.
- `src/check_huc_inputs.py`: Changed the `included_huc_list` variable to refer to a HUC list that includes Alaska.
- `src/derive_level_paths.py`: Add in logic to exclude different stream orders based on whether the HUC falls into the high or medium-high density HUC lists.
- `src/run_by_branch.sh`: Add in logic to check whether the HUC is in Alaska or not and to use the correct CRS accordingly.
- `src/run_unit_wb.sh`: Add in logic to check whether the HUC is in Alaska or not and to use the correct CRS and DEM domain filename accordingly.
- `src/utils/shared_variables.py`: Add the Alaska CRS, a list of high stream density HUCs, and a list of medium-high stream density HUCs.

<br/><br/>


## v4.4.13.3 - 2024-04-15 - [PR#1114](https://github.com/NOAA-OWP/inundation-mapping/pull/1114)

Two recent dependabot PR's came in, one for upgrading the `pillow` package and the other for upgrading idna. Both have been adjusted in this PR. 
In this PR, we also moved `openpyxl` package, which was part of an independent dockerfile, Pipfile and Pipefile.lock in the "dev" directory. This is now merged into the parent standard docker image.

Covers [PR 1111](https://github.com/NOAA-OWP/inundation-mapping/pull/1111) and 
Covers [PR 1119](https://github.com/NOAA-OWP/inundation-mapping/pull/1119)

A small update to the README.md was also updated for an unrelated topic (about AWS S3 credentials).

### Changes
- `Pipfile / Pipefile.lock`: As described above.
- `data/ble/ble_benchmark/README.md`: Updated notes to remove talking the specific ble docker image.

### Removals
- `data/ble/ble_benchmark`
   - `Dockerfile`: removed in favor the parent root Docker files.
   - `Pipfile`: removed in favor the parent root Docker files.
   - `Pipfile.lock` : removed in favor the parent root Docker files.

<br/><br/>

## v4.4.13.2 - 2024-04-04 - [PR#1110](https://github.com/NOAA-OWP/inundation-mapping/pull/1110)

This PR reflects upgrades for openJDK from 17.0.8 to something higher, minimum of 17.0.9. After some research, we can not upgrade all the way to the latest openJDK but can jump up to 19.0.  This limitation is related to version of our base docker image.  openJDK was identified as requiring an upgrade by a system wide security scan.

The "black" packages is also be upgraded from 23.7.0 to 24.3.

**NOTE: the update of "black" has change the rules slightly for formatting. This is why you see a bunch of files being changed but only for the formatting changes.**

### Files Change
- `Dockerfile`, `Pipfile`, `Pipefile.lock`
- `pre-commit-config.yaml` is also has Black upgraded for CI/CD tests for linting during GIT check ins.
- `many files`:
     - 19 files have had minor formatting changes related to the upgrade in the "black" package.

<br/><br/>


## v4.4.13.1 - 2024-03-11 - [PR#1086](https://github.com/NOAA-OWP/inundation-mapping/pull/1086)

Fixes bug where levee-protected areas were not being masked from branch 0 DEMs.

### Changes

`src/mask_dem.py`: Corrects indentation preventing masked branch 0 from overwriting existing DEM.

<br/><br/>

## v4.4.13.0 - 2024-03-11 - [PR#1006](https://github.com/NOAA-OWP/inundation-mapping/pull/1006)

Adds a new module that mitigates the branch outlet backpool error. In some HUCs, an overly-large catchment appears at the outlet of the branch (as in issue #985) which causes an artificially large amount of water to get routed to the smaller stream instead of the main stem. This issue is mitigated by trimming the levelpath just above the outlet and removing the offending pixel catchment from the pixel catchments and catchment reaches files. 

The branch outlet backpool issue is identified based on two criteria: 
  1. There is a pixel catchment that is abnormally large (more than two standard deviations above the mean.)
  2. The abnormally-large pixel catchment occurs at the outlet of the levelpath.

If both criteria are met for a branch, then the issue is mitigated by trimming the flowline to the third-to-last point.

### Additions

- `src/mitigate_branch_outlet_backpool.py`: Detects and mitigates the branch outlet backpool error. If both branch outlet backpool criteria are met, the snapped point is set to be the penultimate vertex and then the flowline is trimmed to that point (instead of the last point). Trims the `gw_catchments_pixels_<id>.tif` and `gw_catchments_reaches_<id>.tif` rasters by using `gdal_polygonize.py` to polygonize the `gw_pixel_catchments_<id>.tif` file, creating a mask that excludes the problematic pixel catchment, and then using that mask to trim the pixel catchment and catchment reaches rasters.

### Changes

- `src/delineate_hydros_and_produce_HAND.sh`: Adds the `mitigate_branch_outlet_backpool.py` module to run after the  `Gage Watershed for Pixels` step. 
- `src/split_flows.py`: Improves documentation and readability.

<br/><br/>

## v4.4.12.0 - 2024-03-11 - [PR#1078](https://github.com/NOAA-OWP/inundation-mapping/pull/1078)

Resolves issue #1033 by adding Alaska-specific data to the FIM input folders and updating the pre-clip vector process to use the proper data and CRS when an Alaska HUC is detected. The `-wbd` flag was removed from the optional arguments of `generate_pre_clip_fim_huc8`. The WBD file path will now only be sourced from the `bash_variables.env` file. The `bash_variables.env` file has been updated to include the new Alaska-specific FIM input files.

### Changes

- `/data/wbd/`
    - `clip_vectors_to_wbd.py`: Replaced all CRS inputs with the `huc_CRS` variable, which is input based on whether the HUC is Alaska or CONUS. Previously, the default FIM projection was automatically assigned as the CRS (which had been retrieved from `utils.shared_variables`).

    - `generate_pre_clip_fim_huc8.py`:
        - Added Alaska projection and links to the new Alaska data file paths that were added to `bash_variables.env`.
        - Removed the `wbd` argument from the `pre_clip_hucs_from_wbd` function and made it so that the code gets the WBD path from `bash_variables.env`.
        - Added logic to check whether the HUC is in Alaska and, if so, use the Alaska-specific HUC and input file paths.
        - Cleaned up the spelling and formatting of some comments
- `/src/`
    - `bash_variables.env`: Added the Alaska-specific projection (EPSG:3338) and file paths for Alaska-specific data (see data changelog for list of new input data)

<br/><br/>

## v4.4.11.1 - 2024-03-08 - [PR#1080](https://github.com/NOAA-OWP/inundation-mapping/pull/1080)

Fixes bug in bathymetric adjustment where `mask` is used with `geopandas.read_file`. The solution is to force `read_file` to use `fiona` instead of `pyogrio`.

### Changes

`src/bathymetric_adjustment.py`: Use `engine=fiona` instead of default `pyogrio` to use `mask=` with `geopandas.read_file`

<br/><br/>

## v4.4.11.0 - 2024-02-16 - [PR#1077](https://github.com/NOAA-OWP/inundation-mapping/pull/1077)

Replace `fiona` with `pyogrio` to improve I/O speed. `geopandas` will use `pyogrio` by default starting with version 1.0. `pyarrow` was also added as an environment variable to further speedup I/O. As a result of the changes in this PR, `fim_pipeline.sh` runs approximately 10% faster.

### Changes

- `Pipfile`: Upgraded `geopandas` from v0.12.2 to v0.14.3, added `pyogrio`, and fixed version of `pyflwdir`.
- `src/bash_variables.env`: Added environment variable for `pyogrio` to use `pyarrow`
- To all of the following files: Added `pyogrio` and `pyarrow`
    - `data/`
        - `bathymetry/preprocess_bathymetry.py`, `ble/ble_benchmark/create_flow_forecast_file.py`, `esri.py`, `nld/levee_download.py`, `usgs/acquire_and_preprocess_3dep_dems.py`, `wbd/clip_vectors_to_wbd.py`, `wbd/preprocess_wbd.py`, `write_parquet_from_calib_pts.py`
    - `src/`
        - `add_crosswalk.py`, `associate_levelpaths_with_levees.py`, `bathy_rc_adjust.py`, `bathymetric_adjustment.py`, `buffer_stream_branches.py`, `build_stream_traversal.py`, `crosswalk_nwm_demDerived.py`, `derive_headwaters.py`, `derive_level_paths.py`, `edit_points.py`, `filter_catchments_and_add_attributes.py`, `finalize_srcs.py`, `make_stages_and_catchlist.py`, `mask_dem.py`, `reachID_grid_to_vector_points.py`, `split_flows.py`, `src_adjust_spatial_obs.py`, `stream_branches.py`, `subset_catch_list_by_branch_id.py`, `usgs_gage_crosswalk.py`, `usgs_gage_unit_setup.py`, `utils/shared_functions.py`
    - `tools/`
        - `adjust_rc_with_feedback.py`, `check_deep_flooding.py`, `create_flow_forecast_file.py`, `eval_plots.py`, `evaluate_continuity.py`, `evaluate_crosswalk.py`, `fimr_to_benchmark.py`, `find_max_catchment_breadth.py`, `generate_categorical_fim.py`, `generate_categorical_fim_flows.py`, `generate_categorical_fim_mapping.py`, `generate_nws_lid.py`, `hash_compare.py`, `inundate_events.py`, `inundation.py`, `make_boxes_from_bounds.py`, `mosaic_inundation.py`, `overlapping_inundation.py`, `rating_curve_comparison.py`, `rating_curve_get_usgs_curves.py`, `test_case_by_hydro_id.py`, `tools_shared_functions.py`
        
<br/><br/>

## v4.4.10.1 - 2024-02-16 - [PR#1075](https://github.com/NOAA-OWP/inundation-mapping/pull/1075)

We recently added code to fim_pre_processing.sh that checks the CPU count. Earlier this test was being done in post-processing and was killing a pipeline that had already been running for a while.

Fix:
- Removed the CPU test from pre-processing. This puts us back to it possibly failing in post-processing but we have to leave it for now. 
- Exit status codes (non 0) are now returned in pre-processing and post-processing when an error has occurred.

Tested that the a non zero return exit from pre-processing shuts down the AWS step functions.

### Changes
- `fim_pre_processing.sh`: added non zero exit codes when in error, plus removed CPU test
- `fim_post_processing.sh`:  added non zero exit codes when in error

<br/><br/>

## v4.4.10.0 - 2024-02-02 - [PR#1054](https://github.com/NOAA-OWP/inundation-mapping/pull/1054)

Recent testing exposed a bug with the `acquire_and_preprocess_3dep_dems.py` script. It lost the ability to be re-run and look for files that were unsuccessful earlier attempts and try them again. It may have been lost due to confusion of the word "retry". Now "retry" means restart the entire run. A new flag called "repair"  has been added meaning fix what failed earlier.  This is a key feature it is common for communication failures when calling USGS to download DEMs.  And with some runs taking many hours, this feature becomes important.

Also used the opportunity to fix a couple of other minor issues:
1) Reduce log output
2) Add a test for ensuring the user does not submit job numbers (num of cpu requests) to exceed the system max cpus. This test exists in a number of places in the code but way later in the processing stack after alot of processing has been done. Now it is done at the start of the fim pipeline stack.
3) remove arguments for "isaws" which is no longer in use and has not been for a while.
4) quick upgrade to the tracker log that keeps track of duration of each unit being processed.

### Changes

- `data\usgs\`
    - `acquire_and_preprocess_3dep_dems.py`: Re-add a feature which allowed for restarting and redo missing outputs or partial outputs. System now named as a "repair" system.
- `fim_pipeline.sh`:  remove the parallel `--eta` flag to reduce logging. It was not needed, also removed "isaws" flag.
- `fim_pre_processing.sh`: Added validation tests for maximum CPU requests (job numbers)
- `fim_post_processing.sh`: Added a permissions updated as output folders were being locked due to permissions.
- `fim_process_unit_wb.sh`: Fixed a bug with output folders being locked due to permissions, but it was not recursive.
- `src`
    - `bash_functions.sh`: Added function so the unit timing logs would also have a time in percentage so it can easily be used to calculate averages.
    - `delineate_hydros_and_produce_HAND.sh`: Removed some unnecessary logging. Changed a few gdal calls to be less verbose.
    - `derive_level_paths.py`: Changed verbose to false to reduce  unnecessary logging.
    - `run_by_branch.sh`: Removed some unnecessary logging. Added a duration system so we know how long the branch took to process.
    - `run_unit_by_wb.sh`: Removed some unnecessary logging. Changed a few gdal calls to be less verbose.
    - `split_flows.py`: Removed progress bar which was unnecessary and was adding to logging.
  
<br/><br/>

## v4.4.9.2 - 2024-02-02 - [PR#1066](https://github.com/NOAA-OWP/inundation-mapping/pull/1066)

Adds an index to the aggregated `crosswalk_table.csv`. The index is a consecutive integer that starts at 1. Columns have been reordered, renamed, and sorted.

### Changes

`tools/combine_crosswalk_tables.py`: Adds index and sorts and renames columns

<br/><br/>

## v4.4.9.1 - 2024-02-02 - [PR#1073](https://github.com/NOAA-OWP/inundation-mapping/pull/1073)

Dependabot requested two fixes. One for an upgrade to pillow [#1068](https://github.com/NOAA-OWP/inundation-mapping/pull/1068) and the other for juypterlab #[1067 ](https://github.com/NOAA-OWP/inundation-mapping/pull/1067)

### Changes

- `src`
    - `Pipfile` and `Pipfile.lock`: Updated some packages.
    
<br/><br/>

## v4.4.9.0 - 2024-01-12 - [PR#1058](https://github.com/NOAA-OWP/inundation-mapping/pull/1058)

Upgrades base Docker image to GDAL v3.8.0. In order to upgrade past GDAL v.3.4.3 (see #1029), TauDEM's `aread8` was replaced with a module from the `pyflwdir` Python package.

### Additions

- `src/accumulate_headwaters.py`: Uses `pyflwdir` to accumulate headwaters and threshold and create stream pixels.

### Changes

- `Dockerfile`: Upgrade GDAL from v.3.4.3 to v.3.8.0; remove JDK 17 and TauDEM `aread8` and `threshold`.
- `Pipfile` and `Pipfile.lock`: Add `pyflwdir`, `pycryptodomex` and upgrade Python version.
- `src/delineate_hydros_and_produce_HAND.sh`: Add `src/accumulate_headwaters.py` and remove TauDEM `aread8` and `threshold`

<br/><br/>

## v4.4.8.4 - 2024-01-12 - [PR#1061](https://github.com/NOAA-OWP/inundation-mapping/pull/1061)

Adds a post-processing tool to compare crosswalked (conflated) `feature_id`s between NWM stream network to DEM-derived reaches. The tool is run if the `-x` flag is added to `fim_pipeline.sh`. Results are computed for branch 0 and saved in a summary file in the HUC output folder.

### Additions

- `tools/evaluate_crosswalk.py`: evaluates crosswalk accuracy using two methods:
    - intersections: the number of intersections between streamlines
    - network (or tree): compares the feature_ids of the immediate upstream segments

### Changes

- `Dockerfile`: added `toolsDir` environment variable
- `fim_pipeline.sh`: added `-x` flag to run crosswalk evaluation tool
- `fim_post_processing.sh`: changed hardcoded `/foss_fim/tools` to `toolsDir` environment variable
- `fim_pre_processing.sh`: added `evaluateCrosswalk` environment variable
- `src/`
    - `add_crosswalk.py`: fix bug
    - `delineate_hydros_and_produce_HAND.sh`: added a call to `verify_crosswalk.py` if evaluateCrosswalk is True.

<br/><br/>

## v4.4.8.3 - 2024-01-05 - [PR#1059](https://github.com/NOAA-OWP/inundation-mapping/pull/1059)

Fixes erroneous branch inundation in levee-protected areas.

Levees disrupt the natural hydrology and can create large catchments that contain low-lying areas in levee-protected areas that are subject to being inundated in the REM (HAND) grid. However, these low-lying areas are hydrologically disconnected from the stream associated with the catchment and can be erroneously inundated. Branch inundation in levee-protected areas is now confined to the catchment for the levelpath.

### Changes

- `src/`
    - `delineate_hydros_and_produce_HAND.sh`: Adds input argument for catchments.
    - `mask_dem.py`: Adds DEM masking for areas of levee-protected areas that are not in the levelpath catchment.

<br/><br/>


## v4.4.8.2 - 2023-12-12 - [PR#1052](https://github.com/NOAA-OWP/inundation-mapping/pull/1052)

The alpha test for v4.4.8.1 came back with a large degradation in skill and we noticed that the global manning's roughness file was changed in v4.4.7.1 - likely in error.

### Changes

- `src`/`bash_variables.env`: changed the global roughness file to `${inputsDir}/rating_curve/variable_roughness/mannings_global_06_12.csv`

<br/><br/>

## v4.4.8.1 - 2023-12-08 - [PR#1047](https://github.com/NOAA-OWP/inundation-mapping/pull/1047)

Upgrades JDK to v.17.0.9 in Docker image to address security vulnerabilities.

### Changes

- `Dockerfile`: Upgrades JDK to v.17.

<br/><br/>

## v4.4.8.0 - 2023-12-08 - [PR#1045](https://github.com/NOAA-OWP/inundation-mapping/pull/1045)

In order to avoid file system collisions on AWS, and keep the reads/writes from the same file on disk to a minimum, three files (`HUC6_dem_domain.gpkg`, `nws_lid.gpkg`, `reformat_ras_rating_curve_points_rel_101.gpkg`, & `usgs_gages.gpkg`) are now copied from disk into a scratch directory (temporary working directory), and removed after processing steps are completed.

### Changes

- `config`/`deny_unit.lst`: Add files to remove list - repetitive copies needed for processing step (`run_unit_wb.sh`)
- `src`
    - `bash_variables.env`: Add a new variable for the ras rating curve filename. It will be easier to track the filename in the `.env`, and pull into `run_unit_wb.sh`, rather than hardcode it.
    - `run_unit_wb.sh`: Copy files and update references from `$inputsDir` to `$tempHucDataDir`.

<br/><br/>

## v4.4.7.2 - 2023-12-08 - [PR#1026](https://github.com/NOAA-OWP/inundation-mapping/pull/1026)

A couple of directly related issues were fixed in this PR.
The initial problem came from Issue #[1025](https://github.com/NOAA-OWP/inundation-mapping/issues/1025) which was about a pathing issue for the outputs directory. In testing that fix, it exposed a few other pathing and file cleanup issues which are now fixed. We also added more console output to help view variables and pathing.

### Changes

- `config`/`params_template.env`:  Updated for a newer mannings global file. Changed and tested by Ryan Spies.
- `tools`
    - `inundate_mosiac_wrapper.py`:  Took out a misleading and non-required print statement.
    - `inundate_nation.py`: As mentioned above.

<br/><br/>

## v4.4.7.1 - 2023-12-01 - [PR#1036](https://github.com/NOAA-OWP/inundation-mapping/pull/1036)

Quick update to match incoming ras2fim calibration output files being feed into FIM was the initial change.

There is no FIM issue card for this, but this is related to a ras2fim [PR #205](https://github.com/NOAA-OWP/ras2fim/pull/205) which also made changes to ensure compatibility. New copies of both the `reformat_ras_rating_curve_table_rel_101.csv` and `reformat_ras_rating_curve_points_rel_101.gpkg` were generated from ras2fim but retained the version of `rel_101`.

Originally, was planning to update just the two locations for newer versions of the two `reformat_ras_rating_surve...` files. Both had been update to recognize the ras2release version rel_101.

In the process of doing that, we took the opportunity to move all inputs files from params_template.env and put them into bash_variables.env as per precedence set recently.

### Changes

- `config`/`params_template.env`: moved input variables into `src/bash_variables.env`
- `src`
    - `bash_variablles.env`: Added all input variables from `params_template.env` to here and added one new one from `run_unit_wb.sh` for ras_rating_curve_points_gpkg.
    - `run_unit_wb.sh`:   Updated an input param to the usgs_gage_unit_setup.py file to point the -ras param to the updated rel_101 value now in the `src/bash_variables.env`.
    - `usgs_gage_unit_setup.py`:  Changed to drop a column no longer going to be coming from ras2fim calibration files.

<br/><br/>

## v4.4.7.0 - 2023-11-13 - [PR#1030](https://github.com/NOAA-OWP/inundation-mapping/pull/1030)

This PR introduces the `.github/workflows/lint_and_format.yaml` file which serves as the first step in developing a Continuous Integration pipeline for this repository. 
The `flake8-pyproject` dependency is now used, as it works out of the box with the `pre-commit` GitHub Action in the GitHub Hosted Runner environment.
In switching to this package, a couple of `E721` errors appeared. Modifications were made to the appropriate files to resolve the `flake8` `E721` errors.
Also, updates to the `unit_tests` were necessary since Branch IDs have changed with the latest code.  

A small fix was also included where `src_adjust_ras2fim_rating.py` which sometimes fails with an encoding error when the ras2fim csv sometimes is created or adjsuted in windows.

### Changes
- `.pre-commit-config.yaml`: use `flake8-pyproject` package instead of `pyproject-flake8`.
- `Pipfile` and `Pipfile.lock`: updated to use `flake8-pyproject` package instead of `pyproject-flake8`, upgrade `pyarrow` version.
- `data`
    - `/wbd/generate_pre_clip_fim_huc8.py`: Add space between (-) operator line 134.
    - `write_parquet_from_calib_pts.py`: Add space between (-) operator line 234.
- `src`
    - `check_huc_inputs.py`: Change `== string` to `is str`, remove `import string`
    - `src_adjust_ras2fim_rating.py`: Fixed encoding error.
- `tools`
    - `eval_plots.py`: Add space after comma in lines 207 & 208
    - `generate_categorical_fim_mapping.py`: Use `is` instead of `==`, line 315
    - `hash_compare.py`: Add space after comma, line 153.
    - `inundate_mosaic_wrapper.py`: Use `is` instead of `==`, line 73.
    - `inundation_wrapper_nwm_flows.py`: Use `is not` instead of `!=`, line 76.
    - `mosaic_inundation.py`: Use `is` instead of `==`, line 181.
- `unit_tests`
    - `README.md`: Updated documentation, run `pytest` in `/foss_fim` directory.
    - `clip_vectors_to_wbd_test.py`: File moved to data/wbd directory, update import statement, skipped this test.
    - `filter_catchments_and_add_attributes_params.json`: Update Branch ID
    - `inundate_gms_params.json`: Moved to `unit_tests/` folder.
    - `inundate_gms_test.py`: Moved to `unit_tests/` folder.
    - `inundation_params.json`: Moved to `unit_tests/` folder.
    - `inundation_test.py`: Moved to `unit_tests/` folder.
    - `outputs_cleanup_params.json`: Update Branch ID
    - `outputs_cleanup_test.py`: Update import statement
    - `split_flows_params.json`: Update Branch ID
    - `usgs_gage_crosswalk_params.json`: Update Branch ID & update argument to gage_crosswalk.run_crosswalk
    - `usgs_gage_crosswalk_test.py`: Update params to gage_crosswalk.run_crosswalk

### Additions 
- `.github/workflows/`
    - `lint_and_format.yaml`: Add GitHub Actions Workflow file for Continuous Integration environment (lint and format test).

<br/><br/>

## v4.4.6.0 - 2023-11-17 - [PR#1031](https://github.com/NOAA-OWP/inundation-mapping/pull/1031)

Upgrade our acquire 3Dep DEMs script to pull down South Alaska HUCS with its own CRS.

The previous set of DEMs run for FIM and it's related vrt already included all of Alaska, and those have not been re-run. FIM code will be updated in the near future to detect if the HUC starts with a `19` with slight different logic, so it can preserve the CRS of EPSG:3338 all the way to final FIM outputs.  See [792 ](https://github.com/NOAA-OWP/inundation-mapping/issues/792)for new integration into FIM.

A new vrt for the new South Alaska DEMs was also run with no changes required.

This issue closes [1028](https://github.com/NOAA-OWP/inundation-mapping/issues/1028). 

### Additions
- `src/utils`
     - `shared_validators.py`: A new script where we can put in code to validate more complex arguments for python scripts. Currently has one for validating CRS values. It does valid if the CRS value is legitimate but does check a bunch of formatting including that it starts with either the name of `EPSG` or `ESRI`

### Changes
- `data/usgs` 
    - `aquire_and_preprocess_3dep_dems.py`: Changes include:
        - Add new input arg for desired target projection and logic to support an incoming CRS.
        - Updated logic for pre-existing output folders and `on-the-fly` question to users during execution if they want to overwrite the output folder (if applicable).
        - Changed date/times to utc.
        - Upgraded error handing for the gdal "processing" call.

<br/><br/>

## v4.4.5.0 - 2023-10-26 - [PR#1018](https://github.com/NOAA-OWP/inundation-mapping/pull/1018)

During a recent BED attempt which added the new pre-clip system, it was erroring out on a number of hucs. It was issuing an error in the add_crosswalk.py script. While a minor bug does exist there, after a wide number of tests, the true culprit is the memory profile system embedded throughout FIM. This system has been around for at least a few years but not in use. It is not 100% clear why it became a problem with the addition of pre-clip, but that changes how records are loaded which likely affected memory at random times.

This PR removes that system.

A couple of other minor updates were made:
- Update to the pip files (also carried forward changes from other current PRs)
- When a huc or huc list is provided to fim_pipeline, it goes to a script, check_huc_inputs.py, to ensure that the incoming HUCs are valid and in that list. In the previous code it looks for all files with the file name pattern of "included_huc*.lst". However, we now only want it to check against the file "included_huc8.list".

### Changes
- `CONTRIBUTING.md`: Text update.
- `Pipfile` and `Pipfile.lock`: updated to remove tghe memory-profiler package, update gval to 0.2.3 and update urllib3 to 1.26.18.
- `data/wbd`
    - `clip_vectors_to_wbd.py`: remove profiler
 - `src`
     - `add_crosswalk.py`: remove profiler
     - `add_thalweg_lateral.py`: remove profiler.
     - `aggregate_by_huc.py`: remove profiler and small text correction.
     - `agreedem.py`: remove profiler.
     - `bathy_src_adjust_topwidth.py`: remove profiler.
     - `burn_in_levees.py`: remove profiler.
     - `check_huc_inputs.py`: changed test pattern to just look against `included_huc8.lst`.
     - `delineate_hydros_and_produce_HAND.sh`: remove profiler.
     - `filter_catchments_and_add_attributes.py`: remove profiler.
     - `make_stages_and_catchlist.py` remove profiler.
     - `mask_dem.py`: remove profiler.
     - `reachID_grid_to_vector_points.py`: remove profiler.
     - `run_unit_wb.sh`: remove profiler.
     - `split_flows.py`: remove profiler.
     - `unique_pixel_and_allocation.py`: remove profiler.
     - `usgs_gage_crosswalk.py`: remove profiler.
     - `usgs_gage_unit_setup.py`: remove profiler.
     - `utils`
         - `shared_functions`: remove profiler.
      ` unit_tests`
          - `clip_vectors_to_wbd_tests.py`: Linting tools change order of the imports.

<br/><br/>

## v4.4.4.1 - 2023-10-26 - [PR#1007](https://github.com/NOAA-OWP/inundation-mapping/pull/1007)

Updates GVAL to address memory and performance issues associated with running synthesize test cases.

### Changes

- `tools/tools_shared_functions.py`
- `Pipfile`
- `pyproject.toml`
- `tools/run_test_case.py`
- `tools/synthesize_test_cases.py`
- `tools/inundate_mosaic_wrapper`
<br/><br/>

## v4.4.4.0 - 2023-10-20 - [PR#1012](https://github.com/NOAA-OWP/inundation-mapping/pull/1012)

The way in which watershed boundary data (WBD) is generated and processed has been modified. Instead of generating those files "on the fly" for every run, a script has been added that will take a huclist and create the .gpkg files per HUC in a specified directory (`$pre_clip_huc_dir`).  During a `fim_pipeline.sh` run, the pre-clipped staged vectors will be copied over to the containers' working directory. This reduces runtime and the repetitive computation needed to generate those files every run.

### Changes

- `src/`
    - `bash_variables.env`: Add pre_clip_huc_dir env variable. 
    - `clip_vectors_to_wbd.py`: Moved to `/data/wbd/clip_vectors_to_wbd.py`.
    - `src/run_unit_wb.sh`: Remove ogr2ogr calls to get & clip WBD, remove call to clip_vectors_to_wbd.py, and replace with copying staged .gpkg files. 

### Additions

- `data/wbd/`
    - `generate_pre_clip_fim_huc8.py`: This script generates the pre-clipped vectors at the huc level.

<br/><br/>

## v4.4.3.0 - 2023-10-10 - [PR#1005](https://github.com/NOAA-OWP/inundation-mapping/pull/1005)

Revise stream clipping to WBD by (1) reducing the buffer to clip streams away from the edge of the DEM (to prevent reverse flow issues) from 3 cells to 8 cells to account for the 70m AGREE buffer; (2) splitting MultiLineStrings formed by NWM streams being clipped by the DEM edge and then re-entering the DEM, and retaining only the lowest segment. Also changes the value of `input_WBD_gdb` to use the WBD clipped to the DEM domain.

### Changes

- `src/`
    - `bash_variables.env`: Update WBD to the WBD clipped to the DEM domain
    - `clip_vectors_to_wbd.py`: Decrease stream buffer from 3 to 8 cells inside of the WBD buffer; select the lowest segment of any incoming levelpaths that are split by the DEM edge.
    - `derive_level_paths.py`: Remove unused argument
    - `stream_branches.py`: Remove unused argument

<br/><br/>

## v4.4.2.3 - 2023-09-21 - [PR#998](https://github.com/NOAA-OWP/inundation-mapping/pull/998)

Removes exclude list for black formatter in `.pre-commit-config.yaml` as well as in `pyproject.toml`. Ran the `black` executable on the 
whole repository, the re-formatted files in `src/` & `tools/` are included.

### Changes

- `.pre-commit-config.yaml`
- `pyproject.toml`
- `src/add_crosswalk.py`
- `src/bathy_src_adjust_topwidth.py`
- `src/bathymetric_adjustment.py`
- `src/identify_src_bankfull.py`
- `src/src_roughness_optimization.py`
- `tools/vary_mannings_n_composite.py`

<br/><br/>

## v4.4.2.2 - 2023-09-21 - [PR#997](https://github.com/NOAA-OWP/inundation-mapping/pull/997)

Bug fix for an error related to reindexing in `StreamNetwork.drop()`.

### Changes

- `src/stream_branches.py`: Fixes reindexing error.

<br/><br/>

## v4.4.2.1 - 2023-09-20 - [PR#990](https://github.com/NOAA-OWP/inundation-mapping/pull/990)

Corrects a bug in `src/usgs_gage_unit_setup.py` caused by missing geometry field after `GeoDataFrame.update()`.

### Changes

- `src/usgs_gage_unit_setup.py`: Sets geometry field in `self.gages`.

<br/><br/>

## v4.4.2.0 - 2023-09-20 - [PR#993](https://github.com/NOAA-OWP/inundation-mapping/pull/993)

Resolves the causes of two warnings in pandas and geopandas: (1) `FutureWarning` from taking the `int()` of single-length Series and (2) `SettingWithCopyWarning` resulting from the use of `inplace=True`.

### Changes

Removed `inplace=True` from
- `data/`
    - `usgs/preprocess_ahps_usgs.py`
    - `write_parquet_from_calib_pts.py`
- `src/`
    - `add_crosswalk.py`
    - `bathy_src_adjust_topwidth.py`
    - `clip_vectors_to_wbd.py`
    - `crosswalk_nwm_demDerived.py`
    - `derive_level_paths.py`
    - `finalize_srcs.py`
    - `identify_src_bankfull.py`
    - `src_adjust_usgs_rating.py`
    - `src_roughness_optimization.py`
    - `stream_branches.py`
    - `subdiv_chan_obank_src.py`
    - `subset_catch_list_by_branch_id.py`
    - `usgs_gage_unit_setup.py`
    - `utils/shared_functions.py`
- `tools/`
    - `adjust_rc_with_feedback.py`
    - `aggregate_csv_files.py`
    - `combine_crosswalk_tables.py`
    - `eval_plots_stackedbar.py`
    - `inundation.py`
    - `make_boxes_from_bounds.py`
    - `mosaic_inundation.py`
    - `plots.py`
    - `rating_curve_comparison.py`
    - `vary_mannings_n_composite.py`

Fixed single-length Series in
- `src/`
    - `split_flows.py`
    - `stream_branches.py`

- ``src/stream_branches.py``: Fixed class methods

<br/><br/>

## v4.4.1.1 - 2023-09-20 - [PR#992](https://github.com/NOAA-OWP/inundation-mapping/pull/992)

Fixes errors caused when a GeoDataFrame contains a `MultiLineString` geometry instead of a `LineString`. Update black force-exclude list.

### Changes

- `src/`
    `split_flows.py` and `stream_branches.py`: Converts `MultiLineString` geometry into `LineString`s.
- `pyproject.toml` : Add three files in `src/` to exclude list.

<br/><br/>

## v4.4.1.0 - 2023-09-18 - [PR#988](https://github.com/NOAA-OWP/inundation-mapping/pull/988)

Format code using `black` formatter, incorporate `isort` package to sort import statements,
and adhere all code to PEP8 Style Guide using the `flake8` package. Remove deprecated files.
Set up git pre-commit hooks.

Not all files were modified, however, to avoid individually listing each file here, the `/*` convention
is used to denote that almost every file in those directories were formatted and linted.

### Changes

- `.gitattributes`: Add newline at EOF.
- `.github/*`: 
- `.gitignore`: Trim extra last line.
- `CONTRIBUTING.md`: Update contributing guidelines.
- `Dockerfile`: Update PYTHONPATH to point to correct `unit_tests` directory.
- `Pipfile`: Add flake8, black, pyproject-flake8, pre-commit, isort packages
- `Pipfile.lock`: Update to correspond with new packages in Pipfile 
- `README.md` : Update link to wiki, trim whitespace.
- `config/*`
- `data/*`
- `docs/*`
- `fim_pipeline.sh` : Clean up usage statement
- `fim_post_processing.sh`: Update usage statement
- `fim_pre_processing.sh`: Update usage statement.
- `fim_process_unit_wb.sh`: Make usage functional, combine usage and comments.
- `src/*`
- `tools/*`
- `unit_tests/*`: The directory name where the unit test data must reside was changed from
`fim_unit_test_data_do_not_remove` => `unit_test_data`

### Additions

- `pyproject.toml`: Configuration file
- `.pre-commit-config.yaml`: Initialize git pre-commit hooks
- `tools/hash_compare.py`: Carson's hash compare script added to compare files or directories 
in which we do not expect any changes.

### Removals

- `data/nws/preprocess_ahps_nws.py`
- `src/adjust_headwater_streams.py`
- `src/aggregate_vector_inputs.py`
- `src/utils/reproject_dem.py`
- `tools/code_standardizer/*`: Incorporated "code_standardizer" into base level Dockerfile.
- `tools/compile_comp_stats.py`
- `tools/compile_computational_stats.py`
- `tools/consolidate_metrics.py`
- `tools/copy_test_case_folders.py`
- `tools/cygnss_preprocessing.py`
- `tools/nesdis_preprocessing.py`
- `tools/plots/*`: Duplicate and unused directory.
- `.isort.cfg`: Incorporated into `pyproject.toml`

<br/><br/>

## v4.4.0.1 - 2023-09-06 - [PR#987](https://github.com/NOAA-OWP/inundation-mapping/pull/987)

Corrects a bug in `src/usgs_gage_unit_setup.py` that causes incorrect values to populate a table, generating an error in `src/usgs_gage_crosswalk.py`.

### Changes

- `src/usgs_gage_unit_setup.py`: Changes `self.gages.location_id.fillna(usgs_gages.nws_lid, inplace=True)` to `self.gages.location_id.fillna(self.gages.nws_lid, inplace=True)`

<br/><br/>

## v4.4.0.0 - 2023-09-01 - [PR#965](https://github.com/NOAA-OWP/inundation-mapping/pull/965)

This feature branch includes new functionality to perform an additional layer of HAND SRC calibration using ras2fim rating curve and point data. The calibration workflow for ras2fim data follows the same general logic as the existing USGS rating curve calibration routine.

### Additions

- `src/src_adjust_ras2fim_rating.py`: New python script to perform the data prep steps for running the SRC calibration routine:
1) merge the `ras_elev_table.csv` data and the ras2fim cross section rating curve data (`reformat_ras_rating_curve_table.csv`)
2) sample the ras2fim rating curve at NWM recurrence flow intervals (2, 5, 10, 25, 50, 100yr)
3) pass inputs to the `src_roughness_optimization.py` workflow

### Changes

- `config/deny_branches.lst`: Added `ras_elev_table.csv` to keep list. Needed for `fim_post_processing.sh`
- `config/deny_unit.lst`: Added `ras_elev_table.csv` to keep list. Needed for `fim_post_processing.sh`
- `config/params_template.env`: Added new block for ras2fim SRC calibration parameters (can turn on/off each of the three SRC calibration routines individually); also reconfigured docstrings for calibration parameters)
- `fim_post_processing.sh`: Added routines to create ras2fim calibration data and then run the SRC calibration workflow with ras2fim data
- `src/add_crosswalk.py`: Added placeholder variable (`calb_coef_ras2fim`) in all `hydrotable.csv` files
- `src/aggregate_by_huc.py`: Added new blocks to perform huc-branch aggregation for all `ras_elev_table.csv` files
- `src/run_by_branch.sh`: Revised input variable (changed from csv file to directory) for `usgs_gage_crosswalk.py` to facilitate both `usgs_elev_table.csv` and ras_elev_table.csv` outputs
- `src/run_unit_wb.sh`: Revised inputs and output variables for `usgs_gage_unit_setup.py` and `usgs_gage_crosswalk.py`
- `src/src_roughness_optimization.py`: Added code blocks to ingest ras2fim rating curve data; added new attributes/renamed output variables to catchments gpkg output
- `src/usgs_gage_crosswalk.py`: Added code block to process ras2fim point locations alongside existing USGS gage point locations; outputs a separate csv if ras2fim points exist within the huc
- `src/usgs_gage_unit_setup.py`: Added code block to ingest and process raw ras2fim point locations gpkg file (same general workflow to usgs gages); all valid points (USGS and RAS2FIM) are exported to the huc level `usgs_subset_gages.gpkg`
- `tools/inundate_nation.py`: Added functionality to allow user to pass in a single HUC for faster spot checking of NWM recurr inundation maps

<br/><br/>

## v4.3.15.6 - 2023-09-01 - [PR#972](https://github.com/NOAA-OWP/inundation-mapping/pull/972)

Adds functionality to `tools/inundate_mosaic_wrapper.py` and incorporates functionality into existing `inundation-mapping` scripts.

### Changes

- `tools/`
    - `inundate_mosaic_wrapper.py`: Refactors to call `Inundate_gms` only once; adds functionality to produce a mosaicked polygon from `depths_raster` without needing to generate the `inundation_raster`; removes `log_file` and `output_fileNames` as variables and input arguments; updates the help description for `keep_intermediate`.
    - `composite_inundation.py`, 'inundate_nation.py`, and `run_test_case.py`: Implements `produce_mosaicked_inundation()` from `tools/inundate_mosaic_wrapper.py`.
    - `inundate_gms.py`: Adds back `Inundate_gms(**vars(parser.parse_args()))` command-line function call.
    - `mosaic_inundation.py` and `overlapping_inundation.py`: Removes unused import(s).
    - `tools_shared_variables.py`: Changes hardcoded `INPUT_DIR` to environment variable.

<br/><br/>

## v4.3.15.5 - 2023-09-01 - [PR#970](https://github.com/NOAA-OWP/inundation-mapping/pull/970)

Fixes an issue where the stream network was clipped inside the DEM resulting in a burned stream channel that was then filled by the DEM depression filling process so that all pixels in the burned channel had the same elevation which was the elevation at the spill point (which wasn't necessarily at the HUC outlet). The stream network is now extended from the WBD to the buffered WBD and all streams except the outlet are clipped to the streams buffer inside the WBD (WBD - (3 x cell_size)). This also prevents reverse flow issues.

### Changes

- `src/`
    - `clip_vectors_to_wbd.py`: Clip NWM streams to buffered WBD and clip non-outlet streams to WBD streams buffer (WBD - (3 x cell_size)).
    - `derive_level_paths.py`: Add WBD input argument
    - `run_unit_wb.py`: Add WBD input argument
    - `src_stream_branches.py`: Ignore branches outside HUC
- `unit_tests/`
    - `derive_level_paths_params.json`: Add WBD parameter value
    - `derive_level_paths_test.py`: Add WBD parameter

<br/><br/>

## v4.3.15.4 - 2023-09-01 - [PR#977](https://github.com/NOAA-OWP/inundation-mapping/pull/977)

Fixes incorrect `nodata` value in `src/burn_in_levees.py` that was responsible for missing branches (Exit code: 61). Also cleans up related files.

### Changes

- `src/`
    - `buffer_stream_branches.py`: Moves script functionality into a function.
    - `burn_in_levees.py`: Corrects `nodata` value. Adds context managers for reading rasters.
    - `generate_branch_list.py`: Removes unused imports.
    - `mask_dem.py`: Removes commented code.

<br/><br/>

## v4.3.15.3 - 2023-09-01 - [PR#983](https://github.com/NOAA-OWP/inundation-mapping/pull/983)

This hotfix addresses some bugs introduced in the pandas upgrade.

### Changes

- `/tools/eval_plots_stackedbar.py`: 2 lines were changed to work with the pandas upgrade. Added an argument for a `groupby` median call and fixed a bug with the pandas `query`. Also updated with Black compliance.

<br/><br/>

## v4.3.15.2 - 2023-07-18 - [PR#948](https://github.com/NOAA-OWP/inundation-mapping/pull/948)

Adds a script to produce inundation maps (extent TIFs, polygons, and depth grids) given a flow file and hydrofabric outputs. This is meant to make it easier to team members and external collaborators to produce inundation maps.

### Additions
- `data/`
    - `/tools/inundate_mosaic_wrapper.py`: The script that performs the inundation and mosaicking processes.
    - `/tools/mosaic_inundation.py`: Add function (mosaic_final_inundation_extent_to_poly).

<br/><br/>

## v4.3.15.1 - 2023-08-08 - [PR#960](https://github.com/NOAA-OWP/inundation-mapping/pull/960)

Provides a scripted procedure for updating BLE benchmark data including downloading, extracting, and processing raw BLE data into benchmark inundation files (inundation rasters and discharge tables).

### Additions

- `data/ble/ble_benchmark/`
    - `Dockerfile`, `Pipfile`, and `Pipfile.lock`: creates a new Docker image with necessary Python packages
    - `README.md`: contains installation and usage information
    - `create_ble_benchmark.py`: main script to generate BLE benchmark data

### Changes

- `data/ble/ble_benchmark/`
    - `create_flow_forecast_file.py` and `preprocess_benchmark.py`: moved from /tools

<br/><br/>

## v4.3.15.0 - 2023-08-08 - [PR#956](https://github.com/NOAA-OWP/inundation-mapping/pull/956)

Integrating GVAL in to the evaluation of agreement maps and contingency tables.

- `Dockerfile`: Add dependencies for GVAL
- `Pipfile`: Add GVAL and update related dependencies
- `Pipfile.lock`: Setup for Docker Image builds
- `run_test_case.py`: Remove unused arguments and cleanup
- `synthesize_test_cases.py`: Fix None comparisons and cleanup
- `tools/shared_functions.py`: Add GVAL crosswalk function, add rework create_stats_from_raster, create and create_stats_from_contingency_table
- `unit_tests/tools/inundate_gms_test.py`: Bug fix

<br/><br/>

## v4.3.14.2 - 2023-08-08 - [PR#959](https://github.com/NOAA-OWP/inundation-mapping/pull/959)

The enhancements in this PR include the new modules for pre-processing bathymetric data from the USACE eHydro dataset and integrating the missing hydraulic geometry into the HAND synthetic rating curves.

### Changes
- `data/bathymetry/preprocess_bathymetry.py`: added data source column to output geopackage attribute table.
- `fim_post_processing.sh`: changed -bathy input reference location.
- `config/params_template.env`: added export to bathymetry_file

<br/><br/>

## v4.3.14.1 - 2023-07-13 - [PR#946](https://github.com/NOAA-OWP/inundation-mapping/pull/946)

ras2fim product had a need to run the acquire 3dep script to pull down some HUC8 DEMs. The old script was geared to HUC6 but could handle HUC8's but needed a few enhancements. ras2fim also did not need polys made from the DEMs, so a switch was added for that.

The earlier version on the "retry" feature would check the file size and if it was smaller than a particular size, it would attempt to reload it.  The size test has now been removed. If a file fails to download, the user will need to look at the log out, then remove the file before attempting again. Why? So the user can see why it failed and decide action from there.

Note: later, as needed, we might upgrade it to handle more than just 10m (which it is hardcoded against).

Additional changes to README to reflect how users can access ESIP's S3 as well as a one line addition to change file permissions in fim_process_unit_wb.sh.

### Changes
- `data`
    - `usgs`
        - `acquire_and_preprocess_3dep_dems.py`:  As described above.
 - `fim_pipeline.sh`:  a minor styling fix (added a couple of lines for readability)
 - `fim_pre_processing.sh`: a user message was incorrect & chmod 777 $outputDestDir.
 - `fim_process_unit_wb.sh`: chmod 777 for /output/<run_name> directory.
 - `README.md`: --no-sign-request instead of --request-payer requester for ESIP S3 access.

<br/><br/>

## v4.3.14.0 - 2023-08-03 - [PR#953](https://github.com/NOAA-OWP/inundation-mapping/pull/953)

The enhancements in this PR include the new modules for pre-processing bathymetric data from the USACE eHydro dataset and integrating the missing hydraulic geometry into the HAND synthetic rating curves.

### Additions

- `data/bathymetry/preprocess_bathymetry.py`: preprocesses the eHydro datasets.
- `src/bathymetric_adjustment.py`: adjusts synthetic rating curves for HUCs where preprocessed bathymetry is available.

### Changes

- `config/params_template.env`: added a toggle for the bathymetric adjustment routine: `bathymetry_adjust`
- `fim_post_processing.sh`: added the new `bathymetric_adjustment.py` to the postprocessing lineup
- `src/`
    - `add_crosswalk.py`, `aggregate_by_huc.py`, & `subdiv_chan_obank_src.py`: accounting for the new Bathymetry_source field in SRCs

<br/><br/>

## v4.3.13.0 - 2023-07-26 - [PR#952](https://github.com/NOAA-OWP/inundation-mapping/pull/952)

Adds a feature to manually calibrate rating curves for specified NWM `feature_id`s using a CSV of manual coefficients to output a new rating curve. Manual calibration is applied after any/all other calibrations. Coefficient values between 0 and 1 increase the discharge value (and decrease inundation) for each stage in the rating curve while values greater than 1 decrease the discharge value (and increase inundation).

Manual calibration is performed if `manual_calb_toggle="True"` and the file specified by `man_calb_file` (with `HUC8`, `feature_id`, and `calb_coef_manual` fields) exists. The original HUC-level `hydrotable.csv` (after calibration) is saved with a suffix of `_pre-manual` before the new rating curve is written.

### Additions

- `src/src_manual_calibration.py`: Adds functionality for manual calibration by CSV file

### Changes

- `config/params_template.env`: Adds `manual_calb_toggle` and `man_calb_file` parameters
- `fim_post_processing.sh`: Adds check for toggle and if `man_calb_file` exists before running manual calibration

<br/><br/>

## v4.3.12.1 - 2023-07-21 - [PR#950](https://github.com/NOAA-OWP/inundation-mapping/pull/950)

Fixes a couple of bugs that prevented inundation using HUC-level hydrotables. Update associated unit tests.

### Changes

- `tools/inundate_gms.py`: Fixes a file path error and Pandas DataFrame indexing error.
- `unit_tests/tools/inundate_gms_test.py`: Do not skip this test, refactor to check that all branch inundation rasters exist.
- `unit_tests/tools/inundate_gms_params.json`: Only test 1 HUC, update forecast filepath, use 4 'workers'.

### Removals

- `unit_tests/tools/inundate_gms_unittests.py`: No longer used. Holdover from legacy unit tests.

<br/><br/>


## v4.3.12.0 - 2023-07-05 - [PR#940](https://github.com/NOAA-OWP/inundation-mapping/pull/940)

Refactor Point Calibration Database for synthetic rating curve adjustment to use `.parquet` files instead of a PostgreSQL database.

### Additions
- `data/`
    -`write_parquet_from_calib_pts.py`: Script to write `.parquet` files based on calibration points contained in a .gpkg file.

### Changes
- `src/`
    - `src_adjust_spatial_obs.py`: Refactor to remove PostgreSQL and use `.parquet` files.
    - `src_roughness_optimization.py`: Line up comments and add newline at EOF.
    - `bash_variables.env`: Update formatting, and add `{}` to inherited `.env` variables for proper variable expansion in Python scripts.
- `/config`
    - `params_template.env`: Update comment.
- `fim_pre_processing.sh`: In usage statement, remove references to PostGRES calibration tool.
- `fim_post_processing.sh`: Remove connection to and loading of PostgreSQL database.
- `.gitignore`: Add newline.
- `README.md`: Remove references to PostGRES calibration tool.

### Removals
- `config/`
    - `calb_db_keys_template.env`: No longer necessary without PostGRES Database.

- `/tools/calibration-db` : Removed directory including files below.
    - `README.md`
    - `docker-compose.yml`
    - `docker-entrypoint-enitdb.d/init-db.sh`

<br/><br/>

## v4.3.11.7 - 2023-06-12 - [PR#932](https://github.com/NOAA-OWP/inundation-mapping/pull/932)

Write to a csv file with processing time of `run_unit_wb.sh`, update PR Template, add/update bash functions in `bash_functions.env`, and modify error handling in `src/check_huc_inputs.py`. Update unit tests to throw no failures, `25 passed, 3 skipped`.

### Changes
- `.github/`
    - `PULL_REQUEST_TEMPLATE.md` : Update PR Checklist into Issuer Checklist and Merge Checklist
- `src/`
    - `run_unit_wb.sh`: Add line to log processing time to `$outputDestDir/logs/unit/total_duration_run_by_unit_all_HUCs.csv`
    - `check_huc_inputs.py`: Modify error handling. Correctly print HUC number if it is not valid (within `included_huc*.lst`)
    - `bash_functions.env`: Add `Calc_Time` function, add `local` keyword to functionally scoped variables in `Calc_Duration`
- `unit_tests/`
    - `derive_level_paths_test.py`: Update - new parameter (`buffer_wbd_streams`)
    - `derive_level_paths_params.json`: Add new parameter (`buffer_wbd_streams`)
    - `clip_vectors_to_wbd_test.py`: Update - new parameter (`wbd_streams_buffer_filename`)
    - `clip_vectors_to_wbd_params.json`: Add new parameter (`wbd_streams_buffer_filename`) & Fix pathing for `nwm_headwaters`

<br/><br/>

## v4.3.11.6 - 2023-05-26 - [PR#919](https://github.com/NOAA-OWP/inundation-mapping/pull/919)

Auto Bot asked for the python package of `requests` be upgraded from 2.28.2 to 2.31.0. This has triggered a number of packages to upgrade.

### Changes
- `Pipfile.lock`: as described.

<br/><br/>

## v4.3.11.5 - 2023-05-30 - [PR#911](https://github.com/NOAA-OWP/inundation-mapping/pull/911)

This fix addresses bugs found when using the recently added functionality in `tools/synthesize_test_cases.py` along with the `PREV` argument. The `-pfiles` argument now performs as expected for both `DEV` and `PREV` processing. Addresses #871

### Changes
`tools/synthesize_test_cases.py`: multiple changes to enable all expected functionality with the `-pfiles` and `-pcsv` arguments

<br/><br/>

## v4.3.11.4 - 2023-05-18 - [PR#917](https://github.com/NOAA-OWP/inundation-mapping/pull/917)

There is a growing number of files that need to be pushed up to HydroVis S3 during a production release, counting the new addition of rating curve comparison reports.

Earlier, we were running a number of aws cli scripts one at a time. This tool simplies it and pushes all of the QA and supporting files. Note: the HAND files from a release, will continue to be pushed by `/data/aws/s3.py` as it filters out files to be sent to HV s3.

### Additions

- `data\aws`
     - `push-hv-data-support-files.sh`: As described above. See file for command args.

<br/><br/>


## v4.3.11.3 - 2023-05-25 - [PR#920](https://github.com/NOAA-OWP/inundation-mapping/pull/920)

Fixes a bug in CatFIM script where a bracket was missing on a pandas `concat` statement.

### Changes
- `/tools/generate_categorical_fim.py`: fixes `concat` statement where bracket was missing.

<br/><br/>

## v4.3.11.2 - 2023-05-19 - [PR#918](https://github.com/NOAA-OWP/inundation-mapping/pull/918)

This fix addresses a bug that was preventing `burn_in_levees.py` from running. The if statement in run_unit_wb.sh preceeding `burn_in_levees.py` was checking for the existence of a filepath that doesn't exist.

### Changes
- `src/run_unit_wb.sh`: fixed the if statement filepath to check for the presence of levee features to burn into the DEM

<br/><br/>

## v4.3.11.1 - 2023-05-16 - [PR#904](https://github.com/NOAA-OWP/inundation-mapping/pull/904)

`pandas.append` was deprecated in our last Pandas upgrade (v4.3.9.0). This PR updates the remaining instances of `pandas.append` to `pandas.concat`.

The file `tools/thalweg_drop_check.py` had an instance of `pandas.append` but was deleted as it is no longer used or necessary.

### Changes

The following files had instances of `pandas.append` changed to `pandas.concat`:
- `data/`
    - `nws/preprocess_ahps_nws.py`
    - `usgs/`
        - `acquire_and_preprocess_3dep_dems.py`
        - `preprocess_ahps_usgs.py`
- `src/`
    - `add_crosswalk.py`
    - `adjust_headwater_streams.py`
    - `aggregate_vector_inputs.py`
    - `reset_mannings.py`
- `tools/`
    - `aggregate_mannings_calibration.py`
    - `eval_plots.py`
    - `generate_categorical_fim.py`
    - `generate_categorical_fim_flows.py`
    - `plots/`
        - `eval_plots.py`
        - `utils/shared_functions.py`
    - `rating_curve_comparison.py`
    - `rating_curve_get_usgs_curves.py`
    - `tools_shared_functions.py`

### Removals

- `tools/thalweg_drop_check.py`

<br/><br/>

## v4.3.11.0 - 2023-05-12 - [PR#903](https://github.com/NOAA-OWP/inundation-mapping/pull/903)

These changes address some known issues where the DEM derived flowlines follow the incorrect flow path (address issues with stream order 1 and 2 only). The revised code adds a new workflow to generate a new flow direction raster separately for input to the `run_by_branch.sh` workflow (branch 0 remains unchanged). This modification helps ensure that the DEM derived flowlines follow the desired NWM flow line when generating the DEM derived flowlines at the branch level.

### Changes
- `config/deny_branch_zero.lst`: removed `LandSea_subset_{}.tif` and `flowdir_d8_burned_filled_{}.tif` from the "keep" list as these files are now kept in the huc root folder.
- `config/deny_unit.lst`: added file cleanups for newly generated branch input files stored in the huc root folder (`dem_burned.tif`, `dem_burned_filled.tif`, `flowdir_d8_burned_filled.tif`, `flows_grid_boolean.tif`, `wbd_buffered_streams.gpkg`)
- `src/clip_vectors_to_wbd.py`: saving the `wbd_streams_buffer` as an output gpkg for input to `derive_level_paths.py`
- `src/derive_level_paths.py`: added a new step to clip the `out_stream_network_dissolved` with the `buffer_wbd_streams` polygon. this resolves errors with the edge case scenarios where a NWM flow line intersects the WBD buffer polygon
- `src/run_unit_wb.sh`: Introduce new processing steps to generate separate outputs for input to branch 0 vs. all other branches. Remove the branch zero `outputs_cleanup.py` as the branches are no longer pointing to files stored in the branch 0 directory (stored in huc directory)
   - Rasterize reach boolean (1 & 0) for all branches (not branch 0): using the `nwm_subset_streams_levelPaths_dissolved.gpkg` to define the branch levelpath flow lines
   - AGREEDEM reconditioning for all branches (not branch 0)
   - Pit remove burned DEM for all branches (not branch 0)
   - D8 flow direction generation for all branches (not branch 0)
- `src/run_by_branch.sh`: changed `clip_rasters_to_branches.py` input file location for `$tempHucDataDir/flowdir_d8_burned_filled.tif` (newly created file)

<br/><br/>

## v4.3.10.0 - 2023-05-12 - [PR#888](https://github.com/NOAA-OWP/inundation-mapping/pull/888)

`aggregate_by_huc.py` was taking a long time to process. Most HUCs can aggregate their branches into one merged hydrotable.csv in just 22 seconds, but a good handful took over 2 mins and a few took over 7 mins. When multiplied by 2,138 HUCs it was super slow. Multi-proc has not been added and it now takes appx 40 mins at 80 cores.

An error logging system was also added to track errors that may have occurred during processing.

### Changes
- `fim_pipeline.sh` - added a duration counter at the end of processing HUCs
- `fim_post_processing.sh` - added a job limit (number of procs), did a little cleanup, and added a warning note about usage of job limits in this script,
- `src`
    - `aggregate_by_huc.py`: Added multi proc, made it useable for non external script calls, added a logging system for errors only.
    - `indentify_src_bankful.py`: typo fix.

<br/><br/>

## v4.3.9.2 - 2023-05-12 - [PR#902](https://github.com/NOAA-OWP/inundation-mapping/pull/902)

This merge fixes several sites in Stage-Based CatFIM sites that showed overinundation. The cause was found to be the result of Stage-Based CatFIM code pulling the wrong value from the `usgs_elev_table.csv`. Priority is intended to go to the `dem_adj_elevation` value that is not from branch 0, however there was a flaw in the prioritization logic. Also includes a change to `requests` usage that is in response to an apparent IT SSL change. This latter change was necessary in order to run CatFIM. Also added a check to make sure the `dem_adj_thalweg` is not too far off the official elevation, and continues if it is.

### Changes
- `/tools/generate_categorical_fim.py`: fixed pandas bug where the non-branch zero `dem_adj_elevation` value was not being properly indexed. Also added a check to make sure the `dem_adj_thalweg` is not too far off the official elevation, and continues if it is.
- ` /tools/tools_shared_functions.py`: added `verify=False` to `requests` library calls because connections to WRDS was being refused (likely because of new IT protocols).

<br/><br/>

## v4.3.9.1 - 2023-05-12 - [PR#893](https://github.com/NOAA-OWP/inundation-mapping/pull/893)

Fix existing unit tests, remove unwanted behavior in `check_unit_errors_test.py`, update `unit_tests/README.md`

### Changes

- `unit_tests/`
    - `README.md` : Split up headings for setting up unit tests/running unit tests & re-formatted code block.
    - `check_unit_errors_test.py`: Fixed unwanted behavior of test leaving behind `sample_n.txt` files in `unit_errors/`
    - `clip_vectors_to_wbd_params.json`: Update parameters
    - `clip_vectors_to_wbd_test.py`: Update arguments
    - `pyproject.toml`: Ignore RuntimeWarning, to suppress pytest failure.
    - `usgs_gage_crosswalk_test.py`: Enhance readability of arguments in `gage_crosswalk.run_crosswalk` call

<br/><br/>

## v4.3.9.0 - 2023-04-19 - [PR#889](https://github.com/NOAA-OWP/inundation-mapping/pull/889)

Updates GDAL in base Docker image from 3.1.2 to 3.4.3 and updates all Python packages to latest versions, including Pandas v.2.0.0. Fixes resulting errors caused by deprecation and/or other changes in dependencies.

NOTE: Although the most current GDAL is version 3.6.3, something in 3.5 causes an issue in TauDEM `aread8` (this has been submitted as https://github.com/dtarb/TauDEM/issues/254)

### Changes

- `Dockerfile`: Upgrade package versions and fix `tzdata`
- `fim_post_processing.sh`: Fix typo
- `Pipfile` and `Pipfile.lock`: Update Python versions
- `src/`
    - `add_crosswalk.py`, `aggregate_by_huc.py`, `src_adjust_usgs_rating.py`, and `usgs_gage_unit_setup.py`: Change `df1.append(df2)` (deprecated) to `pd.concat([df1, df2])`
    - `build_stream_traversal.py`: Add `dropna=True` to address change in NaN handling
    - `getRasterInfoNative.py`: Replace `import gdal` (deprecated) with `from osgeo import gdal`
    - `stream_branches.py`: Change deprecated indexing to `.iloc[0]` and avoid `groupby.max()` over geometry
- `tools`
    - `inundation.py`: Cleans unused `from gdal`
    - `eval_plots.py`: deprecated dataframe.append fixed and deprecated python query pattern fixed.

<br/><br/>

## v4.3.8.0 - 2023-04-07 - [PR#881](https://github.com/NOAA-OWP/inundation-mapping/pull/881)

Clips branch 0 to terminal segments of NWM streams using the `to` attribute of NWM streams (where `to=0`).

### Changes

- `src/`
    - `delineate_hydros_and_produce_HAND.sh`: Added input arguments to `src/split_flows.py`
    - `split_flows.py`: Added functionality to snap and trim branch 0 flows to terminal NWM streamlines

<br/><br/>

## v4.3.7.4 - 2023-04-10 - [PR#882](https://github.com/NOAA-OWP/inundation-mapping/pull/882)

Bug fix for empty `output_catchments` in `src/filter_catchments_and_add_attributes.py`

### Changes

- `src/filter_catchments_and_add_attributes.py`: Adds check for empty `output_catchments` and exits with Status 61 if empty.

<br/><br/>

## v4.3.7.3 - 2023-04-14 - [PR#880](https://github.com/NOAA-OWP/inundation-mapping/pull/880)

Hotfix for addressing an error during the NRMSE calculation/aggregation step within `tools/rating_curve_comparison.py`. Also added the "n" variable to the agg_nwm_recurr_flow_elev_stats table. Addresses #878

### Changes

- `tools/rating_curve_comparison.py`: address error for computing nrmse when n=1; added the "n" variable (sample size) to the output metrics table

<br/><br/>

## v4.3.7.2 - 2023-04-06 - [PR#879](https://github.com/NOAA-OWP/inundation-mapping/pull/879)

Replaces `os.environ` with input arguments in Python files that are called from bash scripts. The bash scripts now access the environment variables and pass them to the Python files as input arguments. In addition to adapting some Python scripts to a more modular structure which allows them to be run individually, it also allows Visual Studio Code debugger to work properly. Closes #875.

### Changes

- `fim_pre_processing.sh`: Added `-i $inputsDir` input argument to `src/check_huc_inputs.py`
- `src/`
    - `add_crosswalk.py`: Changed `min_catchment_area` and `min_stream_length` environment variables to input arguments
    - `check_huc_inputs.py`: Changed `inputsDir` environment variable to input argument
    - `delineate_hydros_and_produce_HAND.sh`: Added `-m $max_split_distance_meters -t $slope_min -b $lakes_buffer_dist_meters` input arguments to `src/split_flows.py`
    - `split_flows.py`: Changed `max_split_distance_meters`, `slope_min`, and `lakes_buffer_dist_meters` from environment variables to input arguments

<br/><br/>

## v4.3.7.1 - 2023-04-06 - [PR#874](https://github.com/NOAA-OWP/inundation-mapping/pull/874)

Hotfix to `process_branch.sh` because it wasn't removing code-61 branches on exit. Also removes the current run from the new fim_temp directory.

### Changes

- `fim_pipeline.sh`: removal of current run from fim_temp directory
- `src/process_branch.sh`: switched the exit 61 block to use the temp directory instead of the outputs directory

<br/><br/>

## v4.3.7.0 - 2023-03-02 - [PR#868](https://github.com/NOAA-OWP/inundation-mapping/pull/868)

This pull request adds a new feature to `fim_post_processing.sh` to aggregate all of the hydrotables for a given HUC into a single HUC-level `hydrotable.csv` file. Note that the aggregation step happens near the end of `fim_post_processing.sh` (after the subdivision and calibration routines), and the branch hydrotable files are preserved in the branch directories for the time being.

### Changes

- `fim_pipeline.sh`: created a new variable `$jobMaxLimit` that multiplies the `$jobHucLimit` and the `$jobBranchLimit`
- `fim_post_processing.sh`: added new aggregation/concatenation step after the SRC calibration routines; passing the new `$jobMaxLimit` to the commands that accept a multiprocessing job number input; added `$skipcal` argument to the USGS rating curve calibration routine
- `src/add_crosswalk.py`: changed the default value for `calb_applied` variable to be a boolean
- `src/aggregate_by_huc.py`: file renamed (previous name: `src/usgs_gage_aggregate.py`); updated to perform branch to huc file aggregation for `hydroTable_{branch_id}.csv` and `src_full_crosswalked_{branch_id}.csv` files; note that the input arguments ask you to specify which file types to aggregate using the flags: `-elev`, `-htable`, and `-src`
- `tools/inundate_gms.py`: added check to use the aggregated HUC-level `hydrotable.csv` if it exists, otherwise continue to use the branch hydroTable files
- `tools/inundation.py`: added `usecols` argument to the `pd.read_csv` commands to improve read time for hydrotables
- `src/subdiv_chan_obank_src.py`: add dtype to hydrotable pd.read_csv to resolve pandas dtype interpretation warnings

<br/><br/>

## v4.3.6.0 - 2023-03-23 - [PR#803](https://github.com/NOAA-OWP/inundation-mapping/pull/803)

Clips Watershed Boundary Dataset (WBD) to DEM domain for increased efficiency. Essentially, this is a wrapper for `geopandas.clip()` and moves clipping from `src/clip_vectors_to_wbd.py` to `data/wbd/preprocess_wbd.py`.

### Additions

- `data/wbd/preprocess_wbd.py`: Clips WBD to DEM domain polygon

### Changes

- `src/`
    - `bash_variables.env`: Updates `input_WBD_gdb` environment variable
    - `clip_vectors_to_wbd.py`: Removes clipping to DEM domain

<br/><br/>

## v4.3.5.1 - 2023-04-01 - [PR#867](https://github.com/NOAA-OWP/inundation-mapping/pull/867)

outputs_cleanup.py was throwing an error saying that the HUC source directory (to be cleaned up), did not exist. This was confirmed in a couple of environments. The src path in run_unit_wb.sh was sending in the "outputs" directory and not the "fim_temp" directory. This might have been a merge issue.

The log file was moved to the unit_errors folder to validate the error, as expected.

### Changes

- `src/run_unit_wb.sh`: Change the source path being submitted to `outputs_cleanup.py` from the `outputs` HUC directory to the `fim_temp` HUC directory.
- `fim_process_unit_wb.sh`: Updated the phrase "Copied temp directory" to "Moved temp directory"

<br/><br/>

## v4.3.5.0 - 2023-03-02 - [PR#857](https://github.com/NOAA-OWP/inundation-mapping/pull/857)

Addresses changes to function calls needed to run upgraded Shapely library plus other related library upgrades. Upgraded libraries include:
- shapely
- geopandas
- pandas
- numba
- rasterstats
- numpy
- rtree
- tqdm
- pyarrow
- py7zr

Pygeos is removed because its functionality is incorporated into the upgraded shapely library.

### Changes

- `Dockerfile`
- `Pipfile and Pipfile.lock`
- `src/`
	- `associate_levelpaths_with_levees.py`
    - `build_stream_traversal.py`
	- `add_crosswalk.py`
	- `adjust_headwater_streams.py`
	- `aggregate_vector_inputs.py`
	- `clip_vectors_to_wbd.py`
	- `derive_headwaters.py`
	- `stream_branches.py`
	- `split_flows.py`
- `tools/`
	- `fimr_to_benchmark.py`
	- `tools_shared_functions.py`

<br/><br/>

## v4.3.4.0 - 2023-03-16-23 [PR#847](https://github.com/NOAA-OWP/inundation-mapping/pull/847)

### Changes

Create a 'working directory' in the Docker container to run processes within the container's non-persistent filesystem. Modify variables in scripts that process HUCs and branches to use the temporary working directory, and then copy temporary directory (after trimming un-wanted files) over to output directory (persistent filesystem).  Roll back changes to `unit_tests/` to use `/data/outputs` (contains canned data), as the volume mounted `outputs/` most likely will not contain the necessary unit test data.

- `Dockerfile` - create a `/fim_temp` working directory, update `projectDir` to an `ENV`, rename inputs and outputs directory variables
- `fim_pipeline.sh` - remove `projectDir=/foss_fim`, update path of `logFile`, remove indentation
- `fim_pre_processing.sh` - change `$outputRunDataDir` => `$outputDestDir` & add `$tempRunDir`
- `fim_post_processing.sh` - change `$outputRunDataDir` => `$outputDestDir`
- `fim_process_unit_wb.sh` - change `$outputRunDataDir` => `$outputDestDir`, add vars & export `tempRunDir`, `tempHucDataDir`, & `tempBranchDataDir` to `run_unit_wb.sh`
- `README.md` - add linebreaks to codeblocks

- `src/`
  - `bash_variables.env` - `$inputDataDir` => `$inputsDir`
  - `check_huc_inputs.py` - `$inputDataDir` => `$inputsDir`
  - `delineate_hydros_and_produce_HAND.py` - `$outputHucDataDir` => `$tempHucDataDir`, `$outputCurrentBranchDataDir` => `$tempCurrentBranchDataDir`
  - `process_branch.sh` - `$outputRunDataDir` => `$outputsDestDir`
  - `run_by_branch.sh` - `$outputCurrentBranchDataDir` => `$tempCurrentBranchDataDir`, `$outputHucDataDir` => `$tempHucDataDir`
  - `run_unit_wb.sh` - `$outputRunDataDir` => `$outputDestDir`, `$outputHucDataDir` => `$tempHucDataDir`
  - `utils/`
    - `shared_functions.py` - `$inputDataDir` => `$inputsDir`

- `tools/`
  - `inundation_wrapper_custom_flow.py` - `$outputDataDir` => `$outputsDir`
  - `inundation_wrapper_nwm_flows.py`  - `$outputDataDir` => `$outputsDir`
  - `tools_shared_variables.py` - `$outputDataDir` => `$outputsDir`

- `unit_tests/`
  - `README.md` - add linebreaks to code blocks, `/outputs/` => `/data/outputs/`
  - `*_params.json` - `/outputs/` => `/data/outputs/` & `$outputRunDataDir` => `$outputDestDir`
  - `derive_level_paths_test.py` - `$outputRunDataDir` => `$outputDestDir`
  - `check_unit_errors_test.py` - `/outputs/` => `/data/outputs/`
  - `shared_functions_test.py` - `$outputRunDataDir` => `$outputDestDir`
  - `split_flows_test.py`  - `/outputs/` => `/data/outputs/`
  - `tools/`
    - `*_params.json` - `/outputs/` => `/data/outputs/` & `$outputRunDataDir` => `$outputDestDir`

<br/><br/>

## v4.3.3.7 - 2023-03-22 - [PR#856](https://github.com/NOAA-OWP/inundation-mapping/pull/856)

Simple update to the `PULL_REQUEST_TEMPLATE.md` to remove unnecessary/outdated boilerplate items, add octothorpe (#) in front of Additions, Changes, Removals to mirror `CHANGELOG.md` format, and clean up the PR Checklist.

### Changes
- `docs/`
  - `PULL_REQUEST_TEMPLATE.md`

<br/><br/>

## v4.3.3.6 - 2023-03-30 - [PR#859](https://github.com/NOAA-OWP/inundation-mapping/pull/859)

Addresses the issue of output storage space being taken up by output files from branches that did not run. Updates branch processing to remove the extraneous branch file if a branch gets an error code of 61.

### Changes

- `src/process_branch.sh`: added line 41, which removes the outputs and output folder if Error 61 occurs.

<br/><br/>

## v4.3.3.5 - 2023-03-23 - [PR#848](https://github.com/NOAA-OWP/inundation-mapping/pull/848)

Introduces two new arguments (`-pcsv` and `-pfiles`) and improves the documentation of  `synthesize_test_cases.py`. The new arguments allow the user to provide a CSV of previous metrics (`-pcsv`) and to specity whether or not metrics should pulled from previous directories (`-pfiles`).

The dtype warning was suppressed through updates to the `read_csv` function in `hydrotable.py` and additional comments were added throughout script to improve readability.

### Changes
- `tools/inundation.py`: Add data types to the section that reads in the hydrotable (line 483).

- `tools/synthesize_test_cases.py`: Improved formatting, spacing, and added comments. Added two new arguments: `pcsv` and `pfiles` along with checks to verify they are not being called concurrently (lines 388-412). In `create_master_metrics_csv`, creates an `iteration_list` that only contains `['comparison']` if `pfiles` is not true, reads in the previous metric csv `prev_metrics_csv` if it is provided and combine it with the compiled metrics (after it is converted to dataframe), and saves the metrics dataframe (`df_to_write`) to CSV.

<br/><br/>

## v4.3.3.4 - 2023-03-17 - [PR#849](https://github.com/NOAA-OWP/inundation-mapping/pull/849)

This hotfix addresses an error in inundate_nation.py relating to projection CRS.

### Changes

- `tools/inundate_nation.py`: #782 CRS projection change likely causing issue with previous projection configuration

<br/><br/>

## v4.3.3.3 - 2023-03-20 - [PR#854](https://github.com/NOAA-OWP/inundation-mapping/pull/854)

At least one site (e.g. TRYM7) was not been getting mapped in Stage-Based CatFIM, despite having all of the acceptable accuracy codes. This was caused by a data type issue in the `acceptable_coord_acc_code_list` in `tools_shared_variables.py` having the accuracy codes of 5 and 1 as a strings instead of an integers.

### Changes

- `/tools/tools_shared_variables.py`: Added integers 5 and 1 to the acceptable_coord_acc_code_list, kept the '5' and '1' strings as well.

<br/><br/>

## v4.3.3.2 - 2023-03-20 - [PR#851](https://github.com/NOAA-OWP/inundation-mapping/pull/851)

Bug fix to change `.split()` to `os.path.splitext()`

### Changes

- `src/stream_branches.py`: Change 3 occurrences of `.split()` to `os.path.splitext()`

<br/><br/>

## v4.3.3.1 - 2023-03-20 - [PR#855](https://github.com/NOAA-OWP/inundation-mapping/pull/855)

Bug fix for KeyError in `src/associate_levelpaths_with_levees.py`

### Changes

- `src/associate_levelpaths_with_levees.py`: Adds check if input files exist and handles empty GeoDataFrame(s) after intersecting levee buffers with leveed areas.

<br/><br/>

## v4.3.3.0 - 2023-03-02 - [PR#831](https://github.com/NOAA-OWP/inundation-mapping/pull/831)

Addresses bug wherein multiple CatFIM sites in the flow-based service were displaying the same NWS LID. This merge also creates a workaround solution for a slowdown that was observed in the WRDS location API, which may be a temporary workaround, until WRDS addresses the slowdown.

### Changes

- `tools/generate_categorical_fim_mapping.py`: resets the list of tifs to format for each LID within the loop that does the map processing, instead of only once before the start of the loop.
- `tools/tools_shared_functions.py`:
  - adds a try-except block around code that attempted to iterate on an empty list when the API didn't return relevant metadata for a given feature ID (this is commented out, but may be used in the future once WRDS slowdown is addressed).
  - Uses a passed NWM flows geodataframe to determine stream order.
- `/tools/generate_categorical_fim_flows.py`:
  - Adds multiprocessing to flows generation and uses `nwm_flows.gpkg` instead of the WRDS API to determine stream order of NWM feature_ids.
  - Adds duration print messages.
- `/tools/generate_categorical_fim.py`:
  - Refactor to allow for new NWM filtering scheme.
  - Bug fix in multiprocessing calls for interval map production.
  - Adds duration print messages.

<br/><br/>

## v4.3.2.0 - 2023-03-15 - [PR#845](https://github.com/NOAA-OWP/inundation-mapping/pull/845)

This merge revises the methodology for masking levee-protected areas from inundation. It accomplishes two major tasks: (1) updates the procedure for acquiring and preprocessing the levee data to be burned into the DEM and (2) revises the way levee-protected areas are masked from branches.

(1) There are now going to be two different levee vector line files in each HUC. One (`nld_subset_levees_burned.gpkg`) for the levee elevation burning and one (`nld_subset_levees.gpkg`) for the levee-level-path assignment and masking workflow.

(2) Levee-protected areas are masked from inundation based on a few methods:
  - Branch 0: All levee-protected areas are masked.
  - Other branches: Levee-protected areas are masked from the DEMs of branches for level path(s) that the levee is protecting against by using single-sided buffers alongside each side of the levee to determine which side the levee is protecting against (the side opposite the associated levee-protected area).

### Additions

- `.gitignore`: Adds `.private` folder for unversioned code.
- `data/`
    - `esri.py`: Class for querying and downloading ESRI feature services.
    - `nld/`
        - `levee_download.py`: Module that handles downloading and preprocessing levee lines and protected areas from the National Levee Database.
- `src/associate_levelpaths_with_levees.py`: Associates level paths with levees using single-sided levee buffers and writes to CSV to be used by `src/mask_dem.py`

### Changes

- `.config/`
    - `deny_branch_zero.lst`: Adds `dem_meters_{}.tif`.
    - `deny_branches.lst`: Adds `levee_levelpaths.csv` and removes `nld_subset_levees_{}.tif`.
    - `deny_unit.lst`: Adds `dem_meters.tif`.
    - `params_template.env`: Adds `levee_buffer` parameter for levee buffer size/distance in meters and `levee_id_attribute`.
- `src/`
    - `bash_variables.env`: Updates `input_nld_levee_protected_areas` and adds `input_NLD` (moved from `run_unit_wb.sh`) and `input_levees_preprocessed` environment. .variables
    - `burn_in_levees.py`: Removed the unit conversion from feet to meters because it's now being done in `levee_download.py`.
    - `clip_vectors_to_wbd.py`: Added the new levee lines for the levee-level-path assignment and masking workflow.
    - `delineate_hydros_and_produce_HAND.sh`: Updates input arguments.
    - `mask_dem.py`: Updates to use `levee_levelpaths.csv` (output from `associate_levelpaths_with_levees.py`) to mask branch DEMs.
    - `run_by_branch.sh`: Clips `dem_meters.tif` to use for branches instead of `dem_meters_0.tif` since branch 0 is already masked.
    - `run_unit_wb.sh`: Added inputs to `clip_vectors_to_wbd.py`. Added `associate_levelpaths_with_levees.py`. Processes `dem_meters.tif` and then makes a copy for branch 0. Moved `deny_unit.lst` cleanup to after branch processing.

### Removals
- `data/nld/preprocess_levee_protected_areas.py`: Deprecated.

<br/><br/>

## v4.3.1.0 - 2023-03-10 - [PR#834](https://github.com/NOAA-OWP/inundation-mapping/pull/834)

Change all occurances of /data/outputs to /outputs to honor the correct volume mount directory specified when executing docker run.

### Changes

- `Dockerfile` - updated comments in relation to `projectDir=/foss_fim`
- `fim_pipeline.sh` - updated comments in relation to `projectDir=/foss_fim`
- `fim_pre_processing.sh` -updated comments in relation to `projectDir=/foss_fim`
- `fim_post_processing.sh` - updated comments in relation to `projectDir=/foss_fim`
- `README.md` - Provide documentation on starting the Docker Container, and update docs to include additional command line option for calibration database tool.

- `src/`
  - `usgs_gage_crosswalk.py` - added newline character to shorten commented example usage
  - `usgs_gage_unit_setup.py` - `/data/outputs/` => `/outputs/`

- `tools/`
  - `cache_metrics.py` -  `/data/outputs/` => `/outputs/`
  - `copy_test_case_folders.py`  - `/data/outputs/` => `/outputs/`
  - `run_test_case.py` - `/data/outputs/` => `/outputs/`

- `unit_tests/*_params.json`  - `/data/outputs/` => `/outputs/`

- `unit_tests/split_flows_test.py`  - `/data/outputs/` => `/outputs/`

<br/><br/>

## v4.3.0.1 - 2023-03-06 - [PR#841](https://github.com/NOAA-OWP/inundation-mapping/pull/841)

Deletes intermediate files generated by `src/agreedem.py` by adding them to `config/deny_*.lst`

- `config/`
    - `deny_branch_zero.lst`, `deny_branches.lst`, `deny_branch_unittests.lst`: Added `agree_binary_bufgrid.tif`, `agree_bufgrid_zerod.tif`, and `agree_smogrid_zerod.tif`
    - `deny_unit.lst`: Added `agree_binary_bufgrid.tif`, `agree_bufgrid.tif`, `agree_bufgrid_allo.tif`, `agree_bufgrid_dist.tif`,  `agree_bufgrid_zerod.tif`, `agree_smogrid.tif`, `agree_smogrid_allo.tif`, `agree_smogrid_dist.tif`, `agree_smogrid_zerod.tif`

<br/><br/>

## v4.3.0.0 - 2023-02-15 - [PR#814](https://github.com/NOAA-OWP/inundation-mapping/pull/814)

Replaces GRASS with Whitebox. This addresses several issues, including Windows permissions and GRASS projection issues. Whitebox also has a slight performance benefit over GRASS.

### Removals

- `src/r_grow_distance.py`: Deletes file

### Changes

- `Dockerfile`: Removes GRASS, update `$outputDataDir` from `/data/outputs` to `/outputs`
- `Pipfile` and `Pipfile.lock`: Adds Whitebox and removes GRASS
- `src/`
    - `agreedem.py`: Removes `r_grow_distance`; refactors to use with context and removes redundant raster reads.
    - `adjust_lateral_thalweg.py` and `agreedem.py`: Refactors to use `with` context and removes redundant raster reads
    - `unique_pixel_and_allocation.py`: Replaces GRASS with Whitebox and remove `r_grow_distance`
    - `gms/`
        - `delineate_hydros_and_produce_HAND.sh` and `run_by_unit.sh`: Removes GRASS parameter
        - `mask_dem.py`: Removes unnecessary line

<br/><br/>

## v4.2.1.0 - 2023-02-21 - [PR#829](https://github.com/NOAA-OWP/inundation-mapping/pull/829)

During the merge from remove-fim3 PR into dev, merge conflicts were discovered in the unit_tests folders and files. Attempts to fix them at that time failed, so some files were removed, other renamed, other edited to get the merge to work.  Here are the fixes to put the unit tests system back to par.

Note: some unit tests are now temporarily disabled due to dependencies on other files / folders which may not exist in other environments.

Also.. the Changelog.md was broken and is being restored here.

Also.. a minor text addition was added to the acquire_and_preprocess_3dep_dems.py files (not directly related to this PR)

For file changes directly related to unit_test folder and it's file, please see [PR#829](https://github.com/NOAA-OWP/inundation-mapping/pull/829)

Other file changes:

### Changes
- `Pipfile.lock` : rebuilt and updated as a safety pre-caution.
- `docs`
    - `CHANGELOG.md`: additions to this file for FIM 4.2.0.0 were not merged correctly.  (re-added just below in the 4.2.0.0 section)
- `data`
    - `usgs`
        - `acquire_and_preprocess_3dep_dems.py`: Added text on data input URL source.

<br/><br/>

## v4.2.0.1 - 2023-02-16 - [PR#827](https://github.com/NOAA-OWP/inundation-mapping/pull/827)

FIM 4.2.0.0. was throwing errors for 14 HUCs that did not have any level paths. These are HUCs that have only stream orders 1 and 2 and are covered under branch zero, but no stream orders 3+ (no level paths).  This has now been changed to not throw an error but continue to process of the HUC.

### Changes

- `src`
    - `run_unit_wb.sh`: Test if branch_id.lst exists, which legitimately might not. Also a bit of text cleanup.

<br/><br/>

## v4.2.0.0 - 2023-02-16 - [PR#816](https://github.com/NOAA-OWP/inundation-mapping/pull/816)

This update removes the remaining elements of FIM3 code.  It further removes the phrases "GMS" as basically the entire FIM4 model. FIM4 is GMS. With removing FIM3, it also means remove concepts of "MS" and "FR" which were no longer relevant in FIM4.  There are only a few remaining places that will continue with the phrase "GMS" which is in some inundation files which are being re-evaluated.  Some deprecated files have been removed and some subfolders removed.

There are a lot of duplicate explanations for some of the changes, so here is a shortcut system.

- desc 1:  Remove or rename values based on phrase "GMS, MS and/or FR"
- desc 2:  Moved file from the /src/gms folder to /src  or /tools/gms_tools to /tools
- desc 3:  No longer needed as we now use the `fim_pipeline.sh` processing model.

### Removals

- `data`
    - `acquire_and_preprocess_inputs.py`:  No longer needed
- `gms_pipeline.sh` : see desc 3
- `gms_run_branch.sh` : see desc 3
- `gms_run_post_processing.sh` : see desc 3
- `gms_run_unit.sh` : see desc 3
- `src`
    - `gms`
        - `init.py` : folder removed, no longer needed.
        - `aggregate_branch_lists.py`: no longer needed.  Newer version already exists in src directory.
        - `remove_error_branches.py` :  see desc 3
        - `run_by_unit.sh` : see desc 3
        - `test_new_crosswalk.sh` : no longer needed
        - `time_and_tee_run_by_branch.sh` : see desc 3
        - `time_and_tee_run_by_unit.sh` : see desc 3
    - `output_cleanup.py` : see desc 3
 - `tools/gms_tools`
     - `init.py` : folder removed, no longer needed.

### Changes

- `config`
   - `deny_branch_unittests.lst` :  renamed from `deny_gms_branch_unittests.lst`
   - `deny_branch_zero.lst` : renamed from `deny_gms_branch_zero.lst`
   - `deny_branches.lst` :  renamed from `deny_gms_branches.lst`
   - `deny_unit.lst`  : renamed from `deny_gms_unit.lst`
   - `params_template.env` : see desc 1

- `data`
    - `nws`
        - `preprocess_ahps_nws.py`:   Added deprecation note: If reused, it needs review and/or upgrades.
    - `acquire_and_preprocess_3dep_dems.py` : see desc 1
 - `fim_post_processing.sh` : see desc 1, plus a small pathing change.
 - `fim_pre_processing.sh` : see desc 1
 - ` src`
     - `add_crosswalk.py` : see desc 1. Also cleaned up some formatting and commented out a code block in favor of a better way to pass args from "__main__"
     - `bash_variables.env` : see desc 1
     - `buffer_stream_branches.py` : see desc 2
     - `clip_rasters_to_branches.py` : see desc 2
     - `crosswalk_nwm_demDerived.py` :  see desc 1 and desc 2
     - `delineate_hydros_and_produce_HAND.sh` : see desc 1 and desc 2
     - `derive_level_paths.py`  :  see desc 1 and desc 2
     - `edit_points.py` : see desc  2
     - `filter_inputs_by_huc.py`: see desc 1 and desc 2
     - `finalize_srcs.py`:  see desc 2
     - `generate_branch_list.py` : see desc 1
     - `make_rem.py` : see desc 2
     - `make_dem.py` : see desc  2
     - `outputs_cleanup.py`:  see desc 1
     - `process_branch.sh`:  see desc 1
     - `query_vectors_by_branch_polygons.py`: see desc 2
     - `reset_mannings.py` : see desc 2
     - `run_by_branch.sh`:  see desc 1
     - `run_unit_wb.sh`: see desc 1
     - `stream_branches.py`:  see desc 2
     - `subset_catch_list_by_branch_id.py`: see desc 2
     - `toDo.md`: see desc 2
     - `usgs_gage_aggregate.py`:  see desc 1
     - `usgs_gage_unit_setup.py` : see desc 1
     - `utils`
         - `fim_enums.py` : see desc 1

- `tools`
    - `combine_crosswalk_tables.py` : see desc 2
    - `compare_ms_and_non_ms_metrics.py` : see desc 2
    - `compile_comp_stats.py`: see desc 2  and added note about possible deprecation.
    - `compile_computation_stats.py` : see desc 2  and added note about possible deprecation.
    - `composite_inundation.py` : see desc 1 : note.. references a file called inundate_gms which retains it's name for now.
    - `consolidate_metrics.py`: added note about possible deprecation.
    - `copy_test_case_folders.py`: see desc 1
    - `eval_plots.py` : see desc 1
    - `evaluate_continuity.py`: see desc 2
    - `find_max_catchment_breadth.py` : see desc 2
    - `generate_categorical_fim_mapping.py` : see desc 1
    - `inundate_gms.py`: see desc 1 and desc 2. Note: This file has retained its name with the phrase "gms" in it as it might be upgraded later and there are some similar files with similar names.
    - `inundate_nation.py` : see desc 1
    - `inundation.py`:  text styling change
    - `make_boxes_from_bounds.py`: text styling change
    - `mosaic_inundation.py`:  see desc 1 and desc 2
    - `overlapping_inundation.py`: see desc 2
    - `plots.py` : see desc 2
    - `run_test_case.py`:  see desc 1
    - `synthesize_test_cases.py`: see desc 1

- `unit_tests`
    - `README.md`: see desc 1
    - `__template_unittests.py`: see desc 1
    - `check_unit_errors_params.json`  and `check_unit_errors_unittests.py` : see desc 1
    - `derive_level_paths_params.json` and `derive_level_paths_unittests.py` : see desc 1 and desc 2
    - `filter_catchments_and_add_attributes_unittests.py`: see desc 1
    - `outputs_cleanup_params.json` and `outputs_cleanup_unittests.py`: see desc 1 and desc 2
    - `split_flows_unittests.py` : see desc 1
    - `tools`
        - `inundate_gms_params.json` and `inundate_gms_unittests.py`: see desc 1 and desc 2

<br/><br/>

## v4.1.3.0 - 2023-02-13 - [PR#812](https://github.com/NOAA-OWP/inundation-mapping/pull/812)

An update was required to adjust host name when in the AWS environment

### Changes

- `fim_post_processing.sh`: Added an "if isAWS" flag system based on the input command args from fim_pipeline.sh or

- `tools/calibration-db`
    - `README.md`: Minor text correction.

<br/><br/>

## v4.1.2.0 - 2023-02-15 - [PR#808](https://github.com/NOAA-OWP/inundation-mapping/pull/808)

Add `pytest` package and refactor existing unit tests. Update parameters to unit tests (`/unit_tests/*_params.json`) to valid paths. Add leading slash to paths in `/config/params_template.env`.

### Additions

- `/unit_tests`
  - `__init__.py`  - needed for `pytest` command line executable to pick up tests.
  - `pyproject.toml`  - used to specify which warnings are excluded/filtered.
  - `/gms`
    - `__init__.py` - needed for `pytest` command line executable to pick up tests.
  - `/tools`
    - `__init__.py`  - needed for `pytest` command line executable to pick up tests.
    - `inundate_gms_params.json` - file moved up into this directory
    - `inundate_gms_test.py`     - file moved up into this directory
    - `inundation_params.json`   - file moved up into this directory
    - `inundation_test.py`       - file moved up into this directory

### Removals

- `/unit_tests/tools/gms_tools/` directory removed, and files moved up into `/unit_tests/tools`

### Changes

- `Pipfile` - updated to include pytest as a dependency
- `Pipfile.lock` - updated to include pytest as a dependency

- `/config`
  - `params_template.env` - leading slash added to paths

- `/unit_tests/` - All of the `*_test.py` files were refactored to follow the `pytest` paradigm.
  - `*_params.json` - valid paths on `fim-dev1` provided
  - `README.md`  - updated to include documentation on pytest.
  - `unit_tests_utils.py`
  - `__template_unittests.py` -> `__template.py` - exclude the `_test` suffix to remove from test suite. Updated example on new format for pytest.
  - `check_unit_errors_test.py`
  - `clip_vectors_to_wbd_test.py`
  - `filter_catchments_and_add_attributes_test.py`
  - `rating_curve_comparison_test.py`
  - `shared_functions_test.py`
  - `split_flow_test.py`
  - `usgs_gage_crosswalk_test.py`
  - `aggregate_branch_lists_test.py`
  - `generate_branch_list_test.py`
  - `generate_branch_list_csv_test.py`
  - `aggregate_branch_lists_test.py`
  - `generate_branch_list_csv_test.py`
  - `generate_branch_list_test.py`
    - `/gms`
      - `derive_level_paths_test.py`
      - `outputs_cleanup_test.py`
    - `/tools`
      - `inundate_unittests.py` -> `inundation_test.py`
      - `inundate_gms_test.py`


<br/><br/>

## v4.1.1.0 - 2023-02-16 - [PR#809](https://github.com/NOAA-OWP/inundation-mapping/pull/809)

The CatFIM code was updated to allow 1-foot interval processing across all stage-based AHPS sites ranging from action stage to 5 feet above major stage, along with restart capability for interrupted processing runs.

### Changes

- `tools/generate_categorical_fim.py` (all changes made here)
    - Added try-except blocks for code that didn't allow most sites to actually get processed because it was trying to check values of some USGS-related variables that most of the sites didn't have
    - Overwrite abilities of the different outputs for the viz team were not consistent (i.e., one of the files had the ability to be overwritten but another didn't), so that has been made consistent to disallow any overwrites of the existing final outputs for a specified output folder.
    - The code also has the ability to restart from an interrupted run and resume processing uncompleted HUCs by first checking for a simple "complete" file for each HUC. If a HUC has that file, then it is skipped (because it already completed processing during a run for a particular output folder / run name).
    - When a HUC is successfully processed, an empty "complete" text file is created / touched.

<br/><br/>

## v4.1.0.0 - 2023-01-30 - [PR#806](https://github.com/NOAA-OWP/inundation-mapping/pull/806)

As we move to Amazon Web Service, AWS, we need to change our processing system. Currently, it is `gms_pipeline.sh` using bash "parallel" as an iterator which then first processes all HUCs, but not their branches. One of `gms_pipeline.sh`'s next steps is to do branch processing which is again iterated via "parallel". AKA. Units processed as one step, branches processed as second independent step.

**Note:** While we are taking steps to move to AWS, we will continue to maintain the ability of doing all processing on a single server using a single docker container as we have for a long time. Moving to AWS is simply taking portions of code from FIM and adding it to AWS tools for performance of large scale production runs.

Our new processing system, starting with this PR,  is to allow each HUC to process it's own branches.

A further requirement was to split up the overall processing flow to independent steps, with each step being able to process itself without relying on "export" variables from other files. Note: There are still a few exceptions.  The basic flow now becomes
- `fim_pre_processing.sh`,
- one or more calls to `fim_process_unit_wb.sh` (calling this file for each single HUC to be processed).
- followed by a call to `fim_post_processing.sh`.


Note: This is a very large, complex PR with alot of critical details. Please read the details at [PR 806](https://github.com/NOAA-OWP/inundation-mapping/pull/806).

### CRITICAL NOTE
The new `fim_pipeline.sh` and by proxy `fim_pre_processing.sh` has two new key input args, one named **-jh** (job HUCs) and one named **-jb** (job branches).  You can assign the number of cores/CPU's are used for processing a HUC versus the number of branches.  For the -jh number arg, it only is used against the `fim_pipeline.sh` file when it is processing more than one HUC or a list of HUCs as it is the iterator for HUCs.   The -jb flag says how many cores/CPU's can be used when processing branches (note.. the average HUC has 26 branches).

BUT.... you have to be careful not to overload your system.  **You need to multiply the -jh and the -jb values together, but only when using the `fim_pipeline.sh` script.**  Why? _If you have 16 CPU's available on your machine, and you assign -jh as 10 and -jb as 26, you are actually asking for 126 cores (10 x 26) but your machine only has 16 cores._   If you are not using `fim_pipeline.sh` but using the three processing steps independently, then the -jh value has not need to be anything but the number of 1 as each actual HUC can only be processed one at a time. (aka.. no iterator).
</br>

### Additions

- `fim_pipeline.sh` :  The wrapper for the three new major "FIM" processing steps. This script allows processing in one command, same as the current tool of `gms_pipeline.sh`.
- `fim_pre_processing.sh`: This file handles all argument input from the user, validates those inputs and sets up or cleans up folders. It also includes a new system of taking most input parameters and some key enviro variables and writing them out to a files called `runtime_args.env`.  Future processing steps need minimal input arguments as it can read most values it needs from this new `runtime_args.env`. This allows the three major steps to work independently from each other. Someone can now come in, run `fim_pre_processing.sh`, then run `fim_process_unit_wb.sh`, each with one HUC, as many time as they like, each adding just its own HUC folder to the output runtime folder.
- `fim_post_processing.sh`: Scans all HUC folders inside the runtime folders to handle a number of processing steps which include (to name a few):
    - aggregating errors
    - aggregating to create a single list (gms_inputs.csv) for all valid HUCs and their branch ids
    - usgs gage aggregation
    - adjustments to SRV's
    - and more
- `fim_process_unit_wb.sh`: Accepts only input args of runName and HUC number. It then sets up global variable, folders, etc to process just the one HUC. The logic for processing the HUC is in `run_unit_wb.sh` but managed by this `fim_process_unit_wb.sh` file including all error trapping.
- `src`
    - `aggregate_branch_lists.py`:  When each HUC is being processed, it creates it's own .csv file with its branch id's. In post processing we need one master csv list and this file aggregates them. Note: This is a similar file already in the `src/gms` folder but that version operates a bit different and will be deprecated soon.
    - `generate_branch_list.py`: This creates the single .lst for a HUC defining each branch id. With this list, `run_unit_wb.sh` can do a parallelized iteration over each of its branches for processing. Note: This is also similar to the current `src/gms` file of the same name and the gms folder version will also be deprecated soon.
    - `generate_branch_list_csv.py`. As each branch, including branch zero, has processed and if it was successful, it will add to a .csv list in the HUC directory. At the end, it becomes a list of all successful branches. This file will be aggregates with all similar .csv in post processing for future processing.
    - `run_unit_wb.sh`:  The actual HUC processing logic. Note: This is fundamentally the same as the current HUC processing logic that exists currently in `src/gms/run_by_unit.sh`, which will be removed in the very near future. However, at the end of this file, it creates and manages a parallelized iterator for processing each of it's branches.
    - `process_branch.sh`:  Same concept as `process_unit_wb.sh` but this one is for processing a single branch. This file manages the true branch processing file of `src/gms/run_by_branch.sh`.  It is a wrapper file to `src/gms/run_by_branch.sh` and catches all error and copies error files as applicable. This allows the parent processing files to continue despite branch errors. Both the new fim processing system and the older gms processing system currently share the branch processing file of `src/gms/run_by_branch.sh`. When the gms processing file is removed, this file will likely not change, only moved one directory up and be no longer in the `gms` sub-folder.
- `unit_tests`
    - `aggregate_branch_lists_unittests.py' and `aggregate_branch_lists_params.json`  (based on the newer `src` directory edition of `aggregate_branch_lists.py`).
    - `generate_branch_list_unittest.py` and `generate_branch_list_params.json` (based on the newer `src` directory edition of `generate_branch_list.py`).
    -  `generate_branch_list_csv_unittest.py` and `generate_branch_list_csv_params.json`

### Changes

- `config`
    - `params_template.env`: Removed the `default_max_jobs` value and moved the `startDiv` and `stopDiv` to the `bash_variables.env` file.
    - `deny_gms_unit.lst` : Renamed from `deny_gms_unit_prod.lst`
    - `deny_gms_branches.lst` : Renamed from `deny_gms_branches_prod.lst`

- `gms_pipeline.sh`, `gms_run_branch.sh`, `gms_run_unit.sh`, and `gms_post_processing.sh` :  Changed to hardcode the `default_max_jobs` to the value of 1. (we don't want this to be changed at all). They were also changed for minor adjustments for the `deny` list files names.

- `src`
    - `bash_functions.env`: Fix error with calculating durations.
    - `bash_variables.env`:  Adds the two export lines (stopDiv and startDiv) from `params_template.env`
    - `clip_vectors_to_wbd.py`: Cleaned up some print statements for better output traceability.
    - `check_huc_inputs.py`: Added logic to ensure the file was an .lst file. Other file formats were not be handled correctly.
    - `gms`
        - `delineate_hydros_and_produce_HAND.sh`: Removed all `stopDiv` variable to reduce log and screen output.
        - `run_by_branch.sh`: Removed an unnecessary test for overriding outputs.

### Removed

- `config`
    - `deny_gms_branches_dev.lst`

<br/><br/>

## v4.0.19.5 - 2023-01-24 - [PR#801](https://github.com/NOAA-OWP/inundation-mapping/pull/801)

When running tools/test_case_by_hydroid.py, it throws an error of local variable 'stats' referenced before assignment.

### Changes

- `tools`
    - `pixel_counter.py`: declare stats object and remove the GA_Readonly flag
    - `test_case_by_hydroid_id_py`: Added more logging.

<br/><br/>

## v4.0.19.4 - 2023-01-25 - [PR#802](https://github.com/NOAA-OWP/inundation-mapping/pull/802)

This revision includes a slight alteration to the filtering technique used to trim/remove lakeid nwm_reaches that exist at the upstream end of each branch network. By keeping a single lakeid reach at the branch level, we can avoid issues with the branch headwater point starting at a lake boundary. This ensures the headwater catchments for some branches are properly identified as a lake catchment (no inundation produced).

### Changes

- `src/gms/stream_branches.py`: New changes to the `find_upstream_reaches_in_waterbodies` function: Added a step to create a list of nonlake segments (lakeid = -9999) . Use the list of nonlake reaches to allow the filter to keep a the first lakeid reach that connects to a nonlake segment.

<br/><br/>

## v4.0.19.3 - 2023-01-17 - [PR#794](https://github.com/NOAA-OWP/inundation-mapping/pull/794)

Removing FIM3 files and references.  Anything still required for FIM 3 are held in the dev-fim3 branch.

### Removals

- `data`
    - `preprocess_rasters.py`: no longer valid as it is for NHD DEM rasters.
- `fim_run.sh`
- ` src`
    - `aggregate_fim_outputs.sh`
    - `fr_to_ms_raster.mask.py`
    - `get_all_huc_in_inputs.py`
    - `reduce_nhd_stream_density.py`
    - `rem.py`:  There are two files named `rem.py`, one in the src directory and one in the gms directory. This version in the src directory is no longer valid. The `rem.py` in the gms directory is being renamed to avoid future enhancements of moving files.
    - `run_by_unit.sh`:  There are two files named `run_by_unit.sh`, one in the src directory and one in the gms directory. This version in the src directory is for fim3. For the remaining `run_by_unit.sh`, it is NOT being renamed at this time as it will likely be renamed in the near future.
    - `time_and_tee_run_by_unit.sh`:  Same not as above for `run_by_unit.sh`.
    - `utils`
        - `archive_cleanup.py`
 - `tools`
     - `compare_gms_srcs_to_fr.py`
     - `preprocess_fimx.py`

### Changes

- `src`
    - `adjust_headwater_streams.py`: Likely deprecated but kept for safety reason. Deprecation note added.
- `tools`
    - `cygnss_preprocess.py`: Likely deprecated but kept for safety reason. Deprecation note added.
    - `nesdis_preprocess.py`: Likely deprecated but kept for safety reason. Deprecation note added.

<br/><br/>

## v4.0.19.2 - 2023-01-17 - [PR#797](https://github.com/NOAA-OWP/inundation-mapping/pull/797)

Consolidates global bash environment variables into a new `src/bash_variables.env` file. Additionally, Python environment variables have been moved into this file and `src/utils/shared_variables.py` now references this file. Hardcoded projections have been replaced by an environment variable. This also replaces the Manning's N file in `config/params_template.env` with a constant and updates relevant code. Unused environment variables have been removed.

### Additions

- `src/bash_variables.env`: Adds file for global environment variables

### Removals

- `config/`
    - `mannings_default.json`
    - `mannings_default_calibrated.json`

### Changes

- `config/params_template.env`: Changes manning_n from filename to default value of 0.06
- `gms_run_branch.sh`: Adds `bash_variables.env`
- `gms_run_post_processing.sh`: Adds `bash_variables.env` and changes projection from hardcoded to environment variable
- `gms_run_unit.sh`: Adds `bash_variables.env`
- `src/`
    - `add_crosswalk.py`: Assigns default manning_n value and removes assignments by stream orders
    - `aggregate_vector_inputs.py`: Removes unused references to environment variables and function
    - `gms/run_by_unit.sh`: Removes environment variable assignments and uses projection from environment variables
    - `utils/shared_variables.py`: Removes environment variables and instead references src/bash_variables.env

<br/><br/>

## v4.0.19.1 - 2023-01-17 - [PR#796](https://github.com/NOAA-OWP/inundation-mapping/pull/796)

### Changes

- `tools/gms_tools/combine_crosswalk_tables.py`: Checks length of dataframe list before concatenating

<br/><br/>

## v4.0.19.0 - 2023-01-06 - [PR#782](https://github.com/NOAA-OWP/inundation-mapping/pull/782)

Changes the projection of HAND processing to EPSG 5070.

### Changes

- `gms_run_post_processing.sh`: Adds target projection for `points`
- `data/nld/preprocess_levee_protected_areas.py`: Changed to use `utils.shared_variables.DEFAULT_FIM_PROJECTION_CRS`
- `src/`
    - `clip_vectors_to_wbd.py`: Save intermediate outputs in EPSG:5070
    - `src_adjust_spatial_obs.py`: Changed to use `utils.shared_variables.DEFAULT_FIM_PROJECTION_CRS`
    - `utils/shared_variables.py`: Changes the designated projection variables
    - `gms/`
        - `stream_branches.py`: Checks the projection of the input streams and changes if necessary
        - `run_by_unit.py`: Changes the default projection crs variable and added as HUC target projection
- `tools/inundate_nation.py`: Changed to use `utils.shared_variables.PREP_PROJECTION`

<br/><br/>

## v4.0.18.2 - 2023-01-11 - [PR#790](https://github.com/NOAA-OWP/inundation-mapping/pull/790)

Remove Great Lakes clipping

### Changes

- `src/`
    - `clip_vectors_to_wbd.py`: Removes Great Lakes clipping and references to Great Lakes polygons and lake buffer size

    - `gms/run_by_unit.sh`: Removes Great Lakes polygon and lake buffer size arguments to `src/clip_vectors_to_wbd.py`

<br/><br/>

## v4.0.18.1 - 2022-12-13 - [PR #760](https://github.com/NOAA-OWP/inundation-mapping/pull/760)

Adds stacked bar eval plots.

### Additions

- `/tools/eval_plots_stackedbar.py`: produces stacked bar eval plots in the same manner as `eval_plots.py`.

<br/><br/>

## v4.0.18.0 - 2023-01-03 - [PR#780](https://github.com/NOAA-OWP/inundation-mapping/pull/780)

Clips WBD and stream branch buffer polygons to DEM domain.

### Changes

- `src/`
    - `clip_vectors_to_wbd.py`: Clips WBD polygon to DEM domain

    - `gms/`
        - `buffer_stream_branches.py`: Clips branch buffer polygons to DEM domain
        - `derive_level_paths.py`: Stop processing if no branches exist
        - `mask_dem.py`: Checks if stream file exists before continuing
        - `remove_error_branches.py`: Checks if error_branches has data before continuing
        - `run_by_unit.sh`: Adds DEM domain as bash variable and adds it as an argument to calling `clip_vectors_to_wbd.py` and `buffer_stream_branches.py`

<br/><br/>


## v4.0.17.4 - 2023-01-06 - [PR#781](https://github.com/NOAA-OWP/inundation-mapping/pull/781)

Added crosswalk_table.csv from the root output folder as being a file push up to Hydrovis s3 bucket after FIM BED runs.

### Changes

- `config`
    - `aws_s3_put_fim4_hydrovis_whitelist.lst`:  Added crosswalk_table.csv to whitelist.


<br/><br/>

## v4.0.17.3 - 2022-12-23 - [PR#773](https://github.com/NOAA-OWP/inundation-mapping/pull/773)

Cleans up REM masking of levee-protected areas and fixes associated error.

### Removals

- `src/gms/`
    - `delineate_hydros_and_produce_HAND.sh`: removes rasterization and masking of levee-protected areas from the REM
    - `rasterize_by_order`: removes this file
- `config/`
    - `deny_gms_branch_zero.lst`, `deny_gms_branches_dev.lst`, and `deny_gms_branches_prod.lst`: removes `LeveeProtectedAreas_subset_{}.tif`

### Changes

- `src/gms/rem.py`: fixes an error where the nodata value of the DEM was overlooked

<br/><br/>

## v4.0.17.2 - 2022-12-29 - [PR #779](https://github.com/NOAA-OWP/inundation-mapping/pull/779)

Remove dependency on `other` folder in `test_cases`. Also updates ESRI and QGIS agreement raster symbology label to include the addition of levee-protected areas as a mask.

### Removals

- `tools/`
    - `aggregate_metrics.py` and `cache_metrics.py`: Removes reference to test_cases/other folder

### Changes

- `config/symbology/`
    - `esri/agreement_raster.lyr` and `qgis/agreement_raster.qml`: Updates label from Waterbody mask to Masked since mask also now includes levee-protected areas
- `tools/`
    - `eval_alt_catfim.py` and `run_test_case.py`: Updates waterbody mask to dataset located in /inputs folder

<br/><br/>

## v4.0.17.1 - 2022-12-29 - [PR #778](https://github.com/NOAA-OWP/inundation-mapping/pull/778)

This merge fixes a bug where all of the Stage-Based intervals were the same.

### Changes
- `/tools/generate_categorical_fim.py`: Changed `stage` variable to `interval_stage` variable in `produce_stage_based_catfim_tifs` function call.

<br/><br/>

## v4.0.17.0 - 2022-12-21 - [PR #771](https://github.com/NOAA-OWP/inundation-mapping/pull/771)

Added rysnc to docker images. rysnc can now be used inside the images to move data around via docker mounts.

### Changes

- `Dockerfile` : added rsync

<br/><br/>

## v4.0.16.0 - 2022-12-20 - [PR #768](https://github.com/NOAA-OWP/inundation-mapping/pull/768)

`gms_run_branch.sh` was processing all of the branches iteratively, then continuing on to a large post processing portion of code. That has now be split to two files, one for branch iteration and the other file for just post processing.

Other minor changes include:
- Removing the system where a user could override `DropStreamOrders` where they could process streams with stream orders 1 and 2 independently like other GMS branches.  This option is now removed, so it will only allow stream orders 3 and higher as gms branches and SO 1 and 2 will always be in branch zero.

- The `retry` flag on the three gms*.sh files has been removed. It did not work correctly and was not being used. Usage of it would have created unreliable results.

### Additions

- `gms_run_post_processing.sh`
   - handles all tasks from after `gms_run_branch.sh` to this file, except for output cleanup, which stayed in `gms_run_branch.sh`.
   - Can be run completely independent from `gms_run_unit.sh` or gms_run_branch.sh` as long as all of the files are in place. And can be re-run if desired.

### Changes

- `gms_pipeline.sh`
   - Remove "retry" system.
   - Remove "dropLowStreamOrders" system.
   - Updated for newer reusable output date/time/duration system.
   - Add call to new `gms_run_post_processing.sh` file.

- `gms_run_branch.sh`
   - Remove "retry" system.
   - Remove "dropLowStreamOrders" system.
   - Updated for newer reusable output date/time/duration system.
   - Removed most code from below the branch iterator to the new `gms_run_post_processing.sh` file. However, it did keep the branch files output cleanup and non-zero exit code checking.

- `gms_run_unit.sh`
   - Remove "retry" system.
   - Remove "dropLowStreamOrders" system.
   - Updated for newer reusable output date/time/duration system.

- `src`
    - `bash_functions.env`:  Added a new method to make it easier / simpler to calculation and display duration time.
    - `filter_catchments_and_add_attributes.py`:  Remove "dropLowStreamOrders" system.
    - `split_flows.py`: Remove "dropLowStreamOrders" system.
    - `usgs_gage_unit_setup.py`:  Remove "dropLowStreamOrders" system.

- `gms`
    - `delineate_hydros_and_produced_HAND.sh` : Remove "dropLowStreamOrders" system.
    - `derive_level_paths.py`: Remove "dropLowStreamOrders" system and some small style updates.
    - `run_by_unit.sh`: Remove "dropLowStreamOrders" system.

- `unit_tests/gms`
    - `derive_level_paths_params.json` and `derive_level_paths_unittests.py`: Remove "dropLowStreamOrders" system.

<br/><br/>

## v4.0.15.0 - 2022-12-20 - [PR #758](https://github.com/NOAA-OWP/inundation-mapping/pull/758)

This merge addresses feedback received from field users regarding CatFIM. Users wanted a Stage-Based version of CatFIM, they wanted maps created for multiple intervals between flood categories, and they wanted documentation as to why many sites are absent from the Stage-Based CatFIM service. This merge seeks to address this feedback. CatFIM will continue to evolve with more feedback over time.

## Changes
- `/src/gms/usgs_gage_crosswalk.py`: Removed filtering of extra attributes when writing table
- `/src/gms/usgs_gage_unit_setup.py`: Removed filter of gages where `rating curve == yes`. The filtering happens later on now.
- `/tools/eval_plots.py`: Added a post-processing step to produce CSVs of spatial data
- `/tools/generate_categorical_fim.py`:
  - New arguments to support more advanced multiprocessing, support production of Stage-Based CatFIM, specific output directory pathing, upstream and downstream distance, controls on how high past "major" magnitude to go when producing interval maps for Stage-Based, the ability to run a single AHPS site.
- `/tools/generate_categorical_fim_flows.py`:
  - Allows for flows to be retrieved for only one site (useful for testing)
  - More logging
  - Filtering stream segments according to stream order
- `/tools/generate_categorical_fim_mapping.py`:
  - Support for Stage-Based CatFIM production
  - Enhanced multiprocessing
  - Improved post-processing
- `/tools/pixel_counter.py`: fixed a bug where Nonetypes were being returned
- `/tools/rating_curve_get_usgs_rating_curves.py`:
  - Removed filtering when producing `usgs_gages.gpkg`, but adding attribute as to whether or not it meets acceptance criteria, as defined in `gms_tools/tools_shared_variables.py`.
  - Creating a lookup list to filter out unacceptable gages before they're written to `usgs_rating_curves.csv`
  - The `usgs_gages.gpkg` now includes two fields indicating whether or not gages pass acceptance criteria (defined in `tools_shared_variables.py`. The fields are `acceptable_codes` and `acceptable_alt_error`
- `/tools/tools_shared_functions.py`:
  - Added `get_env_paths()` function to retrieve environmental variable information used by CatFIM and rating curves scripts
  - `Added `filter_nwm_segments_by_stream_order()` function that uses WRDS to filter out NWM feature_ids from a list if their stream order is different than a desired stream order.
- `/tools/tools_shared_variables.py`: Added the acceptance criteria and URLS for gages as non-constant variables. These can be modified and tracked through version changes. These variables are imported by the CatFIM and USGS rating curve and gage generation scripts.
- `/tools/test_case_by_hydroid.py`: reformatting code, recommend adding more comments/docstrings in future commit

<br/><br/>

## v4.0.14.2 - 2022-12-22 - [PR #772](https://github.com/NOAA-OWP/inundation-mapping/pull/772)

Added `usgs_elev_table.csv` to hydrovis whitelist files.  Also updated the name to include the word "hydrovis" in them (anticipating more s3 whitelist files).

### Changes

- `config`
    - `aws_s3_put_fim4_hydrovis_whitelist.lst`:  File name updated and added usgs_elev_table.csv so it gets push up as well.
    - `aws_s3_put_fim3_hydrovis_whitelist.lst`: File name updated

- `data/aws`
   - `s3.py`: added `/foss_fim/config/aws_s3_put_fim4_hydrovis_whitelist.lst` as a default to the -w param.

<br/><br/>

## v4.0.14.1 - 2022-12-03 - [PR #753](https://github.com/NOAA-OWP/inundation-mapping/pull/753)

Creates a polygon of 3DEP DEM domain (to eliminate errors caused by stream networks with no DEM data in areas of HUCs that are outside of the U.S. border) and uses the polygon layer to clip the WBD and stream network (to a buffer inside the WBD).

### Additions
- `data/usgs/acquire_and_preprocess_3dep_dems.py`: Adds creation of 3DEP domain polygon by polygonizing all HUC6 3DEP DEMs and then dissolving them.
- `src/gms/run_by_unit.sh`: Adds 3DEP domain polygon .gpkg as input to `src/clip_vectors_to_wbd.py`

### Changes
- `src/clip_vectors_to_wbd.py`: Clips WBD to 3DEP domain polygon and clips streams to a buffer inside the clipped WBD polygon.

<br/><br/>

## v4.0.14.0 - 2022-12-20 - [PR #769](https://github.com/NOAA-OWP/inundation-mapping/pull/769)

Masks levee-protected areas from the DEM in branch 0 and in highest two stream order branches.

### Additions

- `src/gms/`
    - `mask_dem.py`: Masks levee-protected areas from the DEM in branch 0 and in highest two stream order branches
    - `delineate_hydros_and_produce_HAND.sh`: Adds `src/gms/mask_dem.py`

<br/><br/>

## v4.0.13.2 - 2022-12-20 - [PR #767](https://github.com/NOAA-OWP/inundation-mapping/pull/767)

Fixes inundation of nodata areas of REM.

### Changes

- `tools/inundation.py`: Assigns depth a value of `0` if REM is less than `0`

<br/><br/>

## v4.0.13.1 - 2022-12-09 - [PR #743](https://github.com/NOAA-OWP/inundation-mapping/pull/743)

This merge adds the tools required to generate Alpha metrics by hydroid. It summarizes the Apha metrics by branch 0 catchment for use in the Hydrovis "FIM Performance" service.

### Additions

- `pixel_counter.py`:  A script to perform zonal statistics against raster data and geometries
- `pixel_counter_functions.py`: Supporting functions
- `pixel_counter_wrapper.py`: a script that wraps `pixel_counter.py` for batch processing
- `test_case_by_hydroid.py`: the main script to orchestrate the generation of alpha metrics by catchment

<br/><br/>

## v4.0.13.0 - 2022-11-16 - [PR #744](https://github.com/NOAA-OWP/inundation-mapping/pull/744)

Changes branch 0 headwaters data source from NHD to NWS to be consistent with branches. Removes references to NHD flowlines and headwater data.

### Changes

- `src/gms/derive_level_paths.py`: Generates headwaters before stream branch filtering

### Removals

- Removes NHD flowlines and headwater references from `gms_run_unit.sh`, `config/deny_gms_unit_prod.lst`, `src/clip_vectors_to_wbd.py`, `src/gms/run_by_unit.sh`, `unit_tests/__template_unittests.py`, `unit_tests/clip_vectors_to_wbd_params.json`, and `unit_tests/clip_vectors_to_wbd_unittests.py`

<br/><br/>

## V4.0.12.2 - 2022-12-04 - [PR #754](https://github.com/NOAA-OWP/inundation-mapping/pull/754)

Stop writing `gms_inputs_removed.csv` if no branches are removed with Error status 61.

### Changes

- `src/gms/remove_error_branches.py`: Checks if error branches is not empty before saving gms_inputs_removed.csv

<br/><br/>

## v4.0.12.1 - 2022-11-30 - [PR #751](https://github.com/NOAA-OWP/inundation-mapping/pull/751)

Updating a few deny list files.

### Changes

- `config`:
    - `deny_gms_branches_dev.lst`, `deny_gms_branches_prod.lst`, and `deny_gms_unit_prod.lst`

<br/><br/>


## v4.0.12.0 - 2022-11-28 - [PR #736](https://github.com/NOAA-OWP/inundation-mapping/pull/736)

This feature branch introduces a new methodology for computing Manning's equation for the synthetic rating curves. The new subdivision approach 1) estimates bankfull stage by crosswalking "bankfull" proxy discharge data to the raw SRC discharge values 2) identifies in-channel vs. overbank geometry values 3) applies unique in-channel and overbank Manning's n value (user provided values) to compute Manning's equation separately for channel and overbank discharge and adds the two components together for total discharge 4) computes a calibration coefficient (where benchmark data exists) that applies to the  calibrated total discharge calculation.

### Additions

- `src/subdiv_chan_obank_src.py`: new script that performs all subdiv calculations and then produce a new (modified) `hydroTable.csv`. Inputs include `src_full_crosswalked.csv` for each huc/branch and a Manning's roughness csv file (containing: featureid, channel n, overbank n; file located in the `/inputs/rating_curve/variable_roughness/`). Note that the `identify_src_bankfull.py` script must be run prior to running the subdiv workflow.

### Changes

- `config/params_template.env`: removed BARC and composite roughness parameters; added new subdivision parameters; default Manning's n file set to `mannings_global_06_12.csv`
- `gms_run_branch.sh`: moved the PostgreSQL database steps to occur immediately before the SRC calibration steps; added new subdivision step; added condition to SRC calibration to ensure subdivision routine is run
- `src/add_crosswalk.py`: removed BARC function call; update placeholder value list (removed BARC and composite roughness variables) - these placeholder variables ensure that all hydrotables have the same dimensions
- `src/identify_src_bankfull.py`: revised FIM3 starting code to work with FIM4 framework; stripped out unnecessary calculations; restricted bankfull identification to stage values > 0
- `src/src_adjust_spatial_obs.py`: added huc sort function to help user track progress from console outputs
- `src/src_adjust_usgs_rating.py`: added huc sort function to help user track progress from console outputs
- `src/src_roughness_optimization.py`: reconfigured code to compute a calibration coefficient and apply adjustments using the subdivision variables; renamed numerous variables; simplified code where possible
- `src/utils/shared_variables.py`: increased `ROUGHNESS_MAX_THRESH` from 0.6 to 0.8
- `tools/vary_mannings_n_composite.py`: *moved this script from /src to /tools*; updated this code from FIM3 to work with FIM4 structure; however, it is not currently implemented (the subdivision routine replaces this)
- `tools/aggregate_csv_files.py`: helper tool to search for csv files by name/wildcard and concatenate all found files into one csv (used for aggregating previous calibrated roughness values)
- `tools/eval_plots.py`: updated list of metrics to plot to also include equitable threat score and mathews correlation coefficient (MCC)
- `tools/synthesize_test_cases.py`: updated the list of FIM version metrics that the `PREV` flag will use to create the final aggregated metrics csv; this change will combine the dev versions provided with the `-dc` flag along with the existing `previous_fim_list`

<br/><br/>

## v4.0.11.5 - 2022-11-18 - [PR #746](https://github.com/NOAA-OWP/inundation-mapping/pull/746)

Skips `src/usgs_gage_unit_setup.py` if no level paths exist. This may happen if a HUC has no stream orders > 2. This is a bug fix for #723 for the case that the HUC also has USGS gages.

### Changes

- `src/gms/run_by_unit.sh`: Adds check for `nwm_subset_streams_levelPaths.gpkg` before running `usgs_gage_unit_setup.py`

<br/><br/>

## v4.0.11.4 - 2022-10-12 - [PR #709](https://github.com/NOAA-OWP/inundation-mapping/pull/709)

Adds capability to produce single rating curve comparison plots for each gage.

### Changes

- `tools/rating_curve_comparison.py`
    - Adds generate_single_plot() to make a single rating curve comparison plot for each gage in a given HUC
    - Adds command line switch to generate single plots

<br/><br/>

## v4.0.11.3 - 2022-11-10 - [PR #739](https://github.com/NOAA-OWP/inundation-mapping/pull/739)

New tool with instructions of downloading levee protected areas and a tool to pre-process it, ready for FIM.

### Additions

- `data`
    - `nld`
         - `preprocess_levee_protected_areas.py`:  as described above

### Changes

- `data`
     - `preprocess_rasters.py`: added deprecation note. It will eventually be replaced in it's entirety.
- `src`
    - `utils`
        - `shared_functions.py`: a few styling adjustments.

<br/><br/>

## v4.0.11.2 - 2022-11-07 - [PR #737](https://github.com/NOAA-OWP/inundation-mapping/pull/737)

Add an extra input args to the gms_**.sh files to allow for an override of the branch zero deny list, same as we can do with the unit and branch deny list overrides. This is needed for debugging purposes.

Also, if there is no override for the deny branch zero list and is not using the word "none", then use the default or overridden standard branch deny list.  This will keep the branch zero's and branch output folders similar but not identical for outputs.

### Changes

- `gms_pipeline.sh`:  Add new param to allow for branch zero deny list override. Plus added better logic for catching bad deny lists earlier.
- `gms_run_branch.sh`:  Add new param to allow for branch zero deny list override.  Add logic to cleanup all branch zero output folders with the default branch deny list (not the branch zero list), UNLESS an override exists for the branch zero deny list.
- `gms_run_unit.sh`: Add new param to allow for branch zero deny list override.
- `config`
    - `deny_gms_branch_zero.lst`: update to keep an additional file in the outputs.
- `src`
    - `output_cleanup.py`: added note saying it is deprecated.
    - `gms`
        - `run_by_branch.sh`: variable name change (matching new names in related files for deny lists)
        - `run_by_unit.sh`: Add new param to allow for branch zero deny list override.

<br/><br/>

## v4.0.11.1 - 2022-11-01 - [PR #732](https://github.com/NOAA-OWP/inundation-mapping/pull/732)

Due to a recent IT security scan, it was determined that Jupyter-core needed to be upgraded.

### Changes

- `Pipfile` and `Pipfile.lock`:  Added a specific version of Jupyter Core that is compliant with IT.

<br/><br/>

## v4.0.11.0 - 2022-09-21 - [PR #690](https://github.com/NOAA-OWP/inundation-mapping/pull/690)

Masks levee-protected areas from Relative Elevation Model if branch 0 or if branch stream order exceeds a threshold.

### Additions

- `src/gms/`
   - `delineate_hydros_and_produce_HAND.sh`
      - Reprojects and creates HUC-level raster of levee-protected areas from polygon layer
      - Uses that raster to mask/remove those areas from the Relative Elevation Model
   - `rasterize_by_order.py`: Subsets levee-protected area branch-level raster if branch 0 or if order exceeds a threshold (default threshold: max order - 1)
- `config/`
   - `deny_gms_branches_default.lst`, and `deny_gms_branches_min.lst`: Added LeveeProtectedAreas_subset_{}.tif
   - `params_template.env`: Adds mask_leveed_area_toggle

### Changes

- `src/gms/delineate_hydros_and_produce_HAND.sh`: Fixes a bug in ocean/Great Lakes masking
- `tools/`
    - `eval_alt_catfim.py` and `run_test_case.py`: Changes the levee mask to the updated inputs/nld_vectors/Levee_protected_areas.gpkg

<br/><br/>

## v4.0.10.5 - 2022-10-21 - [PR #720](https://github.com/NOAA-OWP/inundation-mapping/pull/720)

Earlier versions of the acquire_and_preprocess_3dep_dems.py did not have any buffer added when downloading HUC6 DEMs. This resulted in 1 pixel nodata gaps in the final REM outputs in some cases at HUC8 sharing a HUC6 border. Adding the param of cblend 6 to the gdalwarp command meant put a 6 extra pixels all around perimeter. Testing showed that 6 pixels was plenty sufficient as the gaps were never more than 1 pixel on borders of no-data.

### Changes

- `data`
    - `usgs`
        - `acquire_and_preprocess_3dep_dems.py`: Added the `cblend 6` param to the gdalwarp call for when the dem is downloaded from USGS.
    - `create_vrt_file.py`:  Added sample usage comment.
 - `src`
     - `gms`
         `run_by_unit.sh`: Added a comment about gdal as it relates to run_by_unit.

Note: the new replacement inputs/3dep_dems/10m_5070/ files can / will be copied before PR approval as the true fix was replacment DEM's. There is zero risk of overwriting prior to code merge.

<br/><br/>

## v4.0.10.4 - 2022-10-27 - [PR #727](https://github.com/NOAA-OWP/inundation-mapping/pull/727)

Creates a single crosswalk table containing HUC (huc8), BranchID, HydroID, feature_id (and optionally LakeID) from branch-level hydroTables.csv files.

### Additions

- `tools/gms_tools/combine_crosswalk_tables.py`: reads and concatenates hydroTable.csv files, writes crosswalk table
- `gms_run_branch.sh`: Adds `tools/gms_tools/make_complete_hydrotable.py` to post-processing

<br/><br/>

## v4.0.10.3 - 2022-10-19 - [PR #718](https://github.com/NOAA-OWP/inundation-mapping/pull/718)

Fixes thalweg notch by clipping upstream ends of the stream segments to prevent the stream network from reaching the edge of the DEM and being treated as outlets when pit filling the burned DEM.

### Changes

- `src/clip_vectors_to_wbd.py`: Uses a slightly smaller buffer than wbd_buffer (wbd_buffer_distance-2*(DEM cell size)) to clip stream network inside of DEM extent.

<br/><br/>

## v4.0.10.2 - 2022-10-24 - [PR #723](https://github.com/NOAA-OWP/inundation-mapping/pull/723)

Runs branch 0 on HUCs with no other branches remaining after filtering stream orders if `drop_low_stream_orders` is used.

### Additions

- `src/gms`
    - `stream_branches.py`: adds `exclude_attribute_values()` to filter out stream orders 1&2 outside of `load_file()`

### Changes

- `src/gms`
    - `buffer_stream_branches.py`: adds check for `streams_file`
    - `derive_level_paths.py`: checks length of `stream_network` before filtering out stream orders 1&2, then filters using `stream_network.exclude_attribute_values()`
    - `generate_branch_list.py`: adds check for `stream_network_dissolved`

<br/><br/>

## v4.0.10.1 - 2022-10-5 - [PR #695](https://github.com/NOAA-OWP/inundation-mapping/pull/695)

This hotfix address a bug with how the rating curve comparison (sierra test) handles the branch zero synthetic rating curve in the comparison plots. Address #676

### Changes

- `tools/rating_curve_comparison.py`
  - Added logging function to print and write to log file
  - Added new filters to ignore AHPS only sites (these are sites that we need for CatFIM but do not have a USGS gage or USGS rating curve available for sierra test analysis)
  - Added functionality to identify branch zero SRCs
  - Added new plot formatting to distinguish branch zero from other branches

<br/><br/>

## v4.0.10.0 - 2022-10-4 - [PR #697](https://github.com/NOAA-OWP/inundation-mapping/pull/697)

Change FIM to load DEM's from the new USGS 3Dep files instead of the original NHD Rasters.

### Changes

- `config`
    - `params_template.env`: Change default of the calib db back to true:  src_adjust_spatial back to "True". Plus a few text updates.
- `src`
    - `gms`
        - `run_by_unit.sh`: Change input_DEM value to the new vrt `$inputDataDir/3dep_dems/10m_5070/fim_seamless_3dep_dem_10m_5070.vrt` to load the new 3Dep DEM's. Note: The 3Dep DEM's are projected as CRS 5070, but for now, our code is using ESRI:102039. Later all code and input will be changed to CRS:5070. We now are defining the FIM desired projection (102039), so we need to reproject on the fly from 5070 to 102039 during the gdalwarp cut.
        - `run_by_branch.sh`: Removed unused lines.
    - `utils`
        - `shared_variables.py`: Changes to use the new 3Dep DEM rasters instead of the NHD rasters. Moved some values (grouped some variables). Added some new variables for 3Dep. Note: At this time, some of these new enviro variables for 3Dep are not used but are expected to be used shortly.
- `data`
    - `usgs`
        - `acquire_and_preprocess_3dep_dems.py`: Minor updates for adjustments of environmental variables. Adjustments to ensure the cell sizes are fully defined as 10 x 10 as source has a different resolution. The data we downloaded to the new `inputs/3dep_dems/10m_5070` was loaded as 10x10, CRS:5070 rasters.

### Removals

- `lib`
    - `aggregate_fim_outputs.py` : obsolete. Had been deprecated for a while and replaced by other files.
    - `fr_to_mr_raster_mask.py` : obsolete. Had been deprecated for a while and replaced by other files.

<br/><br/>

## v4.0.9.8 - 2022-10-06 - [PR #701](https://github.com/NOAA-OWP/inundation-mapping/pull/701)

Moved the calibration tool from dev-fim3 branch into "dev" (fim4) branch. Git history not available.

Also updated making it easier to deploy, along with better information for external contributors.

Changed the system so the calibration database name is configurable. This allows test databases to be setup in the same postgres db / server system. You can have more than one calb_db_keys.env running in different computers (or even more than one on one server) pointing to the same actual postgres server and service. ie) multiple dev machine can call a single production server which hosts the database.

For more details see /tools/calibration-db/README.md

### Changes

- `tools`
    - `calibration-db`
        - `docker-compose.yml`: changed to allow for configurable database name. (allows for more then one database in a postgres database system (one for prod, another for test if needed))

### Additions

- `config`
    - `calb_db_keys_template.env`: a new template verison of the required config values.

### Removals

- `tools`
    - `calibration-db`
        - `start_db.sh`: Removed as the command should be run on demand and not specifically scripted because of its configurable location of the env file.

<br/><br/>

## v4.0.9.7 - 2022-10-7 - [PR #703](https://github.com/NOAA-OWP/inundation-mapping/pull/703)

During a recent release of a FIM 3 version, it was discovered that FIM3 has slightly different AWS S3 upload requirements. A new s3 whitelist file has been created for FIM3 and the other s3 file was renamed to include the phrase "fim4" in it.

This is being added to source control as it might be used again and we don't want to loose it.

### Additions

- `config`
   - `aws_s3_put_fim3_whitelist.lst`

### Renamed

- `config`
   - `aws_s3_put_fim4_whitelist.lst`: renamed from aws_s3_put_whitelist.lst

<br/><br/>

## v4.0.9.6 - 2022-10-17 - [PR #711](https://github.com/NOAA-OWP/inundation-mapping/pull/711)

Bug fix and formatting upgrades. It was also upgraded to allow for misc other inundation data such as high water data.

### Changes

- `tools`
    - `inundate_nation.py`:  As stated above.

### Testing

- it was run in a production model against fim 4.0.9.2 at 100 yr and 2 yr as well as a new High Water dataset.

<br/><br/>

## v4.0.9.5 - 2022-10-3 - [PR #696](https://github.com/NOAA-OWP/inundation-mapping/pull/696)

- Fixed deny_gms_unit_prod.lst to comment LandSea_subset.gpkg, so it does not get removed. It is needed for processing in some branches
- Change default for params_template.env -> src_adjust_spatial="False", back to default of "True"
- Fixed an infinite loop when src_adjust_usgs_rating.py was unable to talk to the calib db.
- Fixed src_adjsust_usgs_rating.py for when the usgs_elev_table.csv may not exist.

### Changes

- `gms_run_branch.sh`:  removed some "time" command in favour of using fim commands from bash_functions.sh which give better time and output messages.

- `config`
    - `deny_gms_unit_prod.lst`: Commented out LandSea_subset.gpkg as some HUCs need that file in place.
    - `params_template.env`: Changed default src_adjust_spatial back to True

- `src`
    - `src_adjust_spatial_obs.py`:  Added code to a while loop (line 298) so it is not an indefinite loop that never stops running. It will now attempts to contact the calibration db after 6 attempts. Small adjustments to output and logging were also made and validation that a connection to the calib db was actually successful.
    - `src_adjust_usgs_rating.py`: Discovered that a usgs_elev_df might not exist (particularly when processing was being done for hucs that have no usgs guage data). If the usgs_elev_df does not exist, it no longer errors out.

<br/><br/>

## v4.0.9.4 - 2022-09-30 - [PR #691](https://github.com/NOAA-OWP/inundation-mapping/pull/691)

Cleanup Branch Zero output at the end of a processing run. Without this fix, some very large files were being left on the file system. Adjustments and cleanup changed the full BED output run from appx 2 TB output to appx 1 TB output.

### Additions

- `unit_tests`
    - `gms`
        - `outputs_cleanup_params.json` and `outputs_cleanup_unittests.py`: The usual unit test files.

### Changes

- `gms_pipeline.sh`: changed variables and text to reflect the renamed default `deny_gms_branchs_prod.lst` and `deny_gms_unit_prod.lst` files. Also tells how a user can use the word 'none' for the deny list parameter (both or either unit or branch deny list) to skip output cleanup(s).

- `gms_run_unit.sh`: changed variables and text to reflect the renamed default `deny_gms_unit_prod.lst` files. Also added a bit of minor output text (styling). Also tells how a user can use the word 'none' for the deny list parameter to skip output cleanup.

- `gms_run_branch.sh`:
       ... changed variables and text to reflect the renamed default `deny_gms_branches.lst` files.
       ... added a bit of minor output text (styling).
       ... also tells how a user can use the word 'none' for the deny list parameter to skip output cleanup.
       ... added a new section that calls the `outputs_cleanup.py` file and will do post cleanup on branch zero output files.

- `src`
    - `gms`
        - `outputs_cleanup.py`: pretty much rewrote it in its entirety. Now accepts a manditory branch id (can be zero) and can recursively search subdirectories. ie) We can submit a whole output directory with all hucs and ask to cleanup branch 0 folder OR cleanup files in any particular directory as we did before (per branch id).

          - `run_by_unit.sh`:  updated to pass in a branch id (or the value of "0" meaning branch zero) to outputs_cleanup.py.
          - `run_by_branch.sh`:  updated to pass in a branch id to outputs_cleanup.py.

- `unit_tests`
    - `README.md`: updated to talk about the specific deny list for unit_testing.
    - `__template_unittests.py`: updated for the latest code standards for unit tests.

- `config`
    - `deny_gms_branch_unittest.lst`: Added some new files to be deleted, updated others.
    - `deny_gms_branch_zero.lst`: Added some new files to be deleted.
    - `deny_gms_branches_dev.lst`:  Renamed from `deny_gms_branches_default.lst` and some new files to be deleted, updated others. Now used primarily for development and testing use.
    - `deny_gms_branches_prod.lst`:  Renamed from `deny_gms_branches_min` and some new files to be deleted, updated others. Now used primarily for when releasing a version to production.
    - `deny_gms_unit_prod.lst`: Renamed from `deny_gms_unit_default.lst`, yes... there currently is no "dev" version.  Added some new files to be deleted.

<br/><br/>

## v4.0.9.3 - 2022-09-13 - [PR #681](https://github.com/NOAA-OWP/inundation-mapping/pull/681)

Created a new tool to downloaded USGS 3Dep DEM's via their S3 bucket.

Other changes:
 - Some code file re-organization in favour of the new `data` folder which is designed for getting, setting, and processing data from external sources such as AWS, WBD, NHD, NWM, etc.
 - Added tmux as a new tool embedded inside the docker images.

### Additions

- `data`
   - `usgs`
      - `acquire_and_preprocess_3dep_dems.py`:  The new tool as described above. For now it is hardcoded to a set path for USGS AWS S3 vrt file but may change later for it to become parameter driven.
 - `create_vrt_file.py`: This is also a new tool that can take a directory of geotiff files and create a gdal virtual file, .vrt extention, also called a `virtual raster`. Instead of clipping against HUC4, 6, 8's raster files, and run risks of boundary issues, vrt's actual like all of the tif's are one giant mosaiced raster and can be clipped as one.

### Removals

- 'Dockerfile.prod`:  No longer being used (never was used)

### Changes

- `Dockerfile`:  Added apt install for tmux. This tool will now be available in docker images and assists developers.

- `data`
   - `acquire_and_preprocess_inputs.py`:  moved from the `tools` directory but not other changes made. Note: will required review/adjustments before being used again.
   - `nws`
      - `preprocess_ahps_nws.py`:  moved from the `tools` directory but not other changes made. Note: will required review/adjustments before being used again.
      - `preprocess_rasters.py`: moved from the `tools` directory but not other changes made. Note: will required review/adjustments before being used again.
    - `usgs`
         - `preprocess_ahps_usgs.py`:  moved from the `tools` directory but not other changes made. Note: will required review/adjustments before being used again.
         - `preprocess_download_usgs_grids.py`: moved from the `tools` directory but not other changes made. Note: will required review/adjustments before being used again.

 - `src`
     - `utils`
         - `shared_functions.py`:  changes made were
              - Cleanup the "imports" section of the file (including a change to how the utils.shared_variables file is loaded.
              - Added `progress_bar_handler` function which can be re-used by other code files.
              - Added `get_file_names` which can create a list of files from a given directory matching a given extension.
              - Modified `print_current_date_time` and `print_date_time_duration` and  methods to return the date time strings. These helper methods exist to help with standardization of logging and output console messages.
              - Added `print_start_header` and `print_end_header` to help with standardization of console and logging output messages.
          - `shared_variables.py`: Additions in support of near future functionality of having fim load DEM's from USGS 3DEP instead of NHD rasters.

<br/><br/>

## v4.0.9.2 - 2022-09-12 - [PR #678](https://github.com/NOAA-OWP/inundation-mapping/pull/678)

This fixes several bugs related to branch definition and trimming due to waterbodies.

### Changes

- `src/gms/stream_branches.py`
   - Bypasses erroneous stream network data in the to ID field by using the Node attribute instead.
   - Adds check if no nwm_lakes_proj_subset.gpkg file is found due to no waterbodies in the HUC.
   - Allows for multiple upstream branches when stream order overrides arbolate sum.

<br/><br/>

## v4.0.9.1 - 2022-09-01 - [PR #664](https://github.com/NOAA-OWP/inundation-mapping/pull/664)

A couple of changes:
1) Addition of a new tool for pushing files / folders up to an AWS (Amazon Web Service) S3 bucket.
2) Updates to the Docker image creation files to include new packages for boto3 (for AWS) and also added `jupyter`, `jupterlab` and `ipympl` to make it easier to use those tools during development.
3) Correct an oversight of `logs\src_optimization` not being cleared upon `overwrite` run.

### Additions

- `src`
   - `data`
       - `README.md`: Details on how the new system for `data` folders (for communication for external data sources/services).
       - `aws`
           - `aws_base.py`:  A file using a class and inheritance system (parent / child). This file has properties and a method that all child class will be expected to use and share. This makes it quicker and easier to added new AWS tools and helps keep consistant patterns and standards.
           - `aws_creds_template.env`: There are a number of ways to validate credentials to send data up to S3. We have chosen to use an `.env` file that can be passed into the tool from any location. This is the template for that `.env` file. Later versions may be changed to use AWS profile security system.
           - `s3.py`: This file pushes file and folders up to a defined S3 bucket and root folder. Note: while it is designed only for `puts` (pushing to S3), hooks were added in case functional is added later for `gets` (pull from S3).


### Changes

- `utils`
   - `shared_functions.py`:  A couple of new features
       -  Added a method which accepts a path to a .lst or .txt file with a collection of data and load it into a  python list object. It can be used for a list of HUCS, file paths, or almost anything.
       - A new method for quick addition of current date/time in output.
       - A new method for quick calculation and formatting of time duration in hours, min and seconds.
       - A new method for search for a string in a given python list. It was designed with the following in mind, we already have a python list loaded with whitelist of files to be included in an S3 push. As we iterate through files from the file system, we can use this tool to see if the file should be pushed to S3. This tool can easily be used contexts and there is similar functionality in other FIM4 code that might be able to this method.

- `Dockerfile` : Removed a line for reloading Shapely in recent PRs, which for some reason is no longer needed after adding the new BOTO3 python package. Must be related to python packages dependencies. This removed Shapely warning seen as a result of another recent PR. Also added AWS CLI for bash commands.

- `Pipfile` and `Pipfile.lock`:  Updates for the four new python packages, `boto3` (for AWS), `jupyter`, `jupyterlab` and `ipympl`. We have some staff that use Jupyter in their dev actitivies. Adding this package into the base Docker image will make it easier for them.

<br/><br/>

## 4.0.9.0 - 2022-09-09 - [PR #672](https://github.com/NOAA-OWP/inundation-mapping/pull/672)

When deriving level paths, this improvement allows stream order to override arbolate sum when selecting the proper upstream segment to continue the current branch.

<br/><br/>

## 4.0.8.0 - 2022-08-26 - [PR #671](https://github.com/NOAA-OWP/inundation-mapping/pull/671)

Trims ends of branches that are in waterbodies; also removes branches if they are entirely in a waterbody.

## Changes

- `src/gms/stream_branches.py`: adds `trim_branches_in_waterbodies()` and `remove_branches_in_waterbodies()` to trim and prune branches in waterbodies.

<br/><br/>

## v4.0.7.2 - 2022-08-11 - [PR #654](https://github.com/NOAA-OWP/inundation-mapping/pull/654)

`inundate_nation.py` A change to switch the inundate nation function away from refrences to `inundate.py`, and rather use `inundate_gms.py` and `mosaic_inundation.py`

### Changes

- `inundate_gms`:  Changed `mask_type = 'filter'`

<br/><br/>

## v4.0.7.1 - 2022-08-22 - [PR #665](https://github.com/NOAA-OWP/inundation-mapping/pull/665)

Hotfix for addressing missing input variable when running `gms_run_branch.sh` outside of `gms_pipeline.sh`.

### Changes
- `gms_run_branch.sh`: defining path to WBD HUC input file directly in ogr2ogr call rather than using the $input_WBD_gdb defined in `gms_run_unit.sh`
- `src/src_adjust_spatial_obs.py`: removed an extra print statement
- `src/src_roughness_optimization.py`: removed a log file write that contained sensitive host name

<br/><br/>

## v4.0.7.0 - 2022-08-17 - [PR #657](https://github.com/NOAA-OWP/inundation-mapping/pull/657)

Introduces synthetic rating curve calibration workflow. The calibration computes new Manning's coefficients for the HAND SRCs using input data: USGS gage locations, USGS rating curve csv, and a benchmark FIM extent point database stored in PostgreSQL database. This addresses [#535].

### Additions

- `src/src_adjust_spatial_obs.py`: new synthetic rating curve calibration routine that prepares all of the spatial (point data) benchmark data for ingest to the Manning's coefficient calculations performed in `src_roughness_optimization.py`
- `src/src_adjust_usgs_rating.py`: new synthetic rating curve calibration routine that prepares all of the USGS gage location and observed rating curve data for ingest to the Manning's coefficient calculations performed in `src_roughness_optimization.py`
- `src/src_roughness_optimization.py`: new SRC post-processing script that ingests observed data and HUC/branch FIM output data to compute optimized Manning's coefficient values and update the discharge values in the SRCs. Outputs a new hydroTable.csv.

### Changes

- `config/deny_gms_branch_zero.lst`: added `gw_catchments_reaches_filtered_addedAttributes_crosswalked_{}.gpkg` to list of files to keep (used in calibration workflow)
- `config/deny_gms_branches_min.lst`: added `gw_catchments_reaches_filtered_addedAttributes_crosswalked_{}.gpkg` to list of files to keep (used in calibration workflow)
- `config/deny_gms_unit_default.lst`: added `usgs_elev_table.csv` to list of files to keep (used in calibration workflow)
- `config/params_template.env`: added new variables for user to control calibration
  - `src_adjust_usgs`: Toggle to run src adjustment routine (True=on; False=off)
  - `nwm_recur_file`: input file location with nwm feature_id and recurrence flow values
  - `src_adjust_spatial`: Toggle to run src adjustment routine (True=on; False=off)
  - `fim_obs_pnt_data`: input file location with benchmark point data used to populate the postgresql database
  - `CALB_DB_KEYS_FILE`: path to env file with sensitive paths for accessing postgres database
- `gms_run_branch.sh`: includes new steps in the workflow to connect to the calibration PostgreSQL database, run SRC calibration w/ USGS gage rating curves, run SRC calibration w/ benchmark point database
- `src/add_crosswalk.py`: added step to create placeholder variables to be replaced in post-processing (as needed). Created here to ensure consistent column variables in the final hydrotable.csv
- `src/gms/run_by_unit.sh`: added new steps to workflow to create the `usgs_subset_gages.gpkg` file for branch zero and then perform crosswalk and create `usgs_elev_table.csv` for branch zero
- `src/make_stages_and_catchlist.py`: Reconcile flows and catchments hydroids
- `src/usgs_gage_aggregate.py`: changed streamorder data type from integer to string to better handle missing values in `usgs_gage_unit_setup.py`
- `src/usgs_gage_unit_setup.py`: added new inputs and function to populate `usgs_elev_table.csv` for branch zero using all available gages within the huc (not filtering to a specific branch)
- `src/utils/shared_functions.py`: added two new functions for calibration workflow
  - `check_file_age`: check the age of a file (use for flagging potentially outdated input)
  - `concat_huc_csv`: concatenate huc csv files to a single dataframe/csv
- `src/utils/shared_variables.py`: defined new SRC calibration threshold variables
  - `DOWNSTREAM_THRESHOLD`: distance in km to propogate new roughness values downstream
  - `ROUGHNESS_MAX_THRESH`: max allowable adjusted roughness value (void values larger than this)
  - `ROUGHNESS_MIN_THRESH`: min allowable adjusted roughness value (void values smaller than this)

<br/><br/>

## v4.0.6.3 - 2022-08-04 - [PR #652](https://github.com/NOAA-OWP/inundation-mapping/pull/652)

Updated `Dockerfile`, `Pipfile` and `Pipfile.lock` to add the new psycopg2 python package required for a WIP code fix for the new FIM4 calibration db.

<br/><br/>

## v4.0.6.2 - 2022-08-16 - [PR #639](https://github.com/NOAA-OWP/inundation-mapping/pull/639)

This file converts USFIMR remote sensed inundation shapefiles into a raster that can be used to compare to the FIM data. It has to be run separately for each shapefile. This addresses [#629].

### Additions

- `/tools/fimr_to_benchmark.py`: This file converts USFIMR remote sensed inundation shapefiles into a raster that can be used to compare to the FIM data. It has to be run separately for each shapefile.

<br/><br/>

## v4.0.6.1 - 2022-08-12 - [PR #655](https://github.com/NOAA-OWP/inundation-mapping/pull/655)

Prunes branches that fail with NO_FLOWLINES_EXIST (Exit code: 61) in `gms_run_branch.sh` after running `split_flows.py`

### Additions
- Adds `remove_error_branches.py` (called from `gms_run_branch.sh`)
- Adds `gms_inputs_removed.csv` to log branches that have been removed across all HUCs

### Removals
- Deletes branch folders that fail
- Deletes branch from `gms_inputs.csv`

<br/><br/>

## v4.0.6.0 - 2022-08-10 - [PR #614](https://github.com/NOAA-OWP/inundation-mapping/pull/614)

Addressing #560, this fix in run_by_branch trims the DEM derived streamline if it extends past the end of the branch streamline. It does this by finding the terminal point of the branch stream, snapping to the nearest point on the DEM derived stream, and cutting off the remaining downstream portion of the DEM derived stream.

### Changes

- `/src/split_flows.py`: Trims the DEM derived streamline if it flows past the terminus of the branch (or level path) streamline.
- `/src/gms/delineate_hydros_and_produce_HAND.sh`: Added branch streamlines as an input to `split_flows.py`.

<br/><br/>

## v4.0.5.4 - 2022-08-01 - [PR #642](https://github.com/NOAA-OWP/inundation-mapping/pull/642)

Fixes bug that causes [Errno2] No such file or directory error when running synthesize_test_cases.py if testing_versions folder doesn't exist (for example, after downloading test_cases from ESIP S3).

### Additions

- `run_test_case.py`: Checks for testing_versions folder in test_cases and adds it if it doesn't exist.

<br/><br/>

## v4.0.5.3 - 2022-07-27 - [PR #630](https://github.com/NOAA-OWP/inundation-mapping/issues/630)

A file called gms_pipeline.sh already existed but was unusable. This has been updated and now can be used as a "one-command" execution of the fim4/gms run. While you still can run gms_run_unit.sh and gms_run_branch.sh as you did before, you no longer need to. Input arguments were simplified to allow for more default and this simplification was added to `gms_run_unit.sh` and `gms_run_branch.sh` as well.

A new feature was added that is being used for `gms_pipeline.sh` which tests the percent and number of errors after hucs are processed before continuing onto branch processing.

New FIM4/gms usability is now just (at a minumum): `gms_pipeline.sh -n <output name> -u <HUC(s) or HUC list path>`

`gms_run_branch.sh` and `gms_run_branch.sh` have also been changed to add the new -a flag and default to dropping stream orders 1 and 2.

### Additions

- `src`
    - `check_unit_errors.py`: as described above.
- `unit_tests`
    - `check_unit_errors_unittests.py` and `check_unit_errors_params.json`: to match new file.

### Changes

- `README.md`:  Updated text for FIM4, gms_pipeline, S3 input updates, information about updating dependencies, misc link updates and misc text verbage.
- `gms_pipeline.sh`: as described above.
- `gms_run_unit.sh`: as described above. Also small updates to clean up folders and files in case of an overwrite.
- `gms_run_branch.sh`: as described above.
- `src`
     - `utils`
         - `fim_enums.py`:  FIM_system_exit_codes renamed to FIM_exit_codes.
         - `shared_variables.py`: added configurable values for minimum number and percentage of unit errors.
    - `bash_functions.env`:   Update to make the cumulative time screen outputs in mins/secs instead of just seconds.
    - `check_huc_inputs.py`:  Now returns the number of HUCs being processed, needed by `gms_pipeline.sh` (Note: to get the value back to a bash file, it has to send it back via a "print" line and not a "return" value.  Improved input validation,
- `unit_tests`
   - `README.md`: Misc text and link updates.

### Removals

- `config\params_template_calibrated.env`: No longer needed. Has been removed already from dev-fim3 and confirmed that it is not needed.
<br><br>

## v4.0.5.2 - 2022-07-25 - [PR #622](https://github.com/NOAA-OWP/inundation-mapping/pull/622)

Updates to unit tests including a minor update for outputs and loading in .json parameter files.
<br><br>


## v4.0.5.1 - 2022-06-27 - [PR #612](https://github.com/NOAA-OWP/inundation-mapping/pull/612)

`Alpha Test Refactor` An upgrade was made a few weeks back to the dev-fim3 branch that improved performance, usability and readability of running alpha tests. Some cleanup in other files for readability, debugging verbosity and styling were done as well. A newer, cleaner system for printing lines when the verbose flag is enabled was added.

### Changes

- `gms_run_branch.sh`:  Updated help instructions to about using multiple HUCs as command arguments.
- `gms_run_unit.sh`:  Updated help instructions to about using multiple HUCs as command arguments.
- `src/utils`
    - `shared_functions.py`:
       - Added a new function called `vprint` which creates a simpler way (and better readability) for other python files when wanting to include a print line when the verbose flag is on.
       - Added a new class named `FIM_Helpers` as a wrapper for the new `vprint` method.
       - With the new `FIM_Helpers` class, a previously existing method named `append_id_to_file_name` was moved into this class making it easier and quicker for usage in other classes.

- `tools`
    - `composite_inundation.py`: Updated its usage of the `append_id_to_file_name` function to now call the`FIM_Helpers` method version of it.
    - `gms_tools`
       - `inundate_gms.py`: Updated for its adjusted usage of the `append_id_to_file_name` method, also removed its own `def __vprint` function in favour of the `FIM_Helpers.vprint` method.
       - `mosaic_inundation.py`:
          - Added adjustments for use of `append_id_to_file_name` and adjustments for `fh.vprint`.
          - Fixed a bug for the variable `ag_mosaic_output` which was not pre-declared and would fail as using an undefined variable in certain conditions.
    - `run_test_case.py`: Ported `test_case` class from FIM 3 and tweaked slightly to allow for GMS FIM. Also added more prints against the new fh.vprint method. Also added a default print line for progress / traceability for all alpha test regardless if the verbose flag is set.
    - `synthesize_test_cases.py`: Ported `test_case` class from FIM 3.
- `unit_tests`
   - `shared_functions_unittests.py`: Update to match moving the `append_id_to_file_name` into the `FIM_Helpers` class. Also removed all "header print lines" for each unit test method (for output readability).

<br/><br/>

## v4.0.5.0 - 2022-06-16 - [PR #611](https://github.com/NOAA-OWP/inundation-mapping/pull/611)

'Branch zero' is a new branch that runs the HUCs full stream network to make up for stream orders 1 & 2 being skipped by the GMS solution and is similar to the FR extent in FIM v3. This new branch is created during `run_by_unit.sh` and the processed DEM is used by the other GMS branches during `run_by_branch.sh` to improve efficiency.

### Additions

- `src/gms/delineate_hydros_and_produce_HAND.sh`: Runs all of the modules associated with delineating stream lines and catchments and building the HAND relative elevation model. This file is called once during `gms_run_unit` to produce the branch zero files and is also run for every GMS branch in `gms_run_branch`.
- `config/deny_gms_branch_zero.lst`: A list specifically for branch zero that helps with cleanup (removing unneeded files after processing).

### Changes

- `src/`
    - `output_cleanup.py`: Fixed bug for viz flag.
    - `gms/`
        - `run_by_unit.sh`: Added creation of "branch zero", DEM pre-processing, and now calls.
        -  `delineate_hydros_and_produce_HAND.sh` to produce HAND outputs for the entire stream network.
        - `run_by_branch.sh`: Removed DEM processing steps (now done in `run_by_unit.sh`), moved stream network delineation and HAND generation to `delineate_hydros_and_produce_HAND.sh`.
        - `generate_branch_list.py`: Added argument and parameter to sure that the branch zero entry was added to the branch list.
- `config/`
     - `params_template.env`: Added `zero_branch_id` variable.
- `tools`
     - `run_test_case.py`: Some styling / readability upgrades plus some enhanced outputs.  Also changed the _verbose_ flag to _gms_verbose_ being passed into Mosaic_inundation function.
     - `synthesize_test_cases.py`: arguments being passed into the _alpha_test_args_ from being hardcoded from flags to verbose (effectively turning on verbose outputs when applicable. Note: Progress bar was not affected.
     - `tools_shared_functions.py`: Some styling / readability upgrades.
- `gms_run_unit.sh`: Added export of extent variable, dropped the -s flag and added the -a flag so it now defaults to dropping stream orders 1 and 2.
- `gms_run_branch.sh`: Fixed bug when using overwrite flag saying branch errors folder already exists, dropped the -s flag and added the -a flag so it now defaults to dropping stream orders 1 and 2.

### Removals

- `tests/`: Redundant
- `tools/shared_variables`: Redundant

<br/><br/>

## v4.0.4.3 - 2022-05-26 - [PR #605](https://github.com/NOAA-OWP/inundation-mapping/pull/605)

We needed a tool that could composite / mosaic inundation maps for FIM3 FR and FIM4 / GMS with stream orders 3 and higher. A tool previously existed named composite_fr_ms_inundation.py and it was renamed to composite_inundation.py and upgraded to handle any combination of 2 of 3 items (FIM3 FR, FIM3 MS and/or FIM4 GMS).

### Additions

- `tools/composite_inundation.py`: Technically it is a renamed from composite_ms_fr_inundation.py, and is based on that functionality, but has been heavily modified. It has a number of options, but primarily is designed to take two sets of output directories, inundate the files, then composite them into a single mosiac'd raster per huc. The primary usage is expected to be compositing FIM3 FR with FIM4 / GMS with stream orders 3 and higher.

- `unit_tests/gms/inundate_gms_unittests.py and inundate_gms_params.json`: for running unit tests against `tools/gms_tools/inunundate_gms.py`.
- `unit_tests/shared_functions_unittests.py and shared_functions_params.json`: A new function named `append_id_to_file_name_single_identifier` was added to `src/utils/shared_functions.py` and some unit tests for that function was created.

### Removed

- `tools/composite_ms_fr_inundation.py`: replaced with upgraded version named `composite_inundation.py`.

### Changes

- `tools/gms_tools/inundate_gms.py`: some style, readabilty cleanup plus move a function up to `shared_functions.py`.
- `tools/gms_tools/mosaic_inundation.py`: some style, readabilty cleanup plus move a function up to `shared_functions.py`.
- `tools/inundation.py`: some style, readabilty cleanup.
- `tools/synthesize_test_cases.py`: was updated primarily for sample usage notes.

<br/><br/>

## v4.0.4.2 - 2022-05-03 - [PR #594](https://github.com/NOAA-OWP/inundation-mapping/pull/594)

This hotfix includes several revisions needed to fix/update the FIM4 area inundation evaluation scripts. These changes largely migrate revisions from the FIM3 evaluation code to the FIM4 evaluation code.

### Changes

- `tools/eval_plots.py`: Copied FIM3 code revisions to enable RAS2FIM evals and PND plots. Replaced deprecated parameter name for matplotlib grid()
- `tools/synthesize_test_cases.py`: Copied FIM3 code revisions to assign FR, MS, COMP resolution variable and addressed magnitude list variable for IFC eval
- `tools/tools_shared_functions.py`: Copied FIM3 code revisions to enable probability not detected (PND) metric calculation
- `tools/tools_shared_variables.py`: Updated magnitude dictionary variables for RAS2FIM evals and PND plots

<br/><br/>

## v4.0.4.1 - 2022-05-02 - [PR #587](https://github.com/NOAA-OWP/inundation-mapping/pull/587)

While testing GMS against evaluation and inundation data, we discovered some challenges for running alpha testing at full scale. Part of it was related to the very large output volume for GMS which resulted in outputs being created on multiple servers and folders. Considering the GMS volume and processing, a tool was required to extract out the ~215 HUC's that we have evaluation data for. Next, we needed isolate valid HUC output folders from original 2,188 HUC's and its 100's of thousands of branches. The first new tool allows us to point to the `test_case` data folder and create a list of all HUC's that we have validation for.

Now that we have a list of relavent HUC's, we need to consolidate output folders from the previously processed full CONUS+ output data. The new `copy_test_case_folders.py` tool extracts relavent HUC (gms unit) folders, based on the list created above, into a consolidated folder. The two tools combine result in significantly reduced overall processing time for running alpha tests at scale.

`gms_run_unit.sh` and `aggregated_branch_lists.py` were adjusted to make a previously hardcoded file path and file name to be run-time parameters. By adding the two new arguments, the file could be used against the new `copy_test_case_folders.py`. `copy_test_case_folders.py` and `gms_run_unit.sh` can now call `aggregated_branch_lists.py` to create a key input file called `gms_inputs.csv` which is a key file required for alpha testing.

A few other small adjustments were made for readability and traceability as well as a few small fixes discovered when running at scale.

### Additions

- `tools/find_test_case_folders.py`: A new tool for creating a list of HUC's that we have test/evaluation data for.
- `tools/copy_test_case_folders.py`: A new tool for using the list created above, to scan through other fully processed output folders and extract only the HUC's (gms units) and it's branches into a consolidated folder, ready for alpha test processing (or other needs).

### Changes

- `src/gms/aggregate_branch_lists.py`: Adjusted to allow two previously hardcoded values to now be incoming arguments. Now this file can be used by both `gms_run_unit.sh` and `copy_test_case_folders.py`.
- `tools/synthesize_test_cases.py`: Adjustments for readability and progress status. The embedded progress bars are not working and will be addressed later.
- `tools/run_test_case.py`: A print statement was added to help with processing progess was added.
- `gms_run_unit.sh`: This was adjusted to match the new input parameters for `aggregate_branch_lists.py` as well as additions for progress status. It now will show the entire progress period start datetime, end datetime and duration.
- `gms_run_branch.sh`: Also was upgraded to show the entire progress period start datetime, end datetime and duration.

<br/><br/>

## v4.0.4.0 - 2022-04-12 - [PR #557](https://github.com/NOAA-OWP/inundation-mapping/pull/557)

During large scale testing of the new **filtering out stream orders 1 and 2** feature [PR #548](https://github.com/NOAA-OWP/inundation-mapping/pull/548), a bug was discovered with 14 HUCS that had no remaining streams after removing stream orders 1 and 2. This resulted in a number of unmanaged and unclear exceptions. An exception may be still raised will still be raised in this fix for logging purposes, but it is now very clear what happened. Other types of events are logged with clear codes to identify what happened.

Fixes were put in place for a couple of new logging behaviors.

1. Recognize that for system exit codes, there are times when an event is neither a success (code 0) nor a failure (code 1). During processing where stream orders are dropped, some HUCs had no remaining reaches, others had mismatched reaches and others as had missing flowlines (reaches) relating to dissolved level paths (merging individual reaches as part of GMS). When these occur, we want to abort the HUC (unit) or branch processing, identify that they were aborted for specific reasons and continue. A new custom system exit code system was adding using python enums. Logging was enhanced to recognize that some exit codes were not a 0 or a 1 and process them differently.

2. Pathing and log management became an issue. It us not uncommon for tens or hundreds of thousands of branches to be processed. A new feature was to recognize what is happening with each branch or unit and have them easily found and recognizable. Futher, processing for failure (sys exit code of 1) are now copied into a unique folder as the occur to help with visualization of run time errors. Previously errors were not extracted until the end of the entire run which may be multiple days.

3. A minor correction was made when dissolved level paths were created with the new merged level path not always having a valid stream order value.

### File Additions

- `src/`
   - `utils/`
      - `fim_enums.py`:
         - A new class called `FIM_system_exit_codes` was added. This allows tracking and blocking of duplicate system exit codes when a custom system code is required.


### Changes

- `fim_run.sh`: Added the gms `non-zero-exit-code` system to `fim_run` to help uncover and isolate errors during processing. Errors recorded in log files within in the logs/unit folder are now copied into a new folder called `unit_errors`.

- `gms_run_branch.sh`:
    -  Minor adjustments to how the `non-zero-exit code` logs were created. Testing uncovered that previous versions were not always reliable. This is now stablized and enhanced.
    - In previous versions, only the `gms_unit.sh` was aware that **stream order filtering** was being done. Now all branch processing is also aware that filtering is in place. Processing in child files and classes can now make adjustments as/if required for stream order filtering.
    - Small output adjustments were made to help with overall screen and log readability.

- `gms_run_unit.sh`:
    - Minor adjustments to how the `non-zero-exit-code` logs were created similar to `gms_run_branch.sh.`
    - Small text corrections, formatting and output corrections were added.
    - A feature removing all log files at the start of the entire process run were added if the `overwrite` command line argument was added.

- `src/`
   - `filter_catchments_and_add_attributes.py`:
      - Some minor formatting and readability adjustments were added.
      - Additions were made to help this code be aware and responding accordingly if that stream order filtering has occurred. Previously recorded as bugs coming from this class, are now may recorded with the new custom exit code if applicable.

   - `run_by_unit.sh` (supporting fim_run.sh):
         - As a change was made to sub-process call to `filter_catchments_and_add_attributes.py` file, which is shared by gms, related to reach errors / events.

   - `split_flows.py`:
      - Some minor formatting and readability adjustments were added.
      - Additions were made to recognize the same type of errors as being described in other files related to stream order filtering issues.
      - A correction was made to be more precise and more explicit when a gms branch error existed. This was done to ensure that we were not letting other exceptions be trapped that were NOT related to stream flow filtering.

   - `time_and_tee_run_by_unit.sh`:
      - The new custom system exit codes was added. Note that the values of 61 (responding system code) are hardcoded instead of using the python based `Fim_system_exit_code` system. This is related to limited communication between python and bash.

   - `gms/`
      - `derive_level_paths.py`:
          - Was upgraded to use the new fim_enums.Fim_system_exit_codes system. This occurs when no streams / flows remain after filtering.  Without this upgrade, standard exceptions were being issued with minimal details for the error.
          - Minor adjustments to formatting for readability were made.

      - `generate_branch_list.py` :  Minor adjustments to formatting for readability were made.

      - `run_by_branch.sh`:
         - Some minor formatting and readability adjustments were added.
         - Additions to the subprocess call to `split_flows.py` were added so it was aware that branch filtering was being used. `split_flows.py` was one of the files that was throwing errors related to stream order filtering. A subprocess call to `filter_catchments_and_add_attributes.py` adjustment was also required for the same reason.

      - `run_by_unit.sh`:
         - Some minor formatting and readability adjustments were added.
         - An addition was made to help trap errors that might be triggered by `derive_level_paths.py` for `stream order filtering`.

      - `time_and_tee_run_by_branch.sh`:
         - A system was added recognize if an non successful system exit code was sent back from `run_by_branch`. This includes true errors of code 1 and other new custom system exit codes. Upon detection of non-zero-exit codes, log files are immediately copied into special folders for quicker and easier visibility. Previously errors were not brought forth until the entire process was completed which ranged fro hours up to 18 days. Note: System exit codes of 60 and 61 were hardcoded instead of using the values from the new  `FIM_system_exit_codes` due to limitation of communication between python and bash.

      - `time_and_tee_run_by_unit.sh`:
         - The same upgrade as described above in `time_and_tee_run_by_branch.sh` was applied here.
         - Minor readability and output formatting changes were made.

      - `todo.md`
         - An entry was removed from this list which talked about errors due to small level paths exactly as was fixed in this pull request set.

- `unit_tests/`
   - `gms/`
      - `derive_level_paths_unittests.py` :  Added a new unit test specifically testing this type of condition with a known HUC that triggered the branch errors previously described..
      - `derive_level_paths_params.json`:
           - Added a new node with a HUC number known to fail.
           - Changed pathing for unit test data pathing from `/data/outputs/gms_example_unit_tests` to `/data/outputs/fim_unit_test_data_do_not_remove`. The new folder is intended to be a more permanent folder for unit test data.
           - Some additional tests were added validating the argument for dropping stream orders.

### Unit Test File Additions:

- `unit_tests/`
   - `filter_catchments_and_add_attributes_unittests.py` and `filter_catchments_and_add_attributes_params.json`:

   - `split_flows_unittests.py' and `split_flows_params.json`

<br/><br/>

## v4.0.3.1 - 2022-03-10 - [PR #561](https://github.com/NOAA-OWP/inundation-mapping/pull/561)

Bug fixes to get the Alpha Test working in FIM 4.

### Changes

- `tools/sythesize_test_cases.py`: Fixed bugs that prevented multiple benchmark types in the same huc from running `run_test_case.py`.
- `tools/run_test_case.py`: Fixed mall bug for IFC benchmark.
- `tools/eval_plots.py`: Fixed Pandas query bugs.

<br/><br/>

## v4.0.3.0 - 2022-03-03 - [PR #550](https://github.com/NOAA-OWP/inundation-mapping/pull/550)

This PR ports the functionality of `usgs_gage_crosswalk.py` and `rating_curve_comparison.py` to FIM 4.

### Additions

- `src/`:
    - `usgs_gage_aggregate.py`: Aggregates all instances of `usgs_elev_table.csv` to the HUC level. This makes it easier to view the gages in each HUC without having to hunt through branch folders and easier for the Sierra Test to run at the HUC level.
    - `usgs_gage_unit_setup.py`: Assigns a branch to each USGS gage within a unit. The output of this module is `usgs_subset_gages.gpkg` at the HUC level containing the `levpa_id` attribute.

### Changes

- `gms_run_branch.sh`: Added a line to aggregate all `usgs_elev_table.csv` into the HUC directory level using `src/usgs_gage_aggregate.py`.
- `src/`:
    -  `gms/`
        - `run_by_branch.sh`: Added a block to run `src/usgs_gage_crosswalk.py`.
        - `run_by_unit.sh`: Added a block to run `src/usgs_gage_unit_setup.py`.
    - `usgs_gage_crosswalk.py`: Similar to it's functionality in FIM 3, this module snaps USGS gages to the stream network, samples the underlying DEMs, and writes the attributes to `usgs_elev_table.csv`. This CSV is later aggregated to the HUC level and eventually used in `tools/rating_curve_comparison.py`. Addresses #539
- `tools/rating_curve_comparison.py`: Updated Sierra Test to work with FIM 4 data structure.
- `unit_tests/`:
    - `rating_curve_comparison_unittests.py` & `rating_curve_comparison_params.json`: Unit test code and parameters for the Sierra Test.
    - `usgs_gage_crosswalk_unittests.py` & `usgs_gage_crosswalk_params.json`: Unit test code and parameters for `usgs_gage_crosswalk.py`
- `config/`:
    - `deny_gms_branches_default.lst` & `config/deny_gms_branches_min.lst`: Add `usgs_elev_table.csv` to the lists as a comment so it doesn't get deleted during cleanup.
    - `deny_gms_unit_default.lst`: Add `usgs_subset_gages.gpkg` to the lists as a comment so it doesn't get deleted during cleanup.

<br/><br/>

## v4.0.2.0 - 2022-03-02 - [PR #548](https://github.com/NOAA-OWP/inundation-mapping/pull/548)

Added a new optional system which allows an argument to be added to the `gms_run_unit.sh` command line to filter out stream orders 1 and 2 when calculating branches.

### Changes

- `gms_run_unit.sh`: Add the new optional `-s` command line argument. Inclusion of this argument means "drop stream orders 1 and 2".

- `src/gms`
   - `run_by_unit.sh`: Capture and forward the drop stream orders flag to `derive_level_paths.py`

   - `derive_level_paths.py`: Capture the drop stream order flag and working with `stream_branches.py` to include/not include loading nwm stream with stream orders 1 and 2.

   - `stream_branchs.py`: A correction was put in place to allow for the filter of branch attributes and values to be excluded. The `from_file` method has the functionality but was incomplete. This was corrected and how could accept the values from `derive_level_paths.py` to use the branch attribute of "order_" (gkpg field) and values excluded of [1,2] when optionally desired.

- `unit_tests/gms`
    - `derive_level_paths_unittests.py` and `derive_level_paths_params.py`: Updated for testing for the new "drop stream orders 1 and 2" feature. Upgrades were also made to earlier existing incomplete test methods to test more output conditions.

<br/><br/>

## v4.0.1.0 - 2022-02-02 - [PR #525](https://github.com/NOAA-OWP/cahaba/pull/525)

The addition of a very simple and evolving unit test system which has two unit tests against two py files.  This will set a precendence and will grow over time and may be automated, possibly during git check-in triggered. The embedded README.md has more details of what we currently have, how to use it, how to add new unit tests, and expected future enhancements.

### Additions

- `/unit_tests/` folder which has the following:

   - `clip_vectors_to_wbd_params.json`: A set of default "happy path" values that are expected to pass validation for the clip_vectors_to_wbd.py -> clip_vectors_to_wbd (function).

   - `clip_vectors_to_wbd_unittests.py`: A unit test file for src/clip_vectors_to_wbd.py. Incomplete but evolving.

   - `README.md`: Some information about how to create unit tests and how to use them.

   - `unit_tests_utils.py`: A python file where methods that are common to all unit tests can be placed.

   - `gms/derive_level_paths_params.json`: A set of default "happy path" values that are expected to pass validation for the derive_level_paths_params.py -> Derive_level_paths (function).

   - `gms/derive_level_paths_unittests.py`: A unit test file for `src/derive_level_paths.py`. Incomplete but evolving.

<br/><br/>

## v4.0.0.0 - 2022-02-01 - [PR #524](https://github.com/NOAA-OWP/cahaba/pull/524)

FIM4 builds upon FIM3 and allows for better representation of inundation through the reduction of artificial restriction of inundation at catchment boundaries.

More details will be made available through a publication by Aristizabal et. al. and will be included in the "Credits and References" section of the README.md, titled "Reducing Horton-Strahler Stream Order Can Enhance Flood Inundation Mapping Skill with Applications for the U.S. National Water Model."

### Additions

- `/src/gms`: A new directory containing scripts necessary to produce the FIM4 Height Above Nearest Drainage grids and synthetic rating curves needed for inundation mapping.
- `/tools/gms_tools`: A new directory containing scripts necessary to generate and evaluate inundation maps produced from FIM4 Height Above Nearest Drainage grids and synthetic rating curves.

<br/><br/>

## v3.0.24.3 - 2021-11-29 - [PR #488](https://github.com/NOAA-OWP/cahaba/pull/488)

Fixed projection issue in `synthesize_test_cases.py`.

### Changes

- `Pipfile`: Added `Pyproj` to `Pipfile` to specify a version that did not have the current projection issues.

<br/><br/>

## v3.0.24.2 - 2021-11-18 - [PR #486](https://github.com/NOAA-OWP/cahaba/pull/486)

Adding a new check to keep `usgs_elev_table.csv`, `src_base.csv`, `small_segments.csv` for runs not using the `-viz` flag. We unintentionally deleted some .csv files in `vary_mannings_n_composite.py` but need to maintain some of these for non `-viz` runs (e.g. `usgs_elev_table.csv` is used for sierra test input).

### Changes

- `fim_run.sh`: passing `-v` flag to `vary_mannings_n_composite.py` to determine which csv files to delete. Setting `$viz` = 0 for non `-v` runs.
- `src/vary_mannings_n_composite.py`: added `-v` input arg and if statement to check which .csv files to delete.
- `src/add_crosswalk.py`: removed deprecated barc variables from input args.
- `src/run_by_unit.sh`: removed deprecated barc variables from input args to `add_crosswalk.py`.

<br/><br/>

## v3.0.24.1 - 2021-11-17 - [PR #484](https://github.com/NOAA-OWP/cahaba/pull/484)

Patch to clean up unnecessary files and create better names for intermediate raster files.

### Removals

- `tools/run_test_case_gms.py`: Unnecessary file.

### Changes

- `tools/composite_ms_fr_inundation.py`: Clean up documentation and intermediate file names.
- `tools/run_test_case.py`: Remove unnecessary imports.

<br/><br/>

## v3.0.24.0 - 2021-11-08 - [PR #482](https://github.com/NOAA-OWP/cahaba/pull/482)

Adds `composite_ms_fr_inundation.py` to allow for the generation of an inundation map given a "flow file" CSV and full-resolution (FR) and mainstem (MS) relative elevation models, synthetic rating curves, and catchments rasters created by the `fim_run.sh` script.

### Additions
- `composite_ms_fr_inundation.py`: New module that is used to inundate both MS and FR FIM and composite the two inundation rasters.
- `/tools/gms_tools/`: Three modules (`inundate_gms.py`, `mosaic_inundation.py`, `overlapping_inundation.py`) ported from the GMS branch used to composite inundation rasters.

### Changes
- `inundation.py`: Added 2 exception classes ported from the GMS branch.

<br/><br/>

## v3.0.23.3 - 2021-11-04 - [PR #481](https://github.com/NOAA-OWP/cahaba/pull/481)
Includes additional hydraulic properties to the `hydroTable.csv`: `Number of Cells`, `SurfaceArea (m2)`, `BedArea (m2)`, `Volume (m3)`, `SLOPE`, `LENGTHKM`, `AREASQKM`, `Roughness`, `TopWidth (m)`, `WettedPerimeter (m)`. Also adds `demDerived_reaches_split_points.gpkg`, `flowdir_d8_burned_filled.tif`, and `dem_thalwegCond.tif` to `-v` whitelist.

### Changes
- `run_by_unit.sh`: Added `EXIT FLAG` tag and previous non-zero exit code tag to the print statement to allow log lookup.
- `add_crosswalk.py`: Added extra attributes to the hydroTable.csv. Includes a default `barc_on` and `vmann_on` (=False) attribute that is overwritten (=True) if SRC post-processing modules are run.
- `bathy_src_adjust_topwidth.py`: Overwrites the `barc_on` attribute where applicable and includes the BARC-modified Volume property.
- `vary_mannings_n_composite.py`: Overwrites the `vmann_on` attribute where applicable.
- `output_cleanup.py`: Adds new files to the `-v` whitelist.

<br/><br/>

## v3.0.23.2 - 2021-11-04 - [PR #480](https://github.com/NOAA-OWP/cahaba/pull/480)
Hotfix for `vary_manning_n_composite.py` to address null discharge values for non-CONUS hucs.

### Changes
- `vary_manning_n_composite.py`: Add numpy where clause to set final discharge value to the original value if `vmann=False`

<br/><br/>

## v3.0.23.1 - 2021-11-03 - [PR #479](https://github.com/NOAA-OWP/cahaba/pull/479)
Patches the API updater. The `params_calibrated.env` is replaced with `params_template.env` because the BARC and Multi-N modules supplant the calibrated values.

### Changes
- `api/node/updater/updater.py`: Changed `params_calibrated.env` to `params_template.env`

<br/><br/>

## v3.0.23.0 - 2021-10-31 - [PR #475](https://github.com/NOAA-OWP/cahaba/pull/475)

Moved the synthetic rating curve (SRC) processes from the `\tools` directory to `\src` directory to support post-processing in `fim_run.sh`. These SRC post-processing modules will now run as part of the default `fim_run.sh` workflow. Reconfigured bathymetry adjusted rating curve (BARC) module to use the 1.5yr flow from NWM v2 recurrence flow data in combination with the Bieger et al. (2015) regression equations with bankfull discharge predictor variable input.

### Additions
- `src/bathy_src_adjust_topwidth.py` --> New version of bathymetry adjusted rating curve (BARC) module that is configured to use the Bieger et al. (2015) regression equation with input bankfull discharge as the predictor variable (previous version used the drainage area version of the regression equations). Also added log output capability, added reconfigured output content in `src_full_crosswalked_BARC.csv` and `hydroTable.csv`, and included modifications to allow BARC to run as a post-processing step in `fim_run.sh`. Reminder: BARC is only configured for MS extent.

### Removals
- `config/params_calibrated.env` --> deprecated the calibrated roughness values by stream order with the new introduction of variable/composite roughness module
- `src/bathy_rc_adjust.py` --> deprecated the previous BARC version

### Changes
- `src/identify_src_bankfull.py` --> Moved this script from /tools to /src, added more doc strings, cleaned up output log, and reconfigured to allow execution from fim_run.sh post-processing.
- `src/vary_mannings_n_composite.py` --> Moved this script from /tools to /src, added more doc strings, cleaned up output log, added/reconfigured output content in src_full_crosswalked_vmann.csv and hydroTable.csv, and reconfigured to allow execution from fim_run.sh post-processing.
- `config/params_template.env` --> Added additional parameter/variables for input to `identify_src_bankfull.py`, `vary_mannings_n_composite.py`, and `bathy_src_adjust_topwidth.py`.
      - default BARC input: bankfull channel geometry derived from the Bieger et al. (2015) bankfull discharge regression equations
      - default bankfull flow input: NWM v2 1.5-year recurrence flows
      - default variable roughness input: global (all NWM feature_ids) roughness values of 0.06 for in-channel and 0.11 for max overbank
- `fim_run.sh` --> Added SRC post-processing calls after the `run_by_unit.sh` workflow
- `src/add_crosswalk.py` --> Removed BARC module call (moved to post-processing)
- `src/run_by_unit.sh` --> Removed old/unnecessary print statement.
      - **Note: reset exit codes to 0 for unnecessary processing flags.** Non-zero error codes in `run_by_unit.sh` prevent the `fim_run.sh` post-processing steps from running. This error handling issue will be more appropriately handled in a soon to be release enhancement.
- `tools/run_test_case.py` --> Reverted changes used during development process

<br/><br/>

## v3.0.22.8 - 2021-10-26 - [PR #471](https://github.com/NOAA-OWP/cahaba/pull/471)

Manually filtering segments from stream input layer to fix flow reversal of the MS River (HUC 08030100).

### Changes
- `clip_vectors_to_wbd.py`: Fixes bug where flow direction is reversed for HUC 08030100. The issue is resolved by filtering incoming stream segments that intersect with the elevation grid boundary.

<br/><br/>

## v3.0.22.7 - 2021-10-08 - [PR #467](https://github.com/NOAA-OWP/cahaba/pull/467)

These "tool" enhancements 1) delineate in-channel vs. out-of-channel geometry to allow more targeted development of key physical drivers influencing the SRC calculations (e.g. bathymetry & Manning’s n) #418 and 2) applies a variable/composite Manning’s roughness (n) using user provided csv with in-channel vs. overbank roughness values #419 & #410.

### Additions
- `identify_src_bankfull.p`: new post-processing tool that ingests a flow csv (e.g. NWM 1.5yr recurr flow) to approximate the bankfull STG and then calculate the channel vs. overbank proportions using the volume and hydraulic radius variables
- `vary_mannings_n_composite.py`: new post-processing tool that ingests a csv containing feature_id, channel roughness, and overbank roughness and then generates composite n values via the channel ratio variable

### Changes
- `eval_plots.py`: modified the plot legend text to display full label for development tests
- `inundation.py`: added new optional argument (-n) and corresponding function to produce a csv containing the stage value (and SRC variables) calculated from the flow to stage interpolation.

<br/><br/>

## v3.0.22.6 - 2021-09-13 - [PR #462](https://github.com/NOAA-OWP/cahaba/pull/462)

This new workflow ingests FIM point observations from users and “corrects” the synthetic rating curves to produce the desired FIM extent at locations where feedback is available (locally calibrate FIM).

### Changes
- `add_crosswalk.py`: added `NextDownID` and `order_` attributes to the exported `hydroTable.csv`. This will potentially be used in future enhancements to extend SRC changes to upstream/downstream catchments.
- `adjust_rc_with_feedback.py`: added a new workflow to perform the SRC modifications (revised discharge) using the existing HAND geometry variables combined with the user provided point location flow and stage data.
- `inundation_wrapper_custom_flow.py`: updated code to allow for huc6 processing to generate custom inundation outputs.

<br/><br/>

## v3.0.22.5 - 2021-09-08 - [PR #460](https://github.com/NOAA-OWP/cahaba/pull/460)

Patches an issue where only certain benchmark categories were being used in evaluation.

### Changes
- In `tools/tools_shared_variables.py`, created a variable `MAGNITUDE_DICT` to store benchmark category magnitudes.
- `synthesize_test_cases.py` imports `MAGNITUDE_DICT` and uses it to assign magnitudes.

<br/><br/>

## v3.0.22.4 - 2021-08-30 - [PR #456](https://github.com/NOAA-OWP/cahaba/pull/456)

Renames the BARC modified variables that are exported to `src_full_crosswalked.csv` to replace the original variables. The default/original variables are renamed with `orig_` prefix. This change is needed to ensure downstream uses of the `src_full_crosswalked.csv` are able to reference the authoritative version of the channel geometry variables (i.e. BARC-adjust where available).

### Changes
- In `src_full_crosswalked.csv`, default/original variables are renamed with `orig_` prefix and `SA_div` is renamed to `SA_div_flag`.

<br/><br/>

## v3.0.22.3 - 2021-08-27 - [PR #457](https://github.com/NOAA-OWP/cahaba/pull/457)

This fixes a bug in the `get_metadata()` function in `/tools/tools_shared_functions.py` that arose because of a WRDS update. Previously the `metadata_source` response was returned as independent variables, but now it is returned a list of strings. Another issue was observed where the `EVALUATED_SITES_CSV` variable was being misdefined (at least on the development VM) through the OS environmental variable setting.

### Changes
- In `tools_shared_functions.py`, changed parsing of WRDS `metadata_sources` to account for new list type.
- In `generate_categorical_fim_flows.py`, changed the way the `EVALUATED_SITES_CSV` path is defined from OS environmental setting to a relative path that will work within Docker container.

<br/><br/>

## v3.0.22.2 - 2021-08-26 - [PR #455](https://github.com/NOAA-OWP/cahaba/pull/455)

This merge addresses an issues with the bathymetry adjusted rating curve (BARC) calculations exacerbating single-pixel inundation issues for the lower Mississippi River. This fix allows the user to specify a stream order value that will be ignored in BARC calculations (reverts to using the original/default rating curve). If/when the "thalweg notch" issue is addressed, this change may be unmade.

### Changes
- Added new env variable `ignore_streamorders` set to 10.
- Added new BARC code to set the bathymetry adjusted cross-section area to 0 (reverts to using the default SRC values) based on the streamorder env variable.

<br/><br/>

## v3.0.22.1 - 2021-08-20 - [PR #447](https://github.com/NOAA-OWP/cahaba/pull/447)

Patches the minimum stream length in the template parameters file.

### Changes
- Changes `max_split_distance_meters` in `params_template.env` to 1500.

<br/><br/>

## v3.0.22.0 - 2021-08-19 - [PR #444](https://github.com/NOAA-OWP/cahaba/pull/444)

This adds a script, `adjust_rc_with_feedback.py`, that will be expanded  in future issues. The primary function that performs the HAND value and hydroid extraction is ingest_points_layer() but this may change as the overall synthetic rating curve automatic update machanism evolves.

### Additions
- Added `adjust_rc_with_feedback.py` with `ingest_points_layer()`, a function to extract HAND and hydroid values for use in an automatic synthetic rating curve updating mechanism.

<br/><br/>

## v3.0.21.0 - 2021-08-18 - [PR #433](https://github.com/NOAA-OWP/cahaba/pull/433)

General repository cleanup, made memory-profiling an optional flag, API's release feature now saves outputs.

### Changes
- Remove `Dockerfile.prod`, rename `Dockerfile.dev` to just `Dockerfile`, and remove `.dockerignore`.
- Clean up `Dockerfile` and remove any unused* packages or variables.
- Remove any unused* Python packages from the `Pipfile`.
- Move the `CHANGELOG.md`, `SECURITY.md`, and `TERMS.md` files to the `/docs` folder.
- Remove any unused* scripts in the `/tools` and `/src` folders.
- Move `tools/preprocess` scripts into `tools/`.
- Ensure all scripts in the `/src` folder have their code in functions and are being called via a `__main__` function (This will help with implementing memory profiling fully).
- Changed memory-profiling to be an option flag `-m` for `fim_run.sh`.
- Updated FIM API to save all outputs during a "release" job.

<br/><br/>

## v3.0.20.2 - 2021-08-13 - [PR #443](https://github.com/NOAA-OWP/cahaba/pull/443)

This merge modifies `clip_vectors_to_wbd.py` to check for relevant input data.

### Changes
- `clip_vectors_to_wbd.py` now checks that there are NWM stream segments within the buffered HUC boundary.
- `included_huc8_ms.lst` has several additional HUC8s.

<br/><br/>

## v3.0.20.1 - 2021-08-12 - [PR #442](https://github.com/NOAA-OWP/cahaba/pull/442)

This merge improves documentation in various scripts.

### Changes
This PR better documents the following:

- `inundate_nation.py`
- `synthesize_test_cases.py`
- `adjust_thalweg_lateral.py`
- `rem.py`

<br/><br/>

## v3.0.20.0 - 2021-08-11 - [PR #440](https://github.com/NOAA-OWP/cahaba/pull/440)

This merge adds two new scripts into `/tools/` for use in QAQC.

### Additions
- `inundate_nation.py` to produce inundation maps for the entire country for use in QAQC.
- `check_deep_flooding.py` to check for depths of inundation greater than a user-supplied threshold at specific areas defined by a user-supplied shapefile.

<br/><br/>

## v3.0.19.5 - 2021-07-19

Updating `README.md`.

<br/><br/>

## v3.0.19.4 - 2021-07-13 - [PR #431](https://github.com/NOAA-OWP/cahaba/pull/431)

Updating logging and fixing bug in vector preprocessing.

### Additions
- `fim_completion_check.py` adds message to docker log to log any HUCs that were requested but did not finish `run_by_unit.sh`.
- Adds `input_data_edits_changelog.txt` to the inputs folder to track any manual or version/location specific changes that were made to data used in FIM 3.

### Changes
- Provides unique exit codes to relevant domain checkpoints within `run_by_unit.sh`.
- Bug fixes in `reduce_nhd_stream_density.py`, `mprof plot` call.
- Improved error handling in `add_crosswalk.py`.

<br/><br/>

## v3.0.19.3 - 2021-07-09

Hot fix to `synthesize_test_cases`.

### Changes
- Fixed if/elif/else statement in `synthesize_test_cases.py` that resulted in only IFC data being evaluated.

<br/><br/>

## v3.0.19.2 - 2021-07-01 - [PR #429](https://github.com/NOAA-OWP/cahaba/pull/429)

Updates to evaluation scripts to allow for Alpha testing at Iowa Flood Center (IFC) sites. Also, `BAD_SITES` variable updates to omit sites not suitable for evaluation from metric calculations.

### Changes
- The `BAD_SITES` list in `tools_shared_variables.py` was updated and reasons for site omission are documented.
- Refactored `run_test_case.py`, `synthesize_test_cases.py`, `tools_shared_variables.py`, and `eval_plots.py` to allow for IFC comparisons.

<br/><br/>

## v3.0.19.1 - 2021-06-17 - [PR #417](https://github.com/NOAA-OWP/cahaba/pull/417)

Adding a thalweg profile tool to identify significant drops in thalweg elevation. Also setting lateral thalweg adjustment threshold in hydroconditioning.

### Additions
- `thalweg_drop_check.py` checks the elevation along the thalweg for each stream path downstream of MS headwaters within a HUC.

### Removals
- Removing `dissolveLinks` arg from `clip_vectors_to_wbd.py`.

### Changes
- Cleaned up code in `split_flows.py` to make it more readable.
- Refactored `reduce_nhd_stream_density.py` and `adjust_headwater_streams.py` to limit MS headwater points in `agg_nhd_headwaters_adj.gpkg`.
- Fixed a bug in `adjust_thalweg_lateral.py` lateral elevation replacement threshold; changed threshold to 3 meters.
- Updated `aggregate_vector_inputs.py` to log intermediate processes.

<br/><br/>

## v3.0.19.0 - 2021-06-10 - [PR #415](https://github.com/NOAA-OWP/cahaba/pull/415)

Feature to evaluate performance of alternative CatFIM techniques.

### Additions
- Added `eval_catfim_alt.py` to evaluate performance of alternative CatFIM techniques.

<br/><br/>

## v3.0.18.0 - 2021-06-09 - [PR #404](https://github.com/NOAA-OWP/cahaba/pull/404)

To help analyze the memory consumption of the Fim Run process, the python module `memory-profiler` has been added to give insights into where peak memory usage is with in the codebase.

In addition, the Dockerfile was previously broken due to the Taudem dependency removing the version that was previously being used by FIM. To fix this, and allow new docker images to be built, the Taudem version has been updated to the newest version on the Github repo and thus needs to be thoroughly tested to determine if this new version has affected the overall FIM outputs.

### Additions
- Added `memory-profiler` to `Pipfile` and `Pipfile.lock`.
- Added `mprof` (memory-profiler cli utility) call to the `time_and_tee_run_by_unit.sh` to create overall memory usage graph location in the `/logs/{HUC}_memory.png` of the outputs directory.
- Added `@profile` decorator to all functions within scripts used in the `run_by_unit.sh` script to allow for memory usage tracking, which is then recorded in the `/logs/{HUC}.log` file of the outputs directory.

### Changes
- Changed the Taudem version in `Dockerfile.dev` to `98137bb6541a0d0077a9c95becfed4e56d0aa0ac`.
- Changed all calls of python scripts in `run_by_unit.s` to be called with the `-m memory-profiler` argument to allow scripts to also track memory usage.

<br/><br/>

## v3.0.17.1 - 2021-06-04 - [PR #395](https://github.com/NOAA-OWP/cahaba/pull/395)

Bug fix to the `generate_nws_lid.py` script

### Changes
- Fixes incorrectly assigned attribute field "is_headwater" for some sites in the `nws_lid.gpkg` layer.
- Updated `agg_nhd_headwaters_adj.gpkg`, `agg_nhd_streams_adj.gpkg`, `nwm_flows.gpkg`, and `nwm_catchments.gpkg` input layers using latest NWS LIDs.

<br/><br/>

## v3.0.17.0 - 2021-06-04 - [PR #393](https://github.com/NOAA-OWP/cahaba/pull/393)
BARC updates to cap the bathy calculated xsec area in `bathy_rc_adjust.py` and allow user to choose input bankfull geometry.

### Changes

- Added new env variable to control which input file is used for the bankfull geometry input to bathy estimation workflow.
- Modified the bathymetry cross section area calculation to cap the additional area value so that it cannot exceed the bankfull cross section area value for each stream segment (bankfull value obtained from regression equation dataset).
- Modified the `rating_curve_comparison.py` plot output to always put the FIM rating curve on top of the USGS rating curve (avoids USGS points covering FIM).
- Created a new aggregate csv file (aggregates for all hucs) for all of the `usgs_elev_table.csv` files (one per huc).
- Evaluate the FIM Bathymetry Adjusted Rating Curve (BARC) tool performance using the estimated bankfull geometry dataset derived for the NWM route link dataset.

<br/><br/>

## v3.0.16.3 - 2021-05-21 - [PR #388](https://github.com/NOAA-OWP/cahaba/pull/388)

Enhancement and bug fixes to `synthesize_test_cases.py`.

### Changes
- Addresses a bug where AHPS sites without benchmark data were receiving a CSI of 0 in the master metrics CSV produced by `synthesize_test_cases.py`.
- Includes a feature enhancement to `synthesize_test_cases.py` that allows for the inclusion of user-specified testing versions in the master metrics CSV.
- Removes some of the print statements used by `synthesize_test_cases.py`.

<br/><br/>

## v3.0.16.2 - 2021-05-18 - [PR #384](https://github.com/NOAA-OWP/cahaba/pull/384)

Modifications and fixes to `run_test_case.py`, `eval_plots.py`, and AHPS preprocessing scripts.

### Changes
- Comment out return statement causing `run_test_case.py` to skip over sites/hucs when calculating contingency rasters.
- Move bad sites list and query statement used to filter out bad sites to the `tools_shared_variables.py`.
- Add print statements in `eval_plots.py` detailing the bad sites used and the query used to filter out bad sites.
- Update AHPS preprocessing scripts to produce a domain shapefile.
- Change output filenames produced in ahps preprocessing scripts.
- Update workarounds for some sites in ahps preprocessing scripts.

<br/><br/>

## v3.0.16.1 - 2021-05-11 - [PR #380](https://github.com/NOAA-OWP/cahaba/pull/380)

The current version of Eventlet used in the Connector module of the FIM API is outdated and vulnerable. This update bumps the version to the patched version.

### Changes
- Updated `api/node/connector/requirements.txt` to have the Eventlet version as 0.31.0

<br/><br/>

## v3.0.16.0 - 2021-05-07 - [PR #378](https://github.com/NOAA-OWP/cahaba/pull/378)

New "Release" feature added to the FIM API. This feature will allow for automated FIM, CatFIM, and relevant metrics to be generated when a new FIM Version is released. See [#373](https://github.com/NOAA-OWP/cahaba/issues/373) for more detailed steps that take place in this feature.

### Additions
- Added new window to the UI in `api/frontend/gui/templates/index.html`.
- Added new job type to `api/node/connector/connector.py` to allow these release jobs to run.
- Added additional logic in `api/node/updater/updater.py` to run the new eval and CatFIM scripts used in the release feature.

### Changes
- Updated `api/frontend/output_handler/output_handler.py` to allow for copying more broad ranges of file paths instead of only the `/data/outputs` directory.

<br/><br/>

## v3.0.15.10 - 2021-05-06 - [PR #375](https://github.com/NOAA-OWP/cahaba/pull/375)

Remove Great Lakes coastlines from WBD buffer.

### Changes
- `gl_water_polygons.gpkg` layer is used to mask out Great Lakes boundaries and remove NHDPlus HR coastline segments.

<br/><br/>

## v3.0.15.9 - 2021-05-03 - [PR #372](https://github.com/NOAA-OWP/cahaba/pull/372)

Generate `nws_lid.gpkg`.

### Additions
- Generate `nws_lid.gpkg` with attributes indicating if site is a headwater `nws_lid` as well as if it is co-located with another `nws_lid` which is referenced to the same `nwm_feature_id` segment.

<br/><br/>

## v3.0.15.8 - 2021-04-29 - [PR #371](https://github.com/NOAA-OWP/cahaba/pull/371)

Refactor NHDPlus HR preprocessing workflow. Resolves issue #238

### Changes
- Consolidate NHD streams, NWM catchments, and headwaters MS and FR layers with `mainstem` column.
- HUC8 intersections are included in the input headwaters layer.
- `clip_vectors_to_wbd.py` removes incoming stream segment from the selected layers.

<br/><br/>

## v3.0.15.7 - 2021-04-28 - [PR #367](https://github.com/NOAA-OWP/cahaba/pull/367)

Refactor synthesize_test_case.py to handle exceptions during multiprocessing. Resolves issue #351

### Changes
- refactored `inundation.py` and `run_test_case.py` to handle exceptions without using `sys.exit()`.

<br/><br/>

## v3.0.15.6 - 2021-04-23 - [PR #365](https://github.com/NOAA-OWP/cahaba/pull/365)

Implement CatFIM threshold flows to Sierra test and add AHPS benchmark preprocessing scripts.

### Additions
- Produce CatFIM flows file when running `rating_curve_get_usgs_gages.py`.
- Several scripts to preprocess AHPS benchmark data. Requires numerous file dependencies not available through Cahaba.

### Changes
- Modify `rating_curve_comparison.py` to ingest CatFIM threshold flows in calculations.
- Modify `eval_plots.py` to save all site specific bar plots in same parent directory instead of in subdirectories.
- Add variables to `env.template` for AHPS benchmark preprocessing.

<br/><br/>

## v3.0.15.5 - 2021-04-20 - [PR #363](https://github.com/NOAA-OWP/cahaba/pull/363)

Prevent eval_plots.py from erroring out when spatial argument enabled if certain datasets not analyzed.

### Changes
- Add check to make sure analyzed dataset is available prior to creating spatial dataset.

<br/><br/>

## v3.0.15.4 - 2021-04-20 - [PR #356](https://github.com/NOAA-OWP/cahaba/pull/356)

Closing all multiprocessing Pool objects in repo.

<br/><br/>

## v3.0.15.3 - 2021-04-19 - [PR #358](https://github.com/NOAA-OWP/cahaba/pull/358)

Preprocess NHDPlus HR rasters for consistent projections, nodata values, and convert from cm to meters.

### Additions
- `preprocess_rasters.py` reprojects raster, converts to meters, and updates nodata value to -9999.
- Cleaned up log messages from `bathy_rc_adjust.py` and `usgs_gage_crosswalk.py`.
- Outputs paths updated in `generate_categorical_fim_mapping.py` and `generate_categorical_fim.py`.
- `update_raster_profile` cleans up raster crs, blocksize, nodata values, and converts elevation grids from cm to meters.
- `reproject_dem.py` imports gdal to reproject elevation rasters because an error was occurring when using rasterio.

### Changes
- `burn_in_levees.py` replaces the `gdal_calc.py` command to resolve inconsistent outputs with burned in levee values.

<br/><br/>

## v3.0.15.2 - 2021-04-16 - [PR #359](https://github.com/NOAA-OWP/cahaba/pull/359)

Hotfix to preserve desired files when production flag used in `fim_run.sh`.

### Changes

- Fixed production whitelisted files.

<br/><br/>

## v3.0.15.1 - 2021-04-13 - [PR #355](https://github.com/NOAA-OWP/cahaba/pull/355)

Sierra test considered all USGS gage locations to be mainstems even though many actually occurred with tributaries. This resulted in unrealistic comparisons as incorrect gages were assigned to mainstems segments. This feature branch identifies gages that are on mainstems via attribute field.

### Changes

- Modifies `usgs_gage_crosswalk.py` to filter out gages from the `usgs_gages.gpkg` layer such that for a "MS" run, only consider gages that contain rating curve information (via `curve` attribute) and are also mainstems gages (via `mainstems` attribute).
- Modifies `usgs_gage_crosswalk.py` to filter out gages from the `usgs_gages.gpkg` layer such that for a "FR" run, only consider gages that contain rating curve information (via `curve` attribute) and are not mainstems gages (via `mainstems` attribute).
- Modifies how mainstems segments are determined by using the `nwm_flows_ms.gpkg` as a lookup to determine if the NWM segment specified by WRDS for a gage site is a mainstems gage.

### Additions

- Adds a `mainstem` attribute field to `usgs_gages.gpkg` that indicates whether a gage is located on a mainstems river.
- Adds `NWM_FLOWS_MS` variable to the `.env` and `.env.template` files.
- Adds the `extent` argument specified by user when running `fim_run.sh` to `usgs_gage_crosswalk.py`.

<br/><br/>

## v3.0.15.0 - 2021-04-08 - [PR #340](https://github.com/NOAA-OWP/cahaba/pull/340)

Implementing a prototype technique to estimate the missing bathymetric component in the HAND-derived synthetic rating curves. The new Bathymetric Adjusted Rating Curve (BARC) function is built within the `fim_run.sh` workflow and will ingest bankfull geometry estimates provided by the user to modify the cross section area used in the synthetic rating curve generation.

### Changes
 - `add_crosswalk.py` outputs the stream order variables to `src_full_crosswalked.csv` and calls the new `bathy_rc_adjust.py` if bathy env variable set to True and `extent=MS`.
 - `run_by_unit.sh` includes a new csv outputs for reviewing BARC calculations.
 - `params_template.env` & `params_calibrated.env` contain new BARC function input variables and on/off toggle variable.
 - `eval_plots.py` now includes additional AHPS eval sites in the list of "bad_sites" (flagged issues with MS flowlines).

### Additions
 - `bathy_rc_adjust.py`:
    - Imports the existing synthetic rating curve table and the bankfull geometry input data (topwidth and cross section area per COMID).
    - Performs new synthetic rating curve calculations with bathymetry estimation modifications.
    - Flags issues with the thalweg-notch artifact.

<br/><br/>

## v3.0.14.0 - 2021-04-05 - [PR #338](https://github.com/NOAA-OWP/cahaba/pull/338)

Create tool to retrieve rating curves from USGS sites and convert to elevation (NAVD88). Intended to be used as part of the Sierra Test.

### Changes
 - Modify `usgs_gage_crosswalk.py` to:
    1) Look for `location_id` instead of `site_no` attribute field in `usgs_gages.gpkg` file.
    2) Filter out gages that do not have rating curves included in the `usgs_rating_curves.csv`.
 - Modify `rating_curve_comparison.py` to perform a check on the age of the user specified `usgs_rating_curves.csv` and alert user to the age of the file and recommend updating if file is older the 30 days.

### Additions
 - Add `rating_curve_get_usgs_curves.py`. This script will generate the following files:
     1) `usgs_rating_curves.csv`: A csv file that contains rating curves (including converted to NAVD88 elevation) for USGS gages in a format that is compatible with  `rating_curve_comparisons.py`. As it is is currently configured, only gages within CONUS will have rating curve data.
     2) `log.csv`: A log file that records status for each gage and includes error messages.
     3) `usgs_gages.gpkg`: A geospatial layer (in FIM projection) of all active USGS gages that meet a predefined criteria. Additionally, the `curve` attribute indicates whether a rating curve is found in the `usgs_rating_curves.csv`. This spatial file is only generated if the `all` option is passed with the `-l` argument.

<br/><br/>

## v3.0.13.0 - 2021-04-01 - [PR #332](https://github.com/NOAA-OWP/cahaba/pull/332)

Created tool to compare synthetic rating curve with benchmark rating curve (Sierra Test).

### Changes
 - Update `aggregate_fim_outputs.py` call argument in `fim_run.sh` from 4 jobs to 6 jobs, to optimize API performance.
 - Reroutes median elevation data from `add_crosswalk.py` and `rem.py` to new file (depreciating `hand_ref_elev_table.csv`).
 - Adds new files to `viz_whitelist` in `output_cleanup.py`.

### Additions
 - `usgs_gage_crosswalk.py`: generates `usgs_elev_table.csv` in `run_by_unit.py` with elevation and additional attributes at USGS gages.
 - `rating_curve_comparison.py`: post-processing script to plot and calculate metrics between synthetic rating curves and USGS rating curve data.

<br/><br/>

## v3.0.12.1 - 2021-03-31 - [PR #336](https://github.com/NOAA-OWP/cahaba/pull/336)

Fix spatial option in `eval_plots.py` when creating plots and spatial outputs.

### Changes
 - Removes file dependencies from spatial option. Does require the WBD layer which should be specified in `.env` file.
 - Produces outputs in a format consistent with requirements needed for publishing.
 - Preserves leading zeros in huc information for all outputs from `eval_plots.py`.

### Additions
 - Creates `fim_performance_points.shp`: this layer consists of all evaluated ahps points (with metrics). Spatial data retrieved from WRDS on the fly.
 - Creates `fim_performance_polys.shp`: this layer consists of all evaluated huc8s (with metrics). Spatial data retrieved from WBD layer.

<br/><br/>

## v3.0.12.0 - 2021-03-26 - [PR #327](https://github.com/NOAA-OWP/cahaba/pull/237)

Add more detail/information to plotting capabilities.

### Changes
 - Merge `plot_functions.py` into `eval_plots.py` and move `eval_plots.py` into the tools directory.
 - Remove `plots` subdirectory.

### Additions
 - Optional argument to create barplots of CSI for each individual site.
 - Create a csv containing the data used to create the scatterplots.

<br/><br/>

## v3.0.11.0 - 2021-03-22 - [PR #319](https://github.com/NOAA-OWP/cahaba/pull/298)

Improvements to CatFIM service source data generation.

### Changes
 - Renamed `generate_categorical_fim.py` to `generate_categorical_fim_mapping.py`.
 - Updated the status outputs of the `nws_lid_sites layer` and saved it in the same directory as the `merged catfim_library layer`.
 - Additional stability fixes (such as improved compatability with WRDS updates).

### Additions
 - Added `generate_categorical_fim.py` to wrap `generate_categorical_fim_flows.py` and `generate_categorical_fim_mapping.py`.
 - Create new `nws_lid_sites` shapefile located in same directory as the `catfim_library` shapefile.

<br/><br/>

## v3.0.10.1 - 2021-03-24 - [PR #320](https://github.com/NOAA-OWP/cahaba/pull/320)

Patch to synthesize_test_cases.py.

### Changes
 - Bug fix to `synthesize_test_cases.py` to allow comparison between `testing` version and `official` versions.

<br/><br/>

## v3.0.10.0 - 2021-03-12 - [PR #298](https://github.com/NOAA-OWP/cahaba/pull/298)

Preprocessing of flow files for Categorical FIM.

### Additions
 - Generate Categorical FIM flow files for each category (action, minor, moderate, major).
 - Generate point shapefile of Categorical FIM sites.
 - Generate csv of attribute data in shapefile.
 - Aggregate all shapefiles and csv files into one file in parent directory.
 - Add flood of record category.

 ### Changes
 - Stability fixes to `generate_categorical_fim.py`.

<br/><br/>

## v3.0.9.0 - 2021-03-12 - [PR #297](https://github.com/NOAA-OWP/cahaba/pull/297)

Enhancements to FIM API.

### Changes
 - `fim_run.sh` can now be run with jobs in parallel.
 - Viz post-processing can now be selected in API interface.
 - Jobs table shows jobs that end with errors.
 - HUC preset lists can now be selected in interface.
 - Better `output_handler` file writing.
 - Overall better restart and retry handlers for networking problems.
 - Jobs can now be canceled in API interface.
 - Both FR and MS configs can be selected for a single job.

<br/><br/>

## v3.0.8.2 - 2021-03-11 - [PR #296](https://github.com/NOAA-OWP/cahaba/pull/296)

Enhancements to post-processing for Viz-related use-cases.

### Changes
 - Aggregate grids are projected to Web Mercator during `-v` runs in `fim_run.sh`.
 - HUC6 aggregation is parallelized.
 - Aggregate grid blocksize is changed from 256 to 1024 for faster postprocessing.

<br/><br/>

## v3.0.8.1 - 2021-03-10 - [PR #302](https://github.com/NOAA-OWP/cahaba/pull/302)

Patched import issue in `tools_shared_functions.py`.

### Changes
 - Changed `utils.` to `tools_` in `tools_shared_functions.py` after recent structural change to `tools` directory.

<br/><br/>

## v3.0.8.0 - 2021-03-09 - [PR #279](https://github.com/NOAA-OWP/cahaba/pull/279)

Refactored NWS Flood Categorical HAND FIM (CatFIM) pipeline to open source.

### Changes
 - Added `VIZ_PROJECTION` to `shared_variables.py`.
 - Added missing library referenced in `inundation.py`.
 - Cleaned up and converted evaluation scripts in `generate_categorical_fim.py` to open source.
 - Removed `util` folders under `tools` directory.

<br/><br/>

## v3.0.7.1 - 2021-03-02 - [PR #290](https://github.com/NOAA-OWP/cahaba/pull/290)

Renamed benchmark layers in `test_cases` and updated variable names in evaluation scripts.

### Changes
 - Updated `run_test_case.py` with new benchmark layer names.
 - Updated `run_test_case_calibration.py` with new benchmark layer names.

<br/><br/>

## v3.0.7.0 - 2021-03-01 - [PR #288](https://github.com/NOAA-OWP/cahaba/pull/288)

Restructured the repository. This has no impact on hydrological work done in the codebase and is simply moving files and renaming directories.

### Changes
 - Moved the contents of the `lib` folder to a new folder called `src`.
 - Moved the contents of the `tests` folder to the `tools` folder.
 - Changed any instance of `lib` or `libDir` to `src` or `srcDir`.

<br/><br/>

## v3.0.6.0 - 2021-02-25 - [PR #276](https://github.com/NOAA-OWP/cahaba/pull/276)

Enhancement that creates metric plots and summary statistics using metrics compiled by `synthesize_test_cases.py`.

### Additions
 - Added `eval_plots.py`, which produces:
    - Boxplots of CSI, FAR, and POD/TPR
    - Barplot of aggregated CSI scores
    - Scatterplot of CSI comparing two FIM versions
    - CSV of aggregated statistics (CSI, FAR, POD/TPR)
    - CSV of analyzed data and analyzed sites

<br/><br/>

## v3.0.5.3 - 2021-02-23 - [PR #275](https://github.com/NOAA-OWP/cahaba/pull/275)

Bug fixes to new evaluation code.

### Changes

 - Fixed a bug in `synthesize_test_cases.py` where the extent (MS/FR) was not being written to merged metrics file properly.
 - Fixed a bug in `synthesize_test_cases.py` where only BLE test cases were being written to merged metrics file.
 - Removed unused imports from `inundation.py`.
 - Updated README.md

<br/><br/>

## v3.0.5.2 - 2021-02-23 - [PR #272](https://github.com/NOAA-OWP/cahaba/pull/272)

Adds HAND synthetic rating curve (SRC) datum elevation values to `hydroTable.csv` output.

### Changes

 - Updated `add_crosswalk.py` to included "Median_Thal_Elev_m" variable outputs in `hydroTable.csv`.
 - Renamed hydroid attribute in `rem.py` to "Median" in case we want to include other statistics in the future (e.g. min, max, range etc.).

<br/><br/>
## v3.0.5.1 - 2021-02-22

Fixed `TEST_CASES_DIR` path in `tests/utils/shared_variables.py`.

### Changes

 - Removed `"_new"` from `TEST_CASES_DIR` variable.

<br/><br/>

## v3.0.5.0 - 2021-02-22 - [PR #267](https://github.com/NOAA-OWP/cahaba/pull/267)

Enhancements to allow for evaluation at AHPS sites, the generation of a query-optimized metrics CSV, and the generation of categorical FIM. This merge requires that the `/test_cases` directory be updated for all machines performing evaluation.

### Additions

 - `generate_categorical_fim.py` was added to allow production of NWS Flood Categorical HAND FIM (CatFIM) source data. More changes on this script are to follow in subsequent branches.

### Removals

 - `ble_autoeval.sh` and `all_ble_stats_comparison.py` were deleted because `synthesize_test_cases.py` now handles the merging of metrics.
 - The code block in `run_test_case.py` that was responsible for printing the colored metrics to screen has been commented out because of the new scale of evaluations (formerly in `run_test_case.py`, now in `shared_functions.py`)
 - Remove unused imports from inundation wrappers in `/tools`.

### Changes

 - Updated `synthesize_test_cases.py` to allow for AHPS site evaluations.
 - Reorganized `run_test_case.py` by moving more functions into `shared_functions.py`.
 - Created more shared variables in `shared_variables.py` and updated import statements in relevant scripts.

<br/><br/>

## v3.0.4.4 - 2021-02-19 - [PR #266](https://github.com/NOAA-OWP/cahaba/pull/266)

Rating curves for short stream segments are replaced with rating curves from upstream/downstream segments.

### Changes

 - Short stream segments are identified and are reassigned the channel geometry from upstream/downstream segment.
 - `fossid` renamed to `fimid` and the attribute's starting value is now 1000 to avoid HydroIDs with leading zeroes.
 - Addresses issue where HydroIDs were not included in final hydrotable.
 - Added `import sys` to `inundation.py` (missing from previous feature branch).
 - Variable names and general workflow are cleaned up.

<br/><br/>

## v3.0.4.3 - 2021-02-12 - [PR #254](https://github.com/NOAA-OWP/cahaba/pull/254)

Modified `rem.py` with a new function to output HAND reference elev.

### Changes

 - Function `make_catchment_hydroid_dict` creates a df of pixel catchment ids and overlapping hydroids.
 - Merge hydroid df and thalweg minimum elevation df.
 - Produces new output containing all catchment ids and min thalweg elevation value named `hand_ref_elev_table.csv`.
 - Overwrites the `demDerived_reaches_split.gpk` layer by adding additional attribute `Min_Thal_Elev_meters` to view the elevation value for each hydroid.

<br/><br/>

## v3.0.4.2 - 2021-02-12 - [PR #255](https://github.com/NOAA-OWP/cahaba/pull/255)

Addresses issue when running on HUC6 scale.

### Changes

 - `src.json` should be fixed and slightly smaller by removing whitespace.
 - Rasters are about the same size as running fim as huc6 (compressed and tiled; aggregated are slightly larger).
 - Naming convention and feature id attribute are only added to the aggregated hucs.
 - HydroIDs are different for huc6 vs aggregated huc8s mostly due to forced split at huc boundaries (so long we use consistent workflow it shouldn't matter).
 - Fixed known issue where sometimes an incoming stream is not included in the final selection will affect aggregate outputs.

<br/><br/>

## v3.0.4.1 - 2021-02-12 - [PR #261](https://github.com/NOAA-OWP/cahaba/pull/261)

Updated MS Crosswalk method to address gaps in FIM.

### Changes

 - Fixed typo in stream midpoint calculation in `split_flows.py` and `add_crosswalk.py`.
 - `add_crosswalk.py` now restricts the MS crosswalk to NWM MS catchments.
 - `add_crosswalk.py` now performs a secondary MS crosswalk selection by nearest NWM MS catchment.

<br/><br/>

## v3.0.4.0 - 2021-02-10 - [PR #256](https://github.com/NOAA-OWP/cahaba/pull/256)

New python script "wrappers" for using `inundation.py`.

### Additions

 - Created `inundation_wrapper_nwm_flows.py` to produce inundation outputs using NWM recurrence flows: 1.5 year, 5 year, 10 year.
 - Created `inundation_wrapper_custom_flow.py` to produce inundation outputs with user-created flow file.
 - Created new `tools` parent directory to store `inundation_wrapper_nwm_flows.py` and  `inundation_wrapper_custom_flow.py`.

<br/><br/>

## v3.0.3.1 - 2021-02-04 - [PR #253](https://github.com/NOAA-OWP/cahaba/pull/253)

Bug fixes to correct mismatched variable name and file path.

### Changes

 - Corrected variable name in `fim_run.sh`.
 - `acquire_and_preprocess_inputs.py` now creates `huc_lists` folder and updates file path.

<br/><br/>

## v3.0.3.0 - 2021-02-04 - [PR #227](https://github.com/NOAA-OWP/cahaba/pull/227)

Post-process to aggregate FIM outputs to HUC6 scale.

### Additions

 - Viz outputs aggregated to HUC6 scale; saves outputs to `aggregate_fim_outputs` folder.

### Changes

 - `split_flows.py` now splits streams at HUC8 boundaries to ensure consistent catchment boundaries along edges.
 - `aggregate_fim_outputs.sh` has been depreciated but remains in the repo for potential FIM 4 development.
 - Replaced geopandas driver arg with getDriver throughout repo.
 - Organized parameters in environment files by group.
 - Cleaned up variable names in `split_flows.py` and `build_stream_traversal.py`.
 - `build_stream_traversal.py` is now assigning HydroID by midpoint instead centroid.
 - Cleanup of `clip_vectors_to_wbd.py`.

<br/><br/>

## v3.0.2.0 - 2021-01-25 - [PR #218](https://github.com/NOAA-OWP/cahaba/pull/218)

Addition of an API service to schedule, run and manage `fim_run` jobs through a user-friendly web interface.

### Additions

 - `api` folder that contains all the codebase for the new service.

<br/><br/>

## v3.0.1.0 - 2021-01-21 - [PR #206](https://github.com/NOAA-OWP/cahaba/pull/206)

Preprocess MS and FR stream networks

### Changes

 - Headwater stream segments geometries are adjusted to align with with NWM streams.
 - Incoming streams are selected using intersection points between NWM streams and HUC4 boundaries.
 - `clip_vectors_to_wbd.py` handles local headwaters.
 - Removes NHDPlus features categorized as coastline and underground conduit.
 - Added streams layer to production whitelist.
 - Fixed progress bar in `lib/acquire_and_preprocess_inputs.py`.
 - Added `getDriver` to shared `functions.py`.
 - Cleaned up variable names and types.

<br/><br/>

## v3.0.0.4 - 2021-01-20 - [PR #230](https://github.com/NOAA-OWP/cahaba/pull/230)

Changed the directory where the `included_huc*.lst` files are being read from.

### Changes

 - Changed the directory where the `included_huc*.lst` files are being read from.

<br/><br/>

## v3.0.0.3 - 2021-01-14 - [PR #210](https://github.com/NOAA-OWP/cahaba/pull/210)

Hotfix for handling nodata value in rasterized levee lines.

### Changes

 - Resolves bug for HUCs where `$ndv > 0` (Great Lakes region).
 - Initialize the `nld_rasterized_elev.tif` using a value of `-9999` instead of `$ndv`.

 <br/><br/>

## v3.0.0.2 - 2021-01-06 - [PR #200](https://github.com/NOAA-OWP/cahaba/pull/200)

Patch to address AHPSs mapping errors.

### Changes

 - Checks `dtype` of `hydroTable.csv` columns to resolve errors caused in `inundation.py` when joining to flow forecast.
 - Exits `inundation.py` when all hydrotable HydroIDs are lake features.
 - Updates path to latest AHPs site layer.
 - Updated [readme](https://github.com/NOAA-OWP/cahaba/commit/9bffb885f32dfcd95978c7ccd2639f9df56ff829)

<br/><br/>

## v3.0.0.1 - 2020-12-31 - [PR #184](https://github.com/NOAA-OWP/cahaba/pull/184)

Modifications to build and run Docker image more reliably. Cleanup on some pre-processing scripts.

### Changes

 - Changed to noninteractive install of GRASS.
 - Changed some paths from relative to absolute and cleaned up some python shebang lines.

### Notes
 - `aggregate_vector_inputs.py` doesn't work yet. Need to externally download required data to run fim_run.sh

 <br/><br/>

## v3.0.0.0 - 2020-12-22 - [PR #181](https://github.com/NOAA-OWP/cahaba/pull/181)

The software released here builds on the flood inundation mapping capabilities demonstrated as part of the National Flood Interoperability Experiment, the Office of Water Prediction's Innovators Program and the National Water Center Summer Institute. The flood inundation mapping software implements the Height Above Nearest Drainage (HAND) algorithm and incorporates community feedback and lessons learned over several years. The software has been designed to meet the requirements set by stakeholders interested in flood prediction and has been developed in partnership with several entities across the water enterprise.<|MERGE_RESOLUTION|>--- conflicted
+++ resolved
@@ -1,7 +1,6 @@
 All notable changes to this project will be documented in this file.
 We follow the [Semantic Versioning 2.0.0](http://semver.org/) format.
 
-<<<<<<< HEAD
 ## v4.5.x.x - 2024-08-27 - [PR#1267](https://github.com/NOAA-OWP/inundation-mapping/pull/1267)
 
 `pyogrio` seems to have a difficulty writing files when all values in a column are null (None or nan). The workaround here is to use `fiona` for writing files where `pyogrio` is explicitly set in geopandas (gpd) by `gpd.options.io_engine = "pyogrio"`.
@@ -14,7 +13,6 @@
 
 <br/><br/>
 
-=======
 ## v4.5.6.1 - 2024-09-13 - [PR#1271](https://github.com/NOAA-OWP/inundation-mapping/pull/1271)
 
 Upgrade for `test_case_by_hydro_id.py` that enables the ability to run on HUCs with differing projections (e.g. Alaska) and adds a logging system.
@@ -26,7 +24,6 @@
 <br/><br/>
 
 
->>>>>>> 48414594
 ## v4.5.6.0 - 2024-08-23 - [PR#1253](https://github.com/NOAA-OWP/inundation-mapping/pull/1253)
 
 Upgrades Python packages and dependencies and fixes backwards incompatibilities with new version of `geopandas`. Major changes include:
