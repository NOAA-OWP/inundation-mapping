All notable changes to this project will be documented in this file.
We follow the [Semantic Versioning 2.0.0](http://semver.org/) format.


<<<<<<< HEAD
## v4.[to be assigned] - 2022-11-18 - [PR #746](https://github.com/NOAA-OWP/inundation-mapping/pull/746)

Skips `src/usgs_gage_unit_setup.py` if no level paths exist. This may happen if a HUC has no stream orders > 2. This is a bug fix for #723 for the case that the HUC also has USGS gages.

### Changes

- `src/gms/run_by_unit.sh`: Adds check for `nwm_subset_streams_levelPaths.gpkg` before running `usgs_gage_unit_setup.py`
=======
## v4.0.11.4 - 2022-10-12 - [PR #709](https://github.com/NOAA-OWP/inundation-mapping/pull/709)

Adds capability to produce single rating curve comparison plots for each gage.

### Changes

- `tools/rating_curve_comparison.py`
    - Adds generate_single_plot() to make a single rating curve comparison plot for each gage in a given HUC
    - Adds command line switch to generate single plots
    
<br/><br/>

## v4.0.11.3 - 2022-11-10 - [PR #739](https://github.com/NOAA-OWP/inundation-mapping/pull/739)

New tool with instructions of downloading levee protected areas and a tool to pre-process it, ready for FIM.

### Additions

- `data`
    - `nld`
         - `preprocess_levee_protected_areas.py`:  as described above

### Changes

- `data`
     - `preprocess_rasters.py`: added deprecation note. It will eventually be replaced in it's entirety.
- `src`
    - `utils`
        - `shared_functions.py`: a few styling adjustments.

<br/><br/>

## v4.0.11.2 - 2022-11-07 - [PR #737](https://github.com/NOAA-OWP/inundation-mapping/pull/737)

Add an extra input args to the gms_**.sh files to allow for an override of the branch zero deny list, same as we can do with the unit and branch deny list overrides. This is needed for debugging purposes.

Also, if there is no override for the deny branch zero list and is not using the word "none", then use the default or overridden standard branch deny list.  This will keep the branch zero's and branch output folders similar but not identical for outputs.

### Changes

- `gms_pipeline.sh`:  Add new param to allow for branch zero deny list override. Plus added better logic for catching bad deny lists earlier.
- `gms_run_branch.sh`:  Add new param to allow for branch zero deny list override.  Add logic to cleanup all branch zero output folders with the default branch deny list (not the branch zero list), UNLESS an override exists for the branch zero deny list.
- `gms_run_unit.sh`: Add new param to allow for branch zero deny list override.
- `config`
    - `deny_gms_branch_zero.lst`: update to keep an additional file in the outputs.
- `src`
    - `output_cleanup.py`: added note saying it is deprecated.
    - `gms`
        - `run_by_branch.sh`: variable name change (matching new names in related files for deny lists)
        - `run_by_unit.sh`: Add new param to allow for branch zero deny list override.
>>>>>>> 11c85273

<br/><br/>

## v4.0.11.1 - 2022-11-01 - [PR #732](https://github.com/NOAA-OWP/inundation-mapping/pull/732)

Due to a recent IT security scan, it was determined that Jupyter-core needed to be upgraded.

### Changes

- `Pipfile` and `Pipfile.lock`:  Added a specific version of Jupyter Core that is compliant with IT.

<br/><br/>

## v4.0.11.0 - 2022-09-21 - [PR #690](https://github.com/NOAA-OWP/inundation-mapping/pull/690)

Masks levee-protected areas from Relative Elevation Model if branch 0 or if branch stream order exceeds a threshold.

### Additions

- `src/gms/`
   - `delineate_hydros_and_produce_HAND.sh`
      - Reprojects and creates HUC-level raster of levee-protected areas from polygon layer
      - Uses that raster to mask/remove those areas from the Relative Elevation Model
   - `rasterize_by_order.py`: Subsets levee-protected area branch-level raster if branch 0 or if order exceeds a threshold (default threshold: max order - 1)
- `config/`
   - `deny_gms_branches_default.lst`, and `deny_gms_branches_min.lst`: Added LeveeProtectedAreas_subset_{}.tif
   - `params_template.env`: Adds mask_leveed_area_toggle

### Changes

- `src/gms/delineate_hydros_and_produce_HAND.sh`: Fixes a bug in ocean/Great Lakes masking
- `tools/`
    - `eval_alt_catfim.py` and `run_test_case.py`: Changes the levee mask to the updated inputs/nld_vectors/Levee_protected_areas.gpkg

<br/><br/>

## v4.0.10.5 - 2022-10-21 - [PR #720](https://github.com/NOAA-OWP/inundation-mapping/pull/720)

Earlier versions of the acquire_and_preprocess_3dep_dems.py did not have any buffer added when downloading HUC6 DEMs. This resulted in 1 pixel nodata gaps in the final REM outputs in some cases at HUC8 sharing a HUC6 border. Adding the param of cblend 6 to the gdalwarp command meant put a 6 extra pixels all around perimeter. Testing showed that 6 pixels was plenty sufficient as the gaps were never more than 1 pixel on borders of no-data.

### Changes

- `data`
    - `usgs`
        - `acquire_and_preprocess_3dep_dems.py`: Added the `cblend 6` param to the gdalwarp call for when the dem is downloaded from USGS.
    - `create_vrt_file.py`:  Added sample usage comment.
 - `src`
     - `gms`
         `run_by_unit.sh`: Added a comment about gdal as it relates to run_by_unit.

Note: the new replacement inputs/3dep_dems/10m_5070/ files can / will be copied before PR approval as the true fix was replacment DEM's. There is zero risk of overwriting prior to code merge.

<br/><br/>

## v4.0.10.4 - 2022-10-27 - [PR #727](https://github.com/NOAA-OWP/inundation-mapping/pull/727)

Creates a single crosswalk table containing HUC (huc8), BranchID, HydroID, feature_id (and optionally LakeID) from branch-level hydroTables.csv files.

### Additions

- `tools/gms_tools/combine_crosswalk_tables.py`: reads and concatenates hydroTable.csv files, writes crosswalk table
- `gms_run_branch.sh`: Adds `tools/gms_tools/make_complete_hydrotable.py` to post-processing

<br/><br/>

## v4.0.10.3 - 2022-10-19 - [PR #718](https://github.com/NOAA-OWP/inundation-mapping/pull/718)

Fixes thalweg notch by clipping upstream ends of the stream segments to prevent the stream network from reaching the edge of the DEM and being treated as outlets when pit filling the burned DEM.

### Changes

- `src/clip_vectors_to_wbd.py`: Uses a slightly smaller buffer than wbd_buffer (wbd_buffer_distance-2*(DEM cell size)) to clip stream network inside of DEM extent.

<br/><br/>

## v4.0.10.2 - 2022-10-24 - [PR #723](https://github.com/NOAA-OWP/inundation-mapping/pull/723)

Runs branch 0 on HUCs with no other branches remaining after filtering stream orders if `drop_low_stream_orders` is used.

### Additions

- `src/gms`
    - `stream_branches.py`: adds `exclude_attribute_values()` to filter out stream orders 1&2 outside of `load_file()`

### Changes

- `src/gms`
    - `buffer_stream_branches.py`: adds check for `streams_file`
    - `derive_level_paths.py`: checks length of `stream_network` before filtering out stream orders 1&2, then filters using `stream_network.exclude_attribute_values()`
    - `generate_branch_list.py`: adds check for `stream_network_dissolved`

<br/><br/>
    
## v4.0.10.1 - 2022-10-5 - [PR #695](https://github.com/NOAA-OWP/inundation-mapping/pull/695)

This hotfix address a bug with how the rating curve comparison (sierra test) handles the branch zero synthetic rating curve in the comparison plots. Address #676 

### Changes

- `tools/rating_curve_comparison.py`
  - Added logging function to print and write to log file
  - Added new filters to ignore AHPS only sites (these are sites that we need for CatFIM but do not have a USGS gage or USGS rating curve available for sierra test analysis)
  - Added functionality to identify branch zero SRCs
  - Added new plot formatting to distinguish branch zero from other branches

<br/><br/>

## v4.0.10.0 - 2022-10-4 - [PR #697](https://github.com/NOAA-OWP/inundation-mapping/pull/697)

Change FIM to load DEM's from the new USGS 3Dep files instead of the original NHD Rasters.

### Changes

- `config`
    - `params_template.env`: Change default of the calib db back to true:  src_adjust_spatial back to "True". Plus a few text updates.
- `src`
    - `gms`
        - `run_by_unit.sh`: Change input_DEM value to the new vrt `$inputDataDir/3dep_dems/10m_5070/fim_seamless_3dep_dem_10m_5070.vrt` to load the new 3Dep DEM's. Note: The 3Dep DEM's are projected as CRS 5070, but for now, our code is using ESRI:102039. Later all code and input will be changed to CRS:5070. We now are defining the FIM desired projection (102039), so we need to reproject on the fly from 5070 to 102039 during the gdalwarp cut.
        - `run_by_branch.sh`: Removed unused lines.
    - `utils`
        - `shared_variables.py`: Changes to use the new 3Dep DEM rasters instead of the NHD rasters. Moved some values (grouped some variables). Added some new variables for 3Dep. Note: At this time, some of these new enviro variables for 3Dep are not used but are expected to be used shortly.
- `data`
    - `usgs`
        - `acquire_and_preprocess_3dep_dems.py`: Minor updates for adjustments of environmental variables. Adjustments to ensure the cell sizes are fully defined as 10 x 10 as source has a different resolution. The data we downloaded to the new `inputs/3dep_dems/10m_5070` was loaded as 10x10, CRS:5070 rasters.

### Removals

- `lib`
    - `aggregate_fim_outputs.py` : obsolete. Had been deprecated for a while and replaced by other files.
    - `fr_to_mr_raster_mask.py` : obsolete. Had been deprecated for a while and replaced by other files.

<br/><br/>

## v4.0.9.8 - 2022-10-06 - [PR #701](https://github.com/NOAA-OWP/inundation-mapping/pull/701)

Moved the calibration tool from dev-fim3 branch into "dev" (fim4) branch. Git history not available.

Also updated making it easier to deploy, along with better information for external contributors.

Changed the system so the calibration database name is configurable. This allows test databases to be setup in the same postgres db / server system. You can have more than one calb_db_keys.env running in different computers (or even more than one on one server) pointing to the same actual postgres server and service. ie) multiple dev machine can call a single production server which hosts the database.

For more details see /tools/calibration-db/README.md

### Changes

- `tools`
    - `calibration-db`
        - `docker-compose.yml`: changed to allow for configurable database name. (allows for more then one database in a postgres database system (one for prod, another for test if needed))

### Additions

- `config`
    - `calb_db_keys_template.env`: a new template verison of the required config values.

### Removals

- `tools`
    - `calibration-db`
        - `start_db.sh`: Removed as the command should be run on demand and not specifically scripted because of its configurable location of the env file.

<br/><br/>

## v4.0.9.7 - 2022-10-7 - [PR #703](https://github.com/NOAA-OWP/inundation-mapping/pull/703)

During a recent release of a FIM 3 version, it was discovered that FIM3 has slightly different AWS S3 upload requirements. A new s3 whitelist file has been created for FIM3 and the other s3 file was renamed to include the phrase "fim4" in it.

This is being added to source control as it might be used again and we don't want to loose it.

### Additions

- `config`
   - `aws_s3_put_fim3_whitelist.lst`
   
### Renamed

- `config`
   - `aws_s3_put_fim4_whitelist.lst`: renamed from aws_s3_put_whitelist.lst

<br/><br/>

## v4.0.9.6 - 2022-10-17 - [PR #711](https://github.com/NOAA-OWP/inundation-mapping/pull/711)

Bug fix and formatting upgrades. It was also upgraded to allow for misc other inundation data such as high water data.

### Changes

- `tools`
    - `inundate_nation.py`:  As stated above.

### Testing

- it was run in a production model against fim 4.0.9.2 at 100 yr and 2 yr as well as a new High Water dataset.

<br/><br/>

## v4.0.9.5 - 2022-10-3 - [PR #696](https://github.com/NOAA-OWP/inundation-mapping/pull/696)

- Fixed deny_gms_unit_prod.lst to comment LandSea_subset.gpkg, so it does not get removed. It is needed for processing in some branches
- Change default for params_template.env -> src_adjust_spatial="False", back to default of "True"
- Fixed an infinite loop when src_adjust_usgs_rating.py was unable to talk to the calib db.
- Fixed src_adjsust_usgs_rating.py for when the usgs_elev_table.csv may not exist.

### Changes

- `gms_run_branch.sh`:  removed some "time" command in favour of using fim commands from bash_functions.sh which give better time and output messages.

- `config`
    - `deny_gms_unit_prod.lst`: Commented out LandSea_subset.gpkg as some HUCs need that file in place.
    - `params_template.env`: Changed default src_adjust_spatial back to True

- `src`
    - `src_adjust_spatial_obs.py`:  Added code to a while loop (line 298) so it is not an indefinite loop that never stops running. It will now attempts to contact the calibration db after 6 attempts. Small adjustments to output and logging were also made and validation that a connection to the calib db was actually successful.
    - `src_adjust_usgs_rating.py`: Discovered that a usgs_elev_df might not exist (particularly when processing was being done for hucs that have no usgs guage data). If the usgs_elev_df does not exist, it no longer errors out.

<br/><br/>

## v4.0.9.4 - 2022-09-30 - [PR #691](https://github.com/NOAA-OWP/inundation-mapping/pull/691)

Cleanup Branch Zero output at the end of a processing run. Without this fix, some very large files were being left on the file system. Adjustments and cleanup changed the full BED output run from appx 2 TB output to appx 1 TB output.

### Additions

- `unit_tests`
    - `gms`
        - `outputs_cleanup_params.json` and `outputs_cleanup_unittests.py`: The usual unit test files.

### Changes

- `gms_pipeline.sh`: changed variables and text to reflect the renamed default `deny_gms_branchs_prod.lst` and `deny_gms_unit_prod.lst` files. Also tells how a user can use the word 'none' for the deny list parameter (both or either unit or branch deny list) to skip output cleanup(s).

- `gms_run_unit.sh`: changed variables and text to reflect the renamed default `deny_gms_unit_prod.lst` files. Also added a bit of minor output text (styling). Also tells how a user can use the word 'none' for the deny list parameter to skip output cleanup.

- `gms_run_branch.sh`:
       ... changed variables and text to reflect the renamed default `deny_gms_branches.lst` files. 
       ... added a bit of minor output text (styling).
       ... also tells how a user can use the word 'none' for the deny list parameter to skip output cleanup.
       ... added a new section that calls the `outputs_cleanup.py` file and will do post cleanup on branch zero output files.

- `src`
    - `gms`
        - `outputs_cleanup.py`: pretty much rewrote it in its entirety. Now accepts a manditory branch id (can be zero) and can recursively search subdirectories. ie) We can submit a whole output directory with all hucs and ask to cleanup branch 0 folder OR cleanup files in any particular directory as we did before (per branch id).
          
          - `run_by_unit.sh`:  updated to pass in a branch id (or the value of "0" meaning branch zero) to outputs_cleanup.py.
          - `run_by_branch.sh`:  updated to pass in a branch id to outputs_cleanup.py.
      
- `unit_tests`
    - `README.md`: updated to talk about the specific deny list for unit_testing.
    - `__template_unittests.py`: updated for the latest code standards for unit tests. 

- `config`
    - `deny_gms_branch_unittest.lst`: Added some new files to be deleted, updated others.
    - `deny_gms_branch_zero.lst`: Added some new files to be deleted.
    - `deny_gms_branches_dev.lst`:  Renamed from `deny_gms_branches_default.lst` and some new files to be deleted, updated others. Now used primarily for development and testing use.
    - `deny_gms_branches_prod.lst`:  Renamed from `deny_gms_branches_min` and some new files to be deleted, updated others. Now used primarily for when releasing a version to production.
    - `deny_gms_unit_prod.lst`: Renamed from `deny_gms_unit_default.lst`, yes... there currently is no "dev" version.  Added some new files to be deleted.

<br/><br/>

## v4.0.9.3 - 2022-09-13 - [PR #681](https://github.com/NOAA-OWP/inundation-mapping/pull/681)

Created a new tool to downloaded USGS 3Dep DEM's via their S3 bucket.

Other changes:
 - Some code file re-organization in favour of the new `data` folder which is designed for getting, setting, and processing data from external sources such as AWS, WBD, NHD, NWM, etc.
 - Added tmux as a new tool embedded inside the docker images.

### Additions

- `data`
   - `usgs`
      - `acquire_and_preprocess_3dep_dems.py`:  The new tool as described above. For now it is hardcoded to a set path for USGS AWS S3 vrt file but may change later for it to become parameter driven.
 - `create_vrt_file.py`: This is also a new tool that can take a directory of geotiff files and create a gdal virtual file, .vrt extention, also called a `virtual raster`. Instead of clipping against HUC4, 6, 8's raster files, and run risks of boundary issues, vrt's actual like all of the tif's are one giant mosaiced raster and can be clipped as one.

### Removals

- 'Dockerfile.prod`:  No longer being used (never was used)

### Changes

- `Dockerfile`:  Added apt install for tmux. This tool will now be available in docker images and assists developers.

- `data`
   - `acquire_and_preprocess_inputs.py`:  moved from the `tools` directory but not other changes made. Note: will required review/adjustments before being used again.
   - `nws`
      - `preprocess_ahps_nws.py`:  moved from the `tools` directory but not other changes made. Note: will required review/adjustments before being used again.
      - `preprocess_rasters.py`: moved from the `tools` directory but not other changes made. Note: will required review/adjustments before being used again.
    - `usgs`
         - `preprocess_ahps_usgs.py`:  moved from the `tools` directory but not other changes made. Note: will required review/adjustments before being used again.
         - `preprocess_download_usgs_grids.py`: moved from the `tools` directory but not other changes made. Note: will required review/adjustments before being used again.

 - `src`
     - `utils`
         - `shared_functions.py`:  changes made were
              - Cleanup the "imports" section of the file (including a change to how the utils.shared_variables file is loaded.
              - Added `progress_bar_handler` function which can be re-used by other code files.
              - Added `get_file_names` which can create a list of files from a given directory matching a given extension. 
              - Modified `print_current_date_time` and `print_date_time_duration` and  methods to return the date time strings. These helper methods exist to help with standardization of logging and output console messages.
              - Added `print_start_header` and `print_end_header` to help with standardization of console and logging output messages.
          - `shared_variables.py`: Additions in support of near future functionality of having fim load DEM's from USGS 3DEP instead of NHD rasters.

<br/><br/>

## v4.0.(pending) - 2022-09-13 - [PR #681](https://github.com/NOAA-OWP/inundation-mapping/pull/681)

Created a new tool to downloaded USGS 3Dep DEM's via their S3 bucket.

Other changes:
 - Some code file re-organization in favour of the new `data` folder which is designed for getting, setting, and processing data from external sources such as AWS, WBD, NHD, NWM, etc.
 - Added tmux as a new tool embedded inside the docker images.

## Additions

- `data`
   - `usgs`
      - `acquire_and_preprocess_3dep_dems.py`:  The new tool as described above. For now it is hardcoded to a set path for USGS AWS S3 vrt file but may change later for it to become parameter driven.
 - `create_vrt_file.py`: This is also a new tool that can take a directory of geotiff files and create a gdal virtual file, .vrt extention, also called a `virtual raster`. Instead of clipping against HUC4, 6, 8's raster files, and run risks of boundary issues, vrt's actual like all of the tif's are one giant mosaiced raster and can be clipped as one.

## Removals

- 'Dockerfile.prod`:  No longer being used (never was used)

## Changes

- `Dockerfile`:  Added apt install for tmux. This tool will now be available in docker images and assists developers.

- `data`
   - `acquire_and_preprocess_inputs.py`:  moved from the `tools` directory but not other changes made. Note: will required review/adjustments before being used again.
   - `nws`
      - `preprocess_ahps_nws.py`:  moved from the `tools` directory but not other changes made. Note: will required review/adjustments before being used again.
      - `preprocess_rasters.py`: moved from the `tools` directory but not other changes made. Note: will required review/adjustments before being used again.
    - `usgs`
         - `preprocess_ahps_usgs.py`:  moved from the `tools` directory but not other changes made. Note: will required review/adjustments before being used again.
         - `preprocess_download_usgs_grids.py`: moved from the `tools` directory but not other changes made. Note: will required review/adjustments before being used again.

 - `src`
     - `utils`
         - `shared_functions.py`:  changes made were
              - Cleanup the "imports" section of the file (including a change to how the utils.shared_variables file is loaded.
              - Added `progress_bar_handler` function which can be re-used by other code files.
              - Added `get_file_names` which can create a list of files from a given directory matching a given extension. 
              - Modified `print_current_date_time` and `print_date_time_duration` and  methods to return the date time strings. These helper methods exist to help with standardization of logging and output console messages.
              - Added `print_start_header` and `print_end_header` to help with standardization of console and logging output messages.
          - `shared_variables.py`: Additions in support of near future functionality of having fim load DEM's from USGS 3DEP instead of NHD rasters.

<br/><br/>


## v4.0.9.2 - 2022-09-12 - [PR #678](https://github.com/NOAA-OWP/inundation-mapping/pull/678)

This fixes several bugs related to branch definition and trimming due to waterbodies.

### Changes

- `src/gms/stream_branches.py`
   - Bypasses erroneous stream network data in the to ID field by using the Node attribute instead.
   - Adds check if no nwm_lakes_proj_subset.gpkg file is found due to no waterbodies in the HUC.
   - Allows for multiple upstream branches when stream order overrides arbolate sum.

<br/><br/>

## v4.0.9.1 - 2022-09-01 - [PR #664](https://github.com/NOAA-OWP/inundation-mapping/pull/664)

A couple of changes:
1) Addition of a new tool for pushing files / folders up to an AWS (Amazon Web Service) S3 bucket.
2) Updates to the Docker image creation files to include new packages for boto3 (for AWS) and also added `jupyter`, `jupterlab` and `ipympl` to make it easier to use those tools during development.
3) Correct an oversight of `logs\src_optimization` not being cleared upon `overwrite` run.

### Additions

- `src`
   - `data`
       - `README.md`: Details on how the new system for `data` folders (for communication for external data sources/services).
       - `aws`
           - `aws_base.py`:  A file using a class and inheritance system (parent / child). This file has properties and a method that all child class will be expected to use and share. This makes it quicker and easier to added new AWS tools and helps keep consistant patterns and standards.
           - `aws_creds_template.env`: There are a number of ways to validate credentials to send data up to S3. We have chosen to use an `.env` file that can be passed into the tool from any location. This is the template for that `.env` file. Later versions may be changed to use AWS profile security system.
           - `s3.py`: This file pushes file and folders up to a defined S3 bucket and root folder. Note: while it is designed only for `puts` (pushing to S3), hooks were added in case functional is added later for `gets` (pull from S3).


### Changes

- `utils`
   - `shared_functions.py`:  A couple of new features
       -  Added a method which accepts a path to a .lst or .txt file with a collection of data and load it into a  python list object. It can be used for a list of HUCS, file paths, or almost anything. 
       - A new method for quick addition of current date/time in output.
       - A new method for quick calculation and formatting of time duration in hours, min and seconds.
       - A new method for search for a string in a given python list. It was designed with the following in mind, we already have a python list loaded with whitelist of files to be included in an S3 push. As we iterate through files from the file system, we can use this tool to see if the file should be pushed to S3. This tool can easily be used contexts and there is similar functionality in other FIM4 code that might be able to this method.

- `Dockerfile` : Removed a line for reloading Shapely in recent PRs, which for some reason is no longer needed after adding the new BOTO3 python package. Must be related to python packages dependencies. This removed Shapely warning seen as a result of another recent PR. Also added AWS CLI for bash commands.

- `Pipfile` and `Pipfile.lock`:  Updates for the four new python packages, `boto3` (for AWS), `jupyter`, `jupyterlab` and `ipympl`. We have some staff that use Jupyter in their dev actitivies. Adding this package into the base Docker image will make it easier for them.

<br/><br/>

## 4.0.9.0 - 2022-09-09 - [PR #672](https://github.com/NOAA-OWP/inundation-mapping/pull/672)

When deriving level paths, this improvement allows stream order to override arbolate sum when selecting the proper upstream segment to continue the current branch.

<br/><br/>

## 4.0.8.0 - 2022-08-26 - [PR #671](https://github.com/NOAA-OWP/inundation-mapping/pull/671)

Trims ends of branches that are in waterbodies; also removes branches if they are entirely in a waterbody.

## Changes

- `src/gms/stream_branches.py`: adds `trim_branches_in_waterbodies()` and `remove_branches_in_waterbodies()` to trim and prune branches in waterbodies.

<br/><br/>

## v4.0.7.2 - 2022-08-11 - [PR #654](https://github.com/NOAA-OWP/inundation-mapping/pull/654)

`inundate_nation.py` A change to switch the inundate nation function away from refrences to `inundate.py`, and rather use `inundate_gms.py` and `mosaic_inundation.py`

### Changes

- `inundate_gms`:  Changed `mask_type = 'filter'`

<br/><br/>

## v4.0.7.1 - 2022-08-22 - [PR #665](https://github.com/NOAA-OWP/inundation-mapping/pull/665)

Hotfix for addressing missing input variable when running `gms_run_branch.sh` outside of `gms_pipeline.sh`. 

### Changes
- `gms_run_branch.sh`: defining path to WBD HUC input file directly in ogr2ogr call rather than using the $input_WBD_gdb defined in `gms_run_unit.sh`
- `src/src_adjust_spatial_obs.py`: removed an extra print statement
- `src/src_roughness_optimization.py`: removed a log file write that contained sensitive host name

<br/><br/>

## v4.0.7.0 - 2022-08-17 - [PR #657](https://github.com/NOAA-OWP/inundation-mapping/pull/657)

Introduces synthetic rating curve calibration workflow. The calibration computes new Manning's coefficients for the HAND SRCs using input data: USGS gage locations, USGS rating curve csv, and a benchmark FIM extent point database stored in PostgreSQL database. This addresses [#535].

### Additions

- `src/src_adjust_spatial_obs.py`: new synthetic rating curve calibration routine that prepares all of the spatial (point data) benchmark data for ingest to the Manning's coefficient calculations performed in `src_roughness_optimization.py`
- `src/src_adjust_usgs_rating.py`: new synthetic rating curve calibration routine that prepares all of the USGS gage location and observed rating curve data for ingest to the Manning's coefficient calculations performed in `src_roughness_optimization.py`
- `src/src_roughness_optimization.py`: new SRC post-processing script that ingests observed data and HUC/branch FIM output data to compute optimized Manning's coefficient values and update the discharge values in the SRCs. Outputs a new hydroTable.csv.

### Changes

- `config/deny_gms_branch_zero.lst`: added `gw_catchments_reaches_filtered_addedAttributes_crosswalked_{}.gpkg` to list of files to keep (used in calibration workflow)
- `config/deny_gms_branches_min.lst`: added `gw_catchments_reaches_filtered_addedAttributes_crosswalked_{}.gpkg` to list of files to keep (used in calibration workflow)
- `config/deny_gms_unit_default.lst`: added `usgs_elev_table.csv` to list of files to keep (used in calibration workflow)
- `config/params_template.env`: added new variables for user to control calibration
  - `src_adjust_usgs`: Toggle to run src adjustment routine (True=on; False=off)
  - `nwm_recur_file`: input file location with nwm feature_id and recurrence flow values
  - `src_adjust_spatial`: Toggle to run src adjustment routine (True=on; False=off)
  - `fim_obs_pnt_data`: input file location with benchmark point data used to populate the postgresql database
  - `CALB_DB_KEYS_FILE`: path to env file with sensitive paths for accessing postgres database
- `gms_run_branch.sh`: includes new steps in the workflow to connect to the calibration PostgreSQL database, run SRC calibration w/ USGS gage rating curves, run SRC calibration w/ benchmark point database
- `src/add_crosswalk.py`: added step to create placeholder variables to be replaced in post-processing (as needed). Created here to ensure consistent column variables in the final hydrotable.csv
- `src/gms/run_by_unit.sh`: added new steps to workflow to create the `usgs_subset_gages.gpkg` file for branch zero and then perform crosswalk and create `usgs_elev_table.csv` for branch zero
- `src/make_stages_and_catchlist.py`: Reconcile flows and catchments hydroids
- `src/usgs_gage_aggregate.py`: changed streamorder data type from integer to string to better handle missing values in `usgs_gage_unit_setup.py`
- `src/usgs_gage_unit_setup.py`: added new inputs and function to populate `usgs_elev_table.csv` for branch zero using all available gages within the huc (not filtering to a specific branch)
- `src/utils/shared_functions.py`: added two new functions for calibration workflow
  - `check_file_age`: check the age of a file (use for flagging potentially outdated input)
  - `concat_huc_csv`: concatenate huc csv files to a single dataframe/csv
- `src/utils/shared_variables.py`: defined new SRC calibration threshold variables
  - `DOWNSTREAM_THRESHOLD`: distance in km to propogate new roughness values downstream
  - `ROUGHNESS_MAX_THRESH`: max allowable adjusted roughness value (void values larger than this)
  - `ROUGHNESS_MIN_THRESH`: min allowable adjusted roughness value (void values smaller than this)

<br/><br/>

## v4.0.6.3 - 2022-08-04 - [PR #652](https://github.com/NOAA-OWP/inundation-mapping/pull/652)

Updated `Dockerfile`, `Pipfile` and `Pipfile.lock` to add the new psycopg2 python package required for a WIP code fix for the new FIM4 calibration db.

<br/><br/>

## v4.0.6.2 - 2022-08-16 - [PR #639](https://github.com/NOAA-OWP/inundation-mapping/pull/639)

This file converts USFIMR remote sensed inundation shapefiles into a raster that can be used to compare to the FIM data. It has to be run separately for each shapefile. This addresses [#629].

### Additions

- `/tools/fimr_to_benchmark.py`: This file converts USFIMR remote sensed inundation shapefiles into a raster that can be used to compare to the FIM data. It has to be run separately for each shapefile.

<br/><br/>

## v4.0.6.1 - 2022-08-12 - [PR #655](https://github.com/NOAA-OWP/inundation-mapping/pull/655)

Prunes branches that fail with NO_FLOWLINES_EXIST (Exit code: 61) in `gms_run_branch.sh` after running `split_flows.py`

### Additions
- Adds `remove_error_branches.py` (called from `gms_run_branch.sh`)
- Adds `gms_inputs_removed.csv` to log branches that have been removed across all HUCs

### Removals
- Deletes branch folders that fail
- Deletes branch from `gms_inputs.csv`

<br/><br/>

## v4.0.6.0 - 2022-08-10 - [PR #614](https://github.com/NOAA-OWP/inundation-mapping/pull/614)

Addressing #560, this fix in run_by_branch trims the DEM derived streamline if it extends past the end of the branch streamline. It does this by finding the terminal point of the branch stream, snapping to the nearest point on the DEM derived stream, and cutting off the remaining downstream portion of the DEM derived stream.

### Changes

- `/src/split_flows.py`: Trims the DEM derived streamline if it flows past the terminus of the branch (or level path) streamline.
- `/src/gms/delineate_hydros_and_produce_HAND.sh`: Added branch streamlines as an input to `split_flows.py`.

<br/><br/>

## v4.0.5.4 - 2022-08-01 - [PR #642](https://github.com/NOAA-OWP/inundation-mapping/pull/642)

Fixes bug that causes [Errno2] No such file or directory error when running synthesize_test_cases.py if testing_versions folder doesn't exist (for example, after downloading test_cases from ESIP S3).

### Additions

- `run_test_case.py`: Checks for testing_versions folder in test_cases and adds it if it doesn't exist.

<br/><br/>

## v4.0.5.3 - 2022-07-27 - [PR #630](https://github.com/NOAA-OWP/inundation-mapping/issues/630)

A file called gms_pipeline.sh already existed but was unusable. This has been updated and now can be used as a "one-command" execution of the fim4/gms run. While you still can run gms_run_unit.sh and gms_run_branch.sh as you did before, you no longer need to. Input arguments were simplified to allow for more default and this simplification was added to `gms_run_unit.sh` and `gms_run_branch.sh` as well. 

A new feature was added that is being used for `gms_pipeline.sh` which tests the percent and number of errors after hucs are processed before continuing onto branch processing.

New FIM4/gms usability is now just (at a minumum): `gms_pipeline.sh -n <output name> -u <HUC(s) or HUC list path>`
	
`gms_run_branch.sh` and `gms_run_branch.sh` have also been changed to add the new -a flag and default to dropping stream orders 1 and 2.

### Additions

- `src`
    - `check_unit_errors.py`: as described above.
- `unit_tests`
    - `check_unit_errors_unittests.py` and `check_unit_errors_params.json`: to match new file.    

### Changes

- `README.md`:  Updated text for FIM4, gms_pipeline, S3 input updates, information about updating dependencies, misc link updates and misc text verbage.
- `gms_pipeline.sh`: as described above.
- `gms_run_unit.sh`: as described above. Also small updates to clean up folders and files in case of an overwrite.
- `gms_run_branch.sh`: as described above.
- `src`
     - `utils`
         - `fim_enums.py`:  FIM_system_exit_codes renamed to FIM_exit_codes.
         - `shared_variables.py`: added configurable values for minimum number and percentage of unit errors.
    - `bash_functions.env`:   Update to make the cumulative time screen outputs in mins/secs instead of just seconds.
    - `check_huc_inputs.py`:  Now returns the number of HUCs being processed, needed by `gms_pipeline.sh` (Note: to get the value back to a bash file, it has to send it back via a "print" line and not a "return" value.  Improved input validation, 
- `unit_tests`
   - `README.md`: Misc text and link updates.

### Removals

- `config\params_template_calibrated.env`: No longer needed. Has been removed already from dev-fim3 and confirmed that it is not needed.
<br><br>

## v4.0.5.2 - 2022-07-25 - [PR #622](https://github.com/NOAA-OWP/inundation-mapping/pull/622)

Updates to unit tests including a minor update for outputs and loading in .json parameter files.
<br><br>


## v4.0.5.1 - 2022-06-27 - [PR #612](https://github.com/NOAA-OWP/inundation-mapping/pull/612)

`Alpha Test Refactor` An upgrade was made a few weeks back to the dev-fim3 branch that improved performance, usability and readability of running alpha tests. Some cleanup in other files for readability, debugging verbosity and styling were done as well. A newer, cleaner system for printing lines when the verbose flag is enabled was added.

### Changes

- `gms_run_branch.sh`:  Updated help instructions to about using multiple HUCs as command arguments.
- `gms_run_unit.sh`:  Updated help instructions to about using multiple HUCs as command arguments.
- `src/utils`
    - `shared_functions.py`: 
       - Added a new function called `vprint` which creates a simpler way (and better readability) for other python files when wanting to include a print line when the verbose flag is on.
       - Added a new class named `FIM_Helpers` as a wrapper for the new `vprint` method. 
       - With the new `FIM_Helpers` class, a previously existing method named `append_id_to_file_name` was moved into this class making it easier and quicker for usage in other classes.
       
- `tools`
    - `composite_inundation.py`: Updated its usage of the `append_id_to_file_name` function to now call the`FIM_Helpers` method version of it.
    - `gms_tools`
       - `inundate_gms.py`: Updated for its adjusted usage of the `append_id_to_file_name` method, also removed its own `def __vprint` function in favour of the `FIM_Helpers.vprint` method. 
       - `mosaic_inundation.py`: 
          - Added adjustments for use of `append_id_to_file_name` and adjustments for `fh.vprint`.
          - Fixed a bug for the variable `ag_mosaic_output` which was not pre-declared and would fail as using an undefined variable in certain conditions.
    - `run_test_case.py`: Ported `test_case` class from FIM 3 and tweaked slightly to allow for GMS FIM. Also added more prints against the new fh.vprint method. Also added a default print line for progress / traceability for all alpha test regardless if the verbose flag is set.
    - `synthesize_test_cases.py`: Ported `test_case` class from FIM 3.
- `unit_tests`
   - `shared_functions_unittests.py`: Update to match moving the `append_id_to_file_name` into the `FIM_Helpers` class. Also removed all "header print lines" for each unit test method (for output readability).

<br/><br/>

## v4.0.5.0 - 2022-06-16 - [PR #611](https://github.com/NOAA-OWP/inundation-mapping/pull/611)

'Branch zero' is a new branch that runs the HUCs full stream network to make up for stream orders 1 & 2 being skipped by the GMS solution and is similar to the FR extent in FIM v3. This new branch is created during `run_by_unit.sh` and the processed DEM is used by the other GMS branches during `run_by_branch.sh` to improve efficiency.

### Additions

- `src/gms/delineate_hydros_and_produce_HAND.sh`: Runs all of the modules associated with delineating stream lines and catchments and building the HAND relative elevation model. This file is called once during `gms_run_unit` to produce the branch zero files and is also run for every GMS branch in `gms_run_branch`.
- `config/deny_gms_branch_zero.lst`: A list specifically for branch zero that helps with cleanup (removing unneeded files after processing).

### Changes

- `src/`
    - `output_cleanup.py`: Fixed bug for viz flag.
    - `gms/`
        - `run_by_unit.sh`: Added creation of "branch zero", DEM pre-processing, and now calls.
        -  `delineate_hydros_and_produce_HAND.sh` to produce HAND outputs for the entire stream network.
        - `run_by_branch.sh`: Removed DEM processing steps (now done in `run_by_unit.sh`), moved stream network delineation and HAND generation to `delineate_hydros_and_produce_HAND.sh`.
        - `generate_branch_list.py`: Added argument and parameter to sure that the branch zero entry was added to the branch list.
- `config/`
     - `params_template.env`: Added `zero_branch_id` variable.
- `tools`
     - `run_test_case.py`: Some styling / readability upgrades plus some enhanced outputs.  Also changed the _verbose_ flag to _gms_verbose_ being passed into Mosaic_inundation function.
     - `synthesize_test_cases.py`: arguments being passed into the _alpha_test_args_ from being hardcoded from flags to verbose (effectively turning on verbose outputs when applicable. Note: Progress bar was not affected.
     - `tools_shared_functions.py`: Some styling / readability upgrades.
- `gms_run_unit.sh`: Added export of extent variable, dropped the -s flag and added the -a flag so it now defaults to dropping stream orders 1 and 2.
- `gms_run_branch.sh`: Fixed bug when using overwrite flag saying branch errors folder already exists, dropped the -s flag and added the -a flag so it now defaults to dropping stream orders 1 and 2.

### Removals

- `tests/`: Redundant
- `tools/shared_variables`: Redundant

<br/><br/>

## v4.0.4.3 - 2022-05-26 - [PR #605](https://github.com/NOAA-OWP/inundation-mapping/pull/605)

We needed a tool that could composite / mosaic inundation maps for FIM3 FR and FIM4 / GMS with stream orders 3 and higher. A tool previously existed named composite_fr_ms_inundation.py and it was renamed to composite_inundation.py and upgraded to handle any combination of 2 of 3 items (FIM3 FR, FIM3 MS and/or FIM4 GMS).

### Additions

- `tools/composite_inundation.py`: Technically it is a renamed from composite_ms_fr_inundation.py, and is based on that functionality, but has been heavily modified. It has a number of options, but primarily is designed to take two sets of output directories, inundate the files, then composite them into a single mosiac'd raster per huc. The primary usage is expected to be compositing FIM3 FR with FIM4 / GMS with stream orders 3 and higher. 

- `unit_tests/gms/inundate_gms_unittests.py and inundate_gms_params.json`: for running unit tests against `tools/gms_tools/inunundate_gms.py`.
- `unit_tests/shared_functions_unittests.py and shared_functions_params.json`: A new function named `append_id_to_file_name_single_identifier` was added to `src/utils/shared_functions.py` and some unit tests for that function was created.

### Removed

- `tools/composite_ms_fr_inundation.py`: replaced with upgraded version named `composite_inundation.py`.

### Changes

- `tools/gms_tools/inundate_gms.py`: some style, readabilty cleanup plus move a function up to `shared_functions.py`.
- `tools/gms_tools/mosaic_inundation.py`: some style, readabilty cleanup plus move a function up to `shared_functions.py`.
- `tools/inundation.py`: some style, readabilty cleanup.
- `tools/synthesize_test_cases.py`: was updated primarily for sample usage notes.

<br/><br/>

## v4.0.4.2 - 2022-05-03 - [PR #594](https://github.com/NOAA-OWP/inundation-mapping/pull/594)

This hotfix includes several revisions needed to fix/update the FIM4 area inundation evaluation scripts. These changes largely migrate revisions from the FIM3 evaluation code to the FIM4 evaluation code.

### Changes

- `tools/eval_plots.py`: Copied FIM3 code revisions to enable RAS2FIM evals and PND plots. Replaced deprecated parameter name for matplotlib grid()
- `tools/synthesize_test_cases.py`: Copied FIM3 code revisions to assign FR, MS, COMP resolution variable and addressed magnitude list variable for IFC eval
- `tools/tools_shared_functions.py`: Copied FIM3 code revisions to enable probability not detected (PND) metric calculation
- `tools/tools_shared_variables.py`: Updated magnitude dictionary variables for RAS2FIM evals and PND plots

<br/><br/>

## v4.0.4.1 - 2022-05-02 - [PR #587](https://github.com/NOAA-OWP/inundation-mapping/pull/587)

While testing GMS against evaluation and inundation data, we discovered some challenges for running alpha testing at full scale. Part of it was related to the very large output volume for GMS which resulted in outputs being created on multiple servers and folders. Considering the GMS volume and processing, a tool was required to extract out the ~215 HUC's that we have evaluation data for. Next, we needed isolate valid HUC output folders from original 2,188 HUC's and its 100's of thousands of branches. The first new tool allows us to point to the `test_case` data folder and create a list of all HUC's that we have validation for.

Now that we have a list of relavent HUC's, we need to consolidate output folders from the previously processed full CONUS+ output data. The new `copy_test_case_folders.py` tool extracts relavent HUC (gms unit) folders, based on the list created above, into a consolidated folder. The two tools combine result in significantly reduced overall processing time for running alpha tests at scale.

`gms_run_unit.sh` and `aggregated_branch_lists.py` were adjusted to make a previously hardcoded file path and file name to be run-time parameters. By adding the two new arguments, the file could be used against the new `copy_test_case_folders.py`. `copy_test_case_folders.py` and `gms_run_unit.sh` can now call `aggregated_branch_lists.py` to create a key input file called `gms_inputs.csv` which is a key file required for alpha testing.

A few other small adjustments were made for readability and traceability as well as a few small fixes discovered when running at scale.

### Additions

- `tools/find_test_case_folders.py`: A new tool for creating a list of HUC's that we have test/evaluation data for.
- `tools/copy_test_case_folders.py`: A new tool for using the list created above, to scan through other fully processed output folders and extract only the HUC's (gms units) and it's branches into a consolidated folder, ready for alpha test processing (or other needs).

### Changes

- `src/gms/aggregate_branch_lists.py`: Adjusted to allow two previously hardcoded values to now be incoming arguments. Now this file can be used by both `gms_run_unit.sh` and `copy_test_case_folders.py`.
- `tools/synthesize_test_cases.py`: Adjustments for readability and progress status. The embedded progress bars are not working and will be addressed later.
- `tools/run_test_case.py`: A print statement was added to help with processing progess was added.
- `gms_run_unit.sh`: This was adjusted to match the new input parameters for `aggregate_branch_lists.py` as well as additions for progress status. It now will show the entire progress period start datetime, end datetime and duration. 
- `gms_run_branch.sh`: Also was upgraded to show the entire progress period start datetime, end datetime and duration.

<br/><br/>

## v4.0.4.0 - 2022-04-12 - [PR #557](https://github.com/NOAA-OWP/inundation-mapping/pull/557)

During large scale testing of the new **filtering out stream orders 1 and 2** feature [PR #548](https://github.com/NOAA-OWP/inundation-mapping/pull/548), a bug was discovered with 14 HUCS that had no remaining streams after removing stream orders 1 and 2. This resulted in a number of unmanaged and unclear exceptions. An exception may be still raised will still be raised in this fix for logging purposes, but it is now very clear what happened. Other types of events are logged with clear codes to identify what happened.

Fixes were put in place for a couple of new logging behaviors.

1. Recognize that for system exit codes, there are times when an event is neither a success (code 0) nor a failure (code 1). During processing where stream orders are dropped, some HUCs had no remaining reaches, others had mismatched reaches and others as had missing flowlines (reaches) relating to dissolved level paths (merging individual reaches as part of GMS). When these occur, we want to abort the HUC (unit) or branch processing, identify that they were aborted for specific reasons and continue. A new custom system exit code system was adding using python enums. Logging was enhanced to recognize that some exit codes were not a 0 or a 1 and process them differently.

2. Pathing and log management became an issue. It us not uncommon for tens or hundreds of thousands of branches to be processed. A new feature was to recognize what is happening with each branch or unit and have them easily found and recognizable. Futher, processing for failure (sys exit code of 1) are now copied into a unique folder as the occur to help with visualization of run time errors. Previously errors were not extracted until the end of the entire run which may be multiple days.

3. A minor correction was made when dissolved level paths were created with the new merged level path not always having a valid stream order value.

### File Additions

- `src/`
   - `utils/`
      - `fim_enums.py`:
         - A new class called `FIM_system_exit_codes` was added. This allows tracking and blocking of duplicate system exit codes when a custom system code is required.
        

### Changes

- `fim_run.sh`: Added the gms `non-zero-exit-code` system to `fim_run` to help uncover and isolate errors during processing. Errors recorded in log files within in the logs/unit folder are now copied into a new folder called `unit_errors`.  
    
- `gms_run_branch.sh`:
    -  Minor adjustments to how the `non-zero-exit code` logs were created. Testing uncovered that previous versions were not always reliable. This is now stablized and enhanced.
    - In previous versions, only the `gms_unit.sh` was aware that **stream order filtering** was being done. Now all branch processing is also aware that filtering is in place. Processing in child files and classes can now make adjustments as/if required for stream order filtering.
    - Small output adjustments were made to help with overall screen and log readability.  

- `gms_run_unit.sh`:
    - Minor adjustments to how the `non-zero-exit-code` logs were created similar to `gms_run_branch.sh.`
    - Small text corrections, formatting and output corrections were added.
    - A feature removing all log files at the start of the entire process run were added if the `overwrite` command line argument was added.

- `src/`
   - `filter_catchments_and_add_attributes.py`:
      - Some minor formatting and readability adjustments were added.
      - Additions were made to help this code be aware and responding accordingly if that stream order filtering has occurred. Previously recorded as bugs coming from this class, are now may recorded with the new custom exit code if applicable.

   - `run_by_unit.sh` (supporting fim_run.sh):
         - As a change was made to sub-process call to `filter_catchments_and_add_attributes.py` file, which is shared by gms, related to reach errors / events.

   - `split_flows.py`:
      - Some minor formatting and readability adjustments were added.
      - Additions were made to recognize the same type of errors as being described in other files related to stream order filtering issues.
      - A correction was made to be more precise and more explicit when a gms branch error existed. This was done to ensure that we were not letting other exceptions be trapped that were NOT related to stream flow filtering.
      
   - `time_and_tee_run_by_unit.sh`:
      - The new custom system exit codes was added. Note that the values of 61 (responding system code) are hardcoded instead of using the python based `Fim_system_exit_code` system. This is related to limited communication between python and bash.

   - `gms/`
      - `derive_level_paths.py`:  
          - Was upgraded to use the new fim_enums.Fim_system_exit_codes system. This occurs when no streams / flows remain after filtering.  Without this upgrade, standard exceptions were being issued with minimal details for the error.
          - Minor adjustments to formatting for readability were made.

      - `generate_branch_list.py` :  Minor adjustments to formatting for readability were made.

      - `run_by_branch.sh`:
         - Some minor formatting and readability adjustments were added.
         - Additions to the subprocess call to `split_flows.py` were added so it was aware that branch filtering was being used. `split_flows.py` was one of the files that was throwing errors related to stream order filtering. A subprocess call to `filter_catchments_and_add_attributes.py` adjustment was also required for the same reason.

      - `run_by_unit.sh`:
         - Some minor formatting and readability adjustments were added.
         - An addition was made to help trap errors that might be triggered by `derive_level_paths.py` for `stream order filtering`.

      - `time_and_tee_run_by_branch.sh`:
         - A system was added recognize if an non successful system exit code was sent back from `run_by_branch`. This includes true errors of code 1 and other new custom system exit codes. Upon detection of non-zero-exit codes, log files are immediately copied into special folders for quicker and easier visibility. Previously errors were not brought forth until the entire process was completed which ranged fro hours up to 18 days. Note: System exit codes of 60 and 61 were hardcoded instead of using the values from the new  `FIM_system_exit_codes` due to limitation of communication between python and bash.

      - `time_and_tee_run_by_unit.sh`:
         - The same upgrade as described above in `time_and_tee_run_by_branch.sh` was applied here.
         - Minor readability and output formatting changes were made.

      - `todo.md`
         - An entry was removed from this list which talked about errors due to small level paths exactly as was fixed in this pull request set.

- `unit_tests/`
   - `gms/`
      - `derive_level_paths_unittests.py` :  Added a new unit test specifically testing this type of condition with a known HUC that triggered the branch errors previously described..
      - `derive_level_paths_params.json`:
           - Added a new node with a HUC number known to fail.
           - Changed pathing for unit test data pathing from `/data/outputs/gms_example_unit_tests` to `/data/outputs/fim_unit_test_data_do_not_remove`. The new folder is intended to be a more permanent folder for unit test data.
           - Some additional tests were added validating the argument for dropping stream orders.

### Unit Test File Additions:

- `unit_tests/`
   - `filter_catchments_and_add_attributes_unittests.py` and `filter_catchments_and_add_attributes_params.json`:

   - `split_flows_unittests.py' and `split_flows_params.json`

<br/><br/>

## v4.0.3.1 - 2022-03-10 - [PR #561](https://github.com/NOAA-OWP/inundation-mapping/pull/561)

Bug fixes to get the Alpha Test working in FIM 4.

### Changes

- `tools/sythesize_test_cases.py`: Fixed bugs that prevented multiple benchmark types in the same huc from running `run_test_case.py`.
- `tools/run_test_case.py`: Fixed mall bug for IFC benchmark.
- `tools/eval_plots.py`: Fixed Pandas query bugs.

<br/><br/>

## v4.0.3.0 - 2022-03-03 - [PR #550](https://github.com/NOAA-OWP/inundation-mapping/pull/550)

This PR ports the functionality of `usgs_gage_crosswalk.py` and `rating_curve_comparison.py` to FIM 4.

### Additions

- `src/`:
    - `usgs_gage_aggregate.py`: Aggregates all instances of `usgs_elev_table.csv` to the HUC level. This makes it easier to view the gages in each HUC without having to hunt through branch folders and easier for the Sierra Test to run at the HUC level.
    - `usgs_gage_unit_setup.py`: Assigns a branch to each USGS gage within a unit. The output of this module is `usgs_subset_gages.gpkg` at the HUC level containing the `levpa_id` attribute.

### Changes

- `gms_run_branch.sh`: Added a line to aggregate all `usgs_elev_table.csv` into the HUC directory level using `src/usgs_gage_aggregate.py`.
- `src/`:
    -  `gms/`
        - `run_by_branch.sh`: Added a block to run `src/usgs_gage_crosswalk.py`. 
        - `run_by_unit.sh`: Added a block to run `src/usgs_gage_unit_setup.py`.
    - `usgs_gage_crosswalk.py`: Similar to it's functionality in FIM 3, this module snaps USGS gages to the stream network, samples the underlying DEMs, and writes the attributes to `usgs_elev_table.csv`. This CSV is later aggregated to the HUC level and eventually used in `tools/rating_curve_comparison.py`. Addresses #539 
- `tools/rating_curve_comparison.py`: Updated Sierra Test to work with FIM 4 data structure.
- `unit_tests/`:
    - `rating_curve_comparison_unittests.py` & `rating_curve_comparison_params.json`: Unit test code and parameters for the Sierra Test.
    - `usgs_gage_crosswalk_unittests.py` & `usgs_gage_crosswalk_params.json`: Unit test code and parameters for `usgs_gage_crosswalk.py`
- `config/`:
    - `deny_gms_branches_default.lst` & `config/deny_gms_branches_min.lst`: Add `usgs_elev_table.csv` to the lists as a comment so it doesn't get deleted during cleanup.
    - `deny_gms_unit_default.lst`: Add `usgs_subset_gages.gpkg` to the lists as a comment so it doesn't get deleted during cleanup.

<br/><br/>

## v4.0.2.0 - 2022-03-02 - [PR #548](https://github.com/NOAA-OWP/inundation-mapping/pull/548)

Added a new optional system which allows an argument to be added to the `gms_run_unit.sh` command line to filter out stream orders 1 and 2 when calculating branches. 

### Changes

- `gms_run_unit.sh`: Add the new optional `-s` command line argument. Inclusion of this argument means "drop stream orders 1 and 2".

- `src/gms`
   - `run_by_unit.sh`: Capture and forward the drop stream orders flag to `derive_level_paths.py`
	
   - `derive_level_paths.py`: Capture the drop stream order flag and working with `stream_branches.py` to include/not include loading nwm stream with stream orders 1 and 2.
	
   - `stream_branchs.py`: A correction was put in place to allow for the filter of branch attributes and values to be excluded. The `from_file` method has the functionality but was incomplete. This was corrected and how could accept the values from `derive_level_paths.py` to use the branch attribute of "order_" (gkpg field) and values excluded of [1,2] when optionally desired.

- `unit_tests/gms`
    - `derive_level_paths_unittests.py` and `derive_level_paths_params.py`: Updated for testing for the new "drop stream orders 1 and 2" feature. Upgrades were also made to earlier existing incomplete test methods to test more output conditions.
	
<br/><br/>

## v4.0.1.0 - 2022-02-02 - [PR #525](https://github.com/NOAA-OWP/cahaba/pull/525)

The addition of a very simple and evolving unit test system which has two unit tests against two py files.  This will set a precendence and will grow over time and may be automated, possibly during git check-in triggered. The embedded README.md has more details of what we currently have, how to use it, how to add new unit tests, and expected future enhancements.

### Additions

- `/unit_tests/` folder which has the following:

   - `clip_vectors_to_wbd_params.json`: A set of default "happy path" values that are expected to pass validation for the clip_vectors_to_wbd.py -> clip_vectors_to_wbd (function).

   - `clip_vectors_to_wbd_unittests.py`: A unit test file for src/clip_vectors_to_wbd.py. Incomplete but evolving.

   - `README.md`: Some information about how to create unit tests and how to use them.

   - `unit_tests_utils.py`: A python file where methods that are common to all unit tests can be placed.

   - `gms/derive_level_paths_params.json`: A set of default "happy path" values that are expected to pass validation for the derive_level_paths_params.py -> Derive_level_paths (function). 

   - `gms/derive_level_paths_unittests.py`: A unit test file for `src/derive_level_paths.py`. Incomplete but evolving.

<br/><br/>

## v4.0.0.0 - 2022-02-01 - [PR #524](https://github.com/NOAA-OWP/cahaba/pull/524)

FIM4 builds upon FIM3 and allows for better representation of inundation through the reduction of artificial restriction of inundation at catchment boundaries.

More details will be made available through a publication by Aristizabal et. al. and will be included in the "Credits and References" section of the README.md, titled "Reducing Horton-Strahler Stream Order Can Enhance Flood Inundation Mapping Skill with Applications for the U.S. National Water Model."

### Additions

- `/src/gms`: A new directory containing scripts necessary to produce the FIM4 Height Above Nearest Drainage grids and synthetic rating curves needed for inundation mapping.
- `/tools/gms_tools`: A new directory containing scripts necessary to generate and evaluate inundation maps produced from FIM4 Height Above Nearest Drainage grids and synthetic rating curves.

<br/><br/>

## v3.0.24.3 - 2021-11-29 - [PR #488](https://github.com/NOAA-OWP/cahaba/pull/488)

Fixed projection issue in `synthesize_test_cases.py`.

### Changes

- `Pipfile`: Added `Pyproj` to `Pipfile` to specify a version that did not have the current projection issues.

<br/><br/>

## v3.0.24.2 - 2021-11-18 - [PR #486](https://github.com/NOAA-OWP/cahaba/pull/486)

Adding a new check to keep `usgs_elev_table.csv`, `src_base.csv`, `small_segments.csv` for runs not using the `-viz` flag. We unintentionally deleted some .csv files in `vary_mannings_n_composite.py` but need to maintain some of these for non `-viz` runs (e.g. `usgs_elev_table.csv` is used for sierra test input).

### Changes

- `fim_run.sh`: passing `-v` flag to `vary_mannings_n_composite.py` to determine which csv files to delete. Setting `$viz` = 0 for non `-v` runs.
- `src/vary_mannings_n_composite.py`: added `-v` input arg and if statement to check which .csv files to delete.
- `src/add_crosswalk.py`: removed deprecated barc variables from input args.
- `src/run_by_unit.sh`: removed deprecated barc variables from input args to `add_crosswalk.py`.

<br/><br/>

## v3.0.24.1 - 2021-11-17 - [PR #484](https://github.com/NOAA-OWP/cahaba/pull/484)

Patch to clean up unnecessary files and create better names for intermediate raster files.

### Removals

- `tools/run_test_case_gms.py`: Unnecessary file.

### Changes

- `tools/composite_ms_fr_inundation.py`: Clean up documentation and intermediate file names.
- `tools/run_test_case.py`: Remove unnecessary imports.

<br/><br/>

## v3.0.24.0 - 2021-11-08 - [PR #482](https://github.com/NOAA-OWP/cahaba/pull/482)

Adds `composite_ms_fr_inundation.py` to allow for the generation of an inundation map given a "flow file" CSV and full-resolution (FR) and mainstem (MS) relative elevation models, synthetic rating curves, and catchments rasters created by the `fim_run.sh` script.

### Additions
- `composite_ms_fr_inundation.py`: New module that is used to inundate both MS and FR FIM and composite the two inundation rasters.
- `/tools/gms_tools/`: Three modules (`inundate_gms.py`, `mosaic_inundation.py`, `overlapping_inundation.py`) ported from the GMS branch used to composite inundation rasters.

### Changes
- `inundation.py`: Added 2 exception classes ported from the GMS branch.

<br/><br/>

## v3.0.23.3 - 2021-11-04 - [PR #481](https://github.com/NOAA-OWP/cahaba/pull/481)
Includes additional hydraulic properties to the `hydroTable.csv`: `Number of Cells`, `SurfaceArea (m2)`, `BedArea (m2)`, `Volume (m3)`, `SLOPE`, `LENGTHKM`, `AREASQKM`, `Roughness`, `TopWidth (m)`, `WettedPerimeter (m)`. Also adds `demDerived_reaches_split_points.gpkg`, `flowdir_d8_burned_filled.tif`, and `dem_thalwegCond.tif` to `-v` whitelist.

### Changes
- `run_by_unit.sh`: Added `EXIT FLAG` tag and previous non-zero exit code tag to the print statement to allow log lookup.
- `add_crosswalk.py`: Added extra attributes to the hydroTable.csv. Includes a default `barc_on` and `vmann_on` (=False) attribute that is overwritten (=True) if SRC post-processing modules are run.
- `bathy_src_adjust_topwidth.py`: Overwrites the `barc_on` attribute where applicable and includes the BARC-modified Volume property.
- `vary_mannings_n_composite.py`: Overwrites the `vmann_on` attribute where applicable.
- `output_cleanup.py`: Adds new files to the `-v` whitelist.

<br/><br/>

## v3.0.23.2 - 2021-11-04 - [PR #480](https://github.com/NOAA-OWP/cahaba/pull/480)
Hotfix for `vary_manning_n_composite.py` to address null discharge values for non-CONUS hucs.

### Changes
- `vary_manning_n_composite.py`: Add numpy where clause to set final discharge value to the original value if `vmann=False`

<br/><br/>

## v3.0.23.1 - 2021-11-03 - [PR #479](https://github.com/NOAA-OWP/cahaba/pull/479)
Patches the API updater. The `params_calibrated.env` is replaced with `params_template.env` because the BARC and Multi-N modules supplant the calibrated values.

### Changes
- `api/node/updater/updater.py`: Changed `params_calibrated.env` to `params_template.env`

<br/><br/>

## v3.0.23.0 - 2021-10-31 - [PR #475](https://github.com/NOAA-OWP/cahaba/pull/475)

Moved the synthetic rating curve (SRC) processes from the `\tools` directory to `\src` directory to support post-processing in `fim_run.sh`. These SRC post-processing modules will now run as part of the default `fim_run.sh` workflow. Reconfigured bathymetry adjusted rating curve (BARC) module to use the 1.5yr flow from NWM v2 recurrence flow data in combination with the Bieger et al. (2015) regression equations with bankfull discharge predictor variable input.

### Additions
- `src/bathy_src_adjust_topwidth.py` --> New version of bathymetry adjusted rating curve (BARC) module that is configured to use the Bieger et al. (2015) regression equation with input bankfull discharge as the predictor variable (previous version used the drainage area version of the regression equations). Also added log output capability, added reconfigured output content in `src_full_crosswalked_BARC.csv` and `hydroTable.csv`, and included modifications to allow BARC to run as a post-processing step in `fim_run.sh`. Reminder: BARC is only configured for MS extent.

### Removals
- `config/params_calibrated.env` --> deprecated the calibrated roughness values by stream order with the new introduction of variable/composite roughness module
- `src/bathy_rc_adjust.py` --> deprecated the previous BARC version

### Changes
- `src/identify_src_bankfull.py` --> Moved this script from /tools to /src, added more doc strings, cleaned up output log, and reconfigured to allow execution from fim_run.sh post-processing.
- `src/vary_mannings_n_composite.py` --> Moved this script from /tools to /src, added more doc strings, cleaned up output log, added/reconfigured output content in src_full_crosswalked_vmann.csv and hydroTable.csv, and reconfigured to allow execution from fim_run.sh post-processing.
- `config/params_template.env` --> Added additional parameter/variables for input to `identify_src_bankfull.py`, `vary_mannings_n_composite.py`, and `bathy_src_adjust_topwidth.py`.
      - default BARC input: bankfull channel geometry derived from the Bieger et al. (2015) bankfull discharge regression equations
      - default bankfull flow input: NWM v2 1.5-year recurrence flows
      - default variable roughness input: global (all NWM feature_ids) roughness values of 0.06 for in-channel and 0.11 for max overbank
- `fim_run.sh` --> Added SRC post-processing calls after the `run_by_unit.sh` workflow
- `src/add_crosswalk.py` --> Removed BARC module call (moved to post-processing)
- `src/run_by_unit.sh` --> Removed old/unnecessary print statement.
      - **Note: reset exit codes to 0 for unnecessary processing flags.** Non-zero error codes in `run_by_unit.sh` prevent the `fim_run.sh` post-processing steps from running. This error handling issue will be more appropriately handled in a soon to be release enhancement.
- `tools/run_test_case.py` --> Reverted changes used during development process

<br/><br/>

## v3.0.22.8 - 2021-10-26 - [PR #471](https://github.com/NOAA-OWP/cahaba/pull/471)

Manually filtering segments from stream input layer to fix flow reversal of the MS River (HUC 08030100).

### Changes
- `clip_vectors_to_wbd.py`: Fixes bug where flow direction is reversed for HUC 08030100. The issue is resolved by filtering incoming stream segments that intersect with the elevation grid boundary.

<br/><br/>

## v3.0.22.7 - 2021-10-08 - [PR #467](https://github.com/NOAA-OWP/cahaba/pull/467)

These "tool" enhancements 1) delineate in-channel vs. out-of-channel geometry to allow more targeted development of key physical drivers influencing the SRC calculations (e.g. bathymetry & Manning’s n) #418 and 2) applies a variable/composite Manning’s roughness (n) using user provided csv with in-channel vs. overbank roughness values #419 & #410.

### Additions
- `identify_src_bankfull.p`: new post-processing tool that ingests a flow csv (e.g. NWM 1.5yr recurr flow) to approximate the bankfull STG and then calculate the channel vs. overbank proportions using the volume and hydraulic radius variables
- `vary_mannings_n_composite.py`: new post-processing tool that ingests a csv containing feature_id, channel roughness, and overbank roughness and then generates composite n values via the channel ratio variable

### Changes
- `eval_plots.py`: modified the plot legend text to display full label for development tests
- `inundation.py`: added new optional argument (-n) and corresponding function to produce a csv containing the stage value (and SRC variables) calculated from the flow to stage interpolation.

<br/><br/>

## v3.0.22.6 - 2021-09-13 - [PR #462](https://github.com/NOAA-OWP/cahaba/pull/462)

This new workflow ingests FIM point observations from users and “corrects” the synthetic rating curves to produce the desired FIM extent at locations where feedback is available (locally calibrate FIM).

### Changes
- `add_crosswalk.py`: added `NextDownID` and `order_` attributes to the exported `hydroTable.csv`. This will potentially be used in future enhancements to extend SRC changes to upstream/downstream catchments.
- `adjust_rc_with_feedback.py`: added a new workflow to perform the SRC modifications (revised discharge) using the existing HAND geometry variables combined with the user provided point location flow and stage data.
- `inundation_wrapper_custom_flow.py`: updated code to allow for huc6 processing to generate custom inundation outputs.

<br/><br/>

## v3.0.22.5 - 2021-09-08 - [PR #460](https://github.com/NOAA-OWP/cahaba/pull/460)

Patches an issue where only certain benchmark categories were being used in evaluation.

### Changes
- In `tools/tools_shared_variables.py`, created a variable `MAGNITUDE_DICT` to store benchmark category magnitudes.
- `synthesize_test_cases.py` imports `MAGNITUDE_DICT` and uses it to assign magnitudes.

<br/><br/>

## v3.0.22.4 - 2021-08-30 - [PR #456](https://github.com/NOAA-OWP/cahaba/pull/456)

Renames the BARC modified variables that are exported to `src_full_crosswalked.csv` to replace the original variables. The default/original variables are renamed with `orig_` prefix. This change is needed to ensure downstream uses of the `src_full_crosswalked.csv` are able to reference the authoritative version of the channel geometry variables (i.e. BARC-adjust where available).

### Changes
- In `src_full_crosswalked.csv`, default/original variables are renamed with `orig_` prefix and `SA_div` is renamed to `SA_div_flag`.

<br/><br/>

## v3.0.22.3 - 2021-08-27 - [PR #457](https://github.com/NOAA-OWP/cahaba/pull/457)

This fixes a bug in the `get_metadata()` function in `/tools/tools_shared_functions.py` that arose because of a WRDS update. Previously the `metadata_source` response was returned as independent variables, but now it is returned a list of strings. Another issue was observed where the `EVALUATED_SITES_CSV` variable was being misdefined (at least on the development VM) through the OS environmental variable setting.

### Changes
- In `tools_shared_functions.py`, changed parsing of WRDS `metadata_sources` to account for new list type.
- In `generate_categorical_fim_flows.py`, changed the way the `EVALUATED_SITES_CSV` path is defined from OS environmental setting to a relative path that will work within Docker container.

<br/><br/>

## v3.0.22.2 - 2021-08-26 - [PR #455](https://github.com/NOAA-OWP/cahaba/pull/455)

This merge addresses an issues with the bathymetry adjusted rating curve (BARC) calculations exacerbating single-pixel inundation issues for the lower Mississippi River. This fix allows the user to specify a stream order value that will be ignored in BARC calculations (reverts to using the original/default rating curve). If/when the "thalweg notch" issue is addressed, this change may be unmade.

### Changes
- Added new env variable `ignore_streamorders` set to 10.
- Added new BARC code to set the bathymetry adjusted cross-section area to 0 (reverts to using the default SRC values) based on the streamorder env variable.

<br/><br/>

## v3.0.22.1 - 2021-08-20 - [PR #447](https://github.com/NOAA-OWP/cahaba/pull/447)

Patches the minimum stream length in the template parameters file.

### Changes
- Changes `max_split_distance_meters` in `params_template.env` to 1500.

<br/><br/>

## v3.0.22.0 - 2021-08-19 - [PR #444](https://github.com/NOAA-OWP/cahaba/pull/444)

This adds a script, `adjust_rc_with_feedback.py`, that will be expanded  in future issues. The primary function that performs the HAND value and hydroid extraction is ingest_points_layer() but this may change as the overall synthetic rating curve automatic update machanism evolves.

### Additions
- Added `adjust_rc_with_feedback.py` with `ingest_points_layer()`, a function to extract HAND and hydroid values for use in an automatic synthetic rating curve updating mechanism.

<br/><br/>

## v3.0.21.0 - 2021-08-18 - [PR #433](https://github.com/NOAA-OWP/cahaba/pull/433)

General repository cleanup, made memory-profiling an optional flag, API's release feature now saves outputs.

### Changes
- Remove `Dockerfile.prod`, rename `Dockerfile.dev` to just `Dockerfile`, and remove `.dockerignore`.
- Clean up `Dockerfile` and remove any unused* packages or variables.
- Remove any unused* Python packages from the `Pipfile`.
- Move the `CHANGELOG.md`, `SECURITY.md`, and `TERMS.md` files to the `/docs` folder.
- Remove any unused* scripts in the `/tools` and `/src` folders.
- Move `tools/preprocess` scripts into `tools/`.
- Ensure all scripts in the `/src` folder have their code in functions and are being called via a `__main__` function (This will help with implementing memory profiling fully).
- Changed memory-profiling to be an option flag `-m` for `fim_run.sh`.
- Updated FIM API to save all outputs during a "release" job.

<br/><br/>

## v3.0.20.2 - 2021-08-13 - [PR #443](https://github.com/NOAA-OWP/cahaba/pull/443)

This merge modifies `clip_vectors_to_wbd.py` to check for relevant input data.

### Changes
- `clip_vectors_to_wbd.py` now checks that there are NWM stream segments within the buffered HUC boundary.
- `included_huc8_ms.lst` has several additional HUC8s.

<br/><br/>

## v3.0.20.1 - 2021-08-12 - [PR #442](https://github.com/NOAA-OWP/cahaba/pull/442)

This merge improves documentation in various scripts.

### Changes
This PR better documents the following:

- `inundate_nation.py`
- `synthesize_test_cases.py`
- `adjust_thalweg_lateral.py`
- `rem.py`

<br/><br/>

## v3.0.20.0 - 2021-08-11 - [PR #440](https://github.com/NOAA-OWP/cahaba/pull/440)

This merge adds two new scripts into `/tools/` for use in QAQC.

### Additions
- `inundate_nation.py` to produce inundation maps for the entire country for use in QAQC.
- `check_deep_flooding.py` to check for depths of inundation greater than a user-supplied threshold at specific areas defined by a user-supplied shapefile.

<br/><br/>

## v3.0.19.5 - 2021-07-19

Updating `README.md`.

<br/><br/>

## v3.0.19.4 - 2021-07-13 - [PR #431](https://github.com/NOAA-OWP/cahaba/pull/431)

Updating logging and fixing bug in vector preprocessing.

### Additions
- `fim_completion_check.py` adds message to docker log to log any HUCs that were requested but did not finish `run_by_unit.sh`.
- Adds `input_data_edits_changelog.txt` to the inputs folder to track any manual or version/location specific changes that were made to data used in FIM 3.

### Changes
- Provides unique exit codes to relevant domain checkpoints within `run_by_unit.sh`.
- Bug fixes in `reduce_nhd_stream_density.py`, `mprof plot` call.
- Improved error handling in `add_crosswalk.py`.

<br/><br/>

## v3.0.19.3 - 2021-07-09

Hot fix to `synthesize_test_cases`.

### Changes
- Fixed if/elif/else statement in `synthesize_test_cases.py` that resulted in only IFC data being evaluated.

<br/><br/>

## v3.0.19.2 - 2021-07-01 - [PR #429](https://github.com/NOAA-OWP/cahaba/pull/429)

Updates to evaluation scripts to allow for Alpha testing at Iowa Flood Center (IFC) sites. Also, `BAD_SITES` variable updates to omit sites not suitable for evaluation from metric calculations.

### Changes
- The `BAD_SITES` list in `tools_shared_variables.py` was updated and reasons for site omission are documented.
- Refactored `run_test_case.py`, `synthesize_test_cases.py`, `tools_shared_variables.py`, and `eval_plots.py` to allow for IFC comparisons.

<br/><br/>

## v3.0.19.1 - 2021-06-17 - [PR #417](https://github.com/NOAA-OWP/cahaba/pull/417)

Adding a thalweg profile tool to identify significant drops in thalweg elevation. Also setting lateral thalweg adjustment threshold in hydroconditioning.

### Additions
- `thalweg_drop_check.py` checks the elevation along the thalweg for each stream path downstream of MS headwaters within a HUC.

### Removals
- Removing `dissolveLinks` arg from `clip_vectors_to_wbd.py`.

### Changes
- Cleaned up code in `split_flows.py` to make it more readable.
- Refactored `reduce_nhd_stream_density.py` and `adjust_headwater_streams.py` to limit MS headwater points in `agg_nhd_headwaters_adj.gpkg`.
- Fixed a bug in `adjust_thalweg_lateral.py` lateral elevation replacement threshold; changed threshold to 3 meters.
- Updated `aggregate_vector_inputs.py` to log intermediate processes.

<br/><br/>

## v3.0.19.0 - 2021-06-10 - [PR #415](https://github.com/NOAA-OWP/cahaba/pull/415)

Feature to evaluate performance of alternative CatFIM techniques.

### Additions
- Added `eval_catfim_alt.py` to evaluate performance of alternative CatFIM techniques.

<br/><br/>

## v3.0.18.0 - 2021-06-09 - [PR #404](https://github.com/NOAA-OWP/cahaba/pull/404)

To help analyze the memory consumption of the Fim Run process, the python module `memory-profiler` has been added to give insights into where peak memory usage is with in the codebase.

In addition, the Dockerfile was previously broken due to the Taudem dependency removing the version that was previously being used by FIM. To fix this, and allow new docker images to be built, the Taudem version has been updated to the newest version on the Github repo and thus needs to be thoroughly tested to determine if this new version has affected the overall FIM outputs.

### Additions
- Added `memory-profiler` to `Pipfile` and `Pipfile.lock`.
- Added `mprof` (memory-profiler cli utility) call to the `time_and_tee_run_by_unit.sh` to create overall memory usage graph location in the `/logs/{HUC}_memory.png` of the outputs directory.
- Added `@profile` decorator to all functions within scripts used in the `run_by_unit.sh` script to allow for memory usage tracking, which is then recorded in the `/logs/{HUC}.log` file of the outputs directory.

### Changes
- Changed the Taudem version in `Dockerfile.dev` to `98137bb6541a0d0077a9c95becfed4e56d0aa0ac`.
- Changed all calls of python scripts in `run_by_unit.s` to be called with the `-m memory-profiler` argument to allow scripts to also track memory usage.

<br/><br/>

## v3.0.17.1 - 2021-06-04 - [PR #395](https://github.com/NOAA-OWP/cahaba/pull/395)

Bug fix to the `generate_nws_lid.py` script

### Changes
- Fixes incorrectly assigned attribute field "is_headwater" for some sites in the `nws_lid.gpkg` layer.
- Updated `agg_nhd_headwaters_adj.gpkg`, `agg_nhd_streams_adj.gpkg`, `nwm_flows.gpkg`, and `nwm_catchments.gpkg` input layers using latest NWS LIDs.

<br/><br/>

## v3.0.17.0 - 2021-06-04 - [PR #393](https://github.com/NOAA-OWP/cahaba/pull/393)
BARC updates to cap the bathy calculated xsec area in `bathy_rc_adjust.py` and allow user to choose input bankfull geometry.

### Changes

- Added new env variable to control which input file is used for the bankfull geometry input to bathy estimation workflow.
- Modified the bathymetry cross section area calculation to cap the additional area value so that it cannot exceed the bankfull cross section area value for each stream segment (bankfull value obtained from regression equation dataset).
- Modified the `rating_curve_comparison.py` plot output to always put the FIM rating curve on top of the USGS rating curve (avoids USGS points covering FIM).
- Created a new aggregate csv file (aggregates for all hucs) for all of the `usgs_elev_table.csv` files (one per huc).
- Evaluate the FIM Bathymetry Adjusted Rating Curve (BARC) tool performance using the estimated bankfull geometry dataset derived for the NWM route link dataset.

<br/><br/>

## v3.0.16.3 - 2021-05-21 - [PR #388](https://github.com/NOAA-OWP/cahaba/pull/388)

Enhancement and bug fixes to `synthesize_test_cases.py`.

### Changes
- Addresses a bug where AHPS sites without benchmark data were receiving a CSI of 0 in the master metrics CSV produced by `synthesize_test_cases.py`.
- Includes a feature enhancement to `synthesize_test_cases.py` that allows for the inclusion of user-specified testing versions in the master metrics CSV.
- Removes some of the print statements used by `synthesize_test_cases.py`.

<br/><br/>

## v3.0.16.2 - 2021-05-18 - [PR #384](https://github.com/NOAA-OWP/cahaba/pull/384)

Modifications and fixes to `run_test_case.py`, `eval_plots.py`, and AHPS preprocessing scripts.

### Changes
- Comment out return statement causing `run_test_case.py` to skip over sites/hucs when calculating contingency rasters.
- Move bad sites list and query statement used to filter out bad sites to the `tools_shared_variables.py`.
- Add print statements in `eval_plots.py` detailing the bad sites used and the query used to filter out bad sites.
- Update AHPS preprocessing scripts to produce a domain shapefile.
- Change output filenames produced in ahps preprocessing scripts.
- Update workarounds for some sites in ahps preprocessing scripts.

<br/><br/>

## v3.0.16.1 - 2021-05-11 - [PR #380](https://github.com/NOAA-OWP/cahaba/pull/380)

The current version of Eventlet used in the Connector module of the FIM API is outdated and vulnerable. This update bumps the version to the patched version.

### Changes
- Updated `api/node/connector/requirements.txt` to have the Eventlet version as 0.31.0

<br/><br/>

## v3.0.16.0 - 2021-05-07 - [PR #378](https://github.com/NOAA-OWP/cahaba/pull/378)

New "Release" feature added to the FIM API. This feature will allow for automated FIM, CatFIM, and relevant metrics to be generated when a new FIM Version is released. See [#373](https://github.com/NOAA-OWP/cahaba/issues/373) for more detailed steps that take place in this feature.

### Additions
- Added new window to the UI in `api/frontend/gui/templates/index.html`.
- Added new job type to `api/node/connector/connector.py` to allow these release jobs to run.
- Added additional logic in `api/node/updater/updater.py` to run the new eval and CatFIM scripts used in the release feature.

### Changes
- Updated `api/frontend/output_handler/output_handler.py` to allow for copying more broad ranges of file paths instead of only the `/data/outputs` directory.

<br/><br/>

## v3.0.15.10 - 2021-05-06 - [PR #375](https://github.com/NOAA-OWP/cahaba/pull/375)

Remove Great Lakes coastlines from WBD buffer.

### Changes
- `gl_water_polygons.gpkg` layer is used to mask out Great Lakes boundaries and remove NHDPlus HR coastline segments.

<br/><br/>

## v3.0.15.9 - 2021-05-03 - [PR #372](https://github.com/NOAA-OWP/cahaba/pull/372)

Generate `nws_lid.gpkg`.

### Additions
- Generate `nws_lid.gpkg` with attributes indicating if site is a headwater `nws_lid` as well as if it is co-located with another `nws_lid` which is referenced to the same `nwm_feature_id` segment.

<br/><br/>

## v3.0.15.8 - 2021-04-29 - [PR #371](https://github.com/NOAA-OWP/cahaba/pull/371)

Refactor NHDPlus HR preprocessing workflow. Resolves issue #238

### Changes
- Consolidate NHD streams, NWM catchments, and headwaters MS and FR layers with `mainstem` column.
- HUC8 intersections are included in the input headwaters layer.
- `clip_vectors_to_wbd.py` removes incoming stream segment from the selected layers.

<br/><br/>

## v3.0.15.7 - 2021-04-28 - [PR #367](https://github.com/NOAA-OWP/cahaba/pull/367)

Refactor synthesize_test_case.py to handle exceptions during multiprocessing. Resolves issue #351

### Changes
- refactored `inundation.py` and `run_test_case.py` to handle exceptions without using `sys.exit()`.

<br/><br/>

## v3.0.15.6 - 2021-04-23 - [PR #365](https://github.com/NOAA-OWP/cahaba/pull/365)

Implement CatFIM threshold flows to Sierra test and add AHPS benchmark preprocessing scripts.

### Additions
- Produce CatFIM flows file when running `rating_curve_get_usgs_gages.py`.
- Several scripts to preprocess AHPS benchmark data. Requires numerous file dependencies not available through Cahaba.

### Changes
- Modify `rating_curve_comparison.py` to ingest CatFIM threshold flows in calculations.
- Modify `eval_plots.py` to save all site specific bar plots in same parent directory instead of in subdirectories.
- Add variables to `env.template` for AHPS benchmark preprocessing.

<br/><br/>

## v3.0.15.5 - 2021-04-20 - [PR #363](https://github.com/NOAA-OWP/cahaba/pull/363)

Prevent eval_plots.py from erroring out when spatial argument enabled if certain datasets not analyzed.

### Changes
- Add check to make sure analyzed dataset is available prior to creating spatial dataset.

<br/><br/>

## v3.0.15.4 - 2021-04-20 - [PR #356](https://github.com/NOAA-OWP/cahaba/pull/356)

Closing all multiprocessing Pool objects in repo.

<br/><br/>

## v3.0.15.3 - 2021-04-19 - [PR #358](https://github.com/NOAA-OWP/cahaba/pull/358)

Preprocess NHDPlus HR rasters for consistent projections, nodata values, and convert from cm to meters.

### Additions
- `preprocess_rasters.py` reprojects raster, converts to meters, and updates nodata value to -9999.
- Cleaned up log messages from `bathy_rc_adjust.py` and `usgs_gage_crosswalk.py`.
- Outputs paths updated in `generate_categorical_fim_mapping.py` and `generate_categorical_fim.py`.
- `update_raster_profile` cleans up raster crs, blocksize, nodata values, and converts elevation grids from cm to meters.
- `reproject_dem.py` imports gdal to reproject elevation rasters because an error was occurring when using rasterio.

### Changes
- `burn_in_levees.py` replaces the `gdal_calc.py` command to resolve inconsistent outputs with burned in levee values.

<br/><br/>

## v3.0.15.2 - 2021-04-16 - [PR #359](https://github.com/NOAA-OWP/cahaba/pull/359)

Hotfix to preserve desired files when production flag used in `fim_run.sh`.

### Changes

- Fixed production whitelisted files.

<br/><br/>

## v3.0.15.1 - 2021-04-13 - [PR #355](https://github.com/NOAA-OWP/cahaba/pull/355)

Sierra test considered all USGS gage locations to be mainstems even though many actually occurred with tributaries. This resulted in unrealistic comparisons as incorrect gages were assigned to mainstems segments. This feature branch identifies gages that are on mainstems via attribute field.

### Changes

- Modifies `usgs_gage_crosswalk.py` to filter out gages from the `usgs_gages.gpkg` layer such that for a "MS" run, only consider gages that contain rating curve information (via `curve` attribute) and are also mainstems gages (via `mainstems` attribute).
- Modifies `usgs_gage_crosswalk.py` to filter out gages from the `usgs_gages.gpkg` layer such that for a "FR" run, only consider gages that contain rating curve information (via `curve` attribute) and are not mainstems gages (via `mainstems` attribute).
- Modifies how mainstems segments are determined by using the `nwm_flows_ms.gpkg` as a lookup to determine if the NWM segment specified by WRDS for a gage site is a mainstems gage.

### Additions

- Adds a `mainstem` attribute field to `usgs_gages.gpkg` that indicates whether a gage is located on a mainstems river.
- Adds `NWM_FLOWS_MS` variable to the `.env` and `.env.template` files.
- Adds the `extent` argument specified by user when running `fim_run.sh` to `usgs_gage_crosswalk.py`.

<br/><br/>

## v3.0.15.0 - 2021-04-08 - [PR #340](https://github.com/NOAA-OWP/cahaba/pull/340)

Implementing a prototype technique to estimate the missing bathymetric component in the HAND-derived synthetic rating curves. The new Bathymetric Adjusted Rating Curve (BARC) function is built within the `fim_run.sh` workflow and will ingest bankfull geometry estimates provided by the user to modify the cross section area used in the synthetic rating curve generation.

### Changes
 - `add_crosswalk.py` outputs the stream order variables to `src_full_crosswalked.csv` and calls the new `bathy_rc_adjust.py` if bathy env variable set to True and `extent=MS`.
 - `run_by_unit.sh` includes a new csv outputs for reviewing BARC calculations.
 - `params_template.env` & `params_calibrated.env` contain new BARC function input variables and on/off toggle variable.
 - `eval_plots.py` now includes additional AHPS eval sites in the list of "bad_sites" (flagged issues with MS flowlines).

### Additions
 - `bathy_rc_adjust.py`:
    - Imports the existing synthetic rating curve table and the bankfull geometry input data (topwidth and cross section area per COMID).
    - Performs new synthetic rating curve calculations with bathymetry estimation modifications.
    - Flags issues with the thalweg-notch artifact.

<br/><br/>

## v3.0.14.0 - 2021-04-05 - [PR #338](https://github.com/NOAA-OWP/cahaba/pull/338)

Create tool to retrieve rating curves from USGS sites and convert to elevation (NAVD88). Intended to be used as part of the Sierra Test.

### Changes
 - Modify `usgs_gage_crosswalk.py` to:
    1) Look for `location_id` instead of `site_no` attribute field in `usgs_gages.gpkg` file.
    2) Filter out gages that do not have rating curves included in the `usgs_rating_curves.csv`.
 - Modify `rating_curve_comparison.py` to perform a check on the age of the user specified `usgs_rating_curves.csv` and alert user to the age of the file and recommend updating if file is older the 30 days.

### Additions
 - Add `rating_curve_get_usgs_curves.py`. This script will generate the following files:
     1) `usgs_rating_curves.csv`: A csv file that contains rating curves (including converted to NAVD88 elevation) for USGS gages in a format that is compatible with  `rating_curve_comparisons.py`. As it is is currently configured, only gages within CONUS will have rating curve data.
     2) `log.csv`: A log file that records status for each gage and includes error messages.
     3) `usgs_gages.gpkg`: A geospatial layer (in FIM projection) of all active USGS gages that meet a predefined criteria. Additionally, the `curve` attribute indicates whether a rating curve is found in the `usgs_rating_curves.csv`. This spatial file is only generated if the `all` option is passed with the `-l` argument.

<br/><br/>

## v3.0.13.0 - 2021-04-01 - [PR #332](https://github.com/NOAA-OWP/cahaba/pull/332)

Created tool to compare synthetic rating curve with benchmark rating curve (Sierra Test).

### Changes
 - Update `aggregate_fim_outputs.py` call argument in `fim_run.sh` from 4 jobs to 6 jobs, to optimize API performance.
 - Reroutes median elevation data from `add_crosswalk.py` and `rem.py` to new file (depreciating `hand_ref_elev_table.csv`).
 - Adds new files to `viz_whitelist` in `output_cleanup.py`.

### Additions
 - `usgs_gage_crosswalk.py`: generates `usgs_elev_table.csv` in `run_by_unit.py` with elevation and additional attributes at USGS gages.
 - `rating_curve_comparison.py`: post-processing script to plot and calculate metrics between synthetic rating curves and USGS rating curve data.

<br/><br/>

## v3.0.12.1 - 2021-03-31 - [PR #336](https://github.com/NOAA-OWP/cahaba/pull/336)

Fix spatial option in `eval_plots.py` when creating plots and spatial outputs.

### Changes
 - Removes file dependencies from spatial option. Does require the WBD layer which should be specified in `.env` file.
 - Produces outputs in a format consistent with requirements needed for publishing.
 - Preserves leading zeros in huc information for all outputs from `eval_plots.py`.

### Additions
 - Creates `fim_performance_points.shp`: this layer consists of all evaluated ahps points (with metrics). Spatial data retrieved from WRDS on the fly.
 - Creates `fim_performance_polys.shp`: this layer consists of all evaluated huc8s (with metrics). Spatial data retrieved from WBD layer.

<br/><br/>

## v3.0.12.0 - 2021-03-26 - [PR #327](https://github.com/NOAA-OWP/cahaba/pull/237)

Add more detail/information to plotting capabilities.

### Changes
 - Merge `plot_functions.py` into `eval_plots.py` and move `eval_plots.py` into the tools directory.
 - Remove `plots` subdirectory.

### Additions
 - Optional argument to create barplots of CSI for each individual site.
 - Create a csv containing the data used to create the scatterplots.

<br/><br/>

## v3.0.11.0 - 2021-03-22 - [PR #319](https://github.com/NOAA-OWP/cahaba/pull/298)

Improvements to CatFIM service source data generation.

### Changes
 - Renamed `generate_categorical_fim.py` to `generate_categorical_fim_mapping.py`.
 - Updated the status outputs of the `nws_lid_sites layer` and saved it in the same directory as the `merged catfim_library layer`.
 - Additional stability fixes (such as improved compatability with WRDS updates).

### Additions
 - Added `generate_categorical_fim.py` to wrap `generate_categorical_fim_flows.py` and `generate_categorical_fim_mapping.py`.
 - Create new `nws_lid_sites` shapefile located in same directory as the `catfim_library` shapefile.

<br/><br/>

## v3.0.10.1 - 2021-03-24 - [PR #320](https://github.com/NOAA-OWP/cahaba/pull/320)

Patch to synthesize_test_cases.py.

### Changes
 - Bug fix to `synthesize_test_cases.py` to allow comparison between `testing` version and `official` versions.

<br/><br/>

## v3.0.10.0 - 2021-03-12 - [PR #298](https://github.com/NOAA-OWP/cahaba/pull/298)

Preprocessing of flow files for Categorical FIM.

### Additions
 - Generate Categorical FIM flow files for each category (action, minor, moderate, major).
 - Generate point shapefile of Categorical FIM sites.
 - Generate csv of attribute data in shapefile.
 - Aggregate all shapefiles and csv files into one file in parent directory.
 - Add flood of record category.

 ### Changes
 - Stability fixes to `generate_categorical_fim.py`.

<br/><br/>

## v3.0.9.0 - 2021-03-12 - [PR #297](https://github.com/NOAA-OWP/cahaba/pull/297)

Enhancements to FIM API.

### Changes
 - `fim_run.sh` can now be run with jobs in parallel.
 - Viz post-processing can now be selected in API interface.
 - Jobs table shows jobs that end with errors.
 - HUC preset lists can now be selected in interface.
 - Better `output_handler` file writing.
 - Overall better restart and retry handlers for networking problems.
 - Jobs can now be canceled in API interface.
 - Both FR and MS configs can be selected for a single job.

<br/><br/>

## v3.0.8.2 - 2021-03-11 - [PR #296](https://github.com/NOAA-OWP/cahaba/pull/296)

Enhancements to post-processing for Viz-related use-cases.

### Changes
 - Aggregate grids are projected to Web Mercator during `-v` runs in `fim_run.sh`.
 - HUC6 aggregation is parallelized.
 - Aggregate grid blocksize is changed from 256 to 1024 for faster postprocessing.

<br/><br/>

## v3.0.8.1 - 2021-03-10 - [PR #302](https://github.com/NOAA-OWP/cahaba/pull/302)

Patched import issue in `tools_shared_functions.py`.

### Changes
 - Changed `utils.` to `tools_` in `tools_shared_functions.py` after recent structural change to `tools` directory.

<br/><br/>

## v3.0.8.0 - 2021-03-09 - [PR #279](https://github.com/NOAA-OWP/cahaba/pull/279)

Refactored NWS Flood Categorical HAND FIM (CatFIM) pipeline to open source.

### Changes
 - Added `VIZ_PROJECTION` to `shared_variables.py`.
 - Added missing library referenced in `inundation.py`.
 - Cleaned up and converted evaluation scripts in `generate_categorical_fim.py` to open source.
 - Removed `util` folders under `tools` directory.

<br/><br/>

## v3.0.7.1 - 2021-03-02 - [PR #290](https://github.com/NOAA-OWP/cahaba/pull/290)

Renamed benchmark layers in `test_cases` and updated variable names in evaluation scripts.

### Changes
 - Updated `run_test_case.py` with new benchmark layer names.
 - Updated `run_test_case_calibration.py` with new benchmark layer names.

<br/><br/>

## v3.0.7.0 - 2021-03-01 - [PR #288](https://github.com/NOAA-OWP/cahaba/pull/288)

Restructured the repository. This has no impact on hydrological work done in the codebase and is simply moving files and renaming directories.

### Changes
 - Moved the contents of the `lib` folder to a new folder called `src`.
 - Moved the contents of the `tests` folder to the `tools` folder.
 - Changed any instance of `lib` or `libDir` to `src` or `srcDir`.

<br/><br/>

## v3.0.6.0 - 2021-02-25 - [PR #276](https://github.com/NOAA-OWP/cahaba/pull/276)

Enhancement that creates metric plots and summary statistics using metrics compiled by `synthesize_test_cases.py`.

### Additions
 - Added `eval_plots.py`, which produces:
    - Boxplots of CSI, FAR, and POD/TPR
    - Barplot of aggregated CSI scores
    - Scatterplot of CSI comparing two FIM versions
    - CSV of aggregated statistics (CSI, FAR, POD/TPR)
    - CSV of analyzed data and analyzed sites

<br/><br/>

## v3.0.5.3 - 2021-02-23 - [PR #275](https://github.com/NOAA-OWP/cahaba/pull/275)

Bug fixes to new evaluation code.

### Changes

 - Fixed a bug in `synthesize_test_cases.py` where the extent (MS/FR) was not being written to merged metrics file properly.
 - Fixed a bug in `synthesize_test_cases.py` where only BLE test cases were being written to merged metrics file.
 - Removed unused imports from `inundation.py`.
 - Updated README.md

<br/><br/>

## v3.0.5.2 - 2021-02-23 - [PR #272](https://github.com/NOAA-OWP/cahaba/pull/272)

Adds HAND synthetic rating curve (SRC) datum elevation values to `hydroTable.csv` output.

### Changes

 - Updated `add_crosswalk.py` to included "Median_Thal_Elev_m" variable outputs in `hydroTable.csv`.
 - Renamed hydroid attribute in `rem.py` to "Median" in case we want to include other statistics in the future (e.g. min, max, range etc.).

<br/><br/>
## v3.0.5.1 - 2021-02-22

Fixed `TEST_CASES_DIR` path in `tests/utils/shared_variables.py`.

### Changes

 - Removed `"_new"` from `TEST_CASES_DIR` variable.

<br/><br/>

## v3.0.5.0 - 2021-02-22 - [PR #267](https://github.com/NOAA-OWP/cahaba/pull/267)

Enhancements to allow for evaluation at AHPS sites, the generation of a query-optimized metrics CSV, and the generation of categorical FIM. This merge requires that the `/test_cases` directory be updated for all machines performing evaluation.

### Additions

 - `generate_categorical_fim.py` was added to allow production of NWS Flood Categorical HAND FIM (CatFIM) source data. More changes on this script are to follow in subsequent branches.

### Removals

 - `ble_autoeval.sh` and `all_ble_stats_comparison.py` were deleted because `synthesize_test_cases.py` now handles the merging of metrics.
 - The code block in `run_test_case.py` that was responsible for printing the colored metrics to screen has been commented out because of the new scale of evaluations (formerly in `run_test_case.py`, now in `shared_functions.py`)
 - Remove unused imports from inundation wrappers in `/tools`.

### Changes

 - Updated `synthesize_test_cases.py` to allow for AHPS site evaluations.
 - Reorganized `run_test_case.py` by moving more functions into `shared_functions.py`.
 - Created more shared variables in `shared_variables.py` and updated import statements in relevant scripts.

<br/><br/>

## v3.0.4.4 - 2021-02-19 - [PR #266](https://github.com/NOAA-OWP/cahaba/pull/266)

Rating curves for short stream segments are replaced with rating curves from upstream/downstream segments.

### Changes

 - Short stream segments are identified and are reassigned the channel geometry from upstream/downstream segment.
 - `fossid` renamed to `fimid` and the attribute's starting value is now 1000 to avoid HydroIDs with leading zeroes.
 - Addresses issue where HydroIDs were not included in final hydrotable.
 - Added `import sys` to `inundation.py` (missing from previous feature branch).
 - Variable names and general workflow are cleaned up.

<br/><br/>

## v3.0.4.3 - 2021-02-12 - [PR #254](https://github.com/NOAA-OWP/cahaba/pull/254)

Modified `rem.py` with a new function to output HAND reference elev.

### Changes

 - Function `make_catchment_hydroid_dict` creates a df of pixel catchment ids and overlapping hydroids.
 - Merge hydroid df and thalweg minimum elevation df.
 - Produces new output containing all catchment ids and min thalweg elevation value named `hand_ref_elev_table.csv`.
 - Overwrites the `demDerived_reaches_split.gpk` layer by adding additional attribute `Min_Thal_Elev_meters` to view the elevation value for each hydroid.

<br/><br/>

## v3.0.4.2 - 2021-02-12 - [PR #255](https://github.com/NOAA-OWP/cahaba/pull/255)

Addresses issue when running on HUC6 scale.

### Changes

 - `src.json` should be fixed and slightly smaller by removing whitespace.
 - Rasters are about the same size as running fim as huc6 (compressed and tiled; aggregated are slightly larger).
 - Naming convention and feature id attribute are only added to the aggregated hucs.
 - HydroIDs are different for huc6 vs aggregated huc8s mostly due to forced split at huc boundaries (so long we use consistent workflow it shouldn't matter).
 - Fixed known issue where sometimes an incoming stream is not included in the final selection will affect aggregate outputs.

<br/><br/>

## v3.0.4.1 - 2021-02-12 - [PR #261](https://github.com/NOAA-OWP/cahaba/pull/261)

Updated MS Crosswalk method to address gaps in FIM.

### Changes

 - Fixed typo in stream midpoint calculation in `split_flows.py` and `add_crosswalk.py`.
 - `add_crosswalk.py` now restricts the MS crosswalk to NWM MS catchments.
 - `add_crosswalk.py` now performs a secondary MS crosswalk selection by nearest NWM MS catchment.

<br/><br/>

## v3.0.4.0 - 2021-02-10 - [PR #256](https://github.com/NOAA-OWP/cahaba/pull/256)

New python script "wrappers" for using `inundation.py`.

### Additions

 - Created `inundation_wrapper_nwm_flows.py` to produce inundation outputs using NWM recurrence flows: 1.5 year, 5 year, 10 year.
 - Created `inundation_wrapper_custom_flow.py` to produce inundation outputs with user-created flow file.
 - Created new `tools` parent directory to store `inundation_wrapper_nwm_flows.py` and  `inundation_wrapper_custom_flow.py`.

<br/><br/>

## v3.0.3.1 - 2021-02-04 - [PR #253](https://github.com/NOAA-OWP/cahaba/pull/253)

Bug fixes to correct mismatched variable name and file path.

### Changes

 - Corrected variable name in `fim_run.sh`.
 - `acquire_and_preprocess_inputs.py` now creates `huc_lists` folder and updates file path.

<br/><br/>

## v3.0.3.0 - 2021-02-04 - [PR #227](https://github.com/NOAA-OWP/cahaba/pull/227)

Post-process to aggregate FIM outputs to HUC6 scale.

### Additions

 - Viz outputs aggregated to HUC6 scale; saves outputs to `aggregate_fim_outputs` folder.

### Changes

 - `split_flows.py` now splits streams at HUC8 boundaries to ensure consistent catchment boundaries along edges.
 - `aggregate_fim_outputs.sh` has been depreciated but remains in the repo for potential FIM 4 development.
 - Replaced geopandas driver arg with getDriver throughout repo.
 - Organized parameters in environment files by group.
 - Cleaned up variable names in `split_flows.py` and `build_stream_traversal.py`.
 - `build_stream_traversal.py` is now assigning HydroID by midpoint instead centroid.
 - Cleanup of `clip_vectors_to_wbd.py`.

<br/><br/>

## v3.0.2.0 - 2021-01-25 - [PR #218](https://github.com/NOAA-OWP/cahaba/pull/218)

Addition of an API service to schedule, run and manage `fim_run` jobs through a user-friendly web interface.

### Additions

 - `api` folder that contains all the codebase for the new service.

<br/><br/>

## v3.0.1.0 - 2021-01-21 - [PR #206](https://github.com/NOAA-OWP/cahaba/pull/206)

Preprocess MS and FR stream networks

### Changes

 - Headwater stream segments geometries are adjusted to align with with NWM streams.
 - Incoming streams are selected using intersection points between NWM streams and HUC4 boundaries.
 - `clip_vectors_to_wbd.py` handles local headwaters.
 - Removes NHDPlus features categorized as coastline and underground conduit.  
 - Added streams layer to production whitelist.
 - Fixed progress bar in `lib/acquire_and_preprocess_inputs.py`.
 - Added `getDriver` to shared `functions.py`.
 - Cleaned up variable names and types.

<br/><br/>

## v3.0.0.4 - 2021-01-20 - [PR #230](https://github.com/NOAA-OWP/cahaba/pull/230)

Changed the directory where the `included_huc*.lst` files are being read from.

### Changes

 - Changed the directory where the `included_huc*.lst` files are being read from.

<br/><br/>

## v3.0.0.3 - 2021-01-14 - [PR #210](https://github.com/NOAA-OWP/cahaba/pull/210)

Hotfix for handling nodata value in rasterized levee lines.

### Changes

 - Resolves bug for HUCs where `$ndv > 0` (Great Lakes region).
 - Initialize the `nld_rasterized_elev.tif` using a value of `-9999` instead of `$ndv`.

 <br/><br/>

## v3.0.0.2 - 2021-01-06 - [PR #200](https://github.com/NOAA-OWP/cahaba/pull/200)

Patch to address AHPSs mapping errors.

### Changes

 - Checks `dtype` of `hydroTable.csv` columns to resolve errors caused in `inundation.py` when joining to flow forecast.
 - Exits `inundation.py` when all hydrotable HydroIDs are lake features.
 - Updates path to latest AHPs site layer.
 - Updated [readme](https://github.com/NOAA-OWP/cahaba/commit/9bffb885f32dfcd95978c7ccd2639f9df56ff829)

<br/><br/>

## v3.0.0.1 - 2020-12-31 - [PR #184](https://github.com/NOAA-OWP/cahaba/pull/184)

Modifications to build and run Docker image more reliably. Cleanup on some pre-processing scripts.

### Changes

 - Changed to noninteractive install of GRASS.
 - Changed some paths from relative to absolute and cleaned up some python shebang lines.

### Notes
 - `aggregate_vector_inputs.py` doesn't work yet. Need to externally download required data to run fim_run.sh

 <br/><br/>

## v3.0.0.0 - 2020-12-22 - [PR #181](https://github.com/NOAA-OWP/cahaba/pull/181)

The software released here builds on the flood inundation mapping capabilities demonstrated as part of the National Flood Interoperability Experiment, the Office of Water Prediction's Innovators Program and the National Water Center Summer Institute. The flood inundation mapping software implements the Height Above Nearest Drainage (HAND) algorithm and incorporates community feedback and lessons learned over several years. The software has been designed to meet the requirements set by stakeholders interested in flood prediction and has been developed in partnership with several entities across the water enterprise.<|MERGE_RESOLUTION|>--- conflicted
+++ resolved
@@ -2,15 +2,16 @@
 We follow the [Semantic Versioning 2.0.0](http://semver.org/) format.
 
 
-<<<<<<< HEAD
-## v4.[to be assigned] - 2022-11-18 - [PR #746](https://github.com/NOAA-OWP/inundation-mapping/pull/746)
+## v4.0.11.5 - 2022-11-18 - [PR #746](https://github.com/NOAA-OWP/inundation-mapping/pull/746)
 
 Skips `src/usgs_gage_unit_setup.py` if no level paths exist. This may happen if a HUC has no stream orders > 2. This is a bug fix for #723 for the case that the HUC also has USGS gages.
 
 ### Changes
 
 - `src/gms/run_by_unit.sh`: Adds check for `nwm_subset_streams_levelPaths.gpkg` before running `usgs_gage_unit_setup.py`
-=======
+
+<br/><br/>
+
 ## v4.0.11.4 - 2022-10-12 - [PR #709](https://github.com/NOAA-OWP/inundation-mapping/pull/709)
 
 Adds capability to produce single rating curve comparison plots for each gage.
@@ -61,7 +62,6 @@
     - `gms`
         - `run_by_branch.sh`: variable name change (matching new names in related files for deny lists)
         - `run_by_unit.sh`: Add new param to allow for branch zero deny list override.
->>>>>>> 11c85273
 
 <br/><br/>
 
