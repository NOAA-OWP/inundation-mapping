--- conflicted
+++ resolved
@@ -1,34 +1,17 @@
 All notable changes to this project will be documented in this file.
 We follow the [Semantic Versioning 2.0.0](http://semver.org/) format.
 
-<<<<<<< HEAD
-
-## v3.0.33.0 - 2022-09-13 - [PR #679](https://github.com/NOAA-OWP/inundation-mapping/pull/679)
+
+## v3.0.36.0 - 2022-09-13 - [PR #679](https://github.com/NOAA-OWP/inundation-mapping/pull/679)
 
 Fixes thalweg notch created by clipping upstream ends of the stream segments to prevent the stream network from reaching the edge of the DEM and being treated as outlets when pit filling the burned DEM.
 
 ### Changes
 
-- `src/clip_vectors_to_wbd.py`: Uses a slightly smaller buffer than wbd_buffer (wbd_buffer_distance-2*[DEM cell size]) to clip stream network inside of DEM extent.
-
-<br/><br/>
-
-## v3.0.32.1 - 2022-05-26 - [PR #597](https://github.com/NOAA-OWP/cahaba/pull/588)
-
-This PR updates `tools` with `test_case_by_hydroid.py`, `pixel_counter.py`, `pixel_counter_functions.py`, `pixel_counter_wrapper.py`. `test_case_by_hydroid.py` assembles alpha stats on the catchment scale. Uses the class `test_case` from the file `run_test_case.py`. Outputs a csv to a specified location. 
-
-## Changes
-
-- `tools/`
-    - `test_case_by_hydroid.py`: New file created
-    - `pixel_counter_functions.py`: Added function `get_mask_value_counts`  to line 97
-    - `pixel_counter.py`:-Added additional option `agreement_raster`  to line 217
-
-<br/><br/>
-
-
-## v3.0.32.0 - 2022-05-26 - [PR #597](https://github.com/NOAA-OWP/cahaba/pull/588)
-=======
+- `src/clip_vectors_to_wbd.py`: Uses a slightly smaller buffer than wbd_buffer (wbd_buffer_distance-2*(DEM cell size)) to clip stream network inside of DEM extent.
+
+<br/><br/>
+
 ## v3.0.35.1 - 2022-07-29 - [PR #646](https://github.com/NOAA-OWP/cahaba/pull/646)
 
 Patches and improvements for Flow-Based CatFIM and Stage-Based CatFIM scripts.
@@ -100,7 +83,6 @@
 
 <br/><br/>
 
-
 ## v3.0.33.0 - 2022-06-24 - [PR #618](https://github.com/NOAA-OWP/cahaba/pull/618)
 
 These changes introduce a PostgreSQL database solution for storing, processing, and accessing the point-based calibration data previously stored in a gpkg. The PostgreSQL enables faster processing and a flexible solution for continuously increasing the number of calibration points.
@@ -121,8 +103,20 @@
 
 <br/><br/>
 
+## v3.0.32.1 - 2022-05-26 - [PR #597](https://github.com/NOAA-OWP/cahaba/pull/588)
+
+This PR updates `tools` with `test_case_by_hydroid.py`, `pixel_counter.py`, `pixel_counter_functions.py`, `pixel_counter_wrapper.py`. `test_case_by_hydroid.py` assembles alpha stats on the catchment scale. Uses the class `test_case` from the file `run_test_case.py`. Outputs a csv to a specified location. 
+
+## Changes
+
+- `tools/`
+    - `test_case_by_hydroid.py`: New file created
+    - `pixel_counter_functions.py`: Added function `get_mask_value_counts`  to line 97
+    - `pixel_counter.py`:-Added additional option `agreement_raster`  to line 217
+
+<br/><br/>
+
 ## v3.0.32.0 - 2022-05-26 - [PR #588](https://github.com/NOAA-OWP/cahaba/pull/588)
->>>>>>> e4de4e07
 
 This PR updates `synthesize_test_cases.py` with the ability to create MS, FR, and composite inundation agreement rasters and statistics all in one run. The new composited statistics are output in the same location within each test ID with the `_comp` suffix  replacing `_ms` for each dev or previous_fim run. Addresses #555.
 `run_test_case.py` has also been refactored to use a `test_case` python class. This workflow has shown decreased memory usage as compared to the previous version of `run_test_case.py`.
@@ -172,7 +166,6 @@
 Addition of `correlation_analysis.py`, a tool to perform single varible analysis bewteen Sierra Test error and various indicator variables.
 
 <br/><br/>
-
 
 ## v3.0.28.2 - 2022-03-18 - [PR #575](https://github.com/NOAA-OWP/cahaba/pull/575)
 
