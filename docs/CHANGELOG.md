All notable changes to this project will be documented in this file.
We follow the [Semantic Versioning 2.0.0](http://semver.org/) format.

<<<<<<< HEAD
## v4.4.x.x - 2024-02-13 - [PR#1077](https://github.com/NOAA-OWP/inundation-mapping/pull/1077)

Replace `fiona` with `pyogrio` to improve I/O speed. `geopandas` will use `pyogrio` by default starting with version 1.0. `pyarrow` was also added as an environment variable to further speedup I/O. As a result of the changes in this PR, `fim_pipeline.sh` runs approximately 10% faster.

### Changes

- `Pipfile`: Upgraded `geopandas` from v0.12.2 to v0.14.3, added `pyogrio`, and fixed version of `pyflwdir`.
- `src/bash_variables.env`: Added environment variable for `pyogrio` to use `pyarrow`
- To all of the following files: Added `pyogrio` and `pyarrow`
    - `data/`
        - `bathymetry/preprocess_bathymetry.py`, `ble/ble_benchmark/create_flow_forecast_file.py`, `esri.py`, `nld/levee_download.py`, `usgs/acquire_and_preprocess_3dep_dems.py`, `wbd/clip_vectors_to_wbd.py`, `wbd/preprocess_wbd.py`, `write_parquet_from_calib_pts.py`
    - `src/`
        - `add_crosswalk.py`, `associate_levelpaths_with_levees.py`, `bathy_rc_adjust.py`, `bathymetric_adjustment.py`, `buffer_stream_branches.py`, `build_stream_traversal.py`, `crosswalk_nwm_demDerived.py`, `derive_headwaters.py`, `derive_level_paths.py`, `edit_points.py`, `filter_catchments_and_add_attributes.py`, `finalize_srcs.py`, `make_stages_and_catchlist.py`, `mask_dem.py`, `reachID_grid_to_vector_points.py`, `split_flows.py`, `src_adjust_spatial_obs.py`, `stream_branches.py`, `subset_catch_list_by_branch_id.py`, `usgs_gage_crosswalk.py`, `usgs_gage_unit_setup.py`, `utils/shared_functions.py`
    - `tools/`
        - `adjust_rc_with_feedback.py`, `check_deep_flooding.py`, `create_flow_forecast_file.py`, `eval_plots.py`, `evaluate_continuity.py`, `evaluate_crosswalk.py`, `fimr_to_benchmark.py`, `find_max_catchment_breadth.py`, `generate_categorical_fim.py`, `generate_categorical_fim_flows.py`, `generate_categorical_fim_mapping.py`, `generate_nws_lid.py`, `hash_compare.py`, `inundate_events.py`, `inundation.py`, `make_boxes_from_bounds.py`, `mosaic_inundation.py`, `overlapping_inundation.py`, `rating_curve_comparison.py`, `rating_curve_get_usgs_curves.py`, `test_case_by_hydro_id.py`, `tools_shared_functions.py`
        
<br/><br/>

=======
## v4.4.10.1 - 2024-02-16 - [PR#1075](https://github.com/NOAA-OWP/inundation-mapping/pull/1075)

We recently added code to fim_pre_processing.sh that checks the CPU count. Earlier this test was being done in post-processing and was killing a pipeline that had already been running for a while.

Fix:
- Removed the CPU test from pre-processing. This puts us back to it possibly failing in post-processing but we have to leave it for now. 
- Exit status codes (non 0) are now returned in pre-processing and post-processing when an error has occurred.

Tested that the a non zero return exit from pre-processing shuts down the AWS step functions.

### Changes
- `fim_pre_processing.sh`: added non zero exit codes when in error, plus removed CPU test
- `fim_post_processing.sh`:  added non zero exit codes when in error

<br/><br/>


>>>>>>> b7f81386
## v4.4.10.0 - 2024-02-02 - [PR#1054](https://github.com/NOAA-OWP/inundation-mapping/pull/1054)

Recent testing exposed a bug with the `acquire_and_preprocess_3dep_dems.py` script. It lost the ability to be re-run and look for files that were unsuccessful earlier attempts and try them again. It may have been lost due to confusion of the word "retry". Now "retry" means restart the entire run. A new flag called "repair"  has been added meaning fix what failed earlier.  This is a key feature it is common for communication failures when calling USGS to download DEMs.  And with some runs taking many hours, this feature becomes important.

Also used the opportunity to fix a couple of other minor issues:
1) Reduce log output
2) Add a test for ensuring the user does not submit job numbers (num of cpu requests) to exceed the system max cpus. This test exists in a number of places in the code but way later in the processing stack after alot of processing has been done. Now it is done at the start of the fim pipeline stack.
3) remove arguments for "isaws" which is no longer in use and has not been for a while.
4) quick upgrade to the tracker log that keeps track of duration of each unit being processed.

### Changes


- `data\usgs\`
    - `acquire_and_preprocess_3dep_dems.py`: Re-add a feature which allowed for restarting and redo missing outputs or partial outputs. System now named as a "repair" system.
- `fim_pipeline.sh`:  remove the parallel `--eta` flag to reduce logging. It was not needed, also removed "isaws" flag.
- `fim_pre_processing.sh`: Added validation tests for maximum CPU requests (job numbers)
- `fim_post_processing.sh`: Added a permissions updated as output folders were being locked due to permissions.
- `fim_process_unit_wb.sh`: Fixed a bug with output folders being locked due to permissions, but it was not recursive.
- `src`
    - `bash_functions.sh`: Added function so the unit timing logs would also have a time in percentage so it can easily be used to calculate averages.
    - `delineate_hydros_and_produce_HAND.sh`: Removed some unnecessary logging. Changed a few gdal calls to be less verbose.
    - `derive_level_paths.py`: Changed verbose to false to reduce  unnecessary logging.
    - `run_by_branch.sh`: Removed some unnecessary logging. Added a duration system so we know how long the branch took to process.
    - `run_unit_by_wb.sh`: Removed some unnecessary logging. Changed a few gdal calls to be less verbose.
    - `split_flows.py`: Removed progress bar which was unnecessary and was adding to logging.
  
<br/><br/>

## v4.4.9.2 - 2024-02-02 - [PR#1066](https://github.com/NOAA-OWP/inundation-mapping/pull/1066)

Adds an index to the aggregated `crosswalk_table.csv`. The index is a consecutive integer that starts at 1. Columns have been reordered, renamed, and sorted.

### Changes

`tools/combine_crosswalk_tables.py`: Adds index and sorts and renames columns

<br/><br/>

## v4.4.9.1 - 2024-02-02 - [PR#1073](https://github.com/NOAA-OWP/inundation-mapping/pull/1073)

Dependabot requested two fixes. One for an upgrade to pillow [#1068](https://github.com/NOAA-OWP/inundation-mapping/pull/1068) and the other for juypterlab #[1067 ](https://github.com/NOAA-OWP/inundation-mapping/pull/1067)

### Changes

- `src`
    - `Pipfile` and `Pipfile.lock`: Updated some packages.
    
<br/><br/>

## v4.4.9.0 - 2024-01-12 - [PR#1058](https://github.com/NOAA-OWP/inundation-mapping/pull/1058)

Upgrades base Docker image to GDAL v3.8.0. In order to upgrade past GDAL v.3.4.3 (see #1029), TauDEM's `aread8` was replaced with a module from the `pyflwdir` Python package.

### Additions

- `src/accumulate_headwaters.py`: Uses `pyflwdir` to accumulate headwaters and threshold and create stream pixels.

### Changes

- `Dockerfile`: Upgrade GDAL from v.3.4.3 to v.3.8.0; remove JDK 17 and TauDEM `aread8` and `threshold`.
- `Pipfile` and `Pipfile.lock`: Add `pyflwdir`, `pycryptodomex` and upgrade Python version.
- `src/delineate_hydros_and_produce_HAND.sh`: Add `src/accumulate_headwaters.py` and remove TauDEM `aread8` and `threshold`

<br/><br/>

## v4.4.8.4 - 2024-01-12 - [PR#1061](https://github.com/NOAA-OWP/inundation-mapping/pull/1061)

Adds a post-processing tool to compare crosswalked (conflated) `feature_id`s between NWM stream network to DEM-derived reaches. The tool is run if the `-x` flag is added to `fim_pipeline.sh`. Results are computed for branch 0 and saved in a summary file in the HUC output folder.

### Additions

- `tools/evaluate_crosswalk.py`: evaluates crosswalk accuracy using two methods:
    - intersections: the number of intersections between streamlines
    - network (or tree): compares the feature_ids of the immediate upstream segments

### Changes

- `Dockerfile`: added `toolsDir` environment variable
- `fim_pipeline.sh`: added `-x` flag to run crosswalk evaluation tool
- `fim_post_processing.sh`: changed hardcoded `/foss_fim/tools` to `toolsDir` environment variable
- `fim_pre_processing.sh`: added `evaluateCrosswalk` environment variable
- `src/`
    - `add_crosswalk.py`: fix bug
    - `delineate_hydros_and_produce_HAND.sh`: added a call to `verify_crosswalk.py` if evaluateCrosswalk is True.

<br/><br/>

## v4.4.8.3 - 2024-01-05 - [PR#1059](https://github.com/NOAA-OWP/inundation-mapping/pull/1059)

Fixes erroneous branch inundation in levee-protected areas.

Levees disrupt the natural hydrology and can create large catchments that contain low-lying areas in levee-protected areas that are subject to being inundated in the REM (HAND) grid. However, these low-lying areas are hydrologically disconnected from the stream associated with the catchment and can be erroneously inundated. Branch inundation in levee-protected areas is now confined to the catchment for the levelpath.

### Changes

- `src/`
    - `delineate_hydros_and_produce_HAND.sh`: Adds input argument for catchments.
    - `mask_dem.py`: Adds DEM masking for areas of levee-protected areas that are not in the levelpath catchment.

<br/><br/>


## v4.4.8.2 - 2023-12-12 - [PR#1052](https://github.com/NOAA-OWP/inundation-mapping/pull/1052)

The alpha test for v4.4.8.1 came back with a large degradation in skill and we noticed that the global manning's roughness file was changed in v4.4.7.1 - likely in error.

### Changes

- `src`/`bash_variables.env`: changed the global roughness file to `${inputsDir}/rating_curve/variable_roughness/mannings_global_06_12.csv`

<br/><br/>


## v4.4.8.1 - 2023-12-08 - [PR#1047](https://github.com/NOAA-OWP/inundation-mapping/pull/1047)

Upgrades JDK to v.17.0.9 in Docker image to address security vulnerabilities.

### Changes

- `Dockerfile`: Upgrades JDK to v.17.

<br/><br/>

## v4.4.8.0 - 2023-12-08 - [PR#1045](https://github.com/NOAA-OWP/inundation-mapping/pull/1045)

In order to avoid file system collisions on AWS, and keep the reads/writes from the same file on disk to a minimum, three files (`HUC6_dem_domain.gpkg`, `nws_lid.gpkg`, `reformat_ras_rating_curve_points_rel_101.gpkg`, & `usgs_gages.gpkg`) are now copied from disk into a scratch directory (temporary working directory), and removed after processing steps are completed.

### Changes

- `config`/`deny_unit.lst`: Add files to remove list - repetitive copies needed for processing step (`run_unit_wb.sh`)
- `src`
    - `bash_variables.env`: Add a new variable for the ras rating curve filename. It will be easier to track the filename in the `.env`, and pull into `run_unit_wb.sh`, rather than hardcode it.
    - `run_unit_wb.sh`: Copy files and update references from `$inputsDir` to `$tempHucDataDir`.

<br/><br/>

## v4.4.7.2 - 2023-12-08 - [PR#1026](https://github.com/NOAA-OWP/inundation-mapping/pull/1026)

A couple of directly related issues were fixed in this PR.
The initial problem came from Issue #[1025](https://github.com/NOAA-OWP/inundation-mapping/issues/1025) which was about a pathing issue for the outputs directory. In testing that fix, it exposed a few other pathing and file cleanup issues which are now fixed. We also added more console output to help view variables and pathing.

### Changes

- `config`/`params_template.env`:  Updated for a newer mannings global file. Changed and tested by Ryan Spies.
- `tools`
    - `inundate_mosiac_wrapper.py`:  Took out a misleading and non-required print statement.
    - `inundate_nation.py`: As mentioned above.

<br/><br/>

## v4.4.7.1 - 2023-12-01 - [PR#1036](https://github.com/NOAA-OWP/inundation-mapping/pull/1036)

Quick update to match incoming ras2fim calibration output files being feed into FIM was the initial change.

There is no FIM issue card for this, but this is related to a ras2fim [PR #205](https://github.com/NOAA-OWP/ras2fim/pull/205) which also made changes to ensure compatibility. New copies of both the `reformat_ras_rating_curve_table_rel_101.csv` and `reformat_ras_rating_curve_points_rel_101.gpkg` were generated from ras2fim but retained the version of `rel_101`.

Originally, was planning to update just the two locations for newer versions of the two `reformat_ras_rating_surve...` files. Both had been update to recognize the ras2release version rel_101.

In the process of doing that, we took the opportunity to move all inputs files from params_template.env and put them into bash_variables.env as per precedence set recently.

### Changes

- `config`/`params_template.env`: moved input variables into `src/bash_variables.env`
- `src`
    - `bash_variablles.env`: Added all input variables from `params_template.env` to here and added one new one from `run_unit_wb.sh` for ras_rating_curve_points_gpkg.
    - `run_unit_wb.sh`:   Updated an input param to the usgs_gage_unit_setup.py file to point the -ras param to the updated rel_101 value now in the `src/bash_variables.env`.
    - `usgs_gage_unit_setup.py`:  Changed to drop a column no longer going to be coming from ras2fim calibration files.

<br/><br/>

## v4.4.7.0 - 2023-11-13 - [PR#1030](https://github.com/NOAA-OWP/inundation-mapping/pull/1030)

This PR introduces the `.github/workflows/lint_and_format.yaml` file which serves as the first step in developing a Continuous Integration pipeline for this repository. 
The `flake8-pyproject` dependency is now used, as it works out of the box with the `pre-commit` GitHub Action in the GitHub Hosted Runner environment.
In switching to this package, a couple of `E721` errors appeared. Modifications were made to the appropriate files to resolve the `flake8` `E721` errors.
Also, updates to the `unit_tests` were necessary since Branch IDs have changed with the latest code.  

A small fix was also included where `src_adjust_ras2fim_rating.py` which sometimes fails with an encoding error when the ras2fim csv sometimes is created or adjsuted in windows.

### Changes
- `.pre-commit-config.yaml`: use `flake8-pyproject` package instead of `pyproject-flake8`.
- `Pipfile` and `Pipfile.lock`: updated to use `flake8-pyproject` package instead of `pyproject-flake8`, upgrade `pyarrow` version.
- `data`
    - `/wbd/generate_pre_clip_fim_huc8.py`: Add space between (-) operator line 134.
    - `write_parquet_from_calib_pts.py`: Add space between (-) operator line 234.
- `src`
    - `check_huc_inputs.py`: Change `== string` to `is str`, remove `import string`
    - `src_adjust_ras2fim_rating.py`: Fixed encoding error.
- `tools`
    - `eval_plots.py`: Add space after comma in lines 207 & 208
    - `generate_categorical_fim_mapping.py`: Use `is` instead of `==`, line 315
    - `hash_compare.py`: Add space after comma, line 153.
    - `inundate_mosaic_wrapper.py`: Use `is` instead of `==`, line 73.
    - `inundation_wrapper_nwm_flows.py`: Use `is not` instead of `!=`, line 76.
    - `mosaic_inundation.py`: Use `is` instead of `==`, line 181.
- `unit_tests`
    - `README.md`: Updated documentation, run `pytest` in `/foss_fim` directory.
    - `clip_vectors_to_wbd_test.py`: File moved to data/wbd directory, update import statement, skipped this test.
    - `filter_catchments_and_add_attributes_params.json`: Update Branch ID
    - `inundate_gms_params.json`: Moved to `unit_tests/` folder.
    - `inundate_gms_test.py`: Moved to `unit_tests/` folder.
    - `inundation_params.json`: Moved to `unit_tests/` folder.
    - `inundation_test.py`: Moved to `unit_tests/` folder.
    - `outputs_cleanup_params.json`: Update Branch ID
    - `outputs_cleanup_test.py`: Update import statement
    - `split_flows_params.json`: Update Branch ID
    - `usgs_gage_crosswalk_params.json`: Update Branch ID & update argument to gage_crosswalk.run_crosswalk
    - `usgs_gage_crosswalk_test.py`: Update params to gage_crosswalk.run_crosswalk

### Additions 
- `.github/workflows/`
    - `lint_and_format.yaml`: Add GitHub Actions Workflow file for Continuous Integration environment (lint and format test).

<br/><br/>

## v4.4.6.0 - 2023-11-17 - [PR#1031](https://github.com/NOAA-OWP/inundation-mapping/pull/1031)

Upgrade our acquire 3Dep DEMs script to pull down South Alaska HUCS with its own CRS.

The previous set of DEMs run for FIM and it's related vrt already included all of Alaska, and those have not been re-run. FIM code will be updated in the near future to detect if the HUC starts with a `19` with slight different logic, so it can preserve the CRS of EPSG:3338 all the way to final FIM outputs.  See [792 ](https://github.com/NOAA-OWP/inundation-mapping/issues/792)for new integration into FIM.

A new vrt for the new South Alaska DEMs was also run with no changes required.

This issue closes [1028](https://github.com/NOAA-OWP/inundation-mapping/issues/1028). 

### Additions
- `src/utils`
     - `shared_validators.py`: A new script where we can put in code to validate more complex arguments for python scripts. Currently has one for validating CRS values. It does valid if the CRS value is legitimate but does check a bunch of formatting including that it starts with either the name of `EPSG` or `ESRI`

### Changes
- `data/usgs` 
    - `aquire_and_preprocess_3dep_dems.py`: Changes include:
        - Add new input arg for desired target projection and logic to support an incoming CRS.
        - Updated logic for pre-existing output folders and `on-the-fly` question to users during execution if they want to overwrite the output folder (if applicable).
        - Changed date/times to utc.
        - Upgraded error handing for the gdal "processing" call.

<br/><br/>


## v4.4.5.0 - 2023-10-26 - [PR#1018](https://github.com/NOAA-OWP/inundation-mapping/pull/1018)

During a recent BED attempt which added the new pre-clip system, it was erroring out on a number of hucs. It was issuing an error in the add_crosswalk.py script. While a minor bug does exist there, after a wide number of tests, the true culprit is the memory profile system embedded throughout FIM. This system has been around for at least a few years but not in use. It is not 100% clear why it became a problem with the addition of pre-clip, but that changes how records are loaded which likely affected memory at random times.

This PR removes that system.

A couple of other minor updates were made:
- Update to the pip files (also carried forward changes from other current PRs)
- When a huc or huc list is provided to fim_pipeline, it goes to a script, check_huc_inputs.py, to ensure that the incoming HUCs are valid and in that list. In the previous code it looks for all files with the file name pattern of "included_huc*.lst". However, we now only want it to check against the file "included_huc8.list".

### Changes
- `CONTRIBUTING.md`: Text update.
- `Pipfile` and `Pipfile.lock`: updated to remove tghe memory-profiler package, update gval to 0.2.3 and update urllib3 to 1.26.18.
- `data/wbd`
    - `clip_vectors_to_wbd.py`: remove profiler
 - `src`
     - `add_crosswalk.py`: remove profiler
     - `add_thalweg_lateral.py`: remove profiler.
     - `aggregate_by_huc.py`: remove profiler and small text correction.
     - `agreedem.py`: remove profiler.
     - `bathy_src_adjust_topwidth.py`: remove profiler.
     - `burn_in_levees.py`: remove profiler.
     - `check_huc_inputs.py`: changed test pattern to just look against `included_huc8.lst`.
     - `delineate_hydros_and_produce_HAND.sh`: remove profiler.
     - `filter_catchments_and_add_attributes.py`: remove profiler.
     - `make_stages_and_catchlist.py` remove profiler.
     - `mask_dem.py`: remove profiler.
     - `reachID_grid_to_vector_points.py`: remove profiler.
     - `run_unit_wb.sh`: remove profiler.
     - `split_flows.py`: remove profiler.
     - `unique_pixel_and_allocation.py`: remove profiler.
     - `usgs_gage_crosswalk.py`: remove profiler.
     - `usgs_gage_unit_setup.py`: remove profiler.
     - `utils`
         - `shared_functions`: remove profiler.
      ` unit_tests`
          - `clip_vectors_to_wbd_tests.py`: Linting tools change order of the imports.

<br/><br/>

## v4.4.4.1 - 2023-10-26 - [PR#1007](https://github.com/NOAA-OWP/inundation-mapping/pull/1007)

Updates GVAL to address memory and performance issues associated with running synthesize test cases.

### Changes

- `tools/tools_shared_functions.py`
- `Pipfile`
- `pyproject.toml`
- `tools/run_test_case.py`
- `tools/synthesize_test_cases.py`
- `tools/inundate_mosaic_wrapper`
<br/><br/>

## v4.4.4.0 - 2023-10-20 - [PR#1012](https://github.com/NOAA-OWP/inundation-mapping/pull/1012)

The way in which watershed boundary data (WBD) is generated and processed has been modified. Instead of generating those files "on the fly" for every run, a script has been added that will take a huclist and create the .gpkg files per HUC in a specified directory (`$pre_clip_huc_dir`).  During a `fim_pipeline.sh` run, the pre-clipped staged vectors will be copied over to the containers' working directory. This reduces runtime and the repetitive computation needed to generate those files every run.

### Changes

- `src/`
    - `bash_variables.env`: Add pre_clip_huc_dir env variable. 
    - `clip_vectors_to_wbd.py`: Moved to `/data/wbd/clip_vectors_to_wbd.py`.
    - `src/run_unit_wb.sh`: Remove ogr2ogr calls to get & clip WBD, remove call to clip_vectors_to_wbd.py, and replace with copying staged .gpkg files. 

### Additions

- `data/wbd/`
    - `generate_pre_clip_fim_huc8.py`: This script generates the pre-clipped vectors at the huc level.

<br/><br/>

## v4.4.3.0 - 2023-10-10 - [PR#1005](https://github.com/NOAA-OWP/inundation-mapping/pull/1005)

Revise stream clipping to WBD by (1) reducing the buffer to clip streams away from the edge of the DEM (to prevent reverse flow issues) from 3 cells to 8 cells to account for the 70m AGREE buffer; (2) splitting MultiLineStrings formed by NWM streams being clipped by the DEM edge and then re-entering the DEM, and retaining only the lowest segment. Also changes the value of `input_WBD_gdb` to use the WBD clipped to the DEM domain.

### Changes

- `src/`
    - `bash_variables.env`: Update WBD to the WBD clipped to the DEM domain
    - `clip_vectors_to_wbd.py`: Decrease stream buffer from 3 to 8 cells inside of the WBD buffer; select the lowest segment of any incoming levelpaths that are split by the DEM edge.
    - `derive_level_paths.py`: Remove unused argument
    - `stream_branches.py`: Remove unused argument

<br/><br/>

## v4.4.2.3 - 2023-09-21 - [PR#998](https://github.com/NOAA-OWP/inundation-mapping/pull/998)

Removes exclude list for black formatter in `.pre-commit-config.yaml` as well as in `pyproject.toml`. Ran the `black` executable on the 
whole repository, the re-formatted files in `src/` & `tools/` are included.

### Changes

- `.pre-commit-config.yaml`
- `pyproject.toml`
- `src/add_crosswalk.py`
- `src/bathy_src_adjust_topwidth.py`
- `src/bathymetric_adjustment.py`
- `src/identify_src_bankfull.py`
- `src/src_roughness_optimization.py`
- `tools/vary_mannings_n_composite.py`

<br/><br/>

## v4.4.2.2 - 2023-09-21 - [PR#997](https://github.com/NOAA-OWP/inundation-mapping/pull/997)

Bug fix for an error related to reindexing in `StreamNetwork.drop()`.

### Changes

- `src/stream_branches.py`: Fixes reindexing error.

<br/><br/>

## v4.4.2.1 - 2023-09-20 - [PR#990](https://github.com/NOAA-OWP/inundation-mapping/pull/990)

Corrects a bug in `src/usgs_gage_unit_setup.py` caused by missing geometry field after `GeoDataFrame.update()`.

### Changes

- `src/usgs_gage_unit_setup.py`: Sets geometry field in `self.gages`.

<br/><br/>

## v4.4.2.0 - 2023-09-20 - [PR#993](https://github.com/NOAA-OWP/inundation-mapping/pull/993)

Resolves the causes of two warnings in pandas and geopandas: (1) `FutureWarning` from taking the `int()` of single-length Series and (2) `SettingWithCopyWarning` resulting from the use of `inplace=True`.

### Changes

Removed `inplace=True` from
- `data/`
    - `usgs/preprocess_ahps_usgs.py`
    - `write_parquet_from_calib_pts.py`
- `src/`
    - `add_crosswalk.py`
    - `bathy_src_adjust_topwidth.py`
    - `clip_vectors_to_wbd.py`
    - `crosswalk_nwm_demDerived.py`
    - `derive_level_paths.py`
    - `finalize_srcs.py`
    - `identify_src_bankfull.py`
    - `src_adjust_usgs_rating.py`
    - `src_roughness_optimization.py`
    - `stream_branches.py`
    - `subdiv_chan_obank_src.py`
    - `subset_catch_list_by_branch_id.py`
    - `usgs_gage_unit_setup.py`
    - `utils/shared_functions.py`
- `tools/`
    - `adjust_rc_with_feedback.py`
    - `aggregate_csv_files.py`
    - `combine_crosswalk_tables.py`
    - `eval_plots_stackedbar.py`
    - `inundation.py`
    - `make_boxes_from_bounds.py`
    - `mosaic_inundation.py`
    - `plots.py`
    - `rating_curve_comparison.py`
    - `vary_mannings_n_composite.py`

Fixed single-length Series in
- `src/`
    - `split_flows.py`
    - `stream_branches.py`

- ``src/stream_branches.py``: Fixed class methods

<br/><br/>

## v4.4.1.1 - 2023-09-20 - [PR#992](https://github.com/NOAA-OWP/inundation-mapping/pull/992)

Fixes errors caused when a GeoDataFrame contains a `MultiLineString` geometry instead of a `LineString`. Update black force-exclude list.

### Changes

- `src/`
    `split_flows.py` and `stream_branches.py`: Converts `MultiLineString` geometry into `LineString`s.
- `pyproject.toml` : Add three files in `src/` to exclude list.

<br/><br/>

## v4.4.1.0 - 2023-09-18 - [PR#988](https://github.com/NOAA-OWP/inundation-mapping/pull/988)

Format code using `black` formatter, incorporate `isort` package to sort import statements,
and adhere all code to PEP8 Style Guide using the `flake8` package. Remove deprecated files.
Set up git pre-commit hooks.

Not all files were modified, however, to avoid individually listing each file here, the `/*` convention
is used to denote that almost every file in those directories were formatted and linted.

### Changes

- `.gitattributes`: Add newline at EOF.
- `.github/*`: 
- `.gitignore`: Trim extra last line.
- `CONTRIBUTING.md`: Update contributing guidelines.
- `Dockerfile`: Update PYTHONPATH to point to correct `unit_tests` directory.
- `Pipfile`: Add flake8, black, pyproject-flake8, pre-commit, isort packages
- `Pipfile.lock`: Update to correspond with new packages in Pipfile 
- `README.md` : Update link to wiki, trim whitespace.
- `config/*`
- `data/*`
- `docs/*`
- `fim_pipeline.sh` : Clean up usage statement
- `fim_post_processing.sh`: Update usage statement
- `fim_pre_processing.sh`: Update usage statement.
- `fim_process_unit_wb.sh`: Make usage functional, combine usage and comments.
- `src/*`
- `tools/*`
- `unit_tests/*`: The directory name where the unit test data must reside was changed from
`fim_unit_test_data_do_not_remove` => `unit_test_data`

### Additions

- `pyproject.toml`: Configuration file
- `.pre-commit-config.yaml`: Initialize git pre-commit hooks
- `tools/hash_compare.py`: Carson's hash compare script added to compare files or directories 
in which we do not expect any changes.

### Removals

- `data/nws/preprocess_ahps_nws.py`
- `src/adjust_headwater_streams.py`
- `src/aggregate_vector_inputs.py`
- `src/utils/reproject_dem.py`
- `tools/code_standardizer/*`: Incorporated "code_standardizer" into base level Dockerfile.
- `tools/compile_comp_stats.py`
- `tools/compile_computational_stats.py`
- `tools/consolidate_metrics.py`
- `tools/copy_test_case_folders.py`
- `tools/cygnss_preprocessing.py`
- `tools/nesdis_preprocessing.py`
- `tools/plots/*`: Duplicate and unused directory.
- `.isort.cfg`: Incorporated into `pyproject.toml`

<br/><br/>

## v4.4.0.1 - 2023-09-06 - [PR#987](https://github.com/NOAA-OWP/inundation-mapping/pull/987)

Corrects a bug in `src/usgs_gage_unit_setup.py` that causes incorrect values to populate a table, generating an error in `src/usgs_gage_crosswalk.py`.

### Changes

- `src/usgs_gage_unit_setup.py`: Changes `self.gages.location_id.fillna(usgs_gages.nws_lid, inplace=True)` to `self.gages.location_id.fillna(self.gages.nws_lid, inplace=True)`

<br/><br/>

## v4.4.0.0 - 2023-09-01 - [PR#965](https://github.com/NOAA-OWP/inundation-mapping/pull/965)

This feature branch includes new functionality to perform an additional layer of HAND SRC calibration using ras2fim rating curve and point data. The calibration workflow for ras2fim data follows the same general logic as the existing USGS rating curve calibration routine.

### Additions

- `src/src_adjust_ras2fim_rating.py`: New python script to perform the data prep steps for running the SRC calibration routine:
1) merge the `ras_elev_table.csv` data and the ras2fim cross section rating curve data (`reformat_ras_rating_curve_table.csv`)
2) sample the ras2fim rating curve at NWM recurrence flow intervals (2, 5, 10, 25, 50, 100yr)
3) pass inputs to the `src_roughness_optimization.py` workflow

### Changes

- `config/deny_branches.lst`: Added `ras_elev_table.csv` to keep list. Needed for `fim_post_processing.sh`
- `config/deny_unit.lst`: Added `ras_elev_table.csv` to keep list. Needed for `fim_post_processing.sh`
- `config/params_template.env`: Added new block for ras2fim SRC calibration parameters (can turn on/off each of the three SRC calibration routines individually); also reconfigured docstrings for calibration parameters)
- `fim_post_processing.sh`: Added routines to create ras2fim calibration data and then run the SRC calibration workflow with ras2fim data
- `src/add_crosswalk.py`: Added placeholder variable (`calb_coef_ras2fim`) in all `hydrotable.csv` files
- `src/aggregate_by_huc.py`: Added new blocks to perform huc-branch aggregation for all `ras_elev_table.csv` files
- `src/run_by_branch.sh`: Revised input variable (changed from csv file to directory) for `usgs_gage_crosswalk.py` to facilitate both `usgs_elev_table.csv` and ras_elev_table.csv` outputs
- `src/run_unit_wb.sh`: Revised inputs and output variables for `usgs_gage_unit_setup.py` and `usgs_gage_crosswalk.py`
- `src/src_roughness_optimization.py`: Added code blocks to ingest ras2fim rating curve data; added new attributes/renamed output variables to catchments gpkg output
- `src/usgs_gage_crosswalk.py`: Added code block to process ras2fim point locations alongside existing USGS gage point locations; outputs a separate csv if ras2fim points exist within the huc
- `src/usgs_gage_unit_setup.py`: Added code block to ingest and process raw ras2fim point locations gpkg file (same general workflow to usgs gages); all valid points (USGS and RAS2FIM) are exported to the huc level `usgs_subset_gages.gpkg`
- `tools/inundate_nation.py`: Added functionality to allow user to pass in a single HUC for faster spot checking of NWM recurr inundation maps

<br/><br/>

## v4.3.15.6 - 2023-09-01 - [PR#972](https://github.com/NOAA-OWP/inundation-mapping/pull/972)

Adds functionality to `tools/inundate_mosaic_wrapper.py` and incorporates functionality into existing `inundation-mapping` scripts.

### Changes

- `tools/`
    - `inundate_mosaic_wrapper.py`: Refactors to call `Inundate_gms` only once; adds functionality to produce a mosaicked polygon from `depths_raster` without needing to generate the `inundation_raster`; removes `log_file` and `output_fileNames` as variables and input arguments; updates the help description for `keep_intermediate`.
    - `composite_inundation.py`, 'inundate_nation.py`, and `run_test_case.py`: Implements `produce_mosaicked_inundation()` from `tools/inundate_mosaic_wrapper.py`.
    - `inundate_gms.py`: Adds back `Inundate_gms(**vars(parser.parse_args()))` command-line function call.
    - `mosaic_inundation.py` and `overlapping_inundation.py`: Removes unused import(s).
    - `tools_shared_variables.py`: Changes hardcoded `INPUT_DIR` to environment variable.

<br/><br/>

## v4.3.15.5 - 2023-09-01 - [PR#970](https://github.com/NOAA-OWP/inundation-mapping/pull/970)

Fixes an issue where the stream network was clipped inside the DEM resulting in a burned stream channel that was then filled by the DEM depression filling process so that all pixels in the burned channel had the same elevation which was the elevation at the spill point (which wasn't necessarily at the HUC outlet). The stream network is now extended from the WBD to the buffered WBD and all streams except the outlet are clipped to the streams buffer inside the WBD (WBD - (3 x cell_size)). This also prevents reverse flow issues.

### Changes

- `src/`
    - `clip_vectors_to_wbd.py`: Clip NWM streams to buffered WBD and clip non-outlet streams to WBD streams buffer (WBD - (3 x cell_size)).
    - `derive_level_paths.py`: Add WBD input argument
    - `run_unit_wb.py`: Add WBD input argument
    - `src_stream_branches.py`: Ignore branches outside HUC
- `unit_tests/`
    - `derive_level_paths_params.json`: Add WBD parameter value
    - `derive_level_paths_test.py`: Add WBD parameter

<br/><br/>

## v4.3.15.4 - 2023-09-01 - [PR#977](https://github.com/NOAA-OWP/inundation-mapping/pull/977)

Fixes incorrect `nodata` value in `src/burn_in_levees.py` that was responsible for missing branches (Exit code: 61). Also cleans up related files.

### Changes

- `src/`
    - `buffer_stream_branches.py`: Moves script functionality into a function.
    - `burn_in_levees.py`: Corrects `nodata` value. Adds context managers for reading rasters.
    - `generate_branch_list.py`: Removes unused imports.
    - `mask_dem.py`: Removes commented code.

<br/><br/>

## v4.3.15.3 - 2023-09-01 - [PR#983](https://github.com/NOAA-OWP/inundation-mapping/pull/983)

This hotfix addresses some bugs introduced in the pandas upgrade.

### Changes

- `/tools/eval_plots_stackedbar.py`: 2 lines were changed to work with the pandas upgrade. Added an argument for a `groupby` median call and fixed a bug with the pandas `query`. Also updated with Black compliance.

<br/><br/>

## v4.3.15.2 - 2023-07-18 - [PR#948](https://github.com/NOAA-OWP/inundation-mapping/pull/948)

Adds a script to produce inundation maps (extent TIFs, polygons, and depth grids) given a flow file and hydrofabric outputs. This is meant to make it easier to team members and external collaborators to produce inundation maps.

### Additions
- `data/`
    - `/tools/inundate_mosaic_wrapper.py`: The script that performs the inundation and mosaicking processes.
    - `/tools/mosaic_inundation.py`: Add function (mosaic_final_inundation_extent_to_poly).

<br/><br/>

## v4.3.15.1 - 2023-08-08 - [PR#960](https://github.com/NOAA-OWP/inundation-mapping/pull/960)

Provides a scripted procedure for updating BLE benchmark data including downloading, extracting, and processing raw BLE data into benchmark inundation files (inundation rasters and discharge tables).

### Additions

- `data/ble/ble_benchmark/`
    - `Dockerfile`, `Pipfile`, and `Pipfile.lock`: creates a new Docker image with necessary Python packages
    - `README.md`: contains installation and usage information
    - `create_ble_benchmark.py`: main script to generate BLE benchmark data

### Changes

- `data/ble/ble_benchmark/`
    - `create_flow_forecast_file.py` and `preprocess_benchmark.py`: moved from /tools

<br/><br/>

## v4.3.15.0 - 2023-08-08 - [PR#956](https://github.com/NOAA-OWP/inundation-mapping/pull/956)

Integrating GVAL in to the evaluation of agreement maps and contingency tables.

- `Dockerfile`: Add dependencies for GVAL
- `Pipfile`: Add GVAL and update related dependencies
- `Pipfile.lock`: Setup for Docker Image builds
- `run_test_case.py`: Remove unused arguments and cleanup
- `synthesize_test_cases.py`: Fix None comparisons and cleanup
- `tools/shared_functions.py`: Add GVAL crosswalk function, add rework create_stats_from_raster, create and create_stats_from_contingency_table
- `unit_tests/tools/inundate_gms_test.py`: Bug fix

<br/><br/>

## v4.3.14.2 - 2023-08-08 - [PR#959](https://github.com/NOAA-OWP/inundation-mapping/pull/959)

The enhancements in this PR include the new modules for pre-processing bathymetric data from the USACE eHydro dataset and integrating the missing hydraulic geometry into the HAND synthetic rating curves.

### Changes
- `data/bathymetry/preprocess_bathymetry.py`: added data source column to output geopackage attribute table.
- `fim_post_processing.sh`: changed -bathy input reference location.
- `config/params_template.env`: added export to bathymetry_file

<br/><br/>

## v4.3.14.1 - 2023-07-13 - [PR#946](https://github.com/NOAA-OWP/inundation-mapping/pull/946)

ras2fim product had a need to run the acquire 3dep script to pull down some HUC8 DEMs. The old script was geared to HUC6 but could handle HUC8's but needed a few enhancements. ras2fim also did not need polys made from the DEMs, so a switch was added for that.

The earlier version on the "retry" feature would check the file size and if it was smaller than a particular size, it would attempt to reload it.  The size test has now been removed. If a file fails to download, the user will need to look at the log out, then remove the file before attempting again. Why? So the user can see why it failed and decide action from there.

Note: later, as needed, we might upgrade it to handle more than just 10m (which it is hardcoded against).

Additional changes to README to reflect how users can access ESIP's S3 as well as a one line addition to change file permissions in fim_process_unit_wb.sh.

### Changes
- `data`
    - `usgs`
        - `acquire_and_preprocess_3dep_dems.py`:  As described above.
 - `fim_pipeline.sh`:  a minor styling fix (added a couple of lines for readability)
 - `fim_pre_processing.sh`: a user message was incorrect & chmod 777 $outputDestDir.
 - `fim_process_unit_wb.sh`: chmod 777 for /output/<run_name> directory.
 - `README.md`: --no-sign-request instead of --request-payer requester for ESIP S3 access.

<br/><br/>

## v4.3.14.0 - 2023-08-03 - [PR#953](https://github.com/NOAA-OWP/inundation-mapping/pull/953)

The enhancements in this PR include the new modules for pre-processing bathymetric data from the USACE eHydro dataset and integrating the missing hydraulic geometry into the HAND synthetic rating curves.

### Additions

- `data/bathymetry/preprocess_bathymetry.py`: preprocesses the eHydro datasets.
- `src/bathymetric_adjustment.py`: adjusts synthetic rating curves for HUCs where preprocessed bathymetry is available.

### Changes

- `config/params_template.env`: added a toggle for the bathymetric adjustment routine: `bathymetry_adjust`
- `fim_post_processing.sh`: added the new `bathymetric_adjustment.py` to the postprocessing lineup
- `src/`
    - `add_crosswalk.py`, `aggregate_by_huc.py`, & `subdiv_chan_obank_src.py`: accounting for the new Bathymetry_source field in SRCs

<br/><br/>

## v4.3.13.0 - 2023-07-26 - [PR#952](https://github.com/NOAA-OWP/inundation-mapping/pull/952)

Adds a feature to manually calibrate rating curves for specified NWM `feature_id`s using a CSV of manual coefficients to output a new rating curve. Manual calibration is applied after any/all other calibrations. Coefficient values between 0 and 1 increase the discharge value (and decrease inundation) for each stage in the rating curve while values greater than 1 decrease the discharge value (and increase inundation).

Manual calibration is performed if `manual_calb_toggle="True"` and the file specified by `man_calb_file` (with `HUC8`, `feature_id`, and `calb_coef_manual` fields) exists. The original HUC-level `hydrotable.csv` (after calibration) is saved with a suffix of `_pre-manual` before the new rating curve is written.

### Additions

- `src/src_manual_calibration.py`: Adds functionality for manual calibration by CSV file

### Changes

- `config/params_template.env`: Adds `manual_calb_toggle` and `man_calb_file` parameters
- `fim_post_processing.sh`: Adds check for toggle and if `man_calb_file` exists before running manual calibration

<br/><br/>

## v4.3.12.1 - 2023-07-21 - [PR#950](https://github.com/NOAA-OWP/inundation-mapping/pull/950)

Fixes a couple of bugs that prevented inundation using HUC-level hydrotables. Update associated unit tests.

### Changes

- `tools/inundate_gms.py`: Fixes a file path error and Pandas DataFrame indexing error.
- `unit_tests/tools/inundate_gms_test.py`: Do not skip this test, refactor to check that all branch inundation rasters exist.
- `unit_tests/tools/inundate_gms_params.json`: Only test 1 HUC, update forecast filepath, use 4 'workers'.

### Removals

- `unit_tests/tools/inundate_gms_unittests.py`: No longer used. Holdover from legacy unit tests.

<br/><br/>


## v4.3.12.0 - 2023-07-05 - [PR#940](https://github.com/NOAA-OWP/inundation-mapping/pull/940)

Refactor Point Calibration Database for synthetic rating curve adjustment to use `.parquet` files instead of a PostgreSQL database.

### Additions
- `data/`
    -`write_parquet_from_calib_pts.py`: Script to write `.parquet` files based on calibration points contained in a .gpkg file.

### Changes
- `src/`
    - `src_adjust_spatial_obs.py`: Refactor to remove PostgreSQL and use `.parquet` files.
    - `src_roughness_optimization.py`: Line up comments and add newline at EOF.
    - `bash_variables.env`: Update formatting, and add `{}` to inherited `.env` variables for proper variable expansion in Python scripts.
- `/config`
    - `params_template.env`: Update comment.
- `fim_pre_processing.sh`: In usage statement, remove references to PostGRES calibration tool.
- `fim_post_processing.sh`: Remove connection to and loading of PostgreSQL database.
- `.gitignore`: Add newline.
- `README.md`: Remove references to PostGRES calibration tool.

### Removals
- `config/`
    - `calb_db_keys_template.env`: No longer necessary without PostGRES Database.

- `/tools/calibration-db` : Removed directory including files below.
    - `README.md`
    - `docker-compose.yml`
    - `docker-entrypoint-enitdb.d/init-db.sh`

<br/><br/>

## v4.3.11.7 - 2023-06-12 - [PR#932](https://github.com/NOAA-OWP/inundation-mapping/pull/932)

Write to a csv file with processing time of `run_unit_wb.sh`, update PR Template, add/update bash functions in `bash_functions.env`, and modify error handling in `src/check_huc_inputs.py`. Update unit tests to throw no failures, `25 passed, 3 skipped`.

### Changes
- `.github/`
    - `PULL_REQUEST_TEMPLATE.md` : Update PR Checklist into Issuer Checklist and Merge Checklist
- `src/`
    - `run_unit_wb.sh`: Add line to log processing time to `$outputDestDir/logs/unit/total_duration_run_by_unit_all_HUCs.csv`
    - `check_huc_inputs.py`: Modify error handling. Correctly print HUC number if it is not valid (within `included_huc*.lst`)
    - `bash_functions.env`: Add `Calc_Time` function, add `local` keyword to functionally scoped variables in `Calc_Duration`
- `unit_tests/`
    - `derive_level_paths_test.py`: Update - new parameter (`buffer_wbd_streams`)
    - `derive_level_paths_params.json`: Add new parameter (`buffer_wbd_streams`)
    - `clip_vectors_to_wbd_test.py`: Update - new parameter (`wbd_streams_buffer_filename`)
    - `clip_vectors_to_wbd_params.json`: Add new parameter (`wbd_streams_buffer_filename`) & Fix pathing for `nwm_headwaters`

<br/><br/>

## v4.3.11.6 - 2023-05-26 - [PR#919](https://github.com/NOAA-OWP/inundation-mapping/pull/919)

Auto Bot asked for the python package of `requests` be upgraded from 2.28.2 to 2.31.0. This has triggered a number of packages to upgrade.

### Changes
- `Pipfile.lock`: as described.

<br/><br/>

## v4.3.11.5 - 2023-05-30 - [PR#911](https://github.com/NOAA-OWP/inundation-mapping/pull/911)

This fix addresses bugs found when using the recently added functionality in `tools/synthesize_test_cases.py` along with the `PREV` argument. The `-pfiles` argument now performs as expected for both `DEV` and `PREV` processing. Addresses #871

### Changes
`tools/synthesize_test_cases.py`: multiple changes to enable all expected functionality with the `-pfiles` and `-pcsv` arguments

<br/><br/>

## v4.3.11.4 - 2023-05-18 - [PR#917](https://github.com/NOAA-OWP/inundation-mapping/pull/917)

There is a growing number of files that need to be pushed up to HydroVis S3 during a production release, counting the new addition of rating curve comparison reports.

Earlier, we were running a number of aws cli scripts one at a time. This tool simplies it and pushes all of the QA and supporting files. Note: the HAND files from a release, will continue to be pushed by `/data/aws/s3.py` as it filters out files to be sent to HV s3.

### Additions

- `data\aws`
     - `push-hv-data-support-files.sh`: As described above. See file for command args.

<br/><br/>


## v4.3.11.3 - 2023-05-25 - [PR#920](https://github.com/NOAA-OWP/inundation-mapping/pull/920)

Fixes a bug in CatFIM script where a bracket was missing on a pandas `concat` statement.

### Changes
- `/tools/generate_categorical_fim.py`: fixes `concat` statement where bracket was missing.


<br/><br/>


## v4.3.11.2 - 2023-05-19 - [PR#918](https://github.com/NOAA-OWP/inundation-mapping/pull/918)

This fix addresses a bug that was preventing `burn_in_levees.py` from running. The if statement in run_unit_wb.sh preceeding `burn_in_levees.py` was checking for the existence of a filepath that doesn't exist.

### Changes
- `src/run_unit_wb.sh`: fixed the if statement filepath to check for the presence of levee features to burn into the DEM

<br/><br/>

## v4.3.11.1 - 2023-05-16 - [PR#904](https://github.com/NOAA-OWP/inundation-mapping/pull/904)

`pandas.append` was deprecated in our last Pandas upgrade (v4.3.9.0). This PR updates the remaining instances of `pandas.append` to `pandas.concat`.

The file `tools/thalweg_drop_check.py` had an instance of `pandas.append` but was deleted as it is no longer used or necessary.

### Changes

The following files had instances of `pandas.append` changed to `pandas.concat`:
- `data/`
    - `nws/preprocess_ahps_nws.py`
    - `usgs/`
        - `acquire_and_preprocess_3dep_dems.py`
        - `preprocess_ahps_usgs.py`
- `src/`
    - `add_crosswalk.py`
    - `adjust_headwater_streams.py`
    - `aggregate_vector_inputs.py`
    - `reset_mannings.py`
- `tools/`
    - `aggregate_mannings_calibration.py`
    - `eval_plots.py`
    - `generate_categorical_fim.py`
    - `generate_categorical_fim_flows.py`
    - `plots/`
        - `eval_plots.py`
        - `utils/shared_functions.py`
    - `rating_curve_comparison.py`
    - `rating_curve_get_usgs_curves.py`
    - `tools_shared_functions.py`

### Removals

- `tools/thalweg_drop_check.py`

<br/><br/>

## v4.3.11.0 - 2023-05-12 - [PR#903](https://github.com/NOAA-OWP/inundation-mapping/pull/903)

These changes address some known issues where the DEM derived flowlines follow the incorrect flow path (address issues with stream order 1 and 2 only). The revised code adds a new workflow to generate a new flow direction raster separately for input to the `run_by_branch.sh` workflow (branch 0 remains unchanged). This modification helps ensure that the DEM derived flowlines follow the desired NWM flow line when generating the DEM derived flowlines at the branch level.

### Changes
- `config/deny_branch_zero.lst`: removed `LandSea_subset_{}.tif` and `flowdir_d8_burned_filled_{}.tif` from the "keep" list as these files are now kept in the huc root folder.
- `config/deny_unit.lst`: added file cleanups for newly generated branch input files stored in the huc root folder (`dem_burned.tif`, `dem_burned_filled.tif`, `flowdir_d8_burned_filled.tif`, `flows_grid_boolean.tif`, `wbd_buffered_streams.gpkg`)
- `src/clip_vectors_to_wbd.py`: saving the `wbd_streams_buffer` as an output gpkg for input to `derive_level_paths.py`
- `src/derive_level_paths.py`: added a new step to clip the `out_stream_network_dissolved` with the `buffer_wbd_streams` polygon. this resolves errors with the edge case scenarios where a NWM flow line intersects the WBD buffer polygon
- `src/run_unit_wb.sh`: Introduce new processing steps to generate separate outputs for input to branch 0 vs. all other branches. Remove the branch zero `outputs_cleanup.py` as the branches are no longer pointing to files stored in the branch 0 directory (stored in huc directory)
   - Rasterize reach boolean (1 & 0) for all branches (not branch 0): using the `nwm_subset_streams_levelPaths_dissolved.gpkg` to define the branch levelpath flow lines
   - AGREEDEM reconditioning for all branches (not branch 0)
   - Pit remove burned DEM for all branches (not branch 0)
   - D8 flow direction generation for all branches (not branch 0)
- `src/run_by_branch.sh`: changed `clip_rasters_to_branches.py` input file location for `$tempHucDataDir/flowdir_d8_burned_filled.tif` (newly created file)

<br/><br/>

## v4.3.10.0 - 2023-05-12 - [PR#888](https://github.com/NOAA-OWP/inundation-mapping/pull/888)

`aggregate_by_huc.py` was taking a long time to process. Most HUCs can aggregate their branches into one merged hydrotable.csv in just 22 seconds, but a good handful took over 2 mins and a few took over 7 mins. When multiplied by 2,138 HUCs it was super slow. Multi-proc has not been added and it now takes appx 40 mins at 80 cores.

An error logging system was also added to track errors that may have occurred during processing.

### Changes
- `fim_pipeline.sh` - added a duration counter at the end of processing HUCs
- `fim_post_processing.sh` - added a job limit (number of procs), did a little cleanup, and added a warning note about usage of job limits in this script,
- `src`
    - `aggregate_by_huc.py`: Added multi proc, made it useable for non external script calls, added a logging system for errors only.
    - `indentify_src_bankful.py`: typo fix.

<br/><br/>

## v4.3.9.2 - 2023-05-12 - [PR#902](https://github.com/NOAA-OWP/inundation-mapping/pull/902)

This merge fixes several sites in Stage-Based CatFIM sites that showed overinundation. The cause was found to be the result of Stage-Based CatFIM code pulling the wrong value from the `usgs_elev_table.csv`. Priority is intended to go to the `dem_adj_elevation` value that is not from branch 0, however there was a flaw in the prioritization logic. Also includes a change to `requests` usage that is in response to an apparent IT SSL change. This latter change was necessary in order to run CatFIM. Also added a check to make sure the `dem_adj_thalweg` is not too far off the official elevation, and continues if it is.

### Changes
- `/tools/generate_categorical_fim.py`: fixed pandas bug where the non-branch zero `dem_adj_elevation` value was not being properly indexed. Also added a check to make sure the `dem_adj_thalweg` is not too far off the official elevation, and continues if it is.
- ` /tools/tools_shared_functions.py`: added `verify=False` to `requests` library calls because connections to WRDS was being refused (likely because of new IT protocols).

<br/><br/>

## v4.3.9.1 - 2023-05-12 - [PR#893](https://github.com/NOAA-OWP/inundation-mapping/pull/893)

Fix existing unit tests, remove unwanted behavior in `check_unit_errors_test.py`, update `unit_tests/README.md`

### Changes

- `unit_tests/`
    - `README.md` : Split up headings for setting up unit tests/running unit tests & re-formatted code block.
    - `check_unit_errors_test.py`: Fixed unwanted behavior of test leaving behind `sample_n.txt` files in `unit_errors/`
    - `clip_vectors_to_wbd_params.json`: Update parameters
    - `clip_vectors_to_wbd_test.py`: Update arguments
    - `pyproject.toml`: Ignore RuntimeWarning, to suppress pytest failure.
    - `usgs_gage_crosswalk_test.py`: Enhance readability of arguments in `gage_crosswalk.run_crosswalk` call

<br/><br/>

## v4.3.9.0 - 2023-04-19 - [PR#889](https://github.com/NOAA-OWP/inundation-mapping/pull/889)

Updates GDAL in base Docker image from 3.1.2 to 3.4.3 and updates all Python packages to latest versions, including Pandas v.2.0.0. Fixes resulting errors caused by deprecation and/or other changes in dependencies.

NOTE: Although the most current GDAL is version 3.6.3, something in 3.5 causes an issue in TauDEM `aread8` (this has been submitted as https://github.com/dtarb/TauDEM/issues/254)

### Changes

- `Dockerfile`: Upgrade package versions and fix `tzdata`
- `fim_post_processing.sh`: Fix typo
- `Pipfile` and `Pipfile.lock`: Update Python versions
- `src/`
    - `add_crosswalk.py`, `aggregate_by_huc.py`, `src_adjust_usgs_rating.py`, and `usgs_gage_unit_setup.py`: Change `df1.append(df2)` (deprecated) to `pd.concat([df1, df2])`
    - `build_stream_traversal.py`: Add `dropna=True` to address change in NaN handling
    - `getRasterInfoNative.py`: Replace `import gdal` (deprecated) with `from osgeo import gdal`
    - `stream_branches.py`: Change deprecated indexing to `.iloc[0]` and avoid `groupby.max()` over geometry
- `tools`
    - `inundation.py`: Cleans unused `from gdal`
    - `eval_plots.py`: deprecated dataframe.append fixed and deprecated python query pattern fixed.

<br/><br/>

## v4.3.8.0 - 2023-04-07 - [PR#881](https://github.com/NOAA-OWP/inundation-mapping/pull/881)

Clips branch 0 to terminal segments of NWM streams using the `to` attribute of NWM streams (where `to=0`).

### Changes

- `src/`
    - `delineate_hydros_and_produce_HAND.sh`: Added input arguments to `src/split_flows.py`
    - `split_flows.py`: Added functionality to snap and trim branch 0 flows to terminal NWM streamlines

<br/><br/>

## v4.3.7.4 - 2023-04-10 - [PR#882](https://github.com/NOAA-OWP/inundation-mapping/pull/882)

Bug fix for empty `output_catchments` in `src/filter_catchments_and_add_attributes.py`

### Changes

- `src/filter_catchments_and_add_attributes.py`: Adds check for empty `output_catchments` and exits with Status 61 if empty.

<br/><br/>

## v4.3.7.3 - 2023-04-14 - [PR#880](https://github.com/NOAA-OWP/inundation-mapping/pull/880)

Hotfix for addressing an error during the NRMSE calculation/aggregation step within `tools/rating_curve_comparison.py`. Also added the "n" variable to the agg_nwm_recurr_flow_elev_stats table. Addresses #878

### Changes

- `tools/rating_curve_comparison.py`: address error for computing nrmse when n=1; added the "n" variable (sample size) to the output metrics table

<br/><br/>

## v4.3.7.2 - 2023-04-06 - [PR#879](https://github.com/NOAA-OWP/inundation-mapping/pull/879)

Replaces `os.environ` with input arguments in Python files that are called from bash scripts. The bash scripts now access the environment variables and pass them to the Python files as input arguments. In addition to adapting some Python scripts to a more modular structure which allows them to be run individually, it also allows Visual Studio Code debugger to work properly. Closes #875.

### Changes

- `fim_pre_processing.sh`: Added `-i $inputsDir` input argument to `src/check_huc_inputs.py`
- `src/`
    - `add_crosswalk.py`: Changed `min_catchment_area` and `min_stream_length` environment variables to input arguments
    - `check_huc_inputs.py`: Changed `inputsDir` environment variable to input argument
    - `delineate_hydros_and_produce_HAND.sh`: Added `-m $max_split_distance_meters -t $slope_min -b $lakes_buffer_dist_meters` input arguments to `src/split_flows.py`
    - `split_flows.py`: Changed `max_split_distance_meters`, `slope_min`, and `lakes_buffer_dist_meters` from environment variables to input arguments

<br/><br/>

## v4.3.7.1 - 2023-04-06 - [PR#874](https://github.com/NOAA-OWP/inundation-mapping/pull/874)

Hotfix to `process_branch.sh` because it wasn't removing code-61 branches on exit. Also removes the current run from the new fim_temp directory.

### Changes

- `fim_pipeline.sh`: removal of current run from fim_temp directory
- `src/process_branch.sh`: switched the exit 61 block to use the temp directory instead of the outputs directory

<br/><br/>

## v4.3.7.0 - 2023-03-02 - [PR#868](https://github.com/NOAA-OWP/inundation-mapping/pull/868)

This pull request adds a new feature to `fim_post_processing.sh` to aggregate all of the hydrotables for a given HUC into a single HUC-level `hydrotable.csv` file. Note that the aggregation step happens near the end of `fim_post_processing.sh` (after the subdivision and calibration routines), and the branch hydrotable files are preserved in the branch directories for the time being.

### Changes

- `fim_pipeline.sh`: created a new variable `$jobMaxLimit` that multiplies the `$jobHucLimit` and the `$jobBranchLimit`
- `fim_post_processing.sh`: added new aggregation/concatenation step after the SRC calibration routines; passing the new `$jobMaxLimit` to the commands that accept a multiprocessing job number input; added `$skipcal` argument to the USGS rating curve calibration routine
- `src/add_crosswalk.py`: changed the default value for `calb_applied` variable to be a boolean
- `src/aggregate_by_huc.py`: file renamed (previous name: `src/usgs_gage_aggregate.py`); updated to perform branch to huc file aggregation for `hydroTable_{branch_id}.csv` and `src_full_crosswalked_{branch_id}.csv` files; note that the input arguments ask you to specify which file types to aggregate using the flags: `-elev`, `-htable`, and `-src`
- `tools/inundate_gms.py`: added check to use the aggregated HUC-level `hydrotable.csv` if it exists, otherwise continue to use the branch hydroTable files
- `tools/inundation.py`: added `usecols` argument to the `pd.read_csv` commands to improve read time for hydrotables
- `src/subdiv_chan_obank_src.py`: add dtype to hydrotable pd.read_csv to resolve pandas dtype interpretation warnings

<br/><br/>

## v4.3.6.0 - 2023-03-23 - [PR#803](https://github.com/NOAA-OWP/inundation-mapping/pull/803)

Clips Watershed Boundary Dataset (WBD) to DEM domain for increased efficiency. Essentially, this is a wrapper for `geopandas.clip()` and moves clipping from `src/clip_vectors_to_wbd.py` to `data/wbd/preprocess_wbd.py`.

### Additions

- `data/wbd/preprocess_wbd.py`: Clips WBD to DEM domain polygon

### Changes

- `src/`
    - `bash_variables.env`: Updates `input_WBD_gdb` environment variable
    - `clip_vectors_to_wbd.py`: Removes clipping to DEM domain

<br/><br/>

## v4.3.5.1 - 2023-04-01 - [PR#867](https://github.com/NOAA-OWP/inundation-mapping/pull/867)

outputs_cleanup.py was throwing an error saying that the HUC source directory (to be cleaned up), did not exist. This was confirmed in a couple of environments. The src path in run_unit_wb.sh was sending in the "outputs" directory and not the "fim_temp" directory. This might have been a merge issue.

The log file was moved to the unit_errors folder to validate the error, as expected.

### Changes

- `src/run_unit_wb.sh`: Change the source path being submitted to `outputs_cleanup.py` from the `outputs` HUC directory to the `fim_temp` HUC directory.
- `fim_process_unit_wb.sh`: Updated the phrase "Copied temp directory" to "Moved temp directory"

<br/><br/>

## v4.3.5.0 - 2023-03-02 - [PR#857](https://github.com/NOAA-OWP/inundation-mapping/pull/857)

Addresses changes to function calls needed to run upgraded Shapely library plus other related library upgrades. Upgraded libraries include:
- shapely
- geopandas
- pandas
- numba
- rasterstats
- numpy
- rtree
- tqdm
- pyarrow
- py7zr

Pygeos is removed because its functionality is incorporated into the upgraded shapely library.

### Changes

- `Dockerfile`
- `Pipfile and Pipfile.lock`
- `src/`
	- `associate_levelpaths_with_levees.py`
    - `build_stream_traversal.py`
	- `add_crosswalk.py`
	- `adjust_headwater_streams.py`
	- `aggregate_vector_inputs.py`
	- `clip_vectors_to_wbd.py`
	- `derive_headwaters.py`
	- `stream_branches.py`
	- `split_flows.py`
- `tools/`
	- `fimr_to_benchmark.py`
	- `tools_shared_functions.py`

<br/><br/>

## v4.3.4.0 - 2023-03-16-23 [PR#847](https://github.com/NOAA-OWP/inundation-mapping/pull/847)

### Changes

Create a 'working directory' in the Docker container to run processes within the container's non-persistent filesystem. Modify variables in scripts that process HUCs and branches to use the temporary working directory, and then copy temporary directory (after trimming un-wanted files) over to output directory (persistent filesystem).  Roll back changes to `unit_tests/` to use `/data/outputs` (contains canned data), as the volume mounted `outputs/` most likely will not contain the necessary unit test data.

- `Dockerfile` - create a `/fim_temp` working directory, update `projectDir` to an `ENV`, rename inputs and outputs directory variables
- `fim_pipeline.sh` - remove `projectDir=/foss_fim`, update path of `logFile`, remove indentation
- `fim_pre_processing.sh` - change `$outputRunDataDir` => `$outputDestDir` & add `$tempRunDir`
- `fim_post_processing.sh` - change `$outputRunDataDir` => `$outputDestDir`
- `fim_process_unit_wb.sh` - change `$outputRunDataDir` => `$outputDestDir`, add vars & export `tempRunDir`, `tempHucDataDir`, & `tempBranchDataDir` to `run_unit_wb.sh`
- `README.md` - add linebreaks to codeblocks

- `src/`
  - `bash_variables.env` - `$inputDataDir` => `$inputsDir`
  - `check_huc_inputs.py` - `$inputDataDir` => `$inputsDir`
  - `delineate_hydros_and_produce_HAND.py` - `$outputHucDataDir` => `$tempHucDataDir`, `$outputCurrentBranchDataDir` => `$tempCurrentBranchDataDir`
  - `process_branch.sh` - `$outputRunDataDir` => `$outputsDestDir`
  - `run_by_branch.sh` - `$outputCurrentBranchDataDir` => `$tempCurrentBranchDataDir`, `$outputHucDataDir` => `$tempHucDataDir`
  - `run_unit_wb.sh` - `$outputRunDataDir` => `$outputDestDir`, `$outputHucDataDir` => `$tempHucDataDir`
  - `utils/`
    - `shared_functions.py` - `$inputDataDir` => `$inputsDir`

- `tools/`
  - `inundation_wrapper_custom_flow.py` - `$outputDataDir` => `$outputsDir`
  - `inundation_wrapper_nwm_flows.py`  - `$outputDataDir` => `$outputsDir`
  - `tools_shared_variables.py` - `$outputDataDir` => `$outputsDir`

- `unit_tests/`
  - `README.md` - add linebreaks to code blocks, `/outputs/` => `/data/outputs/`
  - `*_params.json` - `/outputs/` => `/data/outputs/` & `$outputRunDataDir` => `$outputDestDir`
  - `derive_level_paths_test.py` - `$outputRunDataDir` => `$outputDestDir`
  - `check_unit_errors_test.py` - `/outputs/` => `/data/outputs/`
  - `shared_functions_test.py` - `$outputRunDataDir` => `$outputDestDir`
  - `split_flows_test.py`  - `/outputs/` => `/data/outputs/`
  - `tools/`
    - `*_params.json` - `/outputs/` => `/data/outputs/` & `$outputRunDataDir` => `$outputDestDir`

<br/><br/>

## v4.3.3.7 - 2023-03-22 - [PR#856](https://github.com/NOAA-OWP/inundation-mapping/pull/856)

Simple update to the `PULL_REQUEST_TEMPLATE.md` to remove unnecessary/outdated boilerplate items, add octothorpe (#) in front of Additions, Changes, Removals to mirror `CHANGELOG.md` format, and clean up the PR Checklist.

### Changes
- `docs/`
  - `PULL_REQUEST_TEMPLATE.md`

<br/><br/>

## v4.3.3.6 - 2023-03-30 - [PR#859](https://github.com/NOAA-OWP/inundation-mapping/pull/859)

Addresses the issue of output storage space being taken up by output files from branches that did not run. Updates branch processing to remove the extraneous branch file if a branch gets an error code of 61.

### Changes

- `src/process_branch.sh`: added line 41, which removes the outputs and output folder if Error 61 occurs.

<br/><br/>

## v4.3.3.5 - 2023-03-23 - [PR#848](https://github.com/NOAA-OWP/inundation-mapping/pull/848)

Introduces two new arguments (`-pcsv` and `-pfiles`) and improves the documentation of  `synthesize_test_cases.py`. The new arguments allow the user to provide a CSV of previous metrics (`-pcsv`) and to specity whether or not metrics should pulled from previous directories (`-pfiles`).

The dtype warning was suppressed through updates to the `read_csv` function in `hydrotable.py` and additional comments were added throughout script to improve readability.

### Changes
- `tools/inundation.py`: Add data types to the section that reads in the hydrotable (line 483).

- `tools/synthesize_test_cases.py`: Improved formatting, spacing, and added comments. Added two new arguments: `pcsv` and `pfiles` along with checks to verify they are not being called concurrently (lines 388-412). In `create_master_metrics_csv`, creates an `iteration_list` that only contains `['comparison']` if `pfiles` is not true, reads in the previous metric csv `prev_metrics_csv` if it is provided and combine it with the compiled metrics (after it is converted to dataframe), and saves the metrics dataframe (`df_to_write`) to CSV.

<br/><br/>

## v4.3.3.4 - 2023-03-17 - [PR#849](https://github.com/NOAA-OWP/inundation-mapping/pull/849)

This hotfix addresses an error in inundate_nation.py relating to projection CRS.

### Changes

- `tools/inundate_nation.py`: #782 CRS projection change likely causing issue with previous projection configuration

<br/><br/>

## v4.3.3.3 - 2023-03-20 - [PR#854](https://github.com/NOAA-OWP/inundation-mapping/pull/854)

At least one site (e.g. TRYM7) was not been getting mapped in Stage-Based CatFIM, despite having all of the acceptable accuracy codes. This was caused by a data type issue in the `acceptable_coord_acc_code_list` in `tools_shared_variables.py` having the accuracy codes of 5 and 1 as a strings instead of an integers.

### Changes

- `/tools/tools_shared_variables.py`: Added integers 5 and 1 to the acceptable_coord_acc_code_list, kept the '5' and '1' strings as well.

<br/><br/>

## v4.3.3.2 - 2023-03-20 - [PR#851](https://github.com/NOAA-OWP/inundation-mapping/pull/851)

Bug fix to change `.split()` to `os.path.splitext()`

### Changes

- `src/stream_branches.py`: Change 3 occurrences of `.split()` to `os.path.splitext()`

<br/><br/>

## v4.3.3.1 - 2023-03-20 - [PR#855](https://github.com/NOAA-OWP/inundation-mapping/pull/855)

Bug fix for KeyError in `src/associate_levelpaths_with_levees.py`

### Changes

- `src/associate_levelpaths_with_levees.py`: Adds check if input files exist and handles empty GeoDataFrame(s) after intersecting levee buffers with leveed areas.

<br/><br/>

## v4.3.3.0 - 2023-03-02 - [PR#831](https://github.com/NOAA-OWP/inundation-mapping/pull/831)

Addresses bug wherein multiple CatFIM sites in the flow-based service were displaying the same NWS LID. This merge also creates a workaround solution for a slowdown that was observed in the WRDS location API, which may be a temporary workaround, until WRDS addresses the slowdown.

### Changes

- `tools/generate_categorical_fim_mapping.py`: resets the list of tifs to format for each LID within the loop that does the map processing, instead of only once before the start of the loop.
- `tools/tools_shared_functions.py`:
  - adds a try-except block around code that attempted to iterate on an empty list when the API didn't return relevant metadata for a given feature ID (this is commented out, but may be used in the future once WRDS slowdown is addressed).
  - Uses a passed NWM flows geodataframe to determine stream order.
- `/tools/generate_categorical_fim_flows.py`:
  - Adds multiprocessing to flows generation and uses `nwm_flows.gpkg` instead of the WRDS API to determine stream order of NWM feature_ids.
  - Adds duration print messages.
- `/tools/generate_categorical_fim.py`:
  - Refactor to allow for new NWM filtering scheme.
  - Bug fix in multiprocessing calls for interval map production.
  - Adds duration print messages.

<br/><br/>

## v4.3.2.0 - 2023-03-15 - [PR#845](https://github.com/NOAA-OWP/inundation-mapping/pull/845)

This merge revises the methodology for masking levee-protected areas from inundation. It accomplishes two major tasks: (1) updates the procedure for acquiring and preprocessing the levee data to be burned into the DEM and (2) revises the way levee-protected areas are masked from branches.

(1) There are now going to be two different levee vector line files in each HUC. One (`nld_subset_levees_burned.gpkg`) for the levee elevation burning and one (`nld_subset_levees.gpkg`) for the levee-level-path assignment and masking workflow.

(2) Levee-protected areas are masked from inundation based on a few methods:
  - Branch 0: All levee-protected areas are masked.
  - Other branches: Levee-protected areas are masked from the DEMs of branches for level path(s) that the levee is protecting against by using single-sided buffers alongside each side of the levee to determine which side the levee is protecting against (the side opposite the associated levee-protected area).

### Additions

- `.gitignore`: Adds `.private` folder for unversioned code.
- `data/`
    - `esri.py`: Class for querying and downloading ESRI feature services.
    - `nld/`
        - `levee_download.py`: Module that handles downloading and preprocessing levee lines and protected areas from the National Levee Database.
- `src/associate_levelpaths_with_levees.py`: Associates level paths with levees using single-sided levee buffers and writes to CSV to be used by `src/mask_dem.py`

### Changes

- `.config/`
    - `deny_branch_zero.lst`: Adds `dem_meters_{}.tif`.
    - `deny_branches.lst`: Adds `levee_levelpaths.csv` and removes `nld_subset_levees_{}.tif`.
    - `deny_unit.lst`: Adds `dem_meters.tif`.
    - `params_template.env`: Adds `levee_buffer` parameter for levee buffer size/distance in meters and `levee_id_attribute`.
- `src/`
    - `bash_variables.env`: Updates `input_nld_levee_protected_areas` and adds `input_NLD` (moved from `run_unit_wb.sh`) and `input_levees_preprocessed` environment. .variables
    - `burn_in_levees.py`: Removed the unit conversion from feet to meters because it's now being done in `levee_download.py`.
    - `clip_vectors_to_wbd.py`: Added the new levee lines for the levee-level-path assignment and masking workflow.
    - `delineate_hydros_and_produce_HAND.sh`: Updates input arguments.
    - `mask_dem.py`: Updates to use `levee_levelpaths.csv` (output from `associate_levelpaths_with_levees.py`) to mask branch DEMs.
    - `run_by_branch.sh`: Clips `dem_meters.tif` to use for branches instead of `dem_meters_0.tif` since branch 0 is already masked.
    - `run_unit_wb.sh`: Added inputs to `clip_vectors_to_wbd.py`. Added `associate_levelpaths_with_levees.py`. Processes `dem_meters.tif` and then makes a copy for branch 0. Moved `deny_unit.lst` cleanup to after branch processing.

### Removals
- `data/nld/preprocess_levee_protected_areas.py`: Deprecated.

<br/><br/>

## v4.3.1.0 - 2023-03-10 - [PR#834](https://github.com/NOAA-OWP/inundation-mapping/pull/834)

Change all occurances of /data/outputs to /outputs to honor the correct volume mount directory specified when executing docker run.

### Changes

- `Dockerfile` - updated comments in relation to `projectDir=/foss_fim`
- `fim_pipeline.sh` - updated comments in relation to `projectDir=/foss_fim`
- `fim_pre_processing.sh` -updated comments in relation to `projectDir=/foss_fim`
- `fim_post_processing.sh` - updated comments in relation to `projectDir=/foss_fim`
- `README.md` - Provide documentation on starting the Docker Container, and update docs to include additional command line option for calibration database tool.

- `src/`
  - `usgs_gage_crosswalk.py` - added newline character to shorten commented example usage
  - `usgs_gage_unit_setup.py` - `/data/outputs/` => `/outputs/`

- `tools/`
  - `cache_metrics.py` -  `/data/outputs/` => `/outputs/`
  - `copy_test_case_folders.py`  - `/data/outputs/` => `/outputs/`
  - `run_test_case.py` - `/data/outputs/` => `/outputs/`

- `unit_tests/*_params.json`  - `/data/outputs/` => `/outputs/`

- `unit_tests/split_flows_test.py`  - `/data/outputs/` => `/outputs/`

<br/><br/>

## v4.3.0.1 - 2023-03-06 - [PR#841](https://github.com/NOAA-OWP/inundation-mapping/pull/841)

Deletes intermediate files generated by `src/agreedem.py` by adding them to `config/deny_*.lst`

- `config/`
    - `deny_branch_zero.lst`, `deny_branches.lst`, `deny_branch_unittests.lst`: Added `agree_binary_bufgrid.tif`, `agree_bufgrid_zerod.tif`, and `agree_smogrid_zerod.tif`
    - `deny_unit.lst`: Added `agree_binary_bufgrid.tif`, `agree_bufgrid.tif`, `agree_bufgrid_allo.tif`, `agree_bufgrid_dist.tif`,  `agree_bufgrid_zerod.tif`, `agree_smogrid.tif`, `agree_smogrid_allo.tif`, `agree_smogrid_dist.tif`, `agree_smogrid_zerod.tif`

<br/><br/>

## v4.3.0.0 - 2023-02-15 - [PR#814](https://github.com/NOAA-OWP/inundation-mapping/pull/814)

Replaces GRASS with Whitebox. This addresses several issues, including Windows permissions and GRASS projection issues. Whitebox also has a slight performance benefit over GRASS.

### Removals

- `src/r_grow_distance.py`: Deletes file

### Changes

- `Dockerfile`: Removes GRASS, update `$outputDataDir` from `/data/outputs` to `/outputs`
- `Pipfile` and `Pipfile.lock`: Adds Whitebox and removes GRASS
- `src/`
    - `agreedem.py`: Removes `r_grow_distance`; refactors to use with context and removes redundant raster reads.
    - `adjust_lateral_thalweg.py` and `agreedem.py`: Refactors to use `with` context and removes redundant raster reads
    - `unique_pixel_and_allocation.py`: Replaces GRASS with Whitebox and remove `r_grow_distance`
    - `gms/`
        - `delineate_hydros_and_produce_HAND.sh` and `run_by_unit.sh`: Removes GRASS parameter
        - `mask_dem.py`: Removes unnecessary line

<br/><br/>

## v4.2.1.0 - 2023-02-21 - [PR#829](https://github.com/NOAA-OWP/inundation-mapping/pull/829)

During the merge from remove-fim3 PR into dev, merge conflicts were discovered in the unit_tests folders and files. Attempts to fix them at that time failed, so some files were removed, other renamed, other edited to get the merge to work.  Here are the fixes to put the unit tests system back to par.

Note: some unit tests are now temporarily disabled due to dependencies on other files / folders which may not exist in other environments.

Also.. the Changelog.md was broken and is being restored here.

Also.. a minor text addition was added to the acquire_and_preprocess_3dep_dems.py files (not directly related to this PR)

For file changes directly related to unit_test folder and it's file, please see [PR#829](https://github.com/NOAA-OWP/inundation-mapping/pull/829)

Other file changes:

### Changes
- `Pipfile.lock` : rebuilt and updated as a safety pre-caution.
- `docs`
    - `CHANGELOG.md`: additions to this file for FIM 4.2.0.0 were not merged correctly.  (re-added just below in the 4.2.0.0 section)
- `data`
    - `usgs`
        - `acquire_and_preprocess_3dep_dems.py`: Added text on data input URL source.

<br/><br/>

## v4.2.0.1 - 2023-02-16 - [PR#827](https://github.com/NOAA-OWP/inundation-mapping/pull/827)

FIM 4.2.0.0. was throwing errors for 14 HUCs that did not have any level paths. These are HUCs that have only stream orders 1 and 2 and are covered under branch zero, but no stream orders 3+ (no level paths).  This has now been changed to not throw an error but continue to process of the HUC.

### Changes

- `src`
    - `run_unit_wb.sh`: Test if branch_id.lst exists, which legitimately might not. Also a bit of text cleanup.

<br/><br/>

## v4.2.0.0 - 2023-02-16 - [PR#816](https://github.com/NOAA-OWP/inundation-mapping/pull/816)

This update removes the remaining elements of FIM3 code.  It further removes the phrases "GMS" as basically the entire FIM4 model. FIM4 is GMS. With removing FIM3, it also means remove concepts of "MS" and "FR" which were no longer relevant in FIM4.  There are only a few remaining places that will continue with the phrase "GMS" which is in some inundation files which are being re-evaluated.  Some deprecated files have been removed and some subfolders removed.

There are a lot of duplicate explanations for some of the changes, so here is a shortcut system.

- desc 1:  Remove or rename values based on phrase "GMS, MS and/or FR"
- desc 2:  Moved file from the /src/gms folder to /src  or /tools/gms_tools to /tools
- desc 3:  No longer needed as we now use the `fim_pipeline.sh` processing model.

### Removals

- `data`
    - `acquire_and_preprocess_inputs.py`:  No longer needed
- `gms_pipeline.sh` : see desc 3
- `gms_run_branch.sh` : see desc 3
- `gms_run_post_processing.sh` : see desc 3
- `gms_run_unit.sh` : see desc 3
- `src`
    - `gms`
        - `init.py` : folder removed, no longer needed.
        - `aggregate_branch_lists.py`: no longer needed.  Newer version already exists in src directory.
        - `remove_error_branches.py` :  see desc 3
        - `run_by_unit.sh` : see desc 3
        - `test_new_crosswalk.sh` : no longer needed
        - `time_and_tee_run_by_branch.sh` : see desc 3
        - `time_and_tee_run_by_unit.sh` : see desc 3
    - `output_cleanup.py` : see desc 3
 - `tools/gms_tools`
     - `init.py` : folder removed, no longer needed.

### Changes

- `config`
   - `deny_branch_unittests.lst` :  renamed from `deny_gms_branch_unittests.lst`
   - `deny_branch_zero.lst` : renamed from `deny_gms_branch_zero.lst`
   - `deny_branches.lst` :  renamed from `deny_gms_branches.lst`
   - `deny_unit.lst`  : renamed from `deny_gms_unit.lst`
   - `params_template.env` : see desc 1

- `data`
    - `nws`
        - `preprocess_ahps_nws.py`:   Added deprecation note: If reused, it needs review and/or upgrades.
    - `acquire_and_preprocess_3dep_dems.py` : see desc 1
 - `fim_post_processing.sh` : see desc 1, plus a small pathing change.
 - `fim_pre_processing.sh` : see desc 1
 - ` src`
     - `add_crosswalk.py` : see desc 1. Also cleaned up some formatting and commented out a code block in favor of a better way to pass args from "__main__"
     - `bash_variables.env` : see desc 1
     - `buffer_stream_branches.py` : see desc 2
     - `clip_rasters_to_branches.py` : see desc 2
     - `crosswalk_nwm_demDerived.py` :  see desc 1 and desc 2
     - `delineate_hydros_and_produce_HAND.sh` : see desc 1 and desc 2
     - `derive_level_paths.py`  :  see desc 1 and desc 2
     - `edit_points.py` : see desc  2
     - `filter_inputs_by_huc.py`: see desc 1 and desc 2
     - `finalize_srcs.py`:  see desc 2
     - `generate_branch_list.py` : see desc 1
     - `make_rem.py` : see desc 2
     - `make_dem.py` : see desc  2
     - `outputs_cleanup.py`:  see desc 1
     - `process_branch.sh`:  see desc 1
     - `query_vectors_by_branch_polygons.py`: see desc 2
     - `reset_mannings.py` : see desc 2
     - `run_by_branch.sh`:  see desc 1
     - `run_unit_wb.sh`: see desc 1
     - `stream_branches.py`:  see desc 2
     - `subset_catch_list_by_branch_id.py`: see desc 2
     - `toDo.md`: see desc 2
     - `usgs_gage_aggregate.py`:  see desc 1
     - `usgs_gage_unit_setup.py` : see desc 1
     - `utils`
         - `fim_enums.py` : see desc 1

- `tools`
    - `combine_crosswalk_tables.py` : see desc 2
    - `compare_ms_and_non_ms_metrics.py` : see desc 2
    - `compile_comp_stats.py`: see desc 2  and added note about possible deprecation.
    - `compile_computation_stats.py` : see desc 2  and added note about possible deprecation.
    - `composite_inundation.py` : see desc 1 : note.. references a file called inundate_gms which retains it's name for now.
    - `consolidate_metrics.py`: added note about possible deprecation.
    - `copy_test_case_folders.py`: see desc 1
    - `eval_plots.py` : see desc 1
    - `evaluate_continuity.py`: see desc 2
    - `find_max_catchment_breadth.py` : see desc 2
    - `generate_categorical_fim_mapping.py` : see desc 1
    - `inundate_gms.py`: see desc 1 and desc 2. Note: This file has retained its name with the phrase "gms" in it as it might be upgraded later and there are some similar files with similar names.
    - `inundate_nation.py` : see desc 1
    - `inundation.py`:  text styling change
    - `make_boxes_from_bounds.py`: text styling change
    - `mosaic_inundation.py`:  see desc 1 and desc 2
    - `overlapping_inundation.py`: see desc 2
    - `plots.py` : see desc 2
    - `run_test_case.py`:  see desc 1
    - `synthesize_test_cases.py`: see desc 1

- `unit_tests`
    - `README.md`: see desc 1
    - `__template_unittests.py`: see desc 1
    - `check_unit_errors_params.json`  and `check_unit_errors_unittests.py` : see desc 1
    - `derive_level_paths_params.json` and `derive_level_paths_unittests.py` : see desc 1 and desc 2
    - `filter_catchments_and_add_attributes_unittests.py`: see desc 1
    - `outputs_cleanup_params.json` and `outputs_cleanup_unittests.py`: see desc 1 and desc 2
    - `split_flows_unittests.py` : see desc 1
    - `tools`
        - `inundate_gms_params.json` and `inundate_gms_unittests.py`: see desc 1 and desc 2

<br/><br/>

## v4.1.3.0 - 2023-02-13 - [PR#812](https://github.com/NOAA-OWP/inundation-mapping/pull/812)

An update was required to adjust host name when in the AWS environment

### Changes

- `fim_post_processing.sh`: Added an "if isAWS" flag system based on the input command args from fim_pipeline.sh or

- `tools/calibration-db`
    - `README.md`: Minor text correction.

<br/><br/>

## v4.1.2.0 - 2023-02-15 - [PR#808](https://github.com/NOAA-OWP/inundation-mapping/pull/808)

Add `pytest` package and refactor existing unit tests. Update parameters to unit tests (`/unit_tests/*_params.json`) to valid paths. Add leading slash to paths in `/config/params_template.env`.

### Additions

- `/unit_tests`
  - `__init__.py`  - needed for `pytest` command line executable to pick up tests.
  - `pyproject.toml`  - used to specify which warnings are excluded/filtered.
  - `/gms`
    - `__init__.py` - needed for `pytest` command line executable to pick up tests.
  - `/tools`
    - `__init__.py`  - needed for `pytest` command line executable to pick up tests.
    - `inundate_gms_params.json` - file moved up into this directory
    - `inundate_gms_test.py`     - file moved up into this directory
    - `inundation_params.json`   - file moved up into this directory
    - `inundation_test.py`       - file moved up into this directory

### Removals

- `/unit_tests/tools/gms_tools/` directory removed, and files moved up into `/unit_tests/tools`

### Changes

- `Pipfile` - updated to include pytest as a dependency
- `Pipfile.lock` - updated to include pytest as a dependency

- `/config`
  - `params_template.env` - leading slash added to paths

- `/unit_tests/` - All of the `*_test.py` files were refactored to follow the `pytest` paradigm.
  - `*_params.json` - valid paths on `fim-dev1` provided
  - `README.md`  - updated to include documentation on pytest.
  - `unit_tests_utils.py`
  - `__template_unittests.py` -> `__template.py` - exclude the `_test` suffix to remove from test suite. Updated example on new format for pytest.
  - `check_unit_errors_test.py`
  - `clip_vectors_to_wbd_test.py`
  - `filter_catchments_and_add_attributes_test.py`
  - `rating_curve_comparison_test.py`
  - `shared_functions_test.py`
  - `split_flow_test.py`
  - `usgs_gage_crosswalk_test.py`
  - `aggregate_branch_lists_test.py`
  - `generate_branch_list_test.py`
  - `generate_branch_list_csv_test.py`
  - `aggregate_branch_lists_test.py`
  - `generate_branch_list_csv_test.py`
  - `generate_branch_list_test.py`
    - `/gms`
      - `derive_level_paths_test.py`
      - `outputs_cleanup_test.py`
    - `/tools`
      - `inundate_unittests.py` -> `inundation_test.py`
      - `inundate_gms_test.py`


<br/><br/>

## v4.1.1.0 - 2023-02-16 - [PR#809](https://github.com/NOAA-OWP/inundation-mapping/pull/809)

The CatFIM code was updated to allow 1-foot interval processing across all stage-based AHPS sites ranging from action stage to 5 feet above major stage, along with restart capability for interrupted processing runs.

### Changes

- `tools/generate_categorical_fim.py` (all changes made here)
    - Added try-except blocks for code that didn't allow most sites to actually get processed because it was trying to check values of some USGS-related variables that most of the sites didn't have
    - Overwrite abilities of the different outputs for the viz team were not consistent (i.e., one of the files had the ability to be overwritten but another didn't), so that has been made consistent to disallow any overwrites of the existing final outputs for a specified output folder.
    - The code also has the ability to restart from an interrupted run and resume processing uncompleted HUCs by first checking for a simple "complete" file for each HUC. If a HUC has that file, then it is skipped (because it already completed processing during a run for a particular output folder / run name).
    - When a HUC is successfully processed, an empty "complete" text file is created / touched.

<br/><br/>

## v4.1.0.0 - 2023-01-30 - [PR#806](https://github.com/NOAA-OWP/inundation-mapping/pull/806)

As we move to Amazon Web Service, AWS, we need to change our processing system. Currently, it is `gms_pipeline.sh` using bash "parallel" as an iterator which then first processes all HUCs, but not their branches. One of `gms_pipeline.sh`'s next steps is to do branch processing which is again iterated via "parallel". AKA. Units processed as one step, branches processed as second independent step.

**Note:** While we are taking steps to move to AWS, we will continue to maintain the ability of doing all processing on a single server using a single docker container as we have for a long time. Moving to AWS is simply taking portions of code from FIM and adding it to AWS tools for performance of large scale production runs.

Our new processing system, starting with this PR,  is to allow each HUC to process it's own branches.

A further requirement was to split up the overall processing flow to independent steps, with each step being able to process itself without relying on "export" variables from other files. Note: There are still a few exceptions.  The basic flow now becomes
- `fim_pre_processing.sh`,
- one or more calls to `fim_process_unit_wb.sh` (calling this file for each single HUC to be processed).
- followed by a call to `fim_post_processing.sh`.


Note: This is a very large, complex PR with alot of critical details. Please read the details at [PR 806](https://github.com/NOAA-OWP/inundation-mapping/pull/806).

### CRITICAL NOTE
The new `fim_pipeline.sh` and by proxy `fim_pre_processing.sh` has two new key input args, one named **-jh** (job HUCs) and one named **-jb** (job branches).  You can assign the number of cores/CPU's are used for processing a HUC versus the number of branches.  For the -jh number arg, it only is used against the `fim_pipeline.sh` file when it is processing more than one HUC or a list of HUCs as it is the iterator for HUCs.   The -jb flag says how many cores/CPU's can be used when processing branches (note.. the average HUC has 26 branches).

BUT.... you have to be careful not to overload your system.  **You need to multiply the -jh and the -jb values together, but only when using the `fim_pipeline.sh` script.**  Why? _If you have 16 CPU's available on your machine, and you assign -jh as 10 and -jb as 26, you are actually asking for 126 cores (10 x 26) but your machine only has 16 cores._   If you are not using `fim_pipeline.sh` but using the three processing steps independently, then the -jh value has not need to be anything but the number of 1 as each actual HUC can only be processed one at a time. (aka.. no iterator).
</br>

### Additions

- `fim_pipeline.sh` :  The wrapper for the three new major "FIM" processing steps. This script allows processing in one command, same as the current tool of `gms_pipeline.sh`.
- `fim_pre_processing.sh`: This file handles all argument input from the user, validates those inputs and sets up or cleans up folders. It also includes a new system of taking most input parameters and some key enviro variables and writing them out to a files called `runtime_args.env`.  Future processing steps need minimal input arguments as it can read most values it needs from this new `runtime_args.env`. This allows the three major steps to work independently from each other. Someone can now come in, run `fim_pre_processing.sh`, then run `fim_process_unit_wb.sh`, each with one HUC, as many time as they like, each adding just its own HUC folder to the output runtime folder.
- `fim_post_processing.sh`: Scans all HUC folders inside the runtime folders to handle a number of processing steps which include (to name a few):
    - aggregating errors
    - aggregating to create a single list (gms_inputs.csv) for all valid HUCs and their branch ids
    - usgs gage aggregation
    - adjustments to SRV's
    - and more
- `fim_process_unit_wb.sh`: Accepts only input args of runName and HUC number. It then sets up global variable, folders, etc to process just the one HUC. The logic for processing the HUC is in `run_unit_wb.sh` but managed by this `fim_process_unit_wb.sh` file including all error trapping.
- `src`
    - `aggregate_branch_lists.py`:  When each HUC is being processed, it creates it's own .csv file with its branch id's. In post processing we need one master csv list and this file aggregates them. Note: This is a similar file already in the `src/gms` folder but that version operates a bit different and will be deprecated soon.
    - `generate_branch_list.py`: This creates the single .lst for a HUC defining each branch id. With this list, `run_unit_wb.sh` can do a parallelized iteration over each of its branches for processing. Note: This is also similar to the current `src/gms` file of the same name and the gms folder version will also be deprecated soon.
    - `generate_branch_list_csv.py`. As each branch, including branch zero, has processed and if it was successful, it will add to a .csv list in the HUC directory. At the end, it becomes a list of all successful branches. This file will be aggregates with all similar .csv in post processing for future processing.
    - `run_unit_wb.sh`:  The actual HUC processing logic. Note: This is fundamentally the same as the current HUC processing logic that exists currently in `src/gms/run_by_unit.sh`, which will be removed in the very near future. However, at the end of this file, it creates and manages a parallelized iterator for processing each of it's branches.
    - `process_branch.sh`:  Same concept as `process_unit_wb.sh` but this one is for processing a single branch. This file manages the true branch processing file of `src/gms/run_by_branch.sh`.  It is a wrapper file to `src/gms/run_by_branch.sh` and catches all error and copies error files as applicable. This allows the parent processing files to continue despite branch errors. Both the new fim processing system and the older gms processing system currently share the branch processing file of `src/gms/run_by_branch.sh`. When the gms processing file is removed, this file will likely not change, only moved one directory up and be no longer in the `gms` sub-folder.
- `unit_tests`
    - `aggregate_branch_lists_unittests.py' and `aggregate_branch_lists_params.json`  (based on the newer `src` directory edition of `aggregate_branch_lists.py`).
    - `generate_branch_list_unittest.py` and `generate_branch_list_params.json` (based on the newer `src` directory edition of `generate_branch_list.py`).
    -  `generate_branch_list_csv_unittest.py` and `generate_branch_list_csv_params.json`

### Changes

- `config`
    - `params_template.env`: Removed the `default_max_jobs` value and moved the `startDiv` and `stopDiv` to the `bash_variables.env` file.
    - `deny_gms_unit.lst` : Renamed from `deny_gms_unit_prod.lst`
    - `deny_gms_branches.lst` : Renamed from `deny_gms_branches_prod.lst`

- `gms_pipeline.sh`, `gms_run_branch.sh`, `gms_run_unit.sh`, and `gms_post_processing.sh` :  Changed to hardcode the `default_max_jobs` to the value of 1. (we don't want this to be changed at all). They were also changed for minor adjustments for the `deny` list files names.

- `src`
    - `bash_functions.env`: Fix error with calculating durations.
    - `bash_variables.env`:  Adds the two export lines (stopDiv and startDiv) from `params_template.env`
    - `clip_vectors_to_wbd.py`: Cleaned up some print statements for better output traceability.
    - `check_huc_inputs.py`: Added logic to ensure the file was an .lst file. Other file formats were not be handled correctly.
    - `gms`
        - `delineate_hydros_and_produce_HAND.sh`: Removed all `stopDiv` variable to reduce log and screen output.
        - `run_by_branch.sh`: Removed an unnecessary test for overriding outputs.

### Removed

- `config`
    - `deny_gms_branches_dev.lst`

<br/><br/>

## v4.0.19.5 - 2023-01-24 - [PR#801](https://github.com/NOAA-OWP/inundation-mapping/pull/801)

When running tools/test_case_by_hydroid.py, it throws an error of local variable 'stats' referenced before assignment.

### Changes

- `tools`
    - `pixel_counter.py`: declare stats object and remove the GA_Readonly flag
    - `test_case_by_hydroid_id_py`: Added more logging.

<br/><br/>

## v4.0.19.4 - 2023-01-25 - [PR#802](https://github.com/NOAA-OWP/inundation-mapping/pull/802)

This revision includes a slight alteration to the filtering technique used to trim/remove lakeid nwm_reaches that exist at the upstream end of each branch network. By keeping a single lakeid reach at the branch level, we can avoid issues with the branch headwater point starting at a lake boundary. This ensures the headwater catchments for some branches are properly identified as a lake catchment (no inundation produced).

### Changes

- `src/gms/stream_branches.py`: New changes to the `find_upstream_reaches_in_waterbodies` function: Added a step to create a list of nonlake segments (lakeid = -9999) . Use the list of nonlake reaches to allow the filter to keep a the first lakeid reach that connects to a nonlake segment.

<br/><br/>

## v4.0.19.3 - 2023-01-17 - [PR#794](https://github.com/NOAA-OWP/inundation-mapping/pull/794)

Removing FIM3 files and references.  Anything still required for FIM 3 are held in the dev-fim3 branch.

### Removals

- `data`
    - `preprocess_rasters.py`: no longer valid as it is for NHD DEM rasters.
- `fim_run.sh`
- ` src`
    - `aggregate_fim_outputs.sh`
    - `fr_to_ms_raster.mask.py`
    - `get_all_huc_in_inputs.py`
    - `reduce_nhd_stream_density.py`
    - `rem.py`:  There are two files named `rem.py`, one in the src directory and one in the gms directory. This version in the src directory is no longer valid. The `rem.py` in the gms directory is being renamed to avoid future enhancements of moving files.
    - `run_by_unit.sh`:  There are two files named `run_by_unit.sh`, one in the src directory and one in the gms directory. This version in the src directory is for fim3. For the remaining `run_by_unit.sh`, it is NOT being renamed at this time as it will likely be renamed in the near future.
    - `time_and_tee_run_by_unit.sh`:  Same not as above for `run_by_unit.sh`.
    - `utils`
        - `archive_cleanup.py`
 - `tools`
     - `compare_gms_srcs_to_fr.py`
     - `preprocess_fimx.py`

### Changes

- `src`
    - `adjust_headwater_streams.py`: Likely deprecated but kept for safety reason. Deprecation note added.
- `tools`
    - `cygnss_preprocess.py`: Likely deprecated but kept for safety reason. Deprecation note added.
    - `nesdis_preprocess.py`: Likely deprecated but kept for safety reason. Deprecation note added.

<br/><br/>

## v4.0.19.2 - 2023-01-17 - [PR#797](https://github.com/NOAA-OWP/inundation-mapping/pull/797)

Consolidates global bash environment variables into a new `src/bash_variables.env` file. Additionally, Python environment variables have been moved into this file and `src/utils/shared_variables.py` now references this file. Hardcoded projections have been replaced by an environment variable. This also replaces the Manning's N file in `config/params_template.env` with a constant and updates relevant code. Unused environment variables have been removed.

### Additions

- `src/bash_variables.env`: Adds file for global environment variables

### Removals

- `config/`
    - `mannings_default.json`
    - `mannings_default_calibrated.json`

### Changes

- `config/params_template.env`: Changes manning_n from filename to default value of 0.06
- `gms_run_branch.sh`: Adds `bash_variables.env`
- `gms_run_post_processing.sh`: Adds `bash_variables.env` and changes projection from hardcoded to environment variable
- `gms_run_unit.sh`: Adds `bash_variables.env`
- `src/`
    - `add_crosswalk.py`: Assigns default manning_n value and removes assignments by stream orders
    - `aggregate_vector_inputs.py`: Removes unused references to environment variables and function
    - `gms/run_by_unit.sh`: Removes environment variable assignments and uses projection from environment variables
    - `utils/shared_variables.py`: Removes environment variables and instead references src/bash_variables.env

<br/><br/>

## v4.0.19.1 - 2023-01-17 - [PR#796](https://github.com/NOAA-OWP/inundation-mapping/pull/796)

### Changes

- `tools/gms_tools/combine_crosswalk_tables.py`: Checks length of dataframe list before concatenating

<br/><br/>

## v4.0.19.0 - 2023-01-06 - [PR#782](https://github.com/NOAA-OWP/inundation-mapping/pull/782)

Changes the projection of HAND processing to EPSG 5070.

### Changes

- `gms_run_post_processing.sh`: Adds target projection for `points`
- `data/nld/preprocess_levee_protected_areas.py`: Changed to use `utils.shared_variables.DEFAULT_FIM_PROJECTION_CRS`
- `src/`
    - `clip_vectors_to_wbd.py`: Save intermediate outputs in EPSG:5070
    - `src_adjust_spatial_obs.py`: Changed to use `utils.shared_variables.DEFAULT_FIM_PROJECTION_CRS`
    - `utils/shared_variables.py`: Changes the designated projection variables
    - `gms/`
        - `stream_branches.py`: Checks the projection of the input streams and changes if necessary
        - `run_by_unit.py`: Changes the default projection crs variable and added as HUC target projection
- `tools/inundate_nation.py`: Changed to use `utils.shared_variables.PREP_PROJECTION`

<br/><br/>

## v4.0.18.2 - 2023-01-11 - [PR#790](https://github.com/NOAA-OWP/inundation-mapping/pull/790)

Remove Great Lakes clipping

### Changes

- `src/`
    - `clip_vectors_to_wbd.py`: Removes Great Lakes clipping and references to Great Lakes polygons and lake buffer size

    - `gms/run_by_unit.sh`: Removes Great Lakes polygon and lake buffer size arguments to `src/clip_vectors_to_wbd.py`

<br/><br/>

## v4.0.18.1 - 2022-12-13 - [PR #760](https://github.com/NOAA-OWP/inundation-mapping/pull/760)

Adds stacked bar eval plots.

### Additions

- `/tools/eval_plots_stackedbar.py`: produces stacked bar eval plots in the same manner as `eval_plots.py`.

<br/><br/>

## v4.0.18.0 - 2023-01-03 - [PR#780](https://github.com/NOAA-OWP/inundation-mapping/pull/780)

Clips WBD and stream branch buffer polygons to DEM domain.

### Changes

- `src/`
    - `clip_vectors_to_wbd.py`: Clips WBD polygon to DEM domain

    - `gms/`
        - `buffer_stream_branches.py`: Clips branch buffer polygons to DEM domain
        - `derive_level_paths.py`: Stop processing if no branches exist
        - `mask_dem.py`: Checks if stream file exists before continuing
        - `remove_error_branches.py`: Checks if error_branches has data before continuing
        - `run_by_unit.sh`: Adds DEM domain as bash variable and adds it as an argument to calling `clip_vectors_to_wbd.py` and `buffer_stream_branches.py`

<br/><br/>


## v4.0.17.4 - 2023-01-06 - [PR#781](https://github.com/NOAA-OWP/inundation-mapping/pull/781)

Added crosswalk_table.csv from the root output folder as being a file push up to Hydrovis s3 bucket after FIM BED runs.

### Changes

- `config`
    - `aws_s3_put_fim4_hydrovis_whitelist.lst`:  Added crosswalk_table.csv to whitelist.


<br/><br/>

## v4.0.17.3 - 2022-12-23 - [PR#773](https://github.com/NOAA-OWP/inundation-mapping/pull/773)

Cleans up REM masking of levee-protected areas and fixes associated error.

### Removals

- `src/gms/`
    - `delineate_hydros_and_produce_HAND.sh`: removes rasterization and masking of levee-protected areas from the REM
    - `rasterize_by_order`: removes this file
- `config/`
    - `deny_gms_branch_zero.lst`, `deny_gms_branches_dev.lst`, and `deny_gms_branches_prod.lst`: removes `LeveeProtectedAreas_subset_{}.tif`

### Changes

- `src/gms/rem.py`: fixes an error where the nodata value of the DEM was overlooked

<br/><br/>

## v4.0.17.2 - 2022-12-29 - [PR #779](https://github.com/NOAA-OWP/inundation-mapping/pull/779)

Remove dependency on `other` folder in `test_cases`. Also updates ESRI and QGIS agreement raster symbology label to include the addition of levee-protected areas as a mask.

### Removals

- `tools/`
    - `aggregate_metrics.py` and `cache_metrics.py`: Removes reference to test_cases/other folder

### Changes

- `config/symbology/`
    - `esri/agreement_raster.lyr` and `qgis/agreement_raster.qml`: Updates label from Waterbody mask to Masked since mask also now includes levee-protected areas
- `tools/`
    - `eval_alt_catfim.py` and `run_test_case.py`: Updates waterbody mask to dataset located in /inputs folder

<br/><br/>

## v4.0.17.1 - 2022-12-29 - [PR #778](https://github.com/NOAA-OWP/inundation-mapping/pull/778)

This merge fixes a bug where all of the Stage-Based intervals were the same.

### Changes
- `/tools/generate_categorical_fim.py`: Changed `stage` variable to `interval_stage` variable in `produce_stage_based_catfim_tifs` function call.

<br/><br/>

## v4.0.17.0 - 2022-12-21 - [PR #771](https://github.com/NOAA-OWP/inundation-mapping/pull/771)

Added rysnc to docker images. rysnc can now be used inside the images to move data around via docker mounts.

### Changes

- `Dockerfile` : added rsync

<br/><br/>

## v4.0.16.0 - 2022-12-20 - [PR #768](https://github.com/NOAA-OWP/inundation-mapping/pull/768)

`gms_run_branch.sh` was processing all of the branches iteratively, then continuing on to a large post processing portion of code. That has now be split to two files, one for branch iteration and the other file for just post processing.

Other minor changes include:
- Removing the system where a user could override `DropStreamOrders` where they could process streams with stream orders 1 and 2 independently like other GMS branches.  This option is now removed, so it will only allow stream orders 3 and higher as gms branches and SO 1 and 2 will always be in branch zero.

- The `retry` flag on the three gms*.sh files has been removed. It did not work correctly and was not being used. Usage of it would have created unreliable results.

### Additions

- `gms_run_post_processing.sh`
   - handles all tasks from after `gms_run_branch.sh` to this file, except for output cleanup, which stayed in `gms_run_branch.sh`.
   - Can be run completely independent from `gms_run_unit.sh` or gms_run_branch.sh` as long as all of the files are in place. And can be re-run if desired.

### Changes

- `gms_pipeline.sh`
   - Remove "retry" system.
   - Remove "dropLowStreamOrders" system.
   - Updated for newer reusable output date/time/duration system.
   - Add call to new `gms_run_post_processing.sh` file.

- `gms_run_branch.sh`
   - Remove "retry" system.
   - Remove "dropLowStreamOrders" system.
   - Updated for newer reusable output date/time/duration system.
   - Removed most code from below the branch iterator to the new `gms_run_post_processing.sh` file. However, it did keep the branch files output cleanup and non-zero exit code checking.

- `gms_run_unit.sh`
   - Remove "retry" system.
   - Remove "dropLowStreamOrders" system.
   - Updated for newer reusable output date/time/duration system.

- `src`
    - `bash_functions.env`:  Added a new method to make it easier / simpler to calculation and display duration time.
    - `filter_catchments_and_add_attributes.py`:  Remove "dropLowStreamOrders" system.
    - `split_flows.py`: Remove "dropLowStreamOrders" system.
    - `usgs_gage_unit_setup.py`:  Remove "dropLowStreamOrders" system.

- `gms`
    - `delineate_hydros_and_produced_HAND.sh` : Remove "dropLowStreamOrders" system.
    - `derive_level_paths.py`: Remove "dropLowStreamOrders" system and some small style updates.
    - `run_by_unit.sh`: Remove "dropLowStreamOrders" system.

- `unit_tests/gms`
    - `derive_level_paths_params.json` and `derive_level_paths_unittests.py`: Remove "dropLowStreamOrders" system.

<br/><br/>

## v4.0.15.0 - 2022-12-20 - [PR #758](https://github.com/NOAA-OWP/inundation-mapping/pull/758)

This merge addresses feedback received from field users regarding CatFIM. Users wanted a Stage-Based version of CatFIM, they wanted maps created for multiple intervals between flood categories, and they wanted documentation as to why many sites are absent from the Stage-Based CatFIM service. This merge seeks to address this feedback. CatFIM will continue to evolve with more feedback over time.

## Changes
- `/src/gms/usgs_gage_crosswalk.py`: Removed filtering of extra attributes when writing table
- `/src/gms/usgs_gage_unit_setup.py`: Removed filter of gages where `rating curve == yes`. The filtering happens later on now.
- `/tools/eval_plots.py`: Added a post-processing step to produce CSVs of spatial data
- `/tools/generate_categorical_fim.py`:
  - New arguments to support more advanced multiprocessing, support production of Stage-Based CatFIM, specific output directory pathing, upstream and downstream distance, controls on how high past "major" magnitude to go when producing interval maps for Stage-Based, the ability to run a single AHPS site.
- `/tools/generate_categorical_fim_flows.py`:
  - Allows for flows to be retrieved for only one site (useful for testing)
  - More logging
  - Filtering stream segments according to stream order
- `/tools/generate_categorical_fim_mapping.py`:
  - Support for Stage-Based CatFIM production
  - Enhanced multiprocessing
  - Improved post-processing
- `/tools/pixel_counter.py`: fixed a bug where Nonetypes were being returned
- `/tools/rating_curve_get_usgs_rating_curves.py`:
  - Removed filtering when producing `usgs_gages.gpkg`, but adding attribute as to whether or not it meets acceptance criteria, as defined in `gms_tools/tools_shared_variables.py`.
  - Creating a lookup list to filter out unacceptable gages before they're written to `usgs_rating_curves.csv`
  - The `usgs_gages.gpkg` now includes two fields indicating whether or not gages pass acceptance criteria (defined in `tools_shared_variables.py`. The fields are `acceptable_codes` and `acceptable_alt_error`
- `/tools/tools_shared_functions.py`:
  - Added `get_env_paths()` function to retrieve environmental variable information used by CatFIM and rating curves scripts
  - `Added `filter_nwm_segments_by_stream_order()` function that uses WRDS to filter out NWM feature_ids from a list if their stream order is different than a desired stream order.
- `/tools/tools_shared_variables.py`: Added the acceptance criteria and URLS for gages as non-constant variables. These can be modified and tracked through version changes. These variables are imported by the CatFIM and USGS rating curve and gage generation scripts.
- `/tools/test_case_by_hydroid.py`: reformatting code, recommend adding more comments/docstrings in future commit

<br/><br/>

## v4.0.14.2 - 2022-12-22 - [PR #772](https://github.com/NOAA-OWP/inundation-mapping/pull/772)

Added `usgs_elev_table.csv` to hydrovis whitelist files.  Also updated the name to include the word "hydrovis" in them (anticipating more s3 whitelist files).

### Changes

- `config`
    - `aws_s3_put_fim4_hydrovis_whitelist.lst`:  File name updated and added usgs_elev_table.csv so it gets push up as well.
    - `aws_s3_put_fim3_hydrovis_whitelist.lst`: File name updated

- `data/aws`
   - `s3.py`: added `/foss_fim/config/aws_s3_put_fim4_hydrovis_whitelist.lst` as a default to the -w param.

<br/><br/>

## v4.0.14.1 - 2022-12-03 - [PR #753](https://github.com/NOAA-OWP/inundation-mapping/pull/753)

Creates a polygon of 3DEP DEM domain (to eliminate errors caused by stream networks with no DEM data in areas of HUCs that are outside of the U.S. border) and uses the polygon layer to clip the WBD and stream network (to a buffer inside the WBD).

### Additions
- `data/usgs/acquire_and_preprocess_3dep_dems.py`: Adds creation of 3DEP domain polygon by polygonizing all HUC6 3DEP DEMs and then dissolving them.
- `src/gms/run_by_unit.sh`: Adds 3DEP domain polygon .gpkg as input to `src/clip_vectors_to_wbd.py`

### Changes
- `src/clip_vectors_to_wbd.py`: Clips WBD to 3DEP domain polygon and clips streams to a buffer inside the clipped WBD polygon.

<br/><br/>

## v4.0.14.0 - 2022-12-20 - [PR #769](https://github.com/NOAA-OWP/inundation-mapping/pull/769)

Masks levee-protected areas from the DEM in branch 0 and in highest two stream order branches.

### Additions

- `src/gms/`
    - `mask_dem.py`: Masks levee-protected areas from the DEM in branch 0 and in highest two stream order branches
    - `delineate_hydros_and_produce_HAND.sh`: Adds `src/gms/mask_dem.py`

<br/><br/>

## v4.0.13.2 - 2022-12-20 - [PR #767](https://github.com/NOAA-OWP/inundation-mapping/pull/767)

Fixes inundation of nodata areas of REM.

### Changes

- `tools/inundation.py`: Assigns depth a value of `0` if REM is less than `0`

<br/><br/>

## v4.0.13.1 - 2022-12-09 - [PR #743](https://github.com/NOAA-OWP/inundation-mapping/pull/743)

This merge adds the tools required to generate Alpha metrics by hydroid. It summarizes the Apha metrics by branch 0 catchment for use in the Hydrovis "FIM Performance" service.

### Additions

- `pixel_counter.py`:  A script to perform zonal statistics against raster data and geometries
- `pixel_counter_functions.py`: Supporting functions
- `pixel_counter_wrapper.py`: a script that wraps `pixel_counter.py` for batch processing
- `test_case_by_hydroid.py`: the main script to orchestrate the generation of alpha metrics by catchment

<br/><br/>

## v4.0.13.0 - 2022-11-16 - [PR #744](https://github.com/NOAA-OWP/inundation-mapping/pull/744)

Changes branch 0 headwaters data source from NHD to NWS to be consistent with branches. Removes references to NHD flowlines and headwater data.

### Changes

- `src/gms/derive_level_paths.py`: Generates headwaters before stream branch filtering

### Removals

- Removes NHD flowlines and headwater references from `gms_run_unit.sh`, `config/deny_gms_unit_prod.lst`, `src/clip_vectors_to_wbd.py`, `src/gms/run_by_unit.sh`, `unit_tests/__template_unittests.py`, `unit_tests/clip_vectors_to_wbd_params.json`, and `unit_tests/clip_vectors_to_wbd_unittests.py`

<br/><br/>

## V4.0.12.2 - 2022-12-04 - [PR #754](https://github.com/NOAA-OWP/inundation-mapping/pull/754)

Stop writing `gms_inputs_removed.csv` if no branches are removed with Error status 61.

### Changes

- `src/gms/remove_error_branches.py`: Checks if error branches is not empty before saving gms_inputs_removed.csv

<br/><br/>

## v4.0.12.1 - 2022-11-30 - [PR #751](https://github.com/NOAA-OWP/inundation-mapping/pull/751)

Updating a few deny list files.

### Changes

- `config`:
    - `deny_gms_branches_dev.lst`, `deny_gms_branches_prod.lst`, and `deny_gms_unit_prod.lst`

<br/><br/>


## v4.0.12.0 - 2022-11-28 - [PR #736](https://github.com/NOAA-OWP/inundation-mapping/pull/736)

This feature branch introduces a new methodology for computing Manning's equation for the synthetic rating curves. The new subdivision approach 1) estimates bankfull stage by crosswalking "bankfull" proxy discharge data to the raw SRC discharge values 2) identifies in-channel vs. overbank geometry values 3) applies unique in-channel and overbank Manning's n value (user provided values) to compute Manning's equation separately for channel and overbank discharge and adds the two components together for total discharge 4) computes a calibration coefficient (where benchmark data exists) that applies to the  calibrated total discharge calculation.

### Additions

- `src/subdiv_chan_obank_src.py`: new script that performs all subdiv calculations and then produce a new (modified) `hydroTable.csv`. Inputs include `src_full_crosswalked.csv` for each huc/branch and a Manning's roughness csv file (containing: featureid, channel n, overbank n; file located in the `/inputs/rating_curve/variable_roughness/`). Note that the `identify_src_bankfull.py` script must be run prior to running the subdiv workflow.

### Changes

- `config/params_template.env`: removed BARC and composite roughness parameters; added new subdivision parameters; default Manning's n file set to `mannings_global_06_12.csv`
- `gms_run_branch.sh`: moved the PostgreSQL database steps to occur immediately before the SRC calibration steps; added new subdivision step; added condition to SRC calibration to ensure subdivision routine is run
- `src/add_crosswalk.py`: removed BARC function call; update placeholder value list (removed BARC and composite roughness variables) - these placeholder variables ensure that all hydrotables have the same dimensions
- `src/identify_src_bankfull.py`: revised FIM3 starting code to work with FIM4 framework; stripped out unnecessary calculations; restricted bankfull identification to stage values > 0
- `src/src_adjust_spatial_obs.py`: added huc sort function to help user track progress from console outputs
- `src/src_adjust_usgs_rating.py`: added huc sort function to help user track progress from console outputs
- `src/src_roughness_optimization.py`: reconfigured code to compute a calibration coefficient and apply adjustments using the subdivision variables; renamed numerous variables; simplified code where possible
- `src/utils/shared_variables.py`: increased `ROUGHNESS_MAX_THRESH` from 0.6 to 0.8
- `tools/vary_mannings_n_composite.py`: *moved this script from /src to /tools*; updated this code from FIM3 to work with FIM4 structure; however, it is not currently implemented (the subdivision routine replaces this)
- `tools/aggregate_csv_files.py`: helper tool to search for csv files by name/wildcard and concatenate all found files into one csv (used for aggregating previous calibrated roughness values)
- `tools/eval_plots.py`: updated list of metrics to plot to also include equitable threat score and mathews correlation coefficient (MCC)
- `tools/synthesize_test_cases.py`: updated the list of FIM version metrics that the `PREV` flag will use to create the final aggregated metrics csv; this change will combine the dev versions provided with the `-dc` flag along with the existing `previous_fim_list`

<br/><br/>

## v4.0.11.5 - 2022-11-18 - [PR #746](https://github.com/NOAA-OWP/inundation-mapping/pull/746)

Skips `src/usgs_gage_unit_setup.py` if no level paths exist. This may happen if a HUC has no stream orders > 2. This is a bug fix for #723 for the case that the HUC also has USGS gages.

### Changes

- `src/gms/run_by_unit.sh`: Adds check for `nwm_subset_streams_levelPaths.gpkg` before running `usgs_gage_unit_setup.py`

<br/><br/>

## v4.0.11.4 - 2022-10-12 - [PR #709](https://github.com/NOAA-OWP/inundation-mapping/pull/709)

Adds capability to produce single rating curve comparison plots for each gage.

### Changes

- `tools/rating_curve_comparison.py`
    - Adds generate_single_plot() to make a single rating curve comparison plot for each gage in a given HUC
    - Adds command line switch to generate single plots

<br/><br/>

## v4.0.11.3 - 2022-11-10 - [PR #739](https://github.com/NOAA-OWP/inundation-mapping/pull/739)

New tool with instructions of downloading levee protected areas and a tool to pre-process it, ready for FIM.

### Additions

- `data`
    - `nld`
         - `preprocess_levee_protected_areas.py`:  as described above

### Changes

- `data`
     - `preprocess_rasters.py`: added deprecation note. It will eventually be replaced in it's entirety.
- `src`
    - `utils`
        - `shared_functions.py`: a few styling adjustments.

<br/><br/>

## v4.0.11.2 - 2022-11-07 - [PR #737](https://github.com/NOAA-OWP/inundation-mapping/pull/737)

Add an extra input args to the gms_**.sh files to allow for an override of the branch zero deny list, same as we can do with the unit and branch deny list overrides. This is needed for debugging purposes.

Also, if there is no override for the deny branch zero list and is not using the word "none", then use the default or overridden standard branch deny list.  This will keep the branch zero's and branch output folders similar but not identical for outputs.

### Changes

- `gms_pipeline.sh`:  Add new param to allow for branch zero deny list override. Plus added better logic for catching bad deny lists earlier.
- `gms_run_branch.sh`:  Add new param to allow for branch zero deny list override.  Add logic to cleanup all branch zero output folders with the default branch deny list (not the branch zero list), UNLESS an override exists for the branch zero deny list.
- `gms_run_unit.sh`: Add new param to allow for branch zero deny list override.
- `config`
    - `deny_gms_branch_zero.lst`: update to keep an additional file in the outputs.
- `src`
    - `output_cleanup.py`: added note saying it is deprecated.
    - `gms`
        - `run_by_branch.sh`: variable name change (matching new names in related files for deny lists)
        - `run_by_unit.sh`: Add new param to allow for branch zero deny list override.

<br/><br/>

## v4.0.11.1 - 2022-11-01 - [PR #732](https://github.com/NOAA-OWP/inundation-mapping/pull/732)

Due to a recent IT security scan, it was determined that Jupyter-core needed to be upgraded.

### Changes

- `Pipfile` and `Pipfile.lock`:  Added a specific version of Jupyter Core that is compliant with IT.

<br/><br/>

## v4.0.11.0 - 2022-09-21 - [PR #690](https://github.com/NOAA-OWP/inundation-mapping/pull/690)

Masks levee-protected areas from Relative Elevation Model if branch 0 or if branch stream order exceeds a threshold.

### Additions

- `src/gms/`
   - `delineate_hydros_and_produce_HAND.sh`
      - Reprojects and creates HUC-level raster of levee-protected areas from polygon layer
      - Uses that raster to mask/remove those areas from the Relative Elevation Model
   - `rasterize_by_order.py`: Subsets levee-protected area branch-level raster if branch 0 or if order exceeds a threshold (default threshold: max order - 1)
- `config/`
   - `deny_gms_branches_default.lst`, and `deny_gms_branches_min.lst`: Added LeveeProtectedAreas_subset_{}.tif
   - `params_template.env`: Adds mask_leveed_area_toggle

### Changes

- `src/gms/delineate_hydros_and_produce_HAND.sh`: Fixes a bug in ocean/Great Lakes masking
- `tools/`
    - `eval_alt_catfim.py` and `run_test_case.py`: Changes the levee mask to the updated inputs/nld_vectors/Levee_protected_areas.gpkg

<br/><br/>

## v4.0.10.5 - 2022-10-21 - [PR #720](https://github.com/NOAA-OWP/inundation-mapping/pull/720)

Earlier versions of the acquire_and_preprocess_3dep_dems.py did not have any buffer added when downloading HUC6 DEMs. This resulted in 1 pixel nodata gaps in the final REM outputs in some cases at HUC8 sharing a HUC6 border. Adding the param of cblend 6 to the gdalwarp command meant put a 6 extra pixels all around perimeter. Testing showed that 6 pixels was plenty sufficient as the gaps were never more than 1 pixel on borders of no-data.

### Changes

- `data`
    - `usgs`
        - `acquire_and_preprocess_3dep_dems.py`: Added the `cblend 6` param to the gdalwarp call for when the dem is downloaded from USGS.
    - `create_vrt_file.py`:  Added sample usage comment.
 - `src`
     - `gms`
         `run_by_unit.sh`: Added a comment about gdal as it relates to run_by_unit.

Note: the new replacement inputs/3dep_dems/10m_5070/ files can / will be copied before PR approval as the true fix was replacment DEM's. There is zero risk of overwriting prior to code merge.

<br/><br/>

## v4.0.10.4 - 2022-10-27 - [PR #727](https://github.com/NOAA-OWP/inundation-mapping/pull/727)

Creates a single crosswalk table containing HUC (huc8), BranchID, HydroID, feature_id (and optionally LakeID) from branch-level hydroTables.csv files.

### Additions

- `tools/gms_tools/combine_crosswalk_tables.py`: reads and concatenates hydroTable.csv files, writes crosswalk table
- `gms_run_branch.sh`: Adds `tools/gms_tools/make_complete_hydrotable.py` to post-processing

<br/><br/>

## v4.0.10.3 - 2022-10-19 - [PR #718](https://github.com/NOAA-OWP/inundation-mapping/pull/718)

Fixes thalweg notch by clipping upstream ends of the stream segments to prevent the stream network from reaching the edge of the DEM and being treated as outlets when pit filling the burned DEM.

### Changes

- `src/clip_vectors_to_wbd.py`: Uses a slightly smaller buffer than wbd_buffer (wbd_buffer_distance-2*(DEM cell size)) to clip stream network inside of DEM extent.

<br/><br/>

## v4.0.10.2 - 2022-10-24 - [PR #723](https://github.com/NOAA-OWP/inundation-mapping/pull/723)

Runs branch 0 on HUCs with no other branches remaining after filtering stream orders if `drop_low_stream_orders` is used.

### Additions

- `src/gms`
    - `stream_branches.py`: adds `exclude_attribute_values()` to filter out stream orders 1&2 outside of `load_file()`

### Changes

- `src/gms`
    - `buffer_stream_branches.py`: adds check for `streams_file`
    - `derive_level_paths.py`: checks length of `stream_network` before filtering out stream orders 1&2, then filters using `stream_network.exclude_attribute_values()`
    - `generate_branch_list.py`: adds check for `stream_network_dissolved`

<br/><br/>

## v4.0.10.1 - 2022-10-5 - [PR #695](https://github.com/NOAA-OWP/inundation-mapping/pull/695)

This hotfix address a bug with how the rating curve comparison (sierra test) handles the branch zero synthetic rating curve in the comparison plots. Address #676

### Changes

- `tools/rating_curve_comparison.py`
  - Added logging function to print and write to log file
  - Added new filters to ignore AHPS only sites (these are sites that we need for CatFIM but do not have a USGS gage or USGS rating curve available for sierra test analysis)
  - Added functionality to identify branch zero SRCs
  - Added new plot formatting to distinguish branch zero from other branches

<br/><br/>

## v4.0.10.0 - 2022-10-4 - [PR #697](https://github.com/NOAA-OWP/inundation-mapping/pull/697)

Change FIM to load DEM's from the new USGS 3Dep files instead of the original NHD Rasters.

### Changes

- `config`
    - `params_template.env`: Change default of the calib db back to true:  src_adjust_spatial back to "True". Plus a few text updates.
- `src`
    - `gms`
        - `run_by_unit.sh`: Change input_DEM value to the new vrt `$inputDataDir/3dep_dems/10m_5070/fim_seamless_3dep_dem_10m_5070.vrt` to load the new 3Dep DEM's. Note: The 3Dep DEM's are projected as CRS 5070, but for now, our code is using ESRI:102039. Later all code and input will be changed to CRS:5070. We now are defining the FIM desired projection (102039), so we need to reproject on the fly from 5070 to 102039 during the gdalwarp cut.
        - `run_by_branch.sh`: Removed unused lines.
    - `utils`
        - `shared_variables.py`: Changes to use the new 3Dep DEM rasters instead of the NHD rasters. Moved some values (grouped some variables). Added some new variables for 3Dep. Note: At this time, some of these new enviro variables for 3Dep are not used but are expected to be used shortly.
- `data`
    - `usgs`
        - `acquire_and_preprocess_3dep_dems.py`: Minor updates for adjustments of environmental variables. Adjustments to ensure the cell sizes are fully defined as 10 x 10 as source has a different resolution. The data we downloaded to the new `inputs/3dep_dems/10m_5070` was loaded as 10x10, CRS:5070 rasters.

### Removals

- `lib`
    - `aggregate_fim_outputs.py` : obsolete. Had been deprecated for a while and replaced by other files.
    - `fr_to_mr_raster_mask.py` : obsolete. Had been deprecated for a while and replaced by other files.

<br/><br/>

## v4.0.9.8 - 2022-10-06 - [PR #701](https://github.com/NOAA-OWP/inundation-mapping/pull/701)

Moved the calibration tool from dev-fim3 branch into "dev" (fim4) branch. Git history not available.

Also updated making it easier to deploy, along with better information for external contributors.

Changed the system so the calibration database name is configurable. This allows test databases to be setup in the same postgres db / server system. You can have more than one calb_db_keys.env running in different computers (or even more than one on one server) pointing to the same actual postgres server and service. ie) multiple dev machine can call a single production server which hosts the database.

For more details see /tools/calibration-db/README.md

### Changes

- `tools`
    - `calibration-db`
        - `docker-compose.yml`: changed to allow for configurable database name. (allows for more then one database in a postgres database system (one for prod, another for test if needed))

### Additions

- `config`
    - `calb_db_keys_template.env`: a new template verison of the required config values.

### Removals

- `tools`
    - `calibration-db`
        - `start_db.sh`: Removed as the command should be run on demand and not specifically scripted because of its configurable location of the env file.

<br/><br/>

## v4.0.9.7 - 2022-10-7 - [PR #703](https://github.com/NOAA-OWP/inundation-mapping/pull/703)

During a recent release of a FIM 3 version, it was discovered that FIM3 has slightly different AWS S3 upload requirements. A new s3 whitelist file has been created for FIM3 and the other s3 file was renamed to include the phrase "fim4" in it.

This is being added to source control as it might be used again and we don't want to loose it.

### Additions

- `config`
   - `aws_s3_put_fim3_whitelist.lst`

### Renamed

- `config`
   - `aws_s3_put_fim4_whitelist.lst`: renamed from aws_s3_put_whitelist.lst

<br/><br/>

## v4.0.9.6 - 2022-10-17 - [PR #711](https://github.com/NOAA-OWP/inundation-mapping/pull/711)

Bug fix and formatting upgrades. It was also upgraded to allow for misc other inundation data such as high water data.

### Changes

- `tools`
    - `inundate_nation.py`:  As stated above.

### Testing

- it was run in a production model against fim 4.0.9.2 at 100 yr and 2 yr as well as a new High Water dataset.

<br/><br/>

## v4.0.9.5 - 2022-10-3 - [PR #696](https://github.com/NOAA-OWP/inundation-mapping/pull/696)

- Fixed deny_gms_unit_prod.lst to comment LandSea_subset.gpkg, so it does not get removed. It is needed for processing in some branches
- Change default for params_template.env -> src_adjust_spatial="False", back to default of "True"
- Fixed an infinite loop when src_adjust_usgs_rating.py was unable to talk to the calib db.
- Fixed src_adjsust_usgs_rating.py for when the usgs_elev_table.csv may not exist.

### Changes

- `gms_run_branch.sh`:  removed some "time" command in favour of using fim commands from bash_functions.sh which give better time and output messages.

- `config`
    - `deny_gms_unit_prod.lst`: Commented out LandSea_subset.gpkg as some HUCs need that file in place.
    - `params_template.env`: Changed default src_adjust_spatial back to True

- `src`
    - `src_adjust_spatial_obs.py`:  Added code to a while loop (line 298) so it is not an indefinite loop that never stops running. It will now attempts to contact the calibration db after 6 attempts. Small adjustments to output and logging were also made and validation that a connection to the calib db was actually successful.
    - `src_adjust_usgs_rating.py`: Discovered that a usgs_elev_df might not exist (particularly when processing was being done for hucs that have no usgs guage data). If the usgs_elev_df does not exist, it no longer errors out.

<br/><br/>

## v4.0.9.4 - 2022-09-30 - [PR #691](https://github.com/NOAA-OWP/inundation-mapping/pull/691)

Cleanup Branch Zero output at the end of a processing run. Without this fix, some very large files were being left on the file system. Adjustments and cleanup changed the full BED output run from appx 2 TB output to appx 1 TB output.

### Additions

- `unit_tests`
    - `gms`
        - `outputs_cleanup_params.json` and `outputs_cleanup_unittests.py`: The usual unit test files.

### Changes

- `gms_pipeline.sh`: changed variables and text to reflect the renamed default `deny_gms_branchs_prod.lst` and `deny_gms_unit_prod.lst` files. Also tells how a user can use the word 'none' for the deny list parameter (both or either unit or branch deny list) to skip output cleanup(s).

- `gms_run_unit.sh`: changed variables and text to reflect the renamed default `deny_gms_unit_prod.lst` files. Also added a bit of minor output text (styling). Also tells how a user can use the word 'none' for the deny list parameter to skip output cleanup.

- `gms_run_branch.sh`:
       ... changed variables and text to reflect the renamed default `deny_gms_branches.lst` files.
       ... added a bit of minor output text (styling).
       ... also tells how a user can use the word 'none' for the deny list parameter to skip output cleanup.
       ... added a new section that calls the `outputs_cleanup.py` file and will do post cleanup on branch zero output files.

- `src`
    - `gms`
        - `outputs_cleanup.py`: pretty much rewrote it in its entirety. Now accepts a manditory branch id (can be zero) and can recursively search subdirectories. ie) We can submit a whole output directory with all hucs and ask to cleanup branch 0 folder OR cleanup files in any particular directory as we did before (per branch id).

          - `run_by_unit.sh`:  updated to pass in a branch id (or the value of "0" meaning branch zero) to outputs_cleanup.py.
          - `run_by_branch.sh`:  updated to pass in a branch id to outputs_cleanup.py.

- `unit_tests`
    - `README.md`: updated to talk about the specific deny list for unit_testing.
    - `__template_unittests.py`: updated for the latest code standards for unit tests.

- `config`
    - `deny_gms_branch_unittest.lst`: Added some new files to be deleted, updated others.
    - `deny_gms_branch_zero.lst`: Added some new files to be deleted.
    - `deny_gms_branches_dev.lst`:  Renamed from `deny_gms_branches_default.lst` and some new files to be deleted, updated others. Now used primarily for development and testing use.
    - `deny_gms_branches_prod.lst`:  Renamed from `deny_gms_branches_min` and some new files to be deleted, updated others. Now used primarily for when releasing a version to production.
    - `deny_gms_unit_prod.lst`: Renamed from `deny_gms_unit_default.lst`, yes... there currently is no "dev" version.  Added some new files to be deleted.

<br/><br/>

## v4.0.9.3 - 2022-09-13 - [PR #681](https://github.com/NOAA-OWP/inundation-mapping/pull/681)

Created a new tool to downloaded USGS 3Dep DEM's via their S3 bucket.

Other changes:
 - Some code file re-organization in favour of the new `data` folder which is designed for getting, setting, and processing data from external sources such as AWS, WBD, NHD, NWM, etc.
 - Added tmux as a new tool embedded inside the docker images.

### Additions

- `data`
   - `usgs`
      - `acquire_and_preprocess_3dep_dems.py`:  The new tool as described above. For now it is hardcoded to a set path for USGS AWS S3 vrt file but may change later for it to become parameter driven.
 - `create_vrt_file.py`: This is also a new tool that can take a directory of geotiff files and create a gdal virtual file, .vrt extention, also called a `virtual raster`. Instead of clipping against HUC4, 6, 8's raster files, and run risks of boundary issues, vrt's actual like all of the tif's are one giant mosaiced raster and can be clipped as one.

### Removals

- 'Dockerfile.prod`:  No longer being used (never was used)

### Changes

- `Dockerfile`:  Added apt install for tmux. This tool will now be available in docker images and assists developers.

- `data`
   - `acquire_and_preprocess_inputs.py`:  moved from the `tools` directory but not other changes made. Note: will required review/adjustments before being used again.
   - `nws`
      - `preprocess_ahps_nws.py`:  moved from the `tools` directory but not other changes made. Note: will required review/adjustments before being used again.
      - `preprocess_rasters.py`: moved from the `tools` directory but not other changes made. Note: will required review/adjustments before being used again.
    - `usgs`
         - `preprocess_ahps_usgs.py`:  moved from the `tools` directory but not other changes made. Note: will required review/adjustments before being used again.
         - `preprocess_download_usgs_grids.py`: moved from the `tools` directory but not other changes made. Note: will required review/adjustments before being used again.

 - `src`
     - `utils`
         - `shared_functions.py`:  changes made were
              - Cleanup the "imports" section of the file (including a change to how the utils.shared_variables file is loaded.
              - Added `progress_bar_handler` function which can be re-used by other code files.
              - Added `get_file_names` which can create a list of files from a given directory matching a given extension.
              - Modified `print_current_date_time` and `print_date_time_duration` and  methods to return the date time strings. These helper methods exist to help with standardization of logging and output console messages.
              - Added `print_start_header` and `print_end_header` to help with standardization of console and logging output messages.
          - `shared_variables.py`: Additions in support of near future functionality of having fim load DEM's from USGS 3DEP instead of NHD rasters.

<br/><br/>

## v4.0.9.2 - 2022-09-12 - [PR #678](https://github.com/NOAA-OWP/inundation-mapping/pull/678)

This fixes several bugs related to branch definition and trimming due to waterbodies.

### Changes

- `src/gms/stream_branches.py`
   - Bypasses erroneous stream network data in the to ID field by using the Node attribute instead.
   - Adds check if no nwm_lakes_proj_subset.gpkg file is found due to no waterbodies in the HUC.
   - Allows for multiple upstream branches when stream order overrides arbolate sum.

<br/><br/>

## v4.0.9.1 - 2022-09-01 - [PR #664](https://github.com/NOAA-OWP/inundation-mapping/pull/664)

A couple of changes:
1) Addition of a new tool for pushing files / folders up to an AWS (Amazon Web Service) S3 bucket.
2) Updates to the Docker image creation files to include new packages for boto3 (for AWS) and also added `jupyter`, `jupterlab` and `ipympl` to make it easier to use those tools during development.
3) Correct an oversight of `logs\src_optimization` not being cleared upon `overwrite` run.

### Additions

- `src`
   - `data`
       - `README.md`: Details on how the new system for `data` folders (for communication for external data sources/services).
       - `aws`
           - `aws_base.py`:  A file using a class and inheritance system (parent / child). This file has properties and a method that all child class will be expected to use and share. This makes it quicker and easier to added new AWS tools and helps keep consistant patterns and standards.
           - `aws_creds_template.env`: There are a number of ways to validate credentials to send data up to S3. We have chosen to use an `.env` file that can be passed into the tool from any location. This is the template for that `.env` file. Later versions may be changed to use AWS profile security system.
           - `s3.py`: This file pushes file and folders up to a defined S3 bucket and root folder. Note: while it is designed only for `puts` (pushing to S3), hooks were added in case functional is added later for `gets` (pull from S3).


### Changes

- `utils`
   - `shared_functions.py`:  A couple of new features
       -  Added a method which accepts a path to a .lst or .txt file with a collection of data and load it into a  python list object. It can be used for a list of HUCS, file paths, or almost anything.
       - A new method for quick addition of current date/time in output.
       - A new method for quick calculation and formatting of time duration in hours, min and seconds.
       - A new method for search for a string in a given python list. It was designed with the following in mind, we already have a python list loaded with whitelist of files to be included in an S3 push. As we iterate through files from the file system, we can use this tool to see if the file should be pushed to S3. This tool can easily be used contexts and there is similar functionality in other FIM4 code that might be able to this method.

- `Dockerfile` : Removed a line for reloading Shapely in recent PRs, which for some reason is no longer needed after adding the new BOTO3 python package. Must be related to python packages dependencies. This removed Shapely warning seen as a result of another recent PR. Also added AWS CLI for bash commands.

- `Pipfile` and `Pipfile.lock`:  Updates for the four new python packages, `boto3` (for AWS), `jupyter`, `jupyterlab` and `ipympl`. We have some staff that use Jupyter in their dev actitivies. Adding this package into the base Docker image will make it easier for them.

<br/><br/>

## 4.0.9.0 - 2022-09-09 - [PR #672](https://github.com/NOAA-OWP/inundation-mapping/pull/672)

When deriving level paths, this improvement allows stream order to override arbolate sum when selecting the proper upstream segment to continue the current branch.

<br/><br/>

## 4.0.8.0 - 2022-08-26 - [PR #671](https://github.com/NOAA-OWP/inundation-mapping/pull/671)

Trims ends of branches that are in waterbodies; also removes branches if they are entirely in a waterbody.

## Changes

- `src/gms/stream_branches.py`: adds `trim_branches_in_waterbodies()` and `remove_branches_in_waterbodies()` to trim and prune branches in waterbodies.

<br/><br/>

## v4.0.7.2 - 2022-08-11 - [PR #654](https://github.com/NOAA-OWP/inundation-mapping/pull/654)

`inundate_nation.py` A change to switch the inundate nation function away from refrences to `inundate.py`, and rather use `inundate_gms.py` and `mosaic_inundation.py`

### Changes

- `inundate_gms`:  Changed `mask_type = 'filter'`

<br/><br/>

## v4.0.7.1 - 2022-08-22 - [PR #665](https://github.com/NOAA-OWP/inundation-mapping/pull/665)

Hotfix for addressing missing input variable when running `gms_run_branch.sh` outside of `gms_pipeline.sh`.

### Changes
- `gms_run_branch.sh`: defining path to WBD HUC input file directly in ogr2ogr call rather than using the $input_WBD_gdb defined in `gms_run_unit.sh`
- `src/src_adjust_spatial_obs.py`: removed an extra print statement
- `src/src_roughness_optimization.py`: removed a log file write that contained sensitive host name

<br/><br/>

## v4.0.7.0 - 2022-08-17 - [PR #657](https://github.com/NOAA-OWP/inundation-mapping/pull/657)

Introduces synthetic rating curve calibration workflow. The calibration computes new Manning's coefficients for the HAND SRCs using input data: USGS gage locations, USGS rating curve csv, and a benchmark FIM extent point database stored in PostgreSQL database. This addresses [#535].

### Additions

- `src/src_adjust_spatial_obs.py`: new synthetic rating curve calibration routine that prepares all of the spatial (point data) benchmark data for ingest to the Manning's coefficient calculations performed in `src_roughness_optimization.py`
- `src/src_adjust_usgs_rating.py`: new synthetic rating curve calibration routine that prepares all of the USGS gage location and observed rating curve data for ingest to the Manning's coefficient calculations performed in `src_roughness_optimization.py`
- `src/src_roughness_optimization.py`: new SRC post-processing script that ingests observed data and HUC/branch FIM output data to compute optimized Manning's coefficient values and update the discharge values in the SRCs. Outputs a new hydroTable.csv.

### Changes

- `config/deny_gms_branch_zero.lst`: added `gw_catchments_reaches_filtered_addedAttributes_crosswalked_{}.gpkg` to list of files to keep (used in calibration workflow)
- `config/deny_gms_branches_min.lst`: added `gw_catchments_reaches_filtered_addedAttributes_crosswalked_{}.gpkg` to list of files to keep (used in calibration workflow)
- `config/deny_gms_unit_default.lst`: added `usgs_elev_table.csv` to list of files to keep (used in calibration workflow)
- `config/params_template.env`: added new variables for user to control calibration
  - `src_adjust_usgs`: Toggle to run src adjustment routine (True=on; False=off)
  - `nwm_recur_file`: input file location with nwm feature_id and recurrence flow values
  - `src_adjust_spatial`: Toggle to run src adjustment routine (True=on; False=off)
  - `fim_obs_pnt_data`: input file location with benchmark point data used to populate the postgresql database
  - `CALB_DB_KEYS_FILE`: path to env file with sensitive paths for accessing postgres database
- `gms_run_branch.sh`: includes new steps in the workflow to connect to the calibration PostgreSQL database, run SRC calibration w/ USGS gage rating curves, run SRC calibration w/ benchmark point database
- `src/add_crosswalk.py`: added step to create placeholder variables to be replaced in post-processing (as needed). Created here to ensure consistent column variables in the final hydrotable.csv
- `src/gms/run_by_unit.sh`: added new steps to workflow to create the `usgs_subset_gages.gpkg` file for branch zero and then perform crosswalk and create `usgs_elev_table.csv` for branch zero
- `src/make_stages_and_catchlist.py`: Reconcile flows and catchments hydroids
- `src/usgs_gage_aggregate.py`: changed streamorder data type from integer to string to better handle missing values in `usgs_gage_unit_setup.py`
- `src/usgs_gage_unit_setup.py`: added new inputs and function to populate `usgs_elev_table.csv` for branch zero using all available gages within the huc (not filtering to a specific branch)
- `src/utils/shared_functions.py`: added two new functions for calibration workflow
  - `check_file_age`: check the age of a file (use for flagging potentially outdated input)
  - `concat_huc_csv`: concatenate huc csv files to a single dataframe/csv
- `src/utils/shared_variables.py`: defined new SRC calibration threshold variables
  - `DOWNSTREAM_THRESHOLD`: distance in km to propogate new roughness values downstream
  - `ROUGHNESS_MAX_THRESH`: max allowable adjusted roughness value (void values larger than this)
  - `ROUGHNESS_MIN_THRESH`: min allowable adjusted roughness value (void values smaller than this)

<br/><br/>

## v4.0.6.3 - 2022-08-04 - [PR #652](https://github.com/NOAA-OWP/inundation-mapping/pull/652)

Updated `Dockerfile`, `Pipfile` and `Pipfile.lock` to add the new psycopg2 python package required for a WIP code fix for the new FIM4 calibration db.

<br/><br/>

## v4.0.6.2 - 2022-08-16 - [PR #639](https://github.com/NOAA-OWP/inundation-mapping/pull/639)

This file converts USFIMR remote sensed inundation shapefiles into a raster that can be used to compare to the FIM data. It has to be run separately for each shapefile. This addresses [#629].

### Additions

- `/tools/fimr_to_benchmark.py`: This file converts USFIMR remote sensed inundation shapefiles into a raster that can be used to compare to the FIM data. It has to be run separately for each shapefile.

<br/><br/>

## v4.0.6.1 - 2022-08-12 - [PR #655](https://github.com/NOAA-OWP/inundation-mapping/pull/655)

Prunes branches that fail with NO_FLOWLINES_EXIST (Exit code: 61) in `gms_run_branch.sh` after running `split_flows.py`

### Additions
- Adds `remove_error_branches.py` (called from `gms_run_branch.sh`)
- Adds `gms_inputs_removed.csv` to log branches that have been removed across all HUCs

### Removals
- Deletes branch folders that fail
- Deletes branch from `gms_inputs.csv`

<br/><br/>

## v4.0.6.0 - 2022-08-10 - [PR #614](https://github.com/NOAA-OWP/inundation-mapping/pull/614)

Addressing #560, this fix in run_by_branch trims the DEM derived streamline if it extends past the end of the branch streamline. It does this by finding the terminal point of the branch stream, snapping to the nearest point on the DEM derived stream, and cutting off the remaining downstream portion of the DEM derived stream.

### Changes

- `/src/split_flows.py`: Trims the DEM derived streamline if it flows past the terminus of the branch (or level path) streamline.
- `/src/gms/delineate_hydros_and_produce_HAND.sh`: Added branch streamlines as an input to `split_flows.py`.

<br/><br/>

## v4.0.5.4 - 2022-08-01 - [PR #642](https://github.com/NOAA-OWP/inundation-mapping/pull/642)

Fixes bug that causes [Errno2] No such file or directory error when running synthesize_test_cases.py if testing_versions folder doesn't exist (for example, after downloading test_cases from ESIP S3).

### Additions

- `run_test_case.py`: Checks for testing_versions folder in test_cases and adds it if it doesn't exist.

<br/><br/>

## v4.0.5.3 - 2022-07-27 - [PR #630](https://github.com/NOAA-OWP/inundation-mapping/issues/630)

A file called gms_pipeline.sh already existed but was unusable. This has been updated and now can be used as a "one-command" execution of the fim4/gms run. While you still can run gms_run_unit.sh and gms_run_branch.sh as you did before, you no longer need to. Input arguments were simplified to allow for more default and this simplification was added to `gms_run_unit.sh` and `gms_run_branch.sh` as well.

A new feature was added that is being used for `gms_pipeline.sh` which tests the percent and number of errors after hucs are processed before continuing onto branch processing.

New FIM4/gms usability is now just (at a minumum): `gms_pipeline.sh -n <output name> -u <HUC(s) or HUC list path>`

`gms_run_branch.sh` and `gms_run_branch.sh` have also been changed to add the new -a flag and default to dropping stream orders 1 and 2.

### Additions

- `src`
    - `check_unit_errors.py`: as described above.
- `unit_tests`
    - `check_unit_errors_unittests.py` and `check_unit_errors_params.json`: to match new file.

### Changes

- `README.md`:  Updated text for FIM4, gms_pipeline, S3 input updates, information about updating dependencies, misc link updates and misc text verbage.
- `gms_pipeline.sh`: as described above.
- `gms_run_unit.sh`: as described above. Also small updates to clean up folders and files in case of an overwrite.
- `gms_run_branch.sh`: as described above.
- `src`
     - `utils`
         - `fim_enums.py`:  FIM_system_exit_codes renamed to FIM_exit_codes.
         - `shared_variables.py`: added configurable values for minimum number and percentage of unit errors.
    - `bash_functions.env`:   Update to make the cumulative time screen outputs in mins/secs instead of just seconds.
    - `check_huc_inputs.py`:  Now returns the number of HUCs being processed, needed by `gms_pipeline.sh` (Note: to get the value back to a bash file, it has to send it back via a "print" line and not a "return" value.  Improved input validation,
- `unit_tests`
   - `README.md`: Misc text and link updates.

### Removals

- `config\params_template_calibrated.env`: No longer needed. Has been removed already from dev-fim3 and confirmed that it is not needed.
<br><br>

## v4.0.5.2 - 2022-07-25 - [PR #622](https://github.com/NOAA-OWP/inundation-mapping/pull/622)

Updates to unit tests including a minor update for outputs and loading in .json parameter files.
<br><br>


## v4.0.5.1 - 2022-06-27 - [PR #612](https://github.com/NOAA-OWP/inundation-mapping/pull/612)

`Alpha Test Refactor` An upgrade was made a few weeks back to the dev-fim3 branch that improved performance, usability and readability of running alpha tests. Some cleanup in other files for readability, debugging verbosity and styling were done as well. A newer, cleaner system for printing lines when the verbose flag is enabled was added.

### Changes

- `gms_run_branch.sh`:  Updated help instructions to about using multiple HUCs as command arguments.
- `gms_run_unit.sh`:  Updated help instructions to about using multiple HUCs as command arguments.
- `src/utils`
    - `shared_functions.py`:
       - Added a new function called `vprint` which creates a simpler way (and better readability) for other python files when wanting to include a print line when the verbose flag is on.
       - Added a new class named `FIM_Helpers` as a wrapper for the new `vprint` method.
       - With the new `FIM_Helpers` class, a previously existing method named `append_id_to_file_name` was moved into this class making it easier and quicker for usage in other classes.

- `tools`
    - `composite_inundation.py`: Updated its usage of the `append_id_to_file_name` function to now call the`FIM_Helpers` method version of it.
    - `gms_tools`
       - `inundate_gms.py`: Updated for its adjusted usage of the `append_id_to_file_name` method, also removed its own `def __vprint` function in favour of the `FIM_Helpers.vprint` method.
       - `mosaic_inundation.py`:
          - Added adjustments for use of `append_id_to_file_name` and adjustments for `fh.vprint`.
          - Fixed a bug for the variable `ag_mosaic_output` which was not pre-declared and would fail as using an undefined variable in certain conditions.
    - `run_test_case.py`: Ported `test_case` class from FIM 3 and tweaked slightly to allow for GMS FIM. Also added more prints against the new fh.vprint method. Also added a default print line for progress / traceability for all alpha test regardless if the verbose flag is set.
    - `synthesize_test_cases.py`: Ported `test_case` class from FIM 3.
- `unit_tests`
   - `shared_functions_unittests.py`: Update to match moving the `append_id_to_file_name` into the `FIM_Helpers` class. Also removed all "header print lines" for each unit test method (for output readability).

<br/><br/>

## v4.0.5.0 - 2022-06-16 - [PR #611](https://github.com/NOAA-OWP/inundation-mapping/pull/611)

'Branch zero' is a new branch that runs the HUCs full stream network to make up for stream orders 1 & 2 being skipped by the GMS solution and is similar to the FR extent in FIM v3. This new branch is created during `run_by_unit.sh` and the processed DEM is used by the other GMS branches during `run_by_branch.sh` to improve efficiency.

### Additions

- `src/gms/delineate_hydros_and_produce_HAND.sh`: Runs all of the modules associated with delineating stream lines and catchments and building the HAND relative elevation model. This file is called once during `gms_run_unit` to produce the branch zero files and is also run for every GMS branch in `gms_run_branch`.
- `config/deny_gms_branch_zero.lst`: A list specifically for branch zero that helps with cleanup (removing unneeded files after processing).

### Changes

- `src/`
    - `output_cleanup.py`: Fixed bug for viz flag.
    - `gms/`
        - `run_by_unit.sh`: Added creation of "branch zero", DEM pre-processing, and now calls.
        -  `delineate_hydros_and_produce_HAND.sh` to produce HAND outputs for the entire stream network.
        - `run_by_branch.sh`: Removed DEM processing steps (now done in `run_by_unit.sh`), moved stream network delineation and HAND generation to `delineate_hydros_and_produce_HAND.sh`.
        - `generate_branch_list.py`: Added argument and parameter to sure that the branch zero entry was added to the branch list.
- `config/`
     - `params_template.env`: Added `zero_branch_id` variable.
- `tools`
     - `run_test_case.py`: Some styling / readability upgrades plus some enhanced outputs.  Also changed the _verbose_ flag to _gms_verbose_ being passed into Mosaic_inundation function.
     - `synthesize_test_cases.py`: arguments being passed into the _alpha_test_args_ from being hardcoded from flags to verbose (effectively turning on verbose outputs when applicable. Note: Progress bar was not affected.
     - `tools_shared_functions.py`: Some styling / readability upgrades.
- `gms_run_unit.sh`: Added export of extent variable, dropped the -s flag and added the -a flag so it now defaults to dropping stream orders 1 and 2.
- `gms_run_branch.sh`: Fixed bug when using overwrite flag saying branch errors folder already exists, dropped the -s flag and added the -a flag so it now defaults to dropping stream orders 1 and 2.

### Removals

- `tests/`: Redundant
- `tools/shared_variables`: Redundant

<br/><br/>

## v4.0.4.3 - 2022-05-26 - [PR #605](https://github.com/NOAA-OWP/inundation-mapping/pull/605)

We needed a tool that could composite / mosaic inundation maps for FIM3 FR and FIM4 / GMS with stream orders 3 and higher. A tool previously existed named composite_fr_ms_inundation.py and it was renamed to composite_inundation.py and upgraded to handle any combination of 2 of 3 items (FIM3 FR, FIM3 MS and/or FIM4 GMS).

### Additions

- `tools/composite_inundation.py`: Technically it is a renamed from composite_ms_fr_inundation.py, and is based on that functionality, but has been heavily modified. It has a number of options, but primarily is designed to take two sets of output directories, inundate the files, then composite them into a single mosiac'd raster per huc. The primary usage is expected to be compositing FIM3 FR with FIM4 / GMS with stream orders 3 and higher.

- `unit_tests/gms/inundate_gms_unittests.py and inundate_gms_params.json`: for running unit tests against `tools/gms_tools/inunundate_gms.py`.
- `unit_tests/shared_functions_unittests.py and shared_functions_params.json`: A new function named `append_id_to_file_name_single_identifier` was added to `src/utils/shared_functions.py` and some unit tests for that function was created.

### Removed

- `tools/composite_ms_fr_inundation.py`: replaced with upgraded version named `composite_inundation.py`.

### Changes

- `tools/gms_tools/inundate_gms.py`: some style, readabilty cleanup plus move a function up to `shared_functions.py`.
- `tools/gms_tools/mosaic_inundation.py`: some style, readabilty cleanup plus move a function up to `shared_functions.py`.
- `tools/inundation.py`: some style, readabilty cleanup.
- `tools/synthesize_test_cases.py`: was updated primarily for sample usage notes.

<br/><br/>

## v4.0.4.2 - 2022-05-03 - [PR #594](https://github.com/NOAA-OWP/inundation-mapping/pull/594)

This hotfix includes several revisions needed to fix/update the FIM4 area inundation evaluation scripts. These changes largely migrate revisions from the FIM3 evaluation code to the FIM4 evaluation code.

### Changes

- `tools/eval_plots.py`: Copied FIM3 code revisions to enable RAS2FIM evals and PND plots. Replaced deprecated parameter name for matplotlib grid()
- `tools/synthesize_test_cases.py`: Copied FIM3 code revisions to assign FR, MS, COMP resolution variable and addressed magnitude list variable for IFC eval
- `tools/tools_shared_functions.py`: Copied FIM3 code revisions to enable probability not detected (PND) metric calculation
- `tools/tools_shared_variables.py`: Updated magnitude dictionary variables for RAS2FIM evals and PND plots

<br/><br/>

## v4.0.4.1 - 2022-05-02 - [PR #587](https://github.com/NOAA-OWP/inundation-mapping/pull/587)

While testing GMS against evaluation and inundation data, we discovered some challenges for running alpha testing at full scale. Part of it was related to the very large output volume for GMS which resulted in outputs being created on multiple servers and folders. Considering the GMS volume and processing, a tool was required to extract out the ~215 HUC's that we have evaluation data for. Next, we needed isolate valid HUC output folders from original 2,188 HUC's and its 100's of thousands of branches. The first new tool allows us to point to the `test_case` data folder and create a list of all HUC's that we have validation for.

Now that we have a list of relavent HUC's, we need to consolidate output folders from the previously processed full CONUS+ output data. The new `copy_test_case_folders.py` tool extracts relavent HUC (gms unit) folders, based on the list created above, into a consolidated folder. The two tools combine result in significantly reduced overall processing time for running alpha tests at scale.

`gms_run_unit.sh` and `aggregated_branch_lists.py` were adjusted to make a previously hardcoded file path and file name to be run-time parameters. By adding the two new arguments, the file could be used against the new `copy_test_case_folders.py`. `copy_test_case_folders.py` and `gms_run_unit.sh` can now call `aggregated_branch_lists.py` to create a key input file called `gms_inputs.csv` which is a key file required for alpha testing.

A few other small adjustments were made for readability and traceability as well as a few small fixes discovered when running at scale.

### Additions

- `tools/find_test_case_folders.py`: A new tool for creating a list of HUC's that we have test/evaluation data for.
- `tools/copy_test_case_folders.py`: A new tool for using the list created above, to scan through other fully processed output folders and extract only the HUC's (gms units) and it's branches into a consolidated folder, ready for alpha test processing (or other needs).

### Changes

- `src/gms/aggregate_branch_lists.py`: Adjusted to allow two previously hardcoded values to now be incoming arguments. Now this file can be used by both `gms_run_unit.sh` and `copy_test_case_folders.py`.
- `tools/synthesize_test_cases.py`: Adjustments for readability and progress status. The embedded progress bars are not working and will be addressed later.
- `tools/run_test_case.py`: A print statement was added to help with processing progess was added.
- `gms_run_unit.sh`: This was adjusted to match the new input parameters for `aggregate_branch_lists.py` as well as additions for progress status. It now will show the entire progress period start datetime, end datetime and duration.
- `gms_run_branch.sh`: Also was upgraded to show the entire progress period start datetime, end datetime and duration.

<br/><br/>

## v4.0.4.0 - 2022-04-12 - [PR #557](https://github.com/NOAA-OWP/inundation-mapping/pull/557)

During large scale testing of the new **filtering out stream orders 1 and 2** feature [PR #548](https://github.com/NOAA-OWP/inundation-mapping/pull/548), a bug was discovered with 14 HUCS that had no remaining streams after removing stream orders 1 and 2. This resulted in a number of unmanaged and unclear exceptions. An exception may be still raised will still be raised in this fix for logging purposes, but it is now very clear what happened. Other types of events are logged with clear codes to identify what happened.

Fixes were put in place for a couple of new logging behaviors.

1. Recognize that for system exit codes, there are times when an event is neither a success (code 0) nor a failure (code 1). During processing where stream orders are dropped, some HUCs had no remaining reaches, others had mismatched reaches and others as had missing flowlines (reaches) relating to dissolved level paths (merging individual reaches as part of GMS). When these occur, we want to abort the HUC (unit) or branch processing, identify that they were aborted for specific reasons and continue. A new custom system exit code system was adding using python enums. Logging was enhanced to recognize that some exit codes were not a 0 or a 1 and process them differently.

2. Pathing and log management became an issue. It us not uncommon for tens or hundreds of thousands of branches to be processed. A new feature was to recognize what is happening with each branch or unit and have them easily found and recognizable. Futher, processing for failure (sys exit code of 1) are now copied into a unique folder as the occur to help with visualization of run time errors. Previously errors were not extracted until the end of the entire run which may be multiple days.

3. A minor correction was made when dissolved level paths were created with the new merged level path not always having a valid stream order value.

### File Additions

- `src/`
   - `utils/`
      - `fim_enums.py`:
         - A new class called `FIM_system_exit_codes` was added. This allows tracking and blocking of duplicate system exit codes when a custom system code is required.


### Changes

- `fim_run.sh`: Added the gms `non-zero-exit-code` system to `fim_run` to help uncover and isolate errors during processing. Errors recorded in log files within in the logs/unit folder are now copied into a new folder called `unit_errors`.

- `gms_run_branch.sh`:
    -  Minor adjustments to how the `non-zero-exit code` logs were created. Testing uncovered that previous versions were not always reliable. This is now stablized and enhanced.
    - In previous versions, only the `gms_unit.sh` was aware that **stream order filtering** was being done. Now all branch processing is also aware that filtering is in place. Processing in child files and classes can now make adjustments as/if required for stream order filtering.
    - Small output adjustments were made to help with overall screen and log readability.

- `gms_run_unit.sh`:
    - Minor adjustments to how the `non-zero-exit-code` logs were created similar to `gms_run_branch.sh.`
    - Small text corrections, formatting and output corrections were added.
    - A feature removing all log files at the start of the entire process run were added if the `overwrite` command line argument was added.

- `src/`
   - `filter_catchments_and_add_attributes.py`:
      - Some minor formatting and readability adjustments were added.
      - Additions were made to help this code be aware and responding accordingly if that stream order filtering has occurred. Previously recorded as bugs coming from this class, are now may recorded with the new custom exit code if applicable.

   - `run_by_unit.sh` (supporting fim_run.sh):
         - As a change was made to sub-process call to `filter_catchments_and_add_attributes.py` file, which is shared by gms, related to reach errors / events.

   - `split_flows.py`:
      - Some minor formatting and readability adjustments were added.
      - Additions were made to recognize the same type of errors as being described in other files related to stream order filtering issues.
      - A correction was made to be more precise and more explicit when a gms branch error existed. This was done to ensure that we were not letting other exceptions be trapped that were NOT related to stream flow filtering.

   - `time_and_tee_run_by_unit.sh`:
      - The new custom system exit codes was added. Note that the values of 61 (responding system code) are hardcoded instead of using the python based `Fim_system_exit_code` system. This is related to limited communication between python and bash.

   - `gms/`
      - `derive_level_paths.py`:
          - Was upgraded to use the new fim_enums.Fim_system_exit_codes system. This occurs when no streams / flows remain after filtering.  Without this upgrade, standard exceptions were being issued with minimal details for the error.
          - Minor adjustments to formatting for readability were made.

      - `generate_branch_list.py` :  Minor adjustments to formatting for readability were made.

      - `run_by_branch.sh`:
         - Some minor formatting and readability adjustments were added.
         - Additions to the subprocess call to `split_flows.py` were added so it was aware that branch filtering was being used. `split_flows.py` was one of the files that was throwing errors related to stream order filtering. A subprocess call to `filter_catchments_and_add_attributes.py` adjustment was also required for the same reason.

      - `run_by_unit.sh`:
         - Some minor formatting and readability adjustments were added.
         - An addition was made to help trap errors that might be triggered by `derive_level_paths.py` for `stream order filtering`.

      - `time_and_tee_run_by_branch.sh`:
         - A system was added recognize if an non successful system exit code was sent back from `run_by_branch`. This includes true errors of code 1 and other new custom system exit codes. Upon detection of non-zero-exit codes, log files are immediately copied into special folders for quicker and easier visibility. Previously errors were not brought forth until the entire process was completed which ranged fro hours up to 18 days. Note: System exit codes of 60 and 61 were hardcoded instead of using the values from the new  `FIM_system_exit_codes` due to limitation of communication between python and bash.

      - `time_and_tee_run_by_unit.sh`:
         - The same upgrade as described above in `time_and_tee_run_by_branch.sh` was applied here.
         - Minor readability and output formatting changes were made.

      - `todo.md`
         - An entry was removed from this list which talked about errors due to small level paths exactly as was fixed in this pull request set.

- `unit_tests/`
   - `gms/`
      - `derive_level_paths_unittests.py` :  Added a new unit test specifically testing this type of condition with a known HUC that triggered the branch errors previously described..
      - `derive_level_paths_params.json`:
           - Added a new node with a HUC number known to fail.
           - Changed pathing for unit test data pathing from `/data/outputs/gms_example_unit_tests` to `/data/outputs/fim_unit_test_data_do_not_remove`. The new folder is intended to be a more permanent folder for unit test data.
           - Some additional tests were added validating the argument for dropping stream orders.

### Unit Test File Additions:

- `unit_tests/`
   - `filter_catchments_and_add_attributes_unittests.py` and `filter_catchments_and_add_attributes_params.json`:

   - `split_flows_unittests.py' and `split_flows_params.json`

<br/><br/>

## v4.0.3.1 - 2022-03-10 - [PR #561](https://github.com/NOAA-OWP/inundation-mapping/pull/561)

Bug fixes to get the Alpha Test working in FIM 4.

### Changes

- `tools/sythesize_test_cases.py`: Fixed bugs that prevented multiple benchmark types in the same huc from running `run_test_case.py`.
- `tools/run_test_case.py`: Fixed mall bug for IFC benchmark.
- `tools/eval_plots.py`: Fixed Pandas query bugs.

<br/><br/>

## v4.0.3.0 - 2022-03-03 - [PR #550](https://github.com/NOAA-OWP/inundation-mapping/pull/550)

This PR ports the functionality of `usgs_gage_crosswalk.py` and `rating_curve_comparison.py` to FIM 4.

### Additions

- `src/`:
    - `usgs_gage_aggregate.py`: Aggregates all instances of `usgs_elev_table.csv` to the HUC level. This makes it easier to view the gages in each HUC without having to hunt through branch folders and easier for the Sierra Test to run at the HUC level.
    - `usgs_gage_unit_setup.py`: Assigns a branch to each USGS gage within a unit. The output of this module is `usgs_subset_gages.gpkg` at the HUC level containing the `levpa_id` attribute.

### Changes

- `gms_run_branch.sh`: Added a line to aggregate all `usgs_elev_table.csv` into the HUC directory level using `src/usgs_gage_aggregate.py`.
- `src/`:
    -  `gms/`
        - `run_by_branch.sh`: Added a block to run `src/usgs_gage_crosswalk.py`.
        - `run_by_unit.sh`: Added a block to run `src/usgs_gage_unit_setup.py`.
    - `usgs_gage_crosswalk.py`: Similar to it's functionality in FIM 3, this module snaps USGS gages to the stream network, samples the underlying DEMs, and writes the attributes to `usgs_elev_table.csv`. This CSV is later aggregated to the HUC level and eventually used in `tools/rating_curve_comparison.py`. Addresses #539
- `tools/rating_curve_comparison.py`: Updated Sierra Test to work with FIM 4 data structure.
- `unit_tests/`:
    - `rating_curve_comparison_unittests.py` & `rating_curve_comparison_params.json`: Unit test code and parameters for the Sierra Test.
    - `usgs_gage_crosswalk_unittests.py` & `usgs_gage_crosswalk_params.json`: Unit test code and parameters for `usgs_gage_crosswalk.py`
- `config/`:
    - `deny_gms_branches_default.lst` & `config/deny_gms_branches_min.lst`: Add `usgs_elev_table.csv` to the lists as a comment so it doesn't get deleted during cleanup.
    - `deny_gms_unit_default.lst`: Add `usgs_subset_gages.gpkg` to the lists as a comment so it doesn't get deleted during cleanup.

<br/><br/>

## v4.0.2.0 - 2022-03-02 - [PR #548](https://github.com/NOAA-OWP/inundation-mapping/pull/548)

Added a new optional system which allows an argument to be added to the `gms_run_unit.sh` command line to filter out stream orders 1 and 2 when calculating branches.

### Changes

- `gms_run_unit.sh`: Add the new optional `-s` command line argument. Inclusion of this argument means "drop stream orders 1 and 2".

- `src/gms`
   - `run_by_unit.sh`: Capture and forward the drop stream orders flag to `derive_level_paths.py`

   - `derive_level_paths.py`: Capture the drop stream order flag and working with `stream_branches.py` to include/not include loading nwm stream with stream orders 1 and 2.

   - `stream_branchs.py`: A correction was put in place to allow for the filter of branch attributes and values to be excluded. The `from_file` method has the functionality but was incomplete. This was corrected and how could accept the values from `derive_level_paths.py` to use the branch attribute of "order_" (gkpg field) and values excluded of [1,2] when optionally desired.

- `unit_tests/gms`
    - `derive_level_paths_unittests.py` and `derive_level_paths_params.py`: Updated for testing for the new "drop stream orders 1 and 2" feature. Upgrades were also made to earlier existing incomplete test methods to test more output conditions.

<br/><br/>

## v4.0.1.0 - 2022-02-02 - [PR #525](https://github.com/NOAA-OWP/cahaba/pull/525)

The addition of a very simple and evolving unit test system which has two unit tests against two py files.  This will set a precendence and will grow over time and may be automated, possibly during git check-in triggered. The embedded README.md has more details of what we currently have, how to use it, how to add new unit tests, and expected future enhancements.

### Additions

- `/unit_tests/` folder which has the following:

   - `clip_vectors_to_wbd_params.json`: A set of default "happy path" values that are expected to pass validation for the clip_vectors_to_wbd.py -> clip_vectors_to_wbd (function).

   - `clip_vectors_to_wbd_unittests.py`: A unit test file for src/clip_vectors_to_wbd.py. Incomplete but evolving.

   - `README.md`: Some information about how to create unit tests and how to use them.

   - `unit_tests_utils.py`: A python file where methods that are common to all unit tests can be placed.

   - `gms/derive_level_paths_params.json`: A set of default "happy path" values that are expected to pass validation for the derive_level_paths_params.py -> Derive_level_paths (function).

   - `gms/derive_level_paths_unittests.py`: A unit test file for `src/derive_level_paths.py`. Incomplete but evolving.

<br/><br/>

## v4.0.0.0 - 2022-02-01 - [PR #524](https://github.com/NOAA-OWP/cahaba/pull/524)

FIM4 builds upon FIM3 and allows for better representation of inundation through the reduction of artificial restriction of inundation at catchment boundaries.

More details will be made available through a publication by Aristizabal et. al. and will be included in the "Credits and References" section of the README.md, titled "Reducing Horton-Strahler Stream Order Can Enhance Flood Inundation Mapping Skill with Applications for the U.S. National Water Model."

### Additions

- `/src/gms`: A new directory containing scripts necessary to produce the FIM4 Height Above Nearest Drainage grids and synthetic rating curves needed for inundation mapping.
- `/tools/gms_tools`: A new directory containing scripts necessary to generate and evaluate inundation maps produced from FIM4 Height Above Nearest Drainage grids and synthetic rating curves.

<br/><br/>

## v3.0.24.3 - 2021-11-29 - [PR #488](https://github.com/NOAA-OWP/cahaba/pull/488)

Fixed projection issue in `synthesize_test_cases.py`.

### Changes

- `Pipfile`: Added `Pyproj` to `Pipfile` to specify a version that did not have the current projection issues.

<br/><br/>

## v3.0.24.2 - 2021-11-18 - [PR #486](https://github.com/NOAA-OWP/cahaba/pull/486)

Adding a new check to keep `usgs_elev_table.csv`, `src_base.csv`, `small_segments.csv` for runs not using the `-viz` flag. We unintentionally deleted some .csv files in `vary_mannings_n_composite.py` but need to maintain some of these for non `-viz` runs (e.g. `usgs_elev_table.csv` is used for sierra test input).

### Changes

- `fim_run.sh`: passing `-v` flag to `vary_mannings_n_composite.py` to determine which csv files to delete. Setting `$viz` = 0 for non `-v` runs.
- `src/vary_mannings_n_composite.py`: added `-v` input arg and if statement to check which .csv files to delete.
- `src/add_crosswalk.py`: removed deprecated barc variables from input args.
- `src/run_by_unit.sh`: removed deprecated barc variables from input args to `add_crosswalk.py`.

<br/><br/>

## v3.0.24.1 - 2021-11-17 - [PR #484](https://github.com/NOAA-OWP/cahaba/pull/484)

Patch to clean up unnecessary files and create better names for intermediate raster files.

### Removals

- `tools/run_test_case_gms.py`: Unnecessary file.

### Changes

- `tools/composite_ms_fr_inundation.py`: Clean up documentation and intermediate file names.
- `tools/run_test_case.py`: Remove unnecessary imports.

<br/><br/>

## v3.0.24.0 - 2021-11-08 - [PR #482](https://github.com/NOAA-OWP/cahaba/pull/482)

Adds `composite_ms_fr_inundation.py` to allow for the generation of an inundation map given a "flow file" CSV and full-resolution (FR) and mainstem (MS) relative elevation models, synthetic rating curves, and catchments rasters created by the `fim_run.sh` script.

### Additions
- `composite_ms_fr_inundation.py`: New module that is used to inundate both MS and FR FIM and composite the two inundation rasters.
- `/tools/gms_tools/`: Three modules (`inundate_gms.py`, `mosaic_inundation.py`, `overlapping_inundation.py`) ported from the GMS branch used to composite inundation rasters.

### Changes
- `inundation.py`: Added 2 exception classes ported from the GMS branch.

<br/><br/>

## v3.0.23.3 - 2021-11-04 - [PR #481](https://github.com/NOAA-OWP/cahaba/pull/481)
Includes additional hydraulic properties to the `hydroTable.csv`: `Number of Cells`, `SurfaceArea (m2)`, `BedArea (m2)`, `Volume (m3)`, `SLOPE`, `LENGTHKM`, `AREASQKM`, `Roughness`, `TopWidth (m)`, `WettedPerimeter (m)`. Also adds `demDerived_reaches_split_points.gpkg`, `flowdir_d8_burned_filled.tif`, and `dem_thalwegCond.tif` to `-v` whitelist.

### Changes
- `run_by_unit.sh`: Added `EXIT FLAG` tag and previous non-zero exit code tag to the print statement to allow log lookup.
- `add_crosswalk.py`: Added extra attributes to the hydroTable.csv. Includes a default `barc_on` and `vmann_on` (=False) attribute that is overwritten (=True) if SRC post-processing modules are run.
- `bathy_src_adjust_topwidth.py`: Overwrites the `barc_on` attribute where applicable and includes the BARC-modified Volume property.
- `vary_mannings_n_composite.py`: Overwrites the `vmann_on` attribute where applicable.
- `output_cleanup.py`: Adds new files to the `-v` whitelist.

<br/><br/>

## v3.0.23.2 - 2021-11-04 - [PR #480](https://github.com/NOAA-OWP/cahaba/pull/480)
Hotfix for `vary_manning_n_composite.py` to address null discharge values for non-CONUS hucs.

### Changes
- `vary_manning_n_composite.py`: Add numpy where clause to set final discharge value to the original value if `vmann=False`

<br/><br/>

## v3.0.23.1 - 2021-11-03 - [PR #479](https://github.com/NOAA-OWP/cahaba/pull/479)
Patches the API updater. The `params_calibrated.env` is replaced with `params_template.env` because the BARC and Multi-N modules supplant the calibrated values.

### Changes
- `api/node/updater/updater.py`: Changed `params_calibrated.env` to `params_template.env`

<br/><br/>

## v3.0.23.0 - 2021-10-31 - [PR #475](https://github.com/NOAA-OWP/cahaba/pull/475)

Moved the synthetic rating curve (SRC) processes from the `\tools` directory to `\src` directory to support post-processing in `fim_run.sh`. These SRC post-processing modules will now run as part of the default `fim_run.sh` workflow. Reconfigured bathymetry adjusted rating curve (BARC) module to use the 1.5yr flow from NWM v2 recurrence flow data in combination with the Bieger et al. (2015) regression equations with bankfull discharge predictor variable input.

### Additions
- `src/bathy_src_adjust_topwidth.py` --> New version of bathymetry adjusted rating curve (BARC) module that is configured to use the Bieger et al. (2015) regression equation with input bankfull discharge as the predictor variable (previous version used the drainage area version of the regression equations). Also added log output capability, added reconfigured output content in `src_full_crosswalked_BARC.csv` and `hydroTable.csv`, and included modifications to allow BARC to run as a post-processing step in `fim_run.sh`. Reminder: BARC is only configured for MS extent.

### Removals
- `config/params_calibrated.env` --> deprecated the calibrated roughness values by stream order with the new introduction of variable/composite roughness module
- `src/bathy_rc_adjust.py` --> deprecated the previous BARC version

### Changes
- `src/identify_src_bankfull.py` --> Moved this script from /tools to /src, added more doc strings, cleaned up output log, and reconfigured to allow execution from fim_run.sh post-processing.
- `src/vary_mannings_n_composite.py` --> Moved this script from /tools to /src, added more doc strings, cleaned up output log, added/reconfigured output content in src_full_crosswalked_vmann.csv and hydroTable.csv, and reconfigured to allow execution from fim_run.sh post-processing.
- `config/params_template.env` --> Added additional parameter/variables for input to `identify_src_bankfull.py`, `vary_mannings_n_composite.py`, and `bathy_src_adjust_topwidth.py`.
      - default BARC input: bankfull channel geometry derived from the Bieger et al. (2015) bankfull discharge regression equations
      - default bankfull flow input: NWM v2 1.5-year recurrence flows
      - default variable roughness input: global (all NWM feature_ids) roughness values of 0.06 for in-channel and 0.11 for max overbank
- `fim_run.sh` --> Added SRC post-processing calls after the `run_by_unit.sh` workflow
- `src/add_crosswalk.py` --> Removed BARC module call (moved to post-processing)
- `src/run_by_unit.sh` --> Removed old/unnecessary print statement.
      - **Note: reset exit codes to 0 for unnecessary processing flags.** Non-zero error codes in `run_by_unit.sh` prevent the `fim_run.sh` post-processing steps from running. This error handling issue will be more appropriately handled in a soon to be release enhancement.
- `tools/run_test_case.py` --> Reverted changes used during development process

<br/><br/>

## v3.0.22.8 - 2021-10-26 - [PR #471](https://github.com/NOAA-OWP/cahaba/pull/471)

Manually filtering segments from stream input layer to fix flow reversal of the MS River (HUC 08030100).

### Changes
- `clip_vectors_to_wbd.py`: Fixes bug where flow direction is reversed for HUC 08030100. The issue is resolved by filtering incoming stream segments that intersect with the elevation grid boundary.

<br/><br/>

## v3.0.22.7 - 2021-10-08 - [PR #467](https://github.com/NOAA-OWP/cahaba/pull/467)

These "tool" enhancements 1) delineate in-channel vs. out-of-channel geometry to allow more targeted development of key physical drivers influencing the SRC calculations (e.g. bathymetry & Manning’s n) #418 and 2) applies a variable/composite Manning’s roughness (n) using user provided csv with in-channel vs. overbank roughness values #419 & #410.

### Additions
- `identify_src_bankfull.p`: new post-processing tool that ingests a flow csv (e.g. NWM 1.5yr recurr flow) to approximate the bankfull STG and then calculate the channel vs. overbank proportions using the volume and hydraulic radius variables
- `vary_mannings_n_composite.py`: new post-processing tool that ingests a csv containing feature_id, channel roughness, and overbank roughness and then generates composite n values via the channel ratio variable

### Changes
- `eval_plots.py`: modified the plot legend text to display full label for development tests
- `inundation.py`: added new optional argument (-n) and corresponding function to produce a csv containing the stage value (and SRC variables) calculated from the flow to stage interpolation.

<br/><br/>

## v3.0.22.6 - 2021-09-13 - [PR #462](https://github.com/NOAA-OWP/cahaba/pull/462)

This new workflow ingests FIM point observations from users and “corrects” the synthetic rating curves to produce the desired FIM extent at locations where feedback is available (locally calibrate FIM).

### Changes
- `add_crosswalk.py`: added `NextDownID` and `order_` attributes to the exported `hydroTable.csv`. This will potentially be used in future enhancements to extend SRC changes to upstream/downstream catchments.
- `adjust_rc_with_feedback.py`: added a new workflow to perform the SRC modifications (revised discharge) using the existing HAND geometry variables combined with the user provided point location flow and stage data.
- `inundation_wrapper_custom_flow.py`: updated code to allow for huc6 processing to generate custom inundation outputs.

<br/><br/>

## v3.0.22.5 - 2021-09-08 - [PR #460](https://github.com/NOAA-OWP/cahaba/pull/460)

Patches an issue where only certain benchmark categories were being used in evaluation.

### Changes
- In `tools/tools_shared_variables.py`, created a variable `MAGNITUDE_DICT` to store benchmark category magnitudes.
- `synthesize_test_cases.py` imports `MAGNITUDE_DICT` and uses it to assign magnitudes.

<br/><br/>

## v3.0.22.4 - 2021-08-30 - [PR #456](https://github.com/NOAA-OWP/cahaba/pull/456)

Renames the BARC modified variables that are exported to `src_full_crosswalked.csv` to replace the original variables. The default/original variables are renamed with `orig_` prefix. This change is needed to ensure downstream uses of the `src_full_crosswalked.csv` are able to reference the authoritative version of the channel geometry variables (i.e. BARC-adjust where available).

### Changes
- In `src_full_crosswalked.csv`, default/original variables are renamed with `orig_` prefix and `SA_div` is renamed to `SA_div_flag`.

<br/><br/>

## v3.0.22.3 - 2021-08-27 - [PR #457](https://github.com/NOAA-OWP/cahaba/pull/457)

This fixes a bug in the `get_metadata()` function in `/tools/tools_shared_functions.py` that arose because of a WRDS update. Previously the `metadata_source` response was returned as independent variables, but now it is returned a list of strings. Another issue was observed where the `EVALUATED_SITES_CSV` variable was being misdefined (at least on the development VM) through the OS environmental variable setting.

### Changes
- In `tools_shared_functions.py`, changed parsing of WRDS `metadata_sources` to account for new list type.
- In `generate_categorical_fim_flows.py`, changed the way the `EVALUATED_SITES_CSV` path is defined from OS environmental setting to a relative path that will work within Docker container.

<br/><br/>

## v3.0.22.2 - 2021-08-26 - [PR #455](https://github.com/NOAA-OWP/cahaba/pull/455)

This merge addresses an issues with the bathymetry adjusted rating curve (BARC) calculations exacerbating single-pixel inundation issues for the lower Mississippi River. This fix allows the user to specify a stream order value that will be ignored in BARC calculations (reverts to using the original/default rating curve). If/when the "thalweg notch" issue is addressed, this change may be unmade.

### Changes
- Added new env variable `ignore_streamorders` set to 10.
- Added new BARC code to set the bathymetry adjusted cross-section area to 0 (reverts to using the default SRC values) based on the streamorder env variable.

<br/><br/>

## v3.0.22.1 - 2021-08-20 - [PR #447](https://github.com/NOAA-OWP/cahaba/pull/447)

Patches the minimum stream length in the template parameters file.

### Changes
- Changes `max_split_distance_meters` in `params_template.env` to 1500.

<br/><br/>

## v3.0.22.0 - 2021-08-19 - [PR #444](https://github.com/NOAA-OWP/cahaba/pull/444)

This adds a script, `adjust_rc_with_feedback.py`, that will be expanded  in future issues. The primary function that performs the HAND value and hydroid extraction is ingest_points_layer() but this may change as the overall synthetic rating curve automatic update machanism evolves.

### Additions
- Added `adjust_rc_with_feedback.py` with `ingest_points_layer()`, a function to extract HAND and hydroid values for use in an automatic synthetic rating curve updating mechanism.

<br/><br/>

## v3.0.21.0 - 2021-08-18 - [PR #433](https://github.com/NOAA-OWP/cahaba/pull/433)

General repository cleanup, made memory-profiling an optional flag, API's release feature now saves outputs.

### Changes
- Remove `Dockerfile.prod`, rename `Dockerfile.dev` to just `Dockerfile`, and remove `.dockerignore`.
- Clean up `Dockerfile` and remove any unused* packages or variables.
- Remove any unused* Python packages from the `Pipfile`.
- Move the `CHANGELOG.md`, `SECURITY.md`, and `TERMS.md` files to the `/docs` folder.
- Remove any unused* scripts in the `/tools` and `/src` folders.
- Move `tools/preprocess` scripts into `tools/`.
- Ensure all scripts in the `/src` folder have their code in functions and are being called via a `__main__` function (This will help with implementing memory profiling fully).
- Changed memory-profiling to be an option flag `-m` for `fim_run.sh`.
- Updated FIM API to save all outputs during a "release" job.

<br/><br/>

## v3.0.20.2 - 2021-08-13 - [PR #443](https://github.com/NOAA-OWP/cahaba/pull/443)

This merge modifies `clip_vectors_to_wbd.py` to check for relevant input data.

### Changes
- `clip_vectors_to_wbd.py` now checks that there are NWM stream segments within the buffered HUC boundary.
- `included_huc8_ms.lst` has several additional HUC8s.

<br/><br/>

## v3.0.20.1 - 2021-08-12 - [PR #442](https://github.com/NOAA-OWP/cahaba/pull/442)

This merge improves documentation in various scripts.

### Changes
This PR better documents the following:

- `inundate_nation.py`
- `synthesize_test_cases.py`
- `adjust_thalweg_lateral.py`
- `rem.py`

<br/><br/>

## v3.0.20.0 - 2021-08-11 - [PR #440](https://github.com/NOAA-OWP/cahaba/pull/440)

This merge adds two new scripts into `/tools/` for use in QAQC.

### Additions
- `inundate_nation.py` to produce inundation maps for the entire country for use in QAQC.
- `check_deep_flooding.py` to check for depths of inundation greater than a user-supplied threshold at specific areas defined by a user-supplied shapefile.

<br/><br/>

## v3.0.19.5 - 2021-07-19

Updating `README.md`.

<br/><br/>

## v3.0.19.4 - 2021-07-13 - [PR #431](https://github.com/NOAA-OWP/cahaba/pull/431)

Updating logging and fixing bug in vector preprocessing.

### Additions
- `fim_completion_check.py` adds message to docker log to log any HUCs that were requested but did not finish `run_by_unit.sh`.
- Adds `input_data_edits_changelog.txt` to the inputs folder to track any manual or version/location specific changes that were made to data used in FIM 3.

### Changes
- Provides unique exit codes to relevant domain checkpoints within `run_by_unit.sh`.
- Bug fixes in `reduce_nhd_stream_density.py`, `mprof plot` call.
- Improved error handling in `add_crosswalk.py`.

<br/><br/>

## v3.0.19.3 - 2021-07-09

Hot fix to `synthesize_test_cases`.

### Changes
- Fixed if/elif/else statement in `synthesize_test_cases.py` that resulted in only IFC data being evaluated.

<br/><br/>

## v3.0.19.2 - 2021-07-01 - [PR #429](https://github.com/NOAA-OWP/cahaba/pull/429)

Updates to evaluation scripts to allow for Alpha testing at Iowa Flood Center (IFC) sites. Also, `BAD_SITES` variable updates to omit sites not suitable for evaluation from metric calculations.

### Changes
- The `BAD_SITES` list in `tools_shared_variables.py` was updated and reasons for site omission are documented.
- Refactored `run_test_case.py`, `synthesize_test_cases.py`, `tools_shared_variables.py`, and `eval_plots.py` to allow for IFC comparisons.

<br/><br/>

## v3.0.19.1 - 2021-06-17 - [PR #417](https://github.com/NOAA-OWP/cahaba/pull/417)

Adding a thalweg profile tool to identify significant drops in thalweg elevation. Also setting lateral thalweg adjustment threshold in hydroconditioning.

### Additions
- `thalweg_drop_check.py` checks the elevation along the thalweg for each stream path downstream of MS headwaters within a HUC.

### Removals
- Removing `dissolveLinks` arg from `clip_vectors_to_wbd.py`.

### Changes
- Cleaned up code in `split_flows.py` to make it more readable.
- Refactored `reduce_nhd_stream_density.py` and `adjust_headwater_streams.py` to limit MS headwater points in `agg_nhd_headwaters_adj.gpkg`.
- Fixed a bug in `adjust_thalweg_lateral.py` lateral elevation replacement threshold; changed threshold to 3 meters.
- Updated `aggregate_vector_inputs.py` to log intermediate processes.

<br/><br/>

## v3.0.19.0 - 2021-06-10 - [PR #415](https://github.com/NOAA-OWP/cahaba/pull/415)

Feature to evaluate performance of alternative CatFIM techniques.

### Additions
- Added `eval_catfim_alt.py` to evaluate performance of alternative CatFIM techniques.

<br/><br/>

## v3.0.18.0 - 2021-06-09 - [PR #404](https://github.com/NOAA-OWP/cahaba/pull/404)

To help analyze the memory consumption of the Fim Run process, the python module `memory-profiler` has been added to give insights into where peak memory usage is with in the codebase.

In addition, the Dockerfile was previously broken due to the Taudem dependency removing the version that was previously being used by FIM. To fix this, and allow new docker images to be built, the Taudem version has been updated to the newest version on the Github repo and thus needs to be thoroughly tested to determine if this new version has affected the overall FIM outputs.

### Additions
- Added `memory-profiler` to `Pipfile` and `Pipfile.lock`.
- Added `mprof` (memory-profiler cli utility) call to the `time_and_tee_run_by_unit.sh` to create overall memory usage graph location in the `/logs/{HUC}_memory.png` of the outputs directory.
- Added `@profile` decorator to all functions within scripts used in the `run_by_unit.sh` script to allow for memory usage tracking, which is then recorded in the `/logs/{HUC}.log` file of the outputs directory.

### Changes
- Changed the Taudem version in `Dockerfile.dev` to `98137bb6541a0d0077a9c95becfed4e56d0aa0ac`.
- Changed all calls of python scripts in `run_by_unit.s` to be called with the `-m memory-profiler` argument to allow scripts to also track memory usage.

<br/><br/>

## v3.0.17.1 - 2021-06-04 - [PR #395](https://github.com/NOAA-OWP/cahaba/pull/395)

Bug fix to the `generate_nws_lid.py` script

### Changes
- Fixes incorrectly assigned attribute field "is_headwater" for some sites in the `nws_lid.gpkg` layer.
- Updated `agg_nhd_headwaters_adj.gpkg`, `agg_nhd_streams_adj.gpkg`, `nwm_flows.gpkg`, and `nwm_catchments.gpkg` input layers using latest NWS LIDs.

<br/><br/>

## v3.0.17.0 - 2021-06-04 - [PR #393](https://github.com/NOAA-OWP/cahaba/pull/393)
BARC updates to cap the bathy calculated xsec area in `bathy_rc_adjust.py` and allow user to choose input bankfull geometry.

### Changes

- Added new env variable to control which input file is used for the bankfull geometry input to bathy estimation workflow.
- Modified the bathymetry cross section area calculation to cap the additional area value so that it cannot exceed the bankfull cross section area value for each stream segment (bankfull value obtained from regression equation dataset).
- Modified the `rating_curve_comparison.py` plot output to always put the FIM rating curve on top of the USGS rating curve (avoids USGS points covering FIM).
- Created a new aggregate csv file (aggregates for all hucs) for all of the `usgs_elev_table.csv` files (one per huc).
- Evaluate the FIM Bathymetry Adjusted Rating Curve (BARC) tool performance using the estimated bankfull geometry dataset derived for the NWM route link dataset.

<br/><br/>

## v3.0.16.3 - 2021-05-21 - [PR #388](https://github.com/NOAA-OWP/cahaba/pull/388)

Enhancement and bug fixes to `synthesize_test_cases.py`.

### Changes
- Addresses a bug where AHPS sites without benchmark data were receiving a CSI of 0 in the master metrics CSV produced by `synthesize_test_cases.py`.
- Includes a feature enhancement to `synthesize_test_cases.py` that allows for the inclusion of user-specified testing versions in the master metrics CSV.
- Removes some of the print statements used by `synthesize_test_cases.py`.

<br/><br/>

## v3.0.16.2 - 2021-05-18 - [PR #384](https://github.com/NOAA-OWP/cahaba/pull/384)

Modifications and fixes to `run_test_case.py`, `eval_plots.py`, and AHPS preprocessing scripts.

### Changes
- Comment out return statement causing `run_test_case.py` to skip over sites/hucs when calculating contingency rasters.
- Move bad sites list and query statement used to filter out bad sites to the `tools_shared_variables.py`.
- Add print statements in `eval_plots.py` detailing the bad sites used and the query used to filter out bad sites.
- Update AHPS preprocessing scripts to produce a domain shapefile.
- Change output filenames produced in ahps preprocessing scripts.
- Update workarounds for some sites in ahps preprocessing scripts.

<br/><br/>

## v3.0.16.1 - 2021-05-11 - [PR #380](https://github.com/NOAA-OWP/cahaba/pull/380)

The current version of Eventlet used in the Connector module of the FIM API is outdated and vulnerable. This update bumps the version to the patched version.

### Changes
- Updated `api/node/connector/requirements.txt` to have the Eventlet version as 0.31.0

<br/><br/>

## v3.0.16.0 - 2021-05-07 - [PR #378](https://github.com/NOAA-OWP/cahaba/pull/378)

New "Release" feature added to the FIM API. This feature will allow for automated FIM, CatFIM, and relevant metrics to be generated when a new FIM Version is released. See [#373](https://github.com/NOAA-OWP/cahaba/issues/373) for more detailed steps that take place in this feature.

### Additions
- Added new window to the UI in `api/frontend/gui/templates/index.html`.
- Added new job type to `api/node/connector/connector.py` to allow these release jobs to run.
- Added additional logic in `api/node/updater/updater.py` to run the new eval and CatFIM scripts used in the release feature.

### Changes
- Updated `api/frontend/output_handler/output_handler.py` to allow for copying more broad ranges of file paths instead of only the `/data/outputs` directory.

<br/><br/>

## v3.0.15.10 - 2021-05-06 - [PR #375](https://github.com/NOAA-OWP/cahaba/pull/375)

Remove Great Lakes coastlines from WBD buffer.

### Changes
- `gl_water_polygons.gpkg` layer is used to mask out Great Lakes boundaries and remove NHDPlus HR coastline segments.

<br/><br/>

## v3.0.15.9 - 2021-05-03 - [PR #372](https://github.com/NOAA-OWP/cahaba/pull/372)

Generate `nws_lid.gpkg`.

### Additions
- Generate `nws_lid.gpkg` with attributes indicating if site is a headwater `nws_lid` as well as if it is co-located with another `nws_lid` which is referenced to the same `nwm_feature_id` segment.

<br/><br/>

## v3.0.15.8 - 2021-04-29 - [PR #371](https://github.com/NOAA-OWP/cahaba/pull/371)

Refactor NHDPlus HR preprocessing workflow. Resolves issue #238

### Changes
- Consolidate NHD streams, NWM catchments, and headwaters MS and FR layers with `mainstem` column.
- HUC8 intersections are included in the input headwaters layer.
- `clip_vectors_to_wbd.py` removes incoming stream segment from the selected layers.

<br/><br/>

## v3.0.15.7 - 2021-04-28 - [PR #367](https://github.com/NOAA-OWP/cahaba/pull/367)

Refactor synthesize_test_case.py to handle exceptions during multiprocessing. Resolves issue #351

### Changes
- refactored `inundation.py` and `run_test_case.py` to handle exceptions without using `sys.exit()`.

<br/><br/>

## v3.0.15.6 - 2021-04-23 - [PR #365](https://github.com/NOAA-OWP/cahaba/pull/365)

Implement CatFIM threshold flows to Sierra test and add AHPS benchmark preprocessing scripts.

### Additions
- Produce CatFIM flows file when running `rating_curve_get_usgs_gages.py`.
- Several scripts to preprocess AHPS benchmark data. Requires numerous file dependencies not available through Cahaba.

### Changes
- Modify `rating_curve_comparison.py` to ingest CatFIM threshold flows in calculations.
- Modify `eval_plots.py` to save all site specific bar plots in same parent directory instead of in subdirectories.
- Add variables to `env.template` for AHPS benchmark preprocessing.

<br/><br/>

## v3.0.15.5 - 2021-04-20 - [PR #363](https://github.com/NOAA-OWP/cahaba/pull/363)

Prevent eval_plots.py from erroring out when spatial argument enabled if certain datasets not analyzed.

### Changes
- Add check to make sure analyzed dataset is available prior to creating spatial dataset.

<br/><br/>

## v3.0.15.4 - 2021-04-20 - [PR #356](https://github.com/NOAA-OWP/cahaba/pull/356)

Closing all multiprocessing Pool objects in repo.

<br/><br/>

## v3.0.15.3 - 2021-04-19 - [PR #358](https://github.com/NOAA-OWP/cahaba/pull/358)

Preprocess NHDPlus HR rasters for consistent projections, nodata values, and convert from cm to meters.

### Additions
- `preprocess_rasters.py` reprojects raster, converts to meters, and updates nodata value to -9999.
- Cleaned up log messages from `bathy_rc_adjust.py` and `usgs_gage_crosswalk.py`.
- Outputs paths updated in `generate_categorical_fim_mapping.py` and `generate_categorical_fim.py`.
- `update_raster_profile` cleans up raster crs, blocksize, nodata values, and converts elevation grids from cm to meters.
- `reproject_dem.py` imports gdal to reproject elevation rasters because an error was occurring when using rasterio.

### Changes
- `burn_in_levees.py` replaces the `gdal_calc.py` command to resolve inconsistent outputs with burned in levee values.

<br/><br/>

## v3.0.15.2 - 2021-04-16 - [PR #359](https://github.com/NOAA-OWP/cahaba/pull/359)

Hotfix to preserve desired files when production flag used in `fim_run.sh`.

### Changes

- Fixed production whitelisted files.

<br/><br/>

## v3.0.15.1 - 2021-04-13 - [PR #355](https://github.com/NOAA-OWP/cahaba/pull/355)

Sierra test considered all USGS gage locations to be mainstems even though many actually occurred with tributaries. This resulted in unrealistic comparisons as incorrect gages were assigned to mainstems segments. This feature branch identifies gages that are on mainstems via attribute field.

### Changes

- Modifies `usgs_gage_crosswalk.py` to filter out gages from the `usgs_gages.gpkg` layer such that for a "MS" run, only consider gages that contain rating curve information (via `curve` attribute) and are also mainstems gages (via `mainstems` attribute).
- Modifies `usgs_gage_crosswalk.py` to filter out gages from the `usgs_gages.gpkg` layer such that for a "FR" run, only consider gages that contain rating curve information (via `curve` attribute) and are not mainstems gages (via `mainstems` attribute).
- Modifies how mainstems segments are determined by using the `nwm_flows_ms.gpkg` as a lookup to determine if the NWM segment specified by WRDS for a gage site is a mainstems gage.

### Additions

- Adds a `mainstem` attribute field to `usgs_gages.gpkg` that indicates whether a gage is located on a mainstems river.
- Adds `NWM_FLOWS_MS` variable to the `.env` and `.env.template` files.
- Adds the `extent` argument specified by user when running `fim_run.sh` to `usgs_gage_crosswalk.py`.

<br/><br/>

## v3.0.15.0 - 2021-04-08 - [PR #340](https://github.com/NOAA-OWP/cahaba/pull/340)

Implementing a prototype technique to estimate the missing bathymetric component in the HAND-derived synthetic rating curves. The new Bathymetric Adjusted Rating Curve (BARC) function is built within the `fim_run.sh` workflow and will ingest bankfull geometry estimates provided by the user to modify the cross section area used in the synthetic rating curve generation.

### Changes
 - `add_crosswalk.py` outputs the stream order variables to `src_full_crosswalked.csv` and calls the new `bathy_rc_adjust.py` if bathy env variable set to True and `extent=MS`.
 - `run_by_unit.sh` includes a new csv outputs for reviewing BARC calculations.
 - `params_template.env` & `params_calibrated.env` contain new BARC function input variables and on/off toggle variable.
 - `eval_plots.py` now includes additional AHPS eval sites in the list of "bad_sites" (flagged issues with MS flowlines).

### Additions
 - `bathy_rc_adjust.py`:
    - Imports the existing synthetic rating curve table and the bankfull geometry input data (topwidth and cross section area per COMID).
    - Performs new synthetic rating curve calculations with bathymetry estimation modifications.
    - Flags issues with the thalweg-notch artifact.

<br/><br/>

## v3.0.14.0 - 2021-04-05 - [PR #338](https://github.com/NOAA-OWP/cahaba/pull/338)

Create tool to retrieve rating curves from USGS sites and convert to elevation (NAVD88). Intended to be used as part of the Sierra Test.

### Changes
 - Modify `usgs_gage_crosswalk.py` to:
    1) Look for `location_id` instead of `site_no` attribute field in `usgs_gages.gpkg` file.
    2) Filter out gages that do not have rating curves included in the `usgs_rating_curves.csv`.
 - Modify `rating_curve_comparison.py` to perform a check on the age of the user specified `usgs_rating_curves.csv` and alert user to the age of the file and recommend updating if file is older the 30 days.

### Additions
 - Add `rating_curve_get_usgs_curves.py`. This script will generate the following files:
     1) `usgs_rating_curves.csv`: A csv file that contains rating curves (including converted to NAVD88 elevation) for USGS gages in a format that is compatible with  `rating_curve_comparisons.py`. As it is is currently configured, only gages within CONUS will have rating curve data.
     2) `log.csv`: A log file that records status for each gage and includes error messages.
     3) `usgs_gages.gpkg`: A geospatial layer (in FIM projection) of all active USGS gages that meet a predefined criteria. Additionally, the `curve` attribute indicates whether a rating curve is found in the `usgs_rating_curves.csv`. This spatial file is only generated if the `all` option is passed with the `-l` argument.

<br/><br/>

## v3.0.13.0 - 2021-04-01 - [PR #332](https://github.com/NOAA-OWP/cahaba/pull/332)

Created tool to compare synthetic rating curve with benchmark rating curve (Sierra Test).

### Changes
 - Update `aggregate_fim_outputs.py` call argument in `fim_run.sh` from 4 jobs to 6 jobs, to optimize API performance.
 - Reroutes median elevation data from `add_crosswalk.py` and `rem.py` to new file (depreciating `hand_ref_elev_table.csv`).
 - Adds new files to `viz_whitelist` in `output_cleanup.py`.

### Additions
 - `usgs_gage_crosswalk.py`: generates `usgs_elev_table.csv` in `run_by_unit.py` with elevation and additional attributes at USGS gages.
 - `rating_curve_comparison.py`: post-processing script to plot and calculate metrics between synthetic rating curves and USGS rating curve data.

<br/><br/>

## v3.0.12.1 - 2021-03-31 - [PR #336](https://github.com/NOAA-OWP/cahaba/pull/336)

Fix spatial option in `eval_plots.py` when creating plots and spatial outputs.

### Changes
 - Removes file dependencies from spatial option. Does require the WBD layer which should be specified in `.env` file.
 - Produces outputs in a format consistent with requirements needed for publishing.
 - Preserves leading zeros in huc information for all outputs from `eval_plots.py`.

### Additions
 - Creates `fim_performance_points.shp`: this layer consists of all evaluated ahps points (with metrics). Spatial data retrieved from WRDS on the fly.
 - Creates `fim_performance_polys.shp`: this layer consists of all evaluated huc8s (with metrics). Spatial data retrieved from WBD layer.

<br/><br/>

## v3.0.12.0 - 2021-03-26 - [PR #327](https://github.com/NOAA-OWP/cahaba/pull/237)

Add more detail/information to plotting capabilities.

### Changes
 - Merge `plot_functions.py` into `eval_plots.py` and move `eval_plots.py` into the tools directory.
 - Remove `plots` subdirectory.

### Additions
 - Optional argument to create barplots of CSI for each individual site.
 - Create a csv containing the data used to create the scatterplots.

<br/><br/>

## v3.0.11.0 - 2021-03-22 - [PR #319](https://github.com/NOAA-OWP/cahaba/pull/298)

Improvements to CatFIM service source data generation.

### Changes
 - Renamed `generate_categorical_fim.py` to `generate_categorical_fim_mapping.py`.
 - Updated the status outputs of the `nws_lid_sites layer` and saved it in the same directory as the `merged catfim_library layer`.
 - Additional stability fixes (such as improved compatability with WRDS updates).

### Additions
 - Added `generate_categorical_fim.py` to wrap `generate_categorical_fim_flows.py` and `generate_categorical_fim_mapping.py`.
 - Create new `nws_lid_sites` shapefile located in same directory as the `catfim_library` shapefile.

<br/><br/>

## v3.0.10.1 - 2021-03-24 - [PR #320](https://github.com/NOAA-OWP/cahaba/pull/320)

Patch to synthesize_test_cases.py.

### Changes
 - Bug fix to `synthesize_test_cases.py` to allow comparison between `testing` version and `official` versions.

<br/><br/>

## v3.0.10.0 - 2021-03-12 - [PR #298](https://github.com/NOAA-OWP/cahaba/pull/298)

Preprocessing of flow files for Categorical FIM.

### Additions
 - Generate Categorical FIM flow files for each category (action, minor, moderate, major).
 - Generate point shapefile of Categorical FIM sites.
 - Generate csv of attribute data in shapefile.
 - Aggregate all shapefiles and csv files into one file in parent directory.
 - Add flood of record category.

 ### Changes
 - Stability fixes to `generate_categorical_fim.py`.

<br/><br/>

## v3.0.9.0 - 2021-03-12 - [PR #297](https://github.com/NOAA-OWP/cahaba/pull/297)

Enhancements to FIM API.

### Changes
 - `fim_run.sh` can now be run with jobs in parallel.
 - Viz post-processing can now be selected in API interface.
 - Jobs table shows jobs that end with errors.
 - HUC preset lists can now be selected in interface.
 - Better `output_handler` file writing.
 - Overall better restart and retry handlers for networking problems.
 - Jobs can now be canceled in API interface.
 - Both FR and MS configs can be selected for a single job.

<br/><br/>

## v3.0.8.2 - 2021-03-11 - [PR #296](https://github.com/NOAA-OWP/cahaba/pull/296)

Enhancements to post-processing for Viz-related use-cases.

### Changes
 - Aggregate grids are projected to Web Mercator during `-v` runs in `fim_run.sh`.
 - HUC6 aggregation is parallelized.
 - Aggregate grid blocksize is changed from 256 to 1024 for faster postprocessing.

<br/><br/>

## v3.0.8.1 - 2021-03-10 - [PR #302](https://github.com/NOAA-OWP/cahaba/pull/302)

Patched import issue in `tools_shared_functions.py`.

### Changes
 - Changed `utils.` to `tools_` in `tools_shared_functions.py` after recent structural change to `tools` directory.

<br/><br/>

## v3.0.8.0 - 2021-03-09 - [PR #279](https://github.com/NOAA-OWP/cahaba/pull/279)

Refactored NWS Flood Categorical HAND FIM (CatFIM) pipeline to open source.

### Changes
 - Added `VIZ_PROJECTION` to `shared_variables.py`.
 - Added missing library referenced in `inundation.py`.
 - Cleaned up and converted evaluation scripts in `generate_categorical_fim.py` to open source.
 - Removed `util` folders under `tools` directory.

<br/><br/>

## v3.0.7.1 - 2021-03-02 - [PR #290](https://github.com/NOAA-OWP/cahaba/pull/290)

Renamed benchmark layers in `test_cases` and updated variable names in evaluation scripts.

### Changes
 - Updated `run_test_case.py` with new benchmark layer names.
 - Updated `run_test_case_calibration.py` with new benchmark layer names.

<br/><br/>

## v3.0.7.0 - 2021-03-01 - [PR #288](https://github.com/NOAA-OWP/cahaba/pull/288)

Restructured the repository. This has no impact on hydrological work done in the codebase and is simply moving files and renaming directories.

### Changes
 - Moved the contents of the `lib` folder to a new folder called `src`.
 - Moved the contents of the `tests` folder to the `tools` folder.
 - Changed any instance of `lib` or `libDir` to `src` or `srcDir`.

<br/><br/>

## v3.0.6.0 - 2021-02-25 - [PR #276](https://github.com/NOAA-OWP/cahaba/pull/276)

Enhancement that creates metric plots and summary statistics using metrics compiled by `synthesize_test_cases.py`.

### Additions
 - Added `eval_plots.py`, which produces:
    - Boxplots of CSI, FAR, and POD/TPR
    - Barplot of aggregated CSI scores
    - Scatterplot of CSI comparing two FIM versions
    - CSV of aggregated statistics (CSI, FAR, POD/TPR)
    - CSV of analyzed data and analyzed sites

<br/><br/>

## v3.0.5.3 - 2021-02-23 - [PR #275](https://github.com/NOAA-OWP/cahaba/pull/275)

Bug fixes to new evaluation code.

### Changes

 - Fixed a bug in `synthesize_test_cases.py` where the extent (MS/FR) was not being written to merged metrics file properly.
 - Fixed a bug in `synthesize_test_cases.py` where only BLE test cases were being written to merged metrics file.
 - Removed unused imports from `inundation.py`.
 - Updated README.md

<br/><br/>

## v3.0.5.2 - 2021-02-23 - [PR #272](https://github.com/NOAA-OWP/cahaba/pull/272)

Adds HAND synthetic rating curve (SRC) datum elevation values to `hydroTable.csv` output.

### Changes

 - Updated `add_crosswalk.py` to included "Median_Thal_Elev_m" variable outputs in `hydroTable.csv`.
 - Renamed hydroid attribute in `rem.py` to "Median" in case we want to include other statistics in the future (e.g. min, max, range etc.).

<br/><br/>
## v3.0.5.1 - 2021-02-22

Fixed `TEST_CASES_DIR` path in `tests/utils/shared_variables.py`.

### Changes

 - Removed `"_new"` from `TEST_CASES_DIR` variable.

<br/><br/>

## v3.0.5.0 - 2021-02-22 - [PR #267](https://github.com/NOAA-OWP/cahaba/pull/267)

Enhancements to allow for evaluation at AHPS sites, the generation of a query-optimized metrics CSV, and the generation of categorical FIM. This merge requires that the `/test_cases` directory be updated for all machines performing evaluation.

### Additions

 - `generate_categorical_fim.py` was added to allow production of NWS Flood Categorical HAND FIM (CatFIM) source data. More changes on this script are to follow in subsequent branches.

### Removals

 - `ble_autoeval.sh` and `all_ble_stats_comparison.py` were deleted because `synthesize_test_cases.py` now handles the merging of metrics.
 - The code block in `run_test_case.py` that was responsible for printing the colored metrics to screen has been commented out because of the new scale of evaluations (formerly in `run_test_case.py`, now in `shared_functions.py`)
 - Remove unused imports from inundation wrappers in `/tools`.

### Changes

 - Updated `synthesize_test_cases.py` to allow for AHPS site evaluations.
 - Reorganized `run_test_case.py` by moving more functions into `shared_functions.py`.
 - Created more shared variables in `shared_variables.py` and updated import statements in relevant scripts.

<br/><br/>

## v3.0.4.4 - 2021-02-19 - [PR #266](https://github.com/NOAA-OWP/cahaba/pull/266)

Rating curves for short stream segments are replaced with rating curves from upstream/downstream segments.

### Changes

 - Short stream segments are identified and are reassigned the channel geometry from upstream/downstream segment.
 - `fossid` renamed to `fimid` and the attribute's starting value is now 1000 to avoid HydroIDs with leading zeroes.
 - Addresses issue where HydroIDs were not included in final hydrotable.
 - Added `import sys` to `inundation.py` (missing from previous feature branch).
 - Variable names and general workflow are cleaned up.

<br/><br/>

## v3.0.4.3 - 2021-02-12 - [PR #254](https://github.com/NOAA-OWP/cahaba/pull/254)

Modified `rem.py` with a new function to output HAND reference elev.

### Changes

 - Function `make_catchment_hydroid_dict` creates a df of pixel catchment ids and overlapping hydroids.
 - Merge hydroid df and thalweg minimum elevation df.
 - Produces new output containing all catchment ids and min thalweg elevation value named `hand_ref_elev_table.csv`.
 - Overwrites the `demDerived_reaches_split.gpk` layer by adding additional attribute `Min_Thal_Elev_meters` to view the elevation value for each hydroid.

<br/><br/>

## v3.0.4.2 - 2021-02-12 - [PR #255](https://github.com/NOAA-OWP/cahaba/pull/255)

Addresses issue when running on HUC6 scale.

### Changes

 - `src.json` should be fixed and slightly smaller by removing whitespace.
 - Rasters are about the same size as running fim as huc6 (compressed and tiled; aggregated are slightly larger).
 - Naming convention and feature id attribute are only added to the aggregated hucs.
 - HydroIDs are different for huc6 vs aggregated huc8s mostly due to forced split at huc boundaries (so long we use consistent workflow it shouldn't matter).
 - Fixed known issue where sometimes an incoming stream is not included in the final selection will affect aggregate outputs.

<br/><br/>

## v3.0.4.1 - 2021-02-12 - [PR #261](https://github.com/NOAA-OWP/cahaba/pull/261)

Updated MS Crosswalk method to address gaps in FIM.

### Changes

 - Fixed typo in stream midpoint calculation in `split_flows.py` and `add_crosswalk.py`.
 - `add_crosswalk.py` now restricts the MS crosswalk to NWM MS catchments.
 - `add_crosswalk.py` now performs a secondary MS crosswalk selection by nearest NWM MS catchment.

<br/><br/>

## v3.0.4.0 - 2021-02-10 - [PR #256](https://github.com/NOAA-OWP/cahaba/pull/256)

New python script "wrappers" for using `inundation.py`.

### Additions

 - Created `inundation_wrapper_nwm_flows.py` to produce inundation outputs using NWM recurrence flows: 1.5 year, 5 year, 10 year.
 - Created `inundation_wrapper_custom_flow.py` to produce inundation outputs with user-created flow file.
 - Created new `tools` parent directory to store `inundation_wrapper_nwm_flows.py` and  `inundation_wrapper_custom_flow.py`.

<br/><br/>

## v3.0.3.1 - 2021-02-04 - [PR #253](https://github.com/NOAA-OWP/cahaba/pull/253)

Bug fixes to correct mismatched variable name and file path.

### Changes

 - Corrected variable name in `fim_run.sh`.
 - `acquire_and_preprocess_inputs.py` now creates `huc_lists` folder and updates file path.

<br/><br/>

## v3.0.3.0 - 2021-02-04 - [PR #227](https://github.com/NOAA-OWP/cahaba/pull/227)

Post-process to aggregate FIM outputs to HUC6 scale.

### Additions

 - Viz outputs aggregated to HUC6 scale; saves outputs to `aggregate_fim_outputs` folder.

### Changes

 - `split_flows.py` now splits streams at HUC8 boundaries to ensure consistent catchment boundaries along edges.
 - `aggregate_fim_outputs.sh` has been depreciated but remains in the repo for potential FIM 4 development.
 - Replaced geopandas driver arg with getDriver throughout repo.
 - Organized parameters in environment files by group.
 - Cleaned up variable names in `split_flows.py` and `build_stream_traversal.py`.
 - `build_stream_traversal.py` is now assigning HydroID by midpoint instead centroid.
 - Cleanup of `clip_vectors_to_wbd.py`.

<br/><br/>

## v3.0.2.0 - 2021-01-25 - [PR #218](https://github.com/NOAA-OWP/cahaba/pull/218)

Addition of an API service to schedule, run and manage `fim_run` jobs through a user-friendly web interface.

### Additions

 - `api` folder that contains all the codebase for the new service.

<br/><br/>

## v3.0.1.0 - 2021-01-21 - [PR #206](https://github.com/NOAA-OWP/cahaba/pull/206)

Preprocess MS and FR stream networks

### Changes

 - Headwater stream segments geometries are adjusted to align with with NWM streams.
 - Incoming streams are selected using intersection points between NWM streams and HUC4 boundaries.
 - `clip_vectors_to_wbd.py` handles local headwaters.
 - Removes NHDPlus features categorized as coastline and underground conduit.
 - Added streams layer to production whitelist.
 - Fixed progress bar in `lib/acquire_and_preprocess_inputs.py`.
 - Added `getDriver` to shared `functions.py`.
 - Cleaned up variable names and types.

<br/><br/>

## v3.0.0.4 - 2021-01-20 - [PR #230](https://github.com/NOAA-OWP/cahaba/pull/230)

Changed the directory where the `included_huc*.lst` files are being read from.

### Changes

 - Changed the directory where the `included_huc*.lst` files are being read from.

<br/><br/>

## v3.0.0.3 - 2021-01-14 - [PR #210](https://github.com/NOAA-OWP/cahaba/pull/210)

Hotfix for handling nodata value in rasterized levee lines.

### Changes

 - Resolves bug for HUCs where `$ndv > 0` (Great Lakes region).
 - Initialize the `nld_rasterized_elev.tif` using a value of `-9999` instead of `$ndv`.

 <br/><br/>

## v3.0.0.2 - 2021-01-06 - [PR #200](https://github.com/NOAA-OWP/cahaba/pull/200)

Patch to address AHPSs mapping errors.

### Changes

 - Checks `dtype` of `hydroTable.csv` columns to resolve errors caused in `inundation.py` when joining to flow forecast.
 - Exits `inundation.py` when all hydrotable HydroIDs are lake features.
 - Updates path to latest AHPs site layer.
 - Updated [readme](https://github.com/NOAA-OWP/cahaba/commit/9bffb885f32dfcd95978c7ccd2639f9df56ff829)

<br/><br/>

## v3.0.0.1 - 2020-12-31 - [PR #184](https://github.com/NOAA-OWP/cahaba/pull/184)

Modifications to build and run Docker image more reliably. Cleanup on some pre-processing scripts.

### Changes

 - Changed to noninteractive install of GRASS.
 - Changed some paths from relative to absolute and cleaned up some python shebang lines.

### Notes
 - `aggregate_vector_inputs.py` doesn't work yet. Need to externally download required data to run fim_run.sh

 <br/><br/>

## v3.0.0.0 - 2020-12-22 - [PR #181](https://github.com/NOAA-OWP/cahaba/pull/181)

The software released here builds on the flood inundation mapping capabilities demonstrated as part of the National Flood Interoperability Experiment, the Office of Water Prediction's Innovators Program and the National Water Center Summer Institute. The flood inundation mapping software implements the Height Above Nearest Drainage (HAND) algorithm and incorporates community feedback and lessons learned over several years. The software has been designed to meet the requirements set by stakeholders interested in flood prediction and has been developed in partnership with several entities across the water enterprise.<|MERGE_RESOLUTION|>--- conflicted
+++ resolved
@@ -1,8 +1,8 @@
 All notable changes to this project will be documented in this file.
 We follow the [Semantic Versioning 2.0.0](http://semver.org/) format.
 
-<<<<<<< HEAD
-## v4.4.x.x - 2024-02-13 - [PR#1077](https://github.com/NOAA-OWP/inundation-mapping/pull/1077)
+
+## v4.4.11.0 - 2024-02-16 - [PR#1077](https://github.com/NOAA-OWP/inundation-mapping/pull/1077)
 
 Replace `fiona` with `pyogrio` to improve I/O speed. `geopandas` will use `pyogrio` by default starting with version 1.0. `pyarrow` was also added as an environment variable to further speedup I/O. As a result of the changes in this PR, `fim_pipeline.sh` runs approximately 10% faster.
 
@@ -20,7 +20,7 @@
         
 <br/><br/>
 
-=======
+
 ## v4.4.10.1 - 2024-02-16 - [PR#1075](https://github.com/NOAA-OWP/inundation-mapping/pull/1075)
 
 We recently added code to fim_pre_processing.sh that checks the CPU count. Earlier this test was being done in post-processing and was killing a pipeline that had already been running for a while.
@@ -38,7 +38,6 @@
 <br/><br/>
 
 
->>>>>>> b7f81386
 ## v4.4.10.0 - 2024-02-02 - [PR#1054](https://github.com/NOAA-OWP/inundation-mapping/pull/1054)
 
 Recent testing exposed a bug with the `acquire_and_preprocess_3dep_dems.py` script. It lost the ability to be re-run and look for files that were unsuccessful earlier attempts and try them again. It may have been lost due to confusion of the word "retry". Now "retry" means restart the entire run. A new flag called "repair"  has been added meaning fix what failed earlier.  This is a key feature it is common for communication failures when calling USGS to download DEMs.  And with some runs taking many hours, this feature becomes important.
