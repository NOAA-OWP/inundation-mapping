All notable changes to this project will be documented in this file.
We follow the [Semantic Versioning 2.0.0](http://semver.org/) format.


## v4.4.15.0 - 2024-04-17 - [PR#1081](https://github.com/NOAA-OWP/inundation-mapping/pull/1081)

This enhancement includes changes to the SRC calibration routine that uses the USGS published rating curve database. The modifications attempt to mimic the technique used in the stage-based CatFIM where the USGS WSE/flow is propagated upstream and downstream of the gauge location. This closes #892 

### Additions
`src/src_adjust_usgs_rating_trace.py`: updated SRC calibration routine to include the a new upstream/downstream tracing routine. The WSE(HAND stage) and flow targets obtained from the USGS rating curve are now applied to all hydroids within 8km (~5 miles) of the gauge location.  

### Changes
`fim_post_processing.sh`: using the new `src_adjust_usgs_rating_trace.py` in place of the `src_adjust_usgs_rating.py`
`src/src_roughness_optimization.py`: minor changes to facilitate new calibration input (reset index)
`src/utils/shared_variables.py`: added `USGS_CALB_TRACE_DIST` as the trace distance variable

### Removals
`src/src_adjust_usgs_rating.py`: deprecated (replaced with the new `src_adjust_usgs_rating_trace.py`)

<br/><br/>


## v4.4.14.1 - 2024-04-17 - [PR#1103](https://github.com/NOAA-OWP/inundation-mapping/pull/1103)

Adds checks for intermediate files produced by Whitebox in the AGREE process (`src/agreedem.py`). Without these checks, if Whitebox fails to produce an output, no error is generated until much later in the `src/delineate_hydros_and_produce_HAND.sh` processing chain which makes troubleshooting difficult.

### Changes

- `src/agreedem.py`: Added checks to verify existence of intermediate files before continuing

<br/><br/>


## v4.4.14.0 - 2024-04-17 - [PR#1106](https://github.com/NOAA-OWP/inundation-mapping/pull/10106)

Updates the FIM pipeline so it can process HUCs in southern Alaska. Running FIM in southern Alaska requires that a different CRS and a few different files be used. Additionally, some of the Alaska HUCs displayed an issue where the input stream density was too high, so this update introduces some logic to adjust the threshold of stream orders to exclude based on whether an Alaska HUC is listed as high or medium-high stream density. This update intriduces new Alaska-specific inputs, which are listed in the PR. 

### Changes
- `data/wbd/generate_pre_clip_fim_huc8.py`: Adjusted comment.
- `src/bash_variables.env`: Changed pre-clip HUC 8 directory to be a folder with both Alaska and CONUS HUCs.
- `src/check_huc_inputs.py`: Changed the `included_huc_list` variable to refer to a HUC list that includes Alaska.
- `src/derive_level_paths.py`: Add in logic to exclude different stream orders based on whether the HUC falls into the high or medium-high density HUC lists.
- `src/run_by_branch.sh`: Add in logic to check whether the HUC is in Alaska or not and to use the correct CRS accordingly.
- `src/run_unit_wb.sh`: Add in logic to check whether the HUC is in Alaska or not and to use the correct CRS and DEM domain filename accordingly.
- `src/utils/shared_variables.py`: Add the Alaska CRS, a list of high stream density HUCs, and a list of medium-high stream density HUCs.

<br/><br/>


## v4.4.13.3 - 2024-04-15 - [PR#1114](https://github.com/NOAA-OWP/inundation-mapping/pull/1114)

Two recent dependabot PR's came in, one for upgrading the `pillow` package and the other for upgrading idna. Both have been adjusted in this PR. 
In this PR, we also moved `openpyxl` package, which was part of an independent dockerfile, Pipfile and Pipefile.lock in the "dev" directory. This is now merged into the parent standard docker image.

Covers [PR 1111](https://github.com/NOAA-OWP/inundation-mapping/pull/1111) and 
Covers [PR 1119](https://github.com/NOAA-OWP/inundation-mapping/pull/1119)

A small update to the README.md was also updated for an unrelated topic (about AWS S3 credentials).

### Changes
- `Pipfile / Pipefile.lock`: As described above.
- `data/ble/ble_benchmark/README.md`: Updated notes to remove talking the specific ble docker image.

### Removals
- `data/ble/ble_benchmark`
   - `Dockerfile`: removed in favor the parent root Docker files.
   - `Pipfile`: removed in favor the parent root Docker files.
   - `Pipfile.lock` : removed in favor the parent root Docker files.

<br/><br/>


## v4.4.13.2 - 2024-04-04 - [PR#1110](https://github.com/NOAA-OWP/inundation-mapping/pull/1110)

This PR reflects upgrades for openJDK from 17.0.8 to something higher, minimum of 17.0.9. After some research, we can not upgrade all the way to the latest openJDK but can jump up to 19.0.  This limitation is related to version of our base docker image.  openJDK was identified as requiring an upgrade by a system wide security scan.

The "black" packages is also be upgraded from 23.7.0 to 24.3.

**NOTE: the update of "black" has change the rules slightly for formatting. This is why you see a bunch of files being changed but only for the formatting changes.**

### Files Change
- `Dockerfile`, `Pipfile`, `Pipefile.lock`
- `pre-commit-config.yaml` is also has Black upgraded for CI/CD tests for linting during GIT check ins.
- `many files`:
     - 19 files have had minor formatting changes related to the upgrade in the "black" package.

<br/><br/>

<<<<<<< HEAD

## v4.4.x.x - 2024-04-15 - [PR#1121](https://github.com/NOAA-OWP/inundation-mapping/pull/1121)

Some NWM streams, particularly in coastal areas, fail to reach the edge of the DEM resulting in reverse flow. This issue was resolved by clipping the ocean mask from the buffered WBD and DEM, and any remaining streams that didn't have outlets reaching the edge of the buffered WBD boundary were extended by snapping the end to the nearest point on the buffered WBD.

### Changes

- `data/wbd/clip_vectors_to_wbd.py`: Clips `landsea` ocean mask from the buffered WBD and adds a function to extend outlet streams to the buffered WBD

<br/><br/>

=======
>>>>>>> f30a4862
## v4.4.13.1 - 2024-03-11 - [PR#1086](https://github.com/NOAA-OWP/inundation-mapping/pull/1086)

Fixes bug where levee-protected areas were not being masked from branch 0 DEMs.

### Changes

`src/mask_dem.py`: Corrects indentation preventing masked branch 0 from overwriting existing DEM.

<br/><br/>

## v4.4.13.0 - 2024-03-11 - [PR#1006](https://github.com/NOAA-OWP/inundation-mapping/pull/1006)

Adds a new module that mitigates the branch outlet backpool error. In some HUCs, an overly-large catchment appears at the outlet of the branch (as in issue #985) which causes an artificially large amount of water to get routed to the smaller stream instead of the main stem. This issue is mitigated by trimming the levelpath just above the outlet and removing the offending pixel catchment from the pixel catchments and catchment reaches files. 

The branch outlet backpool issue is identified based on two criteria: 
  1. There is a pixel catchment that is abnormally large (more than two standard deviations above the mean.)
  2. The abnormally-large pixel catchment occurs at the outlet of the levelpath.

If both criteria are met for a branch, then the issue is mitigated by trimming the flowline to the third-to-last point.

### Additions

- `src/mitigate_branch_outlet_backpool.py`: Detects and mitigates the branch outlet backpool error. If both branch outlet backpool criteria are met, the snapped point is set to be the penultimate vertex and then the flowline is trimmed to that point (instead of the last point). Trims the `gw_catchments_pixels_<id>.tif` and `gw_catchments_reaches_<id>.tif` rasters by using `gdal_polygonize.py` to polygonize the `gw_pixel_catchments_<id>.tif` file, creating a mask that excludes the problematic pixel catchment, and then using that mask to trim the pixel catchment and catchment reaches rasters.

### Changes

- `src/delineate_hydros_and_produce_HAND.sh`: Adds the `mitigate_branch_outlet_backpool.py` module to run after the  `Gage Watershed for Pixels` step. 
- `src/split_flows.py`: Improves documentation and readability.

<br/><br/>


## v4.4.12.0 - 2024-03-11 - [PR#1078](https://github.com/NOAA-OWP/inundation-mapping/pull/1078)

Resolves issue #1033 by adding Alaska-specific data to the FIM input folders and updating the pre-clip vector process to use the proper data and CRS when an Alaska HUC is detected. The `-wbd` flag was removed from the optional arguments of `generate_pre_clip_fim_huc8`. The WBD file path will now only be sourced from the `bash_variables.env` file. The `bash_variables.env` file has been updated to include the new Alaska-specific FIM input files.

### Changes

- `/data/wbd/`
    - `clip_vectors_to_wbd.py`: Replaced all CRS inputs with the `huc_CRS` variable, which is input based on whether the HUC is Alaska or CONUS. Previously, the default FIM projection was automatically assigned as the CRS (which had been retrieved from `utils.shared_variables`).

    - `generate_pre_clip_fim_huc8.py`:
        - Added Alaska projection and links to the new Alaska data file paths that were added to `bash_variables.env`.
        - Removed the `wbd` argument from the `pre_clip_hucs_from_wbd` function and made it so that the code gets the WBD path from `bash_variables.env`.
        - Added logic to check whether the HUC is in Alaska and, if so, use the Alaska-specific HUC and input file paths.
        - Cleaned up the spelling and formatting of some comments
- `/src/`
    - `bash_variables.env`: Added the Alaska-specific projection (EPSG:3338) and file paths for Alaska-specific data (see data changelog for list of new input data)

<br/><br/>


## v4.4.11.1 - 2024-03-08 - [PR#1080](https://github.com/NOAA-OWP/inundation-mapping/pull/1080)

Fixes bug in bathymetric adjustment where `mask` is used with `geopandas.read_file`. The solution is to force `read_file` to use `fiona` instead of `pyogrio`.

### Changes

`src/bathymetric_adjustment.py`: Use `engine=fiona` instead of default `pyogrio` to use `mask=` with `geopandas.read_file`

<br/><br/>

## v4.4.11.0 - 2024-02-16 - [PR#1077](https://github.com/NOAA-OWP/inundation-mapping/pull/1077)

Replace `fiona` with `pyogrio` to improve I/O speed. `geopandas` will use `pyogrio` by default starting with version 1.0. `pyarrow` was also added as an environment variable to further speedup I/O. As a result of the changes in this PR, `fim_pipeline.sh` runs approximately 10% faster.

### Changes

- `Pipfile`: Upgraded `geopandas` from v0.12.2 to v0.14.3, added `pyogrio`, and fixed version of `pyflwdir`.
- `src/bash_variables.env`: Added environment variable for `pyogrio` to use `pyarrow`
- To all of the following files: Added `pyogrio` and `pyarrow`
    - `data/`
        - `bathymetry/preprocess_bathymetry.py`, `ble/ble_benchmark/create_flow_forecast_file.py`, `esri.py`, `nld/levee_download.py`, `usgs/acquire_and_preprocess_3dep_dems.py`, `wbd/clip_vectors_to_wbd.py`, `wbd/preprocess_wbd.py`, `write_parquet_from_calib_pts.py`
    - `src/`
        - `add_crosswalk.py`, `associate_levelpaths_with_levees.py`, `bathy_rc_adjust.py`, `bathymetric_adjustment.py`, `buffer_stream_branches.py`, `build_stream_traversal.py`, `crosswalk_nwm_demDerived.py`, `derive_headwaters.py`, `derive_level_paths.py`, `edit_points.py`, `filter_catchments_and_add_attributes.py`, `finalize_srcs.py`, `make_stages_and_catchlist.py`, `mask_dem.py`, `reachID_grid_to_vector_points.py`, `split_flows.py`, `src_adjust_spatial_obs.py`, `stream_branches.py`, `subset_catch_list_by_branch_id.py`, `usgs_gage_crosswalk.py`, `usgs_gage_unit_setup.py`, `utils/shared_functions.py`
    - `tools/`
        - `adjust_rc_with_feedback.py`, `check_deep_flooding.py`, `create_flow_forecast_file.py`, `eval_plots.py`, `evaluate_continuity.py`, `evaluate_crosswalk.py`, `fimr_to_benchmark.py`, `find_max_catchment_breadth.py`, `generate_categorical_fim.py`, `generate_categorical_fim_flows.py`, `generate_categorical_fim_mapping.py`, `generate_nws_lid.py`, `hash_compare.py`, `inundate_events.py`, `inundation.py`, `make_boxes_from_bounds.py`, `mosaic_inundation.py`, `overlapping_inundation.py`, `rating_curve_comparison.py`, `rating_curve_get_usgs_curves.py`, `test_case_by_hydro_id.py`, `tools_shared_functions.py`
        
<br/><br/>

## v4.4.10.1 - 2024-02-16 - [PR#1075](https://github.com/NOAA-OWP/inundation-mapping/pull/1075)

We recently added code to fim_pre_processing.sh that checks the CPU count. Earlier this test was being done in post-processing and was killing a pipeline that had already been running for a while.

Fix:
- Removed the CPU test from pre-processing. This puts us back to it possibly failing in post-processing but we have to leave it for now. 
- Exit status codes (non 0) are now returned in pre-processing and post-processing when an error has occurred.

Tested that the a non zero return exit from pre-processing shuts down the AWS step functions.

### Changes
- `fim_pre_processing.sh`: added non zero exit codes when in error, plus removed CPU test
- `fim_post_processing.sh`:  added non zero exit codes when in error

<br/><br/>


## v4.4.10.0 - 2024-02-02 - [PR#1054](https://github.com/NOAA-OWP/inundation-mapping/pull/1054)

Recent testing exposed a bug with the `acquire_and_preprocess_3dep_dems.py` script. It lost the ability to be re-run and look for files that were unsuccessful earlier attempts and try them again. It may have been lost due to confusion of the word "retry". Now "retry" means restart the entire run. A new flag called "repair"  has been added meaning fix what failed earlier.  This is a key feature it is common for communication failures when calling USGS to download DEMs.  And with some runs taking many hours, this feature becomes important.

Also used the opportunity to fix a couple of other minor issues:
1) Reduce log output
2) Add a test for ensuring the user does not submit job numbers (num of cpu requests) to exceed the system max cpus. This test exists in a number of places in the code but way later in the processing stack after alot of processing has been done. Now it is done at the start of the fim pipeline stack.
3) remove arguments for "isaws" which is no longer in use and has not been for a while.
4) quick upgrade to the tracker log that keeps track of duration of each unit being processed.

### Changes


- `data\usgs\`
    - `acquire_and_preprocess_3dep_dems.py`: Re-add a feature which allowed for restarting and redo missing outputs or partial outputs. System now named as a "repair" system.
- `fim_pipeline.sh`:  remove the parallel `--eta` flag to reduce logging. It was not needed, also removed "isaws" flag.
- `fim_pre_processing.sh`: Added validation tests for maximum CPU requests (job numbers)
- `fim_post_processing.sh`: Added a permissions updated as output folders were being locked due to permissions.
- `fim_process_unit_wb.sh`: Fixed a bug with output folders being locked due to permissions, but it was not recursive.
- `src`
    - `bash_functions.sh`: Added function so the unit timing logs would also have a time in percentage so it can easily be used to calculate averages.
    - `delineate_hydros_and_produce_HAND.sh`: Removed some unnecessary logging. Changed a few gdal calls to be less verbose.
    - `derive_level_paths.py`: Changed verbose to false to reduce  unnecessary logging.
    - `run_by_branch.sh`: Removed some unnecessary logging. Added a duration system so we know how long the branch took to process.
    - `run_unit_by_wb.sh`: Removed some unnecessary logging. Changed a few gdal calls to be less verbose.
    - `split_flows.py`: Removed progress bar which was unnecessary and was adding to logging.
  
<br/><br/>

## v4.4.9.2 - 2024-02-02 - [PR#1066](https://github.com/NOAA-OWP/inundation-mapping/pull/1066)

Adds an index to the aggregated `crosswalk_table.csv`. The index is a consecutive integer that starts at 1. Columns have been reordered, renamed, and sorted.

### Changes

`tools/combine_crosswalk_tables.py`: Adds index and sorts and renames columns

<br/><br/>

## v4.4.9.1 - 2024-02-02 - [PR#1073](https://github.com/NOAA-OWP/inundation-mapping/pull/1073)

Dependabot requested two fixes. One for an upgrade to pillow [#1068](https://github.com/NOAA-OWP/inundation-mapping/pull/1068) and the other for juypterlab #[1067 ](https://github.com/NOAA-OWP/inundation-mapping/pull/1067)

### Changes

- `src`
    - `Pipfile` and `Pipfile.lock`: Updated some packages.
    
<br/><br/>

## v4.4.9.0 - 2024-01-12 - [PR#1058](https://github.com/NOAA-OWP/inundation-mapping/pull/1058)

Upgrades base Docker image to GDAL v3.8.0. In order to upgrade past GDAL v.3.4.3 (see #1029), TauDEM's `aread8` was replaced with a module from the `pyflwdir` Python package.

### Additions

- `src/accumulate_headwaters.py`: Uses `pyflwdir` to accumulate headwaters and threshold and create stream pixels.

### Changes

- `Dockerfile`: Upgrade GDAL from v.3.4.3 to v.3.8.0; remove JDK 17 and TauDEM `aread8` and `threshold`.
- `Pipfile` and `Pipfile.lock`: Add `pyflwdir`, `pycryptodomex` and upgrade Python version.
- `src/delineate_hydros_and_produce_HAND.sh`: Add `src/accumulate_headwaters.py` and remove TauDEM `aread8` and `threshold`

<br/><br/>

## v4.4.8.4 - 2024-01-12 - [PR#1061](https://github.com/NOAA-OWP/inundation-mapping/pull/1061)

Adds a post-processing tool to compare crosswalked (conflated) `feature_id`s between NWM stream network to DEM-derived reaches. The tool is run if the `-x` flag is added to `fim_pipeline.sh`. Results are computed for branch 0 and saved in a summary file in the HUC output folder.

### Additions

- `tools/evaluate_crosswalk.py`: evaluates crosswalk accuracy using two methods:
    - intersections: the number of intersections between streamlines
    - network (or tree): compares the feature_ids of the immediate upstream segments

### Changes

- `Dockerfile`: added `toolsDir` environment variable
- `fim_pipeline.sh`: added `-x` flag to run crosswalk evaluation tool
- `fim_post_processing.sh`: changed hardcoded `/foss_fim/tools` to `toolsDir` environment variable
- `fim_pre_processing.sh`: added `evaluateCrosswalk` environment variable
- `src/`
    - `add_crosswalk.py`: fix bug
    - `delineate_hydros_and_produce_HAND.sh`: added a call to `verify_crosswalk.py` if evaluateCrosswalk is True.

<br/><br/>

## v4.4.8.3 - 2024-01-05 - [PR#1059](https://github.com/NOAA-OWP/inundation-mapping/pull/1059)

Fixes erroneous branch inundation in levee-protected areas.

Levees disrupt the natural hydrology and can create large catchments that contain low-lying areas in levee-protected areas that are subject to being inundated in the REM (HAND) grid. However, these low-lying areas are hydrologically disconnected from the stream associated with the catchment and can be erroneously inundated. Branch inundation in levee-protected areas is now confined to the catchment for the levelpath.

### Changes

- `src/`
    - `delineate_hydros_and_produce_HAND.sh`: Adds input argument for catchments.
    - `mask_dem.py`: Adds DEM masking for areas of levee-protected areas that are not in the levelpath catchment.

<br/><br/>


## v4.4.8.2 - 2023-12-12 - [PR#1052](https://github.com/NOAA-OWP/inundation-mapping/pull/1052)

The alpha test for v4.4.8.1 came back with a large degradation in skill and we noticed that the global manning's roughness file was changed in v4.4.7.1 - likely in error.

### Changes

- `src`/`bash_variables.env`: changed the global roughness file to `${inputsDir}/rating_curve/variable_roughness/mannings_global_06_12.csv`

<br/><br/>

## v4.4.8.1 - 2023-12-08 - [PR#1047](https://github.com/NOAA-OWP/inundation-mapping/pull/1047)

Upgrades JDK to v.17.0.9 in Docker image to address security vulnerabilities.

### Changes

- `Dockerfile`: Upgrades JDK to v.17.

<br/><br/>

## v4.4.8.0 - 2023-12-08 - [PR#1045](https://github.com/NOAA-OWP/inundation-mapping/pull/1045)

In order to avoid file system collisions on AWS, and keep the reads/writes from the same file on disk to a minimum, three files (`HUC6_dem_domain.gpkg`, `nws_lid.gpkg`, `reformat_ras_rating_curve_points_rel_101.gpkg`, & `usgs_gages.gpkg`) are now copied from disk into a scratch directory (temporary working directory), and removed after processing steps are completed.

### Changes

- `config`/`deny_unit.lst`: Add files to remove list - repetitive copies needed for processing step (`run_unit_wb.sh`)
- `src`
    - `bash_variables.env`: Add a new variable for the ras rating curve filename. It will be easier to track the filename in the `.env`, and pull into `run_unit_wb.sh`, rather than hardcode it.
    - `run_unit_wb.sh`: Copy files and update references from `$inputsDir` to `$tempHucDataDir`.

<br/><br/>

## v4.4.7.2 - 2023-12-08 - [PR#1026](https://github.com/NOAA-OWP/inundation-mapping/pull/1026)

A couple of directly related issues were fixed in this PR.
The initial problem came from Issue #[1025](https://github.com/NOAA-OWP/inundation-mapping/issues/1025) which was about a pathing issue for the outputs directory. In testing that fix, it exposed a few other pathing and file cleanup issues which are now fixed. We also added more console output to help view variables and pathing.

### Changes

- `config`/`params_template.env`:  Updated for a newer mannings global file. Changed and tested by Ryan Spies.
- `tools`
    - `inundate_mosiac_wrapper.py`:  Took out a misleading and non-required print statement.
    - `inundate_nation.py`: As mentioned above.

<br/><br/>

## v4.4.7.1 - 2023-12-01 - [PR#1036](https://github.com/NOAA-OWP/inundation-mapping/pull/1036)

Quick update to match incoming ras2fim calibration output files being feed into FIM was the initial change.

There is no FIM issue card for this, but this is related to a ras2fim [PR #205](https://github.com/NOAA-OWP/ras2fim/pull/205) which also made changes to ensure compatibility. New copies of both the `reformat_ras_rating_curve_table_rel_101.csv` and `reformat_ras_rating_curve_points_rel_101.gpkg` were generated from ras2fim but retained the version of `rel_101`.

Originally, was planning to update just the two locations for newer versions of the two `reformat_ras_rating_surve...` files. Both had been update to recognize the ras2release version rel_101.

In the process of doing that, we took the opportunity to move all inputs files from params_template.env and put them into bash_variables.env as per precedence set recently.

### Changes

- `config`/`params_template.env`: moved input variables into `src/bash_variables.env`
- `src`
    - `bash_variablles.env`: Added all input variables from `params_template.env` to here and added one new one from `run_unit_wb.sh` for ras_rating_curve_points_gpkg.
    - `run_unit_wb.sh`:   Updated an input param to the usgs_gage_unit_setup.py file to point the -ras param to the updated rel_101 value now in the `src/bash_variables.env`.
    - `usgs_gage_unit_setup.py`:  Changed to drop a column no longer going to be coming from ras2fim calibration files.

<br/><br/>

## v4.4.7.0 - 2023-11-13 - [PR#1030](https://github.com/NOAA-OWP/inundation-mapping/pull/1030)

This PR introduces the `.github/workflows/lint_and_format.yaml` file which serves as the first step in developing a Continuous Integration pipeline for this repository. 
The `flake8-pyproject` dependency is now used, as it works out of the box with the `pre-commit` GitHub Action in the GitHub Hosted Runner environment.
In switching to this package, a couple of `E721` errors appeared. Modifications were made to the appropriate files to resolve the `flake8` `E721` errors.
Also, updates to the `unit_tests` were necessary since Branch IDs have changed with the latest code.  

A small fix was also included where `src_adjust_ras2fim_rating.py` which sometimes fails with an encoding error when the ras2fim csv sometimes is created or adjsuted in windows.

### Changes
- `.pre-commit-config.yaml`: use `flake8-pyproject` package instead of `pyproject-flake8`.
- `Pipfile` and `Pipfile.lock`: updated to use `flake8-pyproject` package instead of `pyproject-flake8`, upgrade `pyarrow` version.
- `data`
    - `/wbd/generate_pre_clip_fim_huc8.py`: Add space between (-) operator line 134.
    - `write_parquet_from_calib_pts.py`: Add space between (-) operator line 234.
- `src`
    - `check_huc_inputs.py`: Change `== string` to `is str`, remove `import string`
    - `src_adjust_ras2fim_rating.py`: Fixed encoding error.
- `tools`
    - `eval_plots.py`: Add space after comma in lines 207 & 208
    - `generate_categorical_fim_mapping.py`: Use `is` instead of `==`, line 315
    - `hash_compare.py`: Add space after comma, line 153.
    - `inundate_mosaic_wrapper.py`: Use `is` instead of `==`, line 73.
    - `inundation_wrapper_nwm_flows.py`: Use `is not` instead of `!=`, line 76.
    - `mosaic_inundation.py`: Use `is` instead of `==`, line 181.
- `unit_tests`
    - `README.md`: Updated documentation, run `pytest` in `/foss_fim` directory.
    - `clip_vectors_to_wbd_test.py`: File moved to data/wbd directory, update import statement, skipped this test.
    - `filter_catchments_and_add_attributes_params.json`: Update Branch ID
    - `inundate_gms_params.json`: Moved to `unit_tests/` folder.
    - `inundate_gms_test.py`: Moved to `unit_tests/` folder.
    - `inundation_params.json`: Moved to `unit_tests/` folder.
    - `inundation_test.py`: Moved to `unit_tests/` folder.
    - `outputs_cleanup_params.json`: Update Branch ID
    - `outputs_cleanup_test.py`: Update import statement
    - `split_flows_params.json`: Update Branch ID
    - `usgs_gage_crosswalk_params.json`: Update Branch ID & update argument to gage_crosswalk.run_crosswalk
    - `usgs_gage_crosswalk_test.py`: Update params to gage_crosswalk.run_crosswalk

### Additions 
- `.github/workflows/`
    - `lint_and_format.yaml`: Add GitHub Actions Workflow file for Continuous Integration environment (lint and format test).

<br/><br/>

## v4.4.6.0 - 2023-11-17 - [PR#1031](https://github.com/NOAA-OWP/inundation-mapping/pull/1031)

Upgrade our acquire 3Dep DEMs script to pull down South Alaska HUCS with its own CRS.

The previous set of DEMs run for FIM and it's related vrt already included all of Alaska, and those have not been re-run. FIM code will be updated in the near future to detect if the HUC starts with a `19` with slight different logic, so it can preserve the CRS of EPSG:3338 all the way to final FIM outputs.  See [792 ](https://github.com/NOAA-OWP/inundation-mapping/issues/792)for new integration into FIM.

A new vrt for the new South Alaska DEMs was also run with no changes required.

This issue closes [1028](https://github.com/NOAA-OWP/inundation-mapping/issues/1028). 

### Additions
- `src/utils`
     - `shared_validators.py`: A new script where we can put in code to validate more complex arguments for python scripts. Currently has one for validating CRS values. It does valid if the CRS value is legitimate but does check a bunch of formatting including that it starts with either the name of `EPSG` or `ESRI`

### Changes
- `data/usgs` 
    - `aquire_and_preprocess_3dep_dems.py`: Changes include:
        - Add new input arg for desired target projection and logic to support an incoming CRS.
        - Updated logic for pre-existing output folders and `on-the-fly` question to users during execution if they want to overwrite the output folder (if applicable).
        - Changed date/times to utc.
        - Upgraded error handing for the gdal "processing" call.

<br/><br/>


## v4.4.5.0 - 2023-10-26 - [PR#1018](https://github.com/NOAA-OWP/inundation-mapping/pull/1018)

During a recent BED attempt which added the new pre-clip system, it was erroring out on a number of hucs. It was issuing an error in the add_crosswalk.py script. While a minor bug does exist there, after a wide number of tests, the true culprit is the memory profile system embedded throughout FIM. This system has been around for at least a few years but not in use. It is not 100% clear why it became a problem with the addition of pre-clip, but that changes how records are loaded which likely affected memory at random times.

This PR removes that system.

A couple of other minor updates were made:
- Update to the pip files (also carried forward changes from other current PRs)
- When a huc or huc list is provided to fim_pipeline, it goes to a script, check_huc_inputs.py, to ensure that the incoming HUCs are valid and in that list. In the previous code it looks for all files with the file name pattern of "included_huc*.lst". However, we now only want it to check against the file "included_huc8.list".

### Changes
- `CONTRIBUTING.md`: Text update.
- `Pipfile` and `Pipfile.lock`: updated to remove tghe memory-profiler package, update gval to 0.2.3 and update urllib3 to 1.26.18.
- `data/wbd`
    - `clip_vectors_to_wbd.py`: remove profiler
 - `src`
     - `add_crosswalk.py`: remove profiler
     - `add_thalweg_lateral.py`: remove profiler.
     - `aggregate_by_huc.py`: remove profiler and small text correction.
     - `agreedem.py`: remove profiler.
     - `bathy_src_adjust_topwidth.py`: remove profiler.
     - `burn_in_levees.py`: remove profiler.
     - `check_huc_inputs.py`: changed test pattern to just look against `included_huc8.lst`.
     - `delineate_hydros_and_produce_HAND.sh`: remove profiler.
     - `filter_catchments_and_add_attributes.py`: remove profiler.
     - `make_stages_and_catchlist.py` remove profiler.
     - `mask_dem.py`: remove profiler.
     - `reachID_grid_to_vector_points.py`: remove profiler.
     - `run_unit_wb.sh`: remove profiler.
     - `split_flows.py`: remove profiler.
     - `unique_pixel_and_allocation.py`: remove profiler.
     - `usgs_gage_crosswalk.py`: remove profiler.
     - `usgs_gage_unit_setup.py`: remove profiler.
     - `utils`
         - `shared_functions`: remove profiler.
      ` unit_tests`
          - `clip_vectors_to_wbd_tests.py`: Linting tools change order of the imports.

<br/><br/>

## v4.4.4.1 - 2023-10-26 - [PR#1007](https://github.com/NOAA-OWP/inundation-mapping/pull/1007)

Updates GVAL to address memory and performance issues associated with running synthesize test cases.

### Changes

- `tools/tools_shared_functions.py`
- `Pipfile`
- `pyproject.toml`
- `tools/run_test_case.py`
- `tools/synthesize_test_cases.py`
- `tools/inundate_mosaic_wrapper`
<br/><br/>

## v4.4.4.0 - 2023-10-20 - [PR#1012](https://github.com/NOAA-OWP/inundation-mapping/pull/1012)

The way in which watershed boundary data (WBD) is generated and processed has been modified. Instead of generating those files "on the fly" for every run, a script has been added that will take a huclist and create the .gpkg files per HUC in a specified directory (`$pre_clip_huc_dir`).  During a `fim_pipeline.sh` run, the pre-clipped staged vectors will be copied over to the containers' working directory. This reduces runtime and the repetitive computation needed to generate those files every run.

### Changes

- `src/`
    - `bash_variables.env`: Add pre_clip_huc_dir env variable. 
    - `clip_vectors_to_wbd.py`: Moved to `/data/wbd/clip_vectors_to_wbd.py`.
    - `src/run_unit_wb.sh`: Remove ogr2ogr calls to get & clip WBD, remove call to clip_vectors_to_wbd.py, and replace with copying staged .gpkg files. 

### Additions

- `data/wbd/`
    - `generate_pre_clip_fim_huc8.py`: This script generates the pre-clipped vectors at the huc level.

<br/><br/>

## v4.4.3.0 - 2023-10-10 - [PR#1005](https://github.com/NOAA-OWP/inundation-mapping/pull/1005)

Revise stream clipping to WBD by (1) reducing the buffer to clip streams away from the edge of the DEM (to prevent reverse flow issues) from 3 cells to 8 cells to account for the 70m AGREE buffer; (2) splitting MultiLineStrings formed by NWM streams being clipped by the DEM edge and then re-entering the DEM, and retaining only the lowest segment. Also changes the value of `input_WBD_gdb` to use the WBD clipped to the DEM domain.

### Changes

- `src/`
    - `bash_variables.env`: Update WBD to the WBD clipped to the DEM domain
    - `clip_vectors_to_wbd.py`: Decrease stream buffer from 3 to 8 cells inside of the WBD buffer; select the lowest segment of any incoming levelpaths that are split by the DEM edge.
    - `derive_level_paths.py`: Remove unused argument
    - `stream_branches.py`: Remove unused argument

<br/><br/>

## v4.4.2.3 - 2023-09-21 - [PR#998](https://github.com/NOAA-OWP/inundation-mapping/pull/998)

Removes exclude list for black formatter in `.pre-commit-config.yaml` as well as in `pyproject.toml`. Ran the `black` executable on the 
whole repository, the re-formatted files in `src/` & `tools/` are included.

### Changes

- `.pre-commit-config.yaml`
- `pyproject.toml`
- `src/add_crosswalk.py`
- `src/bathy_src_adjust_topwidth.py`
- `src/bathymetric_adjustment.py`
- `src/identify_src_bankfull.py`
- `src/src_roughness_optimization.py`
- `tools/vary_mannings_n_composite.py`

<br/><br/>

## v4.4.2.2 - 2023-09-21 - [PR#997](https://github.com/NOAA-OWP/inundation-mapping/pull/997)

Bug fix for an error related to reindexing in `StreamNetwork.drop()`.

### Changes

- `src/stream_branches.py`: Fixes reindexing error.

<br/><br/>

## v4.4.2.1 - 2023-09-20 - [PR#990](https://github.com/NOAA-OWP/inundation-mapping/pull/990)

Corrects a bug in `src/usgs_gage_unit_setup.py` caused by missing geometry field after `GeoDataFrame.update()`.

### Changes

- `src/usgs_gage_unit_setup.py`: Sets geometry field in `self.gages`.

<br/><br/>

## v4.4.2.0 - 2023-09-20 - [PR#993](https://github.com/NOAA-OWP/inundation-mapping/pull/993)

Resolves the causes of two warnings in pandas and geopandas: (1) `FutureWarning` from taking the `int()` of single-length Series and (2) `SettingWithCopyWarning` resulting from the use of `inplace=True`.

### Changes

Removed `inplace=True` from
- `data/`
    - `usgs/preprocess_ahps_usgs.py`
    - `write_parquet_from_calib_pts.py`
- `src/`
    - `add_crosswalk.py`
    - `bathy_src_adjust_topwidth.py`
    - `clip_vectors_to_wbd.py`
    - `crosswalk_nwm_demDerived.py`
    - `derive_level_paths.py`
    - `finalize_srcs.py`
    - `identify_src_bankfull.py`
    - `src_adjust_usgs_rating.py`
    - `src_roughness_optimization.py`
    - `stream_branches.py`
    - `subdiv_chan_obank_src.py`
    - `subset_catch_list_by_branch_id.py`
    - `usgs_gage_unit_setup.py`
    - `utils/shared_functions.py`
- `tools/`
    - `adjust_rc_with_feedback.py`
    - `aggregate_csv_files.py`
    - `combine_crosswalk_tables.py`
    - `eval_plots_stackedbar.py`
    - `inundation.py`
    - `make_boxes_from_bounds.py`
    - `mosaic_inundation.py`
    - `plots.py`
    - `rating_curve_comparison.py`
    - `vary_mannings_n_composite.py`

Fixed single-length Series in
- `src/`
    - `split_flows.py`
    - `stream_branches.py`

- ``src/stream_branches.py``: Fixed class methods

<br/><br/>

## v4.4.1.1 - 2023-09-20 - [PR#992](https://github.com/NOAA-OWP/inundation-mapping/pull/992)

Fixes errors caused when a GeoDataFrame contains a `MultiLineString` geometry instead of a `LineString`. Update black force-exclude list.

### Changes

- `src/`
    `split_flows.py` and `stream_branches.py`: Converts `MultiLineString` geometry into `LineString`s.
- `pyproject.toml` : Add three files in `src/` to exclude list.

<br/><br/>

## v4.4.1.0 - 2023-09-18 - [PR#988](https://github.com/NOAA-OWP/inundation-mapping/pull/988)

Format code using `black` formatter, incorporate `isort` package to sort import statements,
and adhere all code to PEP8 Style Guide using the `flake8` package. Remove deprecated files.
Set up git pre-commit hooks.

Not all files were modified, however, to avoid individually listing each file here, the `/*` convention
is used to denote that almost every file in those directories were formatted and linted.

### Changes

- `.gitattributes`: Add newline at EOF.
- `.github/*`: 
- `.gitignore`: Trim extra last line.
- `CONTRIBUTING.md`: Update contributing guidelines.
- `Dockerfile`: Update PYTHONPATH to point to correct `unit_tests` directory.
- `Pipfile`: Add flake8, black, pyproject-flake8, pre-commit, isort packages
- `Pipfile.lock`: Update to correspond with new packages in Pipfile 
- `README.md` : Update link to wiki, trim whitespace.
- `config/*`
- `data/*`
- `docs/*`
- `fim_pipeline.sh` : Clean up usage statement
- `fim_post_processing.sh`: Update usage statement
- `fim_pre_processing.sh`: Update usage statement.
- `fim_process_unit_wb.sh`: Make usage functional, combine usage and comments.
- `src/*`
- `tools/*`
- `unit_tests/*`: The directory name where the unit test data must reside was changed from
`fim_unit_test_data_do_not_remove` => `unit_test_data`

### Additions

- `pyproject.toml`: Configuration file
- `.pre-commit-config.yaml`: Initialize git pre-commit hooks
- `tools/hash_compare.py`: Carson's hash compare script added to compare files or directories 
in which we do not expect any changes.

### Removals

- `data/nws/preprocess_ahps_nws.py`
- `src/adjust_headwater_streams.py`
- `src/aggregate_vector_inputs.py`
- `src/utils/reproject_dem.py`
- `tools/code_standardizer/*`: Incorporated "code_standardizer" into base level Dockerfile.
- `tools/compile_comp_stats.py`
- `tools/compile_computational_stats.py`
- `tools/consolidate_metrics.py`
- `tools/copy_test_case_folders.py`
- `tools/cygnss_preprocessing.py`
- `tools/nesdis_preprocessing.py`
- `tools/plots/*`: Duplicate and unused directory.
- `.isort.cfg`: Incorporated into `pyproject.toml`

<br/><br/>

## v4.4.0.1 - 2023-09-06 - [PR#987](https://github.com/NOAA-OWP/inundation-mapping/pull/987)

Corrects a bug in `src/usgs_gage_unit_setup.py` that causes incorrect values to populate a table, generating an error in `src/usgs_gage_crosswalk.py`.

### Changes

- `src/usgs_gage_unit_setup.py`: Changes `self.gages.location_id.fillna(usgs_gages.nws_lid, inplace=True)` to `self.gages.location_id.fillna(self.gages.nws_lid, inplace=True)`

<br/><br/>

## v4.4.0.0 - 2023-09-01 - [PR#965](https://github.com/NOAA-OWP/inundation-mapping/pull/965)

This feature branch includes new functionality to perform an additional layer of HAND SRC calibration using ras2fim rating curve and point data. The calibration workflow for ras2fim data follows the same general logic as the existing USGS rating curve calibration routine.

### Additions

- `src/src_adjust_ras2fim_rating.py`: New python script to perform the data prep steps for running the SRC calibration routine:
1) merge the `ras_elev_table.csv` data and the ras2fim cross section rating curve data (`reformat_ras_rating_curve_table.csv`)
2) sample the ras2fim rating curve at NWM recurrence flow intervals (2, 5, 10, 25, 50, 100yr)
3) pass inputs to the `src_roughness_optimization.py` workflow

### Changes

- `config/deny_branches.lst`: Added `ras_elev_table.csv` to keep list. Needed for `fim_post_processing.sh`
- `config/deny_unit.lst`: Added `ras_elev_table.csv` to keep list. Needed for `fim_post_processing.sh`
- `config/params_template.env`: Added new block for ras2fim SRC calibration parameters (can turn on/off each of the three SRC calibration routines individually); also reconfigured docstrings for calibration parameters)
- `fim_post_processing.sh`: Added routines to create ras2fim calibration data and then run the SRC calibration workflow with ras2fim data
- `src/add_crosswalk.py`: Added placeholder variable (`calb_coef_ras2fim`) in all `hydrotable.csv` files
- `src/aggregate_by_huc.py`: Added new blocks to perform huc-branch aggregation for all `ras_elev_table.csv` files
- `src/run_by_branch.sh`: Revised input variable (changed from csv file to directory) for `usgs_gage_crosswalk.py` to facilitate both `usgs_elev_table.csv` and ras_elev_table.csv` outputs
- `src/run_unit_wb.sh`: Revised inputs and output variables for `usgs_gage_unit_setup.py` and `usgs_gage_crosswalk.py`
- `src/src_roughness_optimization.py`: Added code blocks to ingest ras2fim rating curve data; added new attributes/renamed output variables to catchments gpkg output
- `src/usgs_gage_crosswalk.py`: Added code block to process ras2fim point locations alongside existing USGS gage point locations; outputs a separate csv if ras2fim points exist within the huc
- `src/usgs_gage_unit_setup.py`: Added code block to ingest and process raw ras2fim point locations gpkg file (same general workflow to usgs gages); all valid points (USGS and RAS2FIM) are exported to the huc level `usgs_subset_gages.gpkg`
- `tools/inundate_nation.py`: Added functionality to allow user to pass in a single HUC for faster spot checking of NWM recurr inundation maps

<br/><br/>

## v4.3.15.6 - 2023-09-01 - [PR#972](https://github.com/NOAA-OWP/inundation-mapping/pull/972)

Adds functionality to `tools/inundate_mosaic_wrapper.py` and incorporates functionality into existing `inundation-mapping` scripts.

### Changes

- `tools/`
    - `inundate_mosaic_wrapper.py`: Refactors to call `Inundate_gms` only once; adds functionality to produce a mosaicked polygon from `depths_raster` without needing to generate the `inundation_raster`; removes `log_file` and `output_fileNames` as variables and input arguments; updates the help description for `keep_intermediate`.
    - `composite_inundation.py`, 'inundate_nation.py`, and `run_test_case.py`: Implements `produce_mosaicked_inundation()` from `tools/inundate_mosaic_wrapper.py`.
    - `inundate_gms.py`: Adds back `Inundate_gms(**vars(parser.parse_args()))` command-line function call.
    - `mosaic_inundation.py` and `overlapping_inundation.py`: Removes unused import(s).
    - `tools_shared_variables.py`: Changes hardcoded `INPUT_DIR` to environment variable.

<br/><br/>

## v4.3.15.5 - 2023-09-01 - [PR#970](https://github.com/NOAA-OWP/inundation-mapping/pull/970)

Fixes an issue where the stream network was clipped inside the DEM resulting in a burned stream channel that was then filled by the DEM depression filling process so that all pixels in the burned channel had the same elevation which was the elevation at the spill point (which wasn't necessarily at the HUC outlet). The stream network is now extended from the WBD to the buffered WBD and all streams except the outlet are clipped to the streams buffer inside the WBD (WBD - (3 x cell_size)). This also prevents reverse flow issues.

### Changes

- `src/`
    - `clip_vectors_to_wbd.py`: Clip NWM streams to buffered WBD and clip non-outlet streams to WBD streams buffer (WBD - (3 x cell_size)).
    - `derive_level_paths.py`: Add WBD input argument
    - `run_unit_wb.py`: Add WBD input argument
    - `src_stream_branches.py`: Ignore branches outside HUC
- `unit_tests/`
    - `derive_level_paths_params.json`: Add WBD parameter value
    - `derive_level_paths_test.py`: Add WBD parameter

<br/><br/>

## v4.3.15.4 - 2023-09-01 - [PR#977](https://github.com/NOAA-OWP/inundation-mapping/pull/977)

Fixes incorrect `nodata` value in `src/burn_in_levees.py` that was responsible for missing branches (Exit code: 61). Also cleans up related files.

### Changes

- `src/`
    - `buffer_stream_branches.py`: Moves script functionality into a function.
    - `burn_in_levees.py`: Corrects `nodata` value. Adds context managers for reading rasters.
    - `generate_branch_list.py`: Removes unused imports.
    - `mask_dem.py`: Removes commented code.

<br/><br/>

## v4.3.15.3 - 2023-09-01 - [PR#983](https://github.com/NOAA-OWP/inundation-mapping/pull/983)

This hotfix addresses some bugs introduced in the pandas upgrade.

### Changes

- `/tools/eval_plots_stackedbar.py`: 2 lines were changed to work with the pandas upgrade. Added an argument for a `groupby` median call and fixed a bug with the pandas `query`. Also updated with Black compliance.

<br/><br/>

## v4.3.15.2 - 2023-07-18 - [PR#948](https://github.com/NOAA-OWP/inundation-mapping/pull/948)

Adds a script to produce inundation maps (extent TIFs, polygons, and depth grids) given a flow file and hydrofabric outputs. This is meant to make it easier to team members and external collaborators to produce inundation maps.

### Additions
- `data/`
    - `/tools/inundate_mosaic_wrapper.py`: The script that performs the inundation and mosaicking processes.
    - `/tools/mosaic_inundation.py`: Add function (mosaic_final_inundation_extent_to_poly).

<br/><br/>

## v4.3.15.1 - 2023-08-08 - [PR#960](https://github.com/NOAA-OWP/inundation-mapping/pull/960)

Provides a scripted procedure for updating BLE benchmark data including downloading, extracting, and processing raw BLE data into benchmark inundation files (inundation rasters and discharge tables).

### Additions

- `data/ble/ble_benchmark/`
    - `Dockerfile`, `Pipfile`, and `Pipfile.lock`: creates a new Docker image with necessary Python packages
    - `README.md`: contains installation and usage information
    - `create_ble_benchmark.py`: main script to generate BLE benchmark data

### Changes

- `data/ble/ble_benchmark/`
    - `create_flow_forecast_file.py` and `preprocess_benchmark.py`: moved from /tools

<br/><br/>

## v4.3.15.0 - 2023-08-08 - [PR#956](https://github.com/NOAA-OWP/inundation-mapping/pull/956)

Integrating GVAL in to the evaluation of agreement maps and contingency tables.

- `Dockerfile`: Add dependencies for GVAL
- `Pipfile`: Add GVAL and update related dependencies
- `Pipfile.lock`: Setup for Docker Image builds
- `run_test_case.py`: Remove unused arguments and cleanup
- `synthesize_test_cases.py`: Fix None comparisons and cleanup
- `tools/shared_functions.py`: Add GVAL crosswalk function, add rework create_stats_from_raster, create and create_stats_from_contingency_table
- `unit_tests/tools/inundate_gms_test.py`: Bug fix

<br/><br/>

## v4.3.14.2 - 2023-08-08 - [PR#959](https://github.com/NOAA-OWP/inundation-mapping/pull/959)

The enhancements in this PR include the new modules for pre-processing bathymetric data from the USACE eHydro dataset and integrating the missing hydraulic geometry into the HAND synthetic rating curves.

### Changes
- `data/bathymetry/preprocess_bathymetry.py`: added data source column to output geopackage attribute table.
- `fim_post_processing.sh`: changed -bathy input reference location.
- `config/params_template.env`: added export to bathymetry_file

<br/><br/>

## v4.3.14.1 - 2023-07-13 - [PR#946](https://github.com/NOAA-OWP/inundation-mapping/pull/946)

ras2fim product had a need to run the acquire 3dep script to pull down some HUC8 DEMs. The old script was geared to HUC6 but could handle HUC8's but needed a few enhancements. ras2fim also did not need polys made from the DEMs, so a switch was added for that.

The earlier version on the "retry" feature would check the file size and if it was smaller than a particular size, it would attempt to reload it.  The size test has now been removed. If a file fails to download, the user will need to look at the log out, then remove the file before attempting again. Why? So the user can see why it failed and decide action from there.

Note: later, as needed, we might upgrade it to handle more than just 10m (which it is hardcoded against).

Additional changes to README to reflect how users can access ESIP's S3 as well as a one line addition to change file permissions in fim_process_unit_wb.sh.

### Changes
- `data`
    - `usgs`
        - `acquire_and_preprocess_3dep_dems.py`:  As described above.
 - `fim_pipeline.sh`:  a minor styling fix (added a couple of lines for readability)
 - `fim_pre_processing.sh`: a user message was incorrect & chmod 777 $outputDestDir.
 - `fim_process_unit_wb.sh`: chmod 777 for /output/<run_name> directory.
 - `README.md`: --no-sign-request instead of --request-payer requester for ESIP S3 access.

<br/><br/>

## v4.3.14.0 - 2023-08-03 - [PR#953](https://github.com/NOAA-OWP/inundation-mapping/pull/953)

The enhancements in this PR include the new modules for pre-processing bathymetric data from the USACE eHydro dataset and integrating the missing hydraulic geometry into the HAND synthetic rating curves.

### Additions

- `data/bathymetry/preprocess_bathymetry.py`: preprocesses the eHydro datasets.
- `src/bathymetric_adjustment.py`: adjusts synthetic rating curves for HUCs where preprocessed bathymetry is available.

### Changes

- `config/params_template.env`: added a toggle for the bathymetric adjustment routine: `bathymetry_adjust`
- `fim_post_processing.sh`: added the new `bathymetric_adjustment.py` to the postprocessing lineup
- `src/`
    - `add_crosswalk.py`, `aggregate_by_huc.py`, & `subdiv_chan_obank_src.py`: accounting for the new Bathymetry_source field in SRCs

<br/><br/>

## v4.3.13.0 - 2023-07-26 - [PR#952](https://github.com/NOAA-OWP/inundation-mapping/pull/952)

Adds a feature to manually calibrate rating curves for specified NWM `feature_id`s using a CSV of manual coefficients to output a new rating curve. Manual calibration is applied after any/all other calibrations. Coefficient values between 0 and 1 increase the discharge value (and decrease inundation) for each stage in the rating curve while values greater than 1 decrease the discharge value (and increase inundation).

Manual calibration is performed if `manual_calb_toggle="True"` and the file specified by `man_calb_file` (with `HUC8`, `feature_id`, and `calb_coef_manual` fields) exists. The original HUC-level `hydrotable.csv` (after calibration) is saved with a suffix of `_pre-manual` before the new rating curve is written.

### Additions

- `src/src_manual_calibration.py`: Adds functionality for manual calibration by CSV file

### Changes

- `config/params_template.env`: Adds `manual_calb_toggle` and `man_calb_file` parameters
- `fim_post_processing.sh`: Adds check for toggle and if `man_calb_file` exists before running manual calibration

<br/><br/>

## v4.3.12.1 - 2023-07-21 - [PR#950](https://github.com/NOAA-OWP/inundation-mapping/pull/950)

Fixes a couple of bugs that prevented inundation using HUC-level hydrotables. Update associated unit tests.

### Changes

- `tools/inundate_gms.py`: Fixes a file path error and Pandas DataFrame indexing error.
- `unit_tests/tools/inundate_gms_test.py`: Do not skip this test, refactor to check that all branch inundation rasters exist.
- `unit_tests/tools/inundate_gms_params.json`: Only test 1 HUC, update forecast filepath, use 4 'workers'.

### Removals

- `unit_tests/tools/inundate_gms_unittests.py`: No longer used. Holdover from legacy unit tests.

<br/><br/>


## v4.3.12.0 - 2023-07-05 - [PR#940](https://github.com/NOAA-OWP/inundation-mapping/pull/940)

Refactor Point Calibration Database for synthetic rating curve adjustment to use `.parquet` files instead of a PostgreSQL database.

### Additions
- `data/`
    -`write_parquet_from_calib_pts.py`: Script to write `.parquet` files based on calibration points contained in a .gpkg file.

### Changes
- `src/`
    - `src_adjust_spatial_obs.py`: Refactor to remove PostgreSQL and use `.parquet` files.
    - `src_roughness_optimization.py`: Line up comments and add newline at EOF.
    - `bash_variables.env`: Update formatting, and add `{}` to inherited `.env` variables for proper variable expansion in Python scripts.
- `/config`
    - `params_template.env`: Update comment.
- `fim_pre_processing.sh`: In usage statement, remove references to PostGRES calibration tool.
- `fim_post_processing.sh`: Remove connection to and loading of PostgreSQL database.
- `.gitignore`: Add newline.
- `README.md`: Remove references to PostGRES calibration tool.

### Removals
- `config/`
    - `calb_db_keys_template.env`: No longer necessary without PostGRES Database.

- `/tools/calibration-db` : Removed directory including files below.
    - `README.md`
    - `docker-compose.yml`
    - `docker-entrypoint-enitdb.d/init-db.sh`

<br/><br/>

## v4.3.11.7 - 2023-06-12 - [PR#932](https://github.com/NOAA-OWP/inundation-mapping/pull/932)

Write to a csv file with processing time of `run_unit_wb.sh`, update PR Template, add/update bash functions in `bash_functions.env`, and modify error handling in `src/check_huc_inputs.py`. Update unit tests to throw no failures, `25 passed, 3 skipped`.

### Changes
- `.github/`
    - `PULL_REQUEST_TEMPLATE.md` : Update PR Checklist into Issuer Checklist and Merge Checklist
- `src/`
    - `run_unit_wb.sh`: Add line to log processing time to `$outputDestDir/logs/unit/total_duration_run_by_unit_all_HUCs.csv`
    - `check_huc_inputs.py`: Modify error handling. Correctly print HUC number if it is not valid (within `included_huc*.lst`)
    - `bash_functions.env`: Add `Calc_Time` function, add `local` keyword to functionally scoped variables in `Calc_Duration`
- `unit_tests/`
    - `derive_level_paths_test.py`: Update - new parameter (`buffer_wbd_streams`)
    - `derive_level_paths_params.json`: Add new parameter (`buffer_wbd_streams`)
    - `clip_vectors_to_wbd_test.py`: Update - new parameter (`wbd_streams_buffer_filename`)
    - `clip_vectors_to_wbd_params.json`: Add new parameter (`wbd_streams_buffer_filename`) & Fix pathing for `nwm_headwaters`

<br/><br/>

## v4.3.11.6 - 2023-05-26 - [PR#919](https://github.com/NOAA-OWP/inundation-mapping/pull/919)

Auto Bot asked for the python package of `requests` be upgraded from 2.28.2 to 2.31.0. This has triggered a number of packages to upgrade.

### Changes
- `Pipfile.lock`: as described.

<br/><br/>

## v4.3.11.5 - 2023-05-30 - [PR#911](https://github.com/NOAA-OWP/inundation-mapping/pull/911)

This fix addresses bugs found when using the recently added functionality in `tools/synthesize_test_cases.py` along with the `PREV` argument. The `-pfiles` argument now performs as expected for both `DEV` and `PREV` processing. Addresses #871

### Changes
`tools/synthesize_test_cases.py`: multiple changes to enable all expected functionality with the `-pfiles` and `-pcsv` arguments

<br/><br/>

## v4.3.11.4 - 2023-05-18 - [PR#917](https://github.com/NOAA-OWP/inundation-mapping/pull/917)

There is a growing number of files that need to be pushed up to HydroVis S3 during a production release, counting the new addition of rating curve comparison reports.

Earlier, we were running a number of aws cli scripts one at a time. This tool simplies it and pushes all of the QA and supporting files. Note: the HAND files from a release, will continue to be pushed by `/data/aws/s3.py` as it filters out files to be sent to HV s3.

### Additions

- `data\aws`
     - `push-hv-data-support-files.sh`: As described above. See file for command args.

<br/><br/>


## v4.3.11.3 - 2023-05-25 - [PR#920](https://github.com/NOAA-OWP/inundation-mapping/pull/920)

Fixes a bug in CatFIM script where a bracket was missing on a pandas `concat` statement.

### Changes
- `/tools/generate_categorical_fim.py`: fixes `concat` statement where bracket was missing.


<br/><br/>


## v4.3.11.2 - 2023-05-19 - [PR#918](https://github.com/NOAA-OWP/inundation-mapping/pull/918)

This fix addresses a bug that was preventing `burn_in_levees.py` from running. The if statement in run_unit_wb.sh preceeding `burn_in_levees.py` was checking for the existence of a filepath that doesn't exist.

### Changes
- `src/run_unit_wb.sh`: fixed the if statement filepath to check for the presence of levee features to burn into the DEM

<br/><br/>

## v4.3.11.1 - 2023-05-16 - [PR#904](https://github.com/NOAA-OWP/inundation-mapping/pull/904)

`pandas.append` was deprecated in our last Pandas upgrade (v4.3.9.0). This PR updates the remaining instances of `pandas.append` to `pandas.concat`.

The file `tools/thalweg_drop_check.py` had an instance of `pandas.append` but was deleted as it is no longer used or necessary.

### Changes

The following files had instances of `pandas.append` changed to `pandas.concat`:
- `data/`
    - `nws/preprocess_ahps_nws.py`
    - `usgs/`
        - `acquire_and_preprocess_3dep_dems.py`
        - `preprocess_ahps_usgs.py`
- `src/`
    - `add_crosswalk.py`
    - `adjust_headwater_streams.py`
    - `aggregate_vector_inputs.py`
    - `reset_mannings.py`
- `tools/`
    - `aggregate_mannings_calibration.py`
    - `eval_plots.py`
    - `generate_categorical_fim.py`
    - `generate_categorical_fim_flows.py`
    - `plots/`
        - `eval_plots.py`
        - `utils/shared_functions.py`
    - `rating_curve_comparison.py`
    - `rating_curve_get_usgs_curves.py`
    - `tools_shared_functions.py`

### Removals

- `tools/thalweg_drop_check.py`

<br/><br/>

## v4.3.11.0 - 2023-05-12 - [PR#903](https://github.com/NOAA-OWP/inundation-mapping/pull/903)

These changes address some known issues where the DEM derived flowlines follow the incorrect flow path (address issues with stream order 1 and 2 only). The revised code adds a new workflow to generate a new flow direction raster separately for input to the `run_by_branch.sh` workflow (branch 0 remains unchanged). This modification helps ensure that the DEM derived flowlines follow the desired NWM flow line when generating the DEM derived flowlines at the branch level.

### Changes
- `config/deny_branch_zero.lst`: removed `LandSea_subset_{}.tif` and `flowdir_d8_burned_filled_{}.tif` from the "keep" list as these files are now kept in the huc root folder.
- `config/deny_unit.lst`: added file cleanups for newly generated branch input files stored in the huc root folder (`dem_burned.tif`, `dem_burned_filled.tif`, `flowdir_d8_burned_filled.tif`, `flows_grid_boolean.tif`, `wbd_buffered_streams.gpkg`)
- `src/clip_vectors_to_wbd.py`: saving the `wbd_streams_buffer` as an output gpkg for input to `derive_level_paths.py`
- `src/derive_level_paths.py`: added a new step to clip the `out_stream_network_dissolved` with the `buffer_wbd_streams` polygon. this resolves errors with the edge case scenarios where a NWM flow line intersects the WBD buffer polygon
- `src/run_unit_wb.sh`: Introduce new processing steps to generate separate outputs for input to branch 0 vs. all other branches. Remove the branch zero `outputs_cleanup.py` as the branches are no longer pointing to files stored in the branch 0 directory (stored in huc directory)
   - Rasterize reach boolean (1 & 0) for all branches (not branch 0): using the `nwm_subset_streams_levelPaths_dissolved.gpkg` to define the branch levelpath flow lines
   - AGREEDEM reconditioning for all branches (not branch 0)
   - Pit remove burned DEM for all branches (not branch 0)
   - D8 flow direction generation for all branches (not branch 0)
- `src/run_by_branch.sh`: changed `clip_rasters_to_branches.py` input file location for `$tempHucDataDir/flowdir_d8_burned_filled.tif` (newly created file)

<br/><br/>

## v4.3.10.0 - 2023-05-12 - [PR#888](https://github.com/NOAA-OWP/inundation-mapping/pull/888)

`aggregate_by_huc.py` was taking a long time to process. Most HUCs can aggregate their branches into one merged hydrotable.csv in just 22 seconds, but a good handful took over 2 mins and a few took over 7 mins. When multiplied by 2,138 HUCs it was super slow. Multi-proc has not been added and it now takes appx 40 mins at 80 cores.

An error logging system was also added to track errors that may have occurred during processing.

### Changes
- `fim_pipeline.sh` - added a duration counter at the end of processing HUCs
- `fim_post_processing.sh` - added a job limit (number of procs), did a little cleanup, and added a warning note about usage of job limits in this script,
- `src`
    - `aggregate_by_huc.py`: Added multi proc, made it useable for non external script calls, added a logging system for errors only.
    - `indentify_src_bankful.py`: typo fix.

<br/><br/>

## v4.3.9.2 - 2023-05-12 - [PR#902](https://github.com/NOAA-OWP/inundation-mapping/pull/902)

This merge fixes several sites in Stage-Based CatFIM sites that showed overinundation. The cause was found to be the result of Stage-Based CatFIM code pulling the wrong value from the `usgs_elev_table.csv`. Priority is intended to go to the `dem_adj_elevation` value that is not from branch 0, however there was a flaw in the prioritization logic. Also includes a change to `requests` usage that is in response to an apparent IT SSL change. This latter change was necessary in order to run CatFIM. Also added a check to make sure the `dem_adj_thalweg` is not too far off the official elevation, and continues if it is.

### Changes
- `/tools/generate_categorical_fim.py`: fixed pandas bug where the non-branch zero `dem_adj_elevation` value was not being properly indexed. Also added a check to make sure the `dem_adj_thalweg` is not too far off the official elevation, and continues if it is.
- ` /tools/tools_shared_functions.py`: added `verify=False` to `requests` library calls because connections to WRDS was being refused (likely because of new IT protocols).

<br/><br/>

## v4.3.9.1 - 2023-05-12 - [PR#893](https://github.com/NOAA-OWP/inundation-mapping/pull/893)

Fix existing unit tests, remove unwanted behavior in `check_unit_errors_test.py`, update `unit_tests/README.md`

### Changes

- `unit_tests/`
    - `README.md` : Split up headings for setting up unit tests/running unit tests & re-formatted code block.
    - `check_unit_errors_test.py`: Fixed unwanted behavior of test leaving behind `sample_n.txt` files in `unit_errors/`
    - `clip_vectors_to_wbd_params.json`: Update parameters
    - `clip_vectors_to_wbd_test.py`: Update arguments
    - `pyproject.toml`: Ignore RuntimeWarning, to suppress pytest failure.
    - `usgs_gage_crosswalk_test.py`: Enhance readability of arguments in `gage_crosswalk.run_crosswalk` call

<br/><br/>

## v4.3.9.0 - 2023-04-19 - [PR#889](https://github.com/NOAA-OWP/inundation-mapping/pull/889)

Updates GDAL in base Docker image from 3.1.2 to 3.4.3 and updates all Python packages to latest versions, including Pandas v.2.0.0. Fixes resulting errors caused by deprecation and/or other changes in dependencies.

NOTE: Although the most current GDAL is version 3.6.3, something in 3.5 causes an issue in TauDEM `aread8` (this has been submitted as https://github.com/dtarb/TauDEM/issues/254)

### Changes

- `Dockerfile`: Upgrade package versions and fix `tzdata`
- `fim_post_processing.sh`: Fix typo
- `Pipfile` and `Pipfile.lock`: Update Python versions
- `src/`
    - `add_crosswalk.py`, `aggregate_by_huc.py`, `src_adjust_usgs_rating.py`, and `usgs_gage_unit_setup.py`: Change `df1.append(df2)` (deprecated) to `pd.concat([df1, df2])`
    - `build_stream_traversal.py`: Add `dropna=True` to address change in NaN handling
    - `getRasterInfoNative.py`: Replace `import gdal` (deprecated) with `from osgeo import gdal`
    - `stream_branches.py`: Change deprecated indexing to `.iloc[0]` and avoid `groupby.max()` over geometry
- `tools`
    - `inundation.py`: Cleans unused `from gdal`
    - `eval_plots.py`: deprecated dataframe.append fixed and deprecated python query pattern fixed.

<br/><br/>

## v4.3.8.0 - 2023-04-07 - [PR#881](https://github.com/NOAA-OWP/inundation-mapping/pull/881)

Clips branch 0 to terminal segments of NWM streams using the `to` attribute of NWM streams (where `to=0`).

### Changes

- `src/`
    - `delineate_hydros_and_produce_HAND.sh`: Added input arguments to `src/split_flows.py`
    - `split_flows.py`: Added functionality to snap and trim branch 0 flows to terminal NWM streamlines

<br/><br/>

## v4.3.7.4 - 2023-04-10 - [PR#882](https://github.com/NOAA-OWP/inundation-mapping/pull/882)

Bug fix for empty `output_catchments` in `src/filter_catchments_and_add_attributes.py`

### Changes

- `src/filter_catchments_and_add_attributes.py`: Adds check for empty `output_catchments` and exits with Status 61 if empty.

<br/><br/>

## v4.3.7.3 - 2023-04-14 - [PR#880](https://github.com/NOAA-OWP/inundation-mapping/pull/880)

Hotfix for addressing an error during the NRMSE calculation/aggregation step within `tools/rating_curve_comparison.py`. Also added the "n" variable to the agg_nwm_recurr_flow_elev_stats table. Addresses #878

### Changes

- `tools/rating_curve_comparison.py`: address error for computing nrmse when n=1; added the "n" variable (sample size) to the output metrics table

<br/><br/>

## v4.3.7.2 - 2023-04-06 - [PR#879](https://github.com/NOAA-OWP/inundation-mapping/pull/879)

Replaces `os.environ` with input arguments in Python files that are called from bash scripts. The bash scripts now access the environment variables and pass them to the Python files as input arguments. In addition to adapting some Python scripts to a more modular structure which allows them to be run individually, it also allows Visual Studio Code debugger to work properly. Closes #875.

### Changes

- `fim_pre_processing.sh`: Added `-i $inputsDir` input argument to `src/check_huc_inputs.py`
- `src/`
    - `add_crosswalk.py`: Changed `min_catchment_area` and `min_stream_length` environment variables to input arguments
    - `check_huc_inputs.py`: Changed `inputsDir` environment variable to input argument
    - `delineate_hydros_and_produce_HAND.sh`: Added `-m $max_split_distance_meters -t $slope_min -b $lakes_buffer_dist_meters` input arguments to `src/split_flows.py`
    - `split_flows.py`: Changed `max_split_distance_meters`, `slope_min`, and `lakes_buffer_dist_meters` from environment variables to input arguments

<br/><br/>

## v4.3.7.1 - 2023-04-06 - [PR#874](https://github.com/NOAA-OWP/inundation-mapping/pull/874)

Hotfix to `process_branch.sh` because it wasn't removing code-61 branches on exit. Also removes the current run from the new fim_temp directory.

### Changes

- `fim_pipeline.sh`: removal of current run from fim_temp directory
- `src/process_branch.sh`: switched the exit 61 block to use the temp directory instead of the outputs directory

<br/><br/>

## v4.3.7.0 - 2023-03-02 - [PR#868](https://github.com/NOAA-OWP/inundation-mapping/pull/868)

This pull request adds a new feature to `fim_post_processing.sh` to aggregate all of the hydrotables for a given HUC into a single HUC-level `hydrotable.csv` file. Note that the aggregation step happens near the end of `fim_post_processing.sh` (after the subdivision and calibration routines), and the branch hydrotable files are preserved in the branch directories for the time being.

### Changes

- `fim_pipeline.sh`: created a new variable `$jobMaxLimit` that multiplies the `$jobHucLimit` and the `$jobBranchLimit`
- `fim_post_processing.sh`: added new aggregation/concatenation step after the SRC calibration routines; passing the new `$jobMaxLimit` to the commands that accept a multiprocessing job number input; added `$skipcal` argument to the USGS rating curve calibration routine
- `src/add_crosswalk.py`: changed the default value for `calb_applied` variable to be a boolean
- `src/aggregate_by_huc.py`: file renamed (previous name: `src/usgs_gage_aggregate.py`); updated to perform branch to huc file aggregation for `hydroTable_{branch_id}.csv` and `src_full_crosswalked_{branch_id}.csv` files; note that the input arguments ask you to specify which file types to aggregate using the flags: `-elev`, `-htable`, and `-src`
- `tools/inundate_gms.py`: added check to use the aggregated HUC-level `hydrotable.csv` if it exists, otherwise continue to use the branch hydroTable files
- `tools/inundation.py`: added `usecols` argument to the `pd.read_csv` commands to improve read time for hydrotables
- `src/subdiv_chan_obank_src.py`: add dtype to hydrotable pd.read_csv to resolve pandas dtype interpretation warnings

<br/><br/>

## v4.3.6.0 - 2023-03-23 - [PR#803](https://github.com/NOAA-OWP/inundation-mapping/pull/803)

Clips Watershed Boundary Dataset (WBD) to DEM domain for increased efficiency. Essentially, this is a wrapper for `geopandas.clip()` and moves clipping from `src/clip_vectors_to_wbd.py` to `data/wbd/preprocess_wbd.py`.

### Additions

- `data/wbd/preprocess_wbd.py`: Clips WBD to DEM domain polygon

### Changes

- `src/`
    - `bash_variables.env`: Updates `input_WBD_gdb` environment variable
    - `clip_vectors_to_wbd.py`: Removes clipping to DEM domain

<br/><br/>

## v4.3.5.1 - 2023-04-01 - [PR#867](https://github.com/NOAA-OWP/inundation-mapping/pull/867)

outputs_cleanup.py was throwing an error saying that the HUC source directory (to be cleaned up), did not exist. This was confirmed in a couple of environments. The src path in run_unit_wb.sh was sending in the "outputs" directory and not the "fim_temp" directory. This might have been a merge issue.

The log file was moved to the unit_errors folder to validate the error, as expected.

### Changes

- `src/run_unit_wb.sh`: Change the source path being submitted to `outputs_cleanup.py` from the `outputs` HUC directory to the `fim_temp` HUC directory.
- `fim_process_unit_wb.sh`: Updated the phrase "Copied temp directory" to "Moved temp directory"

<br/><br/>

## v4.3.5.0 - 2023-03-02 - [PR#857](https://github.com/NOAA-OWP/inundation-mapping/pull/857)

Addresses changes to function calls needed to run upgraded Shapely library plus other related library upgrades. Upgraded libraries include:
- shapely
- geopandas
- pandas
- numba
- rasterstats
- numpy
- rtree
- tqdm
- pyarrow
- py7zr

Pygeos is removed because its functionality is incorporated into the upgraded shapely library.

### Changes

- `Dockerfile`
- `Pipfile and Pipfile.lock`
- `src/`
	- `associate_levelpaths_with_levees.py`
    - `build_stream_traversal.py`
	- `add_crosswalk.py`
	- `adjust_headwater_streams.py`
	- `aggregate_vector_inputs.py`
	- `clip_vectors_to_wbd.py`
	- `derive_headwaters.py`
	- `stream_branches.py`
	- `split_flows.py`
- `tools/`
	- `fimr_to_benchmark.py`
	- `tools_shared_functions.py`

<br/><br/>

## v4.3.4.0 - 2023-03-16-23 [PR#847](https://github.com/NOAA-OWP/inundation-mapping/pull/847)

### Changes

Create a 'working directory' in the Docker container to run processes within the container's non-persistent filesystem. Modify variables in scripts that process HUCs and branches to use the temporary working directory, and then copy temporary directory (after trimming un-wanted files) over to output directory (persistent filesystem).  Roll back changes to `unit_tests/` to use `/data/outputs` (contains canned data), as the volume mounted `outputs/` most likely will not contain the necessary unit test data.

- `Dockerfile` - create a `/fim_temp` working directory, update `projectDir` to an `ENV`, rename inputs and outputs directory variables
- `fim_pipeline.sh` - remove `projectDir=/foss_fim`, update path of `logFile`, remove indentation
- `fim_pre_processing.sh` - change `$outputRunDataDir` => `$outputDestDir` & add `$tempRunDir`
- `fim_post_processing.sh` - change `$outputRunDataDir` => `$outputDestDir`
- `fim_process_unit_wb.sh` - change `$outputRunDataDir` => `$outputDestDir`, add vars & export `tempRunDir`, `tempHucDataDir`, & `tempBranchDataDir` to `run_unit_wb.sh`
- `README.md` - add linebreaks to codeblocks

- `src/`
  - `bash_variables.env` - `$inputDataDir` => `$inputsDir`
  - `check_huc_inputs.py` - `$inputDataDir` => `$inputsDir`
  - `delineate_hydros_and_produce_HAND.py` - `$outputHucDataDir` => `$tempHucDataDir`, `$outputCurrentBranchDataDir` => `$tempCurrentBranchDataDir`
  - `process_branch.sh` - `$outputRunDataDir` => `$outputsDestDir`
  - `run_by_branch.sh` - `$outputCurrentBranchDataDir` => `$tempCurrentBranchDataDir`, `$outputHucDataDir` => `$tempHucDataDir`
  - `run_unit_wb.sh` - `$outputRunDataDir` => `$outputDestDir`, `$outputHucDataDir` => `$tempHucDataDir`
  - `utils/`
    - `shared_functions.py` - `$inputDataDir` => `$inputsDir`

- `tools/`
  - `inundation_wrapper_custom_flow.py` - `$outputDataDir` => `$outputsDir`
  - `inundation_wrapper_nwm_flows.py`  - `$outputDataDir` => `$outputsDir`
  - `tools_shared_variables.py` - `$outputDataDir` => `$outputsDir`

- `unit_tests/`
  - `README.md` - add linebreaks to code blocks, `/outputs/` => `/data/outputs/`
  - `*_params.json` - `/outputs/` => `/data/outputs/` & `$outputRunDataDir` => `$outputDestDir`
  - `derive_level_paths_test.py` - `$outputRunDataDir` => `$outputDestDir`
  - `check_unit_errors_test.py` - `/outputs/` => `/data/outputs/`
  - `shared_functions_test.py` - `$outputRunDataDir` => `$outputDestDir`
  - `split_flows_test.py`  - `/outputs/` => `/data/outputs/`
  - `tools/`
    - `*_params.json` - `/outputs/` => `/data/outputs/` & `$outputRunDataDir` => `$outputDestDir`

<br/><br/>

## v4.3.3.7 - 2023-03-22 - [PR#856](https://github.com/NOAA-OWP/inundation-mapping/pull/856)

Simple update to the `PULL_REQUEST_TEMPLATE.md` to remove unnecessary/outdated boilerplate items, add octothorpe (#) in front of Additions, Changes, Removals to mirror `CHANGELOG.md` format, and clean up the PR Checklist.

### Changes
- `docs/`
  - `PULL_REQUEST_TEMPLATE.md`

<br/><br/>

## v4.3.3.6 - 2023-03-30 - [PR#859](https://github.com/NOAA-OWP/inundation-mapping/pull/859)

Addresses the issue of output storage space being taken up by output files from branches that did not run. Updates branch processing to remove the extraneous branch file if a branch gets an error code of 61.

### Changes

- `src/process_branch.sh`: added line 41, which removes the outputs and output folder if Error 61 occurs.

<br/><br/>

## v4.3.3.5 - 2023-03-23 - [PR#848](https://github.com/NOAA-OWP/inundation-mapping/pull/848)

Introduces two new arguments (`-pcsv` and `-pfiles`) and improves the documentation of  `synthesize_test_cases.py`. The new arguments allow the user to provide a CSV of previous metrics (`-pcsv`) and to specity whether or not metrics should pulled from previous directories (`-pfiles`).

The dtype warning was suppressed through updates to the `read_csv` function in `hydrotable.py` and additional comments were added throughout script to improve readability.

### Changes
- `tools/inundation.py`: Add data types to the section that reads in the hydrotable (line 483).

- `tools/synthesize_test_cases.py`: Improved formatting, spacing, and added comments. Added two new arguments: `pcsv` and `pfiles` along with checks to verify they are not being called concurrently (lines 388-412). In `create_master_metrics_csv`, creates an `iteration_list` that only contains `['comparison']` if `pfiles` is not true, reads in the previous metric csv `prev_metrics_csv` if it is provided and combine it with the compiled metrics (after it is converted to dataframe), and saves the metrics dataframe (`df_to_write`) to CSV.

<br/><br/>

## v4.3.3.4 - 2023-03-17 - [PR#849](https://github.com/NOAA-OWP/inundation-mapping/pull/849)

This hotfix addresses an error in inundate_nation.py relating to projection CRS.

### Changes

- `tools/inundate_nation.py`: #782 CRS projection change likely causing issue with previous projection configuration

<br/><br/>

## v4.3.3.3 - 2023-03-20 - [PR#854](https://github.com/NOAA-OWP/inundation-mapping/pull/854)

At least one site (e.g. TRYM7) was not been getting mapped in Stage-Based CatFIM, despite having all of the acceptable accuracy codes. This was caused by a data type issue in the `acceptable_coord_acc_code_list` in `tools_shared_variables.py` having the accuracy codes of 5 and 1 as a strings instead of an integers.

### Changes

- `/tools/tools_shared_variables.py`: Added integers 5 and 1 to the acceptable_coord_acc_code_list, kept the '5' and '1' strings as well.

<br/><br/>

## v4.3.3.2 - 2023-03-20 - [PR#851](https://github.com/NOAA-OWP/inundation-mapping/pull/851)

Bug fix to change `.split()` to `os.path.splitext()`

### Changes

- `src/stream_branches.py`: Change 3 occurrences of `.split()` to `os.path.splitext()`

<br/><br/>

## v4.3.3.1 - 2023-03-20 - [PR#855](https://github.com/NOAA-OWP/inundation-mapping/pull/855)

Bug fix for KeyError in `src/associate_levelpaths_with_levees.py`

### Changes

- `src/associate_levelpaths_with_levees.py`: Adds check if input files exist and handles empty GeoDataFrame(s) after intersecting levee buffers with leveed areas.

<br/><br/>

## v4.3.3.0 - 2023-03-02 - [PR#831](https://github.com/NOAA-OWP/inundation-mapping/pull/831)

Addresses bug wherein multiple CatFIM sites in the flow-based service were displaying the same NWS LID. This merge also creates a workaround solution for a slowdown that was observed in the WRDS location API, which may be a temporary workaround, until WRDS addresses the slowdown.

### Changes

- `tools/generate_categorical_fim_mapping.py`: resets the list of tifs to format for each LID within the loop that does the map processing, instead of only once before the start of the loop.
- `tools/tools_shared_functions.py`:
  - adds a try-except block around code that attempted to iterate on an empty list when the API didn't return relevant metadata for a given feature ID (this is commented out, but may be used in the future once WRDS slowdown is addressed).
  - Uses a passed NWM flows geodataframe to determine stream order.
- `/tools/generate_categorical_fim_flows.py`:
  - Adds multiprocessing to flows generation and uses `nwm_flows.gpkg` instead of the WRDS API to determine stream order of NWM feature_ids.
  - Adds duration print messages.
- `/tools/generate_categorical_fim.py`:
  - Refactor to allow for new NWM filtering scheme.
  - Bug fix in multiprocessing calls for interval map production.
  - Adds duration print messages.

<br/><br/>

## v4.3.2.0 - 2023-03-15 - [PR#845](https://github.com/NOAA-OWP/inundation-mapping/pull/845)

This merge revises the methodology for masking levee-protected areas from inundation. It accomplishes two major tasks: (1) updates the procedure for acquiring and preprocessing the levee data to be burned into the DEM and (2) revises the way levee-protected areas are masked from branches.

(1) There are now going to be two different levee vector line files in each HUC. One (`nld_subset_levees_burned.gpkg`) for the levee elevation burning and one (`nld_subset_levees.gpkg`) for the levee-level-path assignment and masking workflow.

(2) Levee-protected areas are masked from inundation based on a few methods:
  - Branch 0: All levee-protected areas are masked.
  - Other branches: Levee-protected areas are masked from the DEMs of branches for level path(s) that the levee is protecting against by using single-sided buffers alongside each side of the levee to determine which side the levee is protecting against (the side opposite the associated levee-protected area).

### Additions

- `.gitignore`: Adds `.private` folder for unversioned code.
- `data/`
    - `esri.py`: Class for querying and downloading ESRI feature services.
    - `nld/`
        - `levee_download.py`: Module that handles downloading and preprocessing levee lines and protected areas from the National Levee Database.
- `src/associate_levelpaths_with_levees.py`: Associates level paths with levees using single-sided levee buffers and writes to CSV to be used by `src/mask_dem.py`

### Changes

- `.config/`
    - `deny_branch_zero.lst`: Adds `dem_meters_{}.tif`.
    - `deny_branches.lst`: Adds `levee_levelpaths.csv` and removes `nld_subset_levees_{}.tif`.
    - `deny_unit.lst`: Adds `dem_meters.tif`.
    - `params_template.env`: Adds `levee_buffer` parameter for levee buffer size/distance in meters and `levee_id_attribute`.
- `src/`
    - `bash_variables.env`: Updates `input_nld_levee_protected_areas` and adds `input_NLD` (moved from `run_unit_wb.sh`) and `input_levees_preprocessed` environment. .variables
    - `burn_in_levees.py`: Removed the unit conversion from feet to meters because it's now being done in `levee_download.py`.
    - `clip_vectors_to_wbd.py`: Added the new levee lines for the levee-level-path assignment and masking workflow.
    - `delineate_hydros_and_produce_HAND.sh`: Updates input arguments.
    - `mask_dem.py`: Updates to use `levee_levelpaths.csv` (output from `associate_levelpaths_with_levees.py`) to mask branch DEMs.
    - `run_by_branch.sh`: Clips `dem_meters.tif` to use for branches instead of `dem_meters_0.tif` since branch 0 is already masked.
    - `run_unit_wb.sh`: Added inputs to `clip_vectors_to_wbd.py`. Added `associate_levelpaths_with_levees.py`. Processes `dem_meters.tif` and then makes a copy for branch 0. Moved `deny_unit.lst` cleanup to after branch processing.

### Removals
- `data/nld/preprocess_levee_protected_areas.py`: Deprecated.

<br/><br/>

## v4.3.1.0 - 2023-03-10 - [PR#834](https://github.com/NOAA-OWP/inundation-mapping/pull/834)

Change all occurances of /data/outputs to /outputs to honor the correct volume mount directory specified when executing docker run.

### Changes

- `Dockerfile` - updated comments in relation to `projectDir=/foss_fim`
- `fim_pipeline.sh` - updated comments in relation to `projectDir=/foss_fim`
- `fim_pre_processing.sh` -updated comments in relation to `projectDir=/foss_fim`
- `fim_post_processing.sh` - updated comments in relation to `projectDir=/foss_fim`
- `README.md` - Provide documentation on starting the Docker Container, and update docs to include additional command line option for calibration database tool.

- `src/`
  - `usgs_gage_crosswalk.py` - added newline character to shorten commented example usage
  - `usgs_gage_unit_setup.py` - `/data/outputs/` => `/outputs/`

- `tools/`
  - `cache_metrics.py` -  `/data/outputs/` => `/outputs/`
  - `copy_test_case_folders.py`  - `/data/outputs/` => `/outputs/`
  - `run_test_case.py` - `/data/outputs/` => `/outputs/`

- `unit_tests/*_params.json`  - `/data/outputs/` => `/outputs/`

- `unit_tests/split_flows_test.py`  - `/data/outputs/` => `/outputs/`

<br/><br/>

## v4.3.0.1 - 2023-03-06 - [PR#841](https://github.com/NOAA-OWP/inundation-mapping/pull/841)

Deletes intermediate files generated by `src/agreedem.py` by adding them to `config/deny_*.lst`

- `config/`
    - `deny_branch_zero.lst`, `deny_branches.lst`, `deny_branch_unittests.lst`: Added `agree_binary_bufgrid.tif`, `agree_bufgrid_zerod.tif`, and `agree_smogrid_zerod.tif`
    - `deny_unit.lst`: Added `agree_binary_bufgrid.tif`, `agree_bufgrid.tif`, `agree_bufgrid_allo.tif`, `agree_bufgrid_dist.tif`,  `agree_bufgrid_zerod.tif`, `agree_smogrid.tif`, `agree_smogrid_allo.tif`, `agree_smogrid_dist.tif`, `agree_smogrid_zerod.tif`

<br/><br/>

## v4.3.0.0 - 2023-02-15 - [PR#814](https://github.com/NOAA-OWP/inundation-mapping/pull/814)

Replaces GRASS with Whitebox. This addresses several issues, including Windows permissions and GRASS projection issues. Whitebox also has a slight performance benefit over GRASS.

### Removals

- `src/r_grow_distance.py`: Deletes file

### Changes

- `Dockerfile`: Removes GRASS, update `$outputDataDir` from `/data/outputs` to `/outputs`
- `Pipfile` and `Pipfile.lock`: Adds Whitebox and removes GRASS
- `src/`
    - `agreedem.py`: Removes `r_grow_distance`; refactors to use with context and removes redundant raster reads.
    - `adjust_lateral_thalweg.py` and `agreedem.py`: Refactors to use `with` context and removes redundant raster reads
    - `unique_pixel_and_allocation.py`: Replaces GRASS with Whitebox and remove `r_grow_distance`
    - `gms/`
        - `delineate_hydros_and_produce_HAND.sh` and `run_by_unit.sh`: Removes GRASS parameter
        - `mask_dem.py`: Removes unnecessary line

<br/><br/>

## v4.2.1.0 - 2023-02-21 - [PR#829](https://github.com/NOAA-OWP/inundation-mapping/pull/829)

During the merge from remove-fim3 PR into dev, merge conflicts were discovered in the unit_tests folders and files. Attempts to fix them at that time failed, so some files were removed, other renamed, other edited to get the merge to work.  Here are the fixes to put the unit tests system back to par.

Note: some unit tests are now temporarily disabled due to dependencies on other files / folders which may not exist in other environments.

Also.. the Changelog.md was broken and is being restored here.

Also.. a minor text addition was added to the acquire_and_preprocess_3dep_dems.py files (not directly related to this PR)

For file changes directly related to unit_test folder and it's file, please see [PR#829](https://github.com/NOAA-OWP/inundation-mapping/pull/829)

Other file changes:

### Changes
- `Pipfile.lock` : rebuilt and updated as a safety pre-caution.
- `docs`
    - `CHANGELOG.md`: additions to this file for FIM 4.2.0.0 were not merged correctly.  (re-added just below in the 4.2.0.0 section)
- `data`
    - `usgs`
        - `acquire_and_preprocess_3dep_dems.py`: Added text on data input URL source.

<br/><br/>

## v4.2.0.1 - 2023-02-16 - [PR#827](https://github.com/NOAA-OWP/inundation-mapping/pull/827)

FIM 4.2.0.0. was throwing errors for 14 HUCs that did not have any level paths. These are HUCs that have only stream orders 1 and 2 and are covered under branch zero, but no stream orders 3+ (no level paths).  This has now been changed to not throw an error but continue to process of the HUC.

### Changes

- `src`
    - `run_unit_wb.sh`: Test if branch_id.lst exists, which legitimately might not. Also a bit of text cleanup.

<br/><br/>

## v4.2.0.0 - 2023-02-16 - [PR#816](https://github.com/NOAA-OWP/inundation-mapping/pull/816)

This update removes the remaining elements of FIM3 code.  It further removes the phrases "GMS" as basically the entire FIM4 model. FIM4 is GMS. With removing FIM3, it also means remove concepts of "MS" and "FR" which were no longer relevant in FIM4.  There are only a few remaining places that will continue with the phrase "GMS" which is in some inundation files which are being re-evaluated.  Some deprecated files have been removed and some subfolders removed.

There are a lot of duplicate explanations for some of the changes, so here is a shortcut system.

- desc 1:  Remove or rename values based on phrase "GMS, MS and/or FR"
- desc 2:  Moved file from the /src/gms folder to /src  or /tools/gms_tools to /tools
- desc 3:  No longer needed as we now use the `fim_pipeline.sh` processing model.

### Removals

- `data`
    - `acquire_and_preprocess_inputs.py`:  No longer needed
- `gms_pipeline.sh` : see desc 3
- `gms_run_branch.sh` : see desc 3
- `gms_run_post_processing.sh` : see desc 3
- `gms_run_unit.sh` : see desc 3
- `src`
    - `gms`
        - `init.py` : folder removed, no longer needed.
        - `aggregate_branch_lists.py`: no longer needed.  Newer version already exists in src directory.
        - `remove_error_branches.py` :  see desc 3
        - `run_by_unit.sh` : see desc 3
        - `test_new_crosswalk.sh` : no longer needed
        - `time_and_tee_run_by_branch.sh` : see desc 3
        - `time_and_tee_run_by_unit.sh` : see desc 3
    - `output_cleanup.py` : see desc 3
 - `tools/gms_tools`
     - `init.py` : folder removed, no longer needed.

### Changes

- `config`
   - `deny_branch_unittests.lst` :  renamed from `deny_gms_branch_unittests.lst`
   - `deny_branch_zero.lst` : renamed from `deny_gms_branch_zero.lst`
   - `deny_branches.lst` :  renamed from `deny_gms_branches.lst`
   - `deny_unit.lst`  : renamed from `deny_gms_unit.lst`
   - `params_template.env` : see desc 1

- `data`
    - `nws`
        - `preprocess_ahps_nws.py`:   Added deprecation note: If reused, it needs review and/or upgrades.
    - `acquire_and_preprocess_3dep_dems.py` : see desc 1
 - `fim_post_processing.sh` : see desc 1, plus a small pathing change.
 - `fim_pre_processing.sh` : see desc 1
 - ` src`
     - `add_crosswalk.py` : see desc 1. Also cleaned up some formatting and commented out a code block in favor of a better way to pass args from "__main__"
     - `bash_variables.env` : see desc 1
     - `buffer_stream_branches.py` : see desc 2
     - `clip_rasters_to_branches.py` : see desc 2
     - `crosswalk_nwm_demDerived.py` :  see desc 1 and desc 2
     - `delineate_hydros_and_produce_HAND.sh` : see desc 1 and desc 2
     - `derive_level_paths.py`  :  see desc 1 and desc 2
     - `edit_points.py` : see desc  2
     - `filter_inputs_by_huc.py`: see desc 1 and desc 2
     - `finalize_srcs.py`:  see desc 2
     - `generate_branch_list.py` : see desc 1
     - `make_rem.py` : see desc 2
     - `make_dem.py` : see desc  2
     - `outputs_cleanup.py`:  see desc 1
     - `process_branch.sh`:  see desc 1
     - `query_vectors_by_branch_polygons.py`: see desc 2
     - `reset_mannings.py` : see desc 2
     - `run_by_branch.sh`:  see desc 1
     - `run_unit_wb.sh`: see desc 1
     - `stream_branches.py`:  see desc 2
     - `subset_catch_list_by_branch_id.py`: see desc 2
     - `toDo.md`: see desc 2
     - `usgs_gage_aggregate.py`:  see desc 1
     - `usgs_gage_unit_setup.py` : see desc 1
     - `utils`
         - `fim_enums.py` : see desc 1

- `tools`
    - `combine_crosswalk_tables.py` : see desc 2
    - `compare_ms_and_non_ms_metrics.py` : see desc 2
    - `compile_comp_stats.py`: see desc 2  and added note about possible deprecation.
    - `compile_computation_stats.py` : see desc 2  and added note about possible deprecation.
    - `composite_inundation.py` : see desc 1 : note.. references a file called inundate_gms which retains it's name for now.
    - `consolidate_metrics.py`: added note about possible deprecation.
    - `copy_test_case_folders.py`: see desc 1
    - `eval_plots.py` : see desc 1
    - `evaluate_continuity.py`: see desc 2
    - `find_max_catchment_breadth.py` : see desc 2
    - `generate_categorical_fim_mapping.py` : see desc 1
    - `inundate_gms.py`: see desc 1 and desc 2. Note: This file has retained its name with the phrase "gms" in it as it might be upgraded later and there are some similar files with similar names.
    - `inundate_nation.py` : see desc 1
    - `inundation.py`:  text styling change
    - `make_boxes_from_bounds.py`: text styling change
    - `mosaic_inundation.py`:  see desc 1 and desc 2
    - `overlapping_inundation.py`: see desc 2
    - `plots.py` : see desc 2
    - `run_test_case.py`:  see desc 1
    - `synthesize_test_cases.py`: see desc 1

- `unit_tests`
    - `README.md`: see desc 1
    - `__template_unittests.py`: see desc 1
    - `check_unit_errors_params.json`  and `check_unit_errors_unittests.py` : see desc 1
    - `derive_level_paths_params.json` and `derive_level_paths_unittests.py` : see desc 1 and desc 2
    - `filter_catchments_and_add_attributes_unittests.py`: see desc 1
    - `outputs_cleanup_params.json` and `outputs_cleanup_unittests.py`: see desc 1 and desc 2
    - `split_flows_unittests.py` : see desc 1
    - `tools`
        - `inundate_gms_params.json` and `inundate_gms_unittests.py`: see desc 1 and desc 2

<br/><br/>

## v4.1.3.0 - 2023-02-13 - [PR#812](https://github.com/NOAA-OWP/inundation-mapping/pull/812)

An update was required to adjust host name when in the AWS environment

### Changes

- `fim_post_processing.sh`: Added an "if isAWS" flag system based on the input command args from fim_pipeline.sh or

- `tools/calibration-db`
    - `README.md`: Minor text correction.

<br/><br/>

## v4.1.2.0 - 2023-02-15 - [PR#808](https://github.com/NOAA-OWP/inundation-mapping/pull/808)

Add `pytest` package and refactor existing unit tests. Update parameters to unit tests (`/unit_tests/*_params.json`) to valid paths. Add leading slash to paths in `/config/params_template.env`.

### Additions

- `/unit_tests`
  - `__init__.py`  - needed for `pytest` command line executable to pick up tests.
  - `pyproject.toml`  - used to specify which warnings are excluded/filtered.
  - `/gms`
    - `__init__.py` - needed for `pytest` command line executable to pick up tests.
  - `/tools`
    - `__init__.py`  - needed for `pytest` command line executable to pick up tests.
    - `inundate_gms_params.json` - file moved up into this directory
    - `inundate_gms_test.py`     - file moved up into this directory
    - `inundation_params.json`   - file moved up into this directory
    - `inundation_test.py`       - file moved up into this directory

### Removals

- `/unit_tests/tools/gms_tools/` directory removed, and files moved up into `/unit_tests/tools`

### Changes

- `Pipfile` - updated to include pytest as a dependency
- `Pipfile.lock` - updated to include pytest as a dependency

- `/config`
  - `params_template.env` - leading slash added to paths

- `/unit_tests/` - All of the `*_test.py` files were refactored to follow the `pytest` paradigm.
  - `*_params.json` - valid paths on `fim-dev1` provided
  - `README.md`  - updated to include documentation on pytest.
  - `unit_tests_utils.py`
  - `__template_unittests.py` -> `__template.py` - exclude the `_test` suffix to remove from test suite. Updated example on new format for pytest.
  - `check_unit_errors_test.py`
  - `clip_vectors_to_wbd_test.py`
  - `filter_catchments_and_add_attributes_test.py`
  - `rating_curve_comparison_test.py`
  - `shared_functions_test.py`
  - `split_flow_test.py`
  - `usgs_gage_crosswalk_test.py`
  - `aggregate_branch_lists_test.py`
  - `generate_branch_list_test.py`
  - `generate_branch_list_csv_test.py`
  - `aggregate_branch_lists_test.py`
  - `generate_branch_list_csv_test.py`
  - `generate_branch_list_test.py`
    - `/gms`
      - `derive_level_paths_test.py`
      - `outputs_cleanup_test.py`
    - `/tools`
      - `inundate_unittests.py` -> `inundation_test.py`
      - `inundate_gms_test.py`


<br/><br/>

## v4.1.1.0 - 2023-02-16 - [PR#809](https://github.com/NOAA-OWP/inundation-mapping/pull/809)

The CatFIM code was updated to allow 1-foot interval processing across all stage-based AHPS sites ranging from action stage to 5 feet above major stage, along with restart capability for interrupted processing runs.

### Changes

- `tools/generate_categorical_fim.py` (all changes made here)
    - Added try-except blocks for code that didn't allow most sites to actually get processed because it was trying to check values of some USGS-related variables that most of the sites didn't have
    - Overwrite abilities of the different outputs for the viz team were not consistent (i.e., one of the files had the ability to be overwritten but another didn't), so that has been made consistent to disallow any overwrites of the existing final outputs for a specified output folder.
    - The code also has the ability to restart from an interrupted run and resume processing uncompleted HUCs by first checking for a simple "complete" file for each HUC. If a HUC has that file, then it is skipped (because it already completed processing during a run for a particular output folder / run name).
    - When a HUC is successfully processed, an empty "complete" text file is created / touched.

<br/><br/>

## v4.1.0.0 - 2023-01-30 - [PR#806](https://github.com/NOAA-OWP/inundation-mapping/pull/806)

As we move to Amazon Web Service, AWS, we need to change our processing system. Currently, it is `gms_pipeline.sh` using bash "parallel" as an iterator which then first processes all HUCs, but not their branches. One of `gms_pipeline.sh`'s next steps is to do branch processing which is again iterated via "parallel". AKA. Units processed as one step, branches processed as second independent step.

**Note:** While we are taking steps to move to AWS, we will continue to maintain the ability of doing all processing on a single server using a single docker container as we have for a long time. Moving to AWS is simply taking portions of code from FIM and adding it to AWS tools for performance of large scale production runs.

Our new processing system, starting with this PR,  is to allow each HUC to process it's own branches.

A further requirement was to split up the overall processing flow to independent steps, with each step being able to process itself without relying on "export" variables from other files. Note: There are still a few exceptions.  The basic flow now becomes
- `fim_pre_processing.sh`,
- one or more calls to `fim_process_unit_wb.sh` (calling this file for each single HUC to be processed).
- followed by a call to `fim_post_processing.sh`.


Note: This is a very large, complex PR with alot of critical details. Please read the details at [PR 806](https://github.com/NOAA-OWP/inundation-mapping/pull/806).

### CRITICAL NOTE
The new `fim_pipeline.sh` and by proxy `fim_pre_processing.sh` has two new key input args, one named **-jh** (job HUCs) and one named **-jb** (job branches).  You can assign the number of cores/CPU's are used for processing a HUC versus the number of branches.  For the -jh number arg, it only is used against the `fim_pipeline.sh` file when it is processing more than one HUC or a list of HUCs as it is the iterator for HUCs.   The -jb flag says how many cores/CPU's can be used when processing branches (note.. the average HUC has 26 branches).

BUT.... you have to be careful not to overload your system.  **You need to multiply the -jh and the -jb values together, but only when using the `fim_pipeline.sh` script.**  Why? _If you have 16 CPU's available on your machine, and you assign -jh as 10 and -jb as 26, you are actually asking for 126 cores (10 x 26) but your machine only has 16 cores._   If you are not using `fim_pipeline.sh` but using the three processing steps independently, then the -jh value has not need to be anything but the number of 1 as each actual HUC can only be processed one at a time. (aka.. no iterator).
</br>

### Additions

- `fim_pipeline.sh` :  The wrapper for the three new major "FIM" processing steps. This script allows processing in one command, same as the current tool of `gms_pipeline.sh`.
- `fim_pre_processing.sh`: This file handles all argument input from the user, validates those inputs and sets up or cleans up folders. It also includes a new system of taking most input parameters and some key enviro variables and writing them out to a files called `runtime_args.env`.  Future processing steps need minimal input arguments as it can read most values it needs from this new `runtime_args.env`. This allows the three major steps to work independently from each other. Someone can now come in, run `fim_pre_processing.sh`, then run `fim_process_unit_wb.sh`, each with one HUC, as many time as they like, each adding just its own HUC folder to the output runtime folder.
- `fim_post_processing.sh`: Scans all HUC folders inside the runtime folders to handle a number of processing steps which include (to name a few):
    - aggregating errors
    - aggregating to create a single list (gms_inputs.csv) for all valid HUCs and their branch ids
    - usgs gage aggregation
    - adjustments to SRV's
    - and more
- `fim_process_unit_wb.sh`: Accepts only input args of runName and HUC number. It then sets up global variable, folders, etc to process just the one HUC. The logic for processing the HUC is in `run_unit_wb.sh` but managed by this `fim_process_unit_wb.sh` file including all error trapping.
- `src`
    - `aggregate_branch_lists.py`:  When each HUC is being processed, it creates it's own .csv file with its branch id's. In post processing we need one master csv list and this file aggregates them. Note: This is a similar file already in the `src/gms` folder but that version operates a bit different and will be deprecated soon.
    - `generate_branch_list.py`: This creates the single .lst for a HUC defining each branch id. With this list, `run_unit_wb.sh` can do a parallelized iteration over each of its branches for processing. Note: This is also similar to the current `src/gms` file of the same name and the gms folder version will also be deprecated soon.
    - `generate_branch_list_csv.py`. As each branch, including branch zero, has processed and if it was successful, it will add to a .csv list in the HUC directory. At the end, it becomes a list of all successful branches. This file will be aggregates with all similar .csv in post processing for future processing.
    - `run_unit_wb.sh`:  The actual HUC processing logic. Note: This is fundamentally the same as the current HUC processing logic that exists currently in `src/gms/run_by_unit.sh`, which will be removed in the very near future. However, at the end of this file, it creates and manages a parallelized iterator for processing each of it's branches.
    - `process_branch.sh`:  Same concept as `process_unit_wb.sh` but this one is for processing a single branch. This file manages the true branch processing file of `src/gms/run_by_branch.sh`.  It is a wrapper file to `src/gms/run_by_branch.sh` and catches all error and copies error files as applicable. This allows the parent processing files to continue despite branch errors. Both the new fim processing system and the older gms processing system currently share the branch processing file of `src/gms/run_by_branch.sh`. When the gms processing file is removed, this file will likely not change, only moved one directory up and be no longer in the `gms` sub-folder.
- `unit_tests`
    - `aggregate_branch_lists_unittests.py' and `aggregate_branch_lists_params.json`  (based on the newer `src` directory edition of `aggregate_branch_lists.py`).
    - `generate_branch_list_unittest.py` and `generate_branch_list_params.json` (based on the newer `src` directory edition of `generate_branch_list.py`).
    -  `generate_branch_list_csv_unittest.py` and `generate_branch_list_csv_params.json`

### Changes

- `config`
    - `params_template.env`: Removed the `default_max_jobs` value and moved the `startDiv` and `stopDiv` to the `bash_variables.env` file.
    - `deny_gms_unit.lst` : Renamed from `deny_gms_unit_prod.lst`
    - `deny_gms_branches.lst` : Renamed from `deny_gms_branches_prod.lst`

- `gms_pipeline.sh`, `gms_run_branch.sh`, `gms_run_unit.sh`, and `gms_post_processing.sh` :  Changed to hardcode the `default_max_jobs` to the value of 1. (we don't want this to be changed at all). They were also changed for minor adjustments for the `deny` list files names.

- `src`
    - `bash_functions.env`: Fix error with calculating durations.
    - `bash_variables.env`:  Adds the two export lines (stopDiv and startDiv) from `params_template.env`
    - `clip_vectors_to_wbd.py`: Cleaned up some print statements for better output traceability.
    - `check_huc_inputs.py`: Added logic to ensure the file was an .lst file. Other file formats were not be handled correctly.
    - `gms`
        - `delineate_hydros_and_produce_HAND.sh`: Removed all `stopDiv` variable to reduce log and screen output.
        - `run_by_branch.sh`: Removed an unnecessary test for overriding outputs.

### Removed

- `config`
    - `deny_gms_branches_dev.lst`

<br/><br/>

## v4.0.19.5 - 2023-01-24 - [PR#801](https://github.com/NOAA-OWP/inundation-mapping/pull/801)

When running tools/test_case_by_hydroid.py, it throws an error of local variable 'stats' referenced before assignment.

### Changes

- `tools`
    - `pixel_counter.py`: declare stats object and remove the GA_Readonly flag
    - `test_case_by_hydroid_id_py`: Added more logging.

<br/><br/>

## v4.0.19.4 - 2023-01-25 - [PR#802](https://github.com/NOAA-OWP/inundation-mapping/pull/802)

This revision includes a slight alteration to the filtering technique used to trim/remove lakeid nwm_reaches that exist at the upstream end of each branch network. By keeping a single lakeid reach at the branch level, we can avoid issues with the branch headwater point starting at a lake boundary. This ensures the headwater catchments for some branches are properly identified as a lake catchment (no inundation produced).

### Changes

- `src/gms/stream_branches.py`: New changes to the `find_upstream_reaches_in_waterbodies` function: Added a step to create a list of nonlake segments (lakeid = -9999) . Use the list of nonlake reaches to allow the filter to keep a the first lakeid reach that connects to a nonlake segment.

<br/><br/>

## v4.0.19.3 - 2023-01-17 - [PR#794](https://github.com/NOAA-OWP/inundation-mapping/pull/794)

Removing FIM3 files and references.  Anything still required for FIM 3 are held in the dev-fim3 branch.

### Removals

- `data`
    - `preprocess_rasters.py`: no longer valid as it is for NHD DEM rasters.
- `fim_run.sh`
- ` src`
    - `aggregate_fim_outputs.sh`
    - `fr_to_ms_raster.mask.py`
    - `get_all_huc_in_inputs.py`
    - `reduce_nhd_stream_density.py`
    - `rem.py`:  There are two files named `rem.py`, one in the src directory and one in the gms directory. This version in the src directory is no longer valid. The `rem.py` in the gms directory is being renamed to avoid future enhancements of moving files.
    - `run_by_unit.sh`:  There are two files named `run_by_unit.sh`, one in the src directory and one in the gms directory. This version in the src directory is for fim3. For the remaining `run_by_unit.sh`, it is NOT being renamed at this time as it will likely be renamed in the near future.
    - `time_and_tee_run_by_unit.sh`:  Same not as above for `run_by_unit.sh`.
    - `utils`
        - `archive_cleanup.py`
 - `tools`
     - `compare_gms_srcs_to_fr.py`
     - `preprocess_fimx.py`

### Changes

- `src`
    - `adjust_headwater_streams.py`: Likely deprecated but kept for safety reason. Deprecation note added.
- `tools`
    - `cygnss_preprocess.py`: Likely deprecated but kept for safety reason. Deprecation note added.
    - `nesdis_preprocess.py`: Likely deprecated but kept for safety reason. Deprecation note added.

<br/><br/>

## v4.0.19.2 - 2023-01-17 - [PR#797](https://github.com/NOAA-OWP/inundation-mapping/pull/797)

Consolidates global bash environment variables into a new `src/bash_variables.env` file. Additionally, Python environment variables have been moved into this file and `src/utils/shared_variables.py` now references this file. Hardcoded projections have been replaced by an environment variable. This also replaces the Manning's N file in `config/params_template.env` with a constant and updates relevant code. Unused environment variables have been removed.

### Additions

- `src/bash_variables.env`: Adds file for global environment variables

### Removals

- `config/`
    - `mannings_default.json`
    - `mannings_default_calibrated.json`

### Changes

- `config/params_template.env`: Changes manning_n from filename to default value of 0.06
- `gms_run_branch.sh`: Adds `bash_variables.env`
- `gms_run_post_processing.sh`: Adds `bash_variables.env` and changes projection from hardcoded to environment variable
- `gms_run_unit.sh`: Adds `bash_variables.env`
- `src/`
    - `add_crosswalk.py`: Assigns default manning_n value and removes assignments by stream orders
    - `aggregate_vector_inputs.py`: Removes unused references to environment variables and function
    - `gms/run_by_unit.sh`: Removes environment variable assignments and uses projection from environment variables
    - `utils/shared_variables.py`: Removes environment variables and instead references src/bash_variables.env

<br/><br/>

## v4.0.19.1 - 2023-01-17 - [PR#796](https://github.com/NOAA-OWP/inundation-mapping/pull/796)

### Changes

- `tools/gms_tools/combine_crosswalk_tables.py`: Checks length of dataframe list before concatenating

<br/><br/>

## v4.0.19.0 - 2023-01-06 - [PR#782](https://github.com/NOAA-OWP/inundation-mapping/pull/782)

Changes the projection of HAND processing to EPSG 5070.

### Changes

- `gms_run_post_processing.sh`: Adds target projection for `points`
- `data/nld/preprocess_levee_protected_areas.py`: Changed to use `utils.shared_variables.DEFAULT_FIM_PROJECTION_CRS`
- `src/`
    - `clip_vectors_to_wbd.py`: Save intermediate outputs in EPSG:5070
    - `src_adjust_spatial_obs.py`: Changed to use `utils.shared_variables.DEFAULT_FIM_PROJECTION_CRS`
    - `utils/shared_variables.py`: Changes the designated projection variables
    - `gms/`
        - `stream_branches.py`: Checks the projection of the input streams and changes if necessary
        - `run_by_unit.py`: Changes the default projection crs variable and added as HUC target projection
- `tools/inundate_nation.py`: Changed to use `utils.shared_variables.PREP_PROJECTION`

<br/><br/>

## v4.0.18.2 - 2023-01-11 - [PR#790](https://github.com/NOAA-OWP/inundation-mapping/pull/790)

Remove Great Lakes clipping

### Changes

- `src/`
    - `clip_vectors_to_wbd.py`: Removes Great Lakes clipping and references to Great Lakes polygons and lake buffer size

    - `gms/run_by_unit.sh`: Removes Great Lakes polygon and lake buffer size arguments to `src/clip_vectors_to_wbd.py`

<br/><br/>

## v4.0.18.1 - 2022-12-13 - [PR #760](https://github.com/NOAA-OWP/inundation-mapping/pull/760)

Adds stacked bar eval plots.

### Additions

- `/tools/eval_plots_stackedbar.py`: produces stacked bar eval plots in the same manner as `eval_plots.py`.

<br/><br/>

## v4.0.18.0 - 2023-01-03 - [PR#780](https://github.com/NOAA-OWP/inundation-mapping/pull/780)

Clips WBD and stream branch buffer polygons to DEM domain.

### Changes

- `src/`
    - `clip_vectors_to_wbd.py`: Clips WBD polygon to DEM domain

    - `gms/`
        - `buffer_stream_branches.py`: Clips branch buffer polygons to DEM domain
        - `derive_level_paths.py`: Stop processing if no branches exist
        - `mask_dem.py`: Checks if stream file exists before continuing
        - `remove_error_branches.py`: Checks if error_branches has data before continuing
        - `run_by_unit.sh`: Adds DEM domain as bash variable and adds it as an argument to calling `clip_vectors_to_wbd.py` and `buffer_stream_branches.py`

<br/><br/>


## v4.0.17.4 - 2023-01-06 - [PR#781](https://github.com/NOAA-OWP/inundation-mapping/pull/781)

Added crosswalk_table.csv from the root output folder as being a file push up to Hydrovis s3 bucket after FIM BED runs.

### Changes

- `config`
    - `aws_s3_put_fim4_hydrovis_whitelist.lst`:  Added crosswalk_table.csv to whitelist.


<br/><br/>

## v4.0.17.3 - 2022-12-23 - [PR#773](https://github.com/NOAA-OWP/inundation-mapping/pull/773)

Cleans up REM masking of levee-protected areas and fixes associated error.

### Removals

- `src/gms/`
    - `delineate_hydros_and_produce_HAND.sh`: removes rasterization and masking of levee-protected areas from the REM
    - `rasterize_by_order`: removes this file
- `config/`
    - `deny_gms_branch_zero.lst`, `deny_gms_branches_dev.lst`, and `deny_gms_branches_prod.lst`: removes `LeveeProtectedAreas_subset_{}.tif`

### Changes

- `src/gms/rem.py`: fixes an error where the nodata value of the DEM was overlooked

<br/><br/>

## v4.0.17.2 - 2022-12-29 - [PR #779](https://github.com/NOAA-OWP/inundation-mapping/pull/779)

Remove dependency on `other` folder in `test_cases`. Also updates ESRI and QGIS agreement raster symbology label to include the addition of levee-protected areas as a mask.

### Removals

- `tools/`
    - `aggregate_metrics.py` and `cache_metrics.py`: Removes reference to test_cases/other folder

### Changes

- `config/symbology/`
    - `esri/agreement_raster.lyr` and `qgis/agreement_raster.qml`: Updates label from Waterbody mask to Masked since mask also now includes levee-protected areas
- `tools/`
    - `eval_alt_catfim.py` and `run_test_case.py`: Updates waterbody mask to dataset located in /inputs folder

<br/><br/>

## v4.0.17.1 - 2022-12-29 - [PR #778](https://github.com/NOAA-OWP/inundation-mapping/pull/778)

This merge fixes a bug where all of the Stage-Based intervals were the same.

### Changes
- `/tools/generate_categorical_fim.py`: Changed `stage` variable to `interval_stage` variable in `produce_stage_based_catfim_tifs` function call.

<br/><br/>

## v4.0.17.0 - 2022-12-21 - [PR #771](https://github.com/NOAA-OWP/inundation-mapping/pull/771)

Added rysnc to docker images. rysnc can now be used inside the images to move data around via docker mounts.

### Changes

- `Dockerfile` : added rsync

<br/><br/>

## v4.0.16.0 - 2022-12-20 - [PR #768](https://github.com/NOAA-OWP/inundation-mapping/pull/768)

`gms_run_branch.sh` was processing all of the branches iteratively, then continuing on to a large post processing portion of code. That has now be split to two files, one for branch iteration and the other file for just post processing.

Other minor changes include:
- Removing the system where a user could override `DropStreamOrders` where they could process streams with stream orders 1 and 2 independently like other GMS branches.  This option is now removed, so it will only allow stream orders 3 and higher as gms branches and SO 1 and 2 will always be in branch zero.

- The `retry` flag on the three gms*.sh files has been removed. It did not work correctly and was not being used. Usage of it would have created unreliable results.

### Additions

- `gms_run_post_processing.sh`
   - handles all tasks from after `gms_run_branch.sh` to this file, except for output cleanup, which stayed in `gms_run_branch.sh`.
   - Can be run completely independent from `gms_run_unit.sh` or gms_run_branch.sh` as long as all of the files are in place. And can be re-run if desired.

### Changes

- `gms_pipeline.sh`
   - Remove "retry" system.
   - Remove "dropLowStreamOrders" system.
   - Updated for newer reusable output date/time/duration system.
   - Add call to new `gms_run_post_processing.sh` file.

- `gms_run_branch.sh`
   - Remove "retry" system.
   - Remove "dropLowStreamOrders" system.
   - Updated for newer reusable output date/time/duration system.
   - Removed most code from below the branch iterator to the new `gms_run_post_processing.sh` file. However, it did keep the branch files output cleanup and non-zero exit code checking.

- `gms_run_unit.sh`
   - Remove "retry" system.
   - Remove "dropLowStreamOrders" system.
   - Updated for newer reusable output date/time/duration system.

- `src`
    - `bash_functions.env`:  Added a new method to make it easier / simpler to calculation and display duration time.
    - `filter_catchments_and_add_attributes.py`:  Remove "dropLowStreamOrders" system.
    - `split_flows.py`: Remove "dropLowStreamOrders" system.
    - `usgs_gage_unit_setup.py`:  Remove "dropLowStreamOrders" system.

- `gms`
    - `delineate_hydros_and_produced_HAND.sh` : Remove "dropLowStreamOrders" system.
    - `derive_level_paths.py`: Remove "dropLowStreamOrders" system and some small style updates.
    - `run_by_unit.sh`: Remove "dropLowStreamOrders" system.

- `unit_tests/gms`
    - `derive_level_paths_params.json` and `derive_level_paths_unittests.py`: Remove "dropLowStreamOrders" system.

<br/><br/>

## v4.0.15.0 - 2022-12-20 - [PR #758](https://github.com/NOAA-OWP/inundation-mapping/pull/758)

This merge addresses feedback received from field users regarding CatFIM. Users wanted a Stage-Based version of CatFIM, they wanted maps created for multiple intervals between flood categories, and they wanted documentation as to why many sites are absent from the Stage-Based CatFIM service. This merge seeks to address this feedback. CatFIM will continue to evolve with more feedback over time.

## Changes
- `/src/gms/usgs_gage_crosswalk.py`: Removed filtering of extra attributes when writing table
- `/src/gms/usgs_gage_unit_setup.py`: Removed filter of gages where `rating curve == yes`. The filtering happens later on now.
- `/tools/eval_plots.py`: Added a post-processing step to produce CSVs of spatial data
- `/tools/generate_categorical_fim.py`:
  - New arguments to support more advanced multiprocessing, support production of Stage-Based CatFIM, specific output directory pathing, upstream and downstream distance, controls on how high past "major" magnitude to go when producing interval maps for Stage-Based, the ability to run a single AHPS site.
- `/tools/generate_categorical_fim_flows.py`:
  - Allows for flows to be retrieved for only one site (useful for testing)
  - More logging
  - Filtering stream segments according to stream order
- `/tools/generate_categorical_fim_mapping.py`:
  - Support for Stage-Based CatFIM production
  - Enhanced multiprocessing
  - Improved post-processing
- `/tools/pixel_counter.py`: fixed a bug where Nonetypes were being returned
- `/tools/rating_curve_get_usgs_rating_curves.py`:
  - Removed filtering when producing `usgs_gages.gpkg`, but adding attribute as to whether or not it meets acceptance criteria, as defined in `gms_tools/tools_shared_variables.py`.
  - Creating a lookup list to filter out unacceptable gages before they're written to `usgs_rating_curves.csv`
  - The `usgs_gages.gpkg` now includes two fields indicating whether or not gages pass acceptance criteria (defined in `tools_shared_variables.py`. The fields are `acceptable_codes` and `acceptable_alt_error`
- `/tools/tools_shared_functions.py`:
  - Added `get_env_paths()` function to retrieve environmental variable information used by CatFIM and rating curves scripts
  - `Added `filter_nwm_segments_by_stream_order()` function that uses WRDS to filter out NWM feature_ids from a list if their stream order is different than a desired stream order.
- `/tools/tools_shared_variables.py`: Added the acceptance criteria and URLS for gages as non-constant variables. These can be modified and tracked through version changes. These variables are imported by the CatFIM and USGS rating curve and gage generation scripts.
- `/tools/test_case_by_hydroid.py`: reformatting code, recommend adding more comments/docstrings in future commit

<br/><br/>

## v4.0.14.2 - 2022-12-22 - [PR #772](https://github.com/NOAA-OWP/inundation-mapping/pull/772)

Added `usgs_elev_table.csv` to hydrovis whitelist files.  Also updated the name to include the word "hydrovis" in them (anticipating more s3 whitelist files).

### Changes

- `config`
    - `aws_s3_put_fim4_hydrovis_whitelist.lst`:  File name updated and added usgs_elev_table.csv so it gets push up as well.
    - `aws_s3_put_fim3_hydrovis_whitelist.lst`: File name updated

- `data/aws`
   - `s3.py`: added `/foss_fim/config/aws_s3_put_fim4_hydrovis_whitelist.lst` as a default to the -w param.

<br/><br/>

## v4.0.14.1 - 2022-12-03 - [PR #753](https://github.com/NOAA-OWP/inundation-mapping/pull/753)

Creates a polygon of 3DEP DEM domain (to eliminate errors caused by stream networks with no DEM data in areas of HUCs that are outside of the U.S. border) and uses the polygon layer to clip the WBD and stream network (to a buffer inside the WBD).

### Additions
- `data/usgs/acquire_and_preprocess_3dep_dems.py`: Adds creation of 3DEP domain polygon by polygonizing all HUC6 3DEP DEMs and then dissolving them.
- `src/gms/run_by_unit.sh`: Adds 3DEP domain polygon .gpkg as input to `src/clip_vectors_to_wbd.py`

### Changes
- `src/clip_vectors_to_wbd.py`: Clips WBD to 3DEP domain polygon and clips streams to a buffer inside the clipped WBD polygon.

<br/><br/>

## v4.0.14.0 - 2022-12-20 - [PR #769](https://github.com/NOAA-OWP/inundation-mapping/pull/769)

Masks levee-protected areas from the DEM in branch 0 and in highest two stream order branches.

### Additions

- `src/gms/`
    - `mask_dem.py`: Masks levee-protected areas from the DEM in branch 0 and in highest two stream order branches
    - `delineate_hydros_and_produce_HAND.sh`: Adds `src/gms/mask_dem.py`

<br/><br/>

## v4.0.13.2 - 2022-12-20 - [PR #767](https://github.com/NOAA-OWP/inundation-mapping/pull/767)

Fixes inundation of nodata areas of REM.

### Changes

- `tools/inundation.py`: Assigns depth a value of `0` if REM is less than `0`

<br/><br/>

## v4.0.13.1 - 2022-12-09 - [PR #743](https://github.com/NOAA-OWP/inundation-mapping/pull/743)

This merge adds the tools required to generate Alpha metrics by hydroid. It summarizes the Apha metrics by branch 0 catchment for use in the Hydrovis "FIM Performance" service.

### Additions

- `pixel_counter.py`:  A script to perform zonal statistics against raster data and geometries
- `pixel_counter_functions.py`: Supporting functions
- `pixel_counter_wrapper.py`: a script that wraps `pixel_counter.py` for batch processing
- `test_case_by_hydroid.py`: the main script to orchestrate the generation of alpha metrics by catchment

<br/><br/>

## v4.0.13.0 - 2022-11-16 - [PR #744](https://github.com/NOAA-OWP/inundation-mapping/pull/744)

Changes branch 0 headwaters data source from NHD to NWS to be consistent with branches. Removes references to NHD flowlines and headwater data.

### Changes

- `src/gms/derive_level_paths.py`: Generates headwaters before stream branch filtering

### Removals

- Removes NHD flowlines and headwater references from `gms_run_unit.sh`, `config/deny_gms_unit_prod.lst`, `src/clip_vectors_to_wbd.py`, `src/gms/run_by_unit.sh`, `unit_tests/__template_unittests.py`, `unit_tests/clip_vectors_to_wbd_params.json`, and `unit_tests/clip_vectors_to_wbd_unittests.py`

<br/><br/>

## V4.0.12.2 - 2022-12-04 - [PR #754](https://github.com/NOAA-OWP/inundation-mapping/pull/754)

Stop writing `gms_inputs_removed.csv` if no branches are removed with Error status 61.

### Changes

- `src/gms/remove_error_branches.py`: Checks if error branches is not empty before saving gms_inputs_removed.csv

<br/><br/>

## v4.0.12.1 - 2022-11-30 - [PR #751](https://github.com/NOAA-OWP/inundation-mapping/pull/751)

Updating a few deny list files.

### Changes

- `config`:
    - `deny_gms_branches_dev.lst`, `deny_gms_branches_prod.lst`, and `deny_gms_unit_prod.lst`

<br/><br/>


## v4.0.12.0 - 2022-11-28 - [PR #736](https://github.com/NOAA-OWP/inundation-mapping/pull/736)

This feature branch introduces a new methodology for computing Manning's equation for the synthetic rating curves. The new subdivision approach 1) estimates bankfull stage by crosswalking "bankfull" proxy discharge data to the raw SRC discharge values 2) identifies in-channel vs. overbank geometry values 3) applies unique in-channel and overbank Manning's n value (user provided values) to compute Manning's equation separately for channel and overbank discharge and adds the two components together for total discharge 4) computes a calibration coefficient (where benchmark data exists) that applies to the  calibrated total discharge calculation.

### Additions

- `src/subdiv_chan_obank_src.py`: new script that performs all subdiv calculations and then produce a new (modified) `hydroTable.csv`. Inputs include `src_full_crosswalked.csv` for each huc/branch and a Manning's roughness csv file (containing: featureid, channel n, overbank n; file located in the `/inputs/rating_curve/variable_roughness/`). Note that the `identify_src_bankfull.py` script must be run prior to running the subdiv workflow.

### Changes

- `config/params_template.env`: removed BARC and composite roughness parameters; added new subdivision parameters; default Manning's n file set to `mannings_global_06_12.csv`
- `gms_run_branch.sh`: moved the PostgreSQL database steps to occur immediately before the SRC calibration steps; added new subdivision step; added condition to SRC calibration to ensure subdivision routine is run
- `src/add_crosswalk.py`: removed BARC function call; update placeholder value list (removed BARC and composite roughness variables) - these placeholder variables ensure that all hydrotables have the same dimensions
- `src/identify_src_bankfull.py`: revised FIM3 starting code to work with FIM4 framework; stripped out unnecessary calculations; restricted bankfull identification to stage values > 0
- `src/src_adjust_spatial_obs.py`: added huc sort function to help user track progress from console outputs
- `src/src_adjust_usgs_rating.py`: added huc sort function to help user track progress from console outputs
- `src/src_roughness_optimization.py`: reconfigured code to compute a calibration coefficient and apply adjustments using the subdivision variables; renamed numerous variables; simplified code where possible
- `src/utils/shared_variables.py`: increased `ROUGHNESS_MAX_THRESH` from 0.6 to 0.8
- `tools/vary_mannings_n_composite.py`: *moved this script from /src to /tools*; updated this code from FIM3 to work with FIM4 structure; however, it is not currently implemented (the subdivision routine replaces this)
- `tools/aggregate_csv_files.py`: helper tool to search for csv files by name/wildcard and concatenate all found files into one csv (used for aggregating previous calibrated roughness values)
- `tools/eval_plots.py`: updated list of metrics to plot to also include equitable threat score and mathews correlation coefficient (MCC)
- `tools/synthesize_test_cases.py`: updated the list of FIM version metrics that the `PREV` flag will use to create the final aggregated metrics csv; this change will combine the dev versions provided with the `-dc` flag along with the existing `previous_fim_list`

<br/><br/>

## v4.0.11.5 - 2022-11-18 - [PR #746](https://github.com/NOAA-OWP/inundation-mapping/pull/746)

Skips `src/usgs_gage_unit_setup.py` if no level paths exist. This may happen if a HUC has no stream orders > 2. This is a bug fix for #723 for the case that the HUC also has USGS gages.

### Changes

- `src/gms/run_by_unit.sh`: Adds check for `nwm_subset_streams_levelPaths.gpkg` before running `usgs_gage_unit_setup.py`

<br/><br/>

## v4.0.11.4 - 2022-10-12 - [PR #709](https://github.com/NOAA-OWP/inundation-mapping/pull/709)

Adds capability to produce single rating curve comparison plots for each gage.

### Changes

- `tools/rating_curve_comparison.py`
    - Adds generate_single_plot() to make a single rating curve comparison plot for each gage in a given HUC
    - Adds command line switch to generate single plots

<br/><br/>

## v4.0.11.3 - 2022-11-10 - [PR #739](https://github.com/NOAA-OWP/inundation-mapping/pull/739)

New tool with instructions of downloading levee protected areas and a tool to pre-process it, ready for FIM.

### Additions

- `data`
    - `nld`
         - `preprocess_levee_protected_areas.py`:  as described above

### Changes

- `data`
     - `preprocess_rasters.py`: added deprecation note. It will eventually be replaced in it's entirety.
- `src`
    - `utils`
        - `shared_functions.py`: a few styling adjustments.

<br/><br/>

## v4.0.11.2 - 2022-11-07 - [PR #737](https://github.com/NOAA-OWP/inundation-mapping/pull/737)

Add an extra input args to the gms_**.sh files to allow for an override of the branch zero deny list, same as we can do with the unit and branch deny list overrides. This is needed for debugging purposes.

Also, if there is no override for the deny branch zero list and is not using the word "none", then use the default or overridden standard branch deny list.  This will keep the branch zero's and branch output folders similar but not identical for outputs.

### Changes

- `gms_pipeline.sh`:  Add new param to allow for branch zero deny list override. Plus added better logic for catching bad deny lists earlier.
- `gms_run_branch.sh`:  Add new param to allow for branch zero deny list override.  Add logic to cleanup all branch zero output folders with the default branch deny list (not the branch zero list), UNLESS an override exists for the branch zero deny list.
- `gms_run_unit.sh`: Add new param to allow for branch zero deny list override.
- `config`
    - `deny_gms_branch_zero.lst`: update to keep an additional file in the outputs.
- `src`
    - `output_cleanup.py`: added note saying it is deprecated.
    - `gms`
        - `run_by_branch.sh`: variable name change (matching new names in related files for deny lists)
        - `run_by_unit.sh`: Add new param to allow for branch zero deny list override.

<br/><br/>

## v4.0.11.1 - 2022-11-01 - [PR #732](https://github.com/NOAA-OWP/inundation-mapping/pull/732)

Due to a recent IT security scan, it was determined that Jupyter-core needed to be upgraded.

### Changes

- `Pipfile` and `Pipfile.lock`:  Added a specific version of Jupyter Core that is compliant with IT.

<br/><br/>

## v4.0.11.0 - 2022-09-21 - [PR #690](https://github.com/NOAA-OWP/inundation-mapping/pull/690)

Masks levee-protected areas from Relative Elevation Model if branch 0 or if branch stream order exceeds a threshold.

### Additions

- `src/gms/`
   - `delineate_hydros_and_produce_HAND.sh`
      - Reprojects and creates HUC-level raster of levee-protected areas from polygon layer
      - Uses that raster to mask/remove those areas from the Relative Elevation Model
   - `rasterize_by_order.py`: Subsets levee-protected area branch-level raster if branch 0 or if order exceeds a threshold (default threshold: max order - 1)
- `config/`
   - `deny_gms_branches_default.lst`, and `deny_gms_branches_min.lst`: Added LeveeProtectedAreas_subset_{}.tif
   - `params_template.env`: Adds mask_leveed_area_toggle

### Changes

- `src/gms/delineate_hydros_and_produce_HAND.sh`: Fixes a bug in ocean/Great Lakes masking
- `tools/`
    - `eval_alt_catfim.py` and `run_test_case.py`: Changes the levee mask to the updated inputs/nld_vectors/Levee_protected_areas.gpkg

<br/><br/>

## v4.0.10.5 - 2022-10-21 - [PR #720](https://github.com/NOAA-OWP/inundation-mapping/pull/720)

Earlier versions of the acquire_and_preprocess_3dep_dems.py did not have any buffer added when downloading HUC6 DEMs. This resulted in 1 pixel nodata gaps in the final REM outputs in some cases at HUC8 sharing a HUC6 border. Adding the param of cblend 6 to the gdalwarp command meant put a 6 extra pixels all around perimeter. Testing showed that 6 pixels was plenty sufficient as the gaps were never more than 1 pixel on borders of no-data.

### Changes

- `data`
    - `usgs`
        - `acquire_and_preprocess_3dep_dems.py`: Added the `cblend 6` param to the gdalwarp call for when the dem is downloaded from USGS.
    - `create_vrt_file.py`:  Added sample usage comment.
 - `src`
     - `gms`
         `run_by_unit.sh`: Added a comment about gdal as it relates to run_by_unit.

Note: the new replacement inputs/3dep_dems/10m_5070/ files can / will be copied before PR approval as the true fix was replacment DEM's. There is zero risk of overwriting prior to code merge.

<br/><br/>

## v4.0.10.4 - 2022-10-27 - [PR #727](https://github.com/NOAA-OWP/inundation-mapping/pull/727)

Creates a single crosswalk table containing HUC (huc8), BranchID, HydroID, feature_id (and optionally LakeID) from branch-level hydroTables.csv files.

### Additions

- `tools/gms_tools/combine_crosswalk_tables.py`: reads and concatenates hydroTable.csv files, writes crosswalk table
- `gms_run_branch.sh`: Adds `tools/gms_tools/make_complete_hydrotable.py` to post-processing

<br/><br/>

## v4.0.10.3 - 2022-10-19 - [PR #718](https://github.com/NOAA-OWP/inundation-mapping/pull/718)

Fixes thalweg notch by clipping upstream ends of the stream segments to prevent the stream network from reaching the edge of the DEM and being treated as outlets when pit filling the burned DEM.

### Changes

- `src/clip_vectors_to_wbd.py`: Uses a slightly smaller buffer than wbd_buffer (wbd_buffer_distance-2*(DEM cell size)) to clip stream network inside of DEM extent.

<br/><br/>

## v4.0.10.2 - 2022-10-24 - [PR #723](https://github.com/NOAA-OWP/inundation-mapping/pull/723)

Runs branch 0 on HUCs with no other branches remaining after filtering stream orders if `drop_low_stream_orders` is used.

### Additions

- `src/gms`
    - `stream_branches.py`: adds `exclude_attribute_values()` to filter out stream orders 1&2 outside of `load_file()`

### Changes

- `src/gms`
    - `buffer_stream_branches.py`: adds check for `streams_file`
    - `derive_level_paths.py`: checks length of `stream_network` before filtering out stream orders 1&2, then filters using `stream_network.exclude_attribute_values()`
    - `generate_branch_list.py`: adds check for `stream_network_dissolved`

<br/><br/>

## v4.0.10.1 - 2022-10-5 - [PR #695](https://github.com/NOAA-OWP/inundation-mapping/pull/695)

This hotfix address a bug with how the rating curve comparison (sierra test) handles the branch zero synthetic rating curve in the comparison plots. Address #676

### Changes

- `tools/rating_curve_comparison.py`
  - Added logging function to print and write to log file
  - Added new filters to ignore AHPS only sites (these are sites that we need for CatFIM but do not have a USGS gage or USGS rating curve available for sierra test analysis)
  - Added functionality to identify branch zero SRCs
  - Added new plot formatting to distinguish branch zero from other branches

<br/><br/>

## v4.0.10.0 - 2022-10-4 - [PR #697](https://github.com/NOAA-OWP/inundation-mapping/pull/697)

Change FIM to load DEM's from the new USGS 3Dep files instead of the original NHD Rasters.

### Changes

- `config`
    - `params_template.env`: Change default of the calib db back to true:  src_adjust_spatial back to "True". Plus a few text updates.
- `src`
    - `gms`
        - `run_by_unit.sh`: Change input_DEM value to the new vrt `$inputDataDir/3dep_dems/10m_5070/fim_seamless_3dep_dem_10m_5070.vrt` to load the new 3Dep DEM's. Note: The 3Dep DEM's are projected as CRS 5070, but for now, our code is using ESRI:102039. Later all code and input will be changed to CRS:5070. We now are defining the FIM desired projection (102039), so we need to reproject on the fly from 5070 to 102039 during the gdalwarp cut.
        - `run_by_branch.sh`: Removed unused lines.
    - `utils`
        - `shared_variables.py`: Changes to use the new 3Dep DEM rasters instead of the NHD rasters. Moved some values (grouped some variables). Added some new variables for 3Dep. Note: At this time, some of these new enviro variables for 3Dep are not used but are expected to be used shortly.
- `data`
    - `usgs`
        - `acquire_and_preprocess_3dep_dems.py`: Minor updates for adjustments of environmental variables. Adjustments to ensure the cell sizes are fully defined as 10 x 10 as source has a different resolution. The data we downloaded to the new `inputs/3dep_dems/10m_5070` was loaded as 10x10, CRS:5070 rasters.

### Removals

- `lib`
    - `aggregate_fim_outputs.py` : obsolete. Had been deprecated for a while and replaced by other files.
    - `fr_to_mr_raster_mask.py` : obsolete. Had been deprecated for a while and replaced by other files.

<br/><br/>

## v4.0.9.8 - 2022-10-06 - [PR #701](https://github.com/NOAA-OWP/inundation-mapping/pull/701)

Moved the calibration tool from dev-fim3 branch into "dev" (fim4) branch. Git history not available.

Also updated making it easier to deploy, along with better information for external contributors.

Changed the system so the calibration database name is configurable. This allows test databases to be setup in the same postgres db / server system. You can have more than one calb_db_keys.env running in different computers (or even more than one on one server) pointing to the same actual postgres server and service. ie) multiple dev machine can call a single production server which hosts the database.

For more details see /tools/calibration-db/README.md

### Changes

- `tools`
    - `calibration-db`
        - `docker-compose.yml`: changed to allow for configurable database name. (allows for more then one database in a postgres database system (one for prod, another for test if needed))

### Additions

- `config`
    - `calb_db_keys_template.env`: a new template verison of the required config values.

### Removals

- `tools`
    - `calibration-db`
        - `start_db.sh`: Removed as the command should be run on demand and not specifically scripted because of its configurable location of the env file.

<br/><br/>

## v4.0.9.7 - 2022-10-7 - [PR #703](https://github.com/NOAA-OWP/inundation-mapping/pull/703)

During a recent release of a FIM 3 version, it was discovered that FIM3 has slightly different AWS S3 upload requirements. A new s3 whitelist file has been created for FIM3 and the other s3 file was renamed to include the phrase "fim4" in it.

This is being added to source control as it might be used again and we don't want to loose it.

### Additions

- `config`
   - `aws_s3_put_fim3_whitelist.lst`

### Renamed

- `config`
   - `aws_s3_put_fim4_whitelist.lst`: renamed from aws_s3_put_whitelist.lst

<br/><br/>

## v4.0.9.6 - 2022-10-17 - [PR #711](https://github.com/NOAA-OWP/inundation-mapping/pull/711)

Bug fix and formatting upgrades. It was also upgraded to allow for misc other inundation data such as high water data.

### Changes

- `tools`
    - `inundate_nation.py`:  As stated above.

### Testing

- it was run in a production model against fim 4.0.9.2 at 100 yr and 2 yr as well as a new High Water dataset.

<br/><br/>

## v4.0.9.5 - 2022-10-3 - [PR #696](https://github.com/NOAA-OWP/inundation-mapping/pull/696)

- Fixed deny_gms_unit_prod.lst to comment LandSea_subset.gpkg, so it does not get removed. It is needed for processing in some branches
- Change default for params_template.env -> src_adjust_spatial="False", back to default of "True"
- Fixed an infinite loop when src_adjust_usgs_rating.py was unable to talk to the calib db.
- Fixed src_adjsust_usgs_rating.py for when the usgs_elev_table.csv may not exist.

### Changes

- `gms_run_branch.sh`:  removed some "time" command in favour of using fim commands from bash_functions.sh which give better time and output messages.

- `config`
    - `deny_gms_unit_prod.lst`: Commented out LandSea_subset.gpkg as some HUCs need that file in place.
    - `params_template.env`: Changed default src_adjust_spatial back to True

- `src`
    - `src_adjust_spatial_obs.py`:  Added code to a while loop (line 298) so it is not an indefinite loop that never stops running. It will now attempts to contact the calibration db after 6 attempts. Small adjustments to output and logging were also made and validation that a connection to the calib db was actually successful.
    - `src_adjust_usgs_rating.py`: Discovered that a usgs_elev_df might not exist (particularly when processing was being done for hucs that have no usgs guage data). If the usgs_elev_df does not exist, it no longer errors out.

<br/><br/>

## v4.0.9.4 - 2022-09-30 - [PR #691](https://github.com/NOAA-OWP/inundation-mapping/pull/691)

Cleanup Branch Zero output at the end of a processing run. Without this fix, some very large files were being left on the file system. Adjustments and cleanup changed the full BED output run from appx 2 TB output to appx 1 TB output.

### Additions

- `unit_tests`
    - `gms`
        - `outputs_cleanup_params.json` and `outputs_cleanup_unittests.py`: The usual unit test files.

### Changes

- `gms_pipeline.sh`: changed variables and text to reflect the renamed default `deny_gms_branchs_prod.lst` and `deny_gms_unit_prod.lst` files. Also tells how a user can use the word 'none' for the deny list parameter (both or either unit or branch deny list) to skip output cleanup(s).

- `gms_run_unit.sh`: changed variables and text to reflect the renamed default `deny_gms_unit_prod.lst` files. Also added a bit of minor output text (styling). Also tells how a user can use the word 'none' for the deny list parameter to skip output cleanup.

- `gms_run_branch.sh`:
       ... changed variables and text to reflect the renamed default `deny_gms_branches.lst` files.
       ... added a bit of minor output text (styling).
       ... also tells how a user can use the word 'none' for the deny list parameter to skip output cleanup.
       ... added a new section that calls the `outputs_cleanup.py` file and will do post cleanup on branch zero output files.

- `src`
    - `gms`
        - `outputs_cleanup.py`: pretty much rewrote it in its entirety. Now accepts a manditory branch id (can be zero) and can recursively search subdirectories. ie) We can submit a whole output directory with all hucs and ask to cleanup branch 0 folder OR cleanup files in any particular directory as we did before (per branch id).

          - `run_by_unit.sh`:  updated to pass in a branch id (or the value of "0" meaning branch zero) to outputs_cleanup.py.
          - `run_by_branch.sh`:  updated to pass in a branch id to outputs_cleanup.py.

- `unit_tests`
    - `README.md`: updated to talk about the specific deny list for unit_testing.
    - `__template_unittests.py`: updated for the latest code standards for unit tests.

- `config`
    - `deny_gms_branch_unittest.lst`: Added some new files to be deleted, updated others.
    - `deny_gms_branch_zero.lst`: Added some new files to be deleted.
    - `deny_gms_branches_dev.lst`:  Renamed from `deny_gms_branches_default.lst` and some new files to be deleted, updated others. Now used primarily for development and testing use.
    - `deny_gms_branches_prod.lst`:  Renamed from `deny_gms_branches_min` and some new files to be deleted, updated others. Now used primarily for when releasing a version to production.
    - `deny_gms_unit_prod.lst`: Renamed from `deny_gms_unit_default.lst`, yes... there currently is no "dev" version.  Added some new files to be deleted.

<br/><br/>

## v4.0.9.3 - 2022-09-13 - [PR #681](https://github.com/NOAA-OWP/inundation-mapping/pull/681)

Created a new tool to downloaded USGS 3Dep DEM's via their S3 bucket.

Other changes:
 - Some code file re-organization in favour of the new `data` folder which is designed for getting, setting, and processing data from external sources such as AWS, WBD, NHD, NWM, etc.
 - Added tmux as a new tool embedded inside the docker images.

### Additions

- `data`
   - `usgs`
      - `acquire_and_preprocess_3dep_dems.py`:  The new tool as described above. For now it is hardcoded to a set path for USGS AWS S3 vrt file but may change later for it to become parameter driven.
 - `create_vrt_file.py`: This is also a new tool that can take a directory of geotiff files and create a gdal virtual file, .vrt extention, also called a `virtual raster`. Instead of clipping against HUC4, 6, 8's raster files, and run risks of boundary issues, vrt's actual like all of the tif's are one giant mosaiced raster and can be clipped as one.

### Removals

- 'Dockerfile.prod`:  No longer being used (never was used)

### Changes

- `Dockerfile`:  Added apt install for tmux. This tool will now be available in docker images and assists developers.

- `data`
   - `acquire_and_preprocess_inputs.py`:  moved from the `tools` directory but not other changes made. Note: will required review/adjustments before being used again.
   - `nws`
      - `preprocess_ahps_nws.py`:  moved from the `tools` directory but not other changes made. Note: will required review/adjustments before being used again.
      - `preprocess_rasters.py`: moved from the `tools` directory but not other changes made. Note: will required review/adjustments before being used again.
    - `usgs`
         - `preprocess_ahps_usgs.py`:  moved from the `tools` directory but not other changes made. Note: will required review/adjustments before being used again.
         - `preprocess_download_usgs_grids.py`: moved from the `tools` directory but not other changes made. Note: will required review/adjustments before being used again.

 - `src`
     - `utils`
         - `shared_functions.py`:  changes made were
              - Cleanup the "imports" section of the file (including a change to how the utils.shared_variables file is loaded.
              - Added `progress_bar_handler` function which can be re-used by other code files.
              - Added `get_file_names` which can create a list of files from a given directory matching a given extension.
              - Modified `print_current_date_time` and `print_date_time_duration` and  methods to return the date time strings. These helper methods exist to help with standardization of logging and output console messages.
              - Added `print_start_header` and `print_end_header` to help with standardization of console and logging output messages.
          - `shared_variables.py`: Additions in support of near future functionality of having fim load DEM's from USGS 3DEP instead of NHD rasters.

<br/><br/>

## v4.0.9.2 - 2022-09-12 - [PR #678](https://github.com/NOAA-OWP/inundation-mapping/pull/678)

This fixes several bugs related to branch definition and trimming due to waterbodies.

### Changes

- `src/gms/stream_branches.py`
   - Bypasses erroneous stream network data in the to ID field by using the Node attribute instead.
   - Adds check if no nwm_lakes_proj_subset.gpkg file is found due to no waterbodies in the HUC.
   - Allows for multiple upstream branches when stream order overrides arbolate sum.

<br/><br/>

## v4.0.9.1 - 2022-09-01 - [PR #664](https://github.com/NOAA-OWP/inundation-mapping/pull/664)

A couple of changes:
1) Addition of a new tool for pushing files / folders up to an AWS (Amazon Web Service) S3 bucket.
2) Updates to the Docker image creation files to include new packages for boto3 (for AWS) and also added `jupyter`, `jupterlab` and `ipympl` to make it easier to use those tools during development.
3) Correct an oversight of `logs\src_optimization` not being cleared upon `overwrite` run.

### Additions

- `src`
   - `data`
       - `README.md`: Details on how the new system for `data` folders (for communication for external data sources/services).
       - `aws`
           - `aws_base.py`:  A file using a class and inheritance system (parent / child). This file has properties and a method that all child class will be expected to use and share. This makes it quicker and easier to added new AWS tools and helps keep consistant patterns and standards.
           - `aws_creds_template.env`: There are a number of ways to validate credentials to send data up to S3. We have chosen to use an `.env` file that can be passed into the tool from any location. This is the template for that `.env` file. Later versions may be changed to use AWS profile security system.
           - `s3.py`: This file pushes file and folders up to a defined S3 bucket and root folder. Note: while it is designed only for `puts` (pushing to S3), hooks were added in case functional is added later for `gets` (pull from S3).


### Changes

- `utils`
   - `shared_functions.py`:  A couple of new features
       -  Added a method which accepts a path to a .lst or .txt file with a collection of data and load it into a  python list object. It can be used for a list of HUCS, file paths, or almost anything.
       - A new method for quick addition of current date/time in output.
       - A new method for quick calculation and formatting of time duration in hours, min and seconds.
       - A new method for search for a string in a given python list. It was designed with the following in mind, we already have a python list loaded with whitelist of files to be included in an S3 push. As we iterate through files from the file system, we can use this tool to see if the file should be pushed to S3. This tool can easily be used contexts and there is similar functionality in other FIM4 code that might be able to this method.

- `Dockerfile` : Removed a line for reloading Shapely in recent PRs, which for some reason is no longer needed after adding the new BOTO3 python package. Must be related to python packages dependencies. This removed Shapely warning seen as a result of another recent PR. Also added AWS CLI for bash commands.

- `Pipfile` and `Pipfile.lock`:  Updates for the four new python packages, `boto3` (for AWS), `jupyter`, `jupyterlab` and `ipympl`. We have some staff that use Jupyter in their dev actitivies. Adding this package into the base Docker image will make it easier for them.

<br/><br/>

## 4.0.9.0 - 2022-09-09 - [PR #672](https://github.com/NOAA-OWP/inundation-mapping/pull/672)

When deriving level paths, this improvement allows stream order to override arbolate sum when selecting the proper upstream segment to continue the current branch.

<br/><br/>

## 4.0.8.0 - 2022-08-26 - [PR #671](https://github.com/NOAA-OWP/inundation-mapping/pull/671)

Trims ends of branches that are in waterbodies; also removes branches if they are entirely in a waterbody.

## Changes

- `src/gms/stream_branches.py`: adds `trim_branches_in_waterbodies()` and `remove_branches_in_waterbodies()` to trim and prune branches in waterbodies.

<br/><br/>

## v4.0.7.2 - 2022-08-11 - [PR #654](https://github.com/NOAA-OWP/inundation-mapping/pull/654)

`inundate_nation.py` A change to switch the inundate nation function away from refrences to `inundate.py`, and rather use `inundate_gms.py` and `mosaic_inundation.py`

### Changes

- `inundate_gms`:  Changed `mask_type = 'filter'`

<br/><br/>

## v4.0.7.1 - 2022-08-22 - [PR #665](https://github.com/NOAA-OWP/inundation-mapping/pull/665)

Hotfix for addressing missing input variable when running `gms_run_branch.sh` outside of `gms_pipeline.sh`.

### Changes
- `gms_run_branch.sh`: defining path to WBD HUC input file directly in ogr2ogr call rather than using the $input_WBD_gdb defined in `gms_run_unit.sh`
- `src/src_adjust_spatial_obs.py`: removed an extra print statement
- `src/src_roughness_optimization.py`: removed a log file write that contained sensitive host name

<br/><br/>

## v4.0.7.0 - 2022-08-17 - [PR #657](https://github.com/NOAA-OWP/inundation-mapping/pull/657)

Introduces synthetic rating curve calibration workflow. The calibration computes new Manning's coefficients for the HAND SRCs using input data: USGS gage locations, USGS rating curve csv, and a benchmark FIM extent point database stored in PostgreSQL database. This addresses [#535].

### Additions

- `src/src_adjust_spatial_obs.py`: new synthetic rating curve calibration routine that prepares all of the spatial (point data) benchmark data for ingest to the Manning's coefficient calculations performed in `src_roughness_optimization.py`
- `src/src_adjust_usgs_rating.py`: new synthetic rating curve calibration routine that prepares all of the USGS gage location and observed rating curve data for ingest to the Manning's coefficient calculations performed in `src_roughness_optimization.py`
- `src/src_roughness_optimization.py`: new SRC post-processing script that ingests observed data and HUC/branch FIM output data to compute optimized Manning's coefficient values and update the discharge values in the SRCs. Outputs a new hydroTable.csv.

### Changes

- `config/deny_gms_branch_zero.lst`: added `gw_catchments_reaches_filtered_addedAttributes_crosswalked_{}.gpkg` to list of files to keep (used in calibration workflow)
- `config/deny_gms_branches_min.lst`: added `gw_catchments_reaches_filtered_addedAttributes_crosswalked_{}.gpkg` to list of files to keep (used in calibration workflow)
- `config/deny_gms_unit_default.lst`: added `usgs_elev_table.csv` to list of files to keep (used in calibration workflow)
- `config/params_template.env`: added new variables for user to control calibration
  - `src_adjust_usgs`: Toggle to run src adjustment routine (True=on; False=off)
  - `nwm_recur_file`: input file location with nwm feature_id and recurrence flow values
  - `src_adjust_spatial`: Toggle to run src adjustment routine (True=on; False=off)
  - `fim_obs_pnt_data`: input file location with benchmark point data used to populate the postgresql database
  - `CALB_DB_KEYS_FILE`: path to env file with sensitive paths for accessing postgres database
- `gms_run_branch.sh`: includes new steps in the workflow to connect to the calibration PostgreSQL database, run SRC calibration w/ USGS gage rating curves, run SRC calibration w/ benchmark point database
- `src/add_crosswalk.py`: added step to create placeholder variables to be replaced in post-processing (as needed). Created here to ensure consistent column variables in the final hydrotable.csv
- `src/gms/run_by_unit.sh`: added new steps to workflow to create the `usgs_subset_gages.gpkg` file for branch zero and then perform crosswalk and create `usgs_elev_table.csv` for branch zero
- `src/make_stages_and_catchlist.py`: Reconcile flows and catchments hydroids
- `src/usgs_gage_aggregate.py`: changed streamorder data type from integer to string to better handle missing values in `usgs_gage_unit_setup.py`
- `src/usgs_gage_unit_setup.py`: added new inputs and function to populate `usgs_elev_table.csv` for branch zero using all available gages within the huc (not filtering to a specific branch)
- `src/utils/shared_functions.py`: added two new functions for calibration workflow
  - `check_file_age`: check the age of a file (use for flagging potentially outdated input)
  - `concat_huc_csv`: concatenate huc csv files to a single dataframe/csv
- `src/utils/shared_variables.py`: defined new SRC calibration threshold variables
  - `DOWNSTREAM_THRESHOLD`: distance in km to propogate new roughness values downstream
  - `ROUGHNESS_MAX_THRESH`: max allowable adjusted roughness value (void values larger than this)
  - `ROUGHNESS_MIN_THRESH`: min allowable adjusted roughness value (void values smaller than this)

<br/><br/>

## v4.0.6.3 - 2022-08-04 - [PR #652](https://github.com/NOAA-OWP/inundation-mapping/pull/652)

Updated `Dockerfile`, `Pipfile` and `Pipfile.lock` to add the new psycopg2 python package required for a WIP code fix for the new FIM4 calibration db.

<br/><br/>

## v4.0.6.2 - 2022-08-16 - [PR #639](https://github.com/NOAA-OWP/inundation-mapping/pull/639)

This file converts USFIMR remote sensed inundation shapefiles into a raster that can be used to compare to the FIM data. It has to be run separately for each shapefile. This addresses [#629].

### Additions

- `/tools/fimr_to_benchmark.py`: This file converts USFIMR remote sensed inundation shapefiles into a raster that can be used to compare to the FIM data. It has to be run separately for each shapefile.

<br/><br/>

## v4.0.6.1 - 2022-08-12 - [PR #655](https://github.com/NOAA-OWP/inundation-mapping/pull/655)

Prunes branches that fail with NO_FLOWLINES_EXIST (Exit code: 61) in `gms_run_branch.sh` after running `split_flows.py`

### Additions
- Adds `remove_error_branches.py` (called from `gms_run_branch.sh`)
- Adds `gms_inputs_removed.csv` to log branches that have been removed across all HUCs

### Removals
- Deletes branch folders that fail
- Deletes branch from `gms_inputs.csv`

<br/><br/>

## v4.0.6.0 - 2022-08-10 - [PR #614](https://github.com/NOAA-OWP/inundation-mapping/pull/614)

Addressing #560, this fix in run_by_branch trims the DEM derived streamline if it extends past the end of the branch streamline. It does this by finding the terminal point of the branch stream, snapping to the nearest point on the DEM derived stream, and cutting off the remaining downstream portion of the DEM derived stream.

### Changes

- `/src/split_flows.py`: Trims the DEM derived streamline if it flows past the terminus of the branch (or level path) streamline.
- `/src/gms/delineate_hydros_and_produce_HAND.sh`: Added branch streamlines as an input to `split_flows.py`.

<br/><br/>

## v4.0.5.4 - 2022-08-01 - [PR #642](https://github.com/NOAA-OWP/inundation-mapping/pull/642)

Fixes bug that causes [Errno2] No such file or directory error when running synthesize_test_cases.py if testing_versions folder doesn't exist (for example, after downloading test_cases from ESIP S3).

### Additions

- `run_test_case.py`: Checks for testing_versions folder in test_cases and adds it if it doesn't exist.

<br/><br/>

## v4.0.5.3 - 2022-07-27 - [PR #630](https://github.com/NOAA-OWP/inundation-mapping/issues/630)

A file called gms_pipeline.sh already existed but was unusable. This has been updated and now can be used as a "one-command" execution of the fim4/gms run. While you still can run gms_run_unit.sh and gms_run_branch.sh as you did before, you no longer need to. Input arguments were simplified to allow for more default and this simplification was added to `gms_run_unit.sh` and `gms_run_branch.sh` as well.

A new feature was added that is being used for `gms_pipeline.sh` which tests the percent and number of errors after hucs are processed before continuing onto branch processing.

New FIM4/gms usability is now just (at a minumum): `gms_pipeline.sh -n <output name> -u <HUC(s) or HUC list path>`

`gms_run_branch.sh` and `gms_run_branch.sh` have also been changed to add the new -a flag and default to dropping stream orders 1 and 2.

### Additions

- `src`
    - `check_unit_errors.py`: as described above.
- `unit_tests`
    - `check_unit_errors_unittests.py` and `check_unit_errors_params.json`: to match new file.

### Changes

- `README.md`:  Updated text for FIM4, gms_pipeline, S3 input updates, information about updating dependencies, misc link updates and misc text verbage.
- `gms_pipeline.sh`: as described above.
- `gms_run_unit.sh`: as described above. Also small updates to clean up folders and files in case of an overwrite.
- `gms_run_branch.sh`: as described above.
- `src`
     - `utils`
         - `fim_enums.py`:  FIM_system_exit_codes renamed to FIM_exit_codes.
         - `shared_variables.py`: added configurable values for minimum number and percentage of unit errors.
    - `bash_functions.env`:   Update to make the cumulative time screen outputs in mins/secs instead of just seconds.
    - `check_huc_inputs.py`:  Now returns the number of HUCs being processed, needed by `gms_pipeline.sh` (Note: to get the value back to a bash file, it has to send it back via a "print" line and not a "return" value.  Improved input validation,
- `unit_tests`
   - `README.md`: Misc text and link updates.

### Removals

- `config\params_template_calibrated.env`: No longer needed. Has been removed already from dev-fim3 and confirmed that it is not needed.
<br><br>

## v4.0.5.2 - 2022-07-25 - [PR #622](https://github.com/NOAA-OWP/inundation-mapping/pull/622)

Updates to unit tests including a minor update for outputs and loading in .json parameter files.
<br><br>


## v4.0.5.1 - 2022-06-27 - [PR #612](https://github.com/NOAA-OWP/inundation-mapping/pull/612)

`Alpha Test Refactor` An upgrade was made a few weeks back to the dev-fim3 branch that improved performance, usability and readability of running alpha tests. Some cleanup in other files for readability, debugging verbosity and styling were done as well. A newer, cleaner system for printing lines when the verbose flag is enabled was added.

### Changes

- `gms_run_branch.sh`:  Updated help instructions to about using multiple HUCs as command arguments.
- `gms_run_unit.sh`:  Updated help instructions to about using multiple HUCs as command arguments.
- `src/utils`
    - `shared_functions.py`:
       - Added a new function called `vprint` which creates a simpler way (and better readability) for other python files when wanting to include a print line when the verbose flag is on.
       - Added a new class named `FIM_Helpers` as a wrapper for the new `vprint` method.
       - With the new `FIM_Helpers` class, a previously existing method named `append_id_to_file_name` was moved into this class making it easier and quicker for usage in other classes.

- `tools`
    - `composite_inundation.py`: Updated its usage of the `append_id_to_file_name` function to now call the`FIM_Helpers` method version of it.
    - `gms_tools`
       - `inundate_gms.py`: Updated for its adjusted usage of the `append_id_to_file_name` method, also removed its own `def __vprint` function in favour of the `FIM_Helpers.vprint` method.
       - `mosaic_inundation.py`:
          - Added adjustments for use of `append_id_to_file_name` and adjustments for `fh.vprint`.
          - Fixed a bug for the variable `ag_mosaic_output` which was not pre-declared and would fail as using an undefined variable in certain conditions.
    - `run_test_case.py`: Ported `test_case` class from FIM 3 and tweaked slightly to allow for GMS FIM. Also added more prints against the new fh.vprint method. Also added a default print line for progress / traceability for all alpha test regardless if the verbose flag is set.
    - `synthesize_test_cases.py`: Ported `test_case` class from FIM 3.
- `unit_tests`
   - `shared_functions_unittests.py`: Update to match moving the `append_id_to_file_name` into the `FIM_Helpers` class. Also removed all "header print lines" for each unit test method (for output readability).

<br/><br/>

## v4.0.5.0 - 2022-06-16 - [PR #611](https://github.com/NOAA-OWP/inundation-mapping/pull/611)

'Branch zero' is a new branch that runs the HUCs full stream network to make up for stream orders 1 & 2 being skipped by the GMS solution and is similar to the FR extent in FIM v3. This new branch is created during `run_by_unit.sh` and the processed DEM is used by the other GMS branches during `run_by_branch.sh` to improve efficiency.

### Additions

- `src/gms/delineate_hydros_and_produce_HAND.sh`: Runs all of the modules associated with delineating stream lines and catchments and building the HAND relative elevation model. This file is called once during `gms_run_unit` to produce the branch zero files and is also run for every GMS branch in `gms_run_branch`.
- `config/deny_gms_branch_zero.lst`: A list specifically for branch zero that helps with cleanup (removing unneeded files after processing).

### Changes

- `src/`
    - `output_cleanup.py`: Fixed bug for viz flag.
    - `gms/`
        - `run_by_unit.sh`: Added creation of "branch zero", DEM pre-processing, and now calls.
        -  `delineate_hydros_and_produce_HAND.sh` to produce HAND outputs for the entire stream network.
        - `run_by_branch.sh`: Removed DEM processing steps (now done in `run_by_unit.sh`), moved stream network delineation and HAND generation to `delineate_hydros_and_produce_HAND.sh`.
        - `generate_branch_list.py`: Added argument and parameter to sure that the branch zero entry was added to the branch list.
- `config/`
     - `params_template.env`: Added `zero_branch_id` variable.
- `tools`
     - `run_test_case.py`: Some styling / readability upgrades plus some enhanced outputs.  Also changed the _verbose_ flag to _gms_verbose_ being passed into Mosaic_inundation function.
     - `synthesize_test_cases.py`: arguments being passed into the _alpha_test_args_ from being hardcoded from flags to verbose (effectively turning on verbose outputs when applicable. Note: Progress bar was not affected.
     - `tools_shared_functions.py`: Some styling / readability upgrades.
- `gms_run_unit.sh`: Added export of extent variable, dropped the -s flag and added the -a flag so it now defaults to dropping stream orders 1 and 2.
- `gms_run_branch.sh`: Fixed bug when using overwrite flag saying branch errors folder already exists, dropped the -s flag and added the -a flag so it now defaults to dropping stream orders 1 and 2.

### Removals

- `tests/`: Redundant
- `tools/shared_variables`: Redundant

<br/><br/>

## v4.0.4.3 - 2022-05-26 - [PR #605](https://github.com/NOAA-OWP/inundation-mapping/pull/605)

We needed a tool that could composite / mosaic inundation maps for FIM3 FR and FIM4 / GMS with stream orders 3 and higher. A tool previously existed named composite_fr_ms_inundation.py and it was renamed to composite_inundation.py and upgraded to handle any combination of 2 of 3 items (FIM3 FR, FIM3 MS and/or FIM4 GMS).

### Additions

- `tools/composite_inundation.py`: Technically it is a renamed from composite_ms_fr_inundation.py, and is based on that functionality, but has been heavily modified. It has a number of options, but primarily is designed to take two sets of output directories, inundate the files, then composite them into a single mosiac'd raster per huc. The primary usage is expected to be compositing FIM3 FR with FIM4 / GMS with stream orders 3 and higher.

- `unit_tests/gms/inundate_gms_unittests.py and inundate_gms_params.json`: for running unit tests against `tools/gms_tools/inunundate_gms.py`.
- `unit_tests/shared_functions_unittests.py and shared_functions_params.json`: A new function named `append_id_to_file_name_single_identifier` was added to `src/utils/shared_functions.py` and some unit tests for that function was created.

### Removed

- `tools/composite_ms_fr_inundation.py`: replaced with upgraded version named `composite_inundation.py`.

### Changes

- `tools/gms_tools/inundate_gms.py`: some style, readabilty cleanup plus move a function up to `shared_functions.py`.
- `tools/gms_tools/mosaic_inundation.py`: some style, readabilty cleanup plus move a function up to `shared_functions.py`.
- `tools/inundation.py`: some style, readabilty cleanup.
- `tools/synthesize_test_cases.py`: was updated primarily for sample usage notes.

<br/><br/>

## v4.0.4.2 - 2022-05-03 - [PR #594](https://github.com/NOAA-OWP/inundation-mapping/pull/594)

This hotfix includes several revisions needed to fix/update the FIM4 area inundation evaluation scripts. These changes largely migrate revisions from the FIM3 evaluation code to the FIM4 evaluation code.

### Changes

- `tools/eval_plots.py`: Copied FIM3 code revisions to enable RAS2FIM evals and PND plots. Replaced deprecated parameter name for matplotlib grid()
- `tools/synthesize_test_cases.py`: Copied FIM3 code revisions to assign FR, MS, COMP resolution variable and addressed magnitude list variable for IFC eval
- `tools/tools_shared_functions.py`: Copied FIM3 code revisions to enable probability not detected (PND) metric calculation
- `tools/tools_shared_variables.py`: Updated magnitude dictionary variables for RAS2FIM evals and PND plots

<br/><br/>

## v4.0.4.1 - 2022-05-02 - [PR #587](https://github.com/NOAA-OWP/inundation-mapping/pull/587)

While testing GMS against evaluation and inundation data, we discovered some challenges for running alpha testing at full scale. Part of it was related to the very large output volume for GMS which resulted in outputs being created on multiple servers and folders. Considering the GMS volume and processing, a tool was required to extract out the ~215 HUC's that we have evaluation data for. Next, we needed isolate valid HUC output folders from original 2,188 HUC's and its 100's of thousands of branches. The first new tool allows us to point to the `test_case` data folder and create a list of all HUC's that we have validation for.

Now that we have a list of relavent HUC's, we need to consolidate output folders from the previously processed full CONUS+ output data. The new `copy_test_case_folders.py` tool extracts relavent HUC (gms unit) folders, based on the list created above, into a consolidated folder. The two tools combine result in significantly reduced overall processing time for running alpha tests at scale.

`gms_run_unit.sh` and `aggregated_branch_lists.py` were adjusted to make a previously hardcoded file path and file name to be run-time parameters. By adding the two new arguments, the file could be used against the new `copy_test_case_folders.py`. `copy_test_case_folders.py` and `gms_run_unit.sh` can now call `aggregated_branch_lists.py` to create a key input file called `gms_inputs.csv` which is a key file required for alpha testing.

A few other small adjustments were made for readability and traceability as well as a few small fixes discovered when running at scale.

### Additions

- `tools/find_test_case_folders.py`: A new tool for creating a list of HUC's that we have test/evaluation data for.
- `tools/copy_test_case_folders.py`: A new tool for using the list created above, to scan through other fully processed output folders and extract only the HUC's (gms units) and it's branches into a consolidated folder, ready for alpha test processing (or other needs).

### Changes

- `src/gms/aggregate_branch_lists.py`: Adjusted to allow two previously hardcoded values to now be incoming arguments. Now this file can be used by both `gms_run_unit.sh` and `copy_test_case_folders.py`.
- `tools/synthesize_test_cases.py`: Adjustments for readability and progress status. The embedded progress bars are not working and will be addressed later.
- `tools/run_test_case.py`: A print statement was added to help with processing progess was added.
- `gms_run_unit.sh`: This was adjusted to match the new input parameters for `aggregate_branch_lists.py` as well as additions for progress status. It now will show the entire progress period start datetime, end datetime and duration.
- `gms_run_branch.sh`: Also was upgraded to show the entire progress period start datetime, end datetime and duration.

<br/><br/>

## v4.0.4.0 - 2022-04-12 - [PR #557](https://github.com/NOAA-OWP/inundation-mapping/pull/557)

During large scale testing of the new **filtering out stream orders 1 and 2** feature [PR #548](https://github.com/NOAA-OWP/inundation-mapping/pull/548), a bug was discovered with 14 HUCS that had no remaining streams after removing stream orders 1 and 2. This resulted in a number of unmanaged and unclear exceptions. An exception may be still raised will still be raised in this fix for logging purposes, but it is now very clear what happened. Other types of events are logged with clear codes to identify what happened.

Fixes were put in place for a couple of new logging behaviors.

1. Recognize that for system exit codes, there are times when an event is neither a success (code 0) nor a failure (code 1). During processing where stream orders are dropped, some HUCs had no remaining reaches, others had mismatched reaches and others as had missing flowlines (reaches) relating to dissolved level paths (merging individual reaches as part of GMS). When these occur, we want to abort the HUC (unit) or branch processing, identify that they were aborted for specific reasons and continue. A new custom system exit code system was adding using python enums. Logging was enhanced to recognize that some exit codes were not a 0 or a 1 and process them differently.

2. Pathing and log management became an issue. It us not uncommon for tens or hundreds of thousands of branches to be processed. A new feature was to recognize what is happening with each branch or unit and have them easily found and recognizable. Futher, processing for failure (sys exit code of 1) are now copied into a unique folder as the occur to help with visualization of run time errors. Previously errors were not extracted until the end of the entire run which may be multiple days.

3. A minor correction was made when dissolved level paths were created with the new merged level path not always having a valid stream order value.

### File Additions

- `src/`
   - `utils/`
      - `fim_enums.py`:
         - A new class called `FIM_system_exit_codes` was added. This allows tracking and blocking of duplicate system exit codes when a custom system code is required.


### Changes

- `fim_run.sh`: Added the gms `non-zero-exit-code` system to `fim_run` to help uncover and isolate errors during processing. Errors recorded in log files within in the logs/unit folder are now copied into a new folder called `unit_errors`.

- `gms_run_branch.sh`:
    -  Minor adjustments to how the `non-zero-exit code` logs were created. Testing uncovered that previous versions were not always reliable. This is now stablized and enhanced.
    - In previous versions, only the `gms_unit.sh` was aware that **stream order filtering** was being done. Now all branch processing is also aware that filtering is in place. Processing in child files and classes can now make adjustments as/if required for stream order filtering.
    - Small output adjustments were made to help with overall screen and log readability.

- `gms_run_unit.sh`:
    - Minor adjustments to how the `non-zero-exit-code` logs were created similar to `gms_run_branch.sh.`
    - Small text corrections, formatting and output corrections were added.
    - A feature removing all log files at the start of the entire process run were added if the `overwrite` command line argument was added.

- `src/`
   - `filter_catchments_and_add_attributes.py`:
      - Some minor formatting and readability adjustments were added.
      - Additions were made to help this code be aware and responding accordingly if that stream order filtering has occurred. Previously recorded as bugs coming from this class, are now may recorded with the new custom exit code if applicable.

   - `run_by_unit.sh` (supporting fim_run.sh):
         - As a change was made to sub-process call to `filter_catchments_and_add_attributes.py` file, which is shared by gms, related to reach errors / events.

   - `split_flows.py`:
      - Some minor formatting and readability adjustments were added.
      - Additions were made to recognize the same type of errors as being described in other files related to stream order filtering issues.
      - A correction was made to be more precise and more explicit when a gms branch error existed. This was done to ensure that we were not letting other exceptions be trapped that were NOT related to stream flow filtering.

   - `time_and_tee_run_by_unit.sh`:
      - The new custom system exit codes was added. Note that the values of 61 (responding system code) are hardcoded instead of using the python based `Fim_system_exit_code` system. This is related to limited communication between python and bash.

   - `gms/`
      - `derive_level_paths.py`:
          - Was upgraded to use the new fim_enums.Fim_system_exit_codes system. This occurs when no streams / flows remain after filtering.  Without this upgrade, standard exceptions were being issued with minimal details for the error.
          - Minor adjustments to formatting for readability were made.

      - `generate_branch_list.py` :  Minor adjustments to formatting for readability were made.

      - `run_by_branch.sh`:
         - Some minor formatting and readability adjustments were added.
         - Additions to the subprocess call to `split_flows.py` were added so it was aware that branch filtering was being used. `split_flows.py` was one of the files that was throwing errors related to stream order filtering. A subprocess call to `filter_catchments_and_add_attributes.py` adjustment was also required for the same reason.

      - `run_by_unit.sh`:
         - Some minor formatting and readability adjustments were added.
         - An addition was made to help trap errors that might be triggered by `derive_level_paths.py` for `stream order filtering`.

      - `time_and_tee_run_by_branch.sh`:
         - A system was added recognize if an non successful system exit code was sent back from `run_by_branch`. This includes true errors of code 1 and other new custom system exit codes. Upon detection of non-zero-exit codes, log files are immediately copied into special folders for quicker and easier visibility. Previously errors were not brought forth until the entire process was completed which ranged fro hours up to 18 days. Note: System exit codes of 60 and 61 were hardcoded instead of using the values from the new  `FIM_system_exit_codes` due to limitation of communication between python and bash.

      - `time_and_tee_run_by_unit.sh`:
         - The same upgrade as described above in `time_and_tee_run_by_branch.sh` was applied here.
         - Minor readability and output formatting changes were made.

      - `todo.md`
         - An entry was removed from this list which talked about errors due to small level paths exactly as was fixed in this pull request set.

- `unit_tests/`
   - `gms/`
      - `derive_level_paths_unittests.py` :  Added a new unit test specifically testing this type of condition with a known HUC that triggered the branch errors previously described..
      - `derive_level_paths_params.json`:
           - Added a new node with a HUC number known to fail.
           - Changed pathing for unit test data pathing from `/data/outputs/gms_example_unit_tests` to `/data/outputs/fim_unit_test_data_do_not_remove`. The new folder is intended to be a more permanent folder for unit test data.
           - Some additional tests were added validating the argument for dropping stream orders.

### Unit Test File Additions:

- `unit_tests/`
   - `filter_catchments_and_add_attributes_unittests.py` and `filter_catchments_and_add_attributes_params.json`:

   - `split_flows_unittests.py' and `split_flows_params.json`

<br/><br/>

## v4.0.3.1 - 2022-03-10 - [PR #561](https://github.com/NOAA-OWP/inundation-mapping/pull/561)

Bug fixes to get the Alpha Test working in FIM 4.

### Changes

- `tools/sythesize_test_cases.py`: Fixed bugs that prevented multiple benchmark types in the same huc from running `run_test_case.py`.
- `tools/run_test_case.py`: Fixed mall bug for IFC benchmark.
- `tools/eval_plots.py`: Fixed Pandas query bugs.

<br/><br/>

## v4.0.3.0 - 2022-03-03 - [PR #550](https://github.com/NOAA-OWP/inundation-mapping/pull/550)

This PR ports the functionality of `usgs_gage_crosswalk.py` and `rating_curve_comparison.py` to FIM 4.

### Additions

- `src/`:
    - `usgs_gage_aggregate.py`: Aggregates all instances of `usgs_elev_table.csv` to the HUC level. This makes it easier to view the gages in each HUC without having to hunt through branch folders and easier for the Sierra Test to run at the HUC level.
    - `usgs_gage_unit_setup.py`: Assigns a branch to each USGS gage within a unit. The output of this module is `usgs_subset_gages.gpkg` at the HUC level containing the `levpa_id` attribute.

### Changes

- `gms_run_branch.sh`: Added a line to aggregate all `usgs_elev_table.csv` into the HUC directory level using `src/usgs_gage_aggregate.py`.
- `src/`:
    -  `gms/`
        - `run_by_branch.sh`: Added a block to run `src/usgs_gage_crosswalk.py`.
        - `run_by_unit.sh`: Added a block to run `src/usgs_gage_unit_setup.py`.
    - `usgs_gage_crosswalk.py`: Similar to it's functionality in FIM 3, this module snaps USGS gages to the stream network, samples the underlying DEMs, and writes the attributes to `usgs_elev_table.csv`. This CSV is later aggregated to the HUC level and eventually used in `tools/rating_curve_comparison.py`. Addresses #539
- `tools/rating_curve_comparison.py`: Updated Sierra Test to work with FIM 4 data structure.
- `unit_tests/`:
    - `rating_curve_comparison_unittests.py` & `rating_curve_comparison_params.json`: Unit test code and parameters for the Sierra Test.
    - `usgs_gage_crosswalk_unittests.py` & `usgs_gage_crosswalk_params.json`: Unit test code and parameters for `usgs_gage_crosswalk.py`
- `config/`:
    - `deny_gms_branches_default.lst` & `config/deny_gms_branches_min.lst`: Add `usgs_elev_table.csv` to the lists as a comment so it doesn't get deleted during cleanup.
    - `deny_gms_unit_default.lst`: Add `usgs_subset_gages.gpkg` to the lists as a comment so it doesn't get deleted during cleanup.

<br/><br/>

## v4.0.2.0 - 2022-03-02 - [PR #548](https://github.com/NOAA-OWP/inundation-mapping/pull/548)

Added a new optional system which allows an argument to be added to the `gms_run_unit.sh` command line to filter out stream orders 1 and 2 when calculating branches.

### Changes

- `gms_run_unit.sh`: Add the new optional `-s` command line argument. Inclusion of this argument means "drop stream orders 1 and 2".

- `src/gms`
   - `run_by_unit.sh`: Capture and forward the drop stream orders flag to `derive_level_paths.py`

   - `derive_level_paths.py`: Capture the drop stream order flag and working with `stream_branches.py` to include/not include loading nwm stream with stream orders 1 and 2.

   - `stream_branchs.py`: A correction was put in place to allow for the filter of branch attributes and values to be excluded. The `from_file` method has the functionality but was incomplete. This was corrected and how could accept the values from `derive_level_paths.py` to use the branch attribute of "order_" (gkpg field) and values excluded of [1,2] when optionally desired.

- `unit_tests/gms`
    - `derive_level_paths_unittests.py` and `derive_level_paths_params.py`: Updated for testing for the new "drop stream orders 1 and 2" feature. Upgrades were also made to earlier existing incomplete test methods to test more output conditions.

<br/><br/>

## v4.0.1.0 - 2022-02-02 - [PR #525](https://github.com/NOAA-OWP/cahaba/pull/525)

The addition of a very simple and evolving unit test system which has two unit tests against two py files.  This will set a precendence and will grow over time and may be automated, possibly during git check-in triggered. The embedded README.md has more details of what we currently have, how to use it, how to add new unit tests, and expected future enhancements.

### Additions

- `/unit_tests/` folder which has the following:

   - `clip_vectors_to_wbd_params.json`: A set of default "happy path" values that are expected to pass validation for the clip_vectors_to_wbd.py -> clip_vectors_to_wbd (function).

   - `clip_vectors_to_wbd_unittests.py`: A unit test file for src/clip_vectors_to_wbd.py. Incomplete but evolving.

   - `README.md`: Some information about how to create unit tests and how to use them.

   - `unit_tests_utils.py`: A python file where methods that are common to all unit tests can be placed.

   - `gms/derive_level_paths_params.json`: A set of default "happy path" values that are expected to pass validation for the derive_level_paths_params.py -> Derive_level_paths (function).

   - `gms/derive_level_paths_unittests.py`: A unit test file for `src/derive_level_paths.py`. Incomplete but evolving.

<br/><br/>

## v4.0.0.0 - 2022-02-01 - [PR #524](https://github.com/NOAA-OWP/cahaba/pull/524)

FIM4 builds upon FIM3 and allows for better representation of inundation through the reduction of artificial restriction of inundation at catchment boundaries.

More details will be made available through a publication by Aristizabal et. al. and will be included in the "Credits and References" section of the README.md, titled "Reducing Horton-Strahler Stream Order Can Enhance Flood Inundation Mapping Skill with Applications for the U.S. National Water Model."

### Additions

- `/src/gms`: A new directory containing scripts necessary to produce the FIM4 Height Above Nearest Drainage grids and synthetic rating curves needed for inundation mapping.
- `/tools/gms_tools`: A new directory containing scripts necessary to generate and evaluate inundation maps produced from FIM4 Height Above Nearest Drainage grids and synthetic rating curves.

<br/><br/>

## v3.0.24.3 - 2021-11-29 - [PR #488](https://github.com/NOAA-OWP/cahaba/pull/488)

Fixed projection issue in `synthesize_test_cases.py`.

### Changes

- `Pipfile`: Added `Pyproj` to `Pipfile` to specify a version that did not have the current projection issues.

<br/><br/>

## v3.0.24.2 - 2021-11-18 - [PR #486](https://github.com/NOAA-OWP/cahaba/pull/486)

Adding a new check to keep `usgs_elev_table.csv`, `src_base.csv`, `small_segments.csv` for runs not using the `-viz` flag. We unintentionally deleted some .csv files in `vary_mannings_n_composite.py` but need to maintain some of these for non `-viz` runs (e.g. `usgs_elev_table.csv` is used for sierra test input).

### Changes

- `fim_run.sh`: passing `-v` flag to `vary_mannings_n_composite.py` to determine which csv files to delete. Setting `$viz` = 0 for non `-v` runs.
- `src/vary_mannings_n_composite.py`: added `-v` input arg and if statement to check which .csv files to delete.
- `src/add_crosswalk.py`: removed deprecated barc variables from input args.
- `src/run_by_unit.sh`: removed deprecated barc variables from input args to `add_crosswalk.py`.

<br/><br/>

## v3.0.24.1 - 2021-11-17 - [PR #484](https://github.com/NOAA-OWP/cahaba/pull/484)

Patch to clean up unnecessary files and create better names for intermediate raster files.

### Removals

- `tools/run_test_case_gms.py`: Unnecessary file.

### Changes

- `tools/composite_ms_fr_inundation.py`: Clean up documentation and intermediate file names.
- `tools/run_test_case.py`: Remove unnecessary imports.

<br/><br/>

## v3.0.24.0 - 2021-11-08 - [PR #482](https://github.com/NOAA-OWP/cahaba/pull/482)

Adds `composite_ms_fr_inundation.py` to allow for the generation of an inundation map given a "flow file" CSV and full-resolution (FR) and mainstem (MS) relative elevation models, synthetic rating curves, and catchments rasters created by the `fim_run.sh` script.

### Additions
- `composite_ms_fr_inundation.py`: New module that is used to inundate both MS and FR FIM and composite the two inundation rasters.
- `/tools/gms_tools/`: Three modules (`inundate_gms.py`, `mosaic_inundation.py`, `overlapping_inundation.py`) ported from the GMS branch used to composite inundation rasters.

### Changes
- `inundation.py`: Added 2 exception classes ported from the GMS branch.

<br/><br/>

## v3.0.23.3 - 2021-11-04 - [PR #481](https://github.com/NOAA-OWP/cahaba/pull/481)
Includes additional hydraulic properties to the `hydroTable.csv`: `Number of Cells`, `SurfaceArea (m2)`, `BedArea (m2)`, `Volume (m3)`, `SLOPE`, `LENGTHKM`, `AREASQKM`, `Roughness`, `TopWidth (m)`, `WettedPerimeter (m)`. Also adds `demDerived_reaches_split_points.gpkg`, `flowdir_d8_burned_filled.tif`, and `dem_thalwegCond.tif` to `-v` whitelist.

### Changes
- `run_by_unit.sh`: Added `EXIT FLAG` tag and previous non-zero exit code tag to the print statement to allow log lookup.
- `add_crosswalk.py`: Added extra attributes to the hydroTable.csv. Includes a default `barc_on` and `vmann_on` (=False) attribute that is overwritten (=True) if SRC post-processing modules are run.
- `bathy_src_adjust_topwidth.py`: Overwrites the `barc_on` attribute where applicable and includes the BARC-modified Volume property.
- `vary_mannings_n_composite.py`: Overwrites the `vmann_on` attribute where applicable.
- `output_cleanup.py`: Adds new files to the `-v` whitelist.

<br/><br/>

## v3.0.23.2 - 2021-11-04 - [PR #480](https://github.com/NOAA-OWP/cahaba/pull/480)
Hotfix for `vary_manning_n_composite.py` to address null discharge values for non-CONUS hucs.

### Changes
- `vary_manning_n_composite.py`: Add numpy where clause to set final discharge value to the original value if `vmann=False`

<br/><br/>

## v3.0.23.1 - 2021-11-03 - [PR #479](https://github.com/NOAA-OWP/cahaba/pull/479)
Patches the API updater. The `params_calibrated.env` is replaced with `params_template.env` because the BARC and Multi-N modules supplant the calibrated values.

### Changes
- `api/node/updater/updater.py`: Changed `params_calibrated.env` to `params_template.env`

<br/><br/>

## v3.0.23.0 - 2021-10-31 - [PR #475](https://github.com/NOAA-OWP/cahaba/pull/475)

Moved the synthetic rating curve (SRC) processes from the `\tools` directory to `\src` directory to support post-processing in `fim_run.sh`. These SRC post-processing modules will now run as part of the default `fim_run.sh` workflow. Reconfigured bathymetry adjusted rating curve (BARC) module to use the 1.5yr flow from NWM v2 recurrence flow data in combination with the Bieger et al. (2015) regression equations with bankfull discharge predictor variable input.

### Additions
- `src/bathy_src_adjust_topwidth.py` --> New version of bathymetry adjusted rating curve (BARC) module that is configured to use the Bieger et al. (2015) regression equation with input bankfull discharge as the predictor variable (previous version used the drainage area version of the regression equations). Also added log output capability, added reconfigured output content in `src_full_crosswalked_BARC.csv` and `hydroTable.csv`, and included modifications to allow BARC to run as a post-processing step in `fim_run.sh`. Reminder: BARC is only configured for MS extent.

### Removals
- `config/params_calibrated.env` --> deprecated the calibrated roughness values by stream order with the new introduction of variable/composite roughness module
- `src/bathy_rc_adjust.py` --> deprecated the previous BARC version

### Changes
- `src/identify_src_bankfull.py` --> Moved this script from /tools to /src, added more doc strings, cleaned up output log, and reconfigured to allow execution from fim_run.sh post-processing.
- `src/vary_mannings_n_composite.py` --> Moved this script from /tools to /src, added more doc strings, cleaned up output log, added/reconfigured output content in src_full_crosswalked_vmann.csv and hydroTable.csv, and reconfigured to allow execution from fim_run.sh post-processing.
- `config/params_template.env` --> Added additional parameter/variables for input to `identify_src_bankfull.py`, `vary_mannings_n_composite.py`, and `bathy_src_adjust_topwidth.py`.
      - default BARC input: bankfull channel geometry derived from the Bieger et al. (2015) bankfull discharge regression equations
      - default bankfull flow input: NWM v2 1.5-year recurrence flows
      - default variable roughness input: global (all NWM feature_ids) roughness values of 0.06 for in-channel and 0.11 for max overbank
- `fim_run.sh` --> Added SRC post-processing calls after the `run_by_unit.sh` workflow
- `src/add_crosswalk.py` --> Removed BARC module call (moved to post-processing)
- `src/run_by_unit.sh` --> Removed old/unnecessary print statement.
      - **Note: reset exit codes to 0 for unnecessary processing flags.** Non-zero error codes in `run_by_unit.sh` prevent the `fim_run.sh` post-processing steps from running. This error handling issue will be more appropriately handled in a soon to be release enhancement.
- `tools/run_test_case.py` --> Reverted changes used during development process

<br/><br/>

## v3.0.22.8 - 2021-10-26 - [PR #471](https://github.com/NOAA-OWP/cahaba/pull/471)

Manually filtering segments from stream input layer to fix flow reversal of the MS River (HUC 08030100).

### Changes
- `clip_vectors_to_wbd.py`: Fixes bug where flow direction is reversed for HUC 08030100. The issue is resolved by filtering incoming stream segments that intersect with the elevation grid boundary.

<br/><br/>

## v3.0.22.7 - 2021-10-08 - [PR #467](https://github.com/NOAA-OWP/cahaba/pull/467)

These "tool" enhancements 1) delineate in-channel vs. out-of-channel geometry to allow more targeted development of key physical drivers influencing the SRC calculations (e.g. bathymetry & Manning’s n) #418 and 2) applies a variable/composite Manning’s roughness (n) using user provided csv with in-channel vs. overbank roughness values #419 & #410.

### Additions
- `identify_src_bankfull.p`: new post-processing tool that ingests a flow csv (e.g. NWM 1.5yr recurr flow) to approximate the bankfull STG and then calculate the channel vs. overbank proportions using the volume and hydraulic radius variables
- `vary_mannings_n_composite.py`: new post-processing tool that ingests a csv containing feature_id, channel roughness, and overbank roughness and then generates composite n values via the channel ratio variable

### Changes
- `eval_plots.py`: modified the plot legend text to display full label for development tests
- `inundation.py`: added new optional argument (-n) and corresponding function to produce a csv containing the stage value (and SRC variables) calculated from the flow to stage interpolation.

<br/><br/>

## v3.0.22.6 - 2021-09-13 - [PR #462](https://github.com/NOAA-OWP/cahaba/pull/462)

This new workflow ingests FIM point observations from users and “corrects” the synthetic rating curves to produce the desired FIM extent at locations where feedback is available (locally calibrate FIM).

### Changes
- `add_crosswalk.py`: added `NextDownID` and `order_` attributes to the exported `hydroTable.csv`. This will potentially be used in future enhancements to extend SRC changes to upstream/downstream catchments.
- `adjust_rc_with_feedback.py`: added a new workflow to perform the SRC modifications (revised discharge) using the existing HAND geometry variables combined with the user provided point location flow and stage data.
- `inundation_wrapper_custom_flow.py`: updated code to allow for huc6 processing to generate custom inundation outputs.

<br/><br/>

## v3.0.22.5 - 2021-09-08 - [PR #460](https://github.com/NOAA-OWP/cahaba/pull/460)

Patches an issue where only certain benchmark categories were being used in evaluation.

### Changes
- In `tools/tools_shared_variables.py`, created a variable `MAGNITUDE_DICT` to store benchmark category magnitudes.
- `synthesize_test_cases.py` imports `MAGNITUDE_DICT` and uses it to assign magnitudes.

<br/><br/>

## v3.0.22.4 - 2021-08-30 - [PR #456](https://github.com/NOAA-OWP/cahaba/pull/456)

Renames the BARC modified variables that are exported to `src_full_crosswalked.csv` to replace the original variables. The default/original variables are renamed with `orig_` prefix. This change is needed to ensure downstream uses of the `src_full_crosswalked.csv` are able to reference the authoritative version of the channel geometry variables (i.e. BARC-adjust where available).

### Changes
- In `src_full_crosswalked.csv`, default/original variables are renamed with `orig_` prefix and `SA_div` is renamed to `SA_div_flag`.

<br/><br/>

## v3.0.22.3 - 2021-08-27 - [PR #457](https://github.com/NOAA-OWP/cahaba/pull/457)

This fixes a bug in the `get_metadata()` function in `/tools/tools_shared_functions.py` that arose because of a WRDS update. Previously the `metadata_source` response was returned as independent variables, but now it is returned a list of strings. Another issue was observed where the `EVALUATED_SITES_CSV` variable was being misdefined (at least on the development VM) through the OS environmental variable setting.

### Changes
- In `tools_shared_functions.py`, changed parsing of WRDS `metadata_sources` to account for new list type.
- In `generate_categorical_fim_flows.py`, changed the way the `EVALUATED_SITES_CSV` path is defined from OS environmental setting to a relative path that will work within Docker container.

<br/><br/>

## v3.0.22.2 - 2021-08-26 - [PR #455](https://github.com/NOAA-OWP/cahaba/pull/455)

This merge addresses an issues with the bathymetry adjusted rating curve (BARC) calculations exacerbating single-pixel inundation issues for the lower Mississippi River. This fix allows the user to specify a stream order value that will be ignored in BARC calculations (reverts to using the original/default rating curve). If/when the "thalweg notch" issue is addressed, this change may be unmade.

### Changes
- Added new env variable `ignore_streamorders` set to 10.
- Added new BARC code to set the bathymetry adjusted cross-section area to 0 (reverts to using the default SRC values) based on the streamorder env variable.

<br/><br/>

## v3.0.22.1 - 2021-08-20 - [PR #447](https://github.com/NOAA-OWP/cahaba/pull/447)

Patches the minimum stream length in the template parameters file.

### Changes
- Changes `max_split_distance_meters` in `params_template.env` to 1500.

<br/><br/>

## v3.0.22.0 - 2021-08-19 - [PR #444](https://github.com/NOAA-OWP/cahaba/pull/444)

This adds a script, `adjust_rc_with_feedback.py`, that will be expanded  in future issues. The primary function that performs the HAND value and hydroid extraction is ingest_points_layer() but this may change as the overall synthetic rating curve automatic update machanism evolves.

### Additions
- Added `adjust_rc_with_feedback.py` with `ingest_points_layer()`, a function to extract HAND and hydroid values for use in an automatic synthetic rating curve updating mechanism.

<br/><br/>

## v3.0.21.0 - 2021-08-18 - [PR #433](https://github.com/NOAA-OWP/cahaba/pull/433)

General repository cleanup, made memory-profiling an optional flag, API's release feature now saves outputs.

### Changes
- Remove `Dockerfile.prod`, rename `Dockerfile.dev` to just `Dockerfile`, and remove `.dockerignore`.
- Clean up `Dockerfile` and remove any unused* packages or variables.
- Remove any unused* Python packages from the `Pipfile`.
- Move the `CHANGELOG.md`, `SECURITY.md`, and `TERMS.md` files to the `/docs` folder.
- Remove any unused* scripts in the `/tools` and `/src` folders.
- Move `tools/preprocess` scripts into `tools/`.
- Ensure all scripts in the `/src` folder have their code in functions and are being called via a `__main__` function (This will help with implementing memory profiling fully).
- Changed memory-profiling to be an option flag `-m` for `fim_run.sh`.
- Updated FIM API to save all outputs during a "release" job.

<br/><br/>

## v3.0.20.2 - 2021-08-13 - [PR #443](https://github.com/NOAA-OWP/cahaba/pull/443)

This merge modifies `clip_vectors_to_wbd.py` to check for relevant input data.

### Changes
- `clip_vectors_to_wbd.py` now checks that there are NWM stream segments within the buffered HUC boundary.
- `included_huc8_ms.lst` has several additional HUC8s.

<br/><br/>

## v3.0.20.1 - 2021-08-12 - [PR #442](https://github.com/NOAA-OWP/cahaba/pull/442)

This merge improves documentation in various scripts.

### Changes
This PR better documents the following:

- `inundate_nation.py`
- `synthesize_test_cases.py`
- `adjust_thalweg_lateral.py`
- `rem.py`

<br/><br/>

## v3.0.20.0 - 2021-08-11 - [PR #440](https://github.com/NOAA-OWP/cahaba/pull/440)

This merge adds two new scripts into `/tools/` for use in QAQC.

### Additions
- `inundate_nation.py` to produce inundation maps for the entire country for use in QAQC.
- `check_deep_flooding.py` to check for depths of inundation greater than a user-supplied threshold at specific areas defined by a user-supplied shapefile.

<br/><br/>

## v3.0.19.5 - 2021-07-19

Updating `README.md`.

<br/><br/>

## v3.0.19.4 - 2021-07-13 - [PR #431](https://github.com/NOAA-OWP/cahaba/pull/431)

Updating logging and fixing bug in vector preprocessing.

### Additions
- `fim_completion_check.py` adds message to docker log to log any HUCs that were requested but did not finish `run_by_unit.sh`.
- Adds `input_data_edits_changelog.txt` to the inputs folder to track any manual or version/location specific changes that were made to data used in FIM 3.

### Changes
- Provides unique exit codes to relevant domain checkpoints within `run_by_unit.sh`.
- Bug fixes in `reduce_nhd_stream_density.py`, `mprof plot` call.
- Improved error handling in `add_crosswalk.py`.

<br/><br/>

## v3.0.19.3 - 2021-07-09

Hot fix to `synthesize_test_cases`.

### Changes
- Fixed if/elif/else statement in `synthesize_test_cases.py` that resulted in only IFC data being evaluated.

<br/><br/>

## v3.0.19.2 - 2021-07-01 - [PR #429](https://github.com/NOAA-OWP/cahaba/pull/429)

Updates to evaluation scripts to allow for Alpha testing at Iowa Flood Center (IFC) sites. Also, `BAD_SITES` variable updates to omit sites not suitable for evaluation from metric calculations.

### Changes
- The `BAD_SITES` list in `tools_shared_variables.py` was updated and reasons for site omission are documented.
- Refactored `run_test_case.py`, `synthesize_test_cases.py`, `tools_shared_variables.py`, and `eval_plots.py` to allow for IFC comparisons.

<br/><br/>

## v3.0.19.1 - 2021-06-17 - [PR #417](https://github.com/NOAA-OWP/cahaba/pull/417)

Adding a thalweg profile tool to identify significant drops in thalweg elevation. Also setting lateral thalweg adjustment threshold in hydroconditioning.

### Additions
- `thalweg_drop_check.py` checks the elevation along the thalweg for each stream path downstream of MS headwaters within a HUC.

### Removals
- Removing `dissolveLinks` arg from `clip_vectors_to_wbd.py`.

### Changes
- Cleaned up code in `split_flows.py` to make it more readable.
- Refactored `reduce_nhd_stream_density.py` and `adjust_headwater_streams.py` to limit MS headwater points in `agg_nhd_headwaters_adj.gpkg`.
- Fixed a bug in `adjust_thalweg_lateral.py` lateral elevation replacement threshold; changed threshold to 3 meters.
- Updated `aggregate_vector_inputs.py` to log intermediate processes.

<br/><br/>

## v3.0.19.0 - 2021-06-10 - [PR #415](https://github.com/NOAA-OWP/cahaba/pull/415)

Feature to evaluate performance of alternative CatFIM techniques.

### Additions
- Added `eval_catfim_alt.py` to evaluate performance of alternative CatFIM techniques.

<br/><br/>

## v3.0.18.0 - 2021-06-09 - [PR #404](https://github.com/NOAA-OWP/cahaba/pull/404)

To help analyze the memory consumption of the Fim Run process, the python module `memory-profiler` has been added to give insights into where peak memory usage is with in the codebase.

In addition, the Dockerfile was previously broken due to the Taudem dependency removing the version that was previously being used by FIM. To fix this, and allow new docker images to be built, the Taudem version has been updated to the newest version on the Github repo and thus needs to be thoroughly tested to determine if this new version has affected the overall FIM outputs.

### Additions
- Added `memory-profiler` to `Pipfile` and `Pipfile.lock`.
- Added `mprof` (memory-profiler cli utility) call to the `time_and_tee_run_by_unit.sh` to create overall memory usage graph location in the `/logs/{HUC}_memory.png` of the outputs directory.
- Added `@profile` decorator to all functions within scripts used in the `run_by_unit.sh` script to allow for memory usage tracking, which is then recorded in the `/logs/{HUC}.log` file of the outputs directory.

### Changes
- Changed the Taudem version in `Dockerfile.dev` to `98137bb6541a0d0077a9c95becfed4e56d0aa0ac`.
- Changed all calls of python scripts in `run_by_unit.s` to be called with the `-m memory-profiler` argument to allow scripts to also track memory usage.

<br/><br/>

## v3.0.17.1 - 2021-06-04 - [PR #395](https://github.com/NOAA-OWP/cahaba/pull/395)

Bug fix to the `generate_nws_lid.py` script

### Changes
- Fixes incorrectly assigned attribute field "is_headwater" for some sites in the `nws_lid.gpkg` layer.
- Updated `agg_nhd_headwaters_adj.gpkg`, `agg_nhd_streams_adj.gpkg`, `nwm_flows.gpkg`, and `nwm_catchments.gpkg` input layers using latest NWS LIDs.

<br/><br/>

## v3.0.17.0 - 2021-06-04 - [PR #393](https://github.com/NOAA-OWP/cahaba/pull/393)
BARC updates to cap the bathy calculated xsec area in `bathy_rc_adjust.py` and allow user to choose input bankfull geometry.

### Changes

- Added new env variable to control which input file is used for the bankfull geometry input to bathy estimation workflow.
- Modified the bathymetry cross section area calculation to cap the additional area value so that it cannot exceed the bankfull cross section area value for each stream segment (bankfull value obtained from regression equation dataset).
- Modified the `rating_curve_comparison.py` plot output to always put the FIM rating curve on top of the USGS rating curve (avoids USGS points covering FIM).
- Created a new aggregate csv file (aggregates for all hucs) for all of the `usgs_elev_table.csv` files (one per huc).
- Evaluate the FIM Bathymetry Adjusted Rating Curve (BARC) tool performance using the estimated bankfull geometry dataset derived for the NWM route link dataset.

<br/><br/>

## v3.0.16.3 - 2021-05-21 - [PR #388](https://github.com/NOAA-OWP/cahaba/pull/388)

Enhancement and bug fixes to `synthesize_test_cases.py`.

### Changes
- Addresses a bug where AHPS sites without benchmark data were receiving a CSI of 0 in the master metrics CSV produced by `synthesize_test_cases.py`.
- Includes a feature enhancement to `synthesize_test_cases.py` that allows for the inclusion of user-specified testing versions in the master metrics CSV.
- Removes some of the print statements used by `synthesize_test_cases.py`.

<br/><br/>

## v3.0.16.2 - 2021-05-18 - [PR #384](https://github.com/NOAA-OWP/cahaba/pull/384)

Modifications and fixes to `run_test_case.py`, `eval_plots.py`, and AHPS preprocessing scripts.

### Changes
- Comment out return statement causing `run_test_case.py` to skip over sites/hucs when calculating contingency rasters.
- Move bad sites list and query statement used to filter out bad sites to the `tools_shared_variables.py`.
- Add print statements in `eval_plots.py` detailing the bad sites used and the query used to filter out bad sites.
- Update AHPS preprocessing scripts to produce a domain shapefile.
- Change output filenames produced in ahps preprocessing scripts.
- Update workarounds for some sites in ahps preprocessing scripts.

<br/><br/>

## v3.0.16.1 - 2021-05-11 - [PR #380](https://github.com/NOAA-OWP/cahaba/pull/380)

The current version of Eventlet used in the Connector module of the FIM API is outdated and vulnerable. This update bumps the version to the patched version.

### Changes
- Updated `api/node/connector/requirements.txt` to have the Eventlet version as 0.31.0

<br/><br/>

## v3.0.16.0 - 2021-05-07 - [PR #378](https://github.com/NOAA-OWP/cahaba/pull/378)

New "Release" feature added to the FIM API. This feature will allow for automated FIM, CatFIM, and relevant metrics to be generated when a new FIM Version is released. See [#373](https://github.com/NOAA-OWP/cahaba/issues/373) for more detailed steps that take place in this feature.

### Additions
- Added new window to the UI in `api/frontend/gui/templates/index.html`.
- Added new job type to `api/node/connector/connector.py` to allow these release jobs to run.
- Added additional logic in `api/node/updater/updater.py` to run the new eval and CatFIM scripts used in the release feature.

### Changes
- Updated `api/frontend/output_handler/output_handler.py` to allow for copying more broad ranges of file paths instead of only the `/data/outputs` directory.

<br/><br/>

## v3.0.15.10 - 2021-05-06 - [PR #375](https://github.com/NOAA-OWP/cahaba/pull/375)

Remove Great Lakes coastlines from WBD buffer.

### Changes
- `gl_water_polygons.gpkg` layer is used to mask out Great Lakes boundaries and remove NHDPlus HR coastline segments.

<br/><br/>

## v3.0.15.9 - 2021-05-03 - [PR #372](https://github.com/NOAA-OWP/cahaba/pull/372)

Generate `nws_lid.gpkg`.

### Additions
- Generate `nws_lid.gpkg` with attributes indicating if site is a headwater `nws_lid` as well as if it is co-located with another `nws_lid` which is referenced to the same `nwm_feature_id` segment.

<br/><br/>

## v3.0.15.8 - 2021-04-29 - [PR #371](https://github.com/NOAA-OWP/cahaba/pull/371)

Refactor NHDPlus HR preprocessing workflow. Resolves issue #238

### Changes
- Consolidate NHD streams, NWM catchments, and headwaters MS and FR layers with `mainstem` column.
- HUC8 intersections are included in the input headwaters layer.
- `clip_vectors_to_wbd.py` removes incoming stream segment from the selected layers.

<br/><br/>

## v3.0.15.7 - 2021-04-28 - [PR #367](https://github.com/NOAA-OWP/cahaba/pull/367)

Refactor synthesize_test_case.py to handle exceptions during multiprocessing. Resolves issue #351

### Changes
- refactored `inundation.py` and `run_test_case.py` to handle exceptions without using `sys.exit()`.

<br/><br/>

## v3.0.15.6 - 2021-04-23 - [PR #365](https://github.com/NOAA-OWP/cahaba/pull/365)

Implement CatFIM threshold flows to Sierra test and add AHPS benchmark preprocessing scripts.

### Additions
- Produce CatFIM flows file when running `rating_curve_get_usgs_gages.py`.
- Several scripts to preprocess AHPS benchmark data. Requires numerous file dependencies not available through Cahaba.

### Changes
- Modify `rating_curve_comparison.py` to ingest CatFIM threshold flows in calculations.
- Modify `eval_plots.py` to save all site specific bar plots in same parent directory instead of in subdirectories.
- Add variables to `env.template` for AHPS benchmark preprocessing.

<br/><br/>

## v3.0.15.5 - 2021-04-20 - [PR #363](https://github.com/NOAA-OWP/cahaba/pull/363)

Prevent eval_plots.py from erroring out when spatial argument enabled if certain datasets not analyzed.

### Changes
- Add check to make sure analyzed dataset is available prior to creating spatial dataset.

<br/><br/>

## v3.0.15.4 - 2021-04-20 - [PR #356](https://github.com/NOAA-OWP/cahaba/pull/356)

Closing all multiprocessing Pool objects in repo.

<br/><br/>

## v3.0.15.3 - 2021-04-19 - [PR #358](https://github.com/NOAA-OWP/cahaba/pull/358)

Preprocess NHDPlus HR rasters for consistent projections, nodata values, and convert from cm to meters.

### Additions
- `preprocess_rasters.py` reprojects raster, converts to meters, and updates nodata value to -9999.
- Cleaned up log messages from `bathy_rc_adjust.py` and `usgs_gage_crosswalk.py`.
- Outputs paths updated in `generate_categorical_fim_mapping.py` and `generate_categorical_fim.py`.
- `update_raster_profile` cleans up raster crs, blocksize, nodata values, and converts elevation grids from cm to meters.
- `reproject_dem.py` imports gdal to reproject elevation rasters because an error was occurring when using rasterio.

### Changes
- `burn_in_levees.py` replaces the `gdal_calc.py` command to resolve inconsistent outputs with burned in levee values.

<br/><br/>

## v3.0.15.2 - 2021-04-16 - [PR #359](https://github.com/NOAA-OWP/cahaba/pull/359)

Hotfix to preserve desired files when production flag used in `fim_run.sh`.

### Changes

- Fixed production whitelisted files.

<br/><br/>

## v3.0.15.1 - 2021-04-13 - [PR #355](https://github.com/NOAA-OWP/cahaba/pull/355)

Sierra test considered all USGS gage locations to be mainstems even though many actually occurred with tributaries. This resulted in unrealistic comparisons as incorrect gages were assigned to mainstems segments. This feature branch identifies gages that are on mainstems via attribute field.

### Changes

- Modifies `usgs_gage_crosswalk.py` to filter out gages from the `usgs_gages.gpkg` layer such that for a "MS" run, only consider gages that contain rating curve information (via `curve` attribute) and are also mainstems gages (via `mainstems` attribute).
- Modifies `usgs_gage_crosswalk.py` to filter out gages from the `usgs_gages.gpkg` layer such that for a "FR" run, only consider gages that contain rating curve information (via `curve` attribute) and are not mainstems gages (via `mainstems` attribute).
- Modifies how mainstems segments are determined by using the `nwm_flows_ms.gpkg` as a lookup to determine if the NWM segment specified by WRDS for a gage site is a mainstems gage.

### Additions

- Adds a `mainstem` attribute field to `usgs_gages.gpkg` that indicates whether a gage is located on a mainstems river.
- Adds `NWM_FLOWS_MS` variable to the `.env` and `.env.template` files.
- Adds the `extent` argument specified by user when running `fim_run.sh` to `usgs_gage_crosswalk.py`.

<br/><br/>

## v3.0.15.0 - 2021-04-08 - [PR #340](https://github.com/NOAA-OWP/cahaba/pull/340)

Implementing a prototype technique to estimate the missing bathymetric component in the HAND-derived synthetic rating curves. The new Bathymetric Adjusted Rating Curve (BARC) function is built within the `fim_run.sh` workflow and will ingest bankfull geometry estimates provided by the user to modify the cross section area used in the synthetic rating curve generation.

### Changes
 - `add_crosswalk.py` outputs the stream order variables to `src_full_crosswalked.csv` and calls the new `bathy_rc_adjust.py` if bathy env variable set to True and `extent=MS`.
 - `run_by_unit.sh` includes a new csv outputs for reviewing BARC calculations.
 - `params_template.env` & `params_calibrated.env` contain new BARC function input variables and on/off toggle variable.
 - `eval_plots.py` now includes additional AHPS eval sites in the list of "bad_sites" (flagged issues with MS flowlines).

### Additions
 - `bathy_rc_adjust.py`:
    - Imports the existing synthetic rating curve table and the bankfull geometry input data (topwidth and cross section area per COMID).
    - Performs new synthetic rating curve calculations with bathymetry estimation modifications.
    - Flags issues with the thalweg-notch artifact.

<br/><br/>

## v3.0.14.0 - 2021-04-05 - [PR #338](https://github.com/NOAA-OWP/cahaba/pull/338)

Create tool to retrieve rating curves from USGS sites and convert to elevation (NAVD88). Intended to be used as part of the Sierra Test.

### Changes
 - Modify `usgs_gage_crosswalk.py` to:
    1) Look for `location_id` instead of `site_no` attribute field in `usgs_gages.gpkg` file.
    2) Filter out gages that do not have rating curves included in the `usgs_rating_curves.csv`.
 - Modify `rating_curve_comparison.py` to perform a check on the age of the user specified `usgs_rating_curves.csv` and alert user to the age of the file and recommend updating if file is older the 30 days.

### Additions
 - Add `rating_curve_get_usgs_curves.py`. This script will generate the following files:
     1) `usgs_rating_curves.csv`: A csv file that contains rating curves (including converted to NAVD88 elevation) for USGS gages in a format that is compatible with  `rating_curve_comparisons.py`. As it is is currently configured, only gages within CONUS will have rating curve data.
     2) `log.csv`: A log file that records status for each gage and includes error messages.
     3) `usgs_gages.gpkg`: A geospatial layer (in FIM projection) of all active USGS gages that meet a predefined criteria. Additionally, the `curve` attribute indicates whether a rating curve is found in the `usgs_rating_curves.csv`. This spatial file is only generated if the `all` option is passed with the `-l` argument.

<br/><br/>

## v3.0.13.0 - 2021-04-01 - [PR #332](https://github.com/NOAA-OWP/cahaba/pull/332)

Created tool to compare synthetic rating curve with benchmark rating curve (Sierra Test).

### Changes
 - Update `aggregate_fim_outputs.py` call argument in `fim_run.sh` from 4 jobs to 6 jobs, to optimize API performance.
 - Reroutes median elevation data from `add_crosswalk.py` and `rem.py` to new file (depreciating `hand_ref_elev_table.csv`).
 - Adds new files to `viz_whitelist` in `output_cleanup.py`.

### Additions
 - `usgs_gage_crosswalk.py`: generates `usgs_elev_table.csv` in `run_by_unit.py` with elevation and additional attributes at USGS gages.
 - `rating_curve_comparison.py`: post-processing script to plot and calculate metrics between synthetic rating curves and USGS rating curve data.

<br/><br/>

## v3.0.12.1 - 2021-03-31 - [PR #336](https://github.com/NOAA-OWP/cahaba/pull/336)

Fix spatial option in `eval_plots.py` when creating plots and spatial outputs.

### Changes
 - Removes file dependencies from spatial option. Does require the WBD layer which should be specified in `.env` file.
 - Produces outputs in a format consistent with requirements needed for publishing.
 - Preserves leading zeros in huc information for all outputs from `eval_plots.py`.

### Additions
 - Creates `fim_performance_points.shp`: this layer consists of all evaluated ahps points (with metrics). Spatial data retrieved from WRDS on the fly.
 - Creates `fim_performance_polys.shp`: this layer consists of all evaluated huc8s (with metrics). Spatial data retrieved from WBD layer.

<br/><br/>

## v3.0.12.0 - 2021-03-26 - [PR #327](https://github.com/NOAA-OWP/cahaba/pull/237)

Add more detail/information to plotting capabilities.

### Changes
 - Merge `plot_functions.py` into `eval_plots.py` and move `eval_plots.py` into the tools directory.
 - Remove `plots` subdirectory.

### Additions
 - Optional argument to create barplots of CSI for each individual site.
 - Create a csv containing the data used to create the scatterplots.

<br/><br/>

## v3.0.11.0 - 2021-03-22 - [PR #319](https://github.com/NOAA-OWP/cahaba/pull/298)

Improvements to CatFIM service source data generation.

### Changes
 - Renamed `generate_categorical_fim.py` to `generate_categorical_fim_mapping.py`.
 - Updated the status outputs of the `nws_lid_sites layer` and saved it in the same directory as the `merged catfim_library layer`.
 - Additional stability fixes (such as improved compatability with WRDS updates).

### Additions
 - Added `generate_categorical_fim.py` to wrap `generate_categorical_fim_flows.py` and `generate_categorical_fim_mapping.py`.
 - Create new `nws_lid_sites` shapefile located in same directory as the `catfim_library` shapefile.

<br/><br/>

## v3.0.10.1 - 2021-03-24 - [PR #320](https://github.com/NOAA-OWP/cahaba/pull/320)

Patch to synthesize_test_cases.py.

### Changes
 - Bug fix to `synthesize_test_cases.py` to allow comparison between `testing` version and `official` versions.

<br/><br/>

## v3.0.10.0 - 2021-03-12 - [PR #298](https://github.com/NOAA-OWP/cahaba/pull/298)

Preprocessing of flow files for Categorical FIM.

### Additions
 - Generate Categorical FIM flow files for each category (action, minor, moderate, major).
 - Generate point shapefile of Categorical FIM sites.
 - Generate csv of attribute data in shapefile.
 - Aggregate all shapefiles and csv files into one file in parent directory.
 - Add flood of record category.

 ### Changes
 - Stability fixes to `generate_categorical_fim.py`.

<br/><br/>

## v3.0.9.0 - 2021-03-12 - [PR #297](https://github.com/NOAA-OWP/cahaba/pull/297)

Enhancements to FIM API.

### Changes
 - `fim_run.sh` can now be run with jobs in parallel.
 - Viz post-processing can now be selected in API interface.
 - Jobs table shows jobs that end with errors.
 - HUC preset lists can now be selected in interface.
 - Better `output_handler` file writing.
 - Overall better restart and retry handlers for networking problems.
 - Jobs can now be canceled in API interface.
 - Both FR and MS configs can be selected for a single job.

<br/><br/>

## v3.0.8.2 - 2021-03-11 - [PR #296](https://github.com/NOAA-OWP/cahaba/pull/296)

Enhancements to post-processing for Viz-related use-cases.

### Changes
 - Aggregate grids are projected to Web Mercator during `-v` runs in `fim_run.sh`.
 - HUC6 aggregation is parallelized.
 - Aggregate grid blocksize is changed from 256 to 1024 for faster postprocessing.

<br/><br/>

## v3.0.8.1 - 2021-03-10 - [PR #302](https://github.com/NOAA-OWP/cahaba/pull/302)

Patched import issue in `tools_shared_functions.py`.

### Changes
 - Changed `utils.` to `tools_` in `tools_shared_functions.py` after recent structural change to `tools` directory.

<br/><br/>

## v3.0.8.0 - 2021-03-09 - [PR #279](https://github.com/NOAA-OWP/cahaba/pull/279)

Refactored NWS Flood Categorical HAND FIM (CatFIM) pipeline to open source.

### Changes
 - Added `VIZ_PROJECTION` to `shared_variables.py`.
 - Added missing library referenced in `inundation.py`.
 - Cleaned up and converted evaluation scripts in `generate_categorical_fim.py` to open source.
 - Removed `util` folders under `tools` directory.

<br/><br/>

## v3.0.7.1 - 2021-03-02 - [PR #290](https://github.com/NOAA-OWP/cahaba/pull/290)

Renamed benchmark layers in `test_cases` and updated variable names in evaluation scripts.

### Changes
 - Updated `run_test_case.py` with new benchmark layer names.
 - Updated `run_test_case_calibration.py` with new benchmark layer names.

<br/><br/>

## v3.0.7.0 - 2021-03-01 - [PR #288](https://github.com/NOAA-OWP/cahaba/pull/288)

Restructured the repository. This has no impact on hydrological work done in the codebase and is simply moving files and renaming directories.

### Changes
 - Moved the contents of the `lib` folder to a new folder called `src`.
 - Moved the contents of the `tests` folder to the `tools` folder.
 - Changed any instance of `lib` or `libDir` to `src` or `srcDir`.

<br/><br/>

## v3.0.6.0 - 2021-02-25 - [PR #276](https://github.com/NOAA-OWP/cahaba/pull/276)

Enhancement that creates metric plots and summary statistics using metrics compiled by `synthesize_test_cases.py`.

### Additions
 - Added `eval_plots.py`, which produces:
    - Boxplots of CSI, FAR, and POD/TPR
    - Barplot of aggregated CSI scores
    - Scatterplot of CSI comparing two FIM versions
    - CSV of aggregated statistics (CSI, FAR, POD/TPR)
    - CSV of analyzed data and analyzed sites

<br/><br/>

## v3.0.5.3 - 2021-02-23 - [PR #275](https://github.com/NOAA-OWP/cahaba/pull/275)

Bug fixes to new evaluation code.

### Changes

 - Fixed a bug in `synthesize_test_cases.py` where the extent (MS/FR) was not being written to merged metrics file properly.
 - Fixed a bug in `synthesize_test_cases.py` where only BLE test cases were being written to merged metrics file.
 - Removed unused imports from `inundation.py`.
 - Updated README.md

<br/><br/>

## v3.0.5.2 - 2021-02-23 - [PR #272](https://github.com/NOAA-OWP/cahaba/pull/272)

Adds HAND synthetic rating curve (SRC) datum elevation values to `hydroTable.csv` output.

### Changes

 - Updated `add_crosswalk.py` to included "Median_Thal_Elev_m" variable outputs in `hydroTable.csv`.
 - Renamed hydroid attribute in `rem.py` to "Median" in case we want to include other statistics in the future (e.g. min, max, range etc.).

<br/><br/>
## v3.0.5.1 - 2021-02-22

Fixed `TEST_CASES_DIR` path in `tests/utils/shared_variables.py`.

### Changes

 - Removed `"_new"` from `TEST_CASES_DIR` variable.

<br/><br/>

## v3.0.5.0 - 2021-02-22 - [PR #267](https://github.com/NOAA-OWP/cahaba/pull/267)

Enhancements to allow for evaluation at AHPS sites, the generation of a query-optimized metrics CSV, and the generation of categorical FIM. This merge requires that the `/test_cases` directory be updated for all machines performing evaluation.

### Additions

 - `generate_categorical_fim.py` was added to allow production of NWS Flood Categorical HAND FIM (CatFIM) source data. More changes on this script are to follow in subsequent branches.

### Removals

 - `ble_autoeval.sh` and `all_ble_stats_comparison.py` were deleted because `synthesize_test_cases.py` now handles the merging of metrics.
 - The code block in `run_test_case.py` that was responsible for printing the colored metrics to screen has been commented out because of the new scale of evaluations (formerly in `run_test_case.py`, now in `shared_functions.py`)
 - Remove unused imports from inundation wrappers in `/tools`.

### Changes

 - Updated `synthesize_test_cases.py` to allow for AHPS site evaluations.
 - Reorganized `run_test_case.py` by moving more functions into `shared_functions.py`.
 - Created more shared variables in `shared_variables.py` and updated import statements in relevant scripts.

<br/><br/>

## v3.0.4.4 - 2021-02-19 - [PR #266](https://github.com/NOAA-OWP/cahaba/pull/266)

Rating curves for short stream segments are replaced with rating curves from upstream/downstream segments.

### Changes

 - Short stream segments are identified and are reassigned the channel geometry from upstream/downstream segment.
 - `fossid` renamed to `fimid` and the attribute's starting value is now 1000 to avoid HydroIDs with leading zeroes.
 - Addresses issue where HydroIDs were not included in final hydrotable.
 - Added `import sys` to `inundation.py` (missing from previous feature branch).
 - Variable names and general workflow are cleaned up.

<br/><br/>

## v3.0.4.3 - 2021-02-12 - [PR #254](https://github.com/NOAA-OWP/cahaba/pull/254)

Modified `rem.py` with a new function to output HAND reference elev.

### Changes

 - Function `make_catchment_hydroid_dict` creates a df of pixel catchment ids and overlapping hydroids.
 - Merge hydroid df and thalweg minimum elevation df.
 - Produces new output containing all catchment ids and min thalweg elevation value named `hand_ref_elev_table.csv`.
 - Overwrites the `demDerived_reaches_split.gpk` layer by adding additional attribute `Min_Thal_Elev_meters` to view the elevation value for each hydroid.

<br/><br/>

## v3.0.4.2 - 2021-02-12 - [PR #255](https://github.com/NOAA-OWP/cahaba/pull/255)

Addresses issue when running on HUC6 scale.

### Changes

 - `src.json` should be fixed and slightly smaller by removing whitespace.
 - Rasters are about the same size as running fim as huc6 (compressed and tiled; aggregated are slightly larger).
 - Naming convention and feature id attribute are only added to the aggregated hucs.
 - HydroIDs are different for huc6 vs aggregated huc8s mostly due to forced split at huc boundaries (so long we use consistent workflow it shouldn't matter).
 - Fixed known issue where sometimes an incoming stream is not included in the final selection will affect aggregate outputs.

<br/><br/>

## v3.0.4.1 - 2021-02-12 - [PR #261](https://github.com/NOAA-OWP/cahaba/pull/261)

Updated MS Crosswalk method to address gaps in FIM.

### Changes

 - Fixed typo in stream midpoint calculation in `split_flows.py` and `add_crosswalk.py`.
 - `add_crosswalk.py` now restricts the MS crosswalk to NWM MS catchments.
 - `add_crosswalk.py` now performs a secondary MS crosswalk selection by nearest NWM MS catchment.

<br/><br/>

## v3.0.4.0 - 2021-02-10 - [PR #256](https://github.com/NOAA-OWP/cahaba/pull/256)

New python script "wrappers" for using `inundation.py`.

### Additions

 - Created `inundation_wrapper_nwm_flows.py` to produce inundation outputs using NWM recurrence flows: 1.5 year, 5 year, 10 year.
 - Created `inundation_wrapper_custom_flow.py` to produce inundation outputs with user-created flow file.
 - Created new `tools` parent directory to store `inundation_wrapper_nwm_flows.py` and  `inundation_wrapper_custom_flow.py`.

<br/><br/>

## v3.0.3.1 - 2021-02-04 - [PR #253](https://github.com/NOAA-OWP/cahaba/pull/253)

Bug fixes to correct mismatched variable name and file path.

### Changes

 - Corrected variable name in `fim_run.sh`.
 - `acquire_and_preprocess_inputs.py` now creates `huc_lists` folder and updates file path.

<br/><br/>

## v3.0.3.0 - 2021-02-04 - [PR #227](https://github.com/NOAA-OWP/cahaba/pull/227)

Post-process to aggregate FIM outputs to HUC6 scale.

### Additions

 - Viz outputs aggregated to HUC6 scale; saves outputs to `aggregate_fim_outputs` folder.

### Changes

 - `split_flows.py` now splits streams at HUC8 boundaries to ensure consistent catchment boundaries along edges.
 - `aggregate_fim_outputs.sh` has been depreciated but remains in the repo for potential FIM 4 development.
 - Replaced geopandas driver arg with getDriver throughout repo.
 - Organized parameters in environment files by group.
 - Cleaned up variable names in `split_flows.py` and `build_stream_traversal.py`.
 - `build_stream_traversal.py` is now assigning HydroID by midpoint instead centroid.
 - Cleanup of `clip_vectors_to_wbd.py`.

<br/><br/>

## v3.0.2.0 - 2021-01-25 - [PR #218](https://github.com/NOAA-OWP/cahaba/pull/218)

Addition of an API service to schedule, run and manage `fim_run` jobs through a user-friendly web interface.

### Additions

 - `api` folder that contains all the codebase for the new service.

<br/><br/>

## v3.0.1.0 - 2021-01-21 - [PR #206](https://github.com/NOAA-OWP/cahaba/pull/206)

Preprocess MS and FR stream networks

### Changes

 - Headwater stream segments geometries are adjusted to align with with NWM streams.
 - Incoming streams are selected using intersection points between NWM streams and HUC4 boundaries.
 - `clip_vectors_to_wbd.py` handles local headwaters.
 - Removes NHDPlus features categorized as coastline and underground conduit.
 - Added streams layer to production whitelist.
 - Fixed progress bar in `lib/acquire_and_preprocess_inputs.py`.
 - Added `getDriver` to shared `functions.py`.
 - Cleaned up variable names and types.

<br/><br/>

## v3.0.0.4 - 2021-01-20 - [PR #230](https://github.com/NOAA-OWP/cahaba/pull/230)

Changed the directory where the `included_huc*.lst` files are being read from.

### Changes

 - Changed the directory where the `included_huc*.lst` files are being read from.

<br/><br/>

## v3.0.0.3 - 2021-01-14 - [PR #210](https://github.com/NOAA-OWP/cahaba/pull/210)

Hotfix for handling nodata value in rasterized levee lines.

### Changes

 - Resolves bug for HUCs where `$ndv > 0` (Great Lakes region).
 - Initialize the `nld_rasterized_elev.tif` using a value of `-9999` instead of `$ndv`.

 <br/><br/>

## v3.0.0.2 - 2021-01-06 - [PR #200](https://github.com/NOAA-OWP/cahaba/pull/200)

Patch to address AHPSs mapping errors.

### Changes

 - Checks `dtype` of `hydroTable.csv` columns to resolve errors caused in `inundation.py` when joining to flow forecast.
 - Exits `inundation.py` when all hydrotable HydroIDs are lake features.
 - Updates path to latest AHPs site layer.
 - Updated [readme](https://github.com/NOAA-OWP/cahaba/commit/9bffb885f32dfcd95978c7ccd2639f9df56ff829)

<br/><br/>

## v3.0.0.1 - 2020-12-31 - [PR #184](https://github.com/NOAA-OWP/cahaba/pull/184)

Modifications to build and run Docker image more reliably. Cleanup on some pre-processing scripts.

### Changes

 - Changed to noninteractive install of GRASS.
 - Changed some paths from relative to absolute and cleaned up some python shebang lines.

### Notes
 - `aggregate_vector_inputs.py` doesn't work yet. Need to externally download required data to run fim_run.sh

 <br/><br/>

## v3.0.0.0 - 2020-12-22 - [PR #181](https://github.com/NOAA-OWP/cahaba/pull/181)

The software released here builds on the flood inundation mapping capabilities demonstrated as part of the National Flood Interoperability Experiment, the Office of Water Prediction's Innovators Program and the National Water Center Summer Institute. The flood inundation mapping software implements the Height Above Nearest Drainage (HAND) algorithm and incorporates community feedback and lessons learned over several years. The software has been designed to meet the requirements set by stakeholders interested in flood prediction and has been developed in partnership with several entities across the water enterprise.<|MERGE_RESOLUTION|>--- conflicted
+++ resolved
@@ -86,7 +86,6 @@
 
 <br/><br/>
 
-<<<<<<< HEAD
 
 ## v4.4.x.x - 2024-04-15 - [PR#1121](https://github.com/NOAA-OWP/inundation-mapping/pull/1121)
 
@@ -98,8 +97,6 @@
 
 <br/><br/>
 
-=======
->>>>>>> f30a4862
 ## v4.4.13.1 - 2024-03-11 - [PR#1086](https://github.com/NOAA-OWP/inundation-mapping/pull/1086)
 
 Fixes bug where levee-protected areas were not being masked from branch 0 DEMs.
