--- conflicted
+++ resolved
@@ -1,21 +1,22 @@
 All notable changes to this project will be documented in this file.
 We follow the [Semantic Versioning 2.0.0](http://semver.org/) format.
 
-<<<<<<< HEAD
-## v4.(to be assigned) - 2023-03-20 - [PR#854](https://github.com/NOAA-OWP/inundation-mapping/pull/854)
+## v4.3.3.3 - 2023-03-20 - [PR#854](https://github.com/NOAA-OWP/inundation-mapping/pull/854)
 
 At least one site (e.g. TRYM7) was not been getting mapped in Stage-Based CatFIM, despite having all of the acceptable accuracy codes. This was caused by a data type issue in the `acceptable_coord_acc_code_list` in `tools_shared_variables.py` having the accuracy codes of 5 and 1 as a strings instead of an integers.
 
-
 ### Changes
 
 - `/tools/tools_shared_variables.py`: Added integers 5 and 1 to the acceptable_coord_acc_code_list, kept the '5' and '1' strings as well.
-=======
+
+<br/><br/>
+
 ## v4.3.3.2 - 2023-03-20 - [PR#851](https://github.com/NOAA-OWP/inundation-mapping/pull/851)
 
 Bug fix to change `.split()` to `os.path.splitext()`
 
 ### Changes
+
 - `src/stream_branches.py`: Change 3 occurrences of `.split()` to `os.path.splitext()`
 
 <br/><br/>
@@ -27,7 +28,6 @@
 ### Changes
 
 - `src/associate_levelpaths_with_levees.py`: Adds check if input files exist and handles empty GeoDataFrame(s) after intersecting levee buffers with leveed areas.
->>>>>>> b6da3a2c
 
 <br/><br/>
 
