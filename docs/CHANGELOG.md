All notable changes to this project will be documented in this file.
We follow the [Semantic Versioning 2.0.0](http://semver.org/) format.

<<<<<<< HEAD

## v4.5.x.x - 2024-10-17 - [PR#1320](https://github.com/NOAA-OWP/inundation-mapping/pull/1320)

The fix: During the post processing scan for the word "error" or "warning", it was only finding records which had either of those two words as stand alone words and not part of bigger phrases.  ie); "error" was found, but not "fielderror". Added wildcards and it is now fixed.

Note: it is finding a good handful more errors and warnings that were being missed in earlier code versions.

### Changes
`fim_post_processing.sh`: fix as described.


<br/><br/>

=======
## v4.5.11.2 - 2024-10-25 - [PR#1322](https://github.com/NOAA-OWP/inundation-mapping/pull/1322)

For security reasons, we needed to create a docker image that does not use the root user in anyway. The new `Dockerfile.prod` file is to be used when we want to use a non-root user. The  original `Dockerfile` has been renamed to `Dockerfile.dev` and will continue to use it's root users which has no problems with interacting with external mounts.

Note: Re: using pip or pipenv installs.
In the Dockerfile.prod, you can not do installs or update using either pipenv or pip.  Those types of tests and adjustments need to be done in the `Dockerfile.dev`. `Dockerfile.dev` will also allow change to the `Pipfile` and `Pipfile.lock` . Both docker files share the Pipfiles so it should be just fine.

### File Renames
- Was: `Dockerfile`,  now `Dockerfile.dev`

### Additions

- Dockerfile.prod: as described

### Changes
- `README.md`: change notes from phrase `Dockerfile` to `Dockerfile.dev`. Also added some notes about the new convention of outputs no longer starting with `fim_` but now `hand_`
- `fim_pipeline.sh`: Change for the new `Dockerfile.prod` for permissions.
- `fim_post_processing.sh`: Change for the new `Dockerfile.prod` for permissions.
- `fim_pre_processing.sh`: Change for the new `Dockerfile.prod` for permissions.
- `fim_process_unit_wb.sh`: Change for the new `Dockerfile.prod` for permissions.

<br/><br/>
>>>>>>> 789618de


## v4.5.11.1 - 2024-10-16 - [PR#1318](https://github.com/NOAA-OWP/inundation-mapping/pull/1318)

Bug fixes to address issues during `fim_pipeline.sh`.

### Changes

- `src/`
    - `aggregate_by_huc.py`: Fix `pyogrio` field error.
    - `stream_branches.py`: Remove `bids_temp` and fix index.

<br/><br/>

## v4.5.11.0 - 2024-10-11 - [PR#1298](https://github.com/NOAA-OWP/inundation-mapping/pull/1298)

This PR addresses four issues regarding OSM bridges. It dissolves touching bridge lines so each bridge has a single linestring. It also removes abandoned bridge from the dataset and it adds bridge type field to bridge centroids. As part of this PR, `max_hand_ft` and `max_discharge_cfs` columns are added to `osm_bridge_centroids.gkpg`.

### Changes

- `data/bridges/pull_osm_bridges.py`
- `src/heal_bridges_osm.py`

<br/><br/>


## v4.5.10.3 - 2024-10-11 - [PR#1306](https://github.com/NOAA-OWP/inundation-mapping/pull/1306)

Extends outlet levelpath(s) outside HUC.

Previously, levelpaths at the outlet of a HUC may not extend to the buffered WBD that is used to clip the DEM, and during pit-filling this results in reverse flow which can cause DEM-derived reaches to deviate from the channel in the DEM and may result in dropped catchments where the midpoint of the reaches exceeds the snap distance from the NWM stream lines.

This PR extends outlet levelpaths in two ways:
- Segments of levelpaths that terminate in waterbodies are removed from the levelpath. If there is a waterbody downstream of the HUC then the outlet reaches may be trimmed such that the outlet no longer reaches the edge of the DEM, which causes a number of cascading issues originating in the pit-filling such that reverse flow in the DEM-derived reaches can result in erroneous flowlines and inundation. This PR stops trimming levelpaths outside of the HUC.
- Dissolved outlet levelpaths may terminate downstream outside of the HUC (e.g., at a confluence with a larger river) at a point that is within the buffered WBD. These levelpaths are extended by adding on the downstream segment(s) of the HUC's `nwm_subset_streams` layer. The extended levelpath(s) are saved in a new file that is used to create the boolean raster stream network.

### Changes

- `config/`
    - `deny_unit.lst`, `deny_branch_zero.lst`, and `deny_branches.lst`: Adds new file to deny lists
- `src/`
    - `derive_level_paths.py`:  Adds WBD as an input to `stream_network.trim_branches_in_waterbodies()` and adds new argument for new filename.
    - `run_unit_wb.sh`: Adds new argument for new filename.
    - `stream_branches.py`: Selects only segments intersecting the WBD as candidates for removal if they end in waterbodies and adds downstream segment(s) to outlet levelpath(s).
    
<br/><br/>


## v4.5.10.2 - 2024-10-11 - [PR#1244](https://github.com/NOAA-OWP/inundation-mapping/pull/1244)

New tool that can assess the impact of a flood on road and/or building vector files. Closes #1226.

### Additions
- `tools/analyze_flood_impact.py` : added a tool that assesses the impact of a flood on roads and buildings by calculating how many roads and structures the test flood extent intersects, comparing the test impacted roads and structures to a benchmark, and calculating CSI.

 <br/><br/>


## v4.5.10.1 - 2024-10-11 - [PR#1314](https://github.com/NOAA-OWP/inundation-mapping/pull/1314)

This PR fixes bugs from hand_4_5_10_0, which failed to run for Alaska HUCs and HUC 02030201. It modifies scripts to use two different DEM paths: one for Alaska and one for the CONUS.

### Changes

- `src/derive_level_paths.py`
- `src/stream_branches.py`
- `src/run_unit_wb.sh`

<br/><br/>


## v4.5.10.0 - 2024-09-25 - [PR#1301](https://github.com/NOAA-OWP/inundation-mapping/pull/1301)

A reload of all 3Dep DEMs from USGS was performed to refresh our data.

`acquire_and_preprocess_3dep_dems.py` had to be run twice, one for Alaska and once for the rest to two different folder. This is due to different CRS's. Eventually, we could merge these into one run. This also meant two separate vrt runs / files. 

This also triggered a new set of pre-clips for both AK and CONUS+ but the outputs can/were put into the same folder, so fim_pipeline looks in one common pre-clip folder.

Other minor adjustment include:
- A change to chmod (permissions) files / folder for the logging folders. After careful re-analysis, it was discovered there was some duplication. 
- Added a simple duration system to the sierra test system, `rating_curve_comparions.py`. This was added as it is expected to be used soon for a  full BED/Production.  The fix focuses purely on duration, but a test did detect a possible pre-existing logic problem. A separate card will be created for that.

Note:
The root folder for DEM is being changed from:
    /inputs/3dep_dems/....   to  
    /inputs/dems/3dep_dems/....
    This recognizes other DEMs that may be coming in the near future.
    The same sub-folder patterns have not be changed.
    No attempts will be made at this time to move older files, only new incoming from this PR.

### Changes
- `CITATION.cff`: has not be updated for a very long time.
- `fim_post_processing.sh`: Update to file/folder permissions.
- `data`
    - `usgs\acquire_and_preprocesss_3dep_dem.pys
        - Minor text updates and updated datatime.now patterns as the old ones are not deprecated
        - An adjustment to how number of jobs are handled. The system dis-likes too many multi-procs due to open network connections to the source.
        - Change the target output folder from optional to required.
    - `wbd`
        - `generate_pre_clip_from_huc8.py`: 
            - Minor text updates
        - `preprocess_wbd.py`
            - Minor text updates
- `src\base_variables.env`: Changes to variables to reflect new dems and pre-clip paths.
- `tools\rating_curve_comparisons.py`
    - Added duration system as mentioned above.

<br/><br/>


## v4.5.9.0 - 2024-09-25 - [PR#1291](https://github.com/NOAA-OWP/inundation-mapping/pull/1291)

Changes Docker base image to `gdal:ubuntu-small` in order to avoid JDK from being carried over in the base image and triggering security vulnerabilities.

This PR incorporates a number of changes to the Docker environment:
- Changes Docker base image to `gdal:ubuntu-small` in order to avoid JDK from being carried over in the base image and triggering security vulnerabilities. Resolves #1278.
- Upgrades `fiona` and `jupterlab`. Closes #1270 and closes #1290.
- Eliminates `whitebox` downloading during `fim_pipeline`. Resolves #1209 and closes #1293.

During testing, it was discovered that many files which are not in the `src` directory, can no longer see the `src\utils` files. Adjusting the dockerfile to add extra values to the PYTHONPATH variable fixed it.

Note: This triggers new docker images to be made.

### Changes

- `Dockerfile`: Changes base image to `gdal:ubuntu-small-3.8.4` and removes code related to JDK
- `Pipfile` and `Pipfile.lock`: Upgrades `fiona`, `jupyterlab`, and `whitebox`
- `fim_pre_processing`: Removes `WBT_PATH` assignment
- `src/`
    - `agreedem.py` and `unique_pixel_and_allocation.py`: sets `whitebox_dir` to `WBT_PATH`

<br/><br/>

## v4.5.8.0 - 2024-09-13 - [PR#1165](https://github.com/NOAA-OWP/inundation-mapping/pull/1165)

This PR was originally intended to get Alaska HUCs incorporated into CatFIM, but there were a very, very large array of problems and the tool was unable to run. We have made some major modifications and many more will come in the near future. There are partial hooks and commented code for Alaska integration, but temporarily disabled are included and will be handled by a separate branch / PR.

One of the biggest improvement was to add a logging system to track what is breaking and where.  Earlier, there were a very large number of places were errors occurred but they were suppressed and never recorded anywhere. A few put the errors on screen but this is a very long running process tool, which can take 2 days, and any messages to the screen are lost. Now all  errors and warning are caught and at least logged in the master log but also the "warning" or "error" log to help them stand out better. Many of the warnings are truly and fairly rejected but at least we know when and why. When we started working with CatFIM again a few months back, there were show stopping errors and we did not know where or why but now we can find and diagnose them.

All three of the core "generate_catfim...py" files include major amounts of changes to improve variable and function names, improve flow and readability, move functions for better understanding of the product, lots of new inline commenting. However, there is a lot to do but it is on a better footing, is pretty stable and hopefully easier to continue upgrades in the near future.

CatFIM is still considered a WIP but it is fully functional again and more adjustments hopefully will go much quicker and smoother.

Also added a system where a config file can be passed into the CatFIM tools instead of assuming a file name and path of simply ".env" in the tools directory. 

This update also relaxes the coordinate accuracy requirements for stage-based CatFIM, which will result in stage-based CatFIM being generated for more sites. 

#### Informally, this is now known as CatFIM 2.0


### Additions
- `config/catfim_template.env`:  Template version of the required catfim env file. The template keeps all values that are non sensitive but removes one that is. The true catfim.env for OWP can be found in our .. data/config/catfim.env. Example pathing here based on docker mounts.

- `src/utils/fim_logger.py`:  A new multi proc custom logging system, modelled directly off of the proven ras2fim logging system. The reason for this custom system is that the native Python logging is not stable in multi-proc environments and tends to loose data. This new logger can relatively easily be bolted into almost any of our py scripts if required.

### Changes
- `.pre-commit-config.yaml`: A linting config adjustment.
- `pyproject.toml`: linting config adjustments
- `src/utils/shared_variables.py`:  Added a comment
- `tools`
    - `generate_categorical_fim.py`: As mentioned above
    - `generate_categorical_fim_flows.py`: As mentioned above
    - `generate_categorical_fim_mapping.py`: As mentioned above
    - `generate_nws_lid.py`:  No real changes but Git thinks something did. It is the same as in current Dev.
    - `mosaic_inundation.py`: Added a comment
    - `tools_shared_functions.py`
         - added some better error handing in a few places, plus some commenting and cleanup.
         - Added a feature to the `aggregate_wbd_hucs` function to optionally submit a list of HUCs for filtering results.

<br/><br/>

## v4.5.7.2 - 2024-09-13 - [PR#1149](https://github.com/NOAA-OWP/inundation-mapping/pull/1149)

This PR adds scripts that can identify areas within produced inundation rasters where glasswalling of inundation occurs due to catchment boundaries, know as catchment boundary issues.

### Additions
- `tools/identify_catchment_boundary.py`: Identifies where catchment boundaries are glasswalling inundation extent.

- `tools/inundate_catchment_boundary.py`: Produces inundation for given HUC and identifies catchment boundary issues in produced FIM. 

 <br/><br/>

## v4.5.7.1 - 2024-09-13 - [PR#1246](https://github.com/NOAA-OWP/inundation-mapping/pull/1246)

Indents the mosaicking block so that `inundate_mosaic_wrapper.py` mosaics both inundation extents and depths.

### Changes

- `tools/inundate_mosaic_wrapper.py`: Moves mosaicking inside `for` loop.

 <br/><br/>

 
## v4.5.7.0 - 2024-09-13 - [PR#1267](https://github.com/NOAA-OWP/inundation-mapping/pull/1267)

`pyogrio` seems to have a difficulty writing files when all values in a column are null (None or nan). The workaround here is to use `fiona` for writing files where `pyogrio` is explicitly set in geopandas (gpd) by `gpd.options.io_engine = "pyogrio"`.

### Changes
Adds `engine='fiona'` to `.to_file()` in all of the following files
- `data/`: `esri.py`, `nld/levee_download.py`, `usgs/acquire_and_preprocess_3dep_dems.py`, `usgs/rating_curve_get_usgs_curves.py`, `wbd/preprocess_wbd.py`
- `src/`: `derive_headwaters.py`, `derive_level_paths.py`, `edit_points.py`, `filter_catchments_and_add_attributes.py`, `reachID_grid_to_vector_points.py`, `reachID_grid_to_vector_points.py`, `split_flows.py`, `src_adjust_spatial_obs.py`, `src_roughness_optimization.py`, `stream_branches.py`
- `tools/`: `eval_plots.py`, `evaluate_continuity.py`, `generate_nws_lid.py`, `make_boxes_from_bounds.py`, `mosaic_inundation.py`, `rating_curve_comparison.py`, `test_case_by_hydro_id.py`

<br/><br/>


## v4.5.6.1 - 2024-09-13 - [PR#1271](https://github.com/NOAA-OWP/inundation-mapping/pull/1271)

Upgrade for `test_case_by_hydro_id.py` that enables the ability to run on HUCs with differing projections (e.g. Alaska) and adds a logging system.

### Changes

- `tools/test_case_by_hydro_id.py`: Moved the reprojection step to accommodate  multiple input projections and fixed a lot of unnecessary logic. Also added an optional logging system that is activated by the new `-l` flag.

<br/><br/>


## v4.5.6.0 - 2024-08-23 - [PR#1253](https://github.com/NOAA-OWP/inundation-mapping/pull/1253)

Upgrades Python packages and dependencies and fixes backwards incompatibilities with new version of `geopandas`. Major changes include:
- Upgrading `boto3`, `fiona`, `geopandas`, `gval`, `pyarrow`, `pyogrio`, `pyproj`, and `rasterio`
- Removing `aiobotocore` and `aiohttp`

### Changes

- `Dockerfile`: Upgrade GDAL (v3.8.3) and pipenv
- `Pipfile` and `Pipfile.lock`: Upgrade Python packages, add dask-expr, and remove aiohttp
- `src/`
    - `build_stream_traversal.py`, `derive_level_paths.py`, `heal_bridges_osm.py`, `mitigate_branch_outlet_backpool.py`, `split_flows.py`, `stream_branches.py`, `usgs_gage_unit_setup.py`: Fix backwards incompatibilities with new version of `geopandas`.

<br/><br/>

## v4.5.5.1 - 2024-08-16 - [PR#1225](https://github.com/NOAA-OWP/inundation-mapping/pull/1225)

Removes warning when running `heal_bridges_osm.py` by not saving the empty DataFrame.

### Changes

- `src/heal_bridges_osm.py`

<br/><br/>


## v4.5.5.0 - 2024-08-16 - [PR#1247](https://github.com/NOAA-OWP/inundation-mapping/pull/1247)

Updated the gauge crosswalk and SRC adjustment routine to use the ras2fim v2 files. The v2 ras2fim file structure was changed to organize the data by huc8 - one gpkg and csv per huc8. Addresses #1091 

### Changes
- `fim_post_processing.sh`: added new input variables for running the `src_adjust_ras2fim_rating.py`
- `src/bash_variables.env`: renamed and reassigned the ras2fim input variables: `ras2fim_input_dir`, `ras_rating_curve_csv_filename`, `ras_rating_curve_gpkg_filename`
- `src/run_unit_wb.sh`: Added logic to check if huc in process has ras2fim input data to process. If yes - copy the ras2fim cross section point gpkg to the huc run directory.
- `src/src_adjust_ras2fim_rating.py`: Updated code logic to use the huc-specific input files containing the ras2fim rating curve data (previous ras2fim input file contained all hucs in one csv)
- `src/utils/shared_functions.py`: Added function to find huc subdirectories with the same name btw two parent folders

<br/><br/>



## v4.5.4.4 - 2024-08-02 - [PR#1238](https://github.com/NOAA-OWP/inundation-mapping/pull/1238)

Prior to this fix, fim_post_processing.sh took just under 4 hours to reset permissions on all files and folder under the entire run. On closer inspection, it was updating permissions for all HUC folders where were already correct. A few other folders needed to have permission updates added. This will speed that up significantly.

Also, use this opportunity to added a new note to hash_compare.py and fix an annoying duration time showing milliseconds.

### Changes
- `fim_pipeline.sh`: fix duration msgs.
- `fim_post_processing.sh`:  permissions reset fix, a bit of output cleanup and fix duration msgs.
- `src`
    - `bash_functions.env`: update the Calc duration to allow for a msg prefix to be added to the duration calcs. Also adjusted the duration message to show hours as well, previously only min and seconds.
    - `run_by_branch.sh`: fix duration msgs.
    - `run_unit_wb.sh`: fix duration msgs.
    - `src\src_adjust_ras2fim_rating.py`: minor duration display msg change.
- `tools\hash_compare.py`: Added note

 <br/><br/>


## v4.5.4.3 - 2024-08-02 - [PR#1136](https://github.com/NOAA-OWP/inundation-mapping/pull/1136)

Levee-protected areas are associated with levelpaths based on a 1000 m buffer on each side of the levee line. However, not all levees are designed to protect against all associated levelpaths, especially where the levelpath flows through the levee-protected area. Levee-protected areas are unmasked by removing levelpaths from association that don't intersect levees but instead flow around them which allows inundation by these branches.

### Changes

- `src/associate_levelpaths_with_levees.py`: Finds levelpaths that don't intersect levees and removes them from their association with their levee-protected area.

<br/><br/>


## v4.5.4.2 - 2024-08-02 - [PR#1125](https://github.com/NOAA-OWP/inundation-mapping/pull/1125)

This PR focuses on updating the preprocess_bathymetry.py for 3 issues: 1) the capability of preprocessing SurveyJobs that have negative depth values, 2) changing the SurveyDateStamp format, and 3) the capability of including multiple SurveyJobs for one NWM feature-id if needed.

### Changes
`data/bathymetry/preprocess_bathymetry.py`: Addressing 3 issues including, the capability of preprocessing SurveyJobs that have negative depth values, changing the SurveyDateStamp format, and the capability of including multiple SurveyJobs for one NWM feature-id.


<br/><br/>

## v4.5.4.1 - 2024-08-02 - [PR#1185](https://github.com/NOAA-OWP/inundation-mapping/pull/1185)

This PR brings back the `preprocess_ahps_nws.py` code to FIM4 and generates new AHPS benchmark datasets for sites SXRA2 and SKLA2 in Alaska.  The new AHPS benchmark datasets are available on dev1 here: "/dev_fim_share/foss_fim/outputs/ali_ahps_alaska/AHPS_Results_Alaska/19020302/"


To process a new station, follow these steps:

1. Add the name of the new site (s) to the`/data/inputs/ahps_sites/evaluated_ahps_sites.csv` file. 
2. Collect/Download the grid depth dataset, typically available as ESRI gdb.
3. Use arcpy (or ArcGIS pro ) to convert the grid depths (in ESRI gdb) into TIFF files
    - Make sure the TIFF files have crs
    - Store all the TIFF files in a directory called "depth_grid," which should be a sub-folder inside a folder named after the gage code (must be a 5-character code)
4. Run the script as described below. **Note that sites in CONUS and Alaska cannot be mixed in a single run. Separate runs should be done for Alaska sites and CONUS sites.**

Note that for the "SKLA2" site, the downloaded ESRI-GDB grid files had a datum issue. This issue was manually corrected during the conversion of GDB files into TIFF files.

### Additions
- `data/nws/preprocess_ahps_nws.py`  ... retrieved from previous versions of FIM and updated for shapely v2

### Changes
- `tools/tools_shared_functions.py`  ... updated for shapely v2

<br/><br/>

## v4.5.4.0 - 2024-08-02 - [PR#1198](https://github.com/NOAA-OWP/inundation-mapping/pull/1198)

### Changes
- `src/bash_variables.env`: high water threshold and recurrence flows CSV files were updated into new NWM v3 flow files. Also, a new Manning numbers file created from the new NWM v3 dataset was used.
-  `src/src_adjust_ras2fim_rating.py`: 100 year recurrence was removed since it is not included in the new AEP.
-  `src/src_adjust_usgs_rating_trace.py`: 100 year recurrence was removed since it is not included in the new AEP.
-  `tools/rating_curve_comparison.py`: 100 year recurrence was removed since it is not included in the new AEP. Also, the name of recurrence flow CSV file was updated.
-  `tools/composite_inundation.py`
-  `tools/inundate_nation.py`

<br/><br/>

## v4.5.3.1 - 2024-07-24 - [PR#1233](https://github.com/NOAA-OWP/inundation-mapping/pull/1233)

In a PR [1217](https://github.com/NOAA-OWP/inundation-mapping/pull/1217), which is about to be merged, it updates a bunch of python packages. One is numpy. This has triggered a very large amount of on-screen output from a new numpy warning while running `synthesize_test_cases.py`.

### Changes
- `tools\overlapping_inundation.py`: As described

 <br/><br/>
 

## v4.5.3.0 - 2024-07-24 - [PR#1217](https://github.com/NOAA-OWP/inundation-mapping/pull/1217)

This PR rolls up a bunch of other PR's and python packages requests including:
- Issue [1208](https://github.com/NOAA-OWP/inundation-mapping/issues/1208)  Bump OpenJDK from 17.0.8 to 17.0.10 (via updating to JDK 21.0.3)
- PR [1207](https://github.com/NOAA-OWP/inundation-mapping/pull/1207) - Dependabot bump certifi from 2023.7.22 to 2024.7.4
- PR [1192](https://github.com/NOAA-OWP/inundation-mapping/pull/1192) - Dependabot Bump urllib3 from 1.26.18 to 1.26.19
- Updates required from ongoing PR [1206](https://github.com/NOAA-OWP/inundation-mapping/pull/1206) - Probabilistic Flood Inundation Mapping. These updates make it easier for that branch/task to continue forward and staying in sync with dev. This triggered a few other packages that needed to be updated.

Other tasks included are:
- Removing the now heavily obsolete `unit_test` system, including the package `pytest`. This included some changes to the `CONTRIBUTING.md` document.
- Clean of a couple of packages no longer in use: `pluggy` and `iniconfig`
- Removal of a deprecated file named `config/aws_s3_put_fim3_hydrovis_whitelist.lst`
- Removed duration stamps around a few parts in `fim_post_processing.sh`
- Fixes and updates to linting files. e.g. `pyproject.toml`. (line length was not working correctly)

### Changes
- `Dockerfile`, `Pipfile`, `Pipfile.lock`: as describe above for python package changes
- `.gitignore`, `CONTRIBUTING.md`: File changes related to removing the `unit_test` system.
- `fim_post_processing.sh`: noted above.
- `pyproject.toml`: fixes and updates for linting

### Removals
- `unit_tests` folder and all related files under it. Appx 25 to 30 files removed.

<br/><br/>


## v4.5.2.11 - 2024-07-19 - [PR#1222](https://github.com/NOAA-OWP/inundation-mapping/pull/1222)

We are having problems with post processing overall duration taking a long time. This new system captures duration times for each module/section inside fim_post_processing.sh and records it to a file on the output directory. It records it as it progress and will also help us learn if fim_post_processing.sh stopped along the way.

Note: When used in code, we call `Set_log_file_path` shell variable with a file name and path (no validation done at this time).  The each time a person wants to print to screen and console, use the `l_echo` command instead of the native `echo` command. If the log file has not been set, the output will continue to go to screen, just not the log file.

### Changes
- `fim_pipeline.sh`: A couple of minor text output changes.
- `fim_post_processing.sh`:  As described above.
- `src\bash_functions.env`:  New functions and adjustments to support the new log system.

<br/><br/>


## v4.5.2.10 - 2024-07-19 - [PR#1224](https://github.com/NOAA-OWP/inundation-mapping/pull/1224)

Addresses warnings to reduce output messages.

### Changes

- `src/'
    - `adjust_thalweg_lateral.py`: fixes number type
    - `src/delineate_hydros_and_produce_HAND.sh`: removes division by zero warning
    - `getRasterInfoNative.py`: adds `gdal.UseExceptions()`

<br/><br/>


## v4.5.2.9 - 2024-07-19 - [PR#1216](https://github.com/NOAA-OWP/inundation-mapping/pull/1216)

Adds `NO_VALID_CROSSWALKS` to `FIM_exit_codes` which is used when the crosswalk table or output_catchments DataFrame is empty. Removes branches that fail with `NO_VALID_CROSSWALKS`.

### Changes
    - `add_crosswalk.py`: Added `NO_VALID_CROSSWALKS` as exit status when crosswalk or output_catchments is empty
    - `process_branch.sh`: Removed branches that fail with `NO_VALID_CROSSWALKS`
    - `utils/fim_enums.py`: Added `NO_VALID_CROSSWALKS` to `FIM_exit_codes`

<br/><br/>


## v4.5.2.8 - 2024-07-19 - [PR#1219](https://github.com/NOAA-OWP/inundation-mapping/pull/1219)

Changes non-fatal `ERROR` messages to `WARNINGS` to avoid triggering being logged as errors.

### Changes

- `src/`
    - `bathymetric_adjustment.py`: Changes `WARNING` to `ERROR` in Exception
    - `src_roughness_optimization.py`: Changes `ERROR` messages to `WARNING`

<br/><br/>

## v4.5.2.7 - 2024-07-19 - [PR#1220](https://github.com/NOAA-OWP/inundation-mapping/pull/1220)

With this PR we can run post_processing.sh multiple times on a processed batch without any concerns that it may change the hydroTable or src_full_crosswalked files.

### Additions

- `src/update_htable_src.py`

### Changes

-  `config/deny_branch_zero.lst`
-  `config/deny_branches.lst`
-  `fim_post_processing.sh`

<br/><br/>

## v4.5.2.6 - 2024-07-12 - [PR#1184](https://github.com/NOAA-OWP/inundation-mapping/pull/1184)

This PR adds a new script to determine which bridges are inundated by a specific flow. It will assign a risk status to each bridge point based on a specific threshold.

### Additions

- `tools/bridge_inundation.py`

<br/><br/>

## v4.5.2.5 - 2024-07-08 - [PR#1205](https://github.com/NOAA-OWP/inundation-mapping/pull/1205)

Snaps crosswalk from the midpoint of DEM-derived reaches to the nearest point on NWM streams within a threshold of 100 meters. DEM-derived streams that do not locate any NWM streams within 100 meters of their midpoints are removed from the FIM hydrofabric and their catchments are not inundated.

### Changes

- `src/add_crosswalk.py`: Locates nearest NWM stream to midpoint of DEM-derived reaches if within 100 meters. Also fixes a couple of minor bugs. 

<br/><br/>

## v4.5.2.4 - 2024-07-08 - [PR#1204](https://github.com/NOAA-OWP/inundation-mapping/pull/1204)

Bug fix for extending outlets in order to ensure proper flow direction in depression filling algorithm. This PR adds a distance criteria that in order for the end of an outlet stream to be snapped to the wbd_buffered boundary, the end point must be less than 100 meters from the WBD boundary.

Also adds missing argparse arguments so that the script can be run from the command line.

### Changes

- `data`
     - `wbd`
          - `clip_vectors_to_wbd.py`: Adds a 100 meter distance threshold to WBD to snap outlets to buffered WBD.
          - `generate_pre_clip_fim_huc8.py`: Upgrading logging system.
- `src`
     - `bash_variables.env`: Updated pre-clip input path to new pre-clip files.

<br/><br/>

## v4.5.2.3 - 2024-06-14 - [PR#1169](https://github.com/NOAA-OWP/inundation-mapping/pull/1169)

This tool scans all log directory looking for the word "error" (not case-sensitive). This is primary added to help find errors in the post processing logs such as src_optimization folder (and others).

### Changes

- `fim_post_processing.sh`: as described
- `src\mitigate_branch_outlet_backpool.py`: Has the word error in text which fills up the error scan logs.

<br/><br/>

## v4.5.2.2 - 2024-06-14 - [PR#1183](https://github.com/NOAA-OWP/inundation-mapping/pull/1183)

Upgrades whitebox from v2.3.1 to 2.3.4. Whitebox was upgraded by `pip install -U whitebox` and then `pipenv lock` to update the `Pipfile`.

### Changes

- `Dockerfile`: Removed whitebox hack
- `Pipfile` and `Pipfile.lock`: Upgraded whitebox to v2.3.4.

<br/><br/>

## v4.5.2.1 - 2024-05-21 - [PR#1172](https://github.com/NOAA-OWP/inundation-mapping/pull/1172)

Removes loading of `apache-arrow` repository from the Dockerfile where it was causing a GPG key error during `docker build`.

A number of python packages were updated in this PR. You will need to build a new Docker image for this release.

### Changes

- Dockerfile: Adds a line remove the loading of apache-arrow during `apt-get update`.

<br/><br/>


## v4.5.2.0 - 2024-05-20 - [PR#1166](https://github.com/NOAA-OWP/inundation-mapping/pull/1166)

The main goal of this PR is to create bridge point data that be used as a service in HydroVIS. Since every branch processes bridges separately, it's possible to inundate a bridge from more than just the feature_id it crosses. To reflect this, the `osm_bridge_centroids.gpkg` now found in HUC directories will have coincident points - one that is inundated from the reach it crosses and the other a backwater-influenced point indicated by the `is_backwater` field.

### Changes

- ` src/`
    - `aggregate_by_huc.py`: Added the aggregation steps for bridge centroids; aggregation includes using SRCs to lookup flow values for each bridge, filtering out coincident points that have the same assigned feature_ids and higher overtopping flow, and assigning select points as backwater-influenced.
    - ` delineate_hydros_and_produce_HAND.sh`: Moved the bridge healing to after the crosswalk so that the centroids can use the crosswalked catchments for feature_id and flow lookups.
    -  `heal_bridges_osm.py`: Optimized the bridge healing so that it doesn't have to write out an intermediate raster; exports bridge centroids and spatial joins them to catchments; added functions for SRC flow lookups used in `aggregate_by_huc.py`.
- ` fim_post_processing.sh`: Added a bridge flag input for `aggregate_by_huc.py`.
- `data/bridges/pull_osm_bridges.py`: Removed the saving of a midpoint geopackage.
- `config/deny_branch_zero.lst` & `deny_branches.lst`: Added `#osm_bridge_centroids_{}.gpkg` to the deny lists.

<br/><br/>


## v4.5.1.3 - 2024-05-17 - [PR#1170](https://github.com/NOAA-OWP/inundation-mapping/pull/1170)

This hotfix addresses the issue #1162 by explicitly using 'fiona' engine for reading gpkg files with Boolean dtype. This is applicable only for `usgs_gages.gpkg` and `usgs_subset_gages.gpkg` files. 

### Changes
- `src/usgs_gage_unit_setup.py`  ... changed only two lines for fiona engine
- `src/usgs_gage_crosswalk.py` ...  changed only one line for fiona engine + two small changes to use `self.branch_id` for the correct log report
- `tools/rating_curve_comparison.py`...  changed only one line for fiona engine

<br/><br/>

## v4.5.1.2 - 2024-05-17 - [PR#1135](https://github.com/NOAA-OWP/inundation-mapping/pull/1135)

Updates USGS gage processing to use the correct projection (determined by whether the HUC is in Alaska or not).

### Changes
- `src/run_by_branch.sh`: Added `huc_CRS` as an input argument for `usgs_gage_crosswalk.py`
- `src/run_unit_wb.sh`: Added `huc_CRS` as an input argument for `usgs_gage_unit_setup.py` and `usgs_gage_crosswalk.py`
- `src/usgs_gage_crosswalk.py`: Added `huc_CRS` as an input argument for the `run_crosswalk()` function and added re-projection steps wherever new data is being read in so that the files are able to be properly merged.
- `src/usgs_gage_unit_setup.py`: Added `huc_CRS` as an input argument for the `Gage2Branch()` crosswalking class.

<br/><br/>

## v4.5.1.1 - 2024-05-17 - [PR#1094](https://github.com/NOAA-OWP/inundation-mapping/pull/1094)

Extends flows (i.e., discharge) to stream segments missing from NWS and USGS validation flow files. The levelpath associated with existing flows in the AHPS domain is identified, and any stream segments of the levelpath in the domain missing from the flow file are added to the flow file by assigning the existing flow (this is a constant value regardless of other tributaries including other levelpaths in the domain). Stream segments not on the levelpath are dropped from the flow file, including tributary flows. The original flow file is saved along with the output with an appended `.bak`.

### Additions

- `data/extend_benchmark_flows.py`: Adds missing flows to NWS or USGS benchmark flow files and removes flows from tributaries. The original flow file is saved with an appended `.bak`.

### Changes

- `tools/tools_shared_variables.py`: Removed corrected flow files from `BAD_SITES` list.

<br/><br/>

## v4.5.1.0 - 2024-05-17 - [PR#1156](https://github.com/NOAA-OWP/inundation-mapping/pull/1156)

This focuses on removing hydro-conditioning artifacts by subtracting the thalweg DEM from HAND REM and adding back the original DEM. Also, a new tool was created to test this feature over multiple HUCs

### Additions
- `tools/analyze_for_missing_FIM_cells.py`: A new script `analyze_for_missing_FIM_cells.py` was added to test and analyze healed HAND for hydro-conditioning artifacts FIM. 

### Changes
- `src/delineate_hydros_and_produce_HAND.sh`: Removing hydro-conditioning artifacts from HAND REM.
- `config/params_template.env`: Creating an option to include/exclude healed HAND from FIM pipeline.

<br/><br/>

## v4.5.0.2 - 2024-05-17 - [PR#1159](https://github.com/NOAA-OWP/inundation-mapping/pull/1159)

This PR addresses issue #1132 and include the following changes on `tools/generate_nws_lid.py` for updating `nws_lid.gpkg` dataset.

In this revised version, stations only from these two groups are retrieved:
- lid stations with `rfc_forecast_point= True` 
- lid stations in `/data/inputs/ahp_sites/evaluated_ahps_sites.csv`

The lid stations in AK (Alaska), HI, and PR, with above two criteria have also been selected, as shown in the map below. In the previous version of the code, **all of lid stations** in PR and HI (regardless of meeting above two criteria), were also being retrieved. I have updated this version to exclude such stations. 

Also, In this revised version, I've eliminated the code sections that previously generated the "is_headwater" and "is_colocated" columns, which are not needed in FIM4. Therefore, in this updated version, these columns are no longer present. 

Similar to 'usgs_gages.gpkg' dataset, all lid stations, including those in Alaska, are stored in a single gpkg file (`nws_lid.gpkg`) with EPSG=5070. The Alaska stations can be identified using their HUC8 numbers (beginning with '19'). 

### Changes
- tools/generate_nws_lid.py

<br/><br/>


## v4.5.0.1 - 2024-05-09 - [PR#1150](https://github.com/NOAA-OWP/inundation-mapping/pull/1150)

Fixes two bugs discovered in v4.5.0.0:
1. `echo` missing in bash command
2. raster resolution of `dem_meters.tif` has now been explicitly set in `gdalwarp`.

### Changes

- `src/`
    - `add_crosswalk.py`: fixed stream order if max > `max_order`
    - `bash_variables.env`: added `res` environment variable for default raster cell size
    - `delineate_hydros_and_produce_HAND.sh`: added missing `echo`
    - `heal_bridges_osm.py`: fixed raster resolution and number of rows/columns
    - `run_unit_wb.sh`: added `-tr` to gdalwarp when generating `dem_meters.tif`; removed extraneous `Tcount`

<br/><br/>

## v4.5.0.0 - 2024-05-06 - [PR#1122](https://github.com/NOAA-OWP/inundation-mapping/pull/1122)

This PR includes 2 scripts to add Open Street Map bridge data into the HAND process: a script that pulls data from OSM and a script that heals those bridges in the HAND grids. Both scripts should be run as part of a pre-processing step for FIM runs. They only need to be run if we think OSM data has changed a lot or for any new FIM versions.

A new docker image is also required for `pull_osm_bridges.py` (acquire and preprocess) script.

### Additions
- `data/bridges/pull_osm_bridges.py`: First pre-processing script that pulls OSM data and saves bridge lines out as separate shapefiles by HUC8 to a specified location
- `src/heal_bridges_osm.py`: Second pre-processing script that uses the pre-saved OSM bridge lines and heals max HAND values across those bridge lines. Healed HAND grids are saved to a specified location.

### Changes
- `Pipfile`, `Pipfile.lock`: Adjusted files to add new python package to docker image.
- `data`
    - `clip_vectors_to_wdbd.py`: Updated to pre-clip new bridge data. Logging upgraded.
    - `generate_pre_clip_fim_huc8.py`: Updated to pre-clip new bridge data. Logging added and a system for multi-process logging.
- `src`
    - `delineate_hydros_and_produce_HAND.sh`: add python call to run `heal_bridges_osm.py` after hydraulic properties are calculated.
    - `bash_variables.env`: Added new variable for OSM bridges and adjusted pre-clip output date
    - `utils`
        - `shared_functions.py`: removed function no longer in use.
        - `shared_variables.py`: removed variables no longer in use.
  
<br/><br/>

## v4.4.16.0 - 2024-05-06 - [PR#1121](https://github.com/NOAA-OWP/inundation-mapping/pull/1121)

Some NWM streams, particularly in coastal areas, fail to reach the edge of the DEM resulting in reverse flow. This issue was resolved by clipping the ocean mask from the buffered WBD and DEM, and any remaining streams that didn't have outlets reaching the edge of the buffered WBD boundary were extended by snapping the end to the nearest point on the buffered WBD.

### Changes

- `data/wbd/clip_vectors_to_wbd.py`: Clips `landsea` ocean mask from the buffered WBD and adds a function to extend outlet streams to the buffered WBD

<br/><br/>


- `data/wbd/clip_vectors_to_wbd.py`: Updated multi-processing and added more logging.

<br/><br/>

## v4.4.15.4 - 2024-05-06 - [PR#1115](https://github.com/NOAA-OWP/inundation-mapping/pull/1115)

This PR addresses issue #1040 and includes the following updates:
- Upgraded to WRDS API version 3 and ensured schema compatibility of new USGS gages data.
- Expanded data retrieval to include Alaska gages alongside CONUS gages. 
- Enables retrieving SRC data for individual USGS gages, removing the necessity of using 'all' for the '-l' flag in rating_curve_get_usgs_curves.py." 


### Changes
 - `tools/tools_shared_functions.py`   
    -  Improved the stability of API calls.
    - Removed the exclusion of Alaska gages from USGS gages metadata (`usgs_gages.gpkg` output), preserving Alaska gages in the metadata.  
- `rating_curve_get_usgs_curves.py` 
    - Removed the exclusion of Alaska gages when retrieving SRC values.
    - Enabled retrieving SRC data for individual USGS gages.
- Moved the script `rating_curve_get_usgs_curves.py` from `tools` folder into `data/usgs`.

<br/><br/>

## v4.4.15.3 - 2024-05-06 - [PR#1128](https://github.com/NOAA-OWP/inundation-mapping/pull/1128)

Fixes a KeyError in `src/mitigate_branch_outlet_backpool.py`.

### Changes

`src/mitigate_branch_outlet_backpool.py`: Addresses case where `catchments_df['outlier']` are all False.

<br/><br/>

## v4.4.15.2 - 2024-05-06 - [PR#1133](https://github.com/NOAA-OWP/inundation-mapping/pull/1133)

Bug fix for error when reading the subfolders of a directory using `listdir()` where files exist that start with an 8-digit number that are later interpreted as directories.

### Changes

The following files were modified to use `listdir()` to read only directories instead of both directories and files:
- `src/`
    - `bathy_src_adjust_topwidth.py`, `identify_src_bankfull.py`, `subdiv_chan_obank_src.py`, `utils/shared_functions.py`
- `tools/vary_mannings_n_composite.py`


<br/><br/>


## v4.4.15.1 - 2024-05-06 - [PR#1081](https://github.com/NOAA-OWP/inundation-mapping/pull/1038)

This hotfix address a bug within the SRC adjustment routine to filter out USGS gauge locations that were conflated to lakeid reaches. These fatal errors were preventing `fim_post_processing.sh` from completing. There are also new try except blocks to handle potential errors when opening/writing SRC adjustment attributes to the catchment gpkg (unknown issues with collisions or corrupt gpkg files). Closes #1137 

### Changes

- `src/src_adjust_usgs_rating_trace.py`: Added filter for processing valid hydroids that meet criteria (i.e non-lakes) and more robust logging.
- `src/src_roughness_optimization.py`: Added data checks and logging to ensure input calibration data files contains necessary attributes. Also included a new try/except block to trap and log issues with file collisions or corrupt catchment gpkg read/write.

<br/><br/>

## v4.4.15.0 - 2024-04-17 - [PR#1081](https://github.com/NOAA-OWP/inundation-mapping/pull/1081)

This enhancement includes changes to the SRC calibration routine that uses the USGS published rating curve database. The modifications attempt to mimic the technique used in the stage-based CatFIM where the USGS WSE/flow is propagated upstream and downstream of the gauge location. This closes #892 

### Additions
`src/src_adjust_usgs_rating_trace.py`: updated SRC calibration routine to include the a new upstream/downstream tracing routine. The WSE(HAND stage) and flow targets obtained from the USGS rating curve are now applied to all hydroids within 8km (~5 miles) of the gauge location.  

### Changes
`fim_post_processing.sh`: using the new `src_adjust_usgs_rating_trace.py` in place of the `src_adjust_usgs_rating.py`
`src/src_roughness_optimization.py`: minor changes to facilitate new calibration input (reset index)
`src/utils/shared_variables.py`: added `USGS_CALB_TRACE_DIST` as the trace distance variable

### Removals
`src/src_adjust_usgs_rating.py`: deprecated (replaced with the new `src_adjust_usgs_rating_trace.py`)

<br/><br/>


## v4.4.14.1 - 2024-04-17 - [PR#1103](https://github.com/NOAA-OWP/inundation-mapping/pull/1103)

Adds checks for intermediate files produced by Whitebox in the AGREE process (`src/agreedem.py`). Without these checks, if Whitebox fails to produce an output, no error is generated until much later in the `src/delineate_hydros_and_produce_HAND.sh` processing chain which makes troubleshooting difficult.

### Changes

- `src/agreedem.py`: Added checks to verify existence of intermediate files before continuing

<br/><br/>

## v4.4.14.0 - 2024-04-17 - [PR#1106](https://github.com/NOAA-OWP/inundation-mapping/pull/10106)

Updates the FIM pipeline so it can process HUCs in southern Alaska. Running FIM in southern Alaska requires that a different CRS and a few different files be used. Additionally, some of the Alaska HUCs displayed an issue where the input stream density was too high, so this update introduces some logic to adjust the threshold of stream orders to exclude based on whether an Alaska HUC is listed as high or medium-high stream density. This update intriduces new Alaska-specific inputs, which are listed in the PR. 

### Changes
- `data/wbd/generate_pre_clip_fim_huc8.py`: Adjusted comment.
- `src/bash_variables.env`: Changed pre-clip HUC 8 directory to be a folder with both Alaska and CONUS HUCs.
- `src/check_huc_inputs.py`: Changed the `included_huc_list` variable to refer to a HUC list that includes Alaska.
- `src/derive_level_paths.py`: Add in logic to exclude different stream orders based on whether the HUC falls into the high or medium-high density HUC lists.
- `src/run_by_branch.sh`: Add in logic to check whether the HUC is in Alaska or not and to use the correct CRS accordingly.
- `src/run_unit_wb.sh`: Add in logic to check whether the HUC is in Alaska or not and to use the correct CRS and DEM domain filename accordingly.
- `src/utils/shared_variables.py`: Add the Alaska CRS, a list of high stream density HUCs, and a list of medium-high stream density HUCs.

<br/><br/>


## v4.4.13.3 - 2024-04-15 - [PR#1114](https://github.com/NOAA-OWP/inundation-mapping/pull/1114)

Two recent dependabot PR's came in, one for upgrading the `pillow` package and the other for upgrading idna. Both have been adjusted in this PR. 
In this PR, we also moved `openpyxl` package, which was part of an independent dockerfile, Pipfile and Pipefile.lock in the "dev" directory. This is now merged into the parent standard docker image.

Covers [PR 1111](https://github.com/NOAA-OWP/inundation-mapping/pull/1111) and 
Covers [PR 1119](https://github.com/NOAA-OWP/inundation-mapping/pull/1119)

A small update to the README.md was also updated for an unrelated topic (about AWS S3 credentials).

### Changes
- `Pipfile / Pipefile.lock`: As described above.
- `data/ble/ble_benchmark/README.md`: Updated notes to remove talking the specific ble docker image.

### Removals
- `data/ble/ble_benchmark`
   - `Dockerfile`: removed in favor the parent root Docker files.
   - `Pipfile`: removed in favor the parent root Docker files.
   - `Pipfile.lock` : removed in favor the parent root Docker files.

<br/><br/>

## v4.4.13.2 - 2024-04-04 - [PR#1110](https://github.com/NOAA-OWP/inundation-mapping/pull/1110)

This PR reflects upgrades for openJDK from 17.0.8 to something higher, minimum of 17.0.9. After some research, we can not upgrade all the way to the latest openJDK but can jump up to 19.0.  This limitation is related to version of our base docker image.  openJDK was identified as requiring an upgrade by a system wide security scan.

The "black" packages is also be upgraded from 23.7.0 to 24.3.

**NOTE: the update of "black" has change the rules slightly for formatting. This is why you see a bunch of files being changed but only for the formatting changes.**

### Files Change
- `Dockerfile`, `Pipfile`, `Pipefile.lock`
- `pre-commit-config.yaml` is also has Black upgraded for CI/CD tests for linting during GIT check ins.
- `many files`:
     - 19 files have had minor formatting changes related to the upgrade in the "black" package.

<br/><br/>


## v4.4.13.1 - 2024-03-11 - [PR#1086](https://github.com/NOAA-OWP/inundation-mapping/pull/1086)

Fixes bug where levee-protected areas were not being masked from branch 0 DEMs.

### Changes

`src/mask_dem.py`: Corrects indentation preventing masked branch 0 from overwriting existing DEM.

<br/><br/>

## v4.4.13.0 - 2024-03-11 - [PR#1006](https://github.com/NOAA-OWP/inundation-mapping/pull/1006)

Adds a new module that mitigates the branch outlet backpool error. In some HUCs, an overly-large catchment appears at the outlet of the branch (as in issue #985) which causes an artificially large amount of water to get routed to the smaller stream instead of the main stem. This issue is mitigated by trimming the levelpath just above the outlet and removing the offending pixel catchment from the pixel catchments and catchment reaches files. 

The branch outlet backpool issue is identified based on two criteria: 
  1. There is a pixel catchment that is abnormally large (more than two standard deviations above the mean.)
  2. The abnormally-large pixel catchment occurs at the outlet of the levelpath.

If both criteria are met for a branch, then the issue is mitigated by trimming the flowline to the third-to-last point.

### Additions

- `src/mitigate_branch_outlet_backpool.py`: Detects and mitigates the branch outlet backpool error. If both branch outlet backpool criteria are met, the snapped point is set to be the penultimate vertex and then the flowline is trimmed to that point (instead of the last point). Trims the `gw_catchments_pixels_<id>.tif` and `gw_catchments_reaches_<id>.tif` rasters by using `gdal_polygonize.py` to polygonize the `gw_pixel_catchments_<id>.tif` file, creating a mask that excludes the problematic pixel catchment, and then using that mask to trim the pixel catchment and catchment reaches rasters.

### Changes

- `src/delineate_hydros_and_produce_HAND.sh`: Adds the `mitigate_branch_outlet_backpool.py` module to run after the  `Gage Watershed for Pixels` step. 
- `src/split_flows.py`: Improves documentation and readability.

<br/><br/>

## v4.4.12.0 - 2024-03-11 - [PR#1078](https://github.com/NOAA-OWP/inundation-mapping/pull/1078)

Resolves issue #1033 by adding Alaska-specific data to the FIM input folders and updating the pre-clip vector process to use the proper data and CRS when an Alaska HUC is detected. The `-wbd` flag was removed from the optional arguments of `generate_pre_clip_fim_huc8`. The WBD file path will now only be sourced from the `bash_variables.env` file. The `bash_variables.env` file has been updated to include the new Alaska-specific FIM input files.

### Changes

- `/data/wbd/`
    - `clip_vectors_to_wbd.py`: Replaced all CRS inputs with the `huc_CRS` variable, which is input based on whether the HUC is Alaska or CONUS. Previously, the default FIM projection was automatically assigned as the CRS (which had been retrieved from `utils.shared_variables`).

    - `generate_pre_clip_fim_huc8.py`:
        - Added Alaska projection and links to the new Alaska data file paths that were added to `bash_variables.env`.
        - Removed the `wbd` argument from the `pre_clip_hucs_from_wbd` function and made it so that the code gets the WBD path from `bash_variables.env`.
        - Added logic to check whether the HUC is in Alaska and, if so, use the Alaska-specific HUC and input file paths.
        - Cleaned up the spelling and formatting of some comments
- `/src/`
    - `bash_variables.env`: Added the Alaska-specific projection (EPSG:3338) and file paths for Alaska-specific data (see data changelog for list of new input data)

<br/><br/>

## v4.4.11.1 - 2024-03-08 - [PR#1080](https://github.com/NOAA-OWP/inundation-mapping/pull/1080)

Fixes bug in bathymetric adjustment where `mask` is used with `geopandas.read_file`. The solution is to force `read_file` to use `fiona` instead of `pyogrio`.

### Changes

`src/bathymetric_adjustment.py`: Use `engine=fiona` instead of default `pyogrio` to use `mask=` with `geopandas.read_file`

<br/><br/>

## v4.4.11.0 - 2024-02-16 - [PR#1077](https://github.com/NOAA-OWP/inundation-mapping/pull/1077)

Replace `fiona` with `pyogrio` to improve I/O speed. `geopandas` will use `pyogrio` by default starting with version 1.0. `pyarrow` was also added as an environment variable to further speedup I/O. As a result of the changes in this PR, `fim_pipeline.sh` runs approximately 10% faster.

### Changes

- `Pipfile`: Upgraded `geopandas` from v0.12.2 to v0.14.3, added `pyogrio`, and fixed version of `pyflwdir`.
- `src/bash_variables.env`: Added environment variable for `pyogrio` to use `pyarrow`
- To all of the following files: Added `pyogrio` and `pyarrow`
    - `data/`
        - `bathymetry/preprocess_bathymetry.py`, `ble/ble_benchmark/create_flow_forecast_file.py`, `esri.py`, `nld/levee_download.py`, `usgs/acquire_and_preprocess_3dep_dems.py`, `wbd/clip_vectors_to_wbd.py`, `wbd/preprocess_wbd.py`, `write_parquet_from_calib_pts.py`
    - `src/`
        - `add_crosswalk.py`, `associate_levelpaths_with_levees.py`, `bathy_rc_adjust.py`, `bathymetric_adjustment.py`, `buffer_stream_branches.py`, `build_stream_traversal.py`, `crosswalk_nwm_demDerived.py`, `derive_headwaters.py`, `derive_level_paths.py`, `edit_points.py`, `filter_catchments_and_add_attributes.py`, `finalize_srcs.py`, `make_stages_and_catchlist.py`, `mask_dem.py`, `reachID_grid_to_vector_points.py`, `split_flows.py`, `src_adjust_spatial_obs.py`, `stream_branches.py`, `subset_catch_list_by_branch_id.py`, `usgs_gage_crosswalk.py`, `usgs_gage_unit_setup.py`, `utils/shared_functions.py`
    - `tools/`
        - `adjust_rc_with_feedback.py`, `check_deep_flooding.py`, `create_flow_forecast_file.py`, `eval_plots.py`, `evaluate_continuity.py`, `evaluate_crosswalk.py`, `fimr_to_benchmark.py`, `find_max_catchment_breadth.py`, `generate_categorical_fim.py`, `generate_categorical_fim_flows.py`, `generate_categorical_fim_mapping.py`, `generate_nws_lid.py`, `hash_compare.py`, `inundate_events.py`, `inundation.py`, `make_boxes_from_bounds.py`, `mosaic_inundation.py`, `overlapping_inundation.py`, `rating_curve_comparison.py`, `rating_curve_get_usgs_curves.py`, `test_case_by_hydro_id.py`, `tools_shared_functions.py`
        
<br/><br/>

## v4.4.10.1 - 2024-02-16 - [PR#1075](https://github.com/NOAA-OWP/inundation-mapping/pull/1075)

We recently added code to fim_pre_processing.sh that checks the CPU count. Earlier this test was being done in post-processing and was killing a pipeline that had already been running for a while.

Fix:
- Removed the CPU test from pre-processing. This puts us back to it possibly failing in post-processing but we have to leave it for now. 
- Exit status codes (non 0) are now returned in pre-processing and post-processing when an error has occurred.

Tested that the a non zero return exit from pre-processing shuts down the AWS step functions.

### Changes
- `fim_pre_processing.sh`: added non zero exit codes when in error, plus removed CPU test
- `fim_post_processing.sh`:  added non zero exit codes when in error

<br/><br/>

## v4.4.10.0 - 2024-02-02 - [PR#1054](https://github.com/NOAA-OWP/inundation-mapping/pull/1054)

Recent testing exposed a bug with the `acquire_and_preprocess_3dep_dems.py` script. It lost the ability to be re-run and look for files that were unsuccessful earlier attempts and try them again. It may have been lost due to confusion of the word "retry". Now "retry" means restart the entire run. A new flag called "repair"  has been added meaning fix what failed earlier.  This is a key feature it is common for communication failures when calling USGS to download DEMs.  And with some runs taking many hours, this feature becomes important.

Also used the opportunity to fix a couple of other minor issues:
1) Reduce log output
2) Add a test for ensuring the user does not submit job numbers (num of cpu requests) to exceed the system max cpus. This test exists in a number of places in the code but way later in the processing stack after alot of processing has been done. Now it is done at the start of the fim pipeline stack.
3) remove arguments for "isaws" which is no longer in use and has not been for a while.
4) quick upgrade to the tracker log that keeps track of duration of each unit being processed.

### Changes

- `data\usgs\`
    - `acquire_and_preprocess_3dep_dems.py`: Re-add a feature which allowed for restarting and redo missing outputs or partial outputs. System now named as a "repair" system.
- `fim_pipeline.sh`:  remove the parallel `--eta` flag to reduce logging. It was not needed, also removed "isaws" flag.
- `fim_pre_processing.sh`: Added validation tests for maximum CPU requests (job numbers)
- `fim_post_processing.sh`: Added a permissions updated as output folders were being locked due to permissions.
- `fim_process_unit_wb.sh`: Fixed a bug with output folders being locked due to permissions, but it was not recursive.
- `src`
    - `bash_functions.sh`: Added function so the unit timing logs would also have a time in percentage so it can easily be used to calculate averages.
    - `delineate_hydros_and_produce_HAND.sh`: Removed some unnecessary logging. Changed a few gdal calls to be less verbose.
    - `derive_level_paths.py`: Changed verbose to false to reduce  unnecessary logging.
    - `run_by_branch.sh`: Removed some unnecessary logging. Added a duration system so we know how long the branch took to process.
    - `run_unit_by_wb.sh`: Removed some unnecessary logging. Changed a few gdal calls to be less verbose.
    - `split_flows.py`: Removed progress bar which was unnecessary and was adding to logging.
  
<br/><br/>

## v4.4.9.2 - 2024-02-02 - [PR#1066](https://github.com/NOAA-OWP/inundation-mapping/pull/1066)

Adds an index to the aggregated `crosswalk_table.csv`. The index is a consecutive integer that starts at 1. Columns have been reordered, renamed, and sorted.

### Changes

`tools/combine_crosswalk_tables.py`: Adds index and sorts and renames columns

<br/><br/>

## v4.4.9.1 - 2024-02-02 - [PR#1073](https://github.com/NOAA-OWP/inundation-mapping/pull/1073)

Dependabot requested two fixes. One for an upgrade to pillow [#1068](https://github.com/NOAA-OWP/inundation-mapping/pull/1068) and the other for juypterlab #[1067 ](https://github.com/NOAA-OWP/inundation-mapping/pull/1067)

### Changes

- `src`
    - `Pipfile` and `Pipfile.lock`: Updated some packages.
    
<br/><br/>

## v4.4.9.0 - 2024-01-12 - [PR#1058](https://github.com/NOAA-OWP/inundation-mapping/pull/1058)

Upgrades base Docker image to GDAL v3.8.0. In order to upgrade past GDAL v.3.4.3 (see #1029), TauDEM's `aread8` was replaced with a module from the `pyflwdir` Python package.

### Additions

- `src/accumulate_headwaters.py`: Uses `pyflwdir` to accumulate headwaters and threshold and create stream pixels.

### Changes

- `Dockerfile`: Upgrade GDAL from v.3.4.3 to v.3.8.0; remove JDK 17 and TauDEM `aread8` and `threshold`.
- `Pipfile` and `Pipfile.lock`: Add `pyflwdir`, `pycryptodomex` and upgrade Python version.
- `src/delineate_hydros_and_produce_HAND.sh`: Add `src/accumulate_headwaters.py` and remove TauDEM `aread8` and `threshold`

<br/><br/>

## v4.4.8.4 - 2024-01-12 - [PR#1061](https://github.com/NOAA-OWP/inundation-mapping/pull/1061)

Adds a post-processing tool to compare crosswalked (conflated) `feature_id`s between NWM stream network to DEM-derived reaches. The tool is run if the `-x` flag is added to `fim_pipeline.sh`. Results are computed for branch 0 and saved in a summary file in the HUC output folder.

### Additions

- `tools/evaluate_crosswalk.py`: evaluates crosswalk accuracy using two methods:
    - intersections: the number of intersections between streamlines
    - network (or tree): compares the feature_ids of the immediate upstream segments

### Changes

- `Dockerfile`: added `toolsDir` environment variable
- `fim_pipeline.sh`: added `-x` flag to run crosswalk evaluation tool
- `fim_post_processing.sh`: changed hardcoded `/foss_fim/tools` to `toolsDir` environment variable
- `fim_pre_processing.sh`: added `evaluateCrosswalk` environment variable
- `src/`
    - `add_crosswalk.py`: fix bug
    - `delineate_hydros_and_produce_HAND.sh`: added a call to `verify_crosswalk.py` if evaluateCrosswalk is True.

<br/><br/>

## v4.4.8.3 - 2024-01-05 - [PR#1059](https://github.com/NOAA-OWP/inundation-mapping/pull/1059)

Fixes erroneous branch inundation in levee-protected areas.

Levees disrupt the natural hydrology and can create large catchments that contain low-lying areas in levee-protected areas that are subject to being inundated in the REM (HAND) grid. However, these low-lying areas are hydrologically disconnected from the stream associated with the catchment and can be erroneously inundated. Branch inundation in levee-protected areas is now confined to the catchment for the levelpath.

### Changes

- `src/`
    - `delineate_hydros_and_produce_HAND.sh`: Adds input argument for catchments.
    - `mask_dem.py`: Adds DEM masking for areas of levee-protected areas that are not in the levelpath catchment.

<br/><br/>


## v4.4.8.2 - 2023-12-12 - [PR#1052](https://github.com/NOAA-OWP/inundation-mapping/pull/1052)

The alpha test for v4.4.8.1 came back with a large degradation in skill and we noticed that the global manning's roughness file was changed in v4.4.7.1 - likely in error.

### Changes

- `src`/`bash_variables.env`: changed the global roughness file to `${inputsDir}/rating_curve/variable_roughness/mannings_global_06_12.csv`

<br/><br/>

## v4.4.8.1 - 2023-12-08 - [PR#1047](https://github.com/NOAA-OWP/inundation-mapping/pull/1047)

Upgrades JDK to v.17.0.9 in Docker image to address security vulnerabilities.

### Changes

- `Dockerfile`: Upgrades JDK to v.17.

<br/><br/>

## v4.4.8.0 - 2023-12-08 - [PR#1045](https://github.com/NOAA-OWP/inundation-mapping/pull/1045)

In order to avoid file system collisions on AWS, and keep the reads/writes from the same file on disk to a minimum, three files (`HUC6_dem_domain.gpkg`, `nws_lid.gpkg`, `reformat_ras_rating_curve_points_rel_101.gpkg`, & `usgs_gages.gpkg`) are now copied from disk into a scratch directory (temporary working directory), and removed after processing steps are completed.

### Changes

- `config`/`deny_unit.lst`: Add files to remove list - repetitive copies needed for processing step (`run_unit_wb.sh`)
- `src`
    - `bash_variables.env`: Add a new variable for the ras rating curve filename. It will be easier to track the filename in the `.env`, and pull into `run_unit_wb.sh`, rather than hardcode it.
    - `run_unit_wb.sh`: Copy files and update references from `$inputsDir` to `$tempHucDataDir`.

<br/><br/>

## v4.4.7.2 - 2023-12-08 - [PR#1026](https://github.com/NOAA-OWP/inundation-mapping/pull/1026)

A couple of directly related issues were fixed in this PR.
The initial problem came from Issue #[1025](https://github.com/NOAA-OWP/inundation-mapping/issues/1025) which was about a pathing issue for the outputs directory. In testing that fix, it exposed a few other pathing and file cleanup issues which are now fixed. We also added more console output to help view variables and pathing.

### Changes

- `config`/`params_template.env`:  Updated for a newer mannings global file. Changed and tested by Ryan Spies.
- `tools`
    - `inundate_mosiac_wrapper.py`:  Took out a misleading and non-required print statement.
    - `inundate_nation.py`: As mentioned above.

<br/><br/>

## v4.4.7.1 - 2023-12-01 - [PR#1036](https://github.com/NOAA-OWP/inundation-mapping/pull/1036)

Quick update to match incoming ras2fim calibration output files being feed into FIM was the initial change.

There is no FIM issue card for this, but this is related to a ras2fim [PR #205](https://github.com/NOAA-OWP/ras2fim/pull/205) which also made changes to ensure compatibility. New copies of both the `reformat_ras_rating_curve_table_rel_101.csv` and `reformat_ras_rating_curve_points_rel_101.gpkg` were generated from ras2fim but retained the version of `rel_101`.

Originally, was planning to update just the two locations for newer versions of the two `reformat_ras_rating_surve...` files. Both had been update to recognize the ras2release version rel_101.

In the process of doing that, we took the opportunity to move all inputs files from params_template.env and put them into bash_variables.env as per precedence set recently.

### Changes

- `config`/`params_template.env`: moved input variables into `src/bash_variables.env`
- `src`
    - `bash_variablles.env`: Added all input variables from `params_template.env` to here and added one new one from `run_unit_wb.sh` for ras_rating_curve_points_gpkg.
    - `run_unit_wb.sh`:   Updated an input param to the usgs_gage_unit_setup.py file to point the -ras param to the updated rel_101 value now in the `src/bash_variables.env`.
    - `usgs_gage_unit_setup.py`:  Changed to drop a column no longer going to be coming from ras2fim calibration files.

<br/><br/>

## v4.4.7.0 - 2023-11-13 - [PR#1030](https://github.com/NOAA-OWP/inundation-mapping/pull/1030)

This PR introduces the `.github/workflows/lint_and_format.yaml` file which serves as the first step in developing a Continuous Integration pipeline for this repository. 
The `flake8-pyproject` dependency is now used, as it works out of the box with the `pre-commit` GitHub Action in the GitHub Hosted Runner environment.
In switching to this package, a couple of `E721` errors appeared. Modifications were made to the appropriate files to resolve the `flake8` `E721` errors.
Also, updates to the `unit_tests` were necessary since Branch IDs have changed with the latest code.  

A small fix was also included where `src_adjust_ras2fim_rating.py` which sometimes fails with an encoding error when the ras2fim csv sometimes is created or adjsuted in windows.

### Changes
- `.pre-commit-config.yaml`: use `flake8-pyproject` package instead of `pyproject-flake8`.
- `Pipfile` and `Pipfile.lock`: updated to use `flake8-pyproject` package instead of `pyproject-flake8`, upgrade `pyarrow` version.
- `data`
    - `/wbd/generate_pre_clip_fim_huc8.py`: Add space between (-) operator line 134.
    - `write_parquet_from_calib_pts.py`: Add space between (-) operator line 234.
- `src`
    - `check_huc_inputs.py`: Change `== string` to `is str`, remove `import string`
    - `src_adjust_ras2fim_rating.py`: Fixed encoding error.
- `tools`
    - `eval_plots.py`: Add space after comma in lines 207 & 208
    - `generate_categorical_fim_mapping.py`: Use `is` instead of `==`, line 315
    - `hash_compare.py`: Add space after comma, line 153.
    - `inundate_mosaic_wrapper.py`: Use `is` instead of `==`, line 73.
    - `inundation_wrapper_nwm_flows.py`: Use `is not` instead of `!=`, line 76.
    - `mosaic_inundation.py`: Use `is` instead of `==`, line 181.
- `unit_tests`
    - `README.md`: Updated documentation, run `pytest` in `/foss_fim` directory.
    - `clip_vectors_to_wbd_test.py`: File moved to data/wbd directory, update import statement, skipped this test.
    - `filter_catchments_and_add_attributes_params.json`: Update Branch ID
    - `inundate_gms_params.json`: Moved to `unit_tests/` folder.
    - `inundate_gms_test.py`: Moved to `unit_tests/` folder.
    - `inundation_params.json`: Moved to `unit_tests/` folder.
    - `inundation_test.py`: Moved to `unit_tests/` folder.
    - `outputs_cleanup_params.json`: Update Branch ID
    - `outputs_cleanup_test.py`: Update import statement
    - `split_flows_params.json`: Update Branch ID
    - `usgs_gage_crosswalk_params.json`: Update Branch ID & update argument to gage_crosswalk.run_crosswalk
    - `usgs_gage_crosswalk_test.py`: Update params to gage_crosswalk.run_crosswalk

### Additions 
- `.github/workflows/`
    - `lint_and_format.yaml`: Add GitHub Actions Workflow file for Continuous Integration environment (lint and format test).

<br/><br/>

## v4.4.6.0 - 2023-11-17 - [PR#1031](https://github.com/NOAA-OWP/inundation-mapping/pull/1031)

Upgrade our acquire 3Dep DEMs script to pull down South Alaska HUCS with its own CRS.

The previous set of DEMs run for FIM and it's related vrt already included all of Alaska, and those have not been re-run. FIM code will be updated in the near future to detect if the HUC starts with a `19` with slight different logic, so it can preserve the CRS of EPSG:3338 all the way to final FIM outputs.  See [792 ](https://github.com/NOAA-OWP/inundation-mapping/issues/792)for new integration into FIM.

A new vrt for the new South Alaska DEMs was also run with no changes required.

This issue closes [1028](https://github.com/NOAA-OWP/inundation-mapping/issues/1028). 

### Additions
- `src/utils`
     - `shared_validators.py`: A new script where we can put in code to validate more complex arguments for python scripts. Currently has one for validating CRS values. It does valid if the CRS value is legitimate but does check a bunch of formatting including that it starts with either the name of `EPSG` or `ESRI`

### Changes
- `data/usgs` 
    - `aquire_and_preprocess_3dep_dems.py`: Changes include:
        - Add new input arg for desired target projection and logic to support an incoming CRS.
        - Updated logic for pre-existing output folders and `on-the-fly` question to users during execution if they want to overwrite the output folder (if applicable).
        - Changed date/times to utc.
        - Upgraded error handing for the gdal "processing" call.

<br/><br/>

## v4.4.5.0 - 2023-10-26 - [PR#1018](https://github.com/NOAA-OWP/inundation-mapping/pull/1018)

During a recent BED attempt which added the new pre-clip system, it was erroring out on a number of hucs. It was issuing an error in the add_crosswalk.py script. While a minor bug does exist there, after a wide number of tests, the true culprit is the memory profile system embedded throughout FIM. This system has been around for at least a few years but not in use. It is not 100% clear why it became a problem with the addition of pre-clip, but that changes how records are loaded which likely affected memory at random times.

This PR removes that system.

A couple of other minor updates were made:
- Update to the pip files (also carried forward changes from other current PRs)
- When a huc or huc list is provided to fim_pipeline, it goes to a script, check_huc_inputs.py, to ensure that the incoming HUCs are valid and in that list. In the previous code it looks for all files with the file name pattern of "included_huc*.lst". However, we now only want it to check against the file "included_huc8.list".

### Changes
- `CONTRIBUTING.md`: Text update.
- `Pipfile` and `Pipfile.lock`: updated to remove tghe memory-profiler package, update gval to 0.2.3 and update urllib3 to 1.26.18.
- `data/wbd`
    - `clip_vectors_to_wbd.py`: remove profiler
 - `src`
     - `add_crosswalk.py`: remove profiler
     - `add_thalweg_lateral.py`: remove profiler.
     - `aggregate_by_huc.py`: remove profiler and small text correction.
     - `agreedem.py`: remove profiler.
     - `bathy_src_adjust_topwidth.py`: remove profiler.
     - `burn_in_levees.py`: remove profiler.
     - `check_huc_inputs.py`: changed test pattern to just look against `included_huc8.lst`.
     - `delineate_hydros_and_produce_HAND.sh`: remove profiler.
     - `filter_catchments_and_add_attributes.py`: remove profiler.
     - `make_stages_and_catchlist.py` remove profiler.
     - `mask_dem.py`: remove profiler.
     - `reachID_grid_to_vector_points.py`: remove profiler.
     - `run_unit_wb.sh`: remove profiler.
     - `split_flows.py`: remove profiler.
     - `unique_pixel_and_allocation.py`: remove profiler.
     - `usgs_gage_crosswalk.py`: remove profiler.
     - `usgs_gage_unit_setup.py`: remove profiler.
     - `utils`
         - `shared_functions`: remove profiler.
      ` unit_tests`
          - `clip_vectors_to_wbd_tests.py`: Linting tools change order of the imports.

<br/><br/>

## v4.4.4.1 - 2023-10-26 - [PR#1007](https://github.com/NOAA-OWP/inundation-mapping/pull/1007)

Updates GVAL to address memory and performance issues associated with running synthesize test cases.

### Changes

- `tools/tools_shared_functions.py`
- `Pipfile`
- `pyproject.toml`
- `tools/run_test_case.py`
- `tools/synthesize_test_cases.py`
- `tools/inundate_mosaic_wrapper`
<br/><br/>

## v4.4.4.0 - 2023-10-20 - [PR#1012](https://github.com/NOAA-OWP/inundation-mapping/pull/1012)

The way in which watershed boundary data (WBD) is generated and processed has been modified. Instead of generating those files "on the fly" for every run, a script has been added that will take a huclist and create the .gpkg files per HUC in a specified directory (`$pre_clip_huc_dir`).  During a `fim_pipeline.sh` run, the pre-clipped staged vectors will be copied over to the containers' working directory. This reduces runtime and the repetitive computation needed to generate those files every run.

### Changes

- `src/`
    - `bash_variables.env`: Add pre_clip_huc_dir env variable. 
    - `clip_vectors_to_wbd.py`: Moved to `/data/wbd/clip_vectors_to_wbd.py`.
    - `src/run_unit_wb.sh`: Remove ogr2ogr calls to get & clip WBD, remove call to clip_vectors_to_wbd.py, and replace with copying staged .gpkg files. 

### Additions

- `data/wbd/`
    - `generate_pre_clip_fim_huc8.py`: This script generates the pre-clipped vectors at the huc level.

<br/><br/>

## v4.4.3.0 - 2023-10-10 - [PR#1005](https://github.com/NOAA-OWP/inundation-mapping/pull/1005)

Revise stream clipping to WBD by (1) reducing the buffer to clip streams away from the edge of the DEM (to prevent reverse flow issues) from 3 cells to 8 cells to account for the 70m AGREE buffer; (2) splitting MultiLineStrings formed by NWM streams being clipped by the DEM edge and then re-entering the DEM, and retaining only the lowest segment. Also changes the value of `input_WBD_gdb` to use the WBD clipped to the DEM domain.

### Changes

- `src/`
    - `bash_variables.env`: Update WBD to the WBD clipped to the DEM domain
    - `clip_vectors_to_wbd.py`: Decrease stream buffer from 3 to 8 cells inside of the WBD buffer; select the lowest segment of any incoming levelpaths that are split by the DEM edge.
    - `derive_level_paths.py`: Remove unused argument
    - `stream_branches.py`: Remove unused argument

<br/><br/>

## v4.4.2.3 - 2023-09-21 - [PR#998](https://github.com/NOAA-OWP/inundation-mapping/pull/998)

Removes exclude list for black formatter in `.pre-commit-config.yaml` as well as in `pyproject.toml`. Ran the `black` executable on the 
whole repository, the re-formatted files in `src/` & `tools/` are included.

### Changes

- `.pre-commit-config.yaml`
- `pyproject.toml`
- `src/add_crosswalk.py`
- `src/bathy_src_adjust_topwidth.py`
- `src/bathymetric_adjustment.py`
- `src/identify_src_bankfull.py`
- `src/src_roughness_optimization.py`
- `tools/vary_mannings_n_composite.py`

<br/><br/>

## v4.4.2.2 - 2023-09-21 - [PR#997](https://github.com/NOAA-OWP/inundation-mapping/pull/997)

Bug fix for an error related to reindexing in `StreamNetwork.drop()`.

### Changes

- `src/stream_branches.py`: Fixes reindexing error.

<br/><br/>

## v4.4.2.1 - 2023-09-20 - [PR#990](https://github.com/NOAA-OWP/inundation-mapping/pull/990)

Corrects a bug in `src/usgs_gage_unit_setup.py` caused by missing geometry field after `GeoDataFrame.update()`.

### Changes

- `src/usgs_gage_unit_setup.py`: Sets geometry field in `self.gages`.

<br/><br/>

## v4.4.2.0 - 2023-09-20 - [PR#993](https://github.com/NOAA-OWP/inundation-mapping/pull/993)

Resolves the causes of two warnings in pandas and geopandas: (1) `FutureWarning` from taking the `int()` of single-length Series and (2) `SettingWithCopyWarning` resulting from the use of `inplace=True`.

### Changes

Removed `inplace=True` from
- `data/`
    - `usgs/preprocess_ahps_usgs.py`
    - `write_parquet_from_calib_pts.py`
- `src/`
    - `add_crosswalk.py`
    - `bathy_src_adjust_topwidth.py`
    - `clip_vectors_to_wbd.py`
    - `crosswalk_nwm_demDerived.py`
    - `derive_level_paths.py`
    - `finalize_srcs.py`
    - `identify_src_bankfull.py`
    - `src_adjust_usgs_rating.py`
    - `src_roughness_optimization.py`
    - `stream_branches.py`
    - `subdiv_chan_obank_src.py`
    - `subset_catch_list_by_branch_id.py`
    - `usgs_gage_unit_setup.py`
    - `utils/shared_functions.py`
- `tools/`
    - `adjust_rc_with_feedback.py`
    - `aggregate_csv_files.py`
    - `combine_crosswalk_tables.py`
    - `eval_plots_stackedbar.py`
    - `inundation.py`
    - `make_boxes_from_bounds.py`
    - `mosaic_inundation.py`
    - `plots.py`
    - `rating_curve_comparison.py`
    - `vary_mannings_n_composite.py`

Fixed single-length Series in
- `src/`
    - `split_flows.py`
    - `stream_branches.py`

- ``src/stream_branches.py``: Fixed class methods

<br/><br/>

## v4.4.1.1 - 2023-09-20 - [PR#992](https://github.com/NOAA-OWP/inundation-mapping/pull/992)

Fixes errors caused when a GeoDataFrame contains a `MultiLineString` geometry instead of a `LineString`. Update black force-exclude list.

### Changes

- `src/`
    `split_flows.py` and `stream_branches.py`: Converts `MultiLineString` geometry into `LineString`s.
- `pyproject.toml` : Add three files in `src/` to exclude list.

<br/><br/>

## v4.4.1.0 - 2023-09-18 - [PR#988](https://github.com/NOAA-OWP/inundation-mapping/pull/988)

Format code using `black` formatter, incorporate `isort` package to sort import statements,
and adhere all code to PEP8 Style Guide using the `flake8` package. Remove deprecated files.
Set up git pre-commit hooks.

Not all files were modified, however, to avoid individually listing each file here, the `/*` convention
is used to denote that almost every file in those directories were formatted and linted.

### Changes

- `.gitattributes`: Add newline at EOF.
- `.github/*`: 
- `.gitignore`: Trim extra last line.
- `CONTRIBUTING.md`: Update contributing guidelines.
- `Dockerfile`: Update PYTHONPATH to point to correct `unit_tests` directory.
- `Pipfile`: Add flake8, black, pyproject-flake8, pre-commit, isort packages
- `Pipfile.lock`: Update to correspond with new packages in Pipfile 
- `README.md` : Update link to wiki, trim whitespace.
- `config/*`
- `data/*`
- `docs/*`
- `fim_pipeline.sh` : Clean up usage statement
- `fim_post_processing.sh`: Update usage statement
- `fim_pre_processing.sh`: Update usage statement.
- `fim_process_unit_wb.sh`: Make usage functional, combine usage and comments.
- `src/*`
- `tools/*`
- `unit_tests/*`: The directory name where the unit test data must reside was changed from
`fim_unit_test_data_do_not_remove` => `unit_test_data`

### Additions

- `pyproject.toml`: Configuration file
- `.pre-commit-config.yaml`: Initialize git pre-commit hooks
- `tools/hash_compare.py`: Carson's hash compare script added to compare files or directories 
in which we do not expect any changes.

### Removals

- `data/nws/preprocess_ahps_nws.py`
- `src/adjust_headwater_streams.py`
- `src/aggregate_vector_inputs.py`
- `src/utils/reproject_dem.py`
- `tools/code_standardizer/*`: Incorporated "code_standardizer" into base level Dockerfile.
- `tools/compile_comp_stats.py`
- `tools/compile_computational_stats.py`
- `tools/consolidate_metrics.py`
- `tools/copy_test_case_folders.py`
- `tools/cygnss_preprocessing.py`
- `tools/nesdis_preprocessing.py`
- `tools/plots/*`: Duplicate and unused directory.
- `.isort.cfg`: Incorporated into `pyproject.toml`

<br/><br/>

## v4.4.0.1 - 2023-09-06 - [PR#987](https://github.com/NOAA-OWP/inundation-mapping/pull/987)

Corrects a bug in `src/usgs_gage_unit_setup.py` that causes incorrect values to populate a table, generating an error in `src/usgs_gage_crosswalk.py`.

### Changes

- `src/usgs_gage_unit_setup.py`: Changes `self.gages.location_id.fillna(usgs_gages.nws_lid, inplace=True)` to `self.gages.location_id.fillna(self.gages.nws_lid, inplace=True)`

<br/><br/>

## v4.4.0.0 - 2023-09-01 - [PR#965](https://github.com/NOAA-OWP/inundation-mapping/pull/965)

This feature branch includes new functionality to perform an additional layer of HAND SRC calibration using ras2fim rating curve and point data. The calibration workflow for ras2fim data follows the same general logic as the existing USGS rating curve calibration routine.

### Additions

- `src/src_adjust_ras2fim_rating.py`: New python script to perform the data prep steps for running the SRC calibration routine:
1) merge the `ras_elev_table.csv` data and the ras2fim cross section rating curve data (`reformat_ras_rating_curve_table.csv`)
2) sample the ras2fim rating curve at NWM recurrence flow intervals (2, 5, 10, 25, 50, 100yr)
3) pass inputs to the `src_roughness_optimization.py` workflow

### Changes

- `config/deny_branches.lst`: Added `ras_elev_table.csv` to keep list. Needed for `fim_post_processing.sh`
- `config/deny_unit.lst`: Added `ras_elev_table.csv` to keep list. Needed for `fim_post_processing.sh`
- `config/params_template.env`: Added new block for ras2fim SRC calibration parameters (can turn on/off each of the three SRC calibration routines individually); also reconfigured docstrings for calibration parameters)
- `fim_post_processing.sh`: Added routines to create ras2fim calibration data and then run the SRC calibration workflow with ras2fim data
- `src/add_crosswalk.py`: Added placeholder variable (`calb_coef_ras2fim`) in all `hydrotable.csv` files
- `src/aggregate_by_huc.py`: Added new blocks to perform huc-branch aggregation for all `ras_elev_table.csv` files
- `src/run_by_branch.sh`: Revised input variable (changed from csv file to directory) for `usgs_gage_crosswalk.py` to facilitate both `usgs_elev_table.csv` and ras_elev_table.csv` outputs
- `src/run_unit_wb.sh`: Revised inputs and output variables for `usgs_gage_unit_setup.py` and `usgs_gage_crosswalk.py`
- `src/src_roughness_optimization.py`: Added code blocks to ingest ras2fim rating curve data; added new attributes/renamed output variables to catchments gpkg output
- `src/usgs_gage_crosswalk.py`: Added code block to process ras2fim point locations alongside existing USGS gage point locations; outputs a separate csv if ras2fim points exist within the huc
- `src/usgs_gage_unit_setup.py`: Added code block to ingest and process raw ras2fim point locations gpkg file (same general workflow to usgs gages); all valid points (USGS and RAS2FIM) are exported to the huc level `usgs_subset_gages.gpkg`
- `tools/inundate_nation.py`: Added functionality to allow user to pass in a single HUC for faster spot checking of NWM recurr inundation maps

<br/><br/>

## v4.3.15.6 - 2023-09-01 - [PR#972](https://github.com/NOAA-OWP/inundation-mapping/pull/972)

Adds functionality to `tools/inundate_mosaic_wrapper.py` and incorporates functionality into existing `inundation-mapping` scripts.

### Changes

- `tools/`
    - `inundate_mosaic_wrapper.py`: Refactors to call `Inundate_gms` only once; adds functionality to produce a mosaicked polygon from `depths_raster` without needing to generate the `inundation_raster`; removes `log_file` and `output_fileNames` as variables and input arguments; updates the help description for `keep_intermediate`.
    - `composite_inundation.py`, 'inundate_nation.py`, and `run_test_case.py`: Implements `produce_mosaicked_inundation()` from `tools/inundate_mosaic_wrapper.py`.
    - `inundate_gms.py`: Adds back `Inundate_gms(**vars(parser.parse_args()))` command-line function call.
    - `mosaic_inundation.py` and `overlapping_inundation.py`: Removes unused import(s).
    - `tools_shared_variables.py`: Changes hardcoded `INPUT_DIR` to environment variable.

<br/><br/>

## v4.3.15.5 - 2023-09-01 - [PR#970](https://github.com/NOAA-OWP/inundation-mapping/pull/970)

Fixes an issue where the stream network was clipped inside the DEM resulting in a burned stream channel that was then filled by the DEM depression filling process so that all pixels in the burned channel had the same elevation which was the elevation at the spill point (which wasn't necessarily at the HUC outlet). The stream network is now extended from the WBD to the buffered WBD and all streams except the outlet are clipped to the streams buffer inside the WBD (WBD - (3 x cell_size)). This also prevents reverse flow issues.

### Changes

- `src/`
    - `clip_vectors_to_wbd.py`: Clip NWM streams to buffered WBD and clip non-outlet streams to WBD streams buffer (WBD - (3 x cell_size)).
    - `derive_level_paths.py`: Add WBD input argument
    - `run_unit_wb.py`: Add WBD input argument
    - `src_stream_branches.py`: Ignore branches outside HUC
- `unit_tests/`
    - `derive_level_paths_params.json`: Add WBD parameter value
    - `derive_level_paths_test.py`: Add WBD parameter

<br/><br/>

## v4.3.15.4 - 2023-09-01 - [PR#977](https://github.com/NOAA-OWP/inundation-mapping/pull/977)

Fixes incorrect `nodata` value in `src/burn_in_levees.py` that was responsible for missing branches (Exit code: 61). Also cleans up related files.

### Changes

- `src/`
    - `buffer_stream_branches.py`: Moves script functionality into a function.
    - `burn_in_levees.py`: Corrects `nodata` value. Adds context managers for reading rasters.
    - `generate_branch_list.py`: Removes unused imports.
    - `mask_dem.py`: Removes commented code.

<br/><br/>

## v4.3.15.3 - 2023-09-01 - [PR#983](https://github.com/NOAA-OWP/inundation-mapping/pull/983)

This hotfix addresses some bugs introduced in the pandas upgrade.

### Changes

- `/tools/eval_plots_stackedbar.py`: 2 lines were changed to work with the pandas upgrade. Added an argument for a `groupby` median call and fixed a bug with the pandas `query`. Also updated with Black compliance.

<br/><br/>

## v4.3.15.2 - 2023-07-18 - [PR#948](https://github.com/NOAA-OWP/inundation-mapping/pull/948)

Adds a script to produce inundation maps (extent TIFs, polygons, and depth grids) given a flow file and hydrofabric outputs. This is meant to make it easier to team members and external collaborators to produce inundation maps.

### Additions
- `data/`
    - `/tools/inundate_mosaic_wrapper.py`: The script that performs the inundation and mosaicking processes.
    - `/tools/mosaic_inundation.py`: Add function (mosaic_final_inundation_extent_to_poly).

<br/><br/>

## v4.3.15.1 - 2023-08-08 - [PR#960](https://github.com/NOAA-OWP/inundation-mapping/pull/960)

Provides a scripted procedure for updating BLE benchmark data including downloading, extracting, and processing raw BLE data into benchmark inundation files (inundation rasters and discharge tables).

### Additions

- `data/ble/ble_benchmark/`
    - `Dockerfile`, `Pipfile`, and `Pipfile.lock`: creates a new Docker image with necessary Python packages
    - `README.md`: contains installation and usage information
    - `create_ble_benchmark.py`: main script to generate BLE benchmark data

### Changes

- `data/ble/ble_benchmark/`
    - `create_flow_forecast_file.py` and `preprocess_benchmark.py`: moved from /tools

<br/><br/>

## v4.3.15.0 - 2023-08-08 - [PR#956](https://github.com/NOAA-OWP/inundation-mapping/pull/956)

Integrating GVAL in to the evaluation of agreement maps and contingency tables.

- `Dockerfile`: Add dependencies for GVAL
- `Pipfile`: Add GVAL and update related dependencies
- `Pipfile.lock`: Setup for Docker Image builds
- `run_test_case.py`: Remove unused arguments and cleanup
- `synthesize_test_cases.py`: Fix None comparisons and cleanup
- `tools/shared_functions.py`: Add GVAL crosswalk function, add rework create_stats_from_raster, create and create_stats_from_contingency_table
- `unit_tests/tools/inundate_gms_test.py`: Bug fix

<br/><br/>

## v4.3.14.2 - 2023-08-08 - [PR#959](https://github.com/NOAA-OWP/inundation-mapping/pull/959)

The enhancements in this PR include the new modules for pre-processing bathymetric data from the USACE eHydro dataset and integrating the missing hydraulic geometry into the HAND synthetic rating curves.

### Changes
- `data/bathymetry/preprocess_bathymetry.py`: added data source column to output geopackage attribute table.
- `fim_post_processing.sh`: changed -bathy input reference location.
- `config/params_template.env`: added export to bathymetry_file

<br/><br/>

## v4.3.14.1 - 2023-07-13 - [PR#946](https://github.com/NOAA-OWP/inundation-mapping/pull/946)

ras2fim product had a need to run the acquire 3dep script to pull down some HUC8 DEMs. The old script was geared to HUC6 but could handle HUC8's but needed a few enhancements. ras2fim also did not need polys made from the DEMs, so a switch was added for that.

The earlier version on the "retry" feature would check the file size and if it was smaller than a particular size, it would attempt to reload it.  The size test has now been removed. If a file fails to download, the user will need to look at the log out, then remove the file before attempting again. Why? So the user can see why it failed and decide action from there.

Note: later, as needed, we might upgrade it to handle more than just 10m (which it is hardcoded against).

Additional changes to README to reflect how users can access ESIP's S3 as well as a one line addition to change file permissions in fim_process_unit_wb.sh.

### Changes
- `data`
    - `usgs`
        - `acquire_and_preprocess_3dep_dems.py`:  As described above.
 - `fim_pipeline.sh`:  a minor styling fix (added a couple of lines for readability)
 - `fim_pre_processing.sh`: a user message was incorrect & chmod 777 $outputDestDir.
 - `fim_process_unit_wb.sh`: chmod 777 for /output/<run_name> directory.
 - `README.md`: --no-sign-request instead of --request-payer requester for ESIP S3 access.

<br/><br/>

## v4.3.14.0 - 2023-08-03 - [PR#953](https://github.com/NOAA-OWP/inundation-mapping/pull/953)

The enhancements in this PR include the new modules for pre-processing bathymetric data from the USACE eHydro dataset and integrating the missing hydraulic geometry into the HAND synthetic rating curves.

### Additions

- `data/bathymetry/preprocess_bathymetry.py`: preprocesses the eHydro datasets.
- `src/bathymetric_adjustment.py`: adjusts synthetic rating curves for HUCs where preprocessed bathymetry is available.

### Changes

- `config/params_template.env`: added a toggle for the bathymetric adjustment routine: `bathymetry_adjust`
- `fim_post_processing.sh`: added the new `bathymetric_adjustment.py` to the postprocessing lineup
- `src/`
    - `add_crosswalk.py`, `aggregate_by_huc.py`, & `subdiv_chan_obank_src.py`: accounting for the new Bathymetry_source field in SRCs

<br/><br/>

## v4.3.13.0 - 2023-07-26 - [PR#952](https://github.com/NOAA-OWP/inundation-mapping/pull/952)

Adds a feature to manually calibrate rating curves for specified NWM `feature_id`s using a CSV of manual coefficients to output a new rating curve. Manual calibration is applied after any/all other calibrations. Coefficient values between 0 and 1 increase the discharge value (and decrease inundation) for each stage in the rating curve while values greater than 1 decrease the discharge value (and increase inundation).

Manual calibration is performed if `manual_calb_toggle="True"` and the file specified by `man_calb_file` (with `HUC8`, `feature_id`, and `calb_coef_manual` fields) exists. The original HUC-level `hydrotable.csv` (after calibration) is saved with a suffix of `_pre-manual` before the new rating curve is written.

### Additions

- `src/src_manual_calibration.py`: Adds functionality for manual calibration by CSV file

### Changes

- `config/params_template.env`: Adds `manual_calb_toggle` and `man_calb_file` parameters
- `fim_post_processing.sh`: Adds check for toggle and if `man_calb_file` exists before running manual calibration

<br/><br/>

## v4.3.12.1 - 2023-07-21 - [PR#950](https://github.com/NOAA-OWP/inundation-mapping/pull/950)

Fixes a couple of bugs that prevented inundation using HUC-level hydrotables. Update associated unit tests.

### Changes

- `tools/inundate_gms.py`: Fixes a file path error and Pandas DataFrame indexing error.
- `unit_tests/tools/inundate_gms_test.py`: Do not skip this test, refactor to check that all branch inundation rasters exist.
- `unit_tests/tools/inundate_gms_params.json`: Only test 1 HUC, update forecast filepath, use 4 'workers'.

### Removals

- `unit_tests/tools/inundate_gms_unittests.py`: No longer used. Holdover from legacy unit tests.

<br/><br/>


## v4.3.12.0 - 2023-07-05 - [PR#940](https://github.com/NOAA-OWP/inundation-mapping/pull/940)

Refactor Point Calibration Database for synthetic rating curve adjustment to use `.parquet` files instead of a PostgreSQL database.

### Additions
- `data/`
    -`write_parquet_from_calib_pts.py`: Script to write `.parquet` files based on calibration points contained in a .gpkg file.

### Changes
- `src/`
    - `src_adjust_spatial_obs.py`: Refactor to remove PostgreSQL and use `.parquet` files.
    - `src_roughness_optimization.py`: Line up comments and add newline at EOF.
    - `bash_variables.env`: Update formatting, and add `{}` to inherited `.env` variables for proper variable expansion in Python scripts.
- `/config`
    - `params_template.env`: Update comment.
- `fim_pre_processing.sh`: In usage statement, remove references to PostGRES calibration tool.
- `fim_post_processing.sh`: Remove connection to and loading of PostgreSQL database.
- `.gitignore`: Add newline.
- `README.md`: Remove references to PostGRES calibration tool.

### Removals
- `config/`
    - `calb_db_keys_template.env`: No longer necessary without PostGRES Database.

- `/tools/calibration-db` : Removed directory including files below.
    - `README.md`
    - `docker-compose.yml`
    - `docker-entrypoint-enitdb.d/init-db.sh`

<br/><br/>

## v4.3.11.7 - 2023-06-12 - [PR#932](https://github.com/NOAA-OWP/inundation-mapping/pull/932)

Write to a csv file with processing time of `run_unit_wb.sh`, update PR Template, add/update bash functions in `bash_functions.env`, and modify error handling in `src/check_huc_inputs.py`. Update unit tests to throw no failures, `25 passed, 3 skipped`.

### Changes
- `.github/`
    - `PULL_REQUEST_TEMPLATE.md` : Update PR Checklist into Issuer Checklist and Merge Checklist
- `src/`
    - `run_unit_wb.sh`: Add line to log processing time to `$outputDestDir/logs/unit/total_duration_run_by_unit_all_HUCs.csv`
    - `check_huc_inputs.py`: Modify error handling. Correctly print HUC number if it is not valid (within `included_huc*.lst`)
    - `bash_functions.env`: Add `Calc_Time` function, add `local` keyword to functionally scoped variables in `Calc_Duration`
- `unit_tests/`
    - `derive_level_paths_test.py`: Update - new parameter (`buffer_wbd_streams`)
    - `derive_level_paths_params.json`: Add new parameter (`buffer_wbd_streams`)
    - `clip_vectors_to_wbd_test.py`: Update - new parameter (`wbd_streams_buffer_filename`)
    - `clip_vectors_to_wbd_params.json`: Add new parameter (`wbd_streams_buffer_filename`) & Fix pathing for `nwm_headwaters`

<br/><br/>

## v4.3.11.6 - 2023-05-26 - [PR#919](https://github.com/NOAA-OWP/inundation-mapping/pull/919)

Auto Bot asked for the python package of `requests` be upgraded from 2.28.2 to 2.31.0. This has triggered a number of packages to upgrade.

### Changes
- `Pipfile.lock`: as described.

<br/><br/>

## v4.3.11.5 - 2023-05-30 - [PR#911](https://github.com/NOAA-OWP/inundation-mapping/pull/911)

This fix addresses bugs found when using the recently added functionality in `tools/synthesize_test_cases.py` along with the `PREV` argument. The `-pfiles` argument now performs as expected for both `DEV` and `PREV` processing. Addresses #871

### Changes
`tools/synthesize_test_cases.py`: multiple changes to enable all expected functionality with the `-pfiles` and `-pcsv` arguments

<br/><br/>

## v4.3.11.4 - 2023-05-18 - [PR#917](https://github.com/NOAA-OWP/inundation-mapping/pull/917)

There is a growing number of files that need to be pushed up to HydroVis S3 during a production release, counting the new addition of rating curve comparison reports.

Earlier, we were running a number of aws cli scripts one at a time. This tool simplies it and pushes all of the QA and supporting files. Note: the HAND files from a release, will continue to be pushed by `/data/aws/s3.py` as it filters out files to be sent to HV s3.

### Additions

- `data\aws`
     - `push-hv-data-support-files.sh`: As described above. See file for command args.

<br/><br/>


## v4.3.11.3 - 2023-05-25 - [PR#920](https://github.com/NOAA-OWP/inundation-mapping/pull/920)

Fixes a bug in CatFIM script where a bracket was missing on a pandas `concat` statement.

### Changes
- `/tools/generate_categorical_fim.py`: fixes `concat` statement where bracket was missing.

<br/><br/>

## v4.3.11.2 - 2023-05-19 - [PR#918](https://github.com/NOAA-OWP/inundation-mapping/pull/918)

This fix addresses a bug that was preventing `burn_in_levees.py` from running. The if statement in run_unit_wb.sh preceeding `burn_in_levees.py` was checking for the existence of a filepath that doesn't exist.

### Changes
- `src/run_unit_wb.sh`: fixed the if statement filepath to check for the presence of levee features to burn into the DEM

<br/><br/>

## v4.3.11.1 - 2023-05-16 - [PR#904](https://github.com/NOAA-OWP/inundation-mapping/pull/904)

`pandas.append` was deprecated in our last Pandas upgrade (v4.3.9.0). This PR updates the remaining instances of `pandas.append` to `pandas.concat`.

The file `tools/thalweg_drop_check.py` had an instance of `pandas.append` but was deleted as it is no longer used or necessary.

### Changes

The following files had instances of `pandas.append` changed to `pandas.concat`:
- `data/`
    - `nws/preprocess_ahps_nws.py`
    - `usgs/`
        - `acquire_and_preprocess_3dep_dems.py`
        - `preprocess_ahps_usgs.py`
- `src/`
    - `add_crosswalk.py`
    - `adjust_headwater_streams.py`
    - `aggregate_vector_inputs.py`
    - `reset_mannings.py`
- `tools/`
    - `aggregate_mannings_calibration.py`
    - `eval_plots.py`
    - `generate_categorical_fim.py`
    - `generate_categorical_fim_flows.py`
    - `plots/`
        - `eval_plots.py`
        - `utils/shared_functions.py`
    - `rating_curve_comparison.py`
    - `rating_curve_get_usgs_curves.py`
    - `tools_shared_functions.py`

### Removals

- `tools/thalweg_drop_check.py`

<br/><br/>

## v4.3.11.0 - 2023-05-12 - [PR#903](https://github.com/NOAA-OWP/inundation-mapping/pull/903)

These changes address some known issues where the DEM derived flowlines follow the incorrect flow path (address issues with stream order 1 and 2 only). The revised code adds a new workflow to generate a new flow direction raster separately for input to the `run_by_branch.sh` workflow (branch 0 remains unchanged). This modification helps ensure that the DEM derived flowlines follow the desired NWM flow line when generating the DEM derived flowlines at the branch level.

### Changes
- `config/deny_branch_zero.lst`: removed `LandSea_subset_{}.tif` and `flowdir_d8_burned_filled_{}.tif` from the "keep" list as these files are now kept in the huc root folder.
- `config/deny_unit.lst`: added file cleanups for newly generated branch input files stored in the huc root folder (`dem_burned.tif`, `dem_burned_filled.tif`, `flowdir_d8_burned_filled.tif`, `flows_grid_boolean.tif`, `wbd_buffered_streams.gpkg`)
- `src/clip_vectors_to_wbd.py`: saving the `wbd_streams_buffer` as an output gpkg for input to `derive_level_paths.py`
- `src/derive_level_paths.py`: added a new step to clip the `out_stream_network_dissolved` with the `buffer_wbd_streams` polygon. this resolves errors with the edge case scenarios where a NWM flow line intersects the WBD buffer polygon
- `src/run_unit_wb.sh`: Introduce new processing steps to generate separate outputs for input to branch 0 vs. all other branches. Remove the branch zero `outputs_cleanup.py` as the branches are no longer pointing to files stored in the branch 0 directory (stored in huc directory)
   - Rasterize reach boolean (1 & 0) for all branches (not branch 0): using the `nwm_subset_streams_levelPaths_dissolved.gpkg` to define the branch levelpath flow lines
   - AGREEDEM reconditioning for all branches (not branch 0)
   - Pit remove burned DEM for all branches (not branch 0)
   - D8 flow direction generation for all branches (not branch 0)
- `src/run_by_branch.sh`: changed `clip_rasters_to_branches.py` input file location for `$tempHucDataDir/flowdir_d8_burned_filled.tif` (newly created file)

<br/><br/>

## v4.3.10.0 - 2023-05-12 - [PR#888](https://github.com/NOAA-OWP/inundation-mapping/pull/888)

`aggregate_by_huc.py` was taking a long time to process. Most HUCs can aggregate their branches into one merged hydrotable.csv in just 22 seconds, but a good handful took over 2 mins and a few took over 7 mins. When multiplied by 2,138 HUCs it was super slow. Multi-proc has not been added and it now takes appx 40 mins at 80 cores.

An error logging system was also added to track errors that may have occurred during processing.

### Changes
- `fim_pipeline.sh` - added a duration counter at the end of processing HUCs
- `fim_post_processing.sh` - added a job limit (number of procs), did a little cleanup, and added a warning note about usage of job limits in this script,
- `src`
    - `aggregate_by_huc.py`: Added multi proc, made it useable for non external script calls, added a logging system for errors only.
    - `indentify_src_bankful.py`: typo fix.

<br/><br/>

## v4.3.9.2 - 2023-05-12 - [PR#902](https://github.com/NOAA-OWP/inundation-mapping/pull/902)

This merge fixes several sites in Stage-Based CatFIM sites that showed overinundation. The cause was found to be the result of Stage-Based CatFIM code pulling the wrong value from the `usgs_elev_table.csv`. Priority is intended to go to the `dem_adj_elevation` value that is not from branch 0, however there was a flaw in the prioritization logic. Also includes a change to `requests` usage that is in response to an apparent IT SSL change. This latter change was necessary in order to run CatFIM. Also added a check to make sure the `dem_adj_thalweg` is not too far off the official elevation, and continues if it is.

### Changes
- `/tools/generate_categorical_fim.py`: fixed pandas bug where the non-branch zero `dem_adj_elevation` value was not being properly indexed. Also added a check to make sure the `dem_adj_thalweg` is not too far off the official elevation, and continues if it is.
- ` /tools/tools_shared_functions.py`: added `verify=False` to `requests` library calls because connections to WRDS was being refused (likely because of new IT protocols).

<br/><br/>

## v4.3.9.1 - 2023-05-12 - [PR#893](https://github.com/NOAA-OWP/inundation-mapping/pull/893)

Fix existing unit tests, remove unwanted behavior in `check_unit_errors_test.py`, update `unit_tests/README.md`

### Changes

- `unit_tests/`
    - `README.md` : Split up headings for setting up unit tests/running unit tests & re-formatted code block.
    - `check_unit_errors_test.py`: Fixed unwanted behavior of test leaving behind `sample_n.txt` files in `unit_errors/`
    - `clip_vectors_to_wbd_params.json`: Update parameters
    - `clip_vectors_to_wbd_test.py`: Update arguments
    - `pyproject.toml`: Ignore RuntimeWarning, to suppress pytest failure.
    - `usgs_gage_crosswalk_test.py`: Enhance readability of arguments in `gage_crosswalk.run_crosswalk` call

<br/><br/>

## v4.3.9.0 - 2023-04-19 - [PR#889](https://github.com/NOAA-OWP/inundation-mapping/pull/889)

Updates GDAL in base Docker image from 3.1.2 to 3.4.3 and updates all Python packages to latest versions, including Pandas v.2.0.0. Fixes resulting errors caused by deprecation and/or other changes in dependencies.

NOTE: Although the most current GDAL is version 3.6.3, something in 3.5 causes an issue in TauDEM `aread8` (this has been submitted as https://github.com/dtarb/TauDEM/issues/254)

### Changes

- `Dockerfile`: Upgrade package versions and fix `tzdata`
- `fim_post_processing.sh`: Fix typo
- `Pipfile` and `Pipfile.lock`: Update Python versions
- `src/`
    - `add_crosswalk.py`, `aggregate_by_huc.py`, `src_adjust_usgs_rating.py`, and `usgs_gage_unit_setup.py`: Change `df1.append(df2)` (deprecated) to `pd.concat([df1, df2])`
    - `build_stream_traversal.py`: Add `dropna=True` to address change in NaN handling
    - `getRasterInfoNative.py`: Replace `import gdal` (deprecated) with `from osgeo import gdal`
    - `stream_branches.py`: Change deprecated indexing to `.iloc[0]` and avoid `groupby.max()` over geometry
- `tools`
    - `inundation.py`: Cleans unused `from gdal`
    - `eval_plots.py`: deprecated dataframe.append fixed and deprecated python query pattern fixed.

<br/><br/>

## v4.3.8.0 - 2023-04-07 - [PR#881](https://github.com/NOAA-OWP/inundation-mapping/pull/881)

Clips branch 0 to terminal segments of NWM streams using the `to` attribute of NWM streams (where `to=0`).

### Changes

- `src/`
    - `delineate_hydros_and_produce_HAND.sh`: Added input arguments to `src/split_flows.py`
    - `split_flows.py`: Added functionality to snap and trim branch 0 flows to terminal NWM streamlines

<br/><br/>

## v4.3.7.4 - 2023-04-10 - [PR#882](https://github.com/NOAA-OWP/inundation-mapping/pull/882)

Bug fix for empty `output_catchments` in `src/filter_catchments_and_add_attributes.py`

### Changes

- `src/filter_catchments_and_add_attributes.py`: Adds check for empty `output_catchments` and exits with Status 61 if empty.

<br/><br/>

## v4.3.7.3 - 2023-04-14 - [PR#880](https://github.com/NOAA-OWP/inundation-mapping/pull/880)

Hotfix for addressing an error during the NRMSE calculation/aggregation step within `tools/rating_curve_comparison.py`. Also added the "n" variable to the agg_nwm_recurr_flow_elev_stats table. Addresses #878

### Changes

- `tools/rating_curve_comparison.py`: address error for computing nrmse when n=1; added the "n" variable (sample size) to the output metrics table

<br/><br/>

## v4.3.7.2 - 2023-04-06 - [PR#879](https://github.com/NOAA-OWP/inundation-mapping/pull/879)

Replaces `os.environ` with input arguments in Python files that are called from bash scripts. The bash scripts now access the environment variables and pass them to the Python files as input arguments. In addition to adapting some Python scripts to a more modular structure which allows them to be run individually, it also allows Visual Studio Code debugger to work properly. Closes #875.

### Changes

- `fim_pre_processing.sh`: Added `-i $inputsDir` input argument to `src/check_huc_inputs.py`
- `src/`
    - `add_crosswalk.py`: Changed `min_catchment_area` and `min_stream_length` environment variables to input arguments
    - `check_huc_inputs.py`: Changed `inputsDir` environment variable to input argument
    - `delineate_hydros_and_produce_HAND.sh`: Added `-m $max_split_distance_meters -t $slope_min -b $lakes_buffer_dist_meters` input arguments to `src/split_flows.py`
    - `split_flows.py`: Changed `max_split_distance_meters`, `slope_min`, and `lakes_buffer_dist_meters` from environment variables to input arguments

<br/><br/>

## v4.3.7.1 - 2023-04-06 - [PR#874](https://github.com/NOAA-OWP/inundation-mapping/pull/874)

Hotfix to `process_branch.sh` because it wasn't removing code-61 branches on exit. Also removes the current run from the new fim_temp directory.

### Changes

- `fim_pipeline.sh`: removal of current run from fim_temp directory
- `src/process_branch.sh`: switched the exit 61 block to use the temp directory instead of the outputs directory

<br/><br/>

## v4.3.7.0 - 2023-03-02 - [PR#868](https://github.com/NOAA-OWP/inundation-mapping/pull/868)

This pull request adds a new feature to `fim_post_processing.sh` to aggregate all of the hydrotables for a given HUC into a single HUC-level `hydrotable.csv` file. Note that the aggregation step happens near the end of `fim_post_processing.sh` (after the subdivision and calibration routines), and the branch hydrotable files are preserved in the branch directories for the time being.

### Changes

- `fim_pipeline.sh`: created a new variable `$jobMaxLimit` that multiplies the `$jobHucLimit` and the `$jobBranchLimit`
- `fim_post_processing.sh`: added new aggregation/concatenation step after the SRC calibration routines; passing the new `$jobMaxLimit` to the commands that accept a multiprocessing job number input; added `$skipcal` argument to the USGS rating curve calibration routine
- `src/add_crosswalk.py`: changed the default value for `calb_applied` variable to be a boolean
- `src/aggregate_by_huc.py`: file renamed (previous name: `src/usgs_gage_aggregate.py`); updated to perform branch to huc file aggregation for `hydroTable_{branch_id}.csv` and `src_full_crosswalked_{branch_id}.csv` files; note that the input arguments ask you to specify which file types to aggregate using the flags: `-elev`, `-htable`, and `-src`
- `tools/inundate_gms.py`: added check to use the aggregated HUC-level `hydrotable.csv` if it exists, otherwise continue to use the branch hydroTable files
- `tools/inundation.py`: added `usecols` argument to the `pd.read_csv` commands to improve read time for hydrotables
- `src/subdiv_chan_obank_src.py`: add dtype to hydrotable pd.read_csv to resolve pandas dtype interpretation warnings

<br/><br/>

## v4.3.6.0 - 2023-03-23 - [PR#803](https://github.com/NOAA-OWP/inundation-mapping/pull/803)

Clips Watershed Boundary Dataset (WBD) to DEM domain for increased efficiency. Essentially, this is a wrapper for `geopandas.clip()` and moves clipping from `src/clip_vectors_to_wbd.py` to `data/wbd/preprocess_wbd.py`.

### Additions

- `data/wbd/preprocess_wbd.py`: Clips WBD to DEM domain polygon

### Changes

- `src/`
    - `bash_variables.env`: Updates `input_WBD_gdb` environment variable
    - `clip_vectors_to_wbd.py`: Removes clipping to DEM domain

<br/><br/>

## v4.3.5.1 - 2023-04-01 - [PR#867](https://github.com/NOAA-OWP/inundation-mapping/pull/867)

outputs_cleanup.py was throwing an error saying that the HUC source directory (to be cleaned up), did not exist. This was confirmed in a couple of environments. The src path in run_unit_wb.sh was sending in the "outputs" directory and not the "fim_temp" directory. This might have been a merge issue.

The log file was moved to the unit_errors folder to validate the error, as expected.

### Changes

- `src/run_unit_wb.sh`: Change the source path being submitted to `outputs_cleanup.py` from the `outputs` HUC directory to the `fim_temp` HUC directory.
- `fim_process_unit_wb.sh`: Updated the phrase "Copied temp directory" to "Moved temp directory"

<br/><br/>

## v4.3.5.0 - 2023-03-02 - [PR#857](https://github.com/NOAA-OWP/inundation-mapping/pull/857)

Addresses changes to function calls needed to run upgraded Shapely library plus other related library upgrades. Upgraded libraries include:
- shapely
- geopandas
- pandas
- numba
- rasterstats
- numpy
- rtree
- tqdm
- pyarrow
- py7zr

Pygeos is removed because its functionality is incorporated into the upgraded shapely library.

### Changes

- `Dockerfile`
- `Pipfile and Pipfile.lock`
- `src/`
	- `associate_levelpaths_with_levees.py`
    - `build_stream_traversal.py`
	- `add_crosswalk.py`
	- `adjust_headwater_streams.py`
	- `aggregate_vector_inputs.py`
	- `clip_vectors_to_wbd.py`
	- `derive_headwaters.py`
	- `stream_branches.py`
	- `split_flows.py`
- `tools/`
	- `fimr_to_benchmark.py`
	- `tools_shared_functions.py`

<br/><br/>

## v4.3.4.0 - 2023-03-16-23 [PR#847](https://github.com/NOAA-OWP/inundation-mapping/pull/847)

### Changes

Create a 'working directory' in the Docker container to run processes within the container's non-persistent filesystem. Modify variables in scripts that process HUCs and branches to use the temporary working directory, and then copy temporary directory (after trimming un-wanted files) over to output directory (persistent filesystem).  Roll back changes to `unit_tests/` to use `/data/outputs` (contains canned data), as the volume mounted `outputs/` most likely will not contain the necessary unit test data.

- `Dockerfile` - create a `/fim_temp` working directory, update `projectDir` to an `ENV`, rename inputs and outputs directory variables
- `fim_pipeline.sh` - remove `projectDir=/foss_fim`, update path of `logFile`, remove indentation
- `fim_pre_processing.sh` - change `$outputRunDataDir` => `$outputDestDir` & add `$tempRunDir`
- `fim_post_processing.sh` - change `$outputRunDataDir` => `$outputDestDir`
- `fim_process_unit_wb.sh` - change `$outputRunDataDir` => `$outputDestDir`, add vars & export `tempRunDir`, `tempHucDataDir`, & `tempBranchDataDir` to `run_unit_wb.sh`
- `README.md` - add linebreaks to codeblocks

- `src/`
  - `bash_variables.env` - `$inputDataDir` => `$inputsDir`
  - `check_huc_inputs.py` - `$inputDataDir` => `$inputsDir`
  - `delineate_hydros_and_produce_HAND.py` - `$outputHucDataDir` => `$tempHucDataDir`, `$outputCurrentBranchDataDir` => `$tempCurrentBranchDataDir`
  - `process_branch.sh` - `$outputRunDataDir` => `$outputsDestDir`
  - `run_by_branch.sh` - `$outputCurrentBranchDataDir` => `$tempCurrentBranchDataDir`, `$outputHucDataDir` => `$tempHucDataDir`
  - `run_unit_wb.sh` - `$outputRunDataDir` => `$outputDestDir`, `$outputHucDataDir` => `$tempHucDataDir`
  - `utils/`
    - `shared_functions.py` - `$inputDataDir` => `$inputsDir`

- `tools/`
  - `inundation_wrapper_custom_flow.py` - `$outputDataDir` => `$outputsDir`
  - `inundation_wrapper_nwm_flows.py`  - `$outputDataDir` => `$outputsDir`
  - `tools_shared_variables.py` - `$outputDataDir` => `$outputsDir`

- `unit_tests/`
  - `README.md` - add linebreaks to code blocks, `/outputs/` => `/data/outputs/`
  - `*_params.json` - `/outputs/` => `/data/outputs/` & `$outputRunDataDir` => `$outputDestDir`
  - `derive_level_paths_test.py` - `$outputRunDataDir` => `$outputDestDir`
  - `check_unit_errors_test.py` - `/outputs/` => `/data/outputs/`
  - `shared_functions_test.py` - `$outputRunDataDir` => `$outputDestDir`
  - `split_flows_test.py`  - `/outputs/` => `/data/outputs/`
  - `tools/`
    - `*_params.json` - `/outputs/` => `/data/outputs/` & `$outputRunDataDir` => `$outputDestDir`

<br/><br/>

## v4.3.3.7 - 2023-03-22 - [PR#856](https://github.com/NOAA-OWP/inundation-mapping/pull/856)

Simple update to the `PULL_REQUEST_TEMPLATE.md` to remove unnecessary/outdated boilerplate items, add octothorpe (#) in front of Additions, Changes, Removals to mirror `CHANGELOG.md` format, and clean up the PR Checklist.

### Changes
- `docs/`
  - `PULL_REQUEST_TEMPLATE.md`

<br/><br/>

## v4.3.3.6 - 2023-03-30 - [PR#859](https://github.com/NOAA-OWP/inundation-mapping/pull/859)

Addresses the issue of output storage space being taken up by output files from branches that did not run. Updates branch processing to remove the extraneous branch file if a branch gets an error code of 61.

### Changes

- `src/process_branch.sh`: added line 41, which removes the outputs and output folder if Error 61 occurs.

<br/><br/>

## v4.3.3.5 - 2023-03-23 - [PR#848](https://github.com/NOAA-OWP/inundation-mapping/pull/848)

Introduces two new arguments (`-pcsv` and `-pfiles`) and improves the documentation of  `synthesize_test_cases.py`. The new arguments allow the user to provide a CSV of previous metrics (`-pcsv`) and to specity whether or not metrics should pulled from previous directories (`-pfiles`).

The dtype warning was suppressed through updates to the `read_csv` function in `hydrotable.py` and additional comments were added throughout script to improve readability.

### Changes
- `tools/inundation.py`: Add data types to the section that reads in the hydrotable (line 483).

- `tools/synthesize_test_cases.py`: Improved formatting, spacing, and added comments. Added two new arguments: `pcsv` and `pfiles` along with checks to verify they are not being called concurrently (lines 388-412). In `create_master_metrics_csv`, creates an `iteration_list` that only contains `['comparison']` if `pfiles` is not true, reads in the previous metric csv `prev_metrics_csv` if it is provided and combine it with the compiled metrics (after it is converted to dataframe), and saves the metrics dataframe (`df_to_write`) to CSV.

<br/><br/>

## v4.3.3.4 - 2023-03-17 - [PR#849](https://github.com/NOAA-OWP/inundation-mapping/pull/849)

This hotfix addresses an error in inundate_nation.py relating to projection CRS.

### Changes

- `tools/inundate_nation.py`: #782 CRS projection change likely causing issue with previous projection configuration

<br/><br/>

## v4.3.3.3 - 2023-03-20 - [PR#854](https://github.com/NOAA-OWP/inundation-mapping/pull/854)

At least one site (e.g. TRYM7) was not been getting mapped in Stage-Based CatFIM, despite having all of the acceptable accuracy codes. This was caused by a data type issue in the `acceptable_coord_acc_code_list` in `tools_shared_variables.py` having the accuracy codes of 5 and 1 as a strings instead of an integers.

### Changes

- `/tools/tools_shared_variables.py`: Added integers 5 and 1 to the acceptable_coord_acc_code_list, kept the '5' and '1' strings as well.

<br/><br/>

## v4.3.3.2 - 2023-03-20 - [PR#851](https://github.com/NOAA-OWP/inundation-mapping/pull/851)

Bug fix to change `.split()` to `os.path.splitext()`

### Changes

- `src/stream_branches.py`: Change 3 occurrences of `.split()` to `os.path.splitext()`

<br/><br/>

## v4.3.3.1 - 2023-03-20 - [PR#855](https://github.com/NOAA-OWP/inundation-mapping/pull/855)

Bug fix for KeyError in `src/associate_levelpaths_with_levees.py`

### Changes

- `src/associate_levelpaths_with_levees.py`: Adds check if input files exist and handles empty GeoDataFrame(s) after intersecting levee buffers with leveed areas.

<br/><br/>

## v4.3.3.0 - 2023-03-02 - [PR#831](https://github.com/NOAA-OWP/inundation-mapping/pull/831)

Addresses bug wherein multiple CatFIM sites in the flow-based service were displaying the same NWS LID. This merge also creates a workaround solution for a slowdown that was observed in the WRDS location API, which may be a temporary workaround, until WRDS addresses the slowdown.

### Changes

- `tools/generate_categorical_fim_mapping.py`: resets the list of tifs to format for each LID within the loop that does the map processing, instead of only once before the start of the loop.
- `tools/tools_shared_functions.py`:
  - adds a try-except block around code that attempted to iterate on an empty list when the API didn't return relevant metadata for a given feature ID (this is commented out, but may be used in the future once WRDS slowdown is addressed).
  - Uses a passed NWM flows geodataframe to determine stream order.
- `/tools/generate_categorical_fim_flows.py`:
  - Adds multiprocessing to flows generation and uses `nwm_flows.gpkg` instead of the WRDS API to determine stream order of NWM feature_ids.
  - Adds duration print messages.
- `/tools/generate_categorical_fim.py`:
  - Refactor to allow for new NWM filtering scheme.
  - Bug fix in multiprocessing calls for interval map production.
  - Adds duration print messages.

<br/><br/>

## v4.3.2.0 - 2023-03-15 - [PR#845](https://github.com/NOAA-OWP/inundation-mapping/pull/845)

This merge revises the methodology for masking levee-protected areas from inundation. It accomplishes two major tasks: (1) updates the procedure for acquiring and preprocessing the levee data to be burned into the DEM and (2) revises the way levee-protected areas are masked from branches.

(1) There are now going to be two different levee vector line files in each HUC. One (`nld_subset_levees_burned.gpkg`) for the levee elevation burning and one (`nld_subset_levees.gpkg`) for the levee-level-path assignment and masking workflow.

(2) Levee-protected areas are masked from inundation based on a few methods:
  - Branch 0: All levee-protected areas are masked.
  - Other branches: Levee-protected areas are masked from the DEMs of branches for level path(s) that the levee is protecting against by using single-sided buffers alongside each side of the levee to determine which side the levee is protecting against (the side opposite the associated levee-protected area).

### Additions

- `.gitignore`: Adds `.private` folder for unversioned code.
- `data/`
    - `esri.py`: Class for querying and downloading ESRI feature services.
    - `nld/`
        - `levee_download.py`: Module that handles downloading and preprocessing levee lines and protected areas from the National Levee Database.
- `src/associate_levelpaths_with_levees.py`: Associates level paths with levees using single-sided levee buffers and writes to CSV to be used by `src/mask_dem.py`

### Changes

- `.config/`
    - `deny_branch_zero.lst`: Adds `dem_meters_{}.tif`.
    - `deny_branches.lst`: Adds `levee_levelpaths.csv` and removes `nld_subset_levees_{}.tif`.
    - `deny_unit.lst`: Adds `dem_meters.tif`.
    - `params_template.env`: Adds `levee_buffer` parameter for levee buffer size/distance in meters and `levee_id_attribute`.
- `src/`
    - `bash_variables.env`: Updates `input_nld_levee_protected_areas` and adds `input_NLD` (moved from `run_unit_wb.sh`) and `input_levees_preprocessed` environment. .variables
    - `burn_in_levees.py`: Removed the unit conversion from feet to meters because it's now being done in `levee_download.py`.
    - `clip_vectors_to_wbd.py`: Added the new levee lines for the levee-level-path assignment and masking workflow.
    - `delineate_hydros_and_produce_HAND.sh`: Updates input arguments.
    - `mask_dem.py`: Updates to use `levee_levelpaths.csv` (output from `associate_levelpaths_with_levees.py`) to mask branch DEMs.
    - `run_by_branch.sh`: Clips `dem_meters.tif` to use for branches instead of `dem_meters_0.tif` since branch 0 is already masked.
    - `run_unit_wb.sh`: Added inputs to `clip_vectors_to_wbd.py`. Added `associate_levelpaths_with_levees.py`. Processes `dem_meters.tif` and then makes a copy for branch 0. Moved `deny_unit.lst` cleanup to after branch processing.

### Removals
- `data/nld/preprocess_levee_protected_areas.py`: Deprecated.

<br/><br/>

## v4.3.1.0 - 2023-03-10 - [PR#834](https://github.com/NOAA-OWP/inundation-mapping/pull/834)

Change all occurances of /data/outputs to /outputs to honor the correct volume mount directory specified when executing docker run.

### Changes

- `Dockerfile` - updated comments in relation to `projectDir=/foss_fim`
- `fim_pipeline.sh` - updated comments in relation to `projectDir=/foss_fim`
- `fim_pre_processing.sh` -updated comments in relation to `projectDir=/foss_fim`
- `fim_post_processing.sh` - updated comments in relation to `projectDir=/foss_fim`
- `README.md` - Provide documentation on starting the Docker Container, and update docs to include additional command line option for calibration database tool.

- `src/`
  - `usgs_gage_crosswalk.py` - added newline character to shorten commented example usage
  - `usgs_gage_unit_setup.py` - `/data/outputs/` => `/outputs/`

- `tools/`
  - `cache_metrics.py` -  `/data/outputs/` => `/outputs/`
  - `copy_test_case_folders.py`  - `/data/outputs/` => `/outputs/`
  - `run_test_case.py` - `/data/outputs/` => `/outputs/`

- `unit_tests/*_params.json`  - `/data/outputs/` => `/outputs/`

- `unit_tests/split_flows_test.py`  - `/data/outputs/` => `/outputs/`

<br/><br/>

## v4.3.0.1 - 2023-03-06 - [PR#841](https://github.com/NOAA-OWP/inundation-mapping/pull/841)

Deletes intermediate files generated by `src/agreedem.py` by adding them to `config/deny_*.lst`

- `config/`
    - `deny_branch_zero.lst`, `deny_branches.lst`, `deny_branch_unittests.lst`: Added `agree_binary_bufgrid.tif`, `agree_bufgrid_zerod.tif`, and `agree_smogrid_zerod.tif`
    - `deny_unit.lst`: Added `agree_binary_bufgrid.tif`, `agree_bufgrid.tif`, `agree_bufgrid_allo.tif`, `agree_bufgrid_dist.tif`,  `agree_bufgrid_zerod.tif`, `agree_smogrid.tif`, `agree_smogrid_allo.tif`, `agree_smogrid_dist.tif`, `agree_smogrid_zerod.tif`

<br/><br/>

## v4.3.0.0 - 2023-02-15 - [PR#814](https://github.com/NOAA-OWP/inundation-mapping/pull/814)

Replaces GRASS with Whitebox. This addresses several issues, including Windows permissions and GRASS projection issues. Whitebox also has a slight performance benefit over GRASS.

### Removals

- `src/r_grow_distance.py`: Deletes file

### Changes

- `Dockerfile`: Removes GRASS, update `$outputDataDir` from `/data/outputs` to `/outputs`
- `Pipfile` and `Pipfile.lock`: Adds Whitebox and removes GRASS
- `src/`
    - `agreedem.py`: Removes `r_grow_distance`; refactors to use with context and removes redundant raster reads.
    - `adjust_lateral_thalweg.py` and `agreedem.py`: Refactors to use `with` context and removes redundant raster reads
    - `unique_pixel_and_allocation.py`: Replaces GRASS with Whitebox and remove `r_grow_distance`
    - `gms/`
        - `delineate_hydros_and_produce_HAND.sh` and `run_by_unit.sh`: Removes GRASS parameter
        - `mask_dem.py`: Removes unnecessary line

<br/><br/>

## v4.2.1.0 - 2023-02-21 - [PR#829](https://github.com/NOAA-OWP/inundation-mapping/pull/829)

During the merge from remove-fim3 PR into dev, merge conflicts were discovered in the unit_tests folders and files. Attempts to fix them at that time failed, so some files were removed, other renamed, other edited to get the merge to work.  Here are the fixes to put the unit tests system back to par.

Note: some unit tests are now temporarily disabled due to dependencies on other files / folders which may not exist in other environments.

Also.. the Changelog.md was broken and is being restored here.

Also.. a minor text addition was added to the acquire_and_preprocess_3dep_dems.py files (not directly related to this PR)

For file changes directly related to unit_test folder and it's file, please see [PR#829](https://github.com/NOAA-OWP/inundation-mapping/pull/829)

Other file changes:

### Changes
- `Pipfile.lock` : rebuilt and updated as a safety pre-caution.
- `docs`
    - `CHANGELOG.md`: additions to this file for FIM 4.2.0.0 were not merged correctly.  (re-added just below in the 4.2.0.0 section)
- `data`
    - `usgs`
        - `acquire_and_preprocess_3dep_dems.py`: Added text on data input URL source.

<br/><br/>

## v4.2.0.1 - 2023-02-16 - [PR#827](https://github.com/NOAA-OWP/inundation-mapping/pull/827)

FIM 4.2.0.0. was throwing errors for 14 HUCs that did not have any level paths. These are HUCs that have only stream orders 1 and 2 and are covered under branch zero, but no stream orders 3+ (no level paths).  This has now been changed to not throw an error but continue to process of the HUC.

### Changes

- `src`
    - `run_unit_wb.sh`: Test if branch_id.lst exists, which legitimately might not. Also a bit of text cleanup.

<br/><br/>

## v4.2.0.0 - 2023-02-16 - [PR#816](https://github.com/NOAA-OWP/inundation-mapping/pull/816)

This update removes the remaining elements of FIM3 code.  It further removes the phrases "GMS" as basically the entire FIM4 model. FIM4 is GMS. With removing FIM3, it also means remove concepts of "MS" and "FR" which were no longer relevant in FIM4.  There are only a few remaining places that will continue with the phrase "GMS" which is in some inundation files which are being re-evaluated.  Some deprecated files have been removed and some subfolders removed.

There are a lot of duplicate explanations for some of the changes, so here is a shortcut system.

- desc 1:  Remove or rename values based on phrase "GMS, MS and/or FR"
- desc 2:  Moved file from the /src/gms folder to /src  or /tools/gms_tools to /tools
- desc 3:  No longer needed as we now use the `fim_pipeline.sh` processing model.

### Removals

- `data`
    - `acquire_and_preprocess_inputs.py`:  No longer needed
- `gms_pipeline.sh` : see desc 3
- `gms_run_branch.sh` : see desc 3
- `gms_run_post_processing.sh` : see desc 3
- `gms_run_unit.sh` : see desc 3
- `src`
    - `gms`
        - `init.py` : folder removed, no longer needed.
        - `aggregate_branch_lists.py`: no longer needed.  Newer version already exists in src directory.
        - `remove_error_branches.py` :  see desc 3
        - `run_by_unit.sh` : see desc 3
        - `test_new_crosswalk.sh` : no longer needed
        - `time_and_tee_run_by_branch.sh` : see desc 3
        - `time_and_tee_run_by_unit.sh` : see desc 3
    - `output_cleanup.py` : see desc 3
 - `tools/gms_tools`
     - `init.py` : folder removed, no longer needed.

### Changes

- `config`
   - `deny_branch_unittests.lst` :  renamed from `deny_gms_branch_unittests.lst`
   - `deny_branch_zero.lst` : renamed from `deny_gms_branch_zero.lst`
   - `deny_branches.lst` :  renamed from `deny_gms_branches.lst`
   - `deny_unit.lst`  : renamed from `deny_gms_unit.lst`
   - `params_template.env` : see desc 1

- `data`
    - `nws`
        - `preprocess_ahps_nws.py`:   Added deprecation note: If reused, it needs review and/or upgrades.
    - `acquire_and_preprocess_3dep_dems.py` : see desc 1
 - `fim_post_processing.sh` : see desc 1, plus a small pathing change.
 - `fim_pre_processing.sh` : see desc 1
 - ` src`
     - `add_crosswalk.py` : see desc 1. Also cleaned up some formatting and commented out a code block in favor of a better way to pass args from "__main__"
     - `bash_variables.env` : see desc 1
     - `buffer_stream_branches.py` : see desc 2
     - `clip_rasters_to_branches.py` : see desc 2
     - `crosswalk_nwm_demDerived.py` :  see desc 1 and desc 2
     - `delineate_hydros_and_produce_HAND.sh` : see desc 1 and desc 2
     - `derive_level_paths.py`  :  see desc 1 and desc 2
     - `edit_points.py` : see desc  2
     - `filter_inputs_by_huc.py`: see desc 1 and desc 2
     - `finalize_srcs.py`:  see desc 2
     - `generate_branch_list.py` : see desc 1
     - `make_rem.py` : see desc 2
     - `make_dem.py` : see desc  2
     - `outputs_cleanup.py`:  see desc 1
     - `process_branch.sh`:  see desc 1
     - `query_vectors_by_branch_polygons.py`: see desc 2
     - `reset_mannings.py` : see desc 2
     - `run_by_branch.sh`:  see desc 1
     - `run_unit_wb.sh`: see desc 1
     - `stream_branches.py`:  see desc 2
     - `subset_catch_list_by_branch_id.py`: see desc 2
     - `toDo.md`: see desc 2
     - `usgs_gage_aggregate.py`:  see desc 1
     - `usgs_gage_unit_setup.py` : see desc 1
     - `utils`
         - `fim_enums.py` : see desc 1

- `tools`
    - `combine_crosswalk_tables.py` : see desc 2
    - `compare_ms_and_non_ms_metrics.py` : see desc 2
    - `compile_comp_stats.py`: see desc 2  and added note about possible deprecation.
    - `compile_computation_stats.py` : see desc 2  and added note about possible deprecation.
    - `composite_inundation.py` : see desc 1 : note.. references a file called inundate_gms which retains it's name for now.
    - `consolidate_metrics.py`: added note about possible deprecation.
    - `copy_test_case_folders.py`: see desc 1
    - `eval_plots.py` : see desc 1
    - `evaluate_continuity.py`: see desc 2
    - `find_max_catchment_breadth.py` : see desc 2
    - `generate_categorical_fim_mapping.py` : see desc 1
    - `inundate_gms.py`: see desc 1 and desc 2. Note: This file has retained its name with the phrase "gms" in it as it might be upgraded later and there are some similar files with similar names.
    - `inundate_nation.py` : see desc 1
    - `inundation.py`:  text styling change
    - `make_boxes_from_bounds.py`: text styling change
    - `mosaic_inundation.py`:  see desc 1 and desc 2
    - `overlapping_inundation.py`: see desc 2
    - `plots.py` : see desc 2
    - `run_test_case.py`:  see desc 1
    - `synthesize_test_cases.py`: see desc 1

- `unit_tests`
    - `README.md`: see desc 1
    - `__template_unittests.py`: see desc 1
    - `check_unit_errors_params.json`  and `check_unit_errors_unittests.py` : see desc 1
    - `derive_level_paths_params.json` and `derive_level_paths_unittests.py` : see desc 1 and desc 2
    - `filter_catchments_and_add_attributes_unittests.py`: see desc 1
    - `outputs_cleanup_params.json` and `outputs_cleanup_unittests.py`: see desc 1 and desc 2
    - `split_flows_unittests.py` : see desc 1
    - `tools`
        - `inundate_gms_params.json` and `inundate_gms_unittests.py`: see desc 1 and desc 2

<br/><br/>

## v4.1.3.0 - 2023-02-13 - [PR#812](https://github.com/NOAA-OWP/inundation-mapping/pull/812)

An update was required to adjust host name when in the AWS environment

### Changes

- `fim_post_processing.sh`: Added an "if isAWS" flag system based on the input command args from fim_pipeline.sh or

- `tools/calibration-db`
    - `README.md`: Minor text correction.

<br/><br/>

## v4.1.2.0 - 2023-02-15 - [PR#808](https://github.com/NOAA-OWP/inundation-mapping/pull/808)

Add `pytest` package and refactor existing unit tests. Update parameters to unit tests (`/unit_tests/*_params.json`) to valid paths. Add leading slash to paths in `/config/params_template.env`.

### Additions

- `/unit_tests`
  - `__init__.py`  - needed for `pytest` command line executable to pick up tests.
  - `pyproject.toml`  - used to specify which warnings are excluded/filtered.
  - `/gms`
    - `__init__.py` - needed for `pytest` command line executable to pick up tests.
  - `/tools`
    - `__init__.py`  - needed for `pytest` command line executable to pick up tests.
    - `inundate_gms_params.json` - file moved up into this directory
    - `inundate_gms_test.py`     - file moved up into this directory
    - `inundation_params.json`   - file moved up into this directory
    - `inundation_test.py`       - file moved up into this directory

### Removals

- `/unit_tests/tools/gms_tools/` directory removed, and files moved up into `/unit_tests/tools`

### Changes

- `Pipfile` - updated to include pytest as a dependency
- `Pipfile.lock` - updated to include pytest as a dependency

- `/config`
  - `params_template.env` - leading slash added to paths

- `/unit_tests/` - All of the `*_test.py` files were refactored to follow the `pytest` paradigm.
  - `*_params.json` - valid paths on `fim-dev1` provided
  - `README.md`  - updated to include documentation on pytest.
  - `unit_tests_utils.py`
  - `__template_unittests.py` -> `__template.py` - exclude the `_test` suffix to remove from test suite. Updated example on new format for pytest.
  - `check_unit_errors_test.py`
  - `clip_vectors_to_wbd_test.py`
  - `filter_catchments_and_add_attributes_test.py`
  - `rating_curve_comparison_test.py`
  - `shared_functions_test.py`
  - `split_flow_test.py`
  - `usgs_gage_crosswalk_test.py`
  - `aggregate_branch_lists_test.py`
  - `generate_branch_list_test.py`
  - `generate_branch_list_csv_test.py`
  - `aggregate_branch_lists_test.py`
  - `generate_branch_list_csv_test.py`
  - `generate_branch_list_test.py`
    - `/gms`
      - `derive_level_paths_test.py`
      - `outputs_cleanup_test.py`
    - `/tools`
      - `inundate_unittests.py` -> `inundation_test.py`
      - `inundate_gms_test.py`


<br/><br/>

## v4.1.1.0 - 2023-02-16 - [PR#809](https://github.com/NOAA-OWP/inundation-mapping/pull/809)

The CatFIM code was updated to allow 1-foot interval processing across all stage-based AHPS sites ranging from action stage to 5 feet above major stage, along with restart capability for interrupted processing runs.

### Changes

- `tools/generate_categorical_fim.py` (all changes made here)
    - Added try-except blocks for code that didn't allow most sites to actually get processed because it was trying to check values of some USGS-related variables that most of the sites didn't have
    - Overwrite abilities of the different outputs for the viz team were not consistent (i.e., one of the files had the ability to be overwritten but another didn't), so that has been made consistent to disallow any overwrites of the existing final outputs for a specified output folder.
    - The code also has the ability to restart from an interrupted run and resume processing uncompleted HUCs by first checking for a simple "complete" file for each HUC. If a HUC has that file, then it is skipped (because it already completed processing during a run for a particular output folder / run name).
    - When a HUC is successfully processed, an empty "complete" text file is created / touched.

<br/><br/>

## v4.1.0.0 - 2023-01-30 - [PR#806](https://github.com/NOAA-OWP/inundation-mapping/pull/806)

As we move to Amazon Web Service, AWS, we need to change our processing system. Currently, it is `gms_pipeline.sh` using bash "parallel" as an iterator which then first processes all HUCs, but not their branches. One of `gms_pipeline.sh`'s next steps is to do branch processing which is again iterated via "parallel". AKA. Units processed as one step, branches processed as second independent step.

**Note:** While we are taking steps to move to AWS, we will continue to maintain the ability of doing all processing on a single server using a single docker container as we have for a long time. Moving to AWS is simply taking portions of code from FIM and adding it to AWS tools for performance of large scale production runs.

Our new processing system, starting with this PR,  is to allow each HUC to process it's own branches.

A further requirement was to split up the overall processing flow to independent steps, with each step being able to process itself without relying on "export" variables from other files. Note: There are still a few exceptions.  The basic flow now becomes
- `fim_pre_processing.sh`,
- one or more calls to `fim_process_unit_wb.sh` (calling this file for each single HUC to be processed).
- followed by a call to `fim_post_processing.sh`.


Note: This is a very large, complex PR with alot of critical details. Please read the details at [PR 806](https://github.com/NOAA-OWP/inundation-mapping/pull/806).

### CRITICAL NOTE
The new `fim_pipeline.sh` and by proxy `fim_pre_processing.sh` has two new key input args, one named **-jh** (job HUCs) and one named **-jb** (job branches).  You can assign the number of cores/CPU's are used for processing a HUC versus the number of branches.  For the -jh number arg, it only is used against the `fim_pipeline.sh` file when it is processing more than one HUC or a list of HUCs as it is the iterator for HUCs.   The -jb flag says how many cores/CPU's can be used when processing branches (note.. the average HUC has 26 branches).

BUT.... you have to be careful not to overload your system.  **You need to multiply the -jh and the -jb values together, but only when using the `fim_pipeline.sh` script.**  Why? _If you have 16 CPU's available on your machine, and you assign -jh as 10 and -jb as 26, you are actually asking for 126 cores (10 x 26) but your machine only has 16 cores._   If you are not using `fim_pipeline.sh` but using the three processing steps independently, then the -jh value has not need to be anything but the number of 1 as each actual HUC can only be processed one at a time. (aka.. no iterator).
</br>

### Additions

- `fim_pipeline.sh` :  The wrapper for the three new major "FIM" processing steps. This script allows processing in one command, same as the current tool of `gms_pipeline.sh`.
- `fim_pre_processing.sh`: This file handles all argument input from the user, validates those inputs and sets up or cleans up folders. It also includes a new system of taking most input parameters and some key enviro variables and writing them out to a files called `runtime_args.env`.  Future processing steps need minimal input arguments as it can read most values it needs from this new `runtime_args.env`. This allows the three major steps to work independently from each other. Someone can now come in, run `fim_pre_processing.sh`, then run `fim_process_unit_wb.sh`, each with one HUC, as many time as they like, each adding just its own HUC folder to the output runtime folder.
- `fim_post_processing.sh`: Scans all HUC folders inside the runtime folders to handle a number of processing steps which include (to name a few):
    - aggregating errors
    - aggregating to create a single list (gms_inputs.csv) for all valid HUCs and their branch ids
    - usgs gage aggregation
    - adjustments to SRV's
    - and more
- `fim_process_unit_wb.sh`: Accepts only input args of runName and HUC number. It then sets up global variable, folders, etc to process just the one HUC. The logic for processing the HUC is in `run_unit_wb.sh` but managed by this `fim_process_unit_wb.sh` file including all error trapping.
- `src`
    - `aggregate_branch_lists.py`:  When each HUC is being processed, it creates it's own .csv file with its branch id's. In post processing we need one master csv list and this file aggregates them. Note: This is a similar file already in the `src/gms` folder but that version operates a bit different and will be deprecated soon.
    - `generate_branch_list.py`: This creates the single .lst for a HUC defining each branch id. With this list, `run_unit_wb.sh` can do a parallelized iteration over each of its branches for processing. Note: This is also similar to the current `src/gms` file of the same name and the gms folder version will also be deprecated soon.
    - `generate_branch_list_csv.py`. As each branch, including branch zero, has processed and if it was successful, it will add to a .csv list in the HUC directory. At the end, it becomes a list of all successful branches. This file will be aggregates with all similar .csv in post processing for future processing.
    - `run_unit_wb.sh`:  The actual HUC processing logic. Note: This is fundamentally the same as the current HUC processing logic that exists currently in `src/gms/run_by_unit.sh`, which will be removed in the very near future. However, at the end of this file, it creates and manages a parallelized iterator for processing each of it's branches.
    - `process_branch.sh`:  Same concept as `process_unit_wb.sh` but this one is for processing a single branch. This file manages the true branch processing file of `src/gms/run_by_branch.sh`.  It is a wrapper file to `src/gms/run_by_branch.sh` and catches all error and copies error files as applicable. This allows the parent processing files to continue despite branch errors. Both the new fim processing system and the older gms processing system currently share the branch processing file of `src/gms/run_by_branch.sh`. When the gms processing file is removed, this file will likely not change, only moved one directory up and be no longer in the `gms` sub-folder.
- `unit_tests`
    - `aggregate_branch_lists_unittests.py' and `aggregate_branch_lists_params.json`  (based on the newer `src` directory edition of `aggregate_branch_lists.py`).
    - `generate_branch_list_unittest.py` and `generate_branch_list_params.json` (based on the newer `src` directory edition of `generate_branch_list.py`).
    -  `generate_branch_list_csv_unittest.py` and `generate_branch_list_csv_params.json`

### Changes

- `config`
    - `params_template.env`: Removed the `default_max_jobs` value and moved the `startDiv` and `stopDiv` to the `bash_variables.env` file.
    - `deny_gms_unit.lst` : Renamed from `deny_gms_unit_prod.lst`
    - `deny_gms_branches.lst` : Renamed from `deny_gms_branches_prod.lst`

- `gms_pipeline.sh`, `gms_run_branch.sh`, `gms_run_unit.sh`, and `gms_post_processing.sh` :  Changed to hardcode the `default_max_jobs` to the value of 1. (we don't want this to be changed at all). They were also changed for minor adjustments for the `deny` list files names.

- `src`
    - `bash_functions.env`: Fix error with calculating durations.
    - `bash_variables.env`:  Adds the two export lines (stopDiv and startDiv) from `params_template.env`
    - `clip_vectors_to_wbd.py`: Cleaned up some print statements for better output traceability.
    - `check_huc_inputs.py`: Added logic to ensure the file was an .lst file. Other file formats were not be handled correctly.
    - `gms`
        - `delineate_hydros_and_produce_HAND.sh`: Removed all `stopDiv` variable to reduce log and screen output.
        - `run_by_branch.sh`: Removed an unnecessary test for overriding outputs.

### Removed

- `config`
    - `deny_gms_branches_dev.lst`

<br/><br/>

## v4.0.19.5 - 2023-01-24 - [PR#801](https://github.com/NOAA-OWP/inundation-mapping/pull/801)

When running tools/test_case_by_hydroid.py, it throws an error of local variable 'stats' referenced before assignment.

### Changes

- `tools`
    - `pixel_counter.py`: declare stats object and remove the GA_Readonly flag
    - `test_case_by_hydroid_id_py`: Added more logging.

<br/><br/>

## v4.0.19.4 - 2023-01-25 - [PR#802](https://github.com/NOAA-OWP/inundation-mapping/pull/802)

This revision includes a slight alteration to the filtering technique used to trim/remove lakeid nwm_reaches that exist at the upstream end of each branch network. By keeping a single lakeid reach at the branch level, we can avoid issues with the branch headwater point starting at a lake boundary. This ensures the headwater catchments for some branches are properly identified as a lake catchment (no inundation produced).

### Changes

- `src/gms/stream_branches.py`: New changes to the `find_upstream_reaches_in_waterbodies` function: Added a step to create a list of nonlake segments (lakeid = -9999) . Use the list of nonlake reaches to allow the filter to keep a the first lakeid reach that connects to a nonlake segment.

<br/><br/>

## v4.0.19.3 - 2023-01-17 - [PR#794](https://github.com/NOAA-OWP/inundation-mapping/pull/794)

Removing FIM3 files and references.  Anything still required for FIM 3 are held in the dev-fim3 branch.

### Removals

- `data`
    - `preprocess_rasters.py`: no longer valid as it is for NHD DEM rasters.
- `fim_run.sh`
- ` src`
    - `aggregate_fim_outputs.sh`
    - `fr_to_ms_raster.mask.py`
    - `get_all_huc_in_inputs.py`
    - `reduce_nhd_stream_density.py`
    - `rem.py`:  There are two files named `rem.py`, one in the src directory and one in the gms directory. This version in the src directory is no longer valid. The `rem.py` in the gms directory is being renamed to avoid future enhancements of moving files.
    - `run_by_unit.sh`:  There are two files named `run_by_unit.sh`, one in the src directory and one in the gms directory. This version in the src directory is for fim3. For the remaining `run_by_unit.sh`, it is NOT being renamed at this time as it will likely be renamed in the near future.
    - `time_and_tee_run_by_unit.sh`:  Same not as above for `run_by_unit.sh`.
    - `utils`
        - `archive_cleanup.py`
 - `tools`
     - `compare_gms_srcs_to_fr.py`
     - `preprocess_fimx.py`

### Changes

- `src`
    - `adjust_headwater_streams.py`: Likely deprecated but kept for safety reason. Deprecation note added.
- `tools`
    - `cygnss_preprocess.py`: Likely deprecated but kept for safety reason. Deprecation note added.
    - `nesdis_preprocess.py`: Likely deprecated but kept for safety reason. Deprecation note added.

<br/><br/>

## v4.0.19.2 - 2023-01-17 - [PR#797](https://github.com/NOAA-OWP/inundation-mapping/pull/797)

Consolidates global bash environment variables into a new `src/bash_variables.env` file. Additionally, Python environment variables have been moved into this file and `src/utils/shared_variables.py` now references this file. Hardcoded projections have been replaced by an environment variable. This also replaces the Manning's N file in `config/params_template.env` with a constant and updates relevant code. Unused environment variables have been removed.

### Additions

- `src/bash_variables.env`: Adds file for global environment variables

### Removals

- `config/`
    - `mannings_default.json`
    - `mannings_default_calibrated.json`

### Changes

- `config/params_template.env`: Changes manning_n from filename to default value of 0.06
- `gms_run_branch.sh`: Adds `bash_variables.env`
- `gms_run_post_processing.sh`: Adds `bash_variables.env` and changes projection from hardcoded to environment variable
- `gms_run_unit.sh`: Adds `bash_variables.env`
- `src/`
    - `add_crosswalk.py`: Assigns default manning_n value and removes assignments by stream orders
    - `aggregate_vector_inputs.py`: Removes unused references to environment variables and function
    - `gms/run_by_unit.sh`: Removes environment variable assignments and uses projection from environment variables
    - `utils/shared_variables.py`: Removes environment variables and instead references src/bash_variables.env

<br/><br/>

## v4.0.19.1 - 2023-01-17 - [PR#796](https://github.com/NOAA-OWP/inundation-mapping/pull/796)

### Changes

- `tools/gms_tools/combine_crosswalk_tables.py`: Checks length of dataframe list before concatenating

<br/><br/>

## v4.0.19.0 - 2023-01-06 - [PR#782](https://github.com/NOAA-OWP/inundation-mapping/pull/782)

Changes the projection of HAND processing to EPSG 5070.

### Changes

- `gms_run_post_processing.sh`: Adds target projection for `points`
- `data/nld/preprocess_levee_protected_areas.py`: Changed to use `utils.shared_variables.DEFAULT_FIM_PROJECTION_CRS`
- `src/`
    - `clip_vectors_to_wbd.py`: Save intermediate outputs in EPSG:5070
    - `src_adjust_spatial_obs.py`: Changed to use `utils.shared_variables.DEFAULT_FIM_PROJECTION_CRS`
    - `utils/shared_variables.py`: Changes the designated projection variables
    - `gms/`
        - `stream_branches.py`: Checks the projection of the input streams and changes if necessary
        - `run_by_unit.py`: Changes the default projection crs variable and added as HUC target projection
- `tools/inundate_nation.py`: Changed to use `utils.shared_variables.PREP_PROJECTION`

<br/><br/>

## v4.0.18.2 - 2023-01-11 - [PR#790](https://github.com/NOAA-OWP/inundation-mapping/pull/790)

Remove Great Lakes clipping

### Changes

- `src/`
    - `clip_vectors_to_wbd.py`: Removes Great Lakes clipping and references to Great Lakes polygons and lake buffer size

    - `gms/run_by_unit.sh`: Removes Great Lakes polygon and lake buffer size arguments to `src/clip_vectors_to_wbd.py`

<br/><br/>

## v4.0.18.1 - 2022-12-13 - [PR #760](https://github.com/NOAA-OWP/inundation-mapping/pull/760)

Adds stacked bar eval plots.

### Additions

- `/tools/eval_plots_stackedbar.py`: produces stacked bar eval plots in the same manner as `eval_plots.py`.

<br/><br/>

## v4.0.18.0 - 2023-01-03 - [PR#780](https://github.com/NOAA-OWP/inundation-mapping/pull/780)

Clips WBD and stream branch buffer polygons to DEM domain.

### Changes

- `src/`
    - `clip_vectors_to_wbd.py`: Clips WBD polygon to DEM domain

    - `gms/`
        - `buffer_stream_branches.py`: Clips branch buffer polygons to DEM domain
        - `derive_level_paths.py`: Stop processing if no branches exist
        - `mask_dem.py`: Checks if stream file exists before continuing
        - `remove_error_branches.py`: Checks if error_branches has data before continuing
        - `run_by_unit.sh`: Adds DEM domain as bash variable and adds it as an argument to calling `clip_vectors_to_wbd.py` and `buffer_stream_branches.py`

<br/><br/>


## v4.0.17.4 - 2023-01-06 - [PR#781](https://github.com/NOAA-OWP/inundation-mapping/pull/781)

Added crosswalk_table.csv from the root output folder as being a file push up to Hydrovis s3 bucket after FIM BED runs.

### Changes

- `config`
    - `aws_s3_put_fim4_hydrovis_whitelist.lst`:  Added crosswalk_table.csv to whitelist.


<br/><br/>

## v4.0.17.3 - 2022-12-23 - [PR#773](https://github.com/NOAA-OWP/inundation-mapping/pull/773)

Cleans up REM masking of levee-protected areas and fixes associated error.

### Removals

- `src/gms/`
    - `delineate_hydros_and_produce_HAND.sh`: removes rasterization and masking of levee-protected areas from the REM
    - `rasterize_by_order`: removes this file
- `config/`
    - `deny_gms_branch_zero.lst`, `deny_gms_branches_dev.lst`, and `deny_gms_branches_prod.lst`: removes `LeveeProtectedAreas_subset_{}.tif`

### Changes

- `src/gms/rem.py`: fixes an error where the nodata value of the DEM was overlooked

<br/><br/>

## v4.0.17.2 - 2022-12-29 - [PR #779](https://github.com/NOAA-OWP/inundation-mapping/pull/779)

Remove dependency on `other` folder in `test_cases`. Also updates ESRI and QGIS agreement raster symbology label to include the addition of levee-protected areas as a mask.

### Removals

- `tools/`
    - `aggregate_metrics.py` and `cache_metrics.py`: Removes reference to test_cases/other folder

### Changes

- `config/symbology/`
    - `esri/agreement_raster.lyr` and `qgis/agreement_raster.qml`: Updates label from Waterbody mask to Masked since mask also now includes levee-protected areas
- `tools/`
    - `eval_alt_catfim.py` and `run_test_case.py`: Updates waterbody mask to dataset located in /inputs folder

<br/><br/>

## v4.0.17.1 - 2022-12-29 - [PR #778](https://github.com/NOAA-OWP/inundation-mapping/pull/778)

This merge fixes a bug where all of the Stage-Based intervals were the same.

### Changes
- `/tools/generate_categorical_fim.py`: Changed `stage` variable to `interval_stage` variable in `produce_stage_based_catfim_tifs` function call.

<br/><br/>

## v4.0.17.0 - 2022-12-21 - [PR #771](https://github.com/NOAA-OWP/inundation-mapping/pull/771)

Added rysnc to docker images. rysnc can now be used inside the images to move data around via docker mounts.

### Changes

- `Dockerfile` : added rsync

<br/><br/>

## v4.0.16.0 - 2022-12-20 - [PR #768](https://github.com/NOAA-OWP/inundation-mapping/pull/768)

`gms_run_branch.sh` was processing all of the branches iteratively, then continuing on to a large post processing portion of code. That has now be split to two files, one for branch iteration and the other file for just post processing.

Other minor changes include:
- Removing the system where a user could override `DropStreamOrders` where they could process streams with stream orders 1 and 2 independently like other GMS branches.  This option is now removed, so it will only allow stream orders 3 and higher as gms branches and SO 1 and 2 will always be in branch zero.

- The `retry` flag on the three gms*.sh files has been removed. It did not work correctly and was not being used. Usage of it would have created unreliable results.

### Additions

- `gms_run_post_processing.sh`
   - handles all tasks from after `gms_run_branch.sh` to this file, except for output cleanup, which stayed in `gms_run_branch.sh`.
   - Can be run completely independent from `gms_run_unit.sh` or gms_run_branch.sh` as long as all of the files are in place. And can be re-run if desired.

### Changes

- `gms_pipeline.sh`
   - Remove "retry" system.
   - Remove "dropLowStreamOrders" system.
   - Updated for newer reusable output date/time/duration system.
   - Add call to new `gms_run_post_processing.sh` file.

- `gms_run_branch.sh`
   - Remove "retry" system.
   - Remove "dropLowStreamOrders" system.
   - Updated for newer reusable output date/time/duration system.
   - Removed most code from below the branch iterator to the new `gms_run_post_processing.sh` file. However, it did keep the branch files output cleanup and non-zero exit code checking.

- `gms_run_unit.sh`
   - Remove "retry" system.
   - Remove "dropLowStreamOrders" system.
   - Updated for newer reusable output date/time/duration system.

- `src`
    - `bash_functions.env`:  Added a new method to make it easier / simpler to calculation and display duration time.
    - `filter_catchments_and_add_attributes.py`:  Remove "dropLowStreamOrders" system.
    - `split_flows.py`: Remove "dropLowStreamOrders" system.
    - `usgs_gage_unit_setup.py`:  Remove "dropLowStreamOrders" system.

- `gms`
    - `delineate_hydros_and_produced_HAND.sh` : Remove "dropLowStreamOrders" system.
    - `derive_level_paths.py`: Remove "dropLowStreamOrders" system and some small style updates.
    - `run_by_unit.sh`: Remove "dropLowStreamOrders" system.

- `unit_tests/gms`
    - `derive_level_paths_params.json` and `derive_level_paths_unittests.py`: Remove "dropLowStreamOrders" system.

<br/><br/>

## v4.0.15.0 - 2022-12-20 - [PR #758](https://github.com/NOAA-OWP/inundation-mapping/pull/758)

This merge addresses feedback received from field users regarding CatFIM. Users wanted a Stage-Based version of CatFIM, they wanted maps created for multiple intervals between flood categories, and they wanted documentation as to why many sites are absent from the Stage-Based CatFIM service. This merge seeks to address this feedback. CatFIM will continue to evolve with more feedback over time.

## Changes
- `/src/gms/usgs_gage_crosswalk.py`: Removed filtering of extra attributes when writing table
- `/src/gms/usgs_gage_unit_setup.py`: Removed filter of gages where `rating curve == yes`. The filtering happens later on now.
- `/tools/eval_plots.py`: Added a post-processing step to produce CSVs of spatial data
- `/tools/generate_categorical_fim.py`:
  - New arguments to support more advanced multiprocessing, support production of Stage-Based CatFIM, specific output directory pathing, upstream and downstream distance, controls on how high past "major" magnitude to go when producing interval maps for Stage-Based, the ability to run a single AHPS site.
- `/tools/generate_categorical_fim_flows.py`:
  - Allows for flows to be retrieved for only one site (useful for testing)
  - More logging
  - Filtering stream segments according to stream order
- `/tools/generate_categorical_fim_mapping.py`:
  - Support for Stage-Based CatFIM production
  - Enhanced multiprocessing
  - Improved post-processing
- `/tools/pixel_counter.py`: fixed a bug where Nonetypes were being returned
- `/tools/rating_curve_get_usgs_rating_curves.py`:
  - Removed filtering when producing `usgs_gages.gpkg`, but adding attribute as to whether or not it meets acceptance criteria, as defined in `gms_tools/tools_shared_variables.py`.
  - Creating a lookup list to filter out unacceptable gages before they're written to `usgs_rating_curves.csv`
  - The `usgs_gages.gpkg` now includes two fields indicating whether or not gages pass acceptance criteria (defined in `tools_shared_variables.py`. The fields are `acceptable_codes` and `acceptable_alt_error`
- `/tools/tools_shared_functions.py`:
  - Added `get_env_paths()` function to retrieve environmental variable information used by CatFIM and rating curves scripts
  - `Added `filter_nwm_segments_by_stream_order()` function that uses WRDS to filter out NWM feature_ids from a list if their stream order is different than a desired stream order.
- `/tools/tools_shared_variables.py`: Added the acceptance criteria and URLS for gages as non-constant variables. These can be modified and tracked through version changes. These variables are imported by the CatFIM and USGS rating curve and gage generation scripts.
- `/tools/test_case_by_hydroid.py`: reformatting code, recommend adding more comments/docstrings in future commit

<br/><br/>

## v4.0.14.2 - 2022-12-22 - [PR #772](https://github.com/NOAA-OWP/inundation-mapping/pull/772)

Added `usgs_elev_table.csv` to hydrovis whitelist files.  Also updated the name to include the word "hydrovis" in them (anticipating more s3 whitelist files).

### Changes

- `config`
    - `aws_s3_put_fim4_hydrovis_whitelist.lst`:  File name updated and added usgs_elev_table.csv so it gets push up as well.
    - `aws_s3_put_fim3_hydrovis_whitelist.lst`: File name updated

- `data/aws`
   - `s3.py`: added `/foss_fim/config/aws_s3_put_fim4_hydrovis_whitelist.lst` as a default to the -w param.

<br/><br/>

## v4.0.14.1 - 2022-12-03 - [PR #753](https://github.com/NOAA-OWP/inundation-mapping/pull/753)

Creates a polygon of 3DEP DEM domain (to eliminate errors caused by stream networks with no DEM data in areas of HUCs that are outside of the U.S. border) and uses the polygon layer to clip the WBD and stream network (to a buffer inside the WBD).

### Additions
- `data/usgs/acquire_and_preprocess_3dep_dems.py`: Adds creation of 3DEP domain polygon by polygonizing all HUC6 3DEP DEMs and then dissolving them.
- `src/gms/run_by_unit.sh`: Adds 3DEP domain polygon .gpkg as input to `src/clip_vectors_to_wbd.py`

### Changes
- `src/clip_vectors_to_wbd.py`: Clips WBD to 3DEP domain polygon and clips streams to a buffer inside the clipped WBD polygon.

<br/><br/>

## v4.0.14.0 - 2022-12-20 - [PR #769](https://github.com/NOAA-OWP/inundation-mapping/pull/769)

Masks levee-protected areas from the DEM in branch 0 and in highest two stream order branches.

### Additions

- `src/gms/`
    - `mask_dem.py`: Masks levee-protected areas from the DEM in branch 0 and in highest two stream order branches
    - `delineate_hydros_and_produce_HAND.sh`: Adds `src/gms/mask_dem.py`

<br/><br/>

## v4.0.13.2 - 2022-12-20 - [PR #767](https://github.com/NOAA-OWP/inundation-mapping/pull/767)

Fixes inundation of nodata areas of REM.

### Changes

- `tools/inundation.py`: Assigns depth a value of `0` if REM is less than `0`

<br/><br/>

## v4.0.13.1 - 2022-12-09 - [PR #743](https://github.com/NOAA-OWP/inundation-mapping/pull/743)

This merge adds the tools required to generate Alpha metrics by hydroid. It summarizes the Apha metrics by branch 0 catchment for use in the Hydrovis "FIM Performance" service.

### Additions

- `pixel_counter.py`:  A script to perform zonal statistics against raster data and geometries
- `pixel_counter_functions.py`: Supporting functions
- `pixel_counter_wrapper.py`: a script that wraps `pixel_counter.py` for batch processing
- `test_case_by_hydroid.py`: the main script to orchestrate the generation of alpha metrics by catchment

<br/><br/>

## v4.0.13.0 - 2022-11-16 - [PR #744](https://github.com/NOAA-OWP/inundation-mapping/pull/744)

Changes branch 0 headwaters data source from NHD to NWS to be consistent with branches. Removes references to NHD flowlines and headwater data.

### Changes

- `src/gms/derive_level_paths.py`: Generates headwaters before stream branch filtering

### Removals

- Removes NHD flowlines and headwater references from `gms_run_unit.sh`, `config/deny_gms_unit_prod.lst`, `src/clip_vectors_to_wbd.py`, `src/gms/run_by_unit.sh`, `unit_tests/__template_unittests.py`, `unit_tests/clip_vectors_to_wbd_params.json`, and `unit_tests/clip_vectors_to_wbd_unittests.py`

<br/><br/>

## V4.0.12.2 - 2022-12-04 - [PR #754](https://github.com/NOAA-OWP/inundation-mapping/pull/754)

Stop writing `gms_inputs_removed.csv` if no branches are removed with Error status 61.

### Changes

- `src/gms/remove_error_branches.py`: Checks if error branches is not empty before saving gms_inputs_removed.csv

<br/><br/>

## v4.0.12.1 - 2022-11-30 - [PR #751](https://github.com/NOAA-OWP/inundation-mapping/pull/751)

Updating a few deny list files.

### Changes

- `config`:
    - `deny_gms_branches_dev.lst`, `deny_gms_branches_prod.lst`, and `deny_gms_unit_prod.lst`

<br/><br/>


## v4.0.12.0 - 2022-11-28 - [PR #736](https://github.com/NOAA-OWP/inundation-mapping/pull/736)

This feature branch introduces a new methodology for computing Manning's equation for the synthetic rating curves. The new subdivision approach 1) estimates bankfull stage by crosswalking "bankfull" proxy discharge data to the raw SRC discharge values 2) identifies in-channel vs. overbank geometry values 3) applies unique in-channel and overbank Manning's n value (user provided values) to compute Manning's equation separately for channel and overbank discharge and adds the two components together for total discharge 4) computes a calibration coefficient (where benchmark data exists) that applies to the  calibrated total discharge calculation.

### Additions

- `src/subdiv_chan_obank_src.py`: new script that performs all subdiv calculations and then produce a new (modified) `hydroTable.csv`. Inputs include `src_full_crosswalked.csv` for each huc/branch and a Manning's roughness csv file (containing: featureid, channel n, overbank n; file located in the `/inputs/rating_curve/variable_roughness/`). Note that the `identify_src_bankfull.py` script must be run prior to running the subdiv workflow.

### Changes

- `config/params_template.env`: removed BARC and composite roughness parameters; added new subdivision parameters; default Manning's n file set to `mannings_global_06_12.csv`
- `gms_run_branch.sh`: moved the PostgreSQL database steps to occur immediately before the SRC calibration steps; added new subdivision step; added condition to SRC calibration to ensure subdivision routine is run
- `src/add_crosswalk.py`: removed BARC function call; update placeholder value list (removed BARC and composite roughness variables) - these placeholder variables ensure that all hydrotables have the same dimensions
- `src/identify_src_bankfull.py`: revised FIM3 starting code to work with FIM4 framework; stripped out unnecessary calculations; restricted bankfull identification to stage values > 0
- `src/src_adjust_spatial_obs.py`: added huc sort function to help user track progress from console outputs
- `src/src_adjust_usgs_rating.py`: added huc sort function to help user track progress from console outputs
- `src/src_roughness_optimization.py`: reconfigured code to compute a calibration coefficient and apply adjustments using the subdivision variables; renamed numerous variables; simplified code where possible
- `src/utils/shared_variables.py`: increased `ROUGHNESS_MAX_THRESH` from 0.6 to 0.8
- `tools/vary_mannings_n_composite.py`: *moved this script from /src to /tools*; updated this code from FIM3 to work with FIM4 structure; however, it is not currently implemented (the subdivision routine replaces this)
- `tools/aggregate_csv_files.py`: helper tool to search for csv files by name/wildcard and concatenate all found files into one csv (used for aggregating previous calibrated roughness values)
- `tools/eval_plots.py`: updated list of metrics to plot to also include equitable threat score and mathews correlation coefficient (MCC)
- `tools/synthesize_test_cases.py`: updated the list of FIM version metrics that the `PREV` flag will use to create the final aggregated metrics csv; this change will combine the dev versions provided with the `-dc` flag along with the existing `previous_fim_list`

<br/><br/>

## v4.0.11.5 - 2022-11-18 - [PR #746](https://github.com/NOAA-OWP/inundation-mapping/pull/746)

Skips `src/usgs_gage_unit_setup.py` if no level paths exist. This may happen if a HUC has no stream orders > 2. This is a bug fix for #723 for the case that the HUC also has USGS gages.

### Changes

- `src/gms/run_by_unit.sh`: Adds check for `nwm_subset_streams_levelPaths.gpkg` before running `usgs_gage_unit_setup.py`

<br/><br/>

## v4.0.11.4 - 2022-10-12 - [PR #709](https://github.com/NOAA-OWP/inundation-mapping/pull/709)

Adds capability to produce single rating curve comparison plots for each gage.

### Changes

- `tools/rating_curve_comparison.py`
    - Adds generate_single_plot() to make a single rating curve comparison plot for each gage in a given HUC
    - Adds command line switch to generate single plots

<br/><br/>

## v4.0.11.3 - 2022-11-10 - [PR #739](https://github.com/NOAA-OWP/inundation-mapping/pull/739)

New tool with instructions of downloading levee protected areas and a tool to pre-process it, ready for FIM.

### Additions

- `data`
    - `nld`
         - `preprocess_levee_protected_areas.py`:  as described above

### Changes

- `data`
     - `preprocess_rasters.py`: added deprecation note. It will eventually be replaced in it's entirety.
- `src`
    - `utils`
        - `shared_functions.py`: a few styling adjustments.

<br/><br/>

## v4.0.11.2 - 2022-11-07 - [PR #737](https://github.com/NOAA-OWP/inundation-mapping/pull/737)

Add an extra input args to the gms_**.sh files to allow for an override of the branch zero deny list, same as we can do with the unit and branch deny list overrides. This is needed for debugging purposes.

Also, if there is no override for the deny branch zero list and is not using the word "none", then use the default or overridden standard branch deny list.  This will keep the branch zero's and branch output folders similar but not identical for outputs.

### Changes

- `gms_pipeline.sh`:  Add new param to allow for branch zero deny list override. Plus added better logic for catching bad deny lists earlier.
- `gms_run_branch.sh`:  Add new param to allow for branch zero deny list override.  Add logic to cleanup all branch zero output folders with the default branch deny list (not the branch zero list), UNLESS an override exists for the branch zero deny list.
- `gms_run_unit.sh`: Add new param to allow for branch zero deny list override.
- `config`
    - `deny_gms_branch_zero.lst`: update to keep an additional file in the outputs.
- `src`
    - `output_cleanup.py`: added note saying it is deprecated.
    - `gms`
        - `run_by_branch.sh`: variable name change (matching new names in related files for deny lists)
        - `run_by_unit.sh`: Add new param to allow for branch zero deny list override.

<br/><br/>

## v4.0.11.1 - 2022-11-01 - [PR #732](https://github.com/NOAA-OWP/inundation-mapping/pull/732)

Due to a recent IT security scan, it was determined that Jupyter-core needed to be upgraded.

### Changes

- `Pipfile` and `Pipfile.lock`:  Added a specific version of Jupyter Core that is compliant with IT.

<br/><br/>

## v4.0.11.0 - 2022-09-21 - [PR #690](https://github.com/NOAA-OWP/inundation-mapping/pull/690)

Masks levee-protected areas from Relative Elevation Model if branch 0 or if branch stream order exceeds a threshold.

### Additions

- `src/gms/`
   - `delineate_hydros_and_produce_HAND.sh`
      - Reprojects and creates HUC-level raster of levee-protected areas from polygon layer
      - Uses that raster to mask/remove those areas from the Relative Elevation Model
   - `rasterize_by_order.py`: Subsets levee-protected area branch-level raster if branch 0 or if order exceeds a threshold (default threshold: max order - 1)
- `config/`
   - `deny_gms_branches_default.lst`, and `deny_gms_branches_min.lst`: Added LeveeProtectedAreas_subset_{}.tif
   - `params_template.env`: Adds mask_leveed_area_toggle

### Changes

- `src/gms/delineate_hydros_and_produce_HAND.sh`: Fixes a bug in ocean/Great Lakes masking
- `tools/`
    - `eval_alt_catfim.py` and `run_test_case.py`: Changes the levee mask to the updated inputs/nld_vectors/Levee_protected_areas.gpkg

<br/><br/>

## v4.0.10.5 - 2022-10-21 - [PR #720](https://github.com/NOAA-OWP/inundation-mapping/pull/720)

Earlier versions of the acquire_and_preprocess_3dep_dems.py did not have any buffer added when downloading HUC6 DEMs. This resulted in 1 pixel nodata gaps in the final REM outputs in some cases at HUC8 sharing a HUC6 border. Adding the param of cblend 6 to the gdalwarp command meant put a 6 extra pixels all around perimeter. Testing showed that 6 pixels was plenty sufficient as the gaps were never more than 1 pixel on borders of no-data.

### Changes

- `data`
    - `usgs`
        - `acquire_and_preprocess_3dep_dems.py`: Added the `cblend 6` param to the gdalwarp call for when the dem is downloaded from USGS.
    - `create_vrt_file.py`:  Added sample usage comment.
 - `src`
     - `gms`
         `run_by_unit.sh`: Added a comment about gdal as it relates to run_by_unit.

Note: the new replacement inputs/3dep_dems/10m_5070/ files can / will be copied before PR approval as the true fix was replacment DEM's. There is zero risk of overwriting prior to code merge.

<br/><br/>

## v4.0.10.4 - 2022-10-27 - [PR #727](https://github.com/NOAA-OWP/inundation-mapping/pull/727)

Creates a single crosswalk table containing HUC (huc8), BranchID, HydroID, feature_id (and optionally LakeID) from branch-level hydroTables.csv files.

### Additions

- `tools/gms_tools/combine_crosswalk_tables.py`: reads and concatenates hydroTable.csv files, writes crosswalk table
- `gms_run_branch.sh`: Adds `tools/gms_tools/make_complete_hydrotable.py` to post-processing

<br/><br/>

## v4.0.10.3 - 2022-10-19 - [PR #718](https://github.com/NOAA-OWP/inundation-mapping/pull/718)

Fixes thalweg notch by clipping upstream ends of the stream segments to prevent the stream network from reaching the edge of the DEM and being treated as outlets when pit filling the burned DEM.

### Changes

- `src/clip_vectors_to_wbd.py`: Uses a slightly smaller buffer than wbd_buffer (wbd_buffer_distance-2*(DEM cell size)) to clip stream network inside of DEM extent.

<br/><br/>

## v4.0.10.2 - 2022-10-24 - [PR #723](https://github.com/NOAA-OWP/inundation-mapping/pull/723)

Runs branch 0 on HUCs with no other branches remaining after filtering stream orders if `drop_low_stream_orders` is used.

### Additions

- `src/gms`
    - `stream_branches.py`: adds `exclude_attribute_values()` to filter out stream orders 1&2 outside of `load_file()`

### Changes

- `src/gms`
    - `buffer_stream_branches.py`: adds check for `streams_file`
    - `derive_level_paths.py`: checks length of `stream_network` before filtering out stream orders 1&2, then filters using `stream_network.exclude_attribute_values()`
    - `generate_branch_list.py`: adds check for `stream_network_dissolved`

<br/><br/>

## v4.0.10.1 - 2022-10-5 - [PR #695](https://github.com/NOAA-OWP/inundation-mapping/pull/695)

This hotfix address a bug with how the rating curve comparison (sierra test) handles the branch zero synthetic rating curve in the comparison plots. Address #676

### Changes

- `tools/rating_curve_comparison.py`
  - Added logging function to print and write to log file
  - Added new filters to ignore AHPS only sites (these are sites that we need for CatFIM but do not have a USGS gage or USGS rating curve available for sierra test analysis)
  - Added functionality to identify branch zero SRCs
  - Added new plot formatting to distinguish branch zero from other branches

<br/><br/>

## v4.0.10.0 - 2022-10-4 - [PR #697](https://github.com/NOAA-OWP/inundation-mapping/pull/697)

Change FIM to load DEM's from the new USGS 3Dep files instead of the original NHD Rasters.

### Changes

- `config`
    - `params_template.env`: Change default of the calib db back to true:  src_adjust_spatial back to "True". Plus a few text updates.
- `src`
    - `gms`
        - `run_by_unit.sh`: Change input_DEM value to the new vrt `$inputDataDir/3dep_dems/10m_5070/fim_seamless_3dep_dem_10m_5070.vrt` to load the new 3Dep DEM's. Note: The 3Dep DEM's are projected as CRS 5070, but for now, our code is using ESRI:102039. Later all code and input will be changed to CRS:5070. We now are defining the FIM desired projection (102039), so we need to reproject on the fly from 5070 to 102039 during the gdalwarp cut.
        - `run_by_branch.sh`: Removed unused lines.
    - `utils`
        - `shared_variables.py`: Changes to use the new 3Dep DEM rasters instead of the NHD rasters. Moved some values (grouped some variables). Added some new variables for 3Dep. Note: At this time, some of these new enviro variables for 3Dep are not used but are expected to be used shortly.
- `data`
    - `usgs`
        - `acquire_and_preprocess_3dep_dems.py`: Minor updates for adjustments of environmental variables. Adjustments to ensure the cell sizes are fully defined as 10 x 10 as source has a different resolution. The data we downloaded to the new `inputs/3dep_dems/10m_5070` was loaded as 10x10, CRS:5070 rasters.

### Removals

- `lib`
    - `aggregate_fim_outputs.py` : obsolete. Had been deprecated for a while and replaced by other files.
    - `fr_to_mr_raster_mask.py` : obsolete. Had been deprecated for a while and replaced by other files.

<br/><br/>

## v4.0.9.8 - 2022-10-06 - [PR #701](https://github.com/NOAA-OWP/inundation-mapping/pull/701)

Moved the calibration tool from dev-fim3 branch into "dev" (fim4) branch. Git history not available.

Also updated making it easier to deploy, along with better information for external contributors.

Changed the system so the calibration database name is configurable. This allows test databases to be setup in the same postgres db / server system. You can have more than one calb_db_keys.env running in different computers (or even more than one on one server) pointing to the same actual postgres server and service. ie) multiple dev machine can call a single production server which hosts the database.

For more details see /tools/calibration-db/README.md

### Changes

- `tools`
    - `calibration-db`
        - `docker-compose.yml`: changed to allow for configurable database name. (allows for more then one database in a postgres database system (one for prod, another for test if needed))

### Additions

- `config`
    - `calb_db_keys_template.env`: a new template verison of the required config values.

### Removals

- `tools`
    - `calibration-db`
        - `start_db.sh`: Removed as the command should be run on demand and not specifically scripted because of its configurable location of the env file.

<br/><br/>

## v4.0.9.7 - 2022-10-7 - [PR #703](https://github.com/NOAA-OWP/inundation-mapping/pull/703)

During a recent release of a FIM 3 version, it was discovered that FIM3 has slightly different AWS S3 upload requirements. A new s3 whitelist file has been created for FIM3 and the other s3 file was renamed to include the phrase "fim4" in it.

This is being added to source control as it might be used again and we don't want to loose it.

### Additions

- `config`
   - `aws_s3_put_fim3_whitelist.lst`

### Renamed

- `config`
   - `aws_s3_put_fim4_whitelist.lst`: renamed from aws_s3_put_whitelist.lst

<br/><br/>

## v4.0.9.6 - 2022-10-17 - [PR #711](https://github.com/NOAA-OWP/inundation-mapping/pull/711)

Bug fix and formatting upgrades. It was also upgraded to allow for misc other inundation data such as high water data.

### Changes

- `tools`
    - `inundate_nation.py`:  As stated above.

### Testing

- it was run in a production model against fim 4.0.9.2 at 100 yr and 2 yr as well as a new High Water dataset.

<br/><br/>

## v4.0.9.5 - 2022-10-3 - [PR #696](https://github.com/NOAA-OWP/inundation-mapping/pull/696)

- Fixed deny_gms_unit_prod.lst to comment LandSea_subset.gpkg, so it does not get removed. It is needed for processing in some branches
- Change default for params_template.env -> src_adjust_spatial="False", back to default of "True"
- Fixed an infinite loop when src_adjust_usgs_rating.py was unable to talk to the calib db.
- Fixed src_adjsust_usgs_rating.py for when the usgs_elev_table.csv may not exist.

### Changes

- `gms_run_branch.sh`:  removed some "time" command in favour of using fim commands from bash_functions.sh which give better time and output messages.

- `config`
    - `deny_gms_unit_prod.lst`: Commented out LandSea_subset.gpkg as some HUCs need that file in place.
    - `params_template.env`: Changed default src_adjust_spatial back to True

- `src`
    - `src_adjust_spatial_obs.py`:  Added code to a while loop (line 298) so it is not an indefinite loop that never stops running. It will now attempts to contact the calibration db after 6 attempts. Small adjustments to output and logging were also made and validation that a connection to the calib db was actually successful.
    - `src_adjust_usgs_rating.py`: Discovered that a usgs_elev_df might not exist (particularly when processing was being done for hucs that have no usgs guage data). If the usgs_elev_df does not exist, it no longer errors out.

<br/><br/>

## v4.0.9.4 - 2022-09-30 - [PR #691](https://github.com/NOAA-OWP/inundation-mapping/pull/691)

Cleanup Branch Zero output at the end of a processing run. Without this fix, some very large files were being left on the file system. Adjustments and cleanup changed the full BED output run from appx 2 TB output to appx 1 TB output.

### Additions

- `unit_tests`
    - `gms`
        - `outputs_cleanup_params.json` and `outputs_cleanup_unittests.py`: The usual unit test files.

### Changes

- `gms_pipeline.sh`: changed variables and text to reflect the renamed default `deny_gms_branchs_prod.lst` and `deny_gms_unit_prod.lst` files. Also tells how a user can use the word 'none' for the deny list parameter (both or either unit or branch deny list) to skip output cleanup(s).

- `gms_run_unit.sh`: changed variables and text to reflect the renamed default `deny_gms_unit_prod.lst` files. Also added a bit of minor output text (styling). Also tells how a user can use the word 'none' for the deny list parameter to skip output cleanup.

- `gms_run_branch.sh`:
       ... changed variables and text to reflect the renamed default `deny_gms_branches.lst` files.
       ... added a bit of minor output text (styling).
       ... also tells how a user can use the word 'none' for the deny list parameter to skip output cleanup.
       ... added a new section that calls the `outputs_cleanup.py` file and will do post cleanup on branch zero output files.

- `src`
    - `gms`
        - `outputs_cleanup.py`: pretty much rewrote it in its entirety. Now accepts a manditory branch id (can be zero) and can recursively search subdirectories. ie) We can submit a whole output directory with all hucs and ask to cleanup branch 0 folder OR cleanup files in any particular directory as we did before (per branch id).

          - `run_by_unit.sh`:  updated to pass in a branch id (or the value of "0" meaning branch zero) to outputs_cleanup.py.
          - `run_by_branch.sh`:  updated to pass in a branch id to outputs_cleanup.py.

- `unit_tests`
    - `README.md`: updated to talk about the specific deny list for unit_testing.
    - `__template_unittests.py`: updated for the latest code standards for unit tests.

- `config`
    - `deny_gms_branch_unittest.lst`: Added some new files to be deleted, updated others.
    - `deny_gms_branch_zero.lst`: Added some new files to be deleted.
    - `deny_gms_branches_dev.lst`:  Renamed from `deny_gms_branches_default.lst` and some new files to be deleted, updated others. Now used primarily for development and testing use.
    - `deny_gms_branches_prod.lst`:  Renamed from `deny_gms_branches_min` and some new files to be deleted, updated others. Now used primarily for when releasing a version to production.
    - `deny_gms_unit_prod.lst`: Renamed from `deny_gms_unit_default.lst`, yes... there currently is no "dev" version.  Added some new files to be deleted.

<br/><br/>

## v4.0.9.3 - 2022-09-13 - [PR #681](https://github.com/NOAA-OWP/inundation-mapping/pull/681)

Created a new tool to downloaded USGS 3Dep DEM's via their S3 bucket.

Other changes:
 - Some code file re-organization in favour of the new `data` folder which is designed for getting, setting, and processing data from external sources such as AWS, WBD, NHD, NWM, etc.
 - Added tmux as a new tool embedded inside the docker images.

### Additions

- `data`
   - `usgs`
      - `acquire_and_preprocess_3dep_dems.py`:  The new tool as described above. For now it is hardcoded to a set path for USGS AWS S3 vrt file but may change later for it to become parameter driven.
 - `create_vrt_file.py`: This is also a new tool that can take a directory of geotiff files and create a gdal virtual file, .vrt extention, also called a `virtual raster`. Instead of clipping against HUC4, 6, 8's raster files, and run risks of boundary issues, vrt's actual like all of the tif's are one giant mosaiced raster and can be clipped as one.

### Removals

- 'Dockerfile.prod`:  No longer being used (never was used)

### Changes

- `Dockerfile`:  Added apt install for tmux. This tool will now be available in docker images and assists developers.

- `data`
   - `acquire_and_preprocess_inputs.py`:  moved from the `tools` directory but not other changes made. Note: will required review/adjustments before being used again.
   - `nws`
      - `preprocess_ahps_nws.py`:  moved from the `tools` directory but not other changes made. Note: will required review/adjustments before being used again.
      - `preprocess_rasters.py`: moved from the `tools` directory but not other changes made. Note: will required review/adjustments before being used again.
    - `usgs`
         - `preprocess_ahps_usgs.py`:  moved from the `tools` directory but not other changes made. Note: will required review/adjustments before being used again.
         - `preprocess_download_usgs_grids.py`: moved from the `tools` directory but not other changes made. Note: will required review/adjustments before being used again.

 - `src`
     - `utils`
         - `shared_functions.py`:  changes made were
              - Cleanup the "imports" section of the file (including a change to how the utils.shared_variables file is loaded.
              - Added `progress_bar_handler` function which can be re-used by other code files.
              - Added `get_file_names` which can create a list of files from a given directory matching a given extension.
              - Modified `print_current_date_time` and `print_date_time_duration` and  methods to return the date time strings. These helper methods exist to help with standardization of logging and output console messages.
              - Added `print_start_header` and `print_end_header` to help with standardization of console and logging output messages.
          - `shared_variables.py`: Additions in support of near future functionality of having fim load DEM's from USGS 3DEP instead of NHD rasters.

<br/><br/>

## v4.0.9.2 - 2022-09-12 - [PR #678](https://github.com/NOAA-OWP/inundation-mapping/pull/678)

This fixes several bugs related to branch definition and trimming due to waterbodies.

### Changes

- `src/gms/stream_branches.py`
   - Bypasses erroneous stream network data in the to ID field by using the Node attribute instead.
   - Adds check if no nwm_lakes_proj_subset.gpkg file is found due to no waterbodies in the HUC.
   - Allows for multiple upstream branches when stream order overrides arbolate sum.

<br/><br/>

## v4.0.9.1 - 2022-09-01 - [PR #664](https://github.com/NOAA-OWP/inundation-mapping/pull/664)

A couple of changes:
1) Addition of a new tool for pushing files / folders up to an AWS (Amazon Web Service) S3 bucket.
2) Updates to the Docker image creation files to include new packages for boto3 (for AWS) and also added `jupyter`, `jupterlab` and `ipympl` to make it easier to use those tools during development.
3) Correct an oversight of `logs\src_optimization` not being cleared upon `overwrite` run.

### Additions

- `src`
   - `data`
       - `README.md`: Details on how the new system for `data` folders (for communication for external data sources/services).
       - `aws`
           - `aws_base.py`:  A file using a class and inheritance system (parent / child). This file has properties and a method that all child class will be expected to use and share. This makes it quicker and easier to added new AWS tools and helps keep consistant patterns and standards.
           - `aws_creds_template.env`: There are a number of ways to validate credentials to send data up to S3. We have chosen to use an `.env` file that can be passed into the tool from any location. This is the template for that `.env` file. Later versions may be changed to use AWS profile security system.
           - `s3.py`: This file pushes file and folders up to a defined S3 bucket and root folder. Note: while it is designed only for `puts` (pushing to S3), hooks were added in case functional is added later for `gets` (pull from S3).


### Changes

- `utils`
   - `shared_functions.py`:  A couple of new features
       -  Added a method which accepts a path to a .lst or .txt file with a collection of data and load it into a  python list object. It can be used for a list of HUCS, file paths, or almost anything.
       - A new method for quick addition of current date/time in output.
       - A new method for quick calculation and formatting of time duration in hours, min and seconds.
       - A new method for search for a string in a given python list. It was designed with the following in mind, we already have a python list loaded with whitelist of files to be included in an S3 push. As we iterate through files from the file system, we can use this tool to see if the file should be pushed to S3. This tool can easily be used contexts and there is similar functionality in other FIM4 code that might be able to this method.

- `Dockerfile` : Removed a line for reloading Shapely in recent PRs, which for some reason is no longer needed after adding the new BOTO3 python package. Must be related to python packages dependencies. This removed Shapely warning seen as a result of another recent PR. Also added AWS CLI for bash commands.

- `Pipfile` and `Pipfile.lock`:  Updates for the four new python packages, `boto3` (for AWS), `jupyter`, `jupyterlab` and `ipympl`. We have some staff that use Jupyter in their dev actitivies. Adding this package into the base Docker image will make it easier for them.

<br/><br/>

## 4.0.9.0 - 2022-09-09 - [PR #672](https://github.com/NOAA-OWP/inundation-mapping/pull/672)

When deriving level paths, this improvement allows stream order to override arbolate sum when selecting the proper upstream segment to continue the current branch.

<br/><br/>

## 4.0.8.0 - 2022-08-26 - [PR #671](https://github.com/NOAA-OWP/inundation-mapping/pull/671)

Trims ends of branches that are in waterbodies; also removes branches if they are entirely in a waterbody.

## Changes

- `src/gms/stream_branches.py`: adds `trim_branches_in_waterbodies()` and `remove_branches_in_waterbodies()` to trim and prune branches in waterbodies.

<br/><br/>

## v4.0.7.2 - 2022-08-11 - [PR #654](https://github.com/NOAA-OWP/inundation-mapping/pull/654)

`inundate_nation.py` A change to switch the inundate nation function away from refrences to `inundate.py`, and rather use `inundate_gms.py` and `mosaic_inundation.py`

### Changes

- `inundate_gms`:  Changed `mask_type = 'filter'`

<br/><br/>

## v4.0.7.1 - 2022-08-22 - [PR #665](https://github.com/NOAA-OWP/inundation-mapping/pull/665)

Hotfix for addressing missing input variable when running `gms_run_branch.sh` outside of `gms_pipeline.sh`.

### Changes
- `gms_run_branch.sh`: defining path to WBD HUC input file directly in ogr2ogr call rather than using the $input_WBD_gdb defined in `gms_run_unit.sh`
- `src/src_adjust_spatial_obs.py`: removed an extra print statement
- `src/src_roughness_optimization.py`: removed a log file write that contained sensitive host name

<br/><br/>

## v4.0.7.0 - 2022-08-17 - [PR #657](https://github.com/NOAA-OWP/inundation-mapping/pull/657)

Introduces synthetic rating curve calibration workflow. The calibration computes new Manning's coefficients for the HAND SRCs using input data: USGS gage locations, USGS rating curve csv, and a benchmark FIM extent point database stored in PostgreSQL database. This addresses [#535].

### Additions

- `src/src_adjust_spatial_obs.py`: new synthetic rating curve calibration routine that prepares all of the spatial (point data) benchmark data for ingest to the Manning's coefficient calculations performed in `src_roughness_optimization.py`
- `src/src_adjust_usgs_rating.py`: new synthetic rating curve calibration routine that prepares all of the USGS gage location and observed rating curve data for ingest to the Manning's coefficient calculations performed in `src_roughness_optimization.py`
- `src/src_roughness_optimization.py`: new SRC post-processing script that ingests observed data and HUC/branch FIM output data to compute optimized Manning's coefficient values and update the discharge values in the SRCs. Outputs a new hydroTable.csv.

### Changes

- `config/deny_gms_branch_zero.lst`: added `gw_catchments_reaches_filtered_addedAttributes_crosswalked_{}.gpkg` to list of files to keep (used in calibration workflow)
- `config/deny_gms_branches_min.lst`: added `gw_catchments_reaches_filtered_addedAttributes_crosswalked_{}.gpkg` to list of files to keep (used in calibration workflow)
- `config/deny_gms_unit_default.lst`: added `usgs_elev_table.csv` to list of files to keep (used in calibration workflow)
- `config/params_template.env`: added new variables for user to control calibration
  - `src_adjust_usgs`: Toggle to run src adjustment routine (True=on; False=off)
  - `nwm_recur_file`: input file location with nwm feature_id and recurrence flow values
  - `src_adjust_spatial`: Toggle to run src adjustment routine (True=on; False=off)
  - `fim_obs_pnt_data`: input file location with benchmark point data used to populate the postgresql database
  - `CALB_DB_KEYS_FILE`: path to env file with sensitive paths for accessing postgres database
- `gms_run_branch.sh`: includes new steps in the workflow to connect to the calibration PostgreSQL database, run SRC calibration w/ USGS gage rating curves, run SRC calibration w/ benchmark point database
- `src/add_crosswalk.py`: added step to create placeholder variables to be replaced in post-processing (as needed). Created here to ensure consistent column variables in the final hydrotable.csv
- `src/gms/run_by_unit.sh`: added new steps to workflow to create the `usgs_subset_gages.gpkg` file for branch zero and then perform crosswalk and create `usgs_elev_table.csv` for branch zero
- `src/make_stages_and_catchlist.py`: Reconcile flows and catchments hydroids
- `src/usgs_gage_aggregate.py`: changed streamorder data type from integer to string to better handle missing values in `usgs_gage_unit_setup.py`
- `src/usgs_gage_unit_setup.py`: added new inputs and function to populate `usgs_elev_table.csv` for branch zero using all available gages within the huc (not filtering to a specific branch)
- `src/utils/shared_functions.py`: added two new functions for calibration workflow
  - `check_file_age`: check the age of a file (use for flagging potentially outdated input)
  - `concat_huc_csv`: concatenate huc csv files to a single dataframe/csv
- `src/utils/shared_variables.py`: defined new SRC calibration threshold variables
  - `DOWNSTREAM_THRESHOLD`: distance in km to propogate new roughness values downstream
  - `ROUGHNESS_MAX_THRESH`: max allowable adjusted roughness value (void values larger than this)
  - `ROUGHNESS_MIN_THRESH`: min allowable adjusted roughness value (void values smaller than this)

<br/><br/>

## v4.0.6.3 - 2022-08-04 - [PR #652](https://github.com/NOAA-OWP/inundation-mapping/pull/652)

Updated `Dockerfile`, `Pipfile` and `Pipfile.lock` to add the new psycopg2 python package required for a WIP code fix for the new FIM4 calibration db.

<br/><br/>

## v4.0.6.2 - 2022-08-16 - [PR #639](https://github.com/NOAA-OWP/inundation-mapping/pull/639)

This file converts USFIMR remote sensed inundation shapefiles into a raster that can be used to compare to the FIM data. It has to be run separately for each shapefile. This addresses [#629].

### Additions

- `/tools/fimr_to_benchmark.py`: This file converts USFIMR remote sensed inundation shapefiles into a raster that can be used to compare to the FIM data. It has to be run separately for each shapefile.

<br/><br/>

## v4.0.6.1 - 2022-08-12 - [PR #655](https://github.com/NOAA-OWP/inundation-mapping/pull/655)

Prunes branches that fail with NO_FLOWLINES_EXIST (Exit code: 61) in `gms_run_branch.sh` after running `split_flows.py`

### Additions
- Adds `remove_error_branches.py` (called from `gms_run_branch.sh`)
- Adds `gms_inputs_removed.csv` to log branches that have been removed across all HUCs

### Removals
- Deletes branch folders that fail
- Deletes branch from `gms_inputs.csv`

<br/><br/>

## v4.0.6.0 - 2022-08-10 - [PR #614](https://github.com/NOAA-OWP/inundation-mapping/pull/614)

Addressing #560, this fix in run_by_branch trims the DEM derived streamline if it extends past the end of the branch streamline. It does this by finding the terminal point of the branch stream, snapping to the nearest point on the DEM derived stream, and cutting off the remaining downstream portion of the DEM derived stream.

### Changes

- `/src/split_flows.py`: Trims the DEM derived streamline if it flows past the terminus of the branch (or level path) streamline.
- `/src/gms/delineate_hydros_and_produce_HAND.sh`: Added branch streamlines as an input to `split_flows.py`.

<br/><br/>

## v4.0.5.4 - 2022-08-01 - [PR #642](https://github.com/NOAA-OWP/inundation-mapping/pull/642)

Fixes bug that causes [Errno2] No such file or directory error when running synthesize_test_cases.py if testing_versions folder doesn't exist (for example, after downloading test_cases from ESIP S3).

### Additions

- `run_test_case.py`: Checks for testing_versions folder in test_cases and adds it if it doesn't exist.

<br/><br/>

## v4.0.5.3 - 2022-07-27 - [PR #630](https://github.com/NOAA-OWP/inundation-mapping/issues/630)

A file called gms_pipeline.sh already existed but was unusable. This has been updated and now can be used as a "one-command" execution of the fim4/gms run. While you still can run gms_run_unit.sh and gms_run_branch.sh as you did before, you no longer need to. Input arguments were simplified to allow for more default and this simplification was added to `gms_run_unit.sh` and `gms_run_branch.sh` as well.

A new feature was added that is being used for `gms_pipeline.sh` which tests the percent and number of errors after hucs are processed before continuing onto branch processing.

New FIM4/gms usability is now just (at a minumum): `gms_pipeline.sh -n <output name> -u <HUC(s) or HUC list path>`

`gms_run_branch.sh` and `gms_run_branch.sh` have also been changed to add the new -a flag and default to dropping stream orders 1 and 2.

### Additions

- `src`
    - `check_unit_errors.py`: as described above.
- `unit_tests`
    - `check_unit_errors_unittests.py` and `check_unit_errors_params.json`: to match new file.

### Changes

- `README.md`:  Updated text for FIM4, gms_pipeline, S3 input updates, information about updating dependencies, misc link updates and misc text verbage.
- `gms_pipeline.sh`: as described above.
- `gms_run_unit.sh`: as described above. Also small updates to clean up folders and files in case of an overwrite.
- `gms_run_branch.sh`: as described above.
- `src`
     - `utils`
         - `fim_enums.py`:  FIM_system_exit_codes renamed to FIM_exit_codes.
         - `shared_variables.py`: added configurable values for minimum number and percentage of unit errors.
    - `bash_functions.env`:   Update to make the cumulative time screen outputs in mins/secs instead of just seconds.
    - `check_huc_inputs.py`:  Now returns the number of HUCs being processed, needed by `gms_pipeline.sh` (Note: to get the value back to a bash file, it has to send it back via a "print" line and not a "return" value.  Improved input validation,
- `unit_tests`
   - `README.md`: Misc text and link updates.

### Removals

- `config\params_template_calibrated.env`: No longer needed. Has been removed already from dev-fim3 and confirmed that it is not needed.
<br><br>

## v4.0.5.2 - 2022-07-25 - [PR #622](https://github.com/NOAA-OWP/inundation-mapping/pull/622)

Updates to unit tests including a minor update for outputs and loading in .json parameter files.
<br><br>


## v4.0.5.1 - 2022-06-27 - [PR #612](https://github.com/NOAA-OWP/inundation-mapping/pull/612)

`Alpha Test Refactor` An upgrade was made a few weeks back to the dev-fim3 branch that improved performance, usability and readability of running alpha tests. Some cleanup in other files for readability, debugging verbosity and styling were done as well. A newer, cleaner system for printing lines when the verbose flag is enabled was added.

### Changes

- `gms_run_branch.sh`:  Updated help instructions to about using multiple HUCs as command arguments.
- `gms_run_unit.sh`:  Updated help instructions to about using multiple HUCs as command arguments.
- `src/utils`
    - `shared_functions.py`:
       - Added a new function called `vprint` which creates a simpler way (and better readability) for other python files when wanting to include a print line when the verbose flag is on.
       - Added a new class named `FIM_Helpers` as a wrapper for the new `vprint` method.
       - With the new `FIM_Helpers` class, a previously existing method named `append_id_to_file_name` was moved into this class making it easier and quicker for usage in other classes.

- `tools`
    - `composite_inundation.py`: Updated its usage of the `append_id_to_file_name` function to now call the`FIM_Helpers` method version of it.
    - `gms_tools`
       - `inundate_gms.py`: Updated for its adjusted usage of the `append_id_to_file_name` method, also removed its own `def __vprint` function in favour of the `FIM_Helpers.vprint` method.
       - `mosaic_inundation.py`:
          - Added adjustments for use of `append_id_to_file_name` and adjustments for `fh.vprint`.
          - Fixed a bug for the variable `ag_mosaic_output` which was not pre-declared and would fail as using an undefined variable in certain conditions.
    - `run_test_case.py`: Ported `test_case` class from FIM 3 and tweaked slightly to allow for GMS FIM. Also added more prints against the new fh.vprint method. Also added a default print line for progress / traceability for all alpha test regardless if the verbose flag is set.
    - `synthesize_test_cases.py`: Ported `test_case` class from FIM 3.
- `unit_tests`
   - `shared_functions_unittests.py`: Update to match moving the `append_id_to_file_name` into the `FIM_Helpers` class. Also removed all "header print lines" for each unit test method (for output readability).

<br/><br/>

## v4.0.5.0 - 2022-06-16 - [PR #611](https://github.com/NOAA-OWP/inundation-mapping/pull/611)

'Branch zero' is a new branch that runs the HUCs full stream network to make up for stream orders 1 & 2 being skipped by the GMS solution and is similar to the FR extent in FIM v3. This new branch is created during `run_by_unit.sh` and the processed DEM is used by the other GMS branches during `run_by_branch.sh` to improve efficiency.

### Additions

- `src/gms/delineate_hydros_and_produce_HAND.sh`: Runs all of the modules associated with delineating stream lines and catchments and building the HAND relative elevation model. This file is called once during `gms_run_unit` to produce the branch zero files and is also run for every GMS branch in `gms_run_branch`.
- `config/deny_gms_branch_zero.lst`: A list specifically for branch zero that helps with cleanup (removing unneeded files after processing).

### Changes

- `src/`
    - `output_cleanup.py`: Fixed bug for viz flag.
    - `gms/`
        - `run_by_unit.sh`: Added creation of "branch zero", DEM pre-processing, and now calls.
        -  `delineate_hydros_and_produce_HAND.sh` to produce HAND outputs for the entire stream network.
        - `run_by_branch.sh`: Removed DEM processing steps (now done in `run_by_unit.sh`), moved stream network delineation and HAND generation to `delineate_hydros_and_produce_HAND.sh`.
        - `generate_branch_list.py`: Added argument and parameter to sure that the branch zero entry was added to the branch list.
- `config/`
     - `params_template.env`: Added `zero_branch_id` variable.
- `tools`
     - `run_test_case.py`: Some styling / readability upgrades plus some enhanced outputs.  Also changed the _verbose_ flag to _gms_verbose_ being passed into Mosaic_inundation function.
     - `synthesize_test_cases.py`: arguments being passed into the _alpha_test_args_ from being hardcoded from flags to verbose (effectively turning on verbose outputs when applicable. Note: Progress bar was not affected.
     - `tools_shared_functions.py`: Some styling / readability upgrades.
- `gms_run_unit.sh`: Added export of extent variable, dropped the -s flag and added the -a flag so it now defaults to dropping stream orders 1 and 2.
- `gms_run_branch.sh`: Fixed bug when using overwrite flag saying branch errors folder already exists, dropped the -s flag and added the -a flag so it now defaults to dropping stream orders 1 and 2.

### Removals

- `tests/`: Redundant
- `tools/shared_variables`: Redundant

<br/><br/>

## v4.0.4.3 - 2022-05-26 - [PR #605](https://github.com/NOAA-OWP/inundation-mapping/pull/605)

We needed a tool that could composite / mosaic inundation maps for FIM3 FR and FIM4 / GMS with stream orders 3 and higher. A tool previously existed named composite_fr_ms_inundation.py and it was renamed to composite_inundation.py and upgraded to handle any combination of 2 of 3 items (FIM3 FR, FIM3 MS and/or FIM4 GMS).

### Additions

- `tools/composite_inundation.py`: Technically it is a renamed from composite_ms_fr_inundation.py, and is based on that functionality, but has been heavily modified. It has a number of options, but primarily is designed to take two sets of output directories, inundate the files, then composite them into a single mosiac'd raster per huc. The primary usage is expected to be compositing FIM3 FR with FIM4 / GMS with stream orders 3 and higher.

- `unit_tests/gms/inundate_gms_unittests.py and inundate_gms_params.json`: for running unit tests against `tools/gms_tools/inunundate_gms.py`.
- `unit_tests/shared_functions_unittests.py and shared_functions_params.json`: A new function named `append_id_to_file_name_single_identifier` was added to `src/utils/shared_functions.py` and some unit tests for that function was created.

### Removed

- `tools/composite_ms_fr_inundation.py`: replaced with upgraded version named `composite_inundation.py`.

### Changes

- `tools/gms_tools/inundate_gms.py`: some style, readabilty cleanup plus move a function up to `shared_functions.py`.
- `tools/gms_tools/mosaic_inundation.py`: some style, readabilty cleanup plus move a function up to `shared_functions.py`.
- `tools/inundation.py`: some style, readabilty cleanup.
- `tools/synthesize_test_cases.py`: was updated primarily for sample usage notes.

<br/><br/>

## v4.0.4.2 - 2022-05-03 - [PR #594](https://github.com/NOAA-OWP/inundation-mapping/pull/594)

This hotfix includes several revisions needed to fix/update the FIM4 area inundation evaluation scripts. These changes largely migrate revisions from the FIM3 evaluation code to the FIM4 evaluation code.

### Changes

- `tools/eval_plots.py`: Copied FIM3 code revisions to enable RAS2FIM evals and PND plots. Replaced deprecated parameter name for matplotlib grid()
- `tools/synthesize_test_cases.py`: Copied FIM3 code revisions to assign FR, MS, COMP resolution variable and addressed magnitude list variable for IFC eval
- `tools/tools_shared_functions.py`: Copied FIM3 code revisions to enable probability not detected (PND) metric calculation
- `tools/tools_shared_variables.py`: Updated magnitude dictionary variables for RAS2FIM evals and PND plots

<br/><br/>

## v4.0.4.1 - 2022-05-02 - [PR #587](https://github.com/NOAA-OWP/inundation-mapping/pull/587)

While testing GMS against evaluation and inundation data, we discovered some challenges for running alpha testing at full scale. Part of it was related to the very large output volume for GMS which resulted in outputs being created on multiple servers and folders. Considering the GMS volume and processing, a tool was required to extract out the ~215 HUC's that we have evaluation data for. Next, we needed isolate valid HUC output folders from original 2,188 HUC's and its 100's of thousands of branches. The first new tool allows us to point to the `test_case` data folder and create a list of all HUC's that we have validation for.

Now that we have a list of relavent HUC's, we need to consolidate output folders from the previously processed full CONUS+ output data. The new `copy_test_case_folders.py` tool extracts relavent HUC (gms unit) folders, based on the list created above, into a consolidated folder. The two tools combine result in significantly reduced overall processing time for running alpha tests at scale.

`gms_run_unit.sh` and `aggregated_branch_lists.py` were adjusted to make a previously hardcoded file path and file name to be run-time parameters. By adding the two new arguments, the file could be used against the new `copy_test_case_folders.py`. `copy_test_case_folders.py` and `gms_run_unit.sh` can now call `aggregated_branch_lists.py` to create a key input file called `gms_inputs.csv` which is a key file required for alpha testing.

A few other small adjustments were made for readability and traceability as well as a few small fixes discovered when running at scale.

### Additions

- `tools/find_test_case_folders.py`: A new tool for creating a list of HUC's that we have test/evaluation data for.
- `tools/copy_test_case_folders.py`: A new tool for using the list created above, to scan through other fully processed output folders and extract only the HUC's (gms units) and it's branches into a consolidated folder, ready for alpha test processing (or other needs).

### Changes

- `src/gms/aggregate_branch_lists.py`: Adjusted to allow two previously hardcoded values to now be incoming arguments. Now this file can be used by both `gms_run_unit.sh` and `copy_test_case_folders.py`.
- `tools/synthesize_test_cases.py`: Adjustments for readability and progress status. The embedded progress bars are not working and will be addressed later.
- `tools/run_test_case.py`: A print statement was added to help with processing progess was added.
- `gms_run_unit.sh`: This was adjusted to match the new input parameters for `aggregate_branch_lists.py` as well as additions for progress status. It now will show the entire progress period start datetime, end datetime and duration.
- `gms_run_branch.sh`: Also was upgraded to show the entire progress period start datetime, end datetime and duration.

<br/><br/>

## v4.0.4.0 - 2022-04-12 - [PR #557](https://github.com/NOAA-OWP/inundation-mapping/pull/557)

During large scale testing of the new **filtering out stream orders 1 and 2** feature [PR #548](https://github.com/NOAA-OWP/inundation-mapping/pull/548), a bug was discovered with 14 HUCS that had no remaining streams after removing stream orders 1 and 2. This resulted in a number of unmanaged and unclear exceptions. An exception may be still raised will still be raised in this fix for logging purposes, but it is now very clear what happened. Other types of events are logged with clear codes to identify what happened.

Fixes were put in place for a couple of new logging behaviors.

1. Recognize that for system exit codes, there are times when an event is neither a success (code 0) nor a failure (code 1). During processing where stream orders are dropped, some HUCs had no remaining reaches, others had mismatched reaches and others as had missing flowlines (reaches) relating to dissolved level paths (merging individual reaches as part of GMS). When these occur, we want to abort the HUC (unit) or branch processing, identify that they were aborted for specific reasons and continue. A new custom system exit code system was adding using python enums. Logging was enhanced to recognize that some exit codes were not a 0 or a 1 and process them differently.

2. Pathing and log management became an issue. It us not uncommon for tens or hundreds of thousands of branches to be processed. A new feature was to recognize what is happening with each branch or unit and have them easily found and recognizable. Futher, processing for failure (sys exit code of 1) are now copied into a unique folder as the occur to help with visualization of run time errors. Previously errors were not extracted until the end of the entire run which may be multiple days.

3. A minor correction was made when dissolved level paths were created with the new merged level path not always having a valid stream order value.

### File Additions

- `src/`
   - `utils/`
      - `fim_enums.py`:
         - A new class called `FIM_system_exit_codes` was added. This allows tracking and blocking of duplicate system exit codes when a custom system code is required.


### Changes

- `fim_run.sh`: Added the gms `non-zero-exit-code` system to `fim_run` to help uncover and isolate errors during processing. Errors recorded in log files within in the logs/unit folder are now copied into a new folder called `unit_errors`.

- `gms_run_branch.sh`:
    -  Minor adjustments to how the `non-zero-exit code` logs were created. Testing uncovered that previous versions were not always reliable. This is now stablized and enhanced.
    - In previous versions, only the `gms_unit.sh` was aware that **stream order filtering** was being done. Now all branch processing is also aware that filtering is in place. Processing in child files and classes can now make adjustments as/if required for stream order filtering.
    - Small output adjustments were made to help with overall screen and log readability.

- `gms_run_unit.sh`:
    - Minor adjustments to how the `non-zero-exit-code` logs were created similar to `gms_run_branch.sh.`
    - Small text corrections, formatting and output corrections were added.
    - A feature removing all log files at the start of the entire process run were added if the `overwrite` command line argument was added.

- `src/`
   - `filter_catchments_and_add_attributes.py`:
      - Some minor formatting and readability adjustments were added.
      - Additions were made to help this code be aware and responding accordingly if that stream order filtering has occurred. Previously recorded as bugs coming from this class, are now may recorded with the new custom exit code if applicable.

   - `run_by_unit.sh` (supporting fim_run.sh):
         - As a change was made to sub-process call to `filter_catchments_and_add_attributes.py` file, which is shared by gms, related to reach errors / events.

   - `split_flows.py`:
      - Some minor formatting and readability adjustments were added.
      - Additions were made to recognize the same type of errors as being described in other files related to stream order filtering issues.
      - A correction was made to be more precise and more explicit when a gms branch error existed. This was done to ensure that we were not letting other exceptions be trapped that were NOT related to stream flow filtering.

   - `time_and_tee_run_by_unit.sh`:
      - The new custom system exit codes was added. Note that the values of 61 (responding system code) are hardcoded instead of using the python based `Fim_system_exit_code` system. This is related to limited communication between python and bash.

   - `gms/`
      - `derive_level_paths.py`:
          - Was upgraded to use the new fim_enums.Fim_system_exit_codes system. This occurs when no streams / flows remain after filtering.  Without this upgrade, standard exceptions were being issued with minimal details for the error.
          - Minor adjustments to formatting for readability were made.

      - `generate_branch_list.py` :  Minor adjustments to formatting for readability were made.

      - `run_by_branch.sh`:
         - Some minor formatting and readability adjustments were added.
         - Additions to the subprocess call to `split_flows.py` were added so it was aware that branch filtering was being used. `split_flows.py` was one of the files that was throwing errors related to stream order filtering. A subprocess call to `filter_catchments_and_add_attributes.py` adjustment was also required for the same reason.

      - `run_by_unit.sh`:
         - Some minor formatting and readability adjustments were added.
         - An addition was made to help trap errors that might be triggered by `derive_level_paths.py` for `stream order filtering`.

      - `time_and_tee_run_by_branch.sh`:
         - A system was added recognize if an non successful system exit code was sent back from `run_by_branch`. This includes true errors of code 1 and other new custom system exit codes. Upon detection of non-zero-exit codes, log files are immediately copied into special folders for quicker and easier visibility. Previously errors were not brought forth until the entire process was completed which ranged fro hours up to 18 days. Note: System exit codes of 60 and 61 were hardcoded instead of using the values from the new  `FIM_system_exit_codes` due to limitation of communication between python and bash.

      - `time_and_tee_run_by_unit.sh`:
         - The same upgrade as described above in `time_and_tee_run_by_branch.sh` was applied here.
         - Minor readability and output formatting changes were made.

      - `todo.md`
         - An entry was removed from this list which talked about errors due to small level paths exactly as was fixed in this pull request set.

- `unit_tests/`
   - `gms/`
      - `derive_level_paths_unittests.py` :  Added a new unit test specifically testing this type of condition with a known HUC that triggered the branch errors previously described..
      - `derive_level_paths_params.json`:
           - Added a new node with a HUC number known to fail.
           - Changed pathing for unit test data pathing from `/data/outputs/gms_example_unit_tests` to `/data/outputs/fim_unit_test_data_do_not_remove`. The new folder is intended to be a more permanent folder for unit test data.
           - Some additional tests were added validating the argument for dropping stream orders.

### Unit Test File Additions:

- `unit_tests/`
   - `filter_catchments_and_add_attributes_unittests.py` and `filter_catchments_and_add_attributes_params.json`:

   - `split_flows_unittests.py' and `split_flows_params.json`

<br/><br/>

## v4.0.3.1 - 2022-03-10 - [PR #561](https://github.com/NOAA-OWP/inundation-mapping/pull/561)

Bug fixes to get the Alpha Test working in FIM 4.

### Changes

- `tools/sythesize_test_cases.py`: Fixed bugs that prevented multiple benchmark types in the same huc from running `run_test_case.py`.
- `tools/run_test_case.py`: Fixed mall bug for IFC benchmark.
- `tools/eval_plots.py`: Fixed Pandas query bugs.

<br/><br/>

## v4.0.3.0 - 2022-03-03 - [PR #550](https://github.com/NOAA-OWP/inundation-mapping/pull/550)

This PR ports the functionality of `usgs_gage_crosswalk.py` and `rating_curve_comparison.py` to FIM 4.

### Additions

- `src/`:
    - `usgs_gage_aggregate.py`: Aggregates all instances of `usgs_elev_table.csv` to the HUC level. This makes it easier to view the gages in each HUC without having to hunt through branch folders and easier for the Sierra Test to run at the HUC level.
    - `usgs_gage_unit_setup.py`: Assigns a branch to each USGS gage within a unit. The output of this module is `usgs_subset_gages.gpkg` at the HUC level containing the `levpa_id` attribute.

### Changes

- `gms_run_branch.sh`: Added a line to aggregate all `usgs_elev_table.csv` into the HUC directory level using `src/usgs_gage_aggregate.py`.
- `src/`:
    -  `gms/`
        - `run_by_branch.sh`: Added a block to run `src/usgs_gage_crosswalk.py`.
        - `run_by_unit.sh`: Added a block to run `src/usgs_gage_unit_setup.py`.
    - `usgs_gage_crosswalk.py`: Similar to it's functionality in FIM 3, this module snaps USGS gages to the stream network, samples the underlying DEMs, and writes the attributes to `usgs_elev_table.csv`. This CSV is later aggregated to the HUC level and eventually used in `tools/rating_curve_comparison.py`. Addresses #539
- `tools/rating_curve_comparison.py`: Updated Sierra Test to work with FIM 4 data structure.
- `unit_tests/`:
    - `rating_curve_comparison_unittests.py` & `rating_curve_comparison_params.json`: Unit test code and parameters for the Sierra Test.
    - `usgs_gage_crosswalk_unittests.py` & `usgs_gage_crosswalk_params.json`: Unit test code and parameters for `usgs_gage_crosswalk.py`
- `config/`:
    - `deny_gms_branches_default.lst` & `config/deny_gms_branches_min.lst`: Add `usgs_elev_table.csv` to the lists as a comment so it doesn't get deleted during cleanup.
    - `deny_gms_unit_default.lst`: Add `usgs_subset_gages.gpkg` to the lists as a comment so it doesn't get deleted during cleanup.

<br/><br/>

## v4.0.2.0 - 2022-03-02 - [PR #548](https://github.com/NOAA-OWP/inundation-mapping/pull/548)

Added a new optional system which allows an argument to be added to the `gms_run_unit.sh` command line to filter out stream orders 1 and 2 when calculating branches.

### Changes

- `gms_run_unit.sh`: Add the new optional `-s` command line argument. Inclusion of this argument means "drop stream orders 1 and 2".

- `src/gms`
   - `run_by_unit.sh`: Capture and forward the drop stream orders flag to `derive_level_paths.py`

   - `derive_level_paths.py`: Capture the drop stream order flag and working with `stream_branches.py` to include/not include loading nwm stream with stream orders 1 and 2.

   - `stream_branchs.py`: A correction was put in place to allow for the filter of branch attributes and values to be excluded. The `from_file` method has the functionality but was incomplete. This was corrected and how could accept the values from `derive_level_paths.py` to use the branch attribute of "order_" (gkpg field) and values excluded of [1,2] when optionally desired.

- `unit_tests/gms`
    - `derive_level_paths_unittests.py` and `derive_level_paths_params.py`: Updated for testing for the new "drop stream orders 1 and 2" feature. Upgrades were also made to earlier existing incomplete test methods to test more output conditions.

<br/><br/>

## v4.0.1.0 - 2022-02-02 - [PR #525](https://github.com/NOAA-OWP/cahaba/pull/525)

The addition of a very simple and evolving unit test system which has two unit tests against two py files.  This will set a precendence and will grow over time and may be automated, possibly during git check-in triggered. The embedded README.md has more details of what we currently have, how to use it, how to add new unit tests, and expected future enhancements.

### Additions

- `/unit_tests/` folder which has the following:

   - `clip_vectors_to_wbd_params.json`: A set of default "happy path" values that are expected to pass validation for the clip_vectors_to_wbd.py -> clip_vectors_to_wbd (function).

   - `clip_vectors_to_wbd_unittests.py`: A unit test file for src/clip_vectors_to_wbd.py. Incomplete but evolving.

   - `README.md`: Some information about how to create unit tests and how to use them.

   - `unit_tests_utils.py`: A python file where methods that are common to all unit tests can be placed.

   - `gms/derive_level_paths_params.json`: A set of default "happy path" values that are expected to pass validation for the derive_level_paths_params.py -> Derive_level_paths (function).

   - `gms/derive_level_paths_unittests.py`: A unit test file for `src/derive_level_paths.py`. Incomplete but evolving.

<br/><br/>

## v4.0.0.0 - 2022-02-01 - [PR #524](https://github.com/NOAA-OWP/cahaba/pull/524)

FIM4 builds upon FIM3 and allows for better representation of inundation through the reduction of artificial restriction of inundation at catchment boundaries.

More details will be made available through a publication by Aristizabal et. al. and will be included in the "Credits and References" section of the README.md, titled "Reducing Horton-Strahler Stream Order Can Enhance Flood Inundation Mapping Skill with Applications for the U.S. National Water Model."

### Additions

- `/src/gms`: A new directory containing scripts necessary to produce the FIM4 Height Above Nearest Drainage grids and synthetic rating curves needed for inundation mapping.
- `/tools/gms_tools`: A new directory containing scripts necessary to generate and evaluate inundation maps produced from FIM4 Height Above Nearest Drainage grids and synthetic rating curves.

<br/><br/>

## v3.0.24.3 - 2021-11-29 - [PR #488](https://github.com/NOAA-OWP/cahaba/pull/488)

Fixed projection issue in `synthesize_test_cases.py`.

### Changes

- `Pipfile`: Added `Pyproj` to `Pipfile` to specify a version that did not have the current projection issues.

<br/><br/>

## v3.0.24.2 - 2021-11-18 - [PR #486](https://github.com/NOAA-OWP/cahaba/pull/486)

Adding a new check to keep `usgs_elev_table.csv`, `src_base.csv`, `small_segments.csv` for runs not using the `-viz` flag. We unintentionally deleted some .csv files in `vary_mannings_n_composite.py` but need to maintain some of these for non `-viz` runs (e.g. `usgs_elev_table.csv` is used for sierra test input).

### Changes

- `fim_run.sh`: passing `-v` flag to `vary_mannings_n_composite.py` to determine which csv files to delete. Setting `$viz` = 0 for non `-v` runs.
- `src/vary_mannings_n_composite.py`: added `-v` input arg and if statement to check which .csv files to delete.
- `src/add_crosswalk.py`: removed deprecated barc variables from input args.
- `src/run_by_unit.sh`: removed deprecated barc variables from input args to `add_crosswalk.py`.

<br/><br/>

## v3.0.24.1 - 2021-11-17 - [PR #484](https://github.com/NOAA-OWP/cahaba/pull/484)

Patch to clean up unnecessary files and create better names for intermediate raster files.

### Removals

- `tools/run_test_case_gms.py`: Unnecessary file.

### Changes

- `tools/composite_ms_fr_inundation.py`: Clean up documentation and intermediate file names.
- `tools/run_test_case.py`: Remove unnecessary imports.

<br/><br/>

## v3.0.24.0 - 2021-11-08 - [PR #482](https://github.com/NOAA-OWP/cahaba/pull/482)

Adds `composite_ms_fr_inundation.py` to allow for the generation of an inundation map given a "flow file" CSV and full-resolution (FR) and mainstem (MS) relative elevation models, synthetic rating curves, and catchments rasters created by the `fim_run.sh` script.

### Additions
- `composite_ms_fr_inundation.py`: New module that is used to inundate both MS and FR FIM and composite the two inundation rasters.
- `/tools/gms_tools/`: Three modules (`inundate_gms.py`, `mosaic_inundation.py`, `overlapping_inundation.py`) ported from the GMS branch used to composite inundation rasters.

### Changes
- `inundation.py`: Added 2 exception classes ported from the GMS branch.

<br/><br/>

## v3.0.23.3 - 2021-11-04 - [PR #481](https://github.com/NOAA-OWP/cahaba/pull/481)
Includes additional hydraulic properties to the `hydroTable.csv`: `Number of Cells`, `SurfaceArea (m2)`, `BedArea (m2)`, `Volume (m3)`, `SLOPE`, `LENGTHKM`, `AREASQKM`, `Roughness`, `TopWidth (m)`, `WettedPerimeter (m)`. Also adds `demDerived_reaches_split_points.gpkg`, `flowdir_d8_burned_filled.tif`, and `dem_thalwegCond.tif` to `-v` whitelist.

### Changes
- `run_by_unit.sh`: Added `EXIT FLAG` tag and previous non-zero exit code tag to the print statement to allow log lookup.
- `add_crosswalk.py`: Added extra attributes to the hydroTable.csv. Includes a default `barc_on` and `vmann_on` (=False) attribute that is overwritten (=True) if SRC post-processing modules are run.
- `bathy_src_adjust_topwidth.py`: Overwrites the `barc_on` attribute where applicable and includes the BARC-modified Volume property.
- `vary_mannings_n_composite.py`: Overwrites the `vmann_on` attribute where applicable.
- `output_cleanup.py`: Adds new files to the `-v` whitelist.

<br/><br/>

## v3.0.23.2 - 2021-11-04 - [PR #480](https://github.com/NOAA-OWP/cahaba/pull/480)
Hotfix for `vary_manning_n_composite.py` to address null discharge values for non-CONUS hucs.

### Changes
- `vary_manning_n_composite.py`: Add numpy where clause to set final discharge value to the original value if `vmann=False`

<br/><br/>

## v3.0.23.1 - 2021-11-03 - [PR #479](https://github.com/NOAA-OWP/cahaba/pull/479)
Patches the API updater. The `params_calibrated.env` is replaced with `params_template.env` because the BARC and Multi-N modules supplant the calibrated values.

### Changes
- `api/node/updater/updater.py`: Changed `params_calibrated.env` to `params_template.env`

<br/><br/>

## v3.0.23.0 - 2021-10-31 - [PR #475](https://github.com/NOAA-OWP/cahaba/pull/475)

Moved the synthetic rating curve (SRC) processes from the `\tools` directory to `\src` directory to support post-processing in `fim_run.sh`. These SRC post-processing modules will now run as part of the default `fim_run.sh` workflow. Reconfigured bathymetry adjusted rating curve (BARC) module to use the 1.5yr flow from NWM v2 recurrence flow data in combination with the Bieger et al. (2015) regression equations with bankfull discharge predictor variable input.

### Additions
- `src/bathy_src_adjust_topwidth.py` --> New version of bathymetry adjusted rating curve (BARC) module that is configured to use the Bieger et al. (2015) regression equation with input bankfull discharge as the predictor variable (previous version used the drainage area version of the regression equations). Also added log output capability, added reconfigured output content in `src_full_crosswalked_BARC.csv` and `hydroTable.csv`, and included modifications to allow BARC to run as a post-processing step in `fim_run.sh`. Reminder: BARC is only configured for MS extent.

### Removals
- `config/params_calibrated.env` --> deprecated the calibrated roughness values by stream order with the new introduction of variable/composite roughness module
- `src/bathy_rc_adjust.py` --> deprecated the previous BARC version

### Changes
- `src/identify_src_bankfull.py` --> Moved this script from /tools to /src, added more doc strings, cleaned up output log, and reconfigured to allow execution from fim_run.sh post-processing.
- `src/vary_mannings_n_composite.py` --> Moved this script from /tools to /src, added more doc strings, cleaned up output log, added/reconfigured output content in src_full_crosswalked_vmann.csv and hydroTable.csv, and reconfigured to allow execution from fim_run.sh post-processing.
- `config/params_template.env` --> Added additional parameter/variables for input to `identify_src_bankfull.py`, `vary_mannings_n_composite.py`, and `bathy_src_adjust_topwidth.py`.
      - default BARC input: bankfull channel geometry derived from the Bieger et al. (2015) bankfull discharge regression equations
      - default bankfull flow input: NWM v2 1.5-year recurrence flows
      - default variable roughness input: global (all NWM feature_ids) roughness values of 0.06 for in-channel and 0.11 for max overbank
- `fim_run.sh` --> Added SRC post-processing calls after the `run_by_unit.sh` workflow
- `src/add_crosswalk.py` --> Removed BARC module call (moved to post-processing)
- `src/run_by_unit.sh` --> Removed old/unnecessary print statement.
      - **Note: reset exit codes to 0 for unnecessary processing flags.** Non-zero error codes in `run_by_unit.sh` prevent the `fim_run.sh` post-processing steps from running. This error handling issue will be more appropriately handled in a soon to be release enhancement.
- `tools/run_test_case.py` --> Reverted changes used during development process

<br/><br/>

## v3.0.22.8 - 2021-10-26 - [PR #471](https://github.com/NOAA-OWP/cahaba/pull/471)

Manually filtering segments from stream input layer to fix flow reversal of the MS River (HUC 08030100).

### Changes
- `clip_vectors_to_wbd.py`: Fixes bug where flow direction is reversed for HUC 08030100. The issue is resolved by filtering incoming stream segments that intersect with the elevation grid boundary.

<br/><br/>

## v3.0.22.7 - 2021-10-08 - [PR #467](https://github.com/NOAA-OWP/cahaba/pull/467)

These "tool" enhancements 1) delineate in-channel vs. out-of-channel geometry to allow more targeted development of key physical drivers influencing the SRC calculations (e.g. bathymetry & Manning’s n) #418 and 2) applies a variable/composite Manning’s roughness (n) using user provided csv with in-channel vs. overbank roughness values #419 & #410.

### Additions
- `identify_src_bankfull.p`: new post-processing tool that ingests a flow csv (e.g. NWM 1.5yr recurr flow) to approximate the bankfull STG and then calculate the channel vs. overbank proportions using the volume and hydraulic radius variables
- `vary_mannings_n_composite.py`: new post-processing tool that ingests a csv containing feature_id, channel roughness, and overbank roughness and then generates composite n values via the channel ratio variable

### Changes
- `eval_plots.py`: modified the plot legend text to display full label for development tests
- `inundation.py`: added new optional argument (-n) and corresponding function to produce a csv containing the stage value (and SRC variables) calculated from the flow to stage interpolation.

<br/><br/>

## v3.0.22.6 - 2021-09-13 - [PR #462](https://github.com/NOAA-OWP/cahaba/pull/462)

This new workflow ingests FIM point observations from users and “corrects” the synthetic rating curves to produce the desired FIM extent at locations where feedback is available (locally calibrate FIM).

### Changes
- `add_crosswalk.py`: added `NextDownID` and `order_` attributes to the exported `hydroTable.csv`. This will potentially be used in future enhancements to extend SRC changes to upstream/downstream catchments.
- `adjust_rc_with_feedback.py`: added a new workflow to perform the SRC modifications (revised discharge) using the existing HAND geometry variables combined with the user provided point location flow and stage data.
- `inundation_wrapper_custom_flow.py`: updated code to allow for huc6 processing to generate custom inundation outputs.

<br/><br/>

## v3.0.22.5 - 2021-09-08 - [PR #460](https://github.com/NOAA-OWP/cahaba/pull/460)

Patches an issue where only certain benchmark categories were being used in evaluation.

### Changes
- In `tools/tools_shared_variables.py`, created a variable `MAGNITUDE_DICT` to store benchmark category magnitudes.
- `synthesize_test_cases.py` imports `MAGNITUDE_DICT` and uses it to assign magnitudes.

<br/><br/>

## v3.0.22.4 - 2021-08-30 - [PR #456](https://github.com/NOAA-OWP/cahaba/pull/456)

Renames the BARC modified variables that are exported to `src_full_crosswalked.csv` to replace the original variables. The default/original variables are renamed with `orig_` prefix. This change is needed to ensure downstream uses of the `src_full_crosswalked.csv` are able to reference the authoritative version of the channel geometry variables (i.e. BARC-adjust where available).

### Changes
- In `src_full_crosswalked.csv`, default/original variables are renamed with `orig_` prefix and `SA_div` is renamed to `SA_div_flag`.

<br/><br/>

## v3.0.22.3 - 2021-08-27 - [PR #457](https://github.com/NOAA-OWP/cahaba/pull/457)

This fixes a bug in the `get_metadata()` function in `/tools/tools_shared_functions.py` that arose because of a WRDS update. Previously the `metadata_source` response was returned as independent variables, but now it is returned a list of strings. Another issue was observed where the `EVALUATED_SITES_CSV` variable was being misdefined (at least on the development VM) through the OS environmental variable setting.

### Changes
- In `tools_shared_functions.py`, changed parsing of WRDS `metadata_sources` to account for new list type.
- In `generate_categorical_fim_flows.py`, changed the way the `EVALUATED_SITES_CSV` path is defined from OS environmental setting to a relative path that will work within Docker container.

<br/><br/>

## v3.0.22.2 - 2021-08-26 - [PR #455](https://github.com/NOAA-OWP/cahaba/pull/455)

This merge addresses an issues with the bathymetry adjusted rating curve (BARC) calculations exacerbating single-pixel inundation issues for the lower Mississippi River. This fix allows the user to specify a stream order value that will be ignored in BARC calculations (reverts to using the original/default rating curve). If/when the "thalweg notch" issue is addressed, this change may be unmade.

### Changes
- Added new env variable `ignore_streamorders` set to 10.
- Added new BARC code to set the bathymetry adjusted cross-section area to 0 (reverts to using the default SRC values) based on the streamorder env variable.

<br/><br/>

## v3.0.22.1 - 2021-08-20 - [PR #447](https://github.com/NOAA-OWP/cahaba/pull/447)

Patches the minimum stream length in the template parameters file.

### Changes
- Changes `max_split_distance_meters` in `params_template.env` to 1500.

<br/><br/>

## v3.0.22.0 - 2021-08-19 - [PR #444](https://github.com/NOAA-OWP/cahaba/pull/444)

This adds a script, `adjust_rc_with_feedback.py`, that will be expanded  in future issues. The primary function that performs the HAND value and hydroid extraction is ingest_points_layer() but this may change as the overall synthetic rating curve automatic update machanism evolves.

### Additions
- Added `adjust_rc_with_feedback.py` with `ingest_points_layer()`, a function to extract HAND and hydroid values for use in an automatic synthetic rating curve updating mechanism.

<br/><br/>

## v3.0.21.0 - 2021-08-18 - [PR #433](https://github.com/NOAA-OWP/cahaba/pull/433)

General repository cleanup, made memory-profiling an optional flag, API's release feature now saves outputs.

### Changes
- Remove `Dockerfile.prod`, rename `Dockerfile.dev` to just `Dockerfile`, and remove `.dockerignore`.
- Clean up `Dockerfile` and remove any unused* packages or variables.
- Remove any unused* Python packages from the `Pipfile`.
- Move the `CHANGELOG.md`, `SECURITY.md`, and `TERMS.md` files to the `/docs` folder.
- Remove any unused* scripts in the `/tools` and `/src` folders.
- Move `tools/preprocess` scripts into `tools/`.
- Ensure all scripts in the `/src` folder have their code in functions and are being called via a `__main__` function (This will help with implementing memory profiling fully).
- Changed memory-profiling to be an option flag `-m` for `fim_run.sh`.
- Updated FIM API to save all outputs during a "release" job.

<br/><br/>

## v3.0.20.2 - 2021-08-13 - [PR #443](https://github.com/NOAA-OWP/cahaba/pull/443)

This merge modifies `clip_vectors_to_wbd.py` to check for relevant input data.

### Changes
- `clip_vectors_to_wbd.py` now checks that there are NWM stream segments within the buffered HUC boundary.
- `included_huc8_ms.lst` has several additional HUC8s.

<br/><br/>

## v3.0.20.1 - 2021-08-12 - [PR #442](https://github.com/NOAA-OWP/cahaba/pull/442)

This merge improves documentation in various scripts.

### Changes
This PR better documents the following:

- `inundate_nation.py`
- `synthesize_test_cases.py`
- `adjust_thalweg_lateral.py`
- `rem.py`

<br/><br/>

## v3.0.20.0 - 2021-08-11 - [PR #440](https://github.com/NOAA-OWP/cahaba/pull/440)

This merge adds two new scripts into `/tools/` for use in QAQC.

### Additions
- `inundate_nation.py` to produce inundation maps for the entire country for use in QAQC.
- `check_deep_flooding.py` to check for depths of inundation greater than a user-supplied threshold at specific areas defined by a user-supplied shapefile.

<br/><br/>

## v3.0.19.5 - 2021-07-19

Updating `README.md`.

<br/><br/>

## v3.0.19.4 - 2021-07-13 - [PR #431](https://github.com/NOAA-OWP/cahaba/pull/431)

Updating logging and fixing bug in vector preprocessing.

### Additions
- `fim_completion_check.py` adds message to docker log to log any HUCs that were requested but did not finish `run_by_unit.sh`.
- Adds `input_data_edits_changelog.txt` to the inputs folder to track any manual or version/location specific changes that were made to data used in FIM 3.

### Changes
- Provides unique exit codes to relevant domain checkpoints within `run_by_unit.sh`.
- Bug fixes in `reduce_nhd_stream_density.py`, `mprof plot` call.
- Improved error handling in `add_crosswalk.py`.

<br/><br/>

## v3.0.19.3 - 2021-07-09

Hot fix to `synthesize_test_cases`.

### Changes
- Fixed if/elif/else statement in `synthesize_test_cases.py` that resulted in only IFC data being evaluated.

<br/><br/>

## v3.0.19.2 - 2021-07-01 - [PR #429](https://github.com/NOAA-OWP/cahaba/pull/429)

Updates to evaluation scripts to allow for Alpha testing at Iowa Flood Center (IFC) sites. Also, `BAD_SITES` variable updates to omit sites not suitable for evaluation from metric calculations.

### Changes
- The `BAD_SITES` list in `tools_shared_variables.py` was updated and reasons for site omission are documented.
- Refactored `run_test_case.py`, `synthesize_test_cases.py`, `tools_shared_variables.py`, and `eval_plots.py` to allow for IFC comparisons.

<br/><br/>

## v3.0.19.1 - 2021-06-17 - [PR #417](https://github.com/NOAA-OWP/cahaba/pull/417)

Adding a thalweg profile tool to identify significant drops in thalweg elevation. Also setting lateral thalweg adjustment threshold in hydroconditioning.

### Additions
- `thalweg_drop_check.py` checks the elevation along the thalweg for each stream path downstream of MS headwaters within a HUC.

### Removals
- Removing `dissolveLinks` arg from `clip_vectors_to_wbd.py`.

### Changes
- Cleaned up code in `split_flows.py` to make it more readable.
- Refactored `reduce_nhd_stream_density.py` and `adjust_headwater_streams.py` to limit MS headwater points in `agg_nhd_headwaters_adj.gpkg`.
- Fixed a bug in `adjust_thalweg_lateral.py` lateral elevation replacement threshold; changed threshold to 3 meters.
- Updated `aggregate_vector_inputs.py` to log intermediate processes.

<br/><br/>

## v3.0.19.0 - 2021-06-10 - [PR #415](https://github.com/NOAA-OWP/cahaba/pull/415)

Feature to evaluate performance of alternative CatFIM techniques.

### Additions
- Added `eval_catfim_alt.py` to evaluate performance of alternative CatFIM techniques.

<br/><br/>

## v3.0.18.0 - 2021-06-09 - [PR #404](https://github.com/NOAA-OWP/cahaba/pull/404)

To help analyze the memory consumption of the Fim Run process, the python module `memory-profiler` has been added to give insights into where peak memory usage is with in the codebase.

In addition, the Dockerfile was previously broken due to the Taudem dependency removing the version that was previously being used by FIM. To fix this, and allow new docker images to be built, the Taudem version has been updated to the newest version on the Github repo and thus needs to be thoroughly tested to determine if this new version has affected the overall FIM outputs.

### Additions
- Added `memory-profiler` to `Pipfile` and `Pipfile.lock`.
- Added `mprof` (memory-profiler cli utility) call to the `time_and_tee_run_by_unit.sh` to create overall memory usage graph location in the `/logs/{HUC}_memory.png` of the outputs directory.
- Added `@profile` decorator to all functions within scripts used in the `run_by_unit.sh` script to allow for memory usage tracking, which is then recorded in the `/logs/{HUC}.log` file of the outputs directory.

### Changes
- Changed the Taudem version in `Dockerfile.dev` to `98137bb6541a0d0077a9c95becfed4e56d0aa0ac`.
- Changed all calls of python scripts in `run_by_unit.s` to be called with the `-m memory-profiler` argument to allow scripts to also track memory usage.

<br/><br/>

## v3.0.17.1 - 2021-06-04 - [PR #395](https://github.com/NOAA-OWP/cahaba/pull/395)

Bug fix to the `generate_nws_lid.py` script

### Changes
- Fixes incorrectly assigned attribute field "is_headwater" for some sites in the `nws_lid.gpkg` layer.
- Updated `agg_nhd_headwaters_adj.gpkg`, `agg_nhd_streams_adj.gpkg`, `nwm_flows.gpkg`, and `nwm_catchments.gpkg` input layers using latest NWS LIDs.

<br/><br/>

## v3.0.17.0 - 2021-06-04 - [PR #393](https://github.com/NOAA-OWP/cahaba/pull/393)
BARC updates to cap the bathy calculated xsec area in `bathy_rc_adjust.py` and allow user to choose input bankfull geometry.

### Changes

- Added new env variable to control which input file is used for the bankfull geometry input to bathy estimation workflow.
- Modified the bathymetry cross section area calculation to cap the additional area value so that it cannot exceed the bankfull cross section area value for each stream segment (bankfull value obtained from regression equation dataset).
- Modified the `rating_curve_comparison.py` plot output to always put the FIM rating curve on top of the USGS rating curve (avoids USGS points covering FIM).
- Created a new aggregate csv file (aggregates for all hucs) for all of the `usgs_elev_table.csv` files (one per huc).
- Evaluate the FIM Bathymetry Adjusted Rating Curve (BARC) tool performance using the estimated bankfull geometry dataset derived for the NWM route link dataset.

<br/><br/>

## v3.0.16.3 - 2021-05-21 - [PR #388](https://github.com/NOAA-OWP/cahaba/pull/388)

Enhancement and bug fixes to `synthesize_test_cases.py`.

### Changes
- Addresses a bug where AHPS sites without benchmark data were receiving a CSI of 0 in the master metrics CSV produced by `synthesize_test_cases.py`.
- Includes a feature enhancement to `synthesize_test_cases.py` that allows for the inclusion of user-specified testing versions in the master metrics CSV.
- Removes some of the print statements used by `synthesize_test_cases.py`.

<br/><br/>

## v3.0.16.2 - 2021-05-18 - [PR #384](https://github.com/NOAA-OWP/cahaba/pull/384)

Modifications and fixes to `run_test_case.py`, `eval_plots.py`, and AHPS preprocessing scripts.

### Changes
- Comment out return statement causing `run_test_case.py` to skip over sites/hucs when calculating contingency rasters.
- Move bad sites list and query statement used to filter out bad sites to the `tools_shared_variables.py`.
- Add print statements in `eval_plots.py` detailing the bad sites used and the query used to filter out bad sites.
- Update AHPS preprocessing scripts to produce a domain shapefile.
- Change output filenames produced in ahps preprocessing scripts.
- Update workarounds for some sites in ahps preprocessing scripts.

<br/><br/>

## v3.0.16.1 - 2021-05-11 - [PR #380](https://github.com/NOAA-OWP/cahaba/pull/380)

The current version of Eventlet used in the Connector module of the FIM API is outdated and vulnerable. This update bumps the version to the patched version.

### Changes
- Updated `api/node/connector/requirements.txt` to have the Eventlet version as 0.31.0

<br/><br/>

## v3.0.16.0 - 2021-05-07 - [PR #378](https://github.com/NOAA-OWP/cahaba/pull/378)

New "Release" feature added to the FIM API. This feature will allow for automated FIM, CatFIM, and relevant metrics to be generated when a new FIM Version is released. See [#373](https://github.com/NOAA-OWP/cahaba/issues/373) for more detailed steps that take place in this feature.

### Additions
- Added new window to the UI in `api/frontend/gui/templates/index.html`.
- Added new job type to `api/node/connector/connector.py` to allow these release jobs to run.
- Added additional logic in `api/node/updater/updater.py` to run the new eval and CatFIM scripts used in the release feature.

### Changes
- Updated `api/frontend/output_handler/output_handler.py` to allow for copying more broad ranges of file paths instead of only the `/data/outputs` directory.

<br/><br/>

## v3.0.15.10 - 2021-05-06 - [PR #375](https://github.com/NOAA-OWP/cahaba/pull/375)

Remove Great Lakes coastlines from WBD buffer.

### Changes
- `gl_water_polygons.gpkg` layer is used to mask out Great Lakes boundaries and remove NHDPlus HR coastline segments.

<br/><br/>

## v3.0.15.9 - 2021-05-03 - [PR #372](https://github.com/NOAA-OWP/cahaba/pull/372)

Generate `nws_lid.gpkg`.

### Additions
- Generate `nws_lid.gpkg` with attributes indicating if site is a headwater `nws_lid` as well as if it is co-located with another `nws_lid` which is referenced to the same `nwm_feature_id` segment.

<br/><br/>

## v3.0.15.8 - 2021-04-29 - [PR #371](https://github.com/NOAA-OWP/cahaba/pull/371)

Refactor NHDPlus HR preprocessing workflow. Resolves issue #238

### Changes
- Consolidate NHD streams, NWM catchments, and headwaters MS and FR layers with `mainstem` column.
- HUC8 intersections are included in the input headwaters layer.
- `clip_vectors_to_wbd.py` removes incoming stream segment from the selected layers.

<br/><br/>

## v3.0.15.7 - 2021-04-28 - [PR #367](https://github.com/NOAA-OWP/cahaba/pull/367)

Refactor synthesize_test_case.py to handle exceptions during multiprocessing. Resolves issue #351

### Changes
- refactored `inundation.py` and `run_test_case.py` to handle exceptions without using `sys.exit()`.

<br/><br/>

## v3.0.15.6 - 2021-04-23 - [PR #365](https://github.com/NOAA-OWP/cahaba/pull/365)

Implement CatFIM threshold flows to Sierra test and add AHPS benchmark preprocessing scripts.

### Additions
- Produce CatFIM flows file when running `rating_curve_get_usgs_gages.py`.
- Several scripts to preprocess AHPS benchmark data. Requires numerous file dependencies not available through Cahaba.

### Changes
- Modify `rating_curve_comparison.py` to ingest CatFIM threshold flows in calculations.
- Modify `eval_plots.py` to save all site specific bar plots in same parent directory instead of in subdirectories.
- Add variables to `env.template` for AHPS benchmark preprocessing.

<br/><br/>

## v3.0.15.5 - 2021-04-20 - [PR #363](https://github.com/NOAA-OWP/cahaba/pull/363)

Prevent eval_plots.py from erroring out when spatial argument enabled if certain datasets not analyzed.

### Changes
- Add check to make sure analyzed dataset is available prior to creating spatial dataset.

<br/><br/>

## v3.0.15.4 - 2021-04-20 - [PR #356](https://github.com/NOAA-OWP/cahaba/pull/356)

Closing all multiprocessing Pool objects in repo.

<br/><br/>

## v3.0.15.3 - 2021-04-19 - [PR #358](https://github.com/NOAA-OWP/cahaba/pull/358)

Preprocess NHDPlus HR rasters for consistent projections, nodata values, and convert from cm to meters.

### Additions
- `preprocess_rasters.py` reprojects raster, converts to meters, and updates nodata value to -9999.
- Cleaned up log messages from `bathy_rc_adjust.py` and `usgs_gage_crosswalk.py`.
- Outputs paths updated in `generate_categorical_fim_mapping.py` and `generate_categorical_fim.py`.
- `update_raster_profile` cleans up raster crs, blocksize, nodata values, and converts elevation grids from cm to meters.
- `reproject_dem.py` imports gdal to reproject elevation rasters because an error was occurring when using rasterio.

### Changes
- `burn_in_levees.py` replaces the `gdal_calc.py` command to resolve inconsistent outputs with burned in levee values.

<br/><br/>

## v3.0.15.2 - 2021-04-16 - [PR #359](https://github.com/NOAA-OWP/cahaba/pull/359)

Hotfix to preserve desired files when production flag used in `fim_run.sh`.

### Changes

- Fixed production whitelisted files.

<br/><br/>

## v3.0.15.1 - 2021-04-13 - [PR #355](https://github.com/NOAA-OWP/cahaba/pull/355)

Sierra test considered all USGS gage locations to be mainstems even though many actually occurred with tributaries. This resulted in unrealistic comparisons as incorrect gages were assigned to mainstems segments. This feature branch identifies gages that are on mainstems via attribute field.

### Changes

- Modifies `usgs_gage_crosswalk.py` to filter out gages from the `usgs_gages.gpkg` layer such that for a "MS" run, only consider gages that contain rating curve information (via `curve` attribute) and are also mainstems gages (via `mainstems` attribute).
- Modifies `usgs_gage_crosswalk.py` to filter out gages from the `usgs_gages.gpkg` layer such that for a "FR" run, only consider gages that contain rating curve information (via `curve` attribute) and are not mainstems gages (via `mainstems` attribute).
- Modifies how mainstems segments are determined by using the `nwm_flows_ms.gpkg` as a lookup to determine if the NWM segment specified by WRDS for a gage site is a mainstems gage.

### Additions

- Adds a `mainstem` attribute field to `usgs_gages.gpkg` that indicates whether a gage is located on a mainstems river.
- Adds `NWM_FLOWS_MS` variable to the `.env` and `.env.template` files.
- Adds the `extent` argument specified by user when running `fim_run.sh` to `usgs_gage_crosswalk.py`.

<br/><br/>

## v3.0.15.0 - 2021-04-08 - [PR #340](https://github.com/NOAA-OWP/cahaba/pull/340)

Implementing a prototype technique to estimate the missing bathymetric component in the HAND-derived synthetic rating curves. The new Bathymetric Adjusted Rating Curve (BARC) function is built within the `fim_run.sh` workflow and will ingest bankfull geometry estimates provided by the user to modify the cross section area used in the synthetic rating curve generation.

### Changes
 - `add_crosswalk.py` outputs the stream order variables to `src_full_crosswalked.csv` and calls the new `bathy_rc_adjust.py` if bathy env variable set to True and `extent=MS`.
 - `run_by_unit.sh` includes a new csv outputs for reviewing BARC calculations.
 - `params_template.env` & `params_calibrated.env` contain new BARC function input variables and on/off toggle variable.
 - `eval_plots.py` now includes additional AHPS eval sites in the list of "bad_sites" (flagged issues with MS flowlines).

### Additions
 - `bathy_rc_adjust.py`:
    - Imports the existing synthetic rating curve table and the bankfull geometry input data (topwidth and cross section area per COMID).
    - Performs new synthetic rating curve calculations with bathymetry estimation modifications.
    - Flags issues with the thalweg-notch artifact.

<br/><br/>

## v3.0.14.0 - 2021-04-05 - [PR #338](https://github.com/NOAA-OWP/cahaba/pull/338)

Create tool to retrieve rating curves from USGS sites and convert to elevation (NAVD88). Intended to be used as part of the Sierra Test.

### Changes
 - Modify `usgs_gage_crosswalk.py` to:
    1) Look for `location_id` instead of `site_no` attribute field in `usgs_gages.gpkg` file.
    2) Filter out gages that do not have rating curves included in the `usgs_rating_curves.csv`.
 - Modify `rating_curve_comparison.py` to perform a check on the age of the user specified `usgs_rating_curves.csv` and alert user to the age of the file and recommend updating if file is older the 30 days.

### Additions
 - Add `rating_curve_get_usgs_curves.py`. This script will generate the following files:
     1) `usgs_rating_curves.csv`: A csv file that contains rating curves (including converted to NAVD88 elevation) for USGS gages in a format that is compatible with  `rating_curve_comparisons.py`. As it is is currently configured, only gages within CONUS will have rating curve data.
     2) `log.csv`: A log file that records status for each gage and includes error messages.
     3) `usgs_gages.gpkg`: A geospatial layer (in FIM projection) of all active USGS gages that meet a predefined criteria. Additionally, the `curve` attribute indicates whether a rating curve is found in the `usgs_rating_curves.csv`. This spatial file is only generated if the `all` option is passed with the `-l` argument.

<br/><br/>

## v3.0.13.0 - 2021-04-01 - [PR #332](https://github.com/NOAA-OWP/cahaba/pull/332)

Created tool to compare synthetic rating curve with benchmark rating curve (Sierra Test).

### Changes
 - Update `aggregate_fim_outputs.py` call argument in `fim_run.sh` from 4 jobs to 6 jobs, to optimize API performance.
 - Reroutes median elevation data from `add_crosswalk.py` and `rem.py` to new file (depreciating `hand_ref_elev_table.csv`).
 - Adds new files to `viz_whitelist` in `output_cleanup.py`.

### Additions
 - `usgs_gage_crosswalk.py`: generates `usgs_elev_table.csv` in `run_by_unit.py` with elevation and additional attributes at USGS gages.
 - `rating_curve_comparison.py`: post-processing script to plot and calculate metrics between synthetic rating curves and USGS rating curve data.

<br/><br/>

## v3.0.12.1 - 2021-03-31 - [PR #336](https://github.com/NOAA-OWP/cahaba/pull/336)

Fix spatial option in `eval_plots.py` when creating plots and spatial outputs.

### Changes
 - Removes file dependencies from spatial option. Does require the WBD layer which should be specified in `.env` file.
 - Produces outputs in a format consistent with requirements needed for publishing.
 - Preserves leading zeros in huc information for all outputs from `eval_plots.py`.

### Additions
 - Creates `fim_performance_points.shp`: this layer consists of all evaluated ahps points (with metrics). Spatial data retrieved from WRDS on the fly.
 - Creates `fim_performance_polys.shp`: this layer consists of all evaluated huc8s (with metrics). Spatial data retrieved from WBD layer.

<br/><br/>

## v3.0.12.0 - 2021-03-26 - [PR #327](https://github.com/NOAA-OWP/cahaba/pull/237)

Add more detail/information to plotting capabilities.

### Changes
 - Merge `plot_functions.py` into `eval_plots.py` and move `eval_plots.py` into the tools directory.
 - Remove `plots` subdirectory.

### Additions
 - Optional argument to create barplots of CSI for each individual site.
 - Create a csv containing the data used to create the scatterplots.

<br/><br/>

## v3.0.11.0 - 2021-03-22 - [PR #319](https://github.com/NOAA-OWP/cahaba/pull/298)

Improvements to CatFIM service source data generation.

### Changes
 - Renamed `generate_categorical_fim.py` to `generate_categorical_fim_mapping.py`.
 - Updated the status outputs of the `nws_lid_sites layer` and saved it in the same directory as the `merged catfim_library layer`.
 - Additional stability fixes (such as improved compatability with WRDS updates).

### Additions
 - Added `generate_categorical_fim.py` to wrap `generate_categorical_fim_flows.py` and `generate_categorical_fim_mapping.py`.
 - Create new `nws_lid_sites` shapefile located in same directory as the `catfim_library` shapefile.

<br/><br/>

## v3.0.10.1 - 2021-03-24 - [PR #320](https://github.com/NOAA-OWP/cahaba/pull/320)

Patch to synthesize_test_cases.py.

### Changes
 - Bug fix to `synthesize_test_cases.py` to allow comparison between `testing` version and `official` versions.

<br/><br/>

## v3.0.10.0 - 2021-03-12 - [PR #298](https://github.com/NOAA-OWP/cahaba/pull/298)

Preprocessing of flow files for Categorical FIM.

### Additions
 - Generate Categorical FIM flow files for each category (action, minor, moderate, major).
 - Generate point shapefile of Categorical FIM sites.
 - Generate csv of attribute data in shapefile.
 - Aggregate all shapefiles and csv files into one file in parent directory.
 - Add flood of record category.

 ### Changes
 - Stability fixes to `generate_categorical_fim.py`.

<br/><br/>

## v3.0.9.0 - 2021-03-12 - [PR #297](https://github.com/NOAA-OWP/cahaba/pull/297)

Enhancements to FIM API.

### Changes
 - `fim_run.sh` can now be run with jobs in parallel.
 - Viz post-processing can now be selected in API interface.
 - Jobs table shows jobs that end with errors.
 - HUC preset lists can now be selected in interface.
 - Better `output_handler` file writing.
 - Overall better restart and retry handlers for networking problems.
 - Jobs can now be canceled in API interface.
 - Both FR and MS configs can be selected for a single job.

<br/><br/>

## v3.0.8.2 - 2021-03-11 - [PR #296](https://github.com/NOAA-OWP/cahaba/pull/296)

Enhancements to post-processing for Viz-related use-cases.

### Changes
 - Aggregate grids are projected to Web Mercator during `-v` runs in `fim_run.sh`.
 - HUC6 aggregation is parallelized.
 - Aggregate grid blocksize is changed from 256 to 1024 for faster postprocessing.

<br/><br/>

## v3.0.8.1 - 2021-03-10 - [PR #302](https://github.com/NOAA-OWP/cahaba/pull/302)

Patched import issue in `tools_shared_functions.py`.

### Changes
 - Changed `utils.` to `tools_` in `tools_shared_functions.py` after recent structural change to `tools` directory.

<br/><br/>

## v3.0.8.0 - 2021-03-09 - [PR #279](https://github.com/NOAA-OWP/cahaba/pull/279)

Refactored NWS Flood Categorical HAND FIM (CatFIM) pipeline to open source.

### Changes
 - Added `VIZ_PROJECTION` to `shared_variables.py`.
 - Added missing library referenced in `inundation.py`.
 - Cleaned up and converted evaluation scripts in `generate_categorical_fim.py` to open source.
 - Removed `util` folders under `tools` directory.

<br/><br/>

## v3.0.7.1 - 2021-03-02 - [PR #290](https://github.com/NOAA-OWP/cahaba/pull/290)

Renamed benchmark layers in `test_cases` and updated variable names in evaluation scripts.

### Changes
 - Updated `run_test_case.py` with new benchmark layer names.
 - Updated `run_test_case_calibration.py` with new benchmark layer names.

<br/><br/>

## v3.0.7.0 - 2021-03-01 - [PR #288](https://github.com/NOAA-OWP/cahaba/pull/288)

Restructured the repository. This has no impact on hydrological work done in the codebase and is simply moving files and renaming directories.

### Changes
 - Moved the contents of the `lib` folder to a new folder called `src`.
 - Moved the contents of the `tests` folder to the `tools` folder.
 - Changed any instance of `lib` or `libDir` to `src` or `srcDir`.

<br/><br/>

## v3.0.6.0 - 2021-02-25 - [PR #276](https://github.com/NOAA-OWP/cahaba/pull/276)

Enhancement that creates metric plots and summary statistics using metrics compiled by `synthesize_test_cases.py`.

### Additions
 - Added `eval_plots.py`, which produces:
    - Boxplots of CSI, FAR, and POD/TPR
    - Barplot of aggregated CSI scores
    - Scatterplot of CSI comparing two FIM versions
    - CSV of aggregated statistics (CSI, FAR, POD/TPR)
    - CSV of analyzed data and analyzed sites

<br/><br/>

## v3.0.5.3 - 2021-02-23 - [PR #275](https://github.com/NOAA-OWP/cahaba/pull/275)

Bug fixes to new evaluation code.

### Changes

 - Fixed a bug in `synthesize_test_cases.py` where the extent (MS/FR) was not being written to merged metrics file properly.
 - Fixed a bug in `synthesize_test_cases.py` where only BLE test cases were being written to merged metrics file.
 - Removed unused imports from `inundation.py`.
 - Updated README.md

<br/><br/>

## v3.0.5.2 - 2021-02-23 - [PR #272](https://github.com/NOAA-OWP/cahaba/pull/272)

Adds HAND synthetic rating curve (SRC) datum elevation values to `hydroTable.csv` output.

### Changes

 - Updated `add_crosswalk.py` to included "Median_Thal_Elev_m" variable outputs in `hydroTable.csv`.
 - Renamed hydroid attribute in `rem.py` to "Median" in case we want to include other statistics in the future (e.g. min, max, range etc.).

<br/><br/>
## v3.0.5.1 - 2021-02-22

Fixed `TEST_CASES_DIR` path in `tests/utils/shared_variables.py`.

### Changes

 - Removed `"_new"` from `TEST_CASES_DIR` variable.

<br/><br/>

## v3.0.5.0 - 2021-02-22 - [PR #267](https://github.com/NOAA-OWP/cahaba/pull/267)

Enhancements to allow for evaluation at AHPS sites, the generation of a query-optimized metrics CSV, and the generation of categorical FIM. This merge requires that the `/test_cases` directory be updated for all machines performing evaluation.

### Additions

 - `generate_categorical_fim.py` was added to allow production of NWS Flood Categorical HAND FIM (CatFIM) source data. More changes on this script are to follow in subsequent branches.

### Removals

 - `ble_autoeval.sh` and `all_ble_stats_comparison.py` were deleted because `synthesize_test_cases.py` now handles the merging of metrics.
 - The code block in `run_test_case.py` that was responsible for printing the colored metrics to screen has been commented out because of the new scale of evaluations (formerly in `run_test_case.py`, now in `shared_functions.py`)
 - Remove unused imports from inundation wrappers in `/tools`.

### Changes

 - Updated `synthesize_test_cases.py` to allow for AHPS site evaluations.
 - Reorganized `run_test_case.py` by moving more functions into `shared_functions.py`.
 - Created more shared variables in `shared_variables.py` and updated import statements in relevant scripts.

<br/><br/>

## v3.0.4.4 - 2021-02-19 - [PR #266](https://github.com/NOAA-OWP/cahaba/pull/266)

Rating curves for short stream segments are replaced with rating curves from upstream/downstream segments.

### Changes

 - Short stream segments are identified and are reassigned the channel geometry from upstream/downstream segment.
 - `fossid` renamed to `fimid` and the attribute's starting value is now 1000 to avoid HydroIDs with leading zeroes.
 - Addresses issue where HydroIDs were not included in final hydrotable.
 - Added `import sys` to `inundation.py` (missing from previous feature branch).
 - Variable names and general workflow are cleaned up.

<br/><br/>

## v3.0.4.3 - 2021-02-12 - [PR #254](https://github.com/NOAA-OWP/cahaba/pull/254)

Modified `rem.py` with a new function to output HAND reference elev.

### Changes

 - Function `make_catchment_hydroid_dict` creates a df of pixel catchment ids and overlapping hydroids.
 - Merge hydroid df and thalweg minimum elevation df.
 - Produces new output containing all catchment ids and min thalweg elevation value named `hand_ref_elev_table.csv`.
 - Overwrites the `demDerived_reaches_split.gpk` layer by adding additional attribute `Min_Thal_Elev_meters` to view the elevation value for each hydroid.

<br/><br/>

## v3.0.4.2 - 2021-02-12 - [PR #255](https://github.com/NOAA-OWP/cahaba/pull/255)

Addresses issue when running on HUC6 scale.

### Changes

 - `src.json` should be fixed and slightly smaller by removing whitespace.
 - Rasters are about the same size as running fim as huc6 (compressed and tiled; aggregated are slightly larger).
 - Naming convention and feature id attribute are only added to the aggregated hucs.
 - HydroIDs are different for huc6 vs aggregated huc8s mostly due to forced split at huc boundaries (so long we use consistent workflow it shouldn't matter).
 - Fixed known issue where sometimes an incoming stream is not included in the final selection will affect aggregate outputs.

<br/><br/>

## v3.0.4.1 - 2021-02-12 - [PR #261](https://github.com/NOAA-OWP/cahaba/pull/261)

Updated MS Crosswalk method to address gaps in FIM.

### Changes

 - Fixed typo in stream midpoint calculation in `split_flows.py` and `add_crosswalk.py`.
 - `add_crosswalk.py` now restricts the MS crosswalk to NWM MS catchments.
 - `add_crosswalk.py` now performs a secondary MS crosswalk selection by nearest NWM MS catchment.

<br/><br/>

## v3.0.4.0 - 2021-02-10 - [PR #256](https://github.com/NOAA-OWP/cahaba/pull/256)

New python script "wrappers" for using `inundation.py`.

### Additions

 - Created `inundation_wrapper_nwm_flows.py` to produce inundation outputs using NWM recurrence flows: 1.5 year, 5 year, 10 year.
 - Created `inundation_wrapper_custom_flow.py` to produce inundation outputs with user-created flow file.
 - Created new `tools` parent directory to store `inundation_wrapper_nwm_flows.py` and  `inundation_wrapper_custom_flow.py`.

<br/><br/>

## v3.0.3.1 - 2021-02-04 - [PR #253](https://github.com/NOAA-OWP/cahaba/pull/253)

Bug fixes to correct mismatched variable name and file path.

### Changes

 - Corrected variable name in `fim_run.sh`.
 - `acquire_and_preprocess_inputs.py` now creates `huc_lists` folder and updates file path.

<br/><br/>

## v3.0.3.0 - 2021-02-04 - [PR #227](https://github.com/NOAA-OWP/cahaba/pull/227)

Post-process to aggregate FIM outputs to HUC6 scale.

### Additions

 - Viz outputs aggregated to HUC6 scale; saves outputs to `aggregate_fim_outputs` folder.

### Changes

 - `split_flows.py` now splits streams at HUC8 boundaries to ensure consistent catchment boundaries along edges.
 - `aggregate_fim_outputs.sh` has been depreciated but remains in the repo for potential FIM 4 development.
 - Replaced geopandas driver arg with getDriver throughout repo.
 - Organized parameters in environment files by group.
 - Cleaned up variable names in `split_flows.py` and `build_stream_traversal.py`.
 - `build_stream_traversal.py` is now assigning HydroID by midpoint instead centroid.
 - Cleanup of `clip_vectors_to_wbd.py`.

<br/><br/>

## v3.0.2.0 - 2021-01-25 - [PR #218](https://github.com/NOAA-OWP/cahaba/pull/218)

Addition of an API service to schedule, run and manage `fim_run` jobs through a user-friendly web interface.

### Additions

 - `api` folder that contains all the codebase for the new service.

<br/><br/>

## v3.0.1.0 - 2021-01-21 - [PR #206](https://github.com/NOAA-OWP/cahaba/pull/206)

Preprocess MS and FR stream networks

### Changes

 - Headwater stream segments geometries are adjusted to align with with NWM streams.
 - Incoming streams are selected using intersection points between NWM streams and HUC4 boundaries.
 - `clip_vectors_to_wbd.py` handles local headwaters.
 - Removes NHDPlus features categorized as coastline and underground conduit.
 - Added streams layer to production whitelist.
 - Fixed progress bar in `lib/acquire_and_preprocess_inputs.py`.
 - Added `getDriver` to shared `functions.py`.
 - Cleaned up variable names and types.

<br/><br/>

## v3.0.0.4 - 2021-01-20 - [PR #230](https://github.com/NOAA-OWP/cahaba/pull/230)

Changed the directory where the `included_huc*.lst` files are being read from.

### Changes

 - Changed the directory where the `included_huc*.lst` files are being read from.

<br/><br/>

## v3.0.0.3 - 2021-01-14 - [PR #210](https://github.com/NOAA-OWP/cahaba/pull/210)

Hotfix for handling nodata value in rasterized levee lines.

### Changes

 - Resolves bug for HUCs where `$ndv > 0` (Great Lakes region).
 - Initialize the `nld_rasterized_elev.tif` using a value of `-9999` instead of `$ndv`.

 <br/><br/>

## v3.0.0.2 - 2021-01-06 - [PR #200](https://github.com/NOAA-OWP/cahaba/pull/200)

Patch to address AHPSs mapping errors.

### Changes

 - Checks `dtype` of `hydroTable.csv` columns to resolve errors caused in `inundation.py` when joining to flow forecast.
 - Exits `inundation.py` when all hydrotable HydroIDs are lake features.
 - Updates path to latest AHPs site layer.
 - Updated [readme](https://github.com/NOAA-OWP/cahaba/commit/9bffb885f32dfcd95978c7ccd2639f9df56ff829)

<br/><br/>

## v3.0.0.1 - 2020-12-31 - [PR #184](https://github.com/NOAA-OWP/cahaba/pull/184)

Modifications to build and run Docker image more reliably. Cleanup on some pre-processing scripts.

### Changes

 - Changed to noninteractive install of GRASS.
 - Changed some paths from relative to absolute and cleaned up some python shebang lines.

### Notes
 - `aggregate_vector_inputs.py` doesn't work yet. Need to externally download required data to run fim_run.sh

 <br/><br/>

## v3.0.0.0 - 2020-12-22 - [PR #181](https://github.com/NOAA-OWP/cahaba/pull/181)

The software released here builds on the flood inundation mapping capabilities demonstrated as part of the National Flood Interoperability Experiment, the Office of Water Prediction's Innovators Program and the National Water Center Summer Institute. The flood inundation mapping software implements the Height Above Nearest Drainage (HAND) algorithm and incorporates community feedback and lessons learned over several years. The software has been designed to meet the requirements set by stakeholders interested in flood prediction and has been developed in partnership with several entities across the water enterprise.<|MERGE_RESOLUTION|>--- conflicted
+++ resolved
@@ -1,7 +1,6 @@
 All notable changes to this project will be documented in this file.
 We follow the [Semantic Versioning 2.0.0](http://semver.org/) format.
 
-<<<<<<< HEAD
 
 ## v4.5.x.x - 2024-10-17 - [PR#1320](https://github.com/NOAA-OWP/inundation-mapping/pull/1320)
 
@@ -12,10 +11,6 @@
 ### Changes
 `fim_post_processing.sh`: fix as described.
 
-
-<br/><br/>
-
-=======
 ## v4.5.11.2 - 2024-10-25 - [PR#1322](https://github.com/NOAA-OWP/inundation-mapping/pull/1322)
 
 For security reasons, we needed to create a docker image that does not use the root user in anyway. The new `Dockerfile.prod` file is to be used when we want to use a non-root user. The  original `Dockerfile` has been renamed to `Dockerfile.dev` and will continue to use it's root users which has no problems with interacting with external mounts.
@@ -38,7 +33,7 @@
 - `fim_process_unit_wb.sh`: Change for the new `Dockerfile.prod` for permissions.
 
 <br/><br/>
->>>>>>> 789618de
+
 
 
 ## v4.5.11.1 - 2024-10-16 - [PR#1318](https://github.com/NOAA-OWP/inundation-mapping/pull/1318)
