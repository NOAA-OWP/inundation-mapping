All notable changes to this project will be documented in this file.
We follow the [Semantic Versioning 2.0.0](http://semver.org/) format.

<<<<<<< HEAD
## v4.4.2.0 - 2023-09-20 - [PR#993](https://github.com/NOAA-OWP/inundation-mapping/pull/993)

Resolves the causes of two warnings in pandas and geopandas: (1) `FutureWarning` from taking the `int()` of single-length Series and (2) `SettingWithCopyWarning` resulting from the use of `inplace=True`.

### Changes

Removed `inplace=True` from
- `data/`
    - `usgs/preprocess_ahps_usgs.py`
    - `write_parquet_from_calib_pts.py`
- `src/`
    - `add_crosswalk.py`
    - `bathy_src_adjust_topwidth.py`
    - `clip_vectors_to_wbd.py`
    - `crosswalk_nwm_demDerived.py`
    - `derive_level_paths.py`
    - `finalize_srcs.py`
    - `identify_src_bankfull.py`
    - `src_adjust_usgs_rating.py`
    - `src_roughness_optimization.py`
    - `stream_branches.py`
    - `subdiv_chan_obank_src.py`
    - `subset_catch_list_by_branch_id.py`
    - `usgs_gage_unit_setup.py`
    - `utils/shared_functions.py`
- `tools/`
    - `adjust_rc_with_feedback.py`
    - `aggregate_csv_files.py`
    - `combine_crosswalk_tables.py`
    - `eval_plots_stackedbar.py`
    - `inundation.py`
    - `make_boxes_from_bounds.py`
    - `mosaic_inundation.py`
    - `plots.py`
    - `rating_curve_comparison.py`
    - `vary_mannings_n_composite.py`

Fixed single-length Series in
- `src/`
    - `split_flows.py`
    - `stream_branches.py`

- ``src/stream_branches.py``: Fixed class methods
=======
## v4.4.1.1 - 2023-09-20 - [PR#992](https://github.com/NOAA-OWP/inundation-mapping/pull/992)

Fixes errors caused when a GeoDataFrame contains a `MultiLineString` geometry instead of a `LineString`. Update black force-exclude list.

### Changes

- `src/`
    `split_flows.py` and `stream_branches.py`: Converts `MultiLineString` geometry into `LineString`s.
- `pyproject.toml` : Add three files in `src/` to exclude list.
>>>>>>> b6ef9b57

<br/><br/>

## v4.4.1.0 - 2023-09-18 - [PR#988](https://github.com/NOAA-OWP/inundation-mapping/pull/988)

Format code using `black` formatter, incorporate `isort` package to sort import statements,
and adhere all code to PEP8 Style Guide using the `flake8` package. Remove deprecated files.
Set up git pre-commit hooks.

Not all files were modified, however, to avoid individually listing each file here, the `/*` convention
is used to denote that almost every file in those directories were formatted and linted.

### Changes

- `.gitattributes`: Add newline at EOF.
- `.github/*`: 
- `.gitignore`: Trim extra last line.
- `CONTRIBUTING.md`: Update contributing guidelines.
- `Dockerfile`: Update PYTHONPATH to point to correct `unit_tests` directory.
- `Pipfile`: Add flake8, black, pyproject-flake8, pre-commit, isort packages
- `Pipfile.lock`: Update to correspond with new packages in Pipfile 
- `README.md` : Update link to wiki, trim whitespace.
- `config/*`
- `data/*`
- `docs/*`
- `fim_pipeline.sh` : Clean up usage statement
- `fim_post_processing.sh`: Update usage statement
- `fim_pre_processing.sh`: Update usage statement.
- `fim_process_unit_wb.sh`: Make usage functional, combine usage and comments.
- `src/*`
- `tools/*`
- `unit_tests/*`: The directory name where the unit test data must reside was changed from
`fim_unit_test_data_do_not_remove` => `unit_test_data`

### Additions

- `pyproject.toml`: Configuration file
- `.pre-commit-config.yaml`: Initialize git pre-commit hooks
- `tools/hash_compare.py`: Carson's hash compare script added to compare files or directories 
in which we do not expect any changes.

### Removals

- `data/nws/preprocess_ahps_nws.py`
- `src/adjust_headwater_streams.py`
- `src/aggregate_vector_inputs.py`
- `src/utils/reproject_dem.py`
- `tools/code_standardizer/*`: Incorporated "code_standardizer" into base level Dockerfile.
- `tools/compile_comp_stats.py`
- `tools/compile_computational_stats.py`
- `tools/consolidate_metrics.py`
- `tools/copy_test_case_folders.py`
- `tools/cygnss_preprocessing.py`
- `tools/nesdis_preprocessing.py`
- `tools/plots/*`: Duplicate and unused directory.
- `.isort.cfg`: Incorporated into `pyproject.toml`

<br/><br/>

## v4.4.0.1 - 2023-09-06 - [PR#987](https://github.com/NOAA-OWP/inundation-mapping/pull/987)

Corrects a bug in `src/usgs_gage_unit_setup.py` that causes incorrect values to populate a table, generating an error in `src/usgs_gage_crosswalk.py`.

### Changes

- `src/usgs_gage_unit_setup.py`: Changes `self.gages.location_id.fillna(usgs_gages.nws_lid, inplace=True)` to `self.gages.location_id.fillna(self.gages.nws_lid, inplace=True)`

<br/><br/>

## v4.4.0.0 - 2023-09-01 - [PR#965](https://github.com/NOAA-OWP/inundation-mapping/pull/965)

This feature branch includes new functionality to perform an additional layer of HAND SRC calibration using ras2fim rating curve and point data. The calibration workflow for ras2fim data follows the same general logic as the existing USGS rating curve calibration routine.

### Additions

- `src/src_adjust_ras2fim_rating.py`: New python script to perform the data prep steps for running the SRC calibration routine:
1) merge the `ras_elev_table.csv` data and the ras2fim cross section rating curve data (`reformat_ras_rating_curve_table.csv`)
2) sample the ras2fim rating curve at NWM recurrence flow intervals (2, 5, 10, 25, 50, 100yr)
3) pass inputs to the `src_roughness_optimization.py` workflow

### Changes

- `config/deny_branches.lst`: Added `ras_elev_table.csv` to keep list. Needed for `fim_post_processing.sh`
- `config/deny_unit.lst`: Added `ras_elev_table.csv` to keep list. Needed for `fim_post_processing.sh`
- `config/params_template.env`: Added new block for ras2fim SRC calibration parameters (can turn on/off each of the three SRC calibration routines individually); also reconfigured docstrings for calibration parameters)
- `fim_post_processing.sh`: Added routines to create ras2fim calibration data and then run the SRC calibration workflow with ras2fim data
- `src/add_crosswalk.py`: Added placeholder variable (`calb_coef_ras2fim`) in all `hydrotable.csv` files
- `src/aggregate_by_huc.py`: Added new blocks to perform huc-branch aggregation for all `ras_elev_table.csv` files
- `src/run_by_branch.sh`: Revised input variable (changed from csv file to directory) for `usgs_gage_crosswalk.py` to facilitate both `usgs_elev_table.csv` and ras_elev_table.csv` outputs
- `src/run_unit_wb.sh`: Revised inputs and output variables for `usgs_gage_unit_setup.py` and `usgs_gage_crosswalk.py`
- `src/src_roughness_optimization.py`: Added code blocks to ingest ras2fim rating curve data; added new attributes/renamed output variables to catchments gpkg output
- `src/usgs_gage_crosswalk.py`: Added code block to process ras2fim point locations alongside existing USGS gage point locations; outputs a separate csv if ras2fim points exist within the huc
- `src/usgs_gage_unit_setup.py`: Added code block to ingest and process raw ras2fim point locations gpkg file (same general workflow to usgs gages); all valid points (USGS and RAS2FIM) are exported to the huc level `usgs_subset_gages.gpkg`
- `tools/inundate_nation.py`: Added functionality to allow user to pass in a single HUC for faster spot checking of NWM recurr inundation maps

<br/><br/>

## v4.3.15.6 - 2023-09-01 - [PR#972](https://github.com/NOAA-OWP/inundation-mapping/pull/972)

Adds functionality to `tools/inundate_mosaic_wrapper.py` and incorporates functionality into existing `inundation-mapping` scripts.

### Changes

- `tools/`
    - `inundate_mosaic_wrapper.py`: Refactors to call `Inundate_gms` only once; adds functionality to produce a mosaicked polygon from `depths_raster` without needing to generate the `inundation_raster`; removes `log_file` and `output_fileNames` as variables and input arguments; updates the help description for `keep_intermediate`.
    - `composite_inundation.py`, 'inundate_nation.py`, and `run_test_case.py`: Implements `produce_mosaicked_inundation()` from `tools/inundate_mosaic_wrapper.py`.
    - `inundate_gms.py`: Adds back `Inundate_gms(**vars(parser.parse_args()))` command-line function call.
    - `mosaic_inundation.py` and `overlapping_inundation.py`: Removes unused import(s).
    - `tools_shared_variables.py`: Changes hardcoded `INPUT_DIR` to environment variable.

<br/><br/>

## v4.3.15.5 - 2023-09-01 - [PR#970](https://github.com/NOAA-OWP/inundation-mapping/pull/970)

Fixes an issue where the stream network was clipped inside the DEM resulting in a burned stream channel that was then filled by the DEM depression filling process so that all pixels in the burned channel had the same elevation which was the elevation at the spill point (which wasn't necessarily at the HUC outlet). The stream network is now extended from the WBD to the buffered WBD and all streams except the outlet are clipped to the streams buffer inside the WBD (WBD - (3 x cell_size)). This also prevents reverse flow issues.

### Changes

- `src/`
    - `clip_vectors_to_wbd.py`: Clip NWM streams to buffered WBD and clip non-outlet streams to WBD streams buffer (WBD - (3 x cell_size)).
    - `derive_level_paths.py`: Add WBD input argument
    - `run_unit_wb.py`: Add WBD input argument
    - `src_stream_branches.py`: Ignore branches outside HUC
- `unit_tests/`
    - `derive_level_paths_params.json`: Add WBD parameter value
    - `derive_level_paths_test.py`: Add WBD parameter

<br/><br/>

## v4.3.15.4 - 2023-09-01 - [PR#977](https://github.com/NOAA-OWP/inundation-mapping/pull/977)

Fixes incorrect `nodata` value in `src/burn_in_levees.py` that was responsible for missing branches (Exit code: 61). Also cleans up related files.

### Changes

- `src/`
    - `buffer_stream_branches.py`: Moves script functionality into a function.
    - `burn_in_levees.py`: Corrects `nodata` value. Adds context managers for reading rasters.
    - `generate_branch_list.py`: Removes unused imports.
    - `mask_dem.py`: Removes commented code.

<br/><br/>

## v4.3.15.3 - 2023-09-01 - [PR#983](https://github.com/NOAA-OWP/inundation-mapping/pull/983)

This hotfix addresses some bugs introduced in the pandas upgrade.

### Changes

- `/tools/eval_plots_stackedbar.py`: 2 lines were changed to work with the pandas upgrade. Added an argument for a `groupby` median call and fixed a bug with the pandas `query`. Also updated with Black compliance.

<br/><br/>

## v4.3.15.2 - 2023-07-18 - [PR#948](https://github.com/NOAA-OWP/inundation-mapping/pull/948)

Adds a script to produce inundation maps (extent TIFs, polygons, and depth grids) given a flow file and hydrofabric outputs. This is meant to make it easier to team members and external collaborators to produce inundation maps.

### Additions
- `data/`
    - `/tools/inundate_mosaic_wrapper.py`: The script that performs the inundation and mosaicking processes.
    - `/tools/mosaic_inundation.py`: Add function (mosaic_final_inundation_extent_to_poly).

<br/><br/>

## v4.3.15.1 - 2023-08-08 - [PR#960](https://github.com/NOAA-OWP/inundation-mapping/pull/960)

Provides a scripted procedure for updating BLE benchmark data including downloading, extracting, and processing raw BLE data into benchmark inundation files (inundation rasters and discharge tables).

### Additions

- `data/ble/ble_benchmark/`
    - `Dockerfile`, `Pipfile`, and `Pipfile.lock`: creates a new Docker image with necessary Python packages
    - `README.md`: contains installation and usage information
    - `create_ble_benchmark.py`: main script to generate BLE benchmark data

### Changes

- `data/ble/ble_benchmark/`
    - `create_flow_forecast_file.py` and `preprocess_benchmark.py`: moved from /tools

<br/><br/>

## v4.3.15.0 - 2023-08-08 - [PR#956](https://github.com/NOAA-OWP/inundation-mapping/pull/956)

Integrating GVAL in to the evaluation of agreement maps and contingency tables.

- `Dockerfile`: Add dependencies for GVAL
- `Pipfile`: Add GVAL and update related dependencies
- `Pipfile.lock`: Setup for Docker Image builds
- `run_test_case.py`: Remove unused arguments and cleanup
- `synthesize_test_cases.py`: Fix None comparisons and cleanup
- `tools/shared_functions.py`: Add GVAL crosswalk function, add rework create_stats_from_raster, create and create_stats_from_contingency_table
- `unit_tests/tools/inundate_gms_test.py`: Bug fix

<br/><br/>

## v4.3.14.2 - 2023-08-08 - [PR#959](https://github.com/NOAA-OWP/inundation-mapping/pull/959)

The enhancements in this PR include the new modules for pre-processing bathymetric data from the USACE eHydro dataset and integrating the missing hydraulic geometry into the HAND synthetic rating curves.

### Changes
- `data/bathymetry/preprocess_bathymetry.py`: added data source column to output geopackage attribute table.
- `fim_post_processing.sh`: changed -bathy input reference location.
- `config/params_template.env`: added export to bathymetry_file

<br/><br/>

## v4.3.14.1 - 2023-07-13 - [PR#946](https://github.com/NOAA-OWP/inundation-mapping/pull/946)

ras2fim product had a need to run the acquire 3dep script to pull down some HUC8 DEMs. The old script was geared to HUC6 but could handle HUC8's but needed a few enhancements. ras2fim also did not need polys made from the DEMs, so a switch was added for that.

The earlier version on the "retry" feature would check the file size and if it was smaller than a particular size, it would attempt to reload it.  The size test has now been removed. If a file fails to download, the user will need to look at the log out, then remove the file before attempting again. Why? So the user can see why it failed and decide action from there.

Note: later, as needed, we might upgrade it to handle more than just 10m (which it is hardcoded against).

Additional changes to README to reflect how users can access ESIP's S3 as well as a one line addition to change file permissions in fim_process_unit_wb.sh.

### Changes
- `data`
    - `usgs`
        - `acquire_and_preprocess_3dep_dems.py`:  As described above.
 - `fim_pipeline.sh`:  a minor styling fix (added a couple of lines for readability)
 - `fim_pre_processing.sh`: a user message was incorrect & chmod 777 $outputDestDir.
 - `fim_process_unit_wb.sh`: chmod 777 for /output/<run_name> directory.
 - `README.md`: --no-sign-request instead of --request-payer requester for ESIP S3 access.

<br/><br/>

## v4.3.14.0 - 2023-08-03 - [PR#953](https://github.com/NOAA-OWP/inundation-mapping/pull/953)

The enhancements in this PR include the new modules for pre-processing bathymetric data from the USACE eHydro dataset and integrating the missing hydraulic geometry into the HAND synthetic rating curves.

### Additions

- `data/bathymetry/preprocess_bathymetry.py`: preprocesses the eHydro datasets.
- `src/bathymetric_adjustment.py`: adjusts synthetic rating curves for HUCs where preprocessed bathymetry is available.

### Changes

- `config/params_template.env`: added a toggle for the bathymetric adjustment routine: `bathymetry_adjust`
- `fim_post_processing.sh`: added the new `bathymetric_adjustment.py` to the postprocessing lineup
- `src/`
    - `add_crosswalk.py`, `aggregate_by_huc.py`, & `subdiv_chan_obank_src.py`: accounting for the new Bathymetry_source field in SRCs

<br/><br/>

## v4.3.13.0 - 2023-07-26 - [PR#952](https://github.com/NOAA-OWP/inundation-mapping/pull/952)

Adds a feature to manually calibrate rating curves for specified NWM `feature_id`s using a CSV of manual coefficients to output a new rating curve. Manual calibration is applied after any/all other calibrations. Coefficient values between 0 and 1 increase the discharge value (and decrease inundation) for each stage in the rating curve while values greater than 1 decrease the discharge value (and increase inundation).

Manual calibration is performed if `manual_calb_toggle="True"` and the file specified by `man_calb_file` (with `HUC8`, `feature_id`, and `calb_coef_manual` fields) exists. The original HUC-level `hydrotable.csv` (after calibration) is saved with a suffix of `_pre-manual` before the new rating curve is written.

### Additions

- `src/src_manual_calibration.py`: Adds functionality for manual calibration by CSV file

### Changes

- `config/params_template.env`: Adds `manual_calb_toggle` and `man_calb_file` parameters
- `fim_post_processing.sh`: Adds check for toggle and if `man_calb_file` exists before running manual calibration

<br/><br/>

## v4.3.12.1 - 2023-07-21 - [PR#950](https://github.com/NOAA-OWP/inundation-mapping/pull/950)

Fixes a couple of bugs that prevented inundation using HUC-level hydrotables. Update associated unit tests.

### Changes

- `tools/inundate_gms.py`: Fixes a file path error and Pandas DataFrame indexing error.
- `unit_tests/tools/inundate_gms_test.py`: Do not skip this test, refactor to check that all branch inundation rasters exist.
- `unit_tests/tools/inundate_gms_params.json`: Only test 1 HUC, update forecast filepath, use 4 'workers'.

### Removals

- `unit_tests/tools/inundate_gms_unittests.py`: No longer used. Holdover from legacy unit tests.

<br/><br/>


## v4.3.12.0 - 2023-07-05 - [PR#940](https://github.com/NOAA-OWP/inundation-mapping/pull/940)

Refactor Point Calibration Database for synthetic rating curve adjustment to use `.parquet` files instead of a PostgreSQL database.

### Additions
- `data/`
    -`write_parquet_from_calib_pts.py`: Script to write `.parquet` files based on calibration points contained in a .gpkg file.

### Changes
- `src/`
    - `src_adjust_spatial_obs.py`: Refactor to remove PostgreSQL and use `.parquet` files.
    - `src_roughness_optimization.py`: Line up comments and add newline at EOF.
    - `bash_variables.env`: Update formatting, and add `{}` to inherited `.env` variables for proper variable expansion in Python scripts.
- `/config`
    - `params_template.env`: Update comment.
- `fim_pre_processing.sh`: In usage statement, remove references to PostGRES calibration tool.
- `fim_post_processing.sh`: Remove connection to and loading of PostgreSQL database.
- `.gitignore`: Add newline.
- `README.md`: Remove references to PostGRES calibration tool.

### Removals
- `config/`
    - `calb_db_keys_template.env`: No longer necessary without PostGRES Database.

- `/tools/calibration-db` : Removed directory including files below.
    - `README.md`
    - `docker-compose.yml`
    - `docker-entrypoint-enitdb.d/init-db.sh`

<br/><br/>

## v4.3.11.7 - 2023-06-12 - [PR#932](https://github.com/NOAA-OWP/inundation-mapping/pull/932)

Write to a csv file with processing time of `run_unit_wb.sh`, update PR Template, add/update bash functions in `bash_functions.env`, and modify error handling in `src/check_huc_inputs.py`. Update unit tests to throw no failures, `25 passed, 3 skipped`.

### Changes
- `.github/`
    - `PULL_REQUEST_TEMPLATE.md` : Update PR Checklist into Issuer Checklist and Merge Checklist
- `src/`
    - `run_unit_wb.sh`: Add line to log processing time to `$outputDestDir/logs/unit/total_duration_run_by_unit_all_HUCs.csv`
    - `check_huc_inputs.py`: Modify error handling. Correctly print HUC number if it is not valid (within `included_huc*.lst`)
    - `bash_functions.env`: Add `Calc_Time` function, add `local` keyword to functionally scoped variables in `Calc_Duration`
- `unit_tests/`
    - `derive_level_paths_test.py`: Update - new parameter (`buffer_wbd_streams`)
    - `derive_level_paths_params.json`: Add new parameter (`buffer_wbd_streams`)
    - `clip_vectors_to_wbd_test.py`: Update - new parameter (`wbd_streams_buffer_filename`)
    - `clip_vectors_to_wbd_params.json`: Add new parameter (`wbd_streams_buffer_filename`) & Fix pathing for `nwm_headwaters`

<br/><br/>

## v4.3.11.6 - 2023-05-26 - [PR#919](https://github.com/NOAA-OWP/inundation-mapping/pull/919)

Auto Bot asked for the python package of `requests` be upgraded from 2.28.2 to 2.31.0. This has triggered a number of packages to upgrade.

### Changes
- `Pipfile.lock`: as described.

<br/><br/>

## v4.3.11.5 - 2023-05-30 - [PR#911](https://github.com/NOAA-OWP/inundation-mapping/pull/911)

This fix addresses bugs found when using the recently added functionality in `tools/synthesize_test_cases.py` along with the `PREV` argument. The `-pfiles` argument now performs as expected for both `DEV` and `PREV` processing. Addresses #871

### Changes
`tools/synthesize_test_cases.py`: multiple changes to enable all expected functionality with the `-pfiles` and `-pcsv` arguments

<br/><br/>

## v4.3.11.4 - 2023-05-18 - [PR#917](https://github.com/NOAA-OWP/inundation-mapping/pull/917)

There is a growing number of files that need to be pushed up to HydroVis S3 during a production release, counting the new addition of rating curve comparison reports.

Earlier, we were running a number of aws cli scripts one at a time. This tool simplies it and pushes all of the QA and supporting files. Note: the HAND files from a release, will continue to be pushed by `/data/aws/s3.py` as it filters out files to be sent to HV s3.

### Additions

- `data\aws`
     - `push-hv-data-support-files.sh`: As described above. See file for command args.

<br/><br/>


## v4.3.11.3 - 2023-05-25 - [PR#920](https://github.com/NOAA-OWP/inundation-mapping/pull/920)

Fixes a bug in CatFIM script where a bracket was missing on a pandas `concat` statement.

### Changes
- `/tools/generate_categorical_fim.py`: fixes `concat` statement where bracket was missing.


<br/><br/>


## v4.3.11.2 - 2023-05-19 - [PR#918](https://github.com/NOAA-OWP/inundation-mapping/pull/918)

This fix addresses a bug that was preventing `burn_in_levees.py` from running. The if statement in run_unit_wb.sh preceeding `burn_in_levees.py` was checking for the existence of a filepath that doesn't exist.

### Changes
- `src/run_unit_wb.sh`: fixed the if statement filepath to check for the presence of levee features to burn into the DEM

<br/><br/>

## v4.3.11.1 - 2023-05-16 - [PR#904](https://github.com/NOAA-OWP/inundation-mapping/pull/904)

`pandas.append` was deprecated in our last Pandas upgrade (v4.3.9.0). This PR updates the remaining instances of `pandas.append` to `pandas.concat`.

The file `tools/thalweg_drop_check.py` had an instance of `pandas.append` but was deleted as it is no longer used or necessary.

### Changes

The following files had instances of `pandas.append` changed to `pandas.concat`:
- `data/`
    - `nws/preprocess_ahps_nws.py`
    - `usgs/`
        - `acquire_and_preprocess_3dep_dems.py`
        - `preprocess_ahps_usgs.py`
- `src/`
    - `add_crosswalk.py`
    - `adjust_headwater_streams.py`
    - `aggregate_vector_inputs.py`
    - `reset_mannings.py`
- `tools/`
    - `aggregate_mannings_calibration.py`
    - `eval_plots.py`
    - `generate_categorical_fim.py`
    - `generate_categorical_fim_flows.py`
    - `plots/`
        - `eval_plots.py`
        - `utils/shared_functions.py`
    - `rating_curve_comparison.py`
    - `rating_curve_get_usgs_curves.py`
    - `tools_shared_functions.py`

### Removals

- `tools/thalweg_drop_check.py`

<br/><br/>

## v4.3.11.0 - 2023-05-12 - [PR#903](https://github.com/NOAA-OWP/inundation-mapping/pull/903)

These changes address some known issues where the DEM derived flowlines follow the incorrect flow path (address issues with stream order 1 and 2 only). The revised code adds a new workflow to generate a new flow direction raster separately for input to the `run_by_branch.sh` workflow (branch 0 remains unchanged). This modification helps ensure that the DEM derived flowlines follow the desired NWM flow line when generating the DEM derived flowlines at the branch level.

### Changes
- `config/deny_branch_zero.lst`: removed `LandSea_subset_{}.tif` and `flowdir_d8_burned_filled_{}.tif` from the "keep" list as these files are now kept in the huc root folder.
- `config/deny_unit.lst`: added file cleanups for newly generated branch input files stored in the huc root folder (`dem_burned.tif`, `dem_burned_filled.tif`, `flowdir_d8_burned_filled.tif`, `flows_grid_boolean.tif`, `wbd_buffered_streams.gpkg`)
- `src/clip_vectors_to_wbd.py`: saving the `wbd_streams_buffer` as an output gpkg for input to `derive_level_paths.py`
- `src/derive_level_paths.py`: added a new step to clip the `out_stream_network_dissolved` with the `buffer_wbd_streams` polygon. this resolves errors with the edge case scenarios where a NWM flow line intersects the WBD buffer polygon
- `src/run_unit_wb.sh`: Introduce new processing steps to generate separate outputs for input to branch 0 vs. all other branches. Remove the branch zero `outputs_cleanup.py` as the branches are no longer pointing to files stored in the branch 0 directory (stored in huc directory)
   - Rasterize reach boolean (1 & 0) for all branches (not branch 0): using the `nwm_subset_streams_levelPaths_dissolved.gpkg` to define the branch levelpath flow lines
   - AGREEDEM reconditioning for all branches (not branch 0)
   - Pit remove burned DEM for all branches (not branch 0)
   - D8 flow direction generation for all branches (not branch 0)
- `src/run_by_branch.sh`: changed `clip_rasters_to_branches.py` input file location for `$tempHucDataDir/flowdir_d8_burned_filled.tif` (newly created file)

<br/><br/>

## v4.3.10.0 - 2023-05-12 - [PR#888](https://github.com/NOAA-OWP/inundation-mapping/pull/888)

`aggregate_by_huc.py` was taking a long time to process. Most HUCs can aggregate their branches into one merged hydrotable.csv in just 22 seconds, but a good handful took over 2 mins and a few took over 7 mins. When multiplied by 2,138 HUCs it was super slow. Multi-proc has not been added and it now takes appx 40 mins at 80 cores.

An error logging system was also added to track errors that may have occurred during processing.

### Changes
- `fim_pipeline.sh` - added a duration counter at the end of processing HUCs
- `fim_post_processing.sh` - added a job limit (number of procs), did a little cleanup, and added a warning note about usage of job limits in this script,
- `src`
    - `aggregate_by_huc.py`: Added multi proc, made it useable for non external script calls, added a logging system for errors only.
    - `indentify_src_bankful.py`: typo fix.

<br/><br/>

## v4.3.9.2 - 2023-05-12 - [PR#902](https://github.com/NOAA-OWP/inundation-mapping/pull/902)

This merge fixes several sites in Stage-Based CatFIM sites that showed overinundation. The cause was found to be the result of Stage-Based CatFIM code pulling the wrong value from the `usgs_elev_table.csv`. Priority is intended to go to the `dem_adj_elevation` value that is not from branch 0, however there was a flaw in the prioritization logic. Also includes a change to `requests` usage that is in response to an apparent IT SSL change. This latter change was necessary in order to run CatFIM. Also added a check to make sure the `dem_adj_thalweg` is not too far off the official elevation, and continues if it is.

### Changes
- `/tools/generate_categorical_fim.py`: fixed pandas bug where the non-branch zero `dem_adj_elevation` value was not being properly indexed. Also added a check to make sure the `dem_adj_thalweg` is not too far off the official elevation, and continues if it is.
- ` /tools/tools_shared_functions.py`: added `verify=False` to `requests` library calls because connections to WRDS was being refused (likely because of new IT protocols).

<br/><br/>

## v4.3.9.1 - 2023-05-12 - [PR#893](https://github.com/NOAA-OWP/inundation-mapping/pull/893)

Fix existing unit tests, remove unwanted behavior in `check_unit_errors_test.py`, update `unit_tests/README.md`

### Changes

- `unit_tests/`
    - `README.md` : Split up headings for setting up unit tests/running unit tests & re-formatted code block.
    - `check_unit_errors_test.py`: Fixed unwanted behavior of test leaving behind `sample_n.txt` files in `unit_errors/`
    - `clip_vectors_to_wbd_params.json`: Update parameters
    - `clip_vectors_to_wbd_test.py`: Update arguments
    - `pyproject.toml`: Ignore RuntimeWarning, to suppress pytest failure.
    - `usgs_gage_crosswalk_test.py`: Enhance readability of arguments in `gage_crosswalk.run_crosswalk` call

<br/><br/>

## v4.3.9.0 - 2023-04-19 - [PR#889](https://github.com/NOAA-OWP/inundation-mapping/pull/889)

Updates GDAL in base Docker image from 3.1.2 to 3.4.3 and updates all Python packages to latest versions, including Pandas v.2.0.0. Fixes resulting errors caused by deprecation and/or other changes in dependencies.

NOTE: Although the most current GDAL is version 3.6.3, something in 3.5 causes an issue in TauDEM `aread8` (this has been submitted as https://github.com/dtarb/TauDEM/issues/254)

### Changes

- `Dockerfile`: Upgrade package versions and fix `tzdata`
- `fim_post_processing.sh`: Fix typo
- `Pipfile` and `Pipfile.lock`: Update Python versions
- `src/`
    - `add_crosswalk.py`, `aggregate_by_huc.py`, `src_adjust_usgs_rating.py`, and `usgs_gage_unit_setup.py`: Change `df1.append(df2)` (deprecated) to `pd.concat([df1, df2])`
    - `build_stream_traversal.py`: Add `dropna=True` to address change in NaN handling
    - `getRasterInfoNative.py`: Replace `import gdal` (deprecated) with `from osgeo import gdal`
    - `stream_branches.py`: Change deprecated indexing to `.iloc[0]` and avoid `groupby.max()` over geometry
- `tools`
    - `inundation.py`: Cleans unused `from gdal`
    - `eval_plots.py`: deprecated dataframe.append fixed and deprecated python query pattern fixed.

<br/><br/>

## v4.3.8.0 - 2023-04-07 - [PR#881](https://github.com/NOAA-OWP/inundation-mapping/pull/881)

Clips branch 0 to terminal segments of NWM streams using the `to` attribute of NWM streams (where `to=0`).

### Changes

- `src/`
    - `delineate_hydros_and_produce_HAND.sh`: Added input arguments to `src/split_flows.py`
    - `split_flows.py`: Added functionality to snap and trim branch 0 flows to terminal NWM streamlines

<br/><br/>

## v4.3.7.4 - 2023-04-10 - [PR#882](https://github.com/NOAA-OWP/inundation-mapping/pull/882)

Bug fix for empty `output_catchments` in `src/filter_catchments_and_add_attributes.py`

### Changes

- `src/filter_catchments_and_add_attributes.py`: Adds check for empty `output_catchments` and exits with Status 61 if empty.

<br/><br/>

## v4.3.7.3 - 2023-04-14 - [PR#880](https://github.com/NOAA-OWP/inundation-mapping/pull/880)

Hotfix for addressing an error during the NRMSE calculation/aggregation step within `tools/rating_curve_comparison.py`. Also added the "n" variable to the agg_nwm_recurr_flow_elev_stats table. Addresses #878

### Changes

- `tools/rating_curve_comparison.py`: address error for computing nrmse when n=1; added the "n" variable (sample size) to the output metrics table

<br/><br/>

## v4.3.7.2 - 2023-04-06 - [PR#879](https://github.com/NOAA-OWP/inundation-mapping/pull/879)

Replaces `os.environ` with input arguments in Python files that are called from bash scripts. The bash scripts now access the environment variables and pass them to the Python files as input arguments. In addition to adapting some Python scripts to a more modular structure which allows them to be run individually, it also allows Visual Studio Code debugger to work properly. Closes #875.

### Changes

- `fim_pre_processing.sh`: Added `-i $inputsDir` input argument to `src/check_huc_inputs.py`
- `src/`
    - `add_crosswalk.py`: Changed `min_catchment_area` and `min_stream_length` environment variables to input arguments
    - `check_huc_inputs.py`: Changed `inputsDir` environment variable to input argument
    - `delineate_hydros_and_produce_HAND.sh`: Added `-m $max_split_distance_meters -t $slope_min -b $lakes_buffer_dist_meters` input arguments to `src/split_flows.py`
    - `split_flows.py`: Changed `max_split_distance_meters`, `slope_min`, and `lakes_buffer_dist_meters` from environment variables to input arguments

<br/><br/>

## v4.3.7.1 - 2023-04-06 - [PR#874](https://github.com/NOAA-OWP/inundation-mapping/pull/874)

Hotfix to `process_branch.sh` because it wasn't removing code-61 branches on exit. Also removes the current run from the new fim_temp directory.

### Changes

- `fim_pipeline.sh`: removal of current run from fim_temp directory
- `src/process_branch.sh`: switched the exit 61 block to use the temp directory instead of the outputs directory

<br/><br/>

## v4.3.7.0 - 2023-03-02 - [PR#868](https://github.com/NOAA-OWP/inundation-mapping/pull/868)

This pull request adds a new feature to `fim_post_processing.sh` to aggregate all of the hydrotables for a given HUC into a single HUC-level `hydrotable.csv` file. Note that the aggregation step happens near the end of `fim_post_processing.sh` (after the subdivision and calibration routines), and the branch hydrotable files are preserved in the branch directories for the time being.

### Changes

- `fim_pipeline.sh`: created a new variable `$jobMaxLimit` that multiplies the `$jobHucLimit` and the `$jobBranchLimit`
- `fim_post_processing.sh`: added new aggregation/concatenation step after the SRC calibration routines; passing the new `$jobMaxLimit` to the commands that accept a multiprocessing job number input; added `$skipcal` argument to the USGS rating curve calibration routine
- `src/add_crosswalk.py`: changed the default value for `calb_applied` variable to be a boolean
- `src/aggregate_by_huc.py`: file renamed (previous name: `src/usgs_gage_aggregate.py`); updated to perform branch to huc file aggregation for `hydroTable_{branch_id}.csv` and `src_full_crosswalked_{branch_id}.csv` files; note that the input arguments ask you to specify which file types to aggregate using the flags: `-elev`, `-htable`, and `-src`
- `tools/inundate_gms.py`: added check to use the aggregated HUC-level `hydrotable.csv` if it exists, otherwise continue to use the branch hydroTable files
- `tools/inundation.py`: added `usecols` argument to the `pd.read_csv` commands to improve read time for hydrotables
- `src/subdiv_chan_obank_src.py`: add dtype to hydrotable pd.read_csv to resolve pandas dtype interpretation warnings

<br/><br/>

## v4.3.6.0 - 2023-03-23 - [PR#803](https://github.com/NOAA-OWP/inundation-mapping/pull/803)

Clips Watershed Boundary Dataset (WBD) to DEM domain for increased efficiency. Essentially, this is a wrapper for `geopandas.clip()` and moves clipping from `src/clip_vectors_to_wbd.py` to `data/wbd/preprocess_wbd.py`.

### Additions

- `data/wbd/preprocess_wbd.py`: Clips WBD to DEM domain polygon

### Changes

- `src/`
    - `bash_variables.env`: Updates `input_WBD_gdb` environment variable
    - `clip_vectors_to_wbd.py`: Removes clipping to DEM domain

<br/><br/>

## v4.3.5.1 - 2023-04-01 - [PR#867](https://github.com/NOAA-OWP/inundation-mapping/pull/867)

outputs_cleanup.py was throwing an error saying that the HUC source directory (to be cleaned up), did not exist. This was confirmed in a couple of environments. The src path in run_unit_wb.sh was sending in the "outputs" directory and not the "fim_temp" directory. This might have been a merge issue.

The log file was moved to the unit_errors folder to validate the error, as expected.

### Changes

- `src/run_unit_wb.sh`: Change the source path being submitted to `outputs_cleanup.py` from the `outputs` HUC directory to the `fim_temp` HUC directory.
- `fim_process_unit_wb.sh`: Updated the phrase "Copied temp directory" to "Moved temp directory"

<br/><br/>

## v4.3.5.0 - 2023-03-02 - [PR#857](https://github.com/NOAA-OWP/inundation-mapping/pull/857)

Addresses changes to function calls needed to run upgraded Shapely library plus other related library upgrades. Upgraded libraries include:
- shapely
- geopandas
- pandas
- numba
- rasterstats
- numpy
- rtree
- tqdm
- pyarrow
- py7zr

Pygeos is removed because its functionality is incorporated into the upgraded shapely library.

### Changes

- `Dockerfile`
- `Pipfile and Pipfile.lock`
- `src/`
	- `associate_levelpaths_with_levees.py`
    - `build_stream_traversal.py`
	- `add_crosswalk.py`
	- `adjust_headwater_streams.py`
	- `aggregate_vector_inputs.py`
	- `clip_vectors_to_wbd.py`
	- `derive_headwaters.py`
	- `stream_branches.py`
	- `split_flows.py`
- `tools/`
	- `fimr_to_benchmark.py`
	- `tools_shared_functions.py`

<br/><br/>

## v4.3.4.0 - 2023-03-16-23 [PR#847](https://github.com/NOAA-OWP/inundation-mapping/pull/847)

### Changes

Create a 'working directory' in the Docker container to run processes within the container's non-persistent filesystem. Modify variables in scripts that process HUCs and branches to use the temporary working directory, and then copy temporary directory (after trimming un-wanted files) over to output directory (persistent filesystem).  Roll back changes to `unit_tests/` to use `/data/outputs` (contains canned data), as the volume mounted `outputs/` most likely will not contain the necessary unit test data.

- `Dockerfile` - create a `/fim_temp` working directory, update `projectDir` to an `ENV`, rename inputs and outputs directory variables
- `fim_pipeline.sh` - remove `projectDir=/foss_fim`, update path of `logFile`, remove indentation
- `fim_pre_processing.sh` - change `$outputRunDataDir` => `$outputDestDir` & add `$tempRunDir`
- `fim_post_processing.sh` - change `$outputRunDataDir` => `$outputDestDir`
- `fim_process_unit_wb.sh` - change `$outputRunDataDir` => `$outputDestDir`, add vars & export `tempRunDir`, `tempHucDataDir`, & `tempBranchDataDir` to `run_unit_wb.sh`
- `README.md` - add linebreaks to codeblocks

- `src/`
  - `bash_variables.env` - `$inputDataDir` => `$inputsDir`
  - `check_huc_inputs.py` - `$inputDataDir` => `$inputsDir`
  - `delineate_hydros_and_produce_HAND.py` - `$outputHucDataDir` => `$tempHucDataDir`, `$outputCurrentBranchDataDir` => `$tempCurrentBranchDataDir`
  - `process_branch.sh` - `$outputRunDataDir` => `$outputsDestDir`
  - `run_by_branch.sh` - `$outputCurrentBranchDataDir` => `$tempCurrentBranchDataDir`, `$outputHucDataDir` => `$tempHucDataDir`
  - `run_unit_wb.sh` - `$outputRunDataDir` => `$outputDestDir`, `$outputHucDataDir` => `$tempHucDataDir`
  - `utils/`
    - `shared_functions.py` - `$inputDataDir` => `$inputsDir`

- `tools/`
  - `inundation_wrapper_custom_flow.py` - `$outputDataDir` => `$outputsDir`
  - `inundation_wrapper_nwm_flows.py`  - `$outputDataDir` => `$outputsDir`
  - `tools_shared_variables.py` - `$outputDataDir` => `$outputsDir`

- `unit_tests/`
  - `README.md` - add linebreaks to code blocks, `/outputs/` => `/data/outputs/`
  - `*_params.json` - `/outputs/` => `/data/outputs/` & `$outputRunDataDir` => `$outputDestDir`
  - `derive_level_paths_test.py` - `$outputRunDataDir` => `$outputDestDir`
  - `check_unit_errors_test.py` - `/outputs/` => `/data/outputs/`
  - `shared_functions_test.py` - `$outputRunDataDir` => `$outputDestDir`
  - `split_flows_test.py`  - `/outputs/` => `/data/outputs/`
  - `tools/`
    - `*_params.json` - `/outputs/` => `/data/outputs/` & `$outputRunDataDir` => `$outputDestDir`

<br/><br/>

## v4.3.3.7 - 2023-03-22 - [PR#856](https://github.com/NOAA-OWP/inundation-mapping/pull/856)

Simple update to the `PULL_REQUEST_TEMPLATE.md` to remove unnecessary/outdated boilerplate items, add octothorpe (#) in front of Additions, Changes, Removals to mirror `CHANGELOG.md` format, and clean up the PR Checklist.

### Changes
- `docs/`
  - `PULL_REQUEST_TEMPLATE.md`

<br/><br/>

## v4.3.3.6 - 2023-03-30 - [PR#859](https://github.com/NOAA-OWP/inundation-mapping/pull/859)

Addresses the issue of output storage space being taken up by output files from branches that did not run. Updates branch processing to remove the extraneous branch file if a branch gets an error code of 61.

### Changes

- `src/process_branch.sh`: added line 41, which removes the outputs and output folder if Error 61 occurs.

<br/><br/>

## v4.3.3.5 - 2023-03-23 - [PR#848](https://github.com/NOAA-OWP/inundation-mapping/pull/848)

Introduces two new arguments (`-pcsv` and `-pfiles`) and improves the documentation of  `synthesize_test_cases.py`. The new arguments allow the user to provide a CSV of previous metrics (`-pcsv`) and to specity whether or not metrics should pulled from previous directories (`-pfiles`).

The dtype warning was suppressed through updates to the `read_csv` function in `hydrotable.py` and additional comments were added throughout script to improve readability.

### Changes
- `tools/inundation.py`: Add data types to the section that reads in the hydrotable (line 483).

- `tools/synthesize_test_cases.py`: Improved formatting, spacing, and added comments. Added two new arguments: `pcsv` and `pfiles` along with checks to verify they are not being called concurrently (lines 388-412). In `create_master_metrics_csv`, creates an `iteration_list` that only contains `['comparison']` if `pfiles` is not true, reads in the previous metric csv `prev_metrics_csv` if it is provided and combine it with the compiled metrics (after it is converted to dataframe), and saves the metrics dataframe (`df_to_write`) to CSV.

<br/><br/>

## v4.3.3.4 - 2023-03-17 - [PR#849](https://github.com/NOAA-OWP/inundation-mapping/pull/849)

This hotfix addresses an error in inundate_nation.py relating to projection CRS.

### Changes

- `tools/inundate_nation.py`: #782 CRS projection change likely causing issue with previous projection configuration

<br/><br/>

## v4.3.3.3 - 2023-03-20 - [PR#854](https://github.com/NOAA-OWP/inundation-mapping/pull/854)

At least one site (e.g. TRYM7) was not been getting mapped in Stage-Based CatFIM, despite having all of the acceptable accuracy codes. This was caused by a data type issue in the `acceptable_coord_acc_code_list` in `tools_shared_variables.py` having the accuracy codes of 5 and 1 as a strings instead of an integers.

### Changes

- `/tools/tools_shared_variables.py`: Added integers 5 and 1 to the acceptable_coord_acc_code_list, kept the '5' and '1' strings as well.

<br/><br/>

## v4.3.3.2 - 2023-03-20 - [PR#851](https://github.com/NOAA-OWP/inundation-mapping/pull/851)

Bug fix to change `.split()` to `os.path.splitext()`

### Changes

- `src/stream_branches.py`: Change 3 occurrences of `.split()` to `os.path.splitext()`

<br/><br/>

## v4.3.3.1 - 2023-03-20 - [PR#855](https://github.com/NOAA-OWP/inundation-mapping/pull/855)

Bug fix for KeyError in `src/associate_levelpaths_with_levees.py`

### Changes

- `src/associate_levelpaths_with_levees.py`: Adds check if input files exist and handles empty GeoDataFrame(s) after intersecting levee buffers with leveed areas.

<br/><br/>

## v4.3.3.0 - 2023-03-02 - [PR#831](https://github.com/NOAA-OWP/inundation-mapping/pull/831)

Addresses bug wherein multiple CatFIM sites in the flow-based service were displaying the same NWS LID. This merge also creates a workaround solution for a slowdown that was observed in the WRDS location API, which may be a temporary workaround, until WRDS addresses the slowdown.

### Changes

- `tools/generate_categorical_fim_mapping.py`: resets the list of tifs to format for each LID within the loop that does the map processing, instead of only once before the start of the loop.
- `tools/tools_shared_functions.py`:
  - adds a try-except block around code that attempted to iterate on an empty list when the API didn't return relevant metadata for a given feature ID (this is commented out, but may be used in the future once WRDS slowdown is addressed).
  - Uses a passed NWM flows geodataframe to determine stream order.
- `/tools/generate_categorical_fim_flows.py`:
  - Adds multiprocessing to flows generation and uses `nwm_flows.gpkg` instead of the WRDS API to determine stream order of NWM feature_ids.
  - Adds duration print messages.
- `/tools/generate_categorical_fim.py`:
  - Refactor to allow for new NWM filtering scheme.
  - Bug fix in multiprocessing calls for interval map production.
  - Adds duration print messages.

<br/><br/>

## v4.3.2.0 - 2023-03-15 - [PR#845](https://github.com/NOAA-OWP/inundation-mapping/pull/845)

This merge revises the methodology for masking levee-protected areas from inundation. It accomplishes two major tasks: (1) updates the procedure for acquiring and preprocessing the levee data to be burned into the DEM and (2) revises the way levee-protected areas are masked from branches.

(1) There are now going to be two different levee vector line files in each HUC. One (`nld_subset_levees_burned.gpkg`) for the levee elevation burning and one (`nld_subset_levees.gpkg`) for the levee-level-path assignment and masking workflow.

(2) Levee-protected areas are masked from inundation based on a few methods:
  - Branch 0: All levee-protected areas are masked.
  - Other branches: Levee-protected areas are masked from the DEMs of branches for level path(s) that the levee is protecting against by using single-sided buffers alongside each side of the levee to determine which side the levee is protecting against (the side opposite the associated levee-protected area).

### Additions

- `.gitignore`: Adds `.private` folder for unversioned code.
- `data/`
    - `esri.py`: Class for querying and downloading ESRI feature services.
    - `nld/`
        - `levee_download.py`: Module that handles downloading and preprocessing levee lines and protected areas from the National Levee Database.
- `src/associate_levelpaths_with_levees.py`: Associates level paths with levees using single-sided levee buffers and writes to CSV to be used by `src/mask_dem.py`

### Changes

- `.config/`
    - `deny_branch_zero.lst`: Adds `dem_meters_{}.tif`.
    - `deny_branches.lst`: Adds `levee_levelpaths.csv` and removes `nld_subset_levees_{}.tif`.
    - `deny_unit.lst`: Adds `dem_meters.tif`.
    - `params_template.env`: Adds `levee_buffer` parameter for levee buffer size/distance in meters and `levee_id_attribute`.
- `src/`
    - `bash_variables.env`: Updates `input_nld_levee_protected_areas` and adds `input_NLD` (moved from `run_unit_wb.sh`) and `input_levees_preprocessed` environment. .variables
    - `burn_in_levees.py`: Removed the unit conversion from feet to meters because it's now being done in `levee_download.py`.
    - `clip_vectors_to_wbd.py`: Added the new levee lines for the levee-level-path assignment and masking workflow.
    - `delineate_hydros_and_produce_HAND.sh`: Updates input arguments.
    - `mask_dem.py`: Updates to use `levee_levelpaths.csv` (output from `associate_levelpaths_with_levees.py`) to mask branch DEMs.
    - `run_by_branch.sh`: Clips `dem_meters.tif` to use for branches instead of `dem_meters_0.tif` since branch 0 is already masked.
    - `run_unit_wb.sh`: Added inputs to `clip_vectors_to_wbd.py`. Added `associate_levelpaths_with_levees.py`. Processes `dem_meters.tif` and then makes a copy for branch 0. Moved `deny_unit.lst` cleanup to after branch processing.

### Removals
- `data/nld/preprocess_levee_protected_areas.py`: Deprecated.

<br/><br/>

## v4.3.1.0 - 2023-03-10 - [PR#834](https://github.com/NOAA-OWP/inundation-mapping/pull/834)

Change all occurances of /data/outputs to /outputs to honor the correct volume mount directory specified when executing docker run.

### Changes

- `Dockerfile` - updated comments in relation to `projectDir=/foss_fim`
- `fim_pipeline.sh` - updated comments in relation to `projectDir=/foss_fim`
- `fim_pre_processing.sh` -updated comments in relation to `projectDir=/foss_fim`
- `fim_post_processing.sh` - updated comments in relation to `projectDir=/foss_fim`
- `README.md` - Provide documentation on starting the Docker Container, and update docs to include additional command line option for calibration database tool.

- `src/`
  - `usgs_gage_crosswalk.py` - added newline character to shorten commented example usage
  - `usgs_gage_unit_setup.py` - `/data/outputs/` => `/outputs/`

- `tools/`
  - `cache_metrics.py` -  `/data/outputs/` => `/outputs/`
  - `copy_test_case_folders.py`  - `/data/outputs/` => `/outputs/`
  - `run_test_case.py` - `/data/outputs/` => `/outputs/`

- `unit_tests/*_params.json`  - `/data/outputs/` => `/outputs/`

- `unit_tests/split_flows_test.py`  - `/data/outputs/` => `/outputs/`

<br/><br/>

## v4.3.0.1 - 2023-03-06 - [PR#841](https://github.com/NOAA-OWP/inundation-mapping/pull/841)

Deletes intermediate files generated by `src/agreedem.py` by adding them to `config/deny_*.lst`

- `config/`
    - `deny_branch_zero.lst`, `deny_branches.lst`, `deny_branch_unittests.lst`: Added `agree_binary_bufgrid.tif`, `agree_bufgrid_zerod.tif`, and `agree_smogrid_zerod.tif`
    - `deny_unit.lst`: Added `agree_binary_bufgrid.tif`, `agree_bufgrid.tif`, `agree_bufgrid_allo.tif`, `agree_bufgrid_dist.tif`,  `agree_bufgrid_zerod.tif`, `agree_smogrid.tif`, `agree_smogrid_allo.tif`, `agree_smogrid_dist.tif`, `agree_smogrid_zerod.tif`

<br/><br/>

## v4.3.0.0 - 2023-02-15 - [PR#814](https://github.com/NOAA-OWP/inundation-mapping/pull/814)

Replaces GRASS with Whitebox. This addresses several issues, including Windows permissions and GRASS projection issues. Whitebox also has a slight performance benefit over GRASS.

### Removals

- `src/r_grow_distance.py`: Deletes file

### Changes

- `Dockerfile`: Removes GRASS, update `$outputDataDir` from `/data/outputs` to `/outputs`
- `Pipfile` and `Pipfile.lock`: Adds Whitebox and removes GRASS
- `src/`
    - `agreedem.py`: Removes `r_grow_distance`; refactors to use with context and removes redundant raster reads.
    - `adjust_lateral_thalweg.py` and `agreedem.py`: Refactors to use `with` context and removes redundant raster reads
    - `unique_pixel_and_allocation.py`: Replaces GRASS with Whitebox and remove `r_grow_distance`
    - `gms/`
        - `delineate_hydros_and_produce_HAND.sh` and `run_by_unit.sh`: Removes GRASS parameter
        - `mask_dem.py`: Removes unnecessary line

<br/><br/>

## v4.2.1.0 - 2023-02-21 - [PR#829](https://github.com/NOAA-OWP/inundation-mapping/pull/829)

During the merge from remove-fim3 PR into dev, merge conflicts were discovered in the unit_tests folders and files. Attempts to fix them at that time failed, so some files were removed, other renamed, other edited to get the merge to work.  Here are the fixes to put the unit tests system back to par.

Note: some unit tests are now temporarily disabled due to dependencies on other files / folders which may not exist in other environments.

Also.. the Changelog.md was broken and is being restored here.

Also.. a minor text addition was added to the acquire_and_preprocess_3dep_dems.py files (not directly related to this PR)

For file changes directly related to unit_test folder and it's file, please see [PR#829](https://github.com/NOAA-OWP/inundation-mapping/pull/829)

Other file changes:

### Changes
- `Pipfile.lock` : rebuilt and updated as a safety pre-caution.
- `docs`
    - `CHANGELOG.md`: additions to this file for FIM 4.2.0.0 were not merged correctly.  (re-added just below in the 4.2.0.0 section)
- `data`
    - `usgs`
        - `acquire_and_preprocess_3dep_dems.py`: Added text on data input URL source.

<br/><br/>

## v4.2.0.1 - 2023-02-16 - [PR#827](https://github.com/NOAA-OWP/inundation-mapping/pull/827)

FIM 4.2.0.0. was throwing errors for 14 HUCs that did not have any level paths. These are HUCs that have only stream orders 1 and 2 and are covered under branch zero, but no stream orders 3+ (no level paths).  This has now been changed to not throw an error but continue to process of the HUC.

### Changes

- `src`
    - `run_unit_wb.sh`: Test if branch_id.lst exists, which legitimately might not. Also a bit of text cleanup.

<br/><br/>

## v4.2.0.0 - 2023-02-16 - [PR#816](https://github.com/NOAA-OWP/inundation-mapping/pull/816)

This update removes the remaining elements of FIM3 code.  It further removes the phrases "GMS" as basically the entire FIM4 model. FIM4 is GMS. With removing FIM3, it also means remove concepts of "MS" and "FR" which were no longer relevant in FIM4.  There are only a few remaining places that will continue with the phrase "GMS" which is in some inundation files which are being re-evaluated.  Some deprecated files have been removed and some subfolders removed.

There are a lot of duplicate explanations for some of the changes, so here is a shortcut system.

- desc 1:  Remove or rename values based on phrase "GMS, MS and/or FR"
- desc 2:  Moved file from the /src/gms folder to /src  or /tools/gms_tools to /tools
- desc 3:  No longer needed as we now use the `fim_pipeline.sh` processing model.

### Removals

- `data`
    - `acquire_and_preprocess_inputs.py`:  No longer needed
- `gms_pipeline.sh` : see desc 3
- `gms_run_branch.sh` : see desc 3
- `gms_run_post_processing.sh` : see desc 3
- `gms_run_unit.sh` : see desc 3
- `src`
    - `gms`
        - `init.py` : folder removed, no longer needed.
        - `aggregate_branch_lists.py`: no longer needed.  Newer version already exists in src directory.
        - `remove_error_branches.py` :  see desc 3
        - `run_by_unit.sh` : see desc 3
        - `test_new_crosswalk.sh` : no longer needed
        - `time_and_tee_run_by_branch.sh` : see desc 3
        - `time_and_tee_run_by_unit.sh` : see desc 3
    - `output_cleanup.py` : see desc 3
 - `tools/gms_tools`
     - `init.py` : folder removed, no longer needed.

### Changes

- `config`
   - `deny_branch_unittests.lst` :  renamed from `deny_gms_branch_unittests.lst`
   - `deny_branch_zero.lst` : renamed from `deny_gms_branch_zero.lst`
   - `deny_branches.lst` :  renamed from `deny_gms_branches.lst`
   - `deny_unit.lst`  : renamed from `deny_gms_unit.lst`
   - `params_template.env` : see desc 1

- `data`
    - `nws`
        - `preprocess_ahps_nws.py`:   Added deprecation note: If reused, it needs review and/or upgrades.
    - `acquire_and_preprocess_3dep_dems.py` : see desc 1
 - `fim_post_processing.sh` : see desc 1, plus a small pathing change.
 - `fim_pre_processing.sh` : see desc 1
 - ` src`
     - `add_crosswalk.py` : see desc 1. Also cleaned up some formatting and commented out a code block in favor of a better way to pass args from "__main__"
     - `bash_variables.env` : see desc 1
     - `buffer_stream_branches.py` : see desc 2
     - `clip_rasters_to_branches.py` : see desc 2
     - `crosswalk_nwm_demDerived.py` :  see desc 1 and desc 2
     - `delineate_hydros_and_produce_HAND.sh` : see desc 1 and desc 2
     - `derive_level_paths.py`  :  see desc 1 and desc 2
     - `edit_points.py` : see desc  2
     - `filter_inputs_by_huc.py`: see desc 1 and desc 2
     - `finalize_srcs.py`:  see desc 2
     - `generate_branch_list.py` : see desc 1
     - `make_rem.py` : see desc 2
     - `make_dem.py` : see desc  2
     - `outputs_cleanup.py`:  see desc 1
     - `process_branch.sh`:  see desc 1
     - `query_vectors_by_branch_polygons.py`: see desc 2
     - `reset_mannings.py` : see desc 2
     - `run_by_branch.sh`:  see desc 1
     - `run_unit_wb.sh`: see desc 1
     - `stream_branches.py`:  see desc 2
     - `subset_catch_list_by_branch_id.py`: see desc 2
     - `toDo.md`: see desc 2
     - `usgs_gage_aggregate.py`:  see desc 1
     - `usgs_gage_unit_setup.py` : see desc 1
     - `utils`
         - `fim_enums.py` : see desc 1

- `tools`
    - `combine_crosswalk_tables.py` : see desc 2
    - `compare_ms_and_non_ms_metrics.py` : see desc 2
    - `compile_comp_stats.py`: see desc 2  and added note about possible deprecation.
    - `compile_computation_stats.py` : see desc 2  and added note about possible deprecation.
    - `composite_inundation.py` : see desc 1 : note.. references a file called inundate_gms which retains it's name for now.
    - `consolidate_metrics.py`: added note about possible deprecation.
    - `copy_test_case_folders.py`: see desc 1
    - `eval_plots.py` : see desc 1
    - `evaluate_continuity.py`: see desc 2
    - `find_max_catchment_breadth.py` : see desc 2
    - `generate_categorical_fim_mapping.py` : see desc 1
    - `inundate_gms.py`: see desc 1 and desc 2. Note: This file has retained its name with the phrase "gms" in it as it might be upgraded later and there are some similar files with similar names.
    - `inundate_nation.py` : see desc 1
    - `inundation.py`:  text styling change
    - `make_boxes_from_bounds.py`: text styling change
    - `mosaic_inundation.py`:  see desc 1 and desc 2
    - `overlapping_inundation.py`: see desc 2
    - `plots.py` : see desc 2
    - `run_test_case.py`:  see desc 1
    - `synthesize_test_cases.py`: see desc 1

- `unit_tests`
    - `README.md`: see desc 1
    - `__template_unittests.py`: see desc 1
    - `check_unit_errors_params.json`  and `check_unit_errors_unittests.py` : see desc 1
    - `derive_level_paths_params.json` and `derive_level_paths_unittests.py` : see desc 1 and desc 2
    - `filter_catchments_and_add_attributes_unittests.py`: see desc 1
    - `outputs_cleanup_params.json` and `outputs_cleanup_unittests.py`: see desc 1 and desc 2
    - `split_flows_unittests.py` : see desc 1
    - `tools`
        - `inundate_gms_params.json` and `inundate_gms_unittests.py`: see desc 1 and desc 2

<br/><br/>

## v4.1.3.0 - 2023-02-13 - [PR#812](https://github.com/NOAA-OWP/inundation-mapping/pull/812)

An update was required to adjust host name when in the AWS environment

### Changes

- `fim_post_processing.sh`: Added an "if isAWS" flag system based on the input command args from fim_pipeline.sh or

- `tools/calibration-db`
    - `README.md`: Minor text correction.

<br/><br/>

## v4.1.2.0 - 2023-02-15 - [PR#808](https://github.com/NOAA-OWP/inundation-mapping/pull/808)

Add `pytest` package and refactor existing unit tests. Update parameters to unit tests (`/unit_tests/*_params.json`) to valid paths. Add leading slash to paths in `/config/params_template.env`.

### Additions

- `/unit_tests`
  - `__init__.py`  - needed for `pytest` command line executable to pick up tests.
  - `pyproject.toml`  - used to specify which warnings are excluded/filtered.
  - `/gms`
    - `__init__.py` - needed for `pytest` command line executable to pick up tests.
  - `/tools`
    - `__init__.py`  - needed for `pytest` command line executable to pick up tests.
    - `inundate_gms_params.json` - file moved up into this directory
    - `inundate_gms_test.py`     - file moved up into this directory
    - `inundation_params.json`   - file moved up into this directory
    - `inundation_test.py`       - file moved up into this directory

### Removals

- `/unit_tests/tools/gms_tools/` directory removed, and files moved up into `/unit_tests/tools`

### Changes

- `Pipfile` - updated to include pytest as a dependency
- `Pipfile.lock` - updated to include pytest as a dependency

- `/config`
  - `params_template.env` - leading slash added to paths

- `/unit_tests/` - All of the `*_test.py` files were refactored to follow the `pytest` paradigm.
  - `*_params.json` - valid paths on `fim-dev1` provided
  - `README.md`  - updated to include documentation on pytest.
  - `unit_tests_utils.py`
  - `__template_unittests.py` -> `__template.py` - exclude the `_test` suffix to remove from test suite. Updated example on new format for pytest.
  - `check_unit_errors_test.py`
  - `clip_vectors_to_wbd_test.py`
  - `filter_catchments_and_add_attributes_test.py`
  - `rating_curve_comparison_test.py`
  - `shared_functions_test.py`
  - `split_flow_test.py`
  - `usgs_gage_crosswalk_test.py`
  - `aggregate_branch_lists_test.py`
  - `generate_branch_list_test.py`
  - `generate_branch_list_csv_test.py`
  - `aggregate_branch_lists_test.py`
  - `generate_branch_list_csv_test.py`
  - `generate_branch_list_test.py`
    - `/gms`
      - `derive_level_paths_test.py`
      - `outputs_cleanup_test.py`
    - `/tools`
      - `inundate_unittests.py` -> `inundation_test.py`
      - `inundate_gms_test.py`


<br/><br/>

## v4.1.1.0 - 2023-02-16 - [PR#809](https://github.com/NOAA-OWP/inundation-mapping/pull/809)

The CatFIM code was updated to allow 1-foot interval processing across all stage-based AHPS sites ranging from action stage to 5 feet above major stage, along with restart capability for interrupted processing runs.

### Changes

- `tools/generate_categorical_fim.py` (all changes made here)
    - Added try-except blocks for code that didn't allow most sites to actually get processed because it was trying to check values of some USGS-related variables that most of the sites didn't have
    - Overwrite abilities of the different outputs for the viz team were not consistent (i.e., one of the files had the ability to be overwritten but another didn't), so that has been made consistent to disallow any overwrites of the existing final outputs for a specified output folder.
    - The code also has the ability to restart from an interrupted run and resume processing uncompleted HUCs by first checking for a simple "complete" file for each HUC. If a HUC has that file, then it is skipped (because it already completed processing during a run for a particular output folder / run name).
    - When a HUC is successfully processed, an empty "complete" text file is created / touched.

<br/><br/>

## v4.1.0.0 - 2023-01-30 - [PR#806](https://github.com/NOAA-OWP/inundation-mapping/pull/806)

As we move to Amazon Web Service, AWS, we need to change our processing system. Currently, it is `gms_pipeline.sh` using bash "parallel" as an iterator which then first processes all HUCs, but not their branches. One of `gms_pipeline.sh`'s next steps is to do branch processing which is again iterated via "parallel". AKA. Units processed as one step, branches processed as second independent step.

**Note:** While we are taking steps to move to AWS, we will continue to maintain the ability of doing all processing on a single server using a single docker container as we have for a long time. Moving to AWS is simply taking portions of code from FIM and adding it to AWS tools for performance of large scale production runs.

Our new processing system, starting with this PR,  is to allow each HUC to process it's own branches.

A further requirement was to split up the overall processing flow to independent steps, with each step being able to process itself without relying on "export" variables from other files. Note: There are still a few exceptions.  The basic flow now becomes
- `fim_pre_processing.sh`,
- one or more calls to `fim_process_unit_wb.sh` (calling this file for each single HUC to be processed).
- followed by a call to `fim_post_processing.sh`.


Note: This is a very large, complex PR with alot of critical details. Please read the details at [PR 806](https://github.com/NOAA-OWP/inundation-mapping/pull/806).

### CRITICAL NOTE
The new `fim_pipeline.sh` and by proxy `fim_pre_processing.sh` has two new key input args, one named **-jh** (job HUCs) and one named **-jb** (job branches).  You can assign the number of cores/CPU's are used for processing a HUC versus the number of branches.  For the -jh number arg, it only is used against the `fim_pipeline.sh` file when it is processing more than one HUC or a list of HUCs as it is the iterator for HUCs.   The -jb flag says how many cores/CPU's can be used when processing branches (note.. the average HUC has 26 branches).

BUT.... you have to be careful not to overload your system.  **You need to multiply the -jh and the -jb values together, but only when using the `fim_pipeline.sh` script.**  Why? _If you have 16 CPU's available on your machine, and you assign -jh as 10 and -jb as 26, you are actually asking for 126 cores (10 x 26) but your machine only has 16 cores._   If you are not using `fim_pipeline.sh` but using the three processing steps independently, then the -jh value has not need to be anything but the number of 1 as each actual HUC can only be processed one at a time. (aka.. no iterator).
</br>

### Additions

- `fim_pipeline.sh` :  The wrapper for the three new major "FIM" processing steps. This script allows processing in one command, same as the current tool of `gms_pipeline.sh`.
- `fim_pre_processing.sh`: This file handles all argument input from the user, validates those inputs and sets up or cleans up folders. It also includes a new system of taking most input parameters and some key enviro variables and writing them out to a files called `runtime_args.env`.  Future processing steps need minimal input arguments as it can read most values it needs from this new `runtime_args.env`. This allows the three major steps to work independently from each other. Someone can now come in, run `fim_pre_processing.sh`, then run `fim_process_unit_wb.sh`, each with one HUC, as many time as they like, each adding just its own HUC folder to the output runtime folder.
- `fim_post_processing.sh`: Scans all HUC folders inside the runtime folders to handle a number of processing steps which include (to name a few):
    - aggregating errors
    - aggregating to create a single list (gms_inputs.csv) for all valid HUCs and their branch ids
    - usgs gage aggregation
    - adjustments to SRV's
    - and more
- `fim_process_unit_wb.sh`: Accepts only input args of runName and HUC number. It then sets up global variable, folders, etc to process just the one HUC. The logic for processing the HUC is in `run_unit_wb.sh` but managed by this `fim_process_unit_wb.sh` file including all error trapping.
- `src`
    - `aggregate_branch_lists.py`:  When each HUC is being processed, it creates it's own .csv file with its branch id's. In post processing we need one master csv list and this file aggregates them. Note: This is a similar file already in the `src/gms` folder but that version operates a bit different and will be deprecated soon.
    - `generate_branch_list.py`: This creates the single .lst for a HUC defining each branch id. With this list, `run_unit_wb.sh` can do a parallelized iteration over each of its branches for processing. Note: This is also similar to the current `src/gms` file of the same name and the gms folder version will also be deprecated soon.
    - `generate_branch_list_csv.py`. As each branch, including branch zero, has processed and if it was successful, it will add to a .csv list in the HUC directory. At the end, it becomes a list of all successful branches. This file will be aggregates with all similar .csv in post processing for future processing.
    - `run_unit_wb.sh`:  The actual HUC processing logic. Note: This is fundamentally the same as the current HUC processing logic that exists currently in `src/gms/run_by_unit.sh`, which will be removed in the very near future. However, at the end of this file, it creates and manages a parallelized iterator for processing each of it's branches.
    - `process_branch.sh`:  Same concept as `process_unit_wb.sh` but this one is for processing a single branch. This file manages the true branch processing file of `src/gms/run_by_branch.sh`.  It is a wrapper file to `src/gms/run_by_branch.sh` and catches all error and copies error files as applicable. This allows the parent processing files to continue despite branch errors. Both the new fim processing system and the older gms processing system currently share the branch processing file of `src/gms/run_by_branch.sh`. When the gms processing file is removed, this file will likely not change, only moved one directory up and be no longer in the `gms` sub-folder.
- `unit_tests`
    - `aggregate_branch_lists_unittests.py' and `aggregate_branch_lists_params.json`  (based on the newer `src` directory edition of `aggregate_branch_lists.py`).
    - `generate_branch_list_unittest.py` and `generate_branch_list_params.json` (based on the newer `src` directory edition of `generate_branch_list.py`).
    -  `generate_branch_list_csv_unittest.py` and `generate_branch_list_csv_params.json`

### Changes

- `config`
    - `params_template.env`: Removed the `default_max_jobs` value and moved the `startDiv` and `stopDiv` to the `bash_variables.env` file.
    - `deny_gms_unit.lst` : Renamed from `deny_gms_unit_prod.lst`
    - `deny_gms_branches.lst` : Renamed from `deny_gms_branches_prod.lst`

- `gms_pipeline.sh`, `gms_run_branch.sh`, `gms_run_unit.sh`, and `gms_post_processing.sh` :  Changed to hardcode the `default_max_jobs` to the value of 1. (we don't want this to be changed at all). They were also changed for minor adjustments for the `deny` list files names.

- `src`
    - `bash_functions.env`: Fix error with calculating durations.
    - `bash_variables.env`:  Adds the two export lines (stopDiv and startDiv) from `params_template.env`
    - `clip_vectors_to_wbd.py`: Cleaned up some print statements for better output traceability.
    - `check_huc_inputs.py`: Added logic to ensure the file was an .lst file. Other file formats were not be handled correctly.
    - `gms`
        - `delineate_hydros_and_produce_HAND.sh`: Removed all `stopDiv` variable to reduce log and screen output.
        - `run_by_branch.sh`: Removed an unnecessary test for overriding outputs.

### Removed

- `config`
    - `deny_gms_branches_dev.lst`

<br/><br/>

## v4.0.19.5 - 2023-01-24 - [PR#801](https://github.com/NOAA-OWP/inundation-mapping/pull/801)

When running tools/test_case_by_hydroid.py, it throws an error of local variable 'stats' referenced before assignment.

### Changes

- `tools`
    - `pixel_counter.py`: declare stats object and remove the GA_Readonly flag
    - `test_case_by_hydroid_id_py`: Added more logging.

<br/><br/>

## v4.0.19.4 - 2023-01-25 - [PR#802](https://github.com/NOAA-OWP/inundation-mapping/pull/802)

This revision includes a slight alteration to the filtering technique used to trim/remove lakeid nwm_reaches that exist at the upstream end of each branch network. By keeping a single lakeid reach at the branch level, we can avoid issues with the branch headwater point starting at a lake boundary. This ensures the headwater catchments for some branches are properly identified as a lake catchment (no inundation produced).

### Changes

- `src/gms/stream_branches.py`: New changes to the `find_upstream_reaches_in_waterbodies` function: Added a step to create a list of nonlake segments (lakeid = -9999) . Use the list of nonlake reaches to allow the filter to keep a the first lakeid reach that connects to a nonlake segment.

<br/><br/>

## v4.0.19.3 - 2023-01-17 - [PR#794](https://github.com/NOAA-OWP/inundation-mapping/pull/794)

Removing FIM3 files and references.  Anything still required for FIM 3 are held in the dev-fim3 branch.

### Removals

- `data`
    - `preprocess_rasters.py`: no longer valid as it is for NHD DEM rasters.
- `fim_run.sh`
- ` src`
    - `aggregate_fim_outputs.sh`
    - `fr_to_ms_raster.mask.py`
    - `get_all_huc_in_inputs.py`
    - `reduce_nhd_stream_density.py`
    - `rem.py`:  There are two files named `rem.py`, one in the src directory and one in the gms directory. This version in the src directory is no longer valid. The `rem.py` in the gms directory is being renamed to avoid future enhancements of moving files.
    - `run_by_unit.sh`:  There are two files named `run_by_unit.sh`, one in the src directory and one in the gms directory. This version in the src directory is for fim3. For the remaining `run_by_unit.sh`, it is NOT being renamed at this time as it will likely be renamed in the near future.
    - `time_and_tee_run_by_unit.sh`:  Same not as above for `run_by_unit.sh`.
    - `utils`
        - `archive_cleanup.py`
 - `tools`
     - `compare_gms_srcs_to_fr.py`
     - `preprocess_fimx.py`

### Changes

- `src`
    - `adjust_headwater_streams.py`: Likely deprecated but kept for safety reason. Deprecation note added.
- `tools`
    - `cygnss_preprocess.py`: Likely deprecated but kept for safety reason. Deprecation note added.
    - `nesdis_preprocess.py`: Likely deprecated but kept for safety reason. Deprecation note added.

<br/><br/>

## v4.0.19.2 - 2023-01-17 - [PR#797](https://github.com/NOAA-OWP/inundation-mapping/pull/797)

Consolidates global bash environment variables into a new `src/bash_variables.env` file. Additionally, Python environment variables have been moved into this file and `src/utils/shared_variables.py` now references this file. Hardcoded projections have been replaced by an environment variable. This also replaces the Manning's N file in `config/params_template.env` with a constant and updates relevant code. Unused environment variables have been removed.

### Additions

- `src/bash_variables.env`: Adds file for global environment variables

### Removals

- `config/`
    - `mannings_default.json`
    - `mannings_default_calibrated.json`

### Changes

- `config/params_template.env`: Changes manning_n from filename to default value of 0.06
- `gms_run_branch.sh`: Adds `bash_variables.env`
- `gms_run_post_processing.sh`: Adds `bash_variables.env` and changes projection from hardcoded to environment variable
- `gms_run_unit.sh`: Adds `bash_variables.env`
- `src/`
    - `add_crosswalk.py`: Assigns default manning_n value and removes assignments by stream orders
    - `aggregate_vector_inputs.py`: Removes unused references to environment variables and function
    - `gms/run_by_unit.sh`: Removes environment variable assignments and uses projection from environment variables
    - `utils/shared_variables.py`: Removes environment variables and instead references src/bash_variables.env

<br/><br/>

## v4.0.19.1 - 2023-01-17 - [PR#796](https://github.com/NOAA-OWP/inundation-mapping/pull/796)

### Changes

- `tools/gms_tools/combine_crosswalk_tables.py`: Checks length of dataframe list before concatenating

<br/><br/>

## v4.0.19.0 - 2023-01-06 - [PR#782](https://github.com/NOAA-OWP/inundation-mapping/pull/782)

Changes the projection of HAND processing to EPSG 5070.

### Changes

- `gms_run_post_processing.sh`: Adds target projection for `points`
- `data/nld/preprocess_levee_protected_areas.py`: Changed to use `utils.shared_variables.DEFAULT_FIM_PROJECTION_CRS`
- `src/`
    - `clip_vectors_to_wbd.py`: Save intermediate outputs in EPSG:5070
    - `src_adjust_spatial_obs.py`: Changed to use `utils.shared_variables.DEFAULT_FIM_PROJECTION_CRS`
    - `utils/shared_variables.py`: Changes the designated projection variables
    - `gms/`
        - `stream_branches.py`: Checks the projection of the input streams and changes if necessary
        - `run_by_unit.py`: Changes the default projection crs variable and added as HUC target projection
- `tools/inundate_nation.py`: Changed to use `utils.shared_variables.PREP_PROJECTION`

<br/><br/>

## v4.0.18.2 - 2023-01-11 - [PR#790](https://github.com/NOAA-OWP/inundation-mapping/pull/790)

Remove Great Lakes clipping

### Changes

- `src/`
    - `clip_vectors_to_wbd.py`: Removes Great Lakes clipping and references to Great Lakes polygons and lake buffer size

    - `gms/run_by_unit.sh`: Removes Great Lakes polygon and lake buffer size arguments to `src/clip_vectors_to_wbd.py`

<br/><br/>

## v4.0.18.1 - 2022-12-13 - [PR #760](https://github.com/NOAA-OWP/inundation-mapping/pull/760)

Adds stacked bar eval plots.

### Additions

- `/tools/eval_plots_stackedbar.py`: produces stacked bar eval plots in the same manner as `eval_plots.py`.

<br/><br/>

## v4.0.18.0 - 2023-01-03 - [PR#780](https://github.com/NOAA-OWP/inundation-mapping/pull/780)

Clips WBD and stream branch buffer polygons to DEM domain.

### Changes

- `src/`
    - `clip_vectors_to_wbd.py`: Clips WBD polygon to DEM domain

    - `gms/`
        - `buffer_stream_branches.py`: Clips branch buffer polygons to DEM domain
        - `derive_level_paths.py`: Stop processing if no branches exist
        - `mask_dem.py`: Checks if stream file exists before continuing
        - `remove_error_branches.py`: Checks if error_branches has data before continuing
        - `run_by_unit.sh`: Adds DEM domain as bash variable and adds it as an argument to calling `clip_vectors_to_wbd.py` and `buffer_stream_branches.py`

<br/><br/>


## v4.0.17.4 - 2023-01-06 - [PR#781](https://github.com/NOAA-OWP/inundation-mapping/pull/781)

Added crosswalk_table.csv from the root output folder as being a file push up to Hydrovis s3 bucket after FIM BED runs.

### Changes

- `config`
    - `aws_s3_put_fim4_hydrovis_whitelist.lst`:  Added crosswalk_table.csv to whitelist.


<br/><br/>

## v4.0.17.3 - 2022-12-23 - [PR#773](https://github.com/NOAA-OWP/inundation-mapping/pull/773)

Cleans up REM masking of levee-protected areas and fixes associated error.

### Removals

- `src/gms/`
    - `delineate_hydros_and_produce_HAND.sh`: removes rasterization and masking of levee-protected areas from the REM
    - `rasterize_by_order`: removes this file
- `config/`
    - `deny_gms_branch_zero.lst`, `deny_gms_branches_dev.lst`, and `deny_gms_branches_prod.lst`: removes `LeveeProtectedAreas_subset_{}.tif`

### Changes

- `src/gms/rem.py`: fixes an error where the nodata value of the DEM was overlooked

<br/><br/>

## v4.0.17.2 - 2022-12-29 - [PR #779](https://github.com/NOAA-OWP/inundation-mapping/pull/779)

Remove dependency on `other` folder in `test_cases`. Also updates ESRI and QGIS agreement raster symbology label to include the addition of levee-protected areas as a mask.

### Removals

- `tools/`
    - `aggregate_metrics.py` and `cache_metrics.py`: Removes reference to test_cases/other folder

### Changes

- `config/symbology/`
    - `esri/agreement_raster.lyr` and `qgis/agreement_raster.qml`: Updates label from Waterbody mask to Masked since mask also now includes levee-protected areas
- `tools/`
    - `eval_alt_catfim.py` and `run_test_case.py`: Updates waterbody mask to dataset located in /inputs folder

<br/><br/>

## v4.0.17.1 - 2022-12-29 - [PR #778](https://github.com/NOAA-OWP/inundation-mapping/pull/778)

This merge fixes a bug where all of the Stage-Based intervals were the same.

### Changes
- `/tools/generate_categorical_fim.py`: Changed `stage` variable to `interval_stage` variable in `produce_stage_based_catfim_tifs` function call.

<br/><br/>

## v4.0.17.0 - 2022-12-21 - [PR #771](https://github.com/NOAA-OWP/inundation-mapping/pull/771)

Added rysnc to docker images. rysnc can now be used inside the images to move data around via docker mounts.

### Changes

- `Dockerfile` : added rsync

<br/><br/>

## v4.0.16.0 - 2022-12-20 - [PR #768](https://github.com/NOAA-OWP/inundation-mapping/pull/768)

`gms_run_branch.sh` was processing all of the branches iteratively, then continuing on to a large post processing portion of code. That has now be split to two files, one for branch iteration and the other file for just post processing.

Other minor changes include:
- Removing the system where a user could override `DropStreamOrders` where they could process streams with stream orders 1 and 2 independently like other GMS branches.  This option is now removed, so it will only allow stream orders 3 and higher as gms branches and SO 1 and 2 will always be in branch zero.

- The `retry` flag on the three gms*.sh files has been removed. It did not work correctly and was not being used. Usage of it would have created unreliable results.

### Additions

- `gms_run_post_processing.sh`
   - handles all tasks from after `gms_run_branch.sh` to this file, except for output cleanup, which stayed in `gms_run_branch.sh`.
   - Can be run completely independent from `gms_run_unit.sh` or gms_run_branch.sh` as long as all of the files are in place. And can be re-run if desired.

### Changes

- `gms_pipeline.sh`
   - Remove "retry" system.
   - Remove "dropLowStreamOrders" system.
   - Updated for newer reusable output date/time/duration system.
   - Add call to new `gms_run_post_processing.sh` file.

- `gms_run_branch.sh`
   - Remove "retry" system.
   - Remove "dropLowStreamOrders" system.
   - Updated for newer reusable output date/time/duration system.
   - Removed most code from below the branch iterator to the new `gms_run_post_processing.sh` file. However, it did keep the branch files output cleanup and non-zero exit code checking.

- `gms_run_unit.sh`
   - Remove "retry" system.
   - Remove "dropLowStreamOrders" system.
   - Updated for newer reusable output date/time/duration system.

- `src`
    - `bash_functions.env`:  Added a new method to make it easier / simpler to calculation and display duration time.
    - `filter_catchments_and_add_attributes.py`:  Remove "dropLowStreamOrders" system.
    - `split_flows.py`: Remove "dropLowStreamOrders" system.
    - `usgs_gage_unit_setup.py`:  Remove "dropLowStreamOrders" system.

- `gms`
    - `delineate_hydros_and_produced_HAND.sh` : Remove "dropLowStreamOrders" system.
    - `derive_level_paths.py`: Remove "dropLowStreamOrders" system and some small style updates.
    - `run_by_unit.sh`: Remove "dropLowStreamOrders" system.

- `unit_tests/gms`
    - `derive_level_paths_params.json` and `derive_level_paths_unittests.py`: Remove "dropLowStreamOrders" system.

<br/><br/>

## v4.0.15.0 - 2022-12-20 - [PR #758](https://github.com/NOAA-OWP/inundation-mapping/pull/758)

This merge addresses feedback received from field users regarding CatFIM. Users wanted a Stage-Based version of CatFIM, they wanted maps created for multiple intervals between flood categories, and they wanted documentation as to why many sites are absent from the Stage-Based CatFIM service. This merge seeks to address this feedback. CatFIM will continue to evolve with more feedback over time.

## Changes
- `/src/gms/usgs_gage_crosswalk.py`: Removed filtering of extra attributes when writing table
- `/src/gms/usgs_gage_unit_setup.py`: Removed filter of gages where `rating curve == yes`. The filtering happens later on now.
- `/tools/eval_plots.py`: Added a post-processing step to produce CSVs of spatial data
- `/tools/generate_categorical_fim.py`:
  - New arguments to support more advanced multiprocessing, support production of Stage-Based CatFIM, specific output directory pathing, upstream and downstream distance, controls on how high past "major" magnitude to go when producing interval maps for Stage-Based, the ability to run a single AHPS site.
- `/tools/generate_categorical_fim_flows.py`:
  - Allows for flows to be retrieved for only one site (useful for testing)
  - More logging
  - Filtering stream segments according to stream order
- `/tools/generate_categorical_fim_mapping.py`:
  - Support for Stage-Based CatFIM production
  - Enhanced multiprocessing
  - Improved post-processing
- `/tools/pixel_counter.py`: fixed a bug where Nonetypes were being returned
- `/tools/rating_curve_get_usgs_rating_curves.py`:
  - Removed filtering when producing `usgs_gages.gpkg`, but adding attribute as to whether or not it meets acceptance criteria, as defined in `gms_tools/tools_shared_variables.py`.
  - Creating a lookup list to filter out unacceptable gages before they're written to `usgs_rating_curves.csv`
  - The `usgs_gages.gpkg` now includes two fields indicating whether or not gages pass acceptance criteria (defined in `tools_shared_variables.py`. The fields are `acceptable_codes` and `acceptable_alt_error`
- `/tools/tools_shared_functions.py`:
  - Added `get_env_paths()` function to retrieve environmental variable information used by CatFIM and rating curves scripts
  - `Added `filter_nwm_segments_by_stream_order()` function that uses WRDS to filter out NWM feature_ids from a list if their stream order is different than a desired stream order.
- `/tools/tools_shared_variables.py`: Added the acceptance criteria and URLS for gages as non-constant variables. These can be modified and tracked through version changes. These variables are imported by the CatFIM and USGS rating curve and gage generation scripts.
- `/tools/test_case_by_hydroid.py`: reformatting code, recommend adding more comments/docstrings in future commit

<br/><br/>

## v4.0.14.2 - 2022-12-22 - [PR #772](https://github.com/NOAA-OWP/inundation-mapping/pull/772)

Added `usgs_elev_table.csv` to hydrovis whitelist files.  Also updated the name to include the word "hydrovis" in them (anticipating more s3 whitelist files).

### Changes

- `config`
    - `aws_s3_put_fim4_hydrovis_whitelist.lst`:  File name updated and added usgs_elev_table.csv so it gets push up as well.
    - `aws_s3_put_fim3_hydrovis_whitelist.lst`: File name updated

- `data/aws`
   - `s3.py`: added `/foss_fim/config/aws_s3_put_fim4_hydrovis_whitelist.lst` as a default to the -w param.

<br/><br/>

## v4.0.14.1 - 2022-12-03 - [PR #753](https://github.com/NOAA-OWP/inundation-mapping/pull/753)

Creates a polygon of 3DEP DEM domain (to eliminate errors caused by stream networks with no DEM data in areas of HUCs that are outside of the U.S. border) and uses the polygon layer to clip the WBD and stream network (to a buffer inside the WBD).

### Additions
- `data/usgs/acquire_and_preprocess_3dep_dems.py`: Adds creation of 3DEP domain polygon by polygonizing all HUC6 3DEP DEMs and then dissolving them.
- `src/gms/run_by_unit.sh`: Adds 3DEP domain polygon .gpkg as input to `src/clip_vectors_to_wbd.py`

### Changes
- `src/clip_vectors_to_wbd.py`: Clips WBD to 3DEP domain polygon and clips streams to a buffer inside the clipped WBD polygon.

<br/><br/>

## v4.0.14.0 - 2022-12-20 - [PR #769](https://github.com/NOAA-OWP/inundation-mapping/pull/769)

Masks levee-protected areas from the DEM in branch 0 and in highest two stream order branches.

### Additions

- `src/gms/`
    - `mask_dem.py`: Masks levee-protected areas from the DEM in branch 0 and in highest two stream order branches
    - `delineate_hydros_and_produce_HAND.sh`: Adds `src/gms/mask_dem.py`

<br/><br/>

## v4.0.13.2 - 2022-12-20 - [PR #767](https://github.com/NOAA-OWP/inundation-mapping/pull/767)

Fixes inundation of nodata areas of REM.

### Changes

- `tools/inundation.py`: Assigns depth a value of `0` if REM is less than `0`

<br/><br/>

## v4.0.13.1 - 2022-12-09 - [PR #743](https://github.com/NOAA-OWP/inundation-mapping/pull/743)

This merge adds the tools required to generate Alpha metrics by hydroid. It summarizes the Apha metrics by branch 0 catchment for use in the Hydrovis "FIM Performance" service.

### Additions

- `pixel_counter.py`:  A script to perform zonal statistics against raster data and geometries
- `pixel_counter_functions.py`: Supporting functions
- `pixel_counter_wrapper.py`: a script that wraps `pixel_counter.py` for batch processing
- `test_case_by_hydroid.py`: the main script to orchestrate the generation of alpha metrics by catchment

<br/><br/>

## v4.0.13.0 - 2022-11-16 - [PR #744](https://github.com/NOAA-OWP/inundation-mapping/pull/744)

Changes branch 0 headwaters data source from NHD to NWS to be consistent with branches. Removes references to NHD flowlines and headwater data.

### Changes

- `src/gms/derive_level_paths.py`: Generates headwaters before stream branch filtering

### Removals

- Removes NHD flowlines and headwater references from `gms_run_unit.sh`, `config/deny_gms_unit_prod.lst`, `src/clip_vectors_to_wbd.py`, `src/gms/run_by_unit.sh`, `unit_tests/__template_unittests.py`, `unit_tests/clip_vectors_to_wbd_params.json`, and `unit_tests/clip_vectors_to_wbd_unittests.py`

<br/><br/>

## V4.0.12.2 - 2022-12-04 - [PR #754](https://github.com/NOAA-OWP/inundation-mapping/pull/754)

Stop writing `gms_inputs_removed.csv` if no branches are removed with Error status 61.

### Changes

- `src/gms/remove_error_branches.py`: Checks if error branches is not empty before saving gms_inputs_removed.csv

<br/><br/>

## v4.0.12.1 - 2022-11-30 - [PR #751](https://github.com/NOAA-OWP/inundation-mapping/pull/751)

Updating a few deny list files.

### Changes

- `config`:
    - `deny_gms_branches_dev.lst`, `deny_gms_branches_prod.lst`, and `deny_gms_unit_prod.lst`

<br/><br/>


## v4.0.12.0 - 2022-11-28 - [PR #736](https://github.com/NOAA-OWP/inundation-mapping/pull/736)

This feature branch introduces a new methodology for computing Manning's equation for the synthetic rating curves. The new subdivision approach 1) estimates bankfull stage by crosswalking "bankfull" proxy discharge data to the raw SRC discharge values 2) identifies in-channel vs. overbank geometry values 3) applies unique in-channel and overbank Manning's n value (user provided values) to compute Manning's equation separately for channel and overbank discharge and adds the two components together for total discharge 4) computes a calibration coefficient (where benchmark data exists) that applies to the  calibrated total discharge calculation.

### Additions

- `src/subdiv_chan_obank_src.py`: new script that performs all subdiv calculations and then produce a new (modified) `hydroTable.csv`. Inputs include `src_full_crosswalked.csv` for each huc/branch and a Manning's roughness csv file (containing: featureid, channel n, overbank n; file located in the `/inputs/rating_curve/variable_roughness/`). Note that the `identify_src_bankfull.py` script must be run prior to running the subdiv workflow.

### Changes

- `config/params_template.env`: removed BARC and composite roughness parameters; added new subdivision parameters; default Manning's n file set to `mannings_global_06_12.csv`
- `gms_run_branch.sh`: moved the PostgreSQL database steps to occur immediately before the SRC calibration steps; added new subdivision step; added condition to SRC calibration to ensure subdivision routine is run
- `src/add_crosswalk.py`: removed BARC function call; update placeholder value list (removed BARC and composite roughness variables) - these placeholder variables ensure that all hydrotables have the same dimensions
- `src/identify_src_bankfull.py`: revised FIM3 starting code to work with FIM4 framework; stripped out unnecessary calculations; restricted bankfull identification to stage values > 0
- `src/src_adjust_spatial_obs.py`: added huc sort function to help user track progress from console outputs
- `src/src_adjust_usgs_rating.py`: added huc sort function to help user track progress from console outputs
- `src/src_roughness_optimization.py`: reconfigured code to compute a calibration coefficient and apply adjustments using the subdivision variables; renamed numerous variables; simplified code where possible
- `src/utils/shared_variables.py`: increased `ROUGHNESS_MAX_THRESH` from 0.6 to 0.8
- `tools/vary_mannings_n_composite.py`: *moved this script from /src to /tools*; updated this code from FIM3 to work with FIM4 structure; however, it is not currently implemented (the subdivision routine replaces this)
- `tools/aggregate_csv_files.py`: helper tool to search for csv files by name/wildcard and concatenate all found files into one csv (used for aggregating previous calibrated roughness values)
- `tools/eval_plots.py`: updated list of metrics to plot to also include equitable threat score and mathews correlation coefficient (MCC)
- `tools/synthesize_test_cases.py`: updated the list of FIM version metrics that the `PREV` flag will use to create the final aggregated metrics csv; this change will combine the dev versions provided with the `-dc` flag along with the existing `previous_fim_list`

<br/><br/>

## v4.0.11.5 - 2022-11-18 - [PR #746](https://github.com/NOAA-OWP/inundation-mapping/pull/746)

Skips `src/usgs_gage_unit_setup.py` if no level paths exist. This may happen if a HUC has no stream orders > 2. This is a bug fix for #723 for the case that the HUC also has USGS gages.

### Changes

- `src/gms/run_by_unit.sh`: Adds check for `nwm_subset_streams_levelPaths.gpkg` before running `usgs_gage_unit_setup.py`

<br/><br/>

## v4.0.11.4 - 2022-10-12 - [PR #709](https://github.com/NOAA-OWP/inundation-mapping/pull/709)

Adds capability to produce single rating curve comparison plots for each gage.

### Changes

- `tools/rating_curve_comparison.py`
    - Adds generate_single_plot() to make a single rating curve comparison plot for each gage in a given HUC
    - Adds command line switch to generate single plots

<br/><br/>

## v4.0.11.3 - 2022-11-10 - [PR #739](https://github.com/NOAA-OWP/inundation-mapping/pull/739)

New tool with instructions of downloading levee protected areas and a tool to pre-process it, ready for FIM.

### Additions

- `data`
    - `nld`
         - `preprocess_levee_protected_areas.py`:  as described above

### Changes

- `data`
     - `preprocess_rasters.py`: added deprecation note. It will eventually be replaced in it's entirety.
- `src`
    - `utils`
        - `shared_functions.py`: a few styling adjustments.

<br/><br/>

## v4.0.11.2 - 2022-11-07 - [PR #737](https://github.com/NOAA-OWP/inundation-mapping/pull/737)

Add an extra input args to the gms_**.sh files to allow for an override of the branch zero deny list, same as we can do with the unit and branch deny list overrides. This is needed for debugging purposes.

Also, if there is no override for the deny branch zero list and is not using the word "none", then use the default or overridden standard branch deny list.  This will keep the branch zero's and branch output folders similar but not identical for outputs.

### Changes

- `gms_pipeline.sh`:  Add new param to allow for branch zero deny list override. Plus added better logic for catching bad deny lists earlier.
- `gms_run_branch.sh`:  Add new param to allow for branch zero deny list override.  Add logic to cleanup all branch zero output folders with the default branch deny list (not the branch zero list), UNLESS an override exists for the branch zero deny list.
- `gms_run_unit.sh`: Add new param to allow for branch zero deny list override.
- `config`
    - `deny_gms_branch_zero.lst`: update to keep an additional file in the outputs.
- `src`
    - `output_cleanup.py`: added note saying it is deprecated.
    - `gms`
        - `run_by_branch.sh`: variable name change (matching new names in related files for deny lists)
        - `run_by_unit.sh`: Add new param to allow for branch zero deny list override.

<br/><br/>

## v4.0.11.1 - 2022-11-01 - [PR #732](https://github.com/NOAA-OWP/inundation-mapping/pull/732)

Due to a recent IT security scan, it was determined that Jupyter-core needed to be upgraded.

### Changes

- `Pipfile` and `Pipfile.lock`:  Added a specific version of Jupyter Core that is compliant with IT.

<br/><br/>

## v4.0.11.0 - 2022-09-21 - [PR #690](https://github.com/NOAA-OWP/inundation-mapping/pull/690)

Masks levee-protected areas from Relative Elevation Model if branch 0 or if branch stream order exceeds a threshold.

### Additions

- `src/gms/`
   - `delineate_hydros_and_produce_HAND.sh`
      - Reprojects and creates HUC-level raster of levee-protected areas from polygon layer
      - Uses that raster to mask/remove those areas from the Relative Elevation Model
   - `rasterize_by_order.py`: Subsets levee-protected area branch-level raster if branch 0 or if order exceeds a threshold (default threshold: max order - 1)
- `config/`
   - `deny_gms_branches_default.lst`, and `deny_gms_branches_min.lst`: Added LeveeProtectedAreas_subset_{}.tif
   - `params_template.env`: Adds mask_leveed_area_toggle

### Changes

- `src/gms/delineate_hydros_and_produce_HAND.sh`: Fixes a bug in ocean/Great Lakes masking
- `tools/`
    - `eval_alt_catfim.py` and `run_test_case.py`: Changes the levee mask to the updated inputs/nld_vectors/Levee_protected_areas.gpkg

<br/><br/>

## v4.0.10.5 - 2022-10-21 - [PR #720](https://github.com/NOAA-OWP/inundation-mapping/pull/720)

Earlier versions of the acquire_and_preprocess_3dep_dems.py did not have any buffer added when downloading HUC6 DEMs. This resulted in 1 pixel nodata gaps in the final REM outputs in some cases at HUC8 sharing a HUC6 border. Adding the param of cblend 6 to the gdalwarp command meant put a 6 extra pixels all around perimeter. Testing showed that 6 pixels was plenty sufficient as the gaps were never more than 1 pixel on borders of no-data.

### Changes

- `data`
    - `usgs`
        - `acquire_and_preprocess_3dep_dems.py`: Added the `cblend 6` param to the gdalwarp call for when the dem is downloaded from USGS.
    - `create_vrt_file.py`:  Added sample usage comment.
 - `src`
     - `gms`
         `run_by_unit.sh`: Added a comment about gdal as it relates to run_by_unit.

Note: the new replacement inputs/3dep_dems/10m_5070/ files can / will be copied before PR approval as the true fix was replacment DEM's. There is zero risk of overwriting prior to code merge.

<br/><br/>

## v4.0.10.4 - 2022-10-27 - [PR #727](https://github.com/NOAA-OWP/inundation-mapping/pull/727)

Creates a single crosswalk table containing HUC (huc8), BranchID, HydroID, feature_id (and optionally LakeID) from branch-level hydroTables.csv files.

### Additions

- `tools/gms_tools/combine_crosswalk_tables.py`: reads and concatenates hydroTable.csv files, writes crosswalk table
- `gms_run_branch.sh`: Adds `tools/gms_tools/make_complete_hydrotable.py` to post-processing

<br/><br/>

## v4.0.10.3 - 2022-10-19 - [PR #718](https://github.com/NOAA-OWP/inundation-mapping/pull/718)

Fixes thalweg notch by clipping upstream ends of the stream segments to prevent the stream network from reaching the edge of the DEM and being treated as outlets when pit filling the burned DEM.

### Changes

- `src/clip_vectors_to_wbd.py`: Uses a slightly smaller buffer than wbd_buffer (wbd_buffer_distance-2*(DEM cell size)) to clip stream network inside of DEM extent.

<br/><br/>

## v4.0.10.2 - 2022-10-24 - [PR #723](https://github.com/NOAA-OWP/inundation-mapping/pull/723)

Runs branch 0 on HUCs with no other branches remaining after filtering stream orders if `drop_low_stream_orders` is used.

### Additions

- `src/gms`
    - `stream_branches.py`: adds `exclude_attribute_values()` to filter out stream orders 1&2 outside of `load_file()`

### Changes

- `src/gms`
    - `buffer_stream_branches.py`: adds check for `streams_file`
    - `derive_level_paths.py`: checks length of `stream_network` before filtering out stream orders 1&2, then filters using `stream_network.exclude_attribute_values()`
    - `generate_branch_list.py`: adds check for `stream_network_dissolved`

<br/><br/>

## v4.0.10.1 - 2022-10-5 - [PR #695](https://github.com/NOAA-OWP/inundation-mapping/pull/695)

This hotfix address a bug with how the rating curve comparison (sierra test) handles the branch zero synthetic rating curve in the comparison plots. Address #676

### Changes

- `tools/rating_curve_comparison.py`
  - Added logging function to print and write to log file
  - Added new filters to ignore AHPS only sites (these are sites that we need for CatFIM but do not have a USGS gage or USGS rating curve available for sierra test analysis)
  - Added functionality to identify branch zero SRCs
  - Added new plot formatting to distinguish branch zero from other branches

<br/><br/>

## v4.0.10.0 - 2022-10-4 - [PR #697](https://github.com/NOAA-OWP/inundation-mapping/pull/697)

Change FIM to load DEM's from the new USGS 3Dep files instead of the original NHD Rasters.

### Changes

- `config`
    - `params_template.env`: Change default of the calib db back to true:  src_adjust_spatial back to "True". Plus a few text updates.
- `src`
    - `gms`
        - `run_by_unit.sh`: Change input_DEM value to the new vrt `$inputDataDir/3dep_dems/10m_5070/fim_seamless_3dep_dem_10m_5070.vrt` to load the new 3Dep DEM's. Note: The 3Dep DEM's are projected as CRS 5070, but for now, our code is using ESRI:102039. Later all code and input will be changed to CRS:5070. We now are defining the FIM desired projection (102039), so we need to reproject on the fly from 5070 to 102039 during the gdalwarp cut.
        - `run_by_branch.sh`: Removed unused lines.
    - `utils`
        - `shared_variables.py`: Changes to use the new 3Dep DEM rasters instead of the NHD rasters. Moved some values (grouped some variables). Added some new variables for 3Dep. Note: At this time, some of these new enviro variables for 3Dep are not used but are expected to be used shortly.
- `data`
    - `usgs`
        - `acquire_and_preprocess_3dep_dems.py`: Minor updates for adjustments of environmental variables. Adjustments to ensure the cell sizes are fully defined as 10 x 10 as source has a different resolution. The data we downloaded to the new `inputs/3dep_dems/10m_5070` was loaded as 10x10, CRS:5070 rasters.

### Removals

- `lib`
    - `aggregate_fim_outputs.py` : obsolete. Had been deprecated for a while and replaced by other files.
    - `fr_to_mr_raster_mask.py` : obsolete. Had been deprecated for a while and replaced by other files.

<br/><br/>

## v4.0.9.8 - 2022-10-06 - [PR #701](https://github.com/NOAA-OWP/inundation-mapping/pull/701)

Moved the calibration tool from dev-fim3 branch into "dev" (fim4) branch. Git history not available.

Also updated making it easier to deploy, along with better information for external contributors.

Changed the system so the calibration database name is configurable. This allows test databases to be setup in the same postgres db / server system. You can have more than one calb_db_keys.env running in different computers (or even more than one on one server) pointing to the same actual postgres server and service. ie) multiple dev machine can call a single production server which hosts the database.

For more details see /tools/calibration-db/README.md

### Changes

- `tools`
    - `calibration-db`
        - `docker-compose.yml`: changed to allow for configurable database name. (allows for more then one database in a postgres database system (one for prod, another for test if needed))

### Additions

- `config`
    - `calb_db_keys_template.env`: a new template verison of the required config values.

### Removals

- `tools`
    - `calibration-db`
        - `start_db.sh`: Removed as the command should be run on demand and not specifically scripted because of its configurable location of the env file.

<br/><br/>

## v4.0.9.7 - 2022-10-7 - [PR #703](https://github.com/NOAA-OWP/inundation-mapping/pull/703)

During a recent release of a FIM 3 version, it was discovered that FIM3 has slightly different AWS S3 upload requirements. A new s3 whitelist file has been created for FIM3 and the other s3 file was renamed to include the phrase "fim4" in it.

This is being added to source control as it might be used again and we don't want to loose it.

### Additions

- `config`
   - `aws_s3_put_fim3_whitelist.lst`

### Renamed

- `config`
   - `aws_s3_put_fim4_whitelist.lst`: renamed from aws_s3_put_whitelist.lst

<br/><br/>

## v4.0.9.6 - 2022-10-17 - [PR #711](https://github.com/NOAA-OWP/inundation-mapping/pull/711)

Bug fix and formatting upgrades. It was also upgraded to allow for misc other inundation data such as high water data.

### Changes

- `tools`
    - `inundate_nation.py`:  As stated above.

### Testing

- it was run in a production model against fim 4.0.9.2 at 100 yr and 2 yr as well as a new High Water dataset.

<br/><br/>

## v4.0.9.5 - 2022-10-3 - [PR #696](https://github.com/NOAA-OWP/inundation-mapping/pull/696)

- Fixed deny_gms_unit_prod.lst to comment LandSea_subset.gpkg, so it does not get removed. It is needed for processing in some branches
- Change default for params_template.env -> src_adjust_spatial="False", back to default of "True"
- Fixed an infinite loop when src_adjust_usgs_rating.py was unable to talk to the calib db.
- Fixed src_adjsust_usgs_rating.py for when the usgs_elev_table.csv may not exist.

### Changes

- `gms_run_branch.sh`:  removed some "time" command in favour of using fim commands from bash_functions.sh which give better time and output messages.

- `config`
    - `deny_gms_unit_prod.lst`: Commented out LandSea_subset.gpkg as some HUCs need that file in place.
    - `params_template.env`: Changed default src_adjust_spatial back to True

- `src`
    - `src_adjust_spatial_obs.py`:  Added code to a while loop (line 298) so it is not an indefinite loop that never stops running. It will now attempts to contact the calibration db after 6 attempts. Small adjustments to output and logging were also made and validation that a connection to the calib db was actually successful.
    - `src_adjust_usgs_rating.py`: Discovered that a usgs_elev_df might not exist (particularly when processing was being done for hucs that have no usgs guage data). If the usgs_elev_df does not exist, it no longer errors out.

<br/><br/>

## v4.0.9.4 - 2022-09-30 - [PR #691](https://github.com/NOAA-OWP/inundation-mapping/pull/691)

Cleanup Branch Zero output at the end of a processing run. Without this fix, some very large files were being left on the file system. Adjustments and cleanup changed the full BED output run from appx 2 TB output to appx 1 TB output.

### Additions

- `unit_tests`
    - `gms`
        - `outputs_cleanup_params.json` and `outputs_cleanup_unittests.py`: The usual unit test files.

### Changes

- `gms_pipeline.sh`: changed variables and text to reflect the renamed default `deny_gms_branchs_prod.lst` and `deny_gms_unit_prod.lst` files. Also tells how a user can use the word 'none' for the deny list parameter (both or either unit or branch deny list) to skip output cleanup(s).

- `gms_run_unit.sh`: changed variables and text to reflect the renamed default `deny_gms_unit_prod.lst` files. Also added a bit of minor output text (styling). Also tells how a user can use the word 'none' for the deny list parameter to skip output cleanup.

- `gms_run_branch.sh`:
       ... changed variables and text to reflect the renamed default `deny_gms_branches.lst` files.
       ... added a bit of minor output text (styling).
       ... also tells how a user can use the word 'none' for the deny list parameter to skip output cleanup.
       ... added a new section that calls the `outputs_cleanup.py` file and will do post cleanup on branch zero output files.

- `src`
    - `gms`
        - `outputs_cleanup.py`: pretty much rewrote it in its entirety. Now accepts a manditory branch id (can be zero) and can recursively search subdirectories. ie) We can submit a whole output directory with all hucs and ask to cleanup branch 0 folder OR cleanup files in any particular directory as we did before (per branch id).

          - `run_by_unit.sh`:  updated to pass in a branch id (or the value of "0" meaning branch zero) to outputs_cleanup.py.
          - `run_by_branch.sh`:  updated to pass in a branch id to outputs_cleanup.py.

- `unit_tests`
    - `README.md`: updated to talk about the specific deny list for unit_testing.
    - `__template_unittests.py`: updated for the latest code standards for unit tests.

- `config`
    - `deny_gms_branch_unittest.lst`: Added some new files to be deleted, updated others.
    - `deny_gms_branch_zero.lst`: Added some new files to be deleted.
    - `deny_gms_branches_dev.lst`:  Renamed from `deny_gms_branches_default.lst` and some new files to be deleted, updated others. Now used primarily for development and testing use.
    - `deny_gms_branches_prod.lst`:  Renamed from `deny_gms_branches_min` and some new files to be deleted, updated others. Now used primarily for when releasing a version to production.
    - `deny_gms_unit_prod.lst`: Renamed from `deny_gms_unit_default.lst`, yes... there currently is no "dev" version.  Added some new files to be deleted.

<br/><br/>

## v4.0.9.3 - 2022-09-13 - [PR #681](https://github.com/NOAA-OWP/inundation-mapping/pull/681)

Created a new tool to downloaded USGS 3Dep DEM's via their S3 bucket.

Other changes:
 - Some code file re-organization in favour of the new `data` folder which is designed for getting, setting, and processing data from external sources such as AWS, WBD, NHD, NWM, etc.
 - Added tmux as a new tool embedded inside the docker images.

### Additions

- `data`
   - `usgs`
      - `acquire_and_preprocess_3dep_dems.py`:  The new tool as described above. For now it is hardcoded to a set path for USGS AWS S3 vrt file but may change later for it to become parameter driven.
 - `create_vrt_file.py`: This is also a new tool that can take a directory of geotiff files and create a gdal virtual file, .vrt extention, also called a `virtual raster`. Instead of clipping against HUC4, 6, 8's raster files, and run risks of boundary issues, vrt's actual like all of the tif's are one giant mosaiced raster and can be clipped as one.

### Removals

- 'Dockerfile.prod`:  No longer being used (never was used)

### Changes

- `Dockerfile`:  Added apt install for tmux. This tool will now be available in docker images and assists developers.

- `data`
   - `acquire_and_preprocess_inputs.py`:  moved from the `tools` directory but not other changes made. Note: will required review/adjustments before being used again.
   - `nws`
      - `preprocess_ahps_nws.py`:  moved from the `tools` directory but not other changes made. Note: will required review/adjustments before being used again.
      - `preprocess_rasters.py`: moved from the `tools` directory but not other changes made. Note: will required review/adjustments before being used again.
    - `usgs`
         - `preprocess_ahps_usgs.py`:  moved from the `tools` directory but not other changes made. Note: will required review/adjustments before being used again.
         - `preprocess_download_usgs_grids.py`: moved from the `tools` directory but not other changes made. Note: will required review/adjustments before being used again.

 - `src`
     - `utils`
         - `shared_functions.py`:  changes made were
              - Cleanup the "imports" section of the file (including a change to how the utils.shared_variables file is loaded.
              - Added `progress_bar_handler` function which can be re-used by other code files.
              - Added `get_file_names` which can create a list of files from a given directory matching a given extension.
              - Modified `print_current_date_time` and `print_date_time_duration` and  methods to return the date time strings. These helper methods exist to help with standardization of logging and output console messages.
              - Added `print_start_header` and `print_end_header` to help with standardization of console and logging output messages.
          - `shared_variables.py`: Additions in support of near future functionality of having fim load DEM's from USGS 3DEP instead of NHD rasters.

<br/><br/>

## v4.0.9.2 - 2022-09-12 - [PR #678](https://github.com/NOAA-OWP/inundation-mapping/pull/678)

This fixes several bugs related to branch definition and trimming due to waterbodies.

### Changes

- `src/gms/stream_branches.py`
   - Bypasses erroneous stream network data in the to ID field by using the Node attribute instead.
   - Adds check if no nwm_lakes_proj_subset.gpkg file is found due to no waterbodies in the HUC.
   - Allows for multiple upstream branches when stream order overrides arbolate sum.

<br/><br/>

## v4.0.9.1 - 2022-09-01 - [PR #664](https://github.com/NOAA-OWP/inundation-mapping/pull/664)

A couple of changes:
1) Addition of a new tool for pushing files / folders up to an AWS (Amazon Web Service) S3 bucket.
2) Updates to the Docker image creation files to include new packages for boto3 (for AWS) and also added `jupyter`, `jupterlab` and `ipympl` to make it easier to use those tools during development.
3) Correct an oversight of `logs\src_optimization` not being cleared upon `overwrite` run.

### Additions

- `src`
   - `data`
       - `README.md`: Details on how the new system for `data` folders (for communication for external data sources/services).
       - `aws`
           - `aws_base.py`:  A file using a class and inheritance system (parent / child). This file has properties and a method that all child class will be expected to use and share. This makes it quicker and easier to added new AWS tools and helps keep consistant patterns and standards.
           - `aws_creds_template.env`: There are a number of ways to validate credentials to send data up to S3. We have chosen to use an `.env` file that can be passed into the tool from any location. This is the template for that `.env` file. Later versions may be changed to use AWS profile security system.
           - `s3.py`: This file pushes file and folders up to a defined S3 bucket and root folder. Note: while it is designed only for `puts` (pushing to S3), hooks were added in case functional is added later for `gets` (pull from S3).


### Changes

- `utils`
   - `shared_functions.py`:  A couple of new features
       -  Added a method which accepts a path to a .lst or .txt file with a collection of data and load it into a  python list object. It can be used for a list of HUCS, file paths, or almost anything.
       - A new method for quick addition of current date/time in output.
       - A new method for quick calculation and formatting of time duration in hours, min and seconds.
       - A new method for search for a string in a given python list. It was designed with the following in mind, we already have a python list loaded with whitelist of files to be included in an S3 push. As we iterate through files from the file system, we can use this tool to see if the file should be pushed to S3. This tool can easily be used contexts and there is similar functionality in other FIM4 code that might be able to this method.

- `Dockerfile` : Removed a line for reloading Shapely in recent PRs, which for some reason is no longer needed after adding the new BOTO3 python package. Must be related to python packages dependencies. This removed Shapely warning seen as a result of another recent PR. Also added AWS CLI for bash commands.

- `Pipfile` and `Pipfile.lock`:  Updates for the four new python packages, `boto3` (for AWS), `jupyter`, `jupyterlab` and `ipympl`. We have some staff that use Jupyter in their dev actitivies. Adding this package into the base Docker image will make it easier for them.

<br/><br/>

## 4.0.9.0 - 2022-09-09 - [PR #672](https://github.com/NOAA-OWP/inundation-mapping/pull/672)

When deriving level paths, this improvement allows stream order to override arbolate sum when selecting the proper upstream segment to continue the current branch.

<br/><br/>

## 4.0.8.0 - 2022-08-26 - [PR #671](https://github.com/NOAA-OWP/inundation-mapping/pull/671)

Trims ends of branches that are in waterbodies; also removes branches if they are entirely in a waterbody.

## Changes

- `src/gms/stream_branches.py`: adds `trim_branches_in_waterbodies()` and `remove_branches_in_waterbodies()` to trim and prune branches in waterbodies.

<br/><br/>

## v4.0.7.2 - 2022-08-11 - [PR #654](https://github.com/NOAA-OWP/inundation-mapping/pull/654)

`inundate_nation.py` A change to switch the inundate nation function away from refrences to `inundate.py`, and rather use `inundate_gms.py` and `mosaic_inundation.py`

### Changes

- `inundate_gms`:  Changed `mask_type = 'filter'`

<br/><br/>

## v4.0.7.1 - 2022-08-22 - [PR #665](https://github.com/NOAA-OWP/inundation-mapping/pull/665)

Hotfix for addressing missing input variable when running `gms_run_branch.sh` outside of `gms_pipeline.sh`.

### Changes
- `gms_run_branch.sh`: defining path to WBD HUC input file directly in ogr2ogr call rather than using the $input_WBD_gdb defined in `gms_run_unit.sh`
- `src/src_adjust_spatial_obs.py`: removed an extra print statement
- `src/src_roughness_optimization.py`: removed a log file write that contained sensitive host name

<br/><br/>

## v4.0.7.0 - 2022-08-17 - [PR #657](https://github.com/NOAA-OWP/inundation-mapping/pull/657)

Introduces synthetic rating curve calibration workflow. The calibration computes new Manning's coefficients for the HAND SRCs using input data: USGS gage locations, USGS rating curve csv, and a benchmark FIM extent point database stored in PostgreSQL database. This addresses [#535].

### Additions

- `src/src_adjust_spatial_obs.py`: new synthetic rating curve calibration routine that prepares all of the spatial (point data) benchmark data for ingest to the Manning's coefficient calculations performed in `src_roughness_optimization.py`
- `src/src_adjust_usgs_rating.py`: new synthetic rating curve calibration routine that prepares all of the USGS gage location and observed rating curve data for ingest to the Manning's coefficient calculations performed in `src_roughness_optimization.py`
- `src/src_roughness_optimization.py`: new SRC post-processing script that ingests observed data and HUC/branch FIM output data to compute optimized Manning's coefficient values and update the discharge values in the SRCs. Outputs a new hydroTable.csv.

### Changes

- `config/deny_gms_branch_zero.lst`: added `gw_catchments_reaches_filtered_addedAttributes_crosswalked_{}.gpkg` to list of files to keep (used in calibration workflow)
- `config/deny_gms_branches_min.lst`: added `gw_catchments_reaches_filtered_addedAttributes_crosswalked_{}.gpkg` to list of files to keep (used in calibration workflow)
- `config/deny_gms_unit_default.lst`: added `usgs_elev_table.csv` to list of files to keep (used in calibration workflow)
- `config/params_template.env`: added new variables for user to control calibration
  - `src_adjust_usgs`: Toggle to run src adjustment routine (True=on; False=off)
  - `nwm_recur_file`: input file location with nwm feature_id and recurrence flow values
  - `src_adjust_spatial`: Toggle to run src adjustment routine (True=on; False=off)
  - `fim_obs_pnt_data`: input file location with benchmark point data used to populate the postgresql database
  - `CALB_DB_KEYS_FILE`: path to env file with sensitive paths for accessing postgres database
- `gms_run_branch.sh`: includes new steps in the workflow to connect to the calibration PostgreSQL database, run SRC calibration w/ USGS gage rating curves, run SRC calibration w/ benchmark point database
- `src/add_crosswalk.py`: added step to create placeholder variables to be replaced in post-processing (as needed). Created here to ensure consistent column variables in the final hydrotable.csv
- `src/gms/run_by_unit.sh`: added new steps to workflow to create the `usgs_subset_gages.gpkg` file for branch zero and then perform crosswalk and create `usgs_elev_table.csv` for branch zero
- `src/make_stages_and_catchlist.py`: Reconcile flows and catchments hydroids
- `src/usgs_gage_aggregate.py`: changed streamorder data type from integer to string to better handle missing values in `usgs_gage_unit_setup.py`
- `src/usgs_gage_unit_setup.py`: added new inputs and function to populate `usgs_elev_table.csv` for branch zero using all available gages within the huc (not filtering to a specific branch)
- `src/utils/shared_functions.py`: added two new functions for calibration workflow
  - `check_file_age`: check the age of a file (use for flagging potentially outdated input)
  - `concat_huc_csv`: concatenate huc csv files to a single dataframe/csv
- `src/utils/shared_variables.py`: defined new SRC calibration threshold variables
  - `DOWNSTREAM_THRESHOLD`: distance in km to propogate new roughness values downstream
  - `ROUGHNESS_MAX_THRESH`: max allowable adjusted roughness value (void values larger than this)
  - `ROUGHNESS_MIN_THRESH`: min allowable adjusted roughness value (void values smaller than this)

<br/><br/>

## v4.0.6.3 - 2022-08-04 - [PR #652](https://github.com/NOAA-OWP/inundation-mapping/pull/652)

Updated `Dockerfile`, `Pipfile` and `Pipfile.lock` to add the new psycopg2 python package required for a WIP code fix for the new FIM4 calibration db.

<br/><br/>

## v4.0.6.2 - 2022-08-16 - [PR #639](https://github.com/NOAA-OWP/inundation-mapping/pull/639)

This file converts USFIMR remote sensed inundation shapefiles into a raster that can be used to compare to the FIM data. It has to be run separately for each shapefile. This addresses [#629].

### Additions

- `/tools/fimr_to_benchmark.py`: This file converts USFIMR remote sensed inundation shapefiles into a raster that can be used to compare to the FIM data. It has to be run separately for each shapefile.

<br/><br/>

## v4.0.6.1 - 2022-08-12 - [PR #655](https://github.com/NOAA-OWP/inundation-mapping/pull/655)

Prunes branches that fail with NO_FLOWLINES_EXIST (Exit code: 61) in `gms_run_branch.sh` after running `split_flows.py`

### Additions
- Adds `remove_error_branches.py` (called from `gms_run_branch.sh`)
- Adds `gms_inputs_removed.csv` to log branches that have been removed across all HUCs

### Removals
- Deletes branch folders that fail
- Deletes branch from `gms_inputs.csv`

<br/><br/>

## v4.0.6.0 - 2022-08-10 - [PR #614](https://github.com/NOAA-OWP/inundation-mapping/pull/614)

Addressing #560, this fix in run_by_branch trims the DEM derived streamline if it extends past the end of the branch streamline. It does this by finding the terminal point of the branch stream, snapping to the nearest point on the DEM derived stream, and cutting off the remaining downstream portion of the DEM derived stream.

### Changes

- `/src/split_flows.py`: Trims the DEM derived streamline if it flows past the terminus of the branch (or level path) streamline.
- `/src/gms/delineate_hydros_and_produce_HAND.sh`: Added branch streamlines as an input to `split_flows.py`.

<br/><br/>

## v4.0.5.4 - 2022-08-01 - [PR #642](https://github.com/NOAA-OWP/inundation-mapping/pull/642)

Fixes bug that causes [Errno2] No such file or directory error when running synthesize_test_cases.py if testing_versions folder doesn't exist (for example, after downloading test_cases from ESIP S3).

### Additions

- `run_test_case.py`: Checks for testing_versions folder in test_cases and adds it if it doesn't exist.

<br/><br/>

## v4.0.5.3 - 2022-07-27 - [PR #630](https://github.com/NOAA-OWP/inundation-mapping/issues/630)

A file called gms_pipeline.sh already existed but was unusable. This has been updated and now can be used as a "one-command" execution of the fim4/gms run. While you still can run gms_run_unit.sh and gms_run_branch.sh as you did before, you no longer need to. Input arguments were simplified to allow for more default and this simplification was added to `gms_run_unit.sh` and `gms_run_branch.sh` as well.

A new feature was added that is being used for `gms_pipeline.sh` which tests the percent and number of errors after hucs are processed before continuing onto branch processing.

New FIM4/gms usability is now just (at a minumum): `gms_pipeline.sh -n <output name> -u <HUC(s) or HUC list path>`

`gms_run_branch.sh` and `gms_run_branch.sh` have also been changed to add the new -a flag and default to dropping stream orders 1 and 2.

### Additions

- `src`
    - `check_unit_errors.py`: as described above.
- `unit_tests`
    - `check_unit_errors_unittests.py` and `check_unit_errors_params.json`: to match new file.

### Changes

- `README.md`:  Updated text for FIM4, gms_pipeline, S3 input updates, information about updating dependencies, misc link updates and misc text verbage.
- `gms_pipeline.sh`: as described above.
- `gms_run_unit.sh`: as described above. Also small updates to clean up folders and files in case of an overwrite.
- `gms_run_branch.sh`: as described above.
- `src`
     - `utils`
         - `fim_enums.py`:  FIM_system_exit_codes renamed to FIM_exit_codes.
         - `shared_variables.py`: added configurable values for minimum number and percentage of unit errors.
    - `bash_functions.env`:   Update to make the cumulative time screen outputs in mins/secs instead of just seconds.
    - `check_huc_inputs.py`:  Now returns the number of HUCs being processed, needed by `gms_pipeline.sh` (Note: to get the value back to a bash file, it has to send it back via a "print" line and not a "return" value.  Improved input validation,
- `unit_tests`
   - `README.md`: Misc text and link updates.

### Removals

- `config\params_template_calibrated.env`: No longer needed. Has been removed already from dev-fim3 and confirmed that it is not needed.
<br><br>

## v4.0.5.2 - 2022-07-25 - [PR #622](https://github.com/NOAA-OWP/inundation-mapping/pull/622)

Updates to unit tests including a minor update for outputs and loading in .json parameter files.
<br><br>


## v4.0.5.1 - 2022-06-27 - [PR #612](https://github.com/NOAA-OWP/inundation-mapping/pull/612)

`Alpha Test Refactor` An upgrade was made a few weeks back to the dev-fim3 branch that improved performance, usability and readability of running alpha tests. Some cleanup in other files for readability, debugging verbosity and styling were done as well. A newer, cleaner system for printing lines when the verbose flag is enabled was added.

### Changes

- `gms_run_branch.sh`:  Updated help instructions to about using multiple HUCs as command arguments.
- `gms_run_unit.sh`:  Updated help instructions to about using multiple HUCs as command arguments.
- `src/utils`
    - `shared_functions.py`:
       - Added a new function called `vprint` which creates a simpler way (and better readability) for other python files when wanting to include a print line when the verbose flag is on.
       - Added a new class named `FIM_Helpers` as a wrapper for the new `vprint` method.
       - With the new `FIM_Helpers` class, a previously existing method named `append_id_to_file_name` was moved into this class making it easier and quicker for usage in other classes.

- `tools`
    - `composite_inundation.py`: Updated its usage of the `append_id_to_file_name` function to now call the`FIM_Helpers` method version of it.
    - `gms_tools`
       - `inundate_gms.py`: Updated for its adjusted usage of the `append_id_to_file_name` method, also removed its own `def __vprint` function in favour of the `FIM_Helpers.vprint` method.
       - `mosaic_inundation.py`:
          - Added adjustments for use of `append_id_to_file_name` and adjustments for `fh.vprint`.
          - Fixed a bug for the variable `ag_mosaic_output` which was not pre-declared and would fail as using an undefined variable in certain conditions.
    - `run_test_case.py`: Ported `test_case` class from FIM 3 and tweaked slightly to allow for GMS FIM. Also added more prints against the new fh.vprint method. Also added a default print line for progress / traceability for all alpha test regardless if the verbose flag is set.
    - `synthesize_test_cases.py`: Ported `test_case` class from FIM 3.
- `unit_tests`
   - `shared_functions_unittests.py`: Update to match moving the `append_id_to_file_name` into the `FIM_Helpers` class. Also removed all "header print lines" for each unit test method (for output readability).

<br/><br/>

## v4.0.5.0 - 2022-06-16 - [PR #611](https://github.com/NOAA-OWP/inundation-mapping/pull/611)

'Branch zero' is a new branch that runs the HUCs full stream network to make up for stream orders 1 & 2 being skipped by the GMS solution and is similar to the FR extent in FIM v3. This new branch is created during `run_by_unit.sh` and the processed DEM is used by the other GMS branches during `run_by_branch.sh` to improve efficiency.

### Additions

- `src/gms/delineate_hydros_and_produce_HAND.sh`: Runs all of the modules associated with delineating stream lines and catchments and building the HAND relative elevation model. This file is called once during `gms_run_unit` to produce the branch zero files and is also run for every GMS branch in `gms_run_branch`.
- `config/deny_gms_branch_zero.lst`: A list specifically for branch zero that helps with cleanup (removing unneeded files after processing).

### Changes

- `src/`
    - `output_cleanup.py`: Fixed bug for viz flag.
    - `gms/`
        - `run_by_unit.sh`: Added creation of "branch zero", DEM pre-processing, and now calls.
        -  `delineate_hydros_and_produce_HAND.sh` to produce HAND outputs for the entire stream network.
        - `run_by_branch.sh`: Removed DEM processing steps (now done in `run_by_unit.sh`), moved stream network delineation and HAND generation to `delineate_hydros_and_produce_HAND.sh`.
        - `generate_branch_list.py`: Added argument and parameter to sure that the branch zero entry was added to the branch list.
- `config/`
     - `params_template.env`: Added `zero_branch_id` variable.
- `tools`
     - `run_test_case.py`: Some styling / readability upgrades plus some enhanced outputs.  Also changed the _verbose_ flag to _gms_verbose_ being passed into Mosaic_inundation function.
     - `synthesize_test_cases.py`: arguments being passed into the _alpha_test_args_ from being hardcoded from flags to verbose (effectively turning on verbose outputs when applicable. Note: Progress bar was not affected.
     - `tools_shared_functions.py`: Some styling / readability upgrades.
- `gms_run_unit.sh`: Added export of extent variable, dropped the -s flag and added the -a flag so it now defaults to dropping stream orders 1 and 2.
- `gms_run_branch.sh`: Fixed bug when using overwrite flag saying branch errors folder already exists, dropped the -s flag and added the -a flag so it now defaults to dropping stream orders 1 and 2.

### Removals

- `tests/`: Redundant
- `tools/shared_variables`: Redundant

<br/><br/>

## v4.0.4.3 - 2022-05-26 - [PR #605](https://github.com/NOAA-OWP/inundation-mapping/pull/605)

We needed a tool that could composite / mosaic inundation maps for FIM3 FR and FIM4 / GMS with stream orders 3 and higher. A tool previously existed named composite_fr_ms_inundation.py and it was renamed to composite_inundation.py and upgraded to handle any combination of 2 of 3 items (FIM3 FR, FIM3 MS and/or FIM4 GMS).

### Additions

- `tools/composite_inundation.py`: Technically it is a renamed from composite_ms_fr_inundation.py, and is based on that functionality, but has been heavily modified. It has a number of options, but primarily is designed to take two sets of output directories, inundate the files, then composite them into a single mosiac'd raster per huc. The primary usage is expected to be compositing FIM3 FR with FIM4 / GMS with stream orders 3 and higher.

- `unit_tests/gms/inundate_gms_unittests.py and inundate_gms_params.json`: for running unit tests against `tools/gms_tools/inunundate_gms.py`.
- `unit_tests/shared_functions_unittests.py and shared_functions_params.json`: A new function named `append_id_to_file_name_single_identifier` was added to `src/utils/shared_functions.py` and some unit tests for that function was created.

### Removed

- `tools/composite_ms_fr_inundation.py`: replaced with upgraded version named `composite_inundation.py`.

### Changes

- `tools/gms_tools/inundate_gms.py`: some style, readabilty cleanup plus move a function up to `shared_functions.py`.
- `tools/gms_tools/mosaic_inundation.py`: some style, readabilty cleanup plus move a function up to `shared_functions.py`.
- `tools/inundation.py`: some style, readabilty cleanup.
- `tools/synthesize_test_cases.py`: was updated primarily for sample usage notes.

<br/><br/>

## v4.0.4.2 - 2022-05-03 - [PR #594](https://github.com/NOAA-OWP/inundation-mapping/pull/594)

This hotfix includes several revisions needed to fix/update the FIM4 area inundation evaluation scripts. These changes largely migrate revisions from the FIM3 evaluation code to the FIM4 evaluation code.

### Changes

- `tools/eval_plots.py`: Copied FIM3 code revisions to enable RAS2FIM evals and PND plots. Replaced deprecated parameter name for matplotlib grid()
- `tools/synthesize_test_cases.py`: Copied FIM3 code revisions to assign FR, MS, COMP resolution variable and addressed magnitude list variable for IFC eval
- `tools/tools_shared_functions.py`: Copied FIM3 code revisions to enable probability not detected (PND) metric calculation
- `tools/tools_shared_variables.py`: Updated magnitude dictionary variables for RAS2FIM evals and PND plots

<br/><br/>

## v4.0.4.1 - 2022-05-02 - [PR #587](https://github.com/NOAA-OWP/inundation-mapping/pull/587)

While testing GMS against evaluation and inundation data, we discovered some challenges for running alpha testing at full scale. Part of it was related to the very large output volume for GMS which resulted in outputs being created on multiple servers and folders. Considering the GMS volume and processing, a tool was required to extract out the ~215 HUC's that we have evaluation data for. Next, we needed isolate valid HUC output folders from original 2,188 HUC's and its 100's of thousands of branches. The first new tool allows us to point to the `test_case` data folder and create a list of all HUC's that we have validation for.

Now that we have a list of relavent HUC's, we need to consolidate output folders from the previously processed full CONUS+ output data. The new `copy_test_case_folders.py` tool extracts relavent HUC (gms unit) folders, based on the list created above, into a consolidated folder. The two tools combine result in significantly reduced overall processing time for running alpha tests at scale.

`gms_run_unit.sh` and `aggregated_branch_lists.py` were adjusted to make a previously hardcoded file path and file name to be run-time parameters. By adding the two new arguments, the file could be used against the new `copy_test_case_folders.py`. `copy_test_case_folders.py` and `gms_run_unit.sh` can now call `aggregated_branch_lists.py` to create a key input file called `gms_inputs.csv` which is a key file required for alpha testing.

A few other small adjustments were made for readability and traceability as well as a few small fixes discovered when running at scale.

### Additions

- `tools/find_test_case_folders.py`: A new tool for creating a list of HUC's that we have test/evaluation data for.
- `tools/copy_test_case_folders.py`: A new tool for using the list created above, to scan through other fully processed output folders and extract only the HUC's (gms units) and it's branches into a consolidated folder, ready for alpha test processing (or other needs).

### Changes

- `src/gms/aggregate_branch_lists.py`: Adjusted to allow two previously hardcoded values to now be incoming arguments. Now this file can be used by both `gms_run_unit.sh` and `copy_test_case_folders.py`.
- `tools/synthesize_test_cases.py`: Adjustments for readability and progress status. The embedded progress bars are not working and will be addressed later.
- `tools/run_test_case.py`: A print statement was added to help with processing progess was added.
- `gms_run_unit.sh`: This was adjusted to match the new input parameters for `aggregate_branch_lists.py` as well as additions for progress status. It now will show the entire progress period start datetime, end datetime and duration.
- `gms_run_branch.sh`: Also was upgraded to show the entire progress period start datetime, end datetime and duration.

<br/><br/>

## v4.0.4.0 - 2022-04-12 - [PR #557](https://github.com/NOAA-OWP/inundation-mapping/pull/557)

During large scale testing of the new **filtering out stream orders 1 and 2** feature [PR #548](https://github.com/NOAA-OWP/inundation-mapping/pull/548), a bug was discovered with 14 HUCS that had no remaining streams after removing stream orders 1 and 2. This resulted in a number of unmanaged and unclear exceptions. An exception may be still raised will still be raised in this fix for logging purposes, but it is now very clear what happened. Other types of events are logged with clear codes to identify what happened.

Fixes were put in place for a couple of new logging behaviors.

1. Recognize that for system exit codes, there are times when an event is neither a success (code 0) nor a failure (code 1). During processing where stream orders are dropped, some HUCs had no remaining reaches, others had mismatched reaches and others as had missing flowlines (reaches) relating to dissolved level paths (merging individual reaches as part of GMS). When these occur, we want to abort the HUC (unit) or branch processing, identify that they were aborted for specific reasons and continue. A new custom system exit code system was adding using python enums. Logging was enhanced to recognize that some exit codes were not a 0 or a 1 and process them differently.

2. Pathing and log management became an issue. It us not uncommon for tens or hundreds of thousands of branches to be processed. A new feature was to recognize what is happening with each branch or unit and have them easily found and recognizable. Futher, processing for failure (sys exit code of 1) are now copied into a unique folder as the occur to help with visualization of run time errors. Previously errors were not extracted until the end of the entire run which may be multiple days.

3. A minor correction was made when dissolved level paths were created with the new merged level path not always having a valid stream order value.

### File Additions

- `src/`
   - `utils/`
      - `fim_enums.py`:
         - A new class called `FIM_system_exit_codes` was added. This allows tracking and blocking of duplicate system exit codes when a custom system code is required.


### Changes

- `fim_run.sh`: Added the gms `non-zero-exit-code` system to `fim_run` to help uncover and isolate errors during processing. Errors recorded in log files within in the logs/unit folder are now copied into a new folder called `unit_errors`.

- `gms_run_branch.sh`:
    -  Minor adjustments to how the `non-zero-exit code` logs were created. Testing uncovered that previous versions were not always reliable. This is now stablized and enhanced.
    - In previous versions, only the `gms_unit.sh` was aware that **stream order filtering** was being done. Now all branch processing is also aware that filtering is in place. Processing in child files and classes can now make adjustments as/if required for stream order filtering.
    - Small output adjustments were made to help with overall screen and log readability.

- `gms_run_unit.sh`:
    - Minor adjustments to how the `non-zero-exit-code` logs were created similar to `gms_run_branch.sh.`
    - Small text corrections, formatting and output corrections were added.
    - A feature removing all log files at the start of the entire process run were added if the `overwrite` command line argument was added.

- `src/`
   - `filter_catchments_and_add_attributes.py`:
      - Some minor formatting and readability adjustments were added.
      - Additions were made to help this code be aware and responding accordingly if that stream order filtering has occurred. Previously recorded as bugs coming from this class, are now may recorded with the new custom exit code if applicable.

   - `run_by_unit.sh` (supporting fim_run.sh):
         - As a change was made to sub-process call to `filter_catchments_and_add_attributes.py` file, which is shared by gms, related to reach errors / events.

   - `split_flows.py`:
      - Some minor formatting and readability adjustments were added.
      - Additions were made to recognize the same type of errors as being described in other files related to stream order filtering issues.
      - A correction was made to be more precise and more explicit when a gms branch error existed. This was done to ensure that we were not letting other exceptions be trapped that were NOT related to stream flow filtering.

   - `time_and_tee_run_by_unit.sh`:
      - The new custom system exit codes was added. Note that the values of 61 (responding system code) are hardcoded instead of using the python based `Fim_system_exit_code` system. This is related to limited communication between python and bash.

   - `gms/`
      - `derive_level_paths.py`:
          - Was upgraded to use the new fim_enums.Fim_system_exit_codes system. This occurs when no streams / flows remain after filtering.  Without this upgrade, standard exceptions were being issued with minimal details for the error.
          - Minor adjustments to formatting for readability were made.

      - `generate_branch_list.py` :  Minor adjustments to formatting for readability were made.

      - `run_by_branch.sh`:
         - Some minor formatting and readability adjustments were added.
         - Additions to the subprocess call to `split_flows.py` were added so it was aware that branch filtering was being used. `split_flows.py` was one of the files that was throwing errors related to stream order filtering. A subprocess call to `filter_catchments_and_add_attributes.py` adjustment was also required for the same reason.

      - `run_by_unit.sh`:
         - Some minor formatting and readability adjustments were added.
         - An addition was made to help trap errors that might be triggered by `derive_level_paths.py` for `stream order filtering`.

      - `time_and_tee_run_by_branch.sh`:
         - A system was added recognize if an non successful system exit code was sent back from `run_by_branch`. This includes true errors of code 1 and other new custom system exit codes. Upon detection of non-zero-exit codes, log files are immediately copied into special folders for quicker and easier visibility. Previously errors were not brought forth until the entire process was completed which ranged fro hours up to 18 days. Note: System exit codes of 60 and 61 were hardcoded instead of using the values from the new  `FIM_system_exit_codes` due to limitation of communication between python and bash.

      - `time_and_tee_run_by_unit.sh`:
         - The same upgrade as described above in `time_and_tee_run_by_branch.sh` was applied here.
         - Minor readability and output formatting changes were made.

      - `todo.md`
         - An entry was removed from this list which talked about errors due to small level paths exactly as was fixed in this pull request set.

- `unit_tests/`
   - `gms/`
      - `derive_level_paths_unittests.py` :  Added a new unit test specifically testing this type of condition with a known HUC that triggered the branch errors previously described..
      - `derive_level_paths_params.json`:
           - Added a new node with a HUC number known to fail.
           - Changed pathing for unit test data pathing from `/data/outputs/gms_example_unit_tests` to `/data/outputs/fim_unit_test_data_do_not_remove`. The new folder is intended to be a more permanent folder for unit test data.
           - Some additional tests were added validating the argument for dropping stream orders.

### Unit Test File Additions:

- `unit_tests/`
   - `filter_catchments_and_add_attributes_unittests.py` and `filter_catchments_and_add_attributes_params.json`:

   - `split_flows_unittests.py' and `split_flows_params.json`

<br/><br/>

## v4.0.3.1 - 2022-03-10 - [PR #561](https://github.com/NOAA-OWP/inundation-mapping/pull/561)

Bug fixes to get the Alpha Test working in FIM 4.

### Changes

- `tools/sythesize_test_cases.py`: Fixed bugs that prevented multiple benchmark types in the same huc from running `run_test_case.py`.
- `tools/run_test_case.py`: Fixed mall bug for IFC benchmark.
- `tools/eval_plots.py`: Fixed Pandas query bugs.

<br/><br/>

## v4.0.3.0 - 2022-03-03 - [PR #550](https://github.com/NOAA-OWP/inundation-mapping/pull/550)

This PR ports the functionality of `usgs_gage_crosswalk.py` and `rating_curve_comparison.py` to FIM 4.

### Additions

- `src/`:
    - `usgs_gage_aggregate.py`: Aggregates all instances of `usgs_elev_table.csv` to the HUC level. This makes it easier to view the gages in each HUC without having to hunt through branch folders and easier for the Sierra Test to run at the HUC level.
    - `usgs_gage_unit_setup.py`: Assigns a branch to each USGS gage within a unit. The output of this module is `usgs_subset_gages.gpkg` at the HUC level containing the `levpa_id` attribute.

### Changes

- `gms_run_branch.sh`: Added a line to aggregate all `usgs_elev_table.csv` into the HUC directory level using `src/usgs_gage_aggregate.py`.
- `src/`:
    -  `gms/`
        - `run_by_branch.sh`: Added a block to run `src/usgs_gage_crosswalk.py`.
        - `run_by_unit.sh`: Added a block to run `src/usgs_gage_unit_setup.py`.
    - `usgs_gage_crosswalk.py`: Similar to it's functionality in FIM 3, this module snaps USGS gages to the stream network, samples the underlying DEMs, and writes the attributes to `usgs_elev_table.csv`. This CSV is later aggregated to the HUC level and eventually used in `tools/rating_curve_comparison.py`. Addresses #539
- `tools/rating_curve_comparison.py`: Updated Sierra Test to work with FIM 4 data structure.
- `unit_tests/`:
    - `rating_curve_comparison_unittests.py` & `rating_curve_comparison_params.json`: Unit test code and parameters for the Sierra Test.
    - `usgs_gage_crosswalk_unittests.py` & `usgs_gage_crosswalk_params.json`: Unit test code and parameters for `usgs_gage_crosswalk.py`
- `config/`:
    - `deny_gms_branches_default.lst` & `config/deny_gms_branches_min.lst`: Add `usgs_elev_table.csv` to the lists as a comment so it doesn't get deleted during cleanup.
    - `deny_gms_unit_default.lst`: Add `usgs_subset_gages.gpkg` to the lists as a comment so it doesn't get deleted during cleanup.

<br/><br/>

## v4.0.2.0 - 2022-03-02 - [PR #548](https://github.com/NOAA-OWP/inundation-mapping/pull/548)

Added a new optional system which allows an argument to be added to the `gms_run_unit.sh` command line to filter out stream orders 1 and 2 when calculating branches.

### Changes

- `gms_run_unit.sh`: Add the new optional `-s` command line argument. Inclusion of this argument means "drop stream orders 1 and 2".

- `src/gms`
   - `run_by_unit.sh`: Capture and forward the drop stream orders flag to `derive_level_paths.py`

   - `derive_level_paths.py`: Capture the drop stream order flag and working with `stream_branches.py` to include/not include loading nwm stream with stream orders 1 and 2.

   - `stream_branchs.py`: A correction was put in place to allow for the filter of branch attributes and values to be excluded. The `from_file` method has the functionality but was incomplete. This was corrected and how could accept the values from `derive_level_paths.py` to use the branch attribute of "order_" (gkpg field) and values excluded of [1,2] when optionally desired.

- `unit_tests/gms`
    - `derive_level_paths_unittests.py` and `derive_level_paths_params.py`: Updated for testing for the new "drop stream orders 1 and 2" feature. Upgrades were also made to earlier existing incomplete test methods to test more output conditions.

<br/><br/>

## v4.0.1.0 - 2022-02-02 - [PR #525](https://github.com/NOAA-OWP/cahaba/pull/525)

The addition of a very simple and evolving unit test system which has two unit tests against two py files.  This will set a precendence and will grow over time and may be automated, possibly during git check-in triggered. The embedded README.md has more details of what we currently have, how to use it, how to add new unit tests, and expected future enhancements.

### Additions

- `/unit_tests/` folder which has the following:

   - `clip_vectors_to_wbd_params.json`: A set of default "happy path" values that are expected to pass validation for the clip_vectors_to_wbd.py -> clip_vectors_to_wbd (function).

   - `clip_vectors_to_wbd_unittests.py`: A unit test file for src/clip_vectors_to_wbd.py. Incomplete but evolving.

   - `README.md`: Some information about how to create unit tests and how to use them.

   - `unit_tests_utils.py`: A python file where methods that are common to all unit tests can be placed.

   - `gms/derive_level_paths_params.json`: A set of default "happy path" values that are expected to pass validation for the derive_level_paths_params.py -> Derive_level_paths (function).

   - `gms/derive_level_paths_unittests.py`: A unit test file for `src/derive_level_paths.py`. Incomplete but evolving.

<br/><br/>

## v4.0.0.0 - 2022-02-01 - [PR #524](https://github.com/NOAA-OWP/cahaba/pull/524)

FIM4 builds upon FIM3 and allows for better representation of inundation through the reduction of artificial restriction of inundation at catchment boundaries.

More details will be made available through a publication by Aristizabal et. al. and will be included in the "Credits and References" section of the README.md, titled "Reducing Horton-Strahler Stream Order Can Enhance Flood Inundation Mapping Skill with Applications for the U.S. National Water Model."

### Additions

- `/src/gms`: A new directory containing scripts necessary to produce the FIM4 Height Above Nearest Drainage grids and synthetic rating curves needed for inundation mapping.
- `/tools/gms_tools`: A new directory containing scripts necessary to generate and evaluate inundation maps produced from FIM4 Height Above Nearest Drainage grids and synthetic rating curves.

<br/><br/>

## v3.0.24.3 - 2021-11-29 - [PR #488](https://github.com/NOAA-OWP/cahaba/pull/488)

Fixed projection issue in `synthesize_test_cases.py`.

### Changes

- `Pipfile`: Added `Pyproj` to `Pipfile` to specify a version that did not have the current projection issues.

<br/><br/>

## v3.0.24.2 - 2021-11-18 - [PR #486](https://github.com/NOAA-OWP/cahaba/pull/486)

Adding a new check to keep `usgs_elev_table.csv`, `src_base.csv`, `small_segments.csv` for runs not using the `-viz` flag. We unintentionally deleted some .csv files in `vary_mannings_n_composite.py` but need to maintain some of these for non `-viz` runs (e.g. `usgs_elev_table.csv` is used for sierra test input).

### Changes

- `fim_run.sh`: passing `-v` flag to `vary_mannings_n_composite.py` to determine which csv files to delete. Setting `$viz` = 0 for non `-v` runs.
- `src/vary_mannings_n_composite.py`: added `-v` input arg and if statement to check which .csv files to delete.
- `src/add_crosswalk.py`: removed deprecated barc variables from input args.
- `src/run_by_unit.sh`: removed deprecated barc variables from input args to `add_crosswalk.py`.

<br/><br/>

## v3.0.24.1 - 2021-11-17 - [PR #484](https://github.com/NOAA-OWP/cahaba/pull/484)

Patch to clean up unnecessary files and create better names for intermediate raster files.

### Removals

- `tools/run_test_case_gms.py`: Unnecessary file.

### Changes

- `tools/composite_ms_fr_inundation.py`: Clean up documentation and intermediate file names.
- `tools/run_test_case.py`: Remove unnecessary imports.

<br/><br/>

## v3.0.24.0 - 2021-11-08 - [PR #482](https://github.com/NOAA-OWP/cahaba/pull/482)

Adds `composite_ms_fr_inundation.py` to allow for the generation of an inundation map given a "flow file" CSV and full-resolution (FR) and mainstem (MS) relative elevation models, synthetic rating curves, and catchments rasters created by the `fim_run.sh` script.

### Additions
- `composite_ms_fr_inundation.py`: New module that is used to inundate both MS and FR FIM and composite the two inundation rasters.
- `/tools/gms_tools/`: Three modules (`inundate_gms.py`, `mosaic_inundation.py`, `overlapping_inundation.py`) ported from the GMS branch used to composite inundation rasters.

### Changes
- `inundation.py`: Added 2 exception classes ported from the GMS branch.

<br/><br/>

## v3.0.23.3 - 2021-11-04 - [PR #481](https://github.com/NOAA-OWP/cahaba/pull/481)
Includes additional hydraulic properties to the `hydroTable.csv`: `Number of Cells`, `SurfaceArea (m2)`, `BedArea (m2)`, `Volume (m3)`, `SLOPE`, `LENGTHKM`, `AREASQKM`, `Roughness`, `TopWidth (m)`, `WettedPerimeter (m)`. Also adds `demDerived_reaches_split_points.gpkg`, `flowdir_d8_burned_filled.tif`, and `dem_thalwegCond.tif` to `-v` whitelist.

### Changes
- `run_by_unit.sh`: Added `EXIT FLAG` tag and previous non-zero exit code tag to the print statement to allow log lookup.
- `add_crosswalk.py`: Added extra attributes to the hydroTable.csv. Includes a default `barc_on` and `vmann_on` (=False) attribute that is overwritten (=True) if SRC post-processing modules are run.
- `bathy_src_adjust_topwidth.py`: Overwrites the `barc_on` attribute where applicable and includes the BARC-modified Volume property.
- `vary_mannings_n_composite.py`: Overwrites the `vmann_on` attribute where applicable.
- `output_cleanup.py`: Adds new files to the `-v` whitelist.

<br/><br/>

## v3.0.23.2 - 2021-11-04 - [PR #480](https://github.com/NOAA-OWP/cahaba/pull/480)
Hotfix for `vary_manning_n_composite.py` to address null discharge values for non-CONUS hucs.

### Changes
- `vary_manning_n_composite.py`: Add numpy where clause to set final discharge value to the original value if `vmann=False`

<br/><br/>

## v3.0.23.1 - 2021-11-03 - [PR #479](https://github.com/NOAA-OWP/cahaba/pull/479)
Patches the API updater. The `params_calibrated.env` is replaced with `params_template.env` because the BARC and Multi-N modules supplant the calibrated values.

### Changes
- `api/node/updater/updater.py`: Changed `params_calibrated.env` to `params_template.env`

<br/><br/>

## v3.0.23.0 - 2021-10-31 - [PR #475](https://github.com/NOAA-OWP/cahaba/pull/475)

Moved the synthetic rating curve (SRC) processes from the `\tools` directory to `\src` directory to support post-processing in `fim_run.sh`. These SRC post-processing modules will now run as part of the default `fim_run.sh` workflow. Reconfigured bathymetry adjusted rating curve (BARC) module to use the 1.5yr flow from NWM v2 recurrence flow data in combination with the Bieger et al. (2015) regression equations with bankfull discharge predictor variable input.

### Additions
- `src/bathy_src_adjust_topwidth.py` --> New version of bathymetry adjusted rating curve (BARC) module that is configured to use the Bieger et al. (2015) regression equation with input bankfull discharge as the predictor variable (previous version used the drainage area version of the regression equations). Also added log output capability, added reconfigured output content in `src_full_crosswalked_BARC.csv` and `hydroTable.csv`, and included modifications to allow BARC to run as a post-processing step in `fim_run.sh`. Reminder: BARC is only configured for MS extent.

### Removals
- `config/params_calibrated.env` --> deprecated the calibrated roughness values by stream order with the new introduction of variable/composite roughness module
- `src/bathy_rc_adjust.py` --> deprecated the previous BARC version

### Changes
- `src/identify_src_bankfull.py` --> Moved this script from /tools to /src, added more doc strings, cleaned up output log, and reconfigured to allow execution from fim_run.sh post-processing.
- `src/vary_mannings_n_composite.py` --> Moved this script from /tools to /src, added more doc strings, cleaned up output log, added/reconfigured output content in src_full_crosswalked_vmann.csv and hydroTable.csv, and reconfigured to allow execution from fim_run.sh post-processing.
- `config/params_template.env` --> Added additional parameter/variables for input to `identify_src_bankfull.py`, `vary_mannings_n_composite.py`, and `bathy_src_adjust_topwidth.py`.
      - default BARC input: bankfull channel geometry derived from the Bieger et al. (2015) bankfull discharge regression equations
      - default bankfull flow input: NWM v2 1.5-year recurrence flows
      - default variable roughness input: global (all NWM feature_ids) roughness values of 0.06 for in-channel and 0.11 for max overbank
- `fim_run.sh` --> Added SRC post-processing calls after the `run_by_unit.sh` workflow
- `src/add_crosswalk.py` --> Removed BARC module call (moved to post-processing)
- `src/run_by_unit.sh` --> Removed old/unnecessary print statement.
      - **Note: reset exit codes to 0 for unnecessary processing flags.** Non-zero error codes in `run_by_unit.sh` prevent the `fim_run.sh` post-processing steps from running. This error handling issue will be more appropriately handled in a soon to be release enhancement.
- `tools/run_test_case.py` --> Reverted changes used during development process

<br/><br/>

## v3.0.22.8 - 2021-10-26 - [PR #471](https://github.com/NOAA-OWP/cahaba/pull/471)

Manually filtering segments from stream input layer to fix flow reversal of the MS River (HUC 08030100).

### Changes
- `clip_vectors_to_wbd.py`: Fixes bug where flow direction is reversed for HUC 08030100. The issue is resolved by filtering incoming stream segments that intersect with the elevation grid boundary.

<br/><br/>

## v3.0.22.7 - 2021-10-08 - [PR #467](https://github.com/NOAA-OWP/cahaba/pull/467)

These "tool" enhancements 1) delineate in-channel vs. out-of-channel geometry to allow more targeted development of key physical drivers influencing the SRC calculations (e.g. bathymetry & Manning’s n) #418 and 2) applies a variable/composite Manning’s roughness (n) using user provided csv with in-channel vs. overbank roughness values #419 & #410.

### Additions
- `identify_src_bankfull.p`: new post-processing tool that ingests a flow csv (e.g. NWM 1.5yr recurr flow) to approximate the bankfull STG and then calculate the channel vs. overbank proportions using the volume and hydraulic radius variables
- `vary_mannings_n_composite.py`: new post-processing tool that ingests a csv containing feature_id, channel roughness, and overbank roughness and then generates composite n values via the channel ratio variable

### Changes
- `eval_plots.py`: modified the plot legend text to display full label for development tests
- `inundation.py`: added new optional argument (-n) and corresponding function to produce a csv containing the stage value (and SRC variables) calculated from the flow to stage interpolation.

<br/><br/>

## v3.0.22.6 - 2021-09-13 - [PR #462](https://github.com/NOAA-OWP/cahaba/pull/462)

This new workflow ingests FIM point observations from users and “corrects” the synthetic rating curves to produce the desired FIM extent at locations where feedback is available (locally calibrate FIM).

### Changes
- `add_crosswalk.py`: added `NextDownID` and `order_` attributes to the exported `hydroTable.csv`. This will potentially be used in future enhancements to extend SRC changes to upstream/downstream catchments.
- `adjust_rc_with_feedback.py`: added a new workflow to perform the SRC modifications (revised discharge) using the existing HAND geometry variables combined with the user provided point location flow and stage data.
- `inundation_wrapper_custom_flow.py`: updated code to allow for huc6 processing to generate custom inundation outputs.

<br/><br/>

## v3.0.22.5 - 2021-09-08 - [PR #460](https://github.com/NOAA-OWP/cahaba/pull/460)

Patches an issue where only certain benchmark categories were being used in evaluation.

### Changes
- In `tools/tools_shared_variables.py`, created a variable `MAGNITUDE_DICT` to store benchmark category magnitudes.
- `synthesize_test_cases.py` imports `MAGNITUDE_DICT` and uses it to assign magnitudes.

<br/><br/>

## v3.0.22.4 - 2021-08-30 - [PR #456](https://github.com/NOAA-OWP/cahaba/pull/456)

Renames the BARC modified variables that are exported to `src_full_crosswalked.csv` to replace the original variables. The default/original variables are renamed with `orig_` prefix. This change is needed to ensure downstream uses of the `src_full_crosswalked.csv` are able to reference the authoritative version of the channel geometry variables (i.e. BARC-adjust where available).

### Changes
- In `src_full_crosswalked.csv`, default/original variables are renamed with `orig_` prefix and `SA_div` is renamed to `SA_div_flag`.

<br/><br/>

## v3.0.22.3 - 2021-08-27 - [PR #457](https://github.com/NOAA-OWP/cahaba/pull/457)

This fixes a bug in the `get_metadata()` function in `/tools/tools_shared_functions.py` that arose because of a WRDS update. Previously the `metadata_source` response was returned as independent variables, but now it is returned a list of strings. Another issue was observed where the `EVALUATED_SITES_CSV` variable was being misdefined (at least on the development VM) through the OS environmental variable setting.

### Changes
- In `tools_shared_functions.py`, changed parsing of WRDS `metadata_sources` to account for new list type.
- In `generate_categorical_fim_flows.py`, changed the way the `EVALUATED_SITES_CSV` path is defined from OS environmental setting to a relative path that will work within Docker container.

<br/><br/>

## v3.0.22.2 - 2021-08-26 - [PR #455](https://github.com/NOAA-OWP/cahaba/pull/455)

This merge addresses an issues with the bathymetry adjusted rating curve (BARC) calculations exacerbating single-pixel inundation issues for the lower Mississippi River. This fix allows the user to specify a stream order value that will be ignored in BARC calculations (reverts to using the original/default rating curve). If/when the "thalweg notch" issue is addressed, this change may be unmade.

### Changes
- Added new env variable `ignore_streamorders` set to 10.
- Added new BARC code to set the bathymetry adjusted cross-section area to 0 (reverts to using the default SRC values) based on the streamorder env variable.

<br/><br/>

## v3.0.22.1 - 2021-08-20 - [PR #447](https://github.com/NOAA-OWP/cahaba/pull/447)

Patches the minimum stream length in the template parameters file.

### Changes
- Changes `max_split_distance_meters` in `params_template.env` to 1500.

<br/><br/>

## v3.0.22.0 - 2021-08-19 - [PR #444](https://github.com/NOAA-OWP/cahaba/pull/444)

This adds a script, `adjust_rc_with_feedback.py`, that will be expanded  in future issues. The primary function that performs the HAND value and hydroid extraction is ingest_points_layer() but this may change as the overall synthetic rating curve automatic update machanism evolves.

### Additions
- Added `adjust_rc_with_feedback.py` with `ingest_points_layer()`, a function to extract HAND and hydroid values for use in an automatic synthetic rating curve updating mechanism.

<br/><br/>

## v3.0.21.0 - 2021-08-18 - [PR #433](https://github.com/NOAA-OWP/cahaba/pull/433)

General repository cleanup, made memory-profiling an optional flag, API's release feature now saves outputs.

### Changes
- Remove `Dockerfile.prod`, rename `Dockerfile.dev` to just `Dockerfile`, and remove `.dockerignore`.
- Clean up `Dockerfile` and remove any unused* packages or variables.
- Remove any unused* Python packages from the `Pipfile`.
- Move the `CHANGELOG.md`, `SECURITY.md`, and `TERMS.md` files to the `/docs` folder.
- Remove any unused* scripts in the `/tools` and `/src` folders.
- Move `tools/preprocess` scripts into `tools/`.
- Ensure all scripts in the `/src` folder have their code in functions and are being called via a `__main__` function (This will help with implementing memory profiling fully).
- Changed memory-profiling to be an option flag `-m` for `fim_run.sh`.
- Updated FIM API to save all outputs during a "release" job.

<br/><br/>

## v3.0.20.2 - 2021-08-13 - [PR #443](https://github.com/NOAA-OWP/cahaba/pull/443)

This merge modifies `clip_vectors_to_wbd.py` to check for relevant input data.

### Changes
- `clip_vectors_to_wbd.py` now checks that there are NWM stream segments within the buffered HUC boundary.
- `included_huc8_ms.lst` has several additional HUC8s.

<br/><br/>

## v3.0.20.1 - 2021-08-12 - [PR #442](https://github.com/NOAA-OWP/cahaba/pull/442)

This merge improves documentation in various scripts.

### Changes
This PR better documents the following:

- `inundate_nation.py`
- `synthesize_test_cases.py`
- `adjust_thalweg_lateral.py`
- `rem.py`

<br/><br/>

## v3.0.20.0 - 2021-08-11 - [PR #440](https://github.com/NOAA-OWP/cahaba/pull/440)

This merge adds two new scripts into `/tools/` for use in QAQC.

### Additions
- `inundate_nation.py` to produce inundation maps for the entire country for use in QAQC.
- `check_deep_flooding.py` to check for depths of inundation greater than a user-supplied threshold at specific areas defined by a user-supplied shapefile.

<br/><br/>

## v3.0.19.5 - 2021-07-19

Updating `README.md`.

<br/><br/>

## v3.0.19.4 - 2021-07-13 - [PR #431](https://github.com/NOAA-OWP/cahaba/pull/431)

Updating logging and fixing bug in vector preprocessing.

### Additions
- `fim_completion_check.py` adds message to docker log to log any HUCs that were requested but did not finish `run_by_unit.sh`.
- Adds `input_data_edits_changelog.txt` to the inputs folder to track any manual or version/location specific changes that were made to data used in FIM 3.

### Changes
- Provides unique exit codes to relevant domain checkpoints within `run_by_unit.sh`.
- Bug fixes in `reduce_nhd_stream_density.py`, `mprof plot` call.
- Improved error handling in `add_crosswalk.py`.

<br/><br/>

## v3.0.19.3 - 2021-07-09

Hot fix to `synthesize_test_cases`.

### Changes
- Fixed if/elif/else statement in `synthesize_test_cases.py` that resulted in only IFC data being evaluated.

<br/><br/>

## v3.0.19.2 - 2021-07-01 - [PR #429](https://github.com/NOAA-OWP/cahaba/pull/429)

Updates to evaluation scripts to allow for Alpha testing at Iowa Flood Center (IFC) sites. Also, `BAD_SITES` variable updates to omit sites not suitable for evaluation from metric calculations.

### Changes
- The `BAD_SITES` list in `tools_shared_variables.py` was updated and reasons for site omission are documented.
- Refactored `run_test_case.py`, `synthesize_test_cases.py`, `tools_shared_variables.py`, and `eval_plots.py` to allow for IFC comparisons.

<br/><br/>

## v3.0.19.1 - 2021-06-17 - [PR #417](https://github.com/NOAA-OWP/cahaba/pull/417)

Adding a thalweg profile tool to identify significant drops in thalweg elevation. Also setting lateral thalweg adjustment threshold in hydroconditioning.

### Additions
- `thalweg_drop_check.py` checks the elevation along the thalweg for each stream path downstream of MS headwaters within a HUC.

### Removals
- Removing `dissolveLinks` arg from `clip_vectors_to_wbd.py`.

### Changes
- Cleaned up code in `split_flows.py` to make it more readable.
- Refactored `reduce_nhd_stream_density.py` and `adjust_headwater_streams.py` to limit MS headwater points in `agg_nhd_headwaters_adj.gpkg`.
- Fixed a bug in `adjust_thalweg_lateral.py` lateral elevation replacement threshold; changed threshold to 3 meters.
- Updated `aggregate_vector_inputs.py` to log intermediate processes.

<br/><br/>

## v3.0.19.0 - 2021-06-10 - [PR #415](https://github.com/NOAA-OWP/cahaba/pull/415)

Feature to evaluate performance of alternative CatFIM techniques.

### Additions
- Added `eval_catfim_alt.py` to evaluate performance of alternative CatFIM techniques.

<br/><br/>

## v3.0.18.0 - 2021-06-09 - [PR #404](https://github.com/NOAA-OWP/cahaba/pull/404)

To help analyze the memory consumption of the Fim Run process, the python module `memory-profiler` has been added to give insights into where peak memory usage is with in the codebase.

In addition, the Dockerfile was previously broken due to the Taudem dependency removing the version that was previously being used by FIM. To fix this, and allow new docker images to be built, the Taudem version has been updated to the newest version on the Github repo and thus needs to be thoroughly tested to determine if this new version has affected the overall FIM outputs.

### Additions
- Added `memory-profiler` to `Pipfile` and `Pipfile.lock`.
- Added `mprof` (memory-profiler cli utility) call to the `time_and_tee_run_by_unit.sh` to create overall memory usage graph location in the `/logs/{HUC}_memory.png` of the outputs directory.
- Added `@profile` decorator to all functions within scripts used in the `run_by_unit.sh` script to allow for memory usage tracking, which is then recorded in the `/logs/{HUC}.log` file of the outputs directory.

### Changes
- Changed the Taudem version in `Dockerfile.dev` to `98137bb6541a0d0077a9c95becfed4e56d0aa0ac`.
- Changed all calls of python scripts in `run_by_unit.s` to be called with the `-m memory-profiler` argument to allow scripts to also track memory usage.

<br/><br/>

## v3.0.17.1 - 2021-06-04 - [PR #395](https://github.com/NOAA-OWP/cahaba/pull/395)

Bug fix to the `generate_nws_lid.py` script

### Changes
- Fixes incorrectly assigned attribute field "is_headwater" for some sites in the `nws_lid.gpkg` layer.
- Updated `agg_nhd_headwaters_adj.gpkg`, `agg_nhd_streams_adj.gpkg`, `nwm_flows.gpkg`, and `nwm_catchments.gpkg` input layers using latest NWS LIDs.

<br/><br/>

## v3.0.17.0 - 2021-06-04 - [PR #393](https://github.com/NOAA-OWP/cahaba/pull/393)
BARC updates to cap the bathy calculated xsec area in `bathy_rc_adjust.py` and allow user to choose input bankfull geometry.

### Changes

- Added new env variable to control which input file is used for the bankfull geometry input to bathy estimation workflow.
- Modified the bathymetry cross section area calculation to cap the additional area value so that it cannot exceed the bankfull cross section area value for each stream segment (bankfull value obtained from regression equation dataset).
- Modified the `rating_curve_comparison.py` plot output to always put the FIM rating curve on top of the USGS rating curve (avoids USGS points covering FIM).
- Created a new aggregate csv file (aggregates for all hucs) for all of the `usgs_elev_table.csv` files (one per huc).
- Evaluate the FIM Bathymetry Adjusted Rating Curve (BARC) tool performance using the estimated bankfull geometry dataset derived for the NWM route link dataset.

<br/><br/>

## v3.0.16.3 - 2021-05-21 - [PR #388](https://github.com/NOAA-OWP/cahaba/pull/388)

Enhancement and bug fixes to `synthesize_test_cases.py`.

### Changes
- Addresses a bug where AHPS sites without benchmark data were receiving a CSI of 0 in the master metrics CSV produced by `synthesize_test_cases.py`.
- Includes a feature enhancement to `synthesize_test_cases.py` that allows for the inclusion of user-specified testing versions in the master metrics CSV.
- Removes some of the print statements used by `synthesize_test_cases.py`.

<br/><br/>

## v3.0.16.2 - 2021-05-18 - [PR #384](https://github.com/NOAA-OWP/cahaba/pull/384)

Modifications and fixes to `run_test_case.py`, `eval_plots.py`, and AHPS preprocessing scripts.

### Changes
- Comment out return statement causing `run_test_case.py` to skip over sites/hucs when calculating contingency rasters.
- Move bad sites list and query statement used to filter out bad sites to the `tools_shared_variables.py`.
- Add print statements in `eval_plots.py` detailing the bad sites used and the query used to filter out bad sites.
- Update AHPS preprocessing scripts to produce a domain shapefile.
- Change output filenames produced in ahps preprocessing scripts.
- Update workarounds for some sites in ahps preprocessing scripts.

<br/><br/>

## v3.0.16.1 - 2021-05-11 - [PR #380](https://github.com/NOAA-OWP/cahaba/pull/380)

The current version of Eventlet used in the Connector module of the FIM API is outdated and vulnerable. This update bumps the version to the patched version.

### Changes
- Updated `api/node/connector/requirements.txt` to have the Eventlet version as 0.31.0

<br/><br/>

## v3.0.16.0 - 2021-05-07 - [PR #378](https://github.com/NOAA-OWP/cahaba/pull/378)

New "Release" feature added to the FIM API. This feature will allow for automated FIM, CatFIM, and relevant metrics to be generated when a new FIM Version is released. See [#373](https://github.com/NOAA-OWP/cahaba/issues/373) for more detailed steps that take place in this feature.

### Additions
- Added new window to the UI in `api/frontend/gui/templates/index.html`.
- Added new job type to `api/node/connector/connector.py` to allow these release jobs to run.
- Added additional logic in `api/node/updater/updater.py` to run the new eval and CatFIM scripts used in the release feature.

### Changes
- Updated `api/frontend/output_handler/output_handler.py` to allow for copying more broad ranges of file paths instead of only the `/data/outputs` directory.

<br/><br/>

## v3.0.15.10 - 2021-05-06 - [PR #375](https://github.com/NOAA-OWP/cahaba/pull/375)

Remove Great Lakes coastlines from WBD buffer.

### Changes
- `gl_water_polygons.gpkg` layer is used to mask out Great Lakes boundaries and remove NHDPlus HR coastline segments.

<br/><br/>

## v3.0.15.9 - 2021-05-03 - [PR #372](https://github.com/NOAA-OWP/cahaba/pull/372)

Generate `nws_lid.gpkg`.

### Additions
- Generate `nws_lid.gpkg` with attributes indicating if site is a headwater `nws_lid` as well as if it is co-located with another `nws_lid` which is referenced to the same `nwm_feature_id` segment.

<br/><br/>

## v3.0.15.8 - 2021-04-29 - [PR #371](https://github.com/NOAA-OWP/cahaba/pull/371)

Refactor NHDPlus HR preprocessing workflow. Resolves issue #238

### Changes
- Consolidate NHD streams, NWM catchments, and headwaters MS and FR layers with `mainstem` column.
- HUC8 intersections are included in the input headwaters layer.
- `clip_vectors_to_wbd.py` removes incoming stream segment from the selected layers.

<br/><br/>

## v3.0.15.7 - 2021-04-28 - [PR #367](https://github.com/NOAA-OWP/cahaba/pull/367)

Refactor synthesize_test_case.py to handle exceptions during multiprocessing. Resolves issue #351

### Changes
- refactored `inundation.py` and `run_test_case.py` to handle exceptions without using `sys.exit()`.

<br/><br/>

## v3.0.15.6 - 2021-04-23 - [PR #365](https://github.com/NOAA-OWP/cahaba/pull/365)

Implement CatFIM threshold flows to Sierra test and add AHPS benchmark preprocessing scripts.

### Additions
- Produce CatFIM flows file when running `rating_curve_get_usgs_gages.py`.
- Several scripts to preprocess AHPS benchmark data. Requires numerous file dependencies not available through Cahaba.

### Changes
- Modify `rating_curve_comparison.py` to ingest CatFIM threshold flows in calculations.
- Modify `eval_plots.py` to save all site specific bar plots in same parent directory instead of in subdirectories.
- Add variables to `env.template` for AHPS benchmark preprocessing.

<br/><br/>

## v3.0.15.5 - 2021-04-20 - [PR #363](https://github.com/NOAA-OWP/cahaba/pull/363)

Prevent eval_plots.py from erroring out when spatial argument enabled if certain datasets not analyzed.

### Changes
- Add check to make sure analyzed dataset is available prior to creating spatial dataset.

<br/><br/>

## v3.0.15.4 - 2021-04-20 - [PR #356](https://github.com/NOAA-OWP/cahaba/pull/356)

Closing all multiprocessing Pool objects in repo.

<br/><br/>

## v3.0.15.3 - 2021-04-19 - [PR #358](https://github.com/NOAA-OWP/cahaba/pull/358)

Preprocess NHDPlus HR rasters for consistent projections, nodata values, and convert from cm to meters.

### Additions
- `preprocess_rasters.py` reprojects raster, converts to meters, and updates nodata value to -9999.
- Cleaned up log messages from `bathy_rc_adjust.py` and `usgs_gage_crosswalk.py`.
- Outputs paths updated in `generate_categorical_fim_mapping.py` and `generate_categorical_fim.py`.
- `update_raster_profile` cleans up raster crs, blocksize, nodata values, and converts elevation grids from cm to meters.
- `reproject_dem.py` imports gdal to reproject elevation rasters because an error was occurring when using rasterio.

### Changes
- `burn_in_levees.py` replaces the `gdal_calc.py` command to resolve inconsistent outputs with burned in levee values.

<br/><br/>

## v3.0.15.2 - 2021-04-16 - [PR #359](https://github.com/NOAA-OWP/cahaba/pull/359)

Hotfix to preserve desired files when production flag used in `fim_run.sh`.

### Changes

- Fixed production whitelisted files.

<br/><br/>

## v3.0.15.1 - 2021-04-13 - [PR #355](https://github.com/NOAA-OWP/cahaba/pull/355)

Sierra test considered all USGS gage locations to be mainstems even though many actually occurred with tributaries. This resulted in unrealistic comparisons as incorrect gages were assigned to mainstems segments. This feature branch identifies gages that are on mainstems via attribute field.

### Changes

- Modifies `usgs_gage_crosswalk.py` to filter out gages from the `usgs_gages.gpkg` layer such that for a "MS" run, only consider gages that contain rating curve information (via `curve` attribute) and are also mainstems gages (via `mainstems` attribute).
- Modifies `usgs_gage_crosswalk.py` to filter out gages from the `usgs_gages.gpkg` layer such that for a "FR" run, only consider gages that contain rating curve information (via `curve` attribute) and are not mainstems gages (via `mainstems` attribute).
- Modifies how mainstems segments are determined by using the `nwm_flows_ms.gpkg` as a lookup to determine if the NWM segment specified by WRDS for a gage site is a mainstems gage.

### Additions

- Adds a `mainstem` attribute field to `usgs_gages.gpkg` that indicates whether a gage is located on a mainstems river.
- Adds `NWM_FLOWS_MS` variable to the `.env` and `.env.template` files.
- Adds the `extent` argument specified by user when running `fim_run.sh` to `usgs_gage_crosswalk.py`.

<br/><br/>

## v3.0.15.0 - 2021-04-08 - [PR #340](https://github.com/NOAA-OWP/cahaba/pull/340)

Implementing a prototype technique to estimate the missing bathymetric component in the HAND-derived synthetic rating curves. The new Bathymetric Adjusted Rating Curve (BARC) function is built within the `fim_run.sh` workflow and will ingest bankfull geometry estimates provided by the user to modify the cross section area used in the synthetic rating curve generation.

### Changes
 - `add_crosswalk.py` outputs the stream order variables to `src_full_crosswalked.csv` and calls the new `bathy_rc_adjust.py` if bathy env variable set to True and `extent=MS`.
 - `run_by_unit.sh` includes a new csv outputs for reviewing BARC calculations.
 - `params_template.env` & `params_calibrated.env` contain new BARC function input variables and on/off toggle variable.
 - `eval_plots.py` now includes additional AHPS eval sites in the list of "bad_sites" (flagged issues with MS flowlines).

### Additions
 - `bathy_rc_adjust.py`:
    - Imports the existing synthetic rating curve table and the bankfull geometry input data (topwidth and cross section area per COMID).
    - Performs new synthetic rating curve calculations with bathymetry estimation modifications.
    - Flags issues with the thalweg-notch artifact.

<br/><br/>

## v3.0.14.0 - 2021-04-05 - [PR #338](https://github.com/NOAA-OWP/cahaba/pull/338)

Create tool to retrieve rating curves from USGS sites and convert to elevation (NAVD88). Intended to be used as part of the Sierra Test.

### Changes
 - Modify `usgs_gage_crosswalk.py` to:
    1) Look for `location_id` instead of `site_no` attribute field in `usgs_gages.gpkg` file.
    2) Filter out gages that do not have rating curves included in the `usgs_rating_curves.csv`.
 - Modify `rating_curve_comparison.py` to perform a check on the age of the user specified `usgs_rating_curves.csv` and alert user to the age of the file and recommend updating if file is older the 30 days.

### Additions
 - Add `rating_curve_get_usgs_curves.py`. This script will generate the following files:
     1) `usgs_rating_curves.csv`: A csv file that contains rating curves (including converted to NAVD88 elevation) for USGS gages in a format that is compatible with  `rating_curve_comparisons.py`. As it is is currently configured, only gages within CONUS will have rating curve data.
     2) `log.csv`: A log file that records status for each gage and includes error messages.
     3) `usgs_gages.gpkg`: A geospatial layer (in FIM projection) of all active USGS gages that meet a predefined criteria. Additionally, the `curve` attribute indicates whether a rating curve is found in the `usgs_rating_curves.csv`. This spatial file is only generated if the `all` option is passed with the `-l` argument.

<br/><br/>

## v3.0.13.0 - 2021-04-01 - [PR #332](https://github.com/NOAA-OWP/cahaba/pull/332)

Created tool to compare synthetic rating curve with benchmark rating curve (Sierra Test).

### Changes
 - Update `aggregate_fim_outputs.py` call argument in `fim_run.sh` from 4 jobs to 6 jobs, to optimize API performance.
 - Reroutes median elevation data from `add_crosswalk.py` and `rem.py` to new file (depreciating `hand_ref_elev_table.csv`).
 - Adds new files to `viz_whitelist` in `output_cleanup.py`.

### Additions
 - `usgs_gage_crosswalk.py`: generates `usgs_elev_table.csv` in `run_by_unit.py` with elevation and additional attributes at USGS gages.
 - `rating_curve_comparison.py`: post-processing script to plot and calculate metrics between synthetic rating curves and USGS rating curve data.

<br/><br/>

## v3.0.12.1 - 2021-03-31 - [PR #336](https://github.com/NOAA-OWP/cahaba/pull/336)

Fix spatial option in `eval_plots.py` when creating plots and spatial outputs.

### Changes
 - Removes file dependencies from spatial option. Does require the WBD layer which should be specified in `.env` file.
 - Produces outputs in a format consistent with requirements needed for publishing.
 - Preserves leading zeros in huc information for all outputs from `eval_plots.py`.

### Additions
 - Creates `fim_performance_points.shp`: this layer consists of all evaluated ahps points (with metrics). Spatial data retrieved from WRDS on the fly.
 - Creates `fim_performance_polys.shp`: this layer consists of all evaluated huc8s (with metrics). Spatial data retrieved from WBD layer.

<br/><br/>

## v3.0.12.0 - 2021-03-26 - [PR #327](https://github.com/NOAA-OWP/cahaba/pull/237)

Add more detail/information to plotting capabilities.

### Changes
 - Merge `plot_functions.py` into `eval_plots.py` and move `eval_plots.py` into the tools directory.
 - Remove `plots` subdirectory.

### Additions
 - Optional argument to create barplots of CSI for each individual site.
 - Create a csv containing the data used to create the scatterplots.

<br/><br/>

## v3.0.11.0 - 2021-03-22 - [PR #319](https://github.com/NOAA-OWP/cahaba/pull/298)

Improvements to CatFIM service source data generation.

### Changes
 - Renamed `generate_categorical_fim.py` to `generate_categorical_fim_mapping.py`.
 - Updated the status outputs of the `nws_lid_sites layer` and saved it in the same directory as the `merged catfim_library layer`.
 - Additional stability fixes (such as improved compatability with WRDS updates).

### Additions
 - Added `generate_categorical_fim.py` to wrap `generate_categorical_fim_flows.py` and `generate_categorical_fim_mapping.py`.
 - Create new `nws_lid_sites` shapefile located in same directory as the `catfim_library` shapefile.

<br/><br/>

## v3.0.10.1 - 2021-03-24 - [PR #320](https://github.com/NOAA-OWP/cahaba/pull/320)

Patch to synthesize_test_cases.py.

### Changes
 - Bug fix to `synthesize_test_cases.py` to allow comparison between `testing` version and `official` versions.

<br/><br/>

## v3.0.10.0 - 2021-03-12 - [PR #298](https://github.com/NOAA-OWP/cahaba/pull/298)

Preprocessing of flow files for Categorical FIM.

### Additions
 - Generate Categorical FIM flow files for each category (action, minor, moderate, major).
 - Generate point shapefile of Categorical FIM sites.
 - Generate csv of attribute data in shapefile.
 - Aggregate all shapefiles and csv files into one file in parent directory.
 - Add flood of record category.

 ### Changes
 - Stability fixes to `generate_categorical_fim.py`.

<br/><br/>

## v3.0.9.0 - 2021-03-12 - [PR #297](https://github.com/NOAA-OWP/cahaba/pull/297)

Enhancements to FIM API.

### Changes
 - `fim_run.sh` can now be run with jobs in parallel.
 - Viz post-processing can now be selected in API interface.
 - Jobs table shows jobs that end with errors.
 - HUC preset lists can now be selected in interface.
 - Better `output_handler` file writing.
 - Overall better restart and retry handlers for networking problems.
 - Jobs can now be canceled in API interface.
 - Both FR and MS configs can be selected for a single job.

<br/><br/>

## v3.0.8.2 - 2021-03-11 - [PR #296](https://github.com/NOAA-OWP/cahaba/pull/296)

Enhancements to post-processing for Viz-related use-cases.

### Changes
 - Aggregate grids are projected to Web Mercator during `-v` runs in `fim_run.sh`.
 - HUC6 aggregation is parallelized.
 - Aggregate grid blocksize is changed from 256 to 1024 for faster postprocessing.

<br/><br/>

## v3.0.8.1 - 2021-03-10 - [PR #302](https://github.com/NOAA-OWP/cahaba/pull/302)

Patched import issue in `tools_shared_functions.py`.

### Changes
 - Changed `utils.` to `tools_` in `tools_shared_functions.py` after recent structural change to `tools` directory.

<br/><br/>

## v3.0.8.0 - 2021-03-09 - [PR #279](https://github.com/NOAA-OWP/cahaba/pull/279)

Refactored NWS Flood Categorical HAND FIM (CatFIM) pipeline to open source.

### Changes
 - Added `VIZ_PROJECTION` to `shared_variables.py`.
 - Added missing library referenced in `inundation.py`.
 - Cleaned up and converted evaluation scripts in `generate_categorical_fim.py` to open source.
 - Removed `util` folders under `tools` directory.

<br/><br/>

## v3.0.7.1 - 2021-03-02 - [PR #290](https://github.com/NOAA-OWP/cahaba/pull/290)

Renamed benchmark layers in `test_cases` and updated variable names in evaluation scripts.

### Changes
 - Updated `run_test_case.py` with new benchmark layer names.
 - Updated `run_test_case_calibration.py` with new benchmark layer names.

<br/><br/>

## v3.0.7.0 - 2021-03-01 - [PR #288](https://github.com/NOAA-OWP/cahaba/pull/288)

Restructured the repository. This has no impact on hydrological work done in the codebase and is simply moving files and renaming directories.

### Changes
 - Moved the contents of the `lib` folder to a new folder called `src`.
 - Moved the contents of the `tests` folder to the `tools` folder.
 - Changed any instance of `lib` or `libDir` to `src` or `srcDir`.

<br/><br/>

## v3.0.6.0 - 2021-02-25 - [PR #276](https://github.com/NOAA-OWP/cahaba/pull/276)

Enhancement that creates metric plots and summary statistics using metrics compiled by `synthesize_test_cases.py`.

### Additions
 - Added `eval_plots.py`, which produces:
    - Boxplots of CSI, FAR, and POD/TPR
    - Barplot of aggregated CSI scores
    - Scatterplot of CSI comparing two FIM versions
    - CSV of aggregated statistics (CSI, FAR, POD/TPR)
    - CSV of analyzed data and analyzed sites

<br/><br/>

## v3.0.5.3 - 2021-02-23 - [PR #275](https://github.com/NOAA-OWP/cahaba/pull/275)

Bug fixes to new evaluation code.

### Changes

 - Fixed a bug in `synthesize_test_cases.py` where the extent (MS/FR) was not being written to merged metrics file properly.
 - Fixed a bug in `synthesize_test_cases.py` where only BLE test cases were being written to merged metrics file.
 - Removed unused imports from `inundation.py`.
 - Updated README.md

<br/><br/>

## v3.0.5.2 - 2021-02-23 - [PR #272](https://github.com/NOAA-OWP/cahaba/pull/272)

Adds HAND synthetic rating curve (SRC) datum elevation values to `hydroTable.csv` output.

### Changes

 - Updated `add_crosswalk.py` to included "Median_Thal_Elev_m" variable outputs in `hydroTable.csv`.
 - Renamed hydroid attribute in `rem.py` to "Median" in case we want to include other statistics in the future (e.g. min, max, range etc.).

<br/><br/>
## v3.0.5.1 - 2021-02-22

Fixed `TEST_CASES_DIR` path in `tests/utils/shared_variables.py`.

### Changes

 - Removed `"_new"` from `TEST_CASES_DIR` variable.

<br/><br/>

## v3.0.5.0 - 2021-02-22 - [PR #267](https://github.com/NOAA-OWP/cahaba/pull/267)

Enhancements to allow for evaluation at AHPS sites, the generation of a query-optimized metrics CSV, and the generation of categorical FIM. This merge requires that the `/test_cases` directory be updated for all machines performing evaluation.

### Additions

 - `generate_categorical_fim.py` was added to allow production of NWS Flood Categorical HAND FIM (CatFIM) source data. More changes on this script are to follow in subsequent branches.

### Removals

 - `ble_autoeval.sh` and `all_ble_stats_comparison.py` were deleted because `synthesize_test_cases.py` now handles the merging of metrics.
 - The code block in `run_test_case.py` that was responsible for printing the colored metrics to screen has been commented out because of the new scale of evaluations (formerly in `run_test_case.py`, now in `shared_functions.py`)
 - Remove unused imports from inundation wrappers in `/tools`.

### Changes

 - Updated `synthesize_test_cases.py` to allow for AHPS site evaluations.
 - Reorganized `run_test_case.py` by moving more functions into `shared_functions.py`.
 - Created more shared variables in `shared_variables.py` and updated import statements in relevant scripts.

<br/><br/>

## v3.0.4.4 - 2021-02-19 - [PR #266](https://github.com/NOAA-OWP/cahaba/pull/266)

Rating curves for short stream segments are replaced with rating curves from upstream/downstream segments.

### Changes

 - Short stream segments are identified and are reassigned the channel geometry from upstream/downstream segment.
 - `fossid` renamed to `fimid` and the attribute's starting value is now 1000 to avoid HydroIDs with leading zeroes.
 - Addresses issue where HydroIDs were not included in final hydrotable.
 - Added `import sys` to `inundation.py` (missing from previous feature branch).
 - Variable names and general workflow are cleaned up.

<br/><br/>

## v3.0.4.3 - 2021-02-12 - [PR #254](https://github.com/NOAA-OWP/cahaba/pull/254)

Modified `rem.py` with a new function to output HAND reference elev.

### Changes

 - Function `make_catchment_hydroid_dict` creates a df of pixel catchment ids and overlapping hydroids.
 - Merge hydroid df and thalweg minimum elevation df.
 - Produces new output containing all catchment ids and min thalweg elevation value named `hand_ref_elev_table.csv`.
 - Overwrites the `demDerived_reaches_split.gpk` layer by adding additional attribute `Min_Thal_Elev_meters` to view the elevation value for each hydroid.

<br/><br/>

## v3.0.4.2 - 2021-02-12 - [PR #255](https://github.com/NOAA-OWP/cahaba/pull/255)

Addresses issue when running on HUC6 scale.

### Changes

 - `src.json` should be fixed and slightly smaller by removing whitespace.
 - Rasters are about the same size as running fim as huc6 (compressed and tiled; aggregated are slightly larger).
 - Naming convention and feature id attribute are only added to the aggregated hucs.
 - HydroIDs are different for huc6 vs aggregated huc8s mostly due to forced split at huc boundaries (so long we use consistent workflow it shouldn't matter).
 - Fixed known issue where sometimes an incoming stream is not included in the final selection will affect aggregate outputs.

<br/><br/>

## v3.0.4.1 - 2021-02-12 - [PR #261](https://github.com/NOAA-OWP/cahaba/pull/261)

Updated MS Crosswalk method to address gaps in FIM.

### Changes

 - Fixed typo in stream midpoint calculation in `split_flows.py` and `add_crosswalk.py`.
 - `add_crosswalk.py` now restricts the MS crosswalk to NWM MS catchments.
 - `add_crosswalk.py` now performs a secondary MS crosswalk selection by nearest NWM MS catchment.

<br/><br/>

## v3.0.4.0 - 2021-02-10 - [PR #256](https://github.com/NOAA-OWP/cahaba/pull/256)

New python script "wrappers" for using `inundation.py`.

### Additions

 - Created `inundation_wrapper_nwm_flows.py` to produce inundation outputs using NWM recurrence flows: 1.5 year, 5 year, 10 year.
 - Created `inundation_wrapper_custom_flow.py` to produce inundation outputs with user-created flow file.
 - Created new `tools` parent directory to store `inundation_wrapper_nwm_flows.py` and  `inundation_wrapper_custom_flow.py`.

<br/><br/>

## v3.0.3.1 - 2021-02-04 - [PR #253](https://github.com/NOAA-OWP/cahaba/pull/253)

Bug fixes to correct mismatched variable name and file path.

### Changes

 - Corrected variable name in `fim_run.sh`.
 - `acquire_and_preprocess_inputs.py` now creates `huc_lists` folder and updates file path.

<br/><br/>

## v3.0.3.0 - 2021-02-04 - [PR #227](https://github.com/NOAA-OWP/cahaba/pull/227)

Post-process to aggregate FIM outputs to HUC6 scale.

### Additions

 - Viz outputs aggregated to HUC6 scale; saves outputs to `aggregate_fim_outputs` folder.

### Changes

 - `split_flows.py` now splits streams at HUC8 boundaries to ensure consistent catchment boundaries along edges.
 - `aggregate_fim_outputs.sh` has been depreciated but remains in the repo for potential FIM 4 development.
 - Replaced geopandas driver arg with getDriver throughout repo.
 - Organized parameters in environment files by group.
 - Cleaned up variable names in `split_flows.py` and `build_stream_traversal.py`.
 - `build_stream_traversal.py` is now assigning HydroID by midpoint instead centroid.
 - Cleanup of `clip_vectors_to_wbd.py`.

<br/><br/>

## v3.0.2.0 - 2021-01-25 - [PR #218](https://github.com/NOAA-OWP/cahaba/pull/218)

Addition of an API service to schedule, run and manage `fim_run` jobs through a user-friendly web interface.

### Additions

 - `api` folder that contains all the codebase for the new service.

<br/><br/>

## v3.0.1.0 - 2021-01-21 - [PR #206](https://github.com/NOAA-OWP/cahaba/pull/206)

Preprocess MS and FR stream networks

### Changes

 - Headwater stream segments geometries are adjusted to align with with NWM streams.
 - Incoming streams are selected using intersection points between NWM streams and HUC4 boundaries.
 - `clip_vectors_to_wbd.py` handles local headwaters.
 - Removes NHDPlus features categorized as coastline and underground conduit.
 - Added streams layer to production whitelist.
 - Fixed progress bar in `lib/acquire_and_preprocess_inputs.py`.
 - Added `getDriver` to shared `functions.py`.
 - Cleaned up variable names and types.

<br/><br/>

## v3.0.0.4 - 2021-01-20 - [PR #230](https://github.com/NOAA-OWP/cahaba/pull/230)

Changed the directory where the `included_huc*.lst` files are being read from.

### Changes

 - Changed the directory where the `included_huc*.lst` files are being read from.

<br/><br/>

## v3.0.0.3 - 2021-01-14 - [PR #210](https://github.com/NOAA-OWP/cahaba/pull/210)

Hotfix for handling nodata value in rasterized levee lines.

### Changes

 - Resolves bug for HUCs where `$ndv > 0` (Great Lakes region).
 - Initialize the `nld_rasterized_elev.tif` using a value of `-9999` instead of `$ndv`.

 <br/><br/>

## v3.0.0.2 - 2021-01-06 - [PR #200](https://github.com/NOAA-OWP/cahaba/pull/200)

Patch to address AHPSs mapping errors.

### Changes

 - Checks `dtype` of `hydroTable.csv` columns to resolve errors caused in `inundation.py` when joining to flow forecast.
 - Exits `inundation.py` when all hydrotable HydroIDs are lake features.
 - Updates path to latest AHPs site layer.
 - Updated [readme](https://github.com/NOAA-OWP/cahaba/commit/9bffb885f32dfcd95978c7ccd2639f9df56ff829)

<br/><br/>

## v3.0.0.1 - 2020-12-31 - [PR #184](https://github.com/NOAA-OWP/cahaba/pull/184)

Modifications to build and run Docker image more reliably. Cleanup on some pre-processing scripts.

### Changes

 - Changed to noninteractive install of GRASS.
 - Changed some paths from relative to absolute and cleaned up some python shebang lines.

### Notes
 - `aggregate_vector_inputs.py` doesn't work yet. Need to externally download required data to run fim_run.sh

 <br/><br/>

## v3.0.0.0 - 2020-12-22 - [PR #181](https://github.com/NOAA-OWP/cahaba/pull/181)

The software released here builds on the flood inundation mapping capabilities demonstrated as part of the National Flood Interoperability Experiment, the Office of Water Prediction's Innovators Program and the National Water Center Summer Institute. The flood inundation mapping software implements the Height Above Nearest Drainage (HAND) algorithm and incorporates community feedback and lessons learned over several years. The software has been designed to meet the requirements set by stakeholders interested in flood prediction and has been developed in partnership with several entities across the water enterprise.<|MERGE_RESOLUTION|>--- conflicted
+++ resolved
@@ -1,7 +1,6 @@
 All notable changes to this project will be documented in this file.
 We follow the [Semantic Versioning 2.0.0](http://semver.org/) format.
 
-<<<<<<< HEAD
 ## v4.4.2.0 - 2023-09-20 - [PR#993](https://github.com/NOAA-OWP/inundation-mapping/pull/993)
 
 Resolves the causes of two warnings in pandas and geopandas: (1) `FutureWarning` from taking the `int()` of single-length Series and (2) `SettingWithCopyWarning` resulting from the use of `inplace=True`.
@@ -45,7 +44,9 @@
     - `stream_branches.py`
 
 - ``src/stream_branches.py``: Fixed class methods
-=======
+
+<br/><br/>
+
 ## v4.4.1.1 - 2023-09-20 - [PR#992](https://github.com/NOAA-OWP/inundation-mapping/pull/992)
 
 Fixes errors caused when a GeoDataFrame contains a `MultiLineString` geometry instead of a `LineString`. Update black force-exclude list.
@@ -55,7 +56,6 @@
 - `src/`
     `split_flows.py` and `stream_branches.py`: Converts `MultiLineString` geometry into `LineString`s.
 - `pyproject.toml` : Add three files in `src/` to exclude list.
->>>>>>> b6ef9b57
 
 <br/><br/>
 
