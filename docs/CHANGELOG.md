--- conflicted
+++ resolved
@@ -2,7 +2,6 @@
 We follow the [Semantic Versioning 2.0.0](http://semver.org/) format.
 
 
-<<<<<<< HEAD
 ## v4.5.x.x - 2024-05-22 - [PR#1178](https://github.com/NOAA-OWP/inundation-mapping/pull/1178)
 
 Contains files to create a self-contained FIM sandbox demo image, including:
@@ -11,14 +10,14 @@
 
 ### Additions
 
-- `data/sandbox`
+- `data/sandbox/`
     - `Dockerfile`: A copy of the root Dockerfile that also pulls code and data into the build image
     - `fim-in-a-box.ipynb`: Jupyter script to run FIM and create evaluation metrics and inundation plot
     - `get_sample_data.py`: Copies relevant data (e.g., `inputs` and `test_cases`) from the FIM data folder for a single HUC and saves it to a separate location
     - `README.md`: Build and usage instructions
 
-## v4.5.x.x - 2024-05-29 - [PR#1183](https://github.com/NOAA-OWP/inundation-mapping/pull/1183)
-=======
+<br/><br/>
+
 ## v4.5.11.3 - 2024-10-25 - [PR#1320](https://github.com/NOAA-OWP/inundation-mapping/pull/1320)
 
 The fix: During the post processing scan for the word "error" or "warning", it was only finding records which had either of those two words as stand alone words and not part of bigger phrases.  ie); "error" was found, but not "fielderror". Added wildcards and it is now fixed.
@@ -542,7 +541,6 @@
 <br/><br/>
 
 ## v4.5.2.2 - 2024-06-14 - [PR#1183](https://github.com/NOAA-OWP/inundation-mapping/pull/1183)
->>>>>>> 889a7854
 
 Upgrades whitebox from v2.3.1 to 2.3.4. Whitebox was upgraded by `pip install -U whitebox` and then `pipenv lock` to update the `Pipfile`.
 
