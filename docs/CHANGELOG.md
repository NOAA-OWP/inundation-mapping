All notable changes to this project will be documented in this file.
We follow the [Semantic Versioning 2.0.0](http://semver.org/) format.

<<<<<<< HEAD
## v4.3.x.x - 2023-03-20 - [PR#851](https://github.com/NOAA-OWP/inundation-mapping/pull/851)

Bug fix to change `.split()` to `os.path.splitext()`

### Changes
- `src/stream_branches.py`: Change 3 occurrences of `.split()` to `os.path.splitext()`
=======
## v4.3.3.1 - 2023-03-20 - [PR#855](https://github.com/NOAA-OWP/inundation-mapping/pull/855)

Bug fix for KeyError in `src/associate_levelpaths_with_levees.py`

### Changes

- `src/associate_levelpaths_with_levees.py`: Adds check if input files exist and handles empty GeoDataFrame(s) after intersecting levee buffers with leveed areas.
>>>>>>> e81e1288

<br/><br/>

## v4.3.3.0 - 2023-03-02 - [PR#831](https://github.com/NOAA-OWP/inundation-mapping/pull/831)

Addresses bug wherein multiple CatFIM sites in the flow-based service were displaying the same NWS LID. This merge also creates a workaround solution for a slowdown that was observed in the WRDS location API, which may be a temporary workaround, until WRDS addresses the slowdown.

### Changes

- `tools/generate_categorical_fim_mapping.py`: resets the list of tifs to format for each LID within the loop that does the map processing, instead of only once before the start of the loop.
- `tools/tools_shared_functions.py`:
  - adds a try-except block around code that attempted to iterate on an empty list when the API didn't return relevant metadata for a given feature ID (this is commented out, but may be used in the future once WRDS slowdown is addressed).
  - Uses a passed NWM flows geodataframe to determine stream order.
- `/tools/generate_categorical_fim_flows.py`:
  - Adds multiprocessing to flows generation and uses `nwm_flows.gpkg` instead of the WRDS API to determine stream order of NWM feature_ids.
  - Adds duration print messages.
- `/tools/generate_categorical_fim.py`:
  - Refactor to allow for new NWM filtering scheme.
  - Bug fix in multiprocessing calls for interval map production.
  - Adds duration print messages.

<br/><br/>

## v4.3.2.0 - 2023-03-15 - [PR#845](https://github.com/NOAA-OWP/inundation-mapping/pull/845)

This merge revises the methodology for masking levee-protected areas from inundation. It accomplishes two major tasks: (1) updates the procedure for acquiring and preprocessing the levee data to be burned into the DEM and (2) revises the way levee-protected areas are masked from branches.

(1) There are now going to be two different levee vector line files in each HUC. One (`nld_subset_levees_burned.gpkg`) for the levee elevation burning and one (`nld_subset_levees.gpkg`) for the levee-level-path assignment and masking workflow.

(2) Levee-protected areas are masked from inundation based on a few methods:
  - Branch 0: All levee-protected areas are masked.
  - Other branches: Levee-protected areas are masked from the DEMs of branches for level path(s) that the levee is protecting against by using single-sided buffers alongside each side of the levee to determine which side the levee is protecting against (the side opposite the associated levee-protected area).

### Additions

- `.gitignore`: Adds `.private` folder for unversioned code.
- `data/`
    - `esri.py`: Class for querying and downloading ESRI feature services.
    - `nld/`
        - `levee_download.py`: Module that handles downloading and preprocessing levee lines and protected areas from the National Levee Database.
- `src/associate_levelpaths_with_levees.py`: Associates level paths with levees using single-sided levee buffers and writes to CSV to be used by `src/mask_dem.py`

### Changes

- `.config/`
    - `deny_branch_zero.lst`: Adds `dem_meters_{}.tif`.
    - `deny_branches.lst`: Adds `levee_levelpaths.csv` and removes `nld_subset_levees_{}.tif`.
    - `deny_unit.lst`: Adds `dem_meters.tif`.
    - `params_template.env`: Adds `levee_buffer` parameter for levee buffer size/distance in meters and `levee_id_attribute`.
- `src/`
    - `bash_variables.env`: Updates `input_nld_levee_protected_areas` and adds `input_NLD` (moved from `run_unit_wb.sh`) and `input_levees_preprocessed` environment. .variables
    - `burn_in_levees.py`: Removed the unit conversion from feet to meters because it's now being done in `levee_download.py`.
    - `clip_vectors_to_wbd.py`: Added the new levee lines for the levee-level-path assignment and masking workflow.
    - `delineate_hydros_and_produce_HAND.sh`: Updates input arguments.
    - `mask_dem.py`: Updates to use `levee_levelpaths.csv` (output from `associate_levelpaths_with_levees.py`) to mask branch DEMs.
    - `run_by_branch.sh`: Clips `dem_meters.tif` to use for branches instead of `dem_meters_0.tif` since branch 0 is already masked.
    - `run_unit_wb.sh`: Added inputs to `clip_vectors_to_wbd.py`. Added `associate_levelpaths_with_levees.py`. Processes `dem_meters.tif` and then makes a copy for branch 0. Moved `deny_unit.lst` cleanup to after branch processing.

### Removals
- `data/nld/preprocess_levee_protected_areas.py`: Deprecated.

<br/><br/>

## v4.3.1.0 - 2023-03-10 - [PR#834](https://github.com/NOAA-OWP/inundation-mapping/pull/834)

Change all occurances of /data/outputs to /outputs to honor the correct volume mount directory specified when executing docker run.

### Changes

- `Dockerfile` - updated comments in relation to `projectDir=/foss_fim`
- `fim_pipeline.sh` - updated comments in relation to `projectDir=/foss_fim`
- `fim_pre_processing.sh` -updated comments in relation to `projectDir=/foss_fim`
- `fim_post_processing.sh` - updated comments in relation to `projectDir=/foss_fim`
- `README.md` - Provide documentation on starting the Docker Container, and update docs to include additional command line option for calibration database tool.   

- `src/` 
  - `usgs_gage_crosswalk.py` - added newline character to shorten commented example usage
  - `usgs_gage_unit_setup.py` - `/data/outputs/` => `/outputs/`  

- `tools/` 
  - `cache_metrics.py` -  `/data/outputs/` => `/outputs/`
  - `copy_test_case_folders.py`  - `/data/outputs/` => `/outputs/`
  - `run_test_case.py` - `/data/outputs/` => `/outputs/`  

- `unit_tests/*_params.json`  - `/data/outputs/` => `/outputs/` 

- `unit_tests/split_flows_test.py`  - `/data/outputs/` => `/outputs/` 

<br/><br/>

## v4.3.0.1 - 2023-03-06 - [PR#841](https://github.com/NOAA-OWP/inundation-mapping/pull/841)

Deletes intermediate files generated by `src/agreedem.py` by adding them to `config/deny_*.lst`

- `config/`
    - `deny_branch_zero.lst`, `deny_branches.lst`, `deny_branch_unittests.lst`: Added `agree_binary_bufgrid.tif`, `agree_bufgrid_zerod.tif`, and `agree_smogrid_zerod.tif`
    - `deny_unit.lst`: Added `agree_binary_bufgrid.tif`, `agree_bufgrid.tif`, `agree_bufgrid_allo.tif`, `agree_bufgrid_dist.tif`,  `agree_bufgrid_zerod.tif`, `agree_smogrid.tif`, `agree_smogrid_allo.tif`, `agree_smogrid_dist.tif`, `agree_smogrid_zerod.tif`

<br/><br/>

## v4.3.0.0 - 2023-02-15 - [PR#814](https://github.com/NOAA-OWP/inundation-mapping/pull/814)

Replaces GRASS with Whitebox. This addresses several issues, including Windows permissions and GRASS projection issues. Whitebox also has a slight performance benefit over GRASS.

### Removals

- `src/r_grow_distance.py`: Deletes file

### Changes

- `Dockerfile`: Removes GRASS, update `$outputDataDir` from `/data/outputs` to `/outputs`
- `Pipfile` and `Pipfile.lock`: Adds Whitebox and removes GRASS
- `src/`
    - `agreedem.py`: Removes `r_grow_distance`; refactors to use with context and removes redundant raster reads.
    - `adjust_lateral_thalweg.py` and `agreedem.py`: Refactors to use `with` context and removes redundant raster reads
    - `unique_pixel_and_allocation.py`: Replaces GRASS with Whitebox and remove `r_grow_distance`
    - `gms/`
        - `delineate_hydros_and_produce_HAND.sh` and `run_by_unit.sh`: Removes GRASS parameter
        - `mask_dem.py`: Removes unnecessary line

<br/><br/>

## v4.2.1.0 - 2023-02-21 - [PR#829](https://github.com/NOAA-OWP/inundation-mapping/pull/829)

During the merge from remove-fim3 PR into dev, merge conflicts were discovered in the unit_tests folders and files. Attempts to fix them at that time failed, so some files were removed, other renamed, other edited to get the merge to work.  Here are the fixes to put the unit tests system back to par.

Note: some unit tests are now temporarily disabled due to dependencies on other files / folders which may not exist in other environments.

Also.. the Changelog.md was broken and is being restored here.

Also.. a minor text addition was added to the acquire_and_preprocess_3dep_dems.py files (not directly related to this PR)

For file changes directly related to unit_test folder and it's file, please see [PR#829](https://github.com/NOAA-OWP/inundation-mapping/pull/829)

Other file changes:

### Changes
- `Pipfile.lock` : rebuilt and updated as a safety pre-caution.
- `docs`
    - `CHANGELOG.md`: additions to this file for FIM 4.2.0.0 were not merged correctly.  (re-added just below in the 4.2.0.0 section)
- `data`
    - `usgs`
        - `acquire_and_preprocess_3dep_dems.py`: Added text on data input URL source.
        
<br/><br/>

## v4.2.0.1 - 2023-02-16 - [PR#827](https://github.com/NOAA-OWP/inundation-mapping/pull/827)

FIM 4.2.0.0. was throwing errors for 14 HUCs that did not have any level paths. These are HUCs that have only stream orders 1 and 2 and are covered under branch zero, but no stream orders 3+ (no level paths).  This has now been changed to not throw an error but continue to process of the HUC.

### Changes

- `src`
    - `run_unit_wb.sh`: Test if branch_id.lst exists, which legitimately might not. Also a bit of text cleanup.

<br/><br/>

## v4.2.0.0 - 2023-02-16 - [PR#816](https://github.com/NOAA-OWP/inundation-mapping/pull/816)

This update removes the remaining elements of FIM3 code.  It further removes the phrases "GMS" as basically the entire FIM4 model. FIM4 is GMS. With removing FIM3, it also means remove concepts of "MS" and "FR" which were no longer relevant in FIM4.  There are only a few remaining places that will continue with the phrase "GMS" which is in some inundation files which are being re-evaluated.  Some deprecated files have been removed and some subfolders removed.

There are a lot of duplicate explanations for some of the changes, so here is a shortcut system.

- desc 1:  Remove or rename values based on phrase "GMS, MS and/or FR"
- desc 2:  Moved file from the /src/gms folder to /src  or /tools/gms_tools to /tools
- desc 3:  No longer needed as we now use the `fim_pipeline.sh` processing model.

### Removals

- `data`
    - `acquire_and_preprocess_inputs.py`:  No longer needed
- `gms_pipeline.sh` : see desc 3
- `gms_run_branch.sh` : see desc 3
- `gms_run_post_processing.sh` : see desc 3
- `gms_run_unit.sh` : see desc 3
- `src`
    - `gms`
        - `init.py` : folder removed, no longer needed.
        - `aggregate_branch_lists.py`: no longer needed.  Newer version already exists in src directory.
        - `remove_error_branches.py` :  see desc 3
        - `run_by_unit.sh` : see desc 3
        - `test_new_crosswalk.sh` : no longer needed
        - `time_and_tee_run_by_branch.sh` : see desc 3
        - `time_and_tee_run_by_unit.sh` : see desc 3
    - `output_cleanup.py` : see desc 3
 - `tools/gms_tools`
     - `init.py` : folder removed, no longer needed.

### Changes

- `config`
   - `deny_branch_unittests.lst` :  renamed from `deny_gms_branch_unittests.lst`
   - `deny_branch_zero.lst` : renamed from `deny_gms_branch_zero.lst`
   - `deny_branches.lst` :  renamed from `deny_gms_branches.lst`
   - `deny_unit.lst`  : renamed from `deny_gms_unit.lst`
   - `params_template.env` : see desc 1

- `data`
    - `nws`
        - `preprocess_ahps_nws.py`:   Added deprecation note: If reused, it needs review and/or upgrades.
    - `acquire_and_preprocess_3dep_dems.py` : see desc 1
 - `fim_post_processing.sh` : see desc 1, plus a small pathing change.
 - `fim_pre_processing.sh` : see desc 1
 - ` src`
     - `add_crosswalk.py` : see desc 1. Also cleaned up some formatting and commented out a code block in favor of a better way to pass args from "__main__"
     - `bash_variables.env` : see desc 1
     - `buffer_stream_branches.py` : see desc 2
     - `clip_rasters_to_branches.py` : see desc 2
     - `crosswalk_nwm_demDerived.py` :  see desc 1 and desc 2
     - `delineate_hydros_and_produce_HAND.sh` : see desc 1 and desc 2
     - `derive_level_paths.py`  :  see desc 1 and desc 2
     - `edit_points.py` : see desc  2
     - `filter_inputs_by_huc.py`: see desc 1 and desc 2
     - `finalize_srcs.py`:  see desc 2
     - `generate_branch_list.py` : see desc 1
     - `make_rem.py` : see desc 2
     - `make_dem.py` : see desc  2
     - `outputs_cleanup.py`:  see desc 1
     - `process_branch.sh`:  see desc 1
     - `query_vectors_by_branch_polygons.py`: see desc 2
     - `reset_mannings.py` : see desc 2
     - `run_by_branch.sh`:  see desc 1
     - `run_unit_wb.sh`: see desc 1
     - `stream_branches.py`:  see desc 2
     - `subset_catch_list_by_branch_id.py`: see desc 2
     - `toDo.md`: see desc 2
     - `usgs_gage_aggregate.py`:  see desc 1
     - `usgs_gage_unit_setup.py` : see desc 1
     - `utils`
         - `fim_enums.py` : see desc 1

- `tools`
    - `combine_crosswalk_tables.py` : see desc 2
    - `compare_ms_and_non_ms_metrics.py` : see desc 2
    - `compile_comp_stats.py`: see desc 2  and added note about possible deprecation.
    - `compile_computation_stats.py` : see desc 2  and added note about possible deprecation.
    - `composite_inundation.py` : see desc 1 : note.. references a file called inundate_gms which retains it's name for now.
    - `consolidate_metrics.py`: added note about possible deprecation.
    - `copy_test_case_folders.py`: see desc 1
    - `eval_plots.py` : see desc 1
    - `evaluate_continuity.py`: see desc 2
    - `find_max_catchment_breadth.py` : see desc 2
    - `generate_categorical_fim_mapping.py` : see desc 1
    - `inundate_gms.py`: see desc 1 and desc 2. Note: This file has retained its name with the phrase "gms" in it as it might be upgraded later and there are some similar files with similar names.
    - `inundate_nation.py` : see desc 1
    - `inundation.py`:  text styling change
    - `make_boxes_from_bounds.py`: text styling change
    - `mosaic_inundation.py`:  see desc 1 and desc 2
    - `overlapping_inundation.py`: see desc 2
    - `plots.py` : see desc 2
    - `run_test_case.py`:  see desc 1
    - `synthesize_test_cases.py`: see desc 1

- `unit_tests`
    - `README.md`: see desc 1
    - `__template_unittests.py`: see desc 1
    - `check_unit_errors_params.json`  and `check_unit_errors_unittests.py` : see desc 1
    - `derive_level_paths_params.json` and `derive_level_paths_unittests.py` : see desc 1 and desc 2
    - `filter_catchments_and_add_attributes_unittests.py`: see desc 1
    - `outputs_cleanup_params.json` and `outputs_cleanup_unittests.py`: see desc 1 and desc 2
    - `split_flows_unittests.py` : see desc 1
    - `tools`
        - `inundate_gms_params.json` and `inundate_gms_unittests.py`: see desc 1 and desc 2

<br/><br/>

## v4.1.3.0 - 2023-02-13 - [PR#812](https://github.com/NOAA-OWP/inundation-mapping/pull/812)

An update was required to adjust host name when in the AWS environment

### Changes

- `fim_post_processing.sh`: Added an "if isAWS" flag system based on the input command args from fim_pipeline.sh or 

- `tools/calibration-db`
    - `README.md`: Minor text correction.

<br/><br/>

## v4.1.2.0 - 2023-02-15 - [PR#808](https://github.com/NOAA-OWP/inundation-mapping/pull/808)

Add `pytest` package and refactor existing unit tests. Update parameters to unit tests (`/unit_tests/*_params.json`) to valid paths. Add leading slash to paths in `/config/params_template.env`.

### Additions

- `/unit_tests`
  - `__init__.py`  - needed for `pytest` command line executable to pick up tests.
  - `pyproject.toml`  - used to specify which warnings are excluded/filtered.
  - `/gms`  
    - `__init__.py` - needed for `pytest` command line executable to pick up tests.
  - `/tools`
    - `__init__.py`  - needed for `pytest` command line executable to pick up tests.
    - `inundate_gms_params.json` - file moved up into this directory
    - `inundate_gms_test.py`     - file moved up into this directory
    - `inundation_params.json`   - file moved up into this directory
    - `inundation_test.py`       - file moved up into this directory

### Removals

- `/unit_tests/tools/gms_tools/` directory removed, and files moved up into `/unit_tests/tools`    
 
### Changes

- `Pipfile` - updated to include pytest as a dependency
- `Pipfile.lock` - updated to include pytest as a dependency

- `/config`
  - `params_template.env` - leading slash added to paths
  
- `/unit_tests/` - All of the `*_test.py` files were refactored to follow the `pytest` paradigm.  
  - `*_params.json` - valid paths on `fim-dev1` provided
  - `README.md`  - updated to include documentation on pytest.  
  - `unit_tests_utils.py`  
  - `__template_unittests.py` -> `__template.py` - exclude the `_test` suffix to remove from test suite. Updated example on new format for pytest.
  - `check_unit_errors_test.py`  
  - `clip_vectors_to_wbd_test.py`  
  - `filter_catchments_and_add_attributes_test.py`  
  - `rating_curve_comparison_test.py`  
  - `shared_functions_test.py`  
  - `split_flow_test.py`  
  - `usgs_gage_crosswalk_test.py`  
  - `aggregate_branch_lists_test.py`  
  - `generate_branch_list_test.py`  
  - `generate_branch_list_csv_test.py`  
  - `aggregate_branch_lists_test.py`  
  - `generate_branch_list_csv_test.py`  
  - `generate_branch_list_test.py`  
    - `/gms`  
      - `derive_level_paths_test.py`  
      - `outputs_cleanup_test.py`
    - `/tools`
      - `inundate_unittests.py` -> `inundation_test.py`  
      - `inundate_gms_test.py`


<br/><br/>

## v4.1.1.0 - 2023-02-16 - [PR#809](https://github.com/NOAA-OWP/inundation-mapping/pull/809)

The CatFIM code was updated to allow 1-foot interval processing across all stage-based AHPS sites ranging from action stage to 5 feet above major stage, along with restart capability for interrupted processing runs.

### Changes

- `tools/generate_categorical_fim.py` (all changes made here)
    - Added try-except blocks for code that didn't allow most sites to actually get processed because it was trying to check values of some USGS-related variables that most of the sites didn't have
    - Overwrite abilities of the different outputs for the viz team were not consistent (i.e., one of the files had the ability to be overwritten but another didn't), so that has been made consistent to disallow any overwrites of the existing final outputs for a specified output folder.
    - The code also has the ability to restart from an interrupted run and resume processing uncompleted HUCs by first checking for a simple "complete" file for each HUC. If a HUC has that file, then it is skipped (because it already completed processing during a run for a particular output folder / run name).
    - When a HUC is successfully processed, an empty "complete" text file is created / touched.

<br/><br/>

## v4.1.0.0 - 2023-01-30 - [PR#806](https://github.com/NOAA-OWP/inundation-mapping/pull/806)

As we move to Amazon Web Service, AWS, we need to change our processing system. Currently, it is `gms_pipeline.sh` using bash "parallel" as an iterator which then first processes all HUCs, but not their branches. One of `gms_pipeline.sh`'s next steps is to do branch processing which is again iterated via "parallel". AKA. Units processed as one step, branches processed as second independent step.

**Note:** While we are taking steps to move to AWS, we will continue to maintain the ability of doing all processing on a single server using a single docker container as we have for a long time. Moving to AWS is simply taking portions of code from FIM and adding it to AWS tools for performance of large scale production runs.

Our new processing system, starting with this PR,  is to allow each HUC to process it's own branches.

A further requirement was to split up the overall processing flow to independent steps, with each step being able to process itself without relying on "export" variables from other files. Note: There are still a few exceptions.  The basic flow now becomes
- `fim_pre_processing.sh`, 
- one or more calls to `fim_process_unit_wb.sh` (calling this file for each single HUC to be processed).
- followed by a call to `fim_post_processing.sh`. 


Note: This is a very large, complex PR with alot of critical details. Please read the details at [PR 806](https://github.com/NOAA-OWP/inundation-mapping/pull/806). 

### CRITICAL NOTE
The new `fim_pipeline.sh` and by proxy `fim_pre_processing.sh` has two new key input args, one named **-jh** (job HUCs) and one named **-jb** (job branches).  You can assign the number of cores/CPU's are used for processing a HUC versus the number of branches.  For the -jh number arg, it only is used against the `fim_pipeline.sh` file when it is processing more than one HUC or a list of HUCs as it is the iterator for HUCs.   The -jb flag says how many cores/CPU's can be used when processing branches (note.. the average HUC has 26 branches). 

BUT.... you have to be careful not to overload your system.  **You need to multiply the -jh and the -jb values together, but only when using the `fim_pipeline.sh` script.**  Why? _If you have 16 CPU's available on your machine, and you assign -jh as 10 and -jb as 26, you are actually asking for 126 cores (10 x 26) but your machine only has 16 cores._   If you are not using `fim_pipeline.sh` but using the three processing steps independently, then the -jh value has not need to be anything but the number of 1 as each actual HUC can only be processed one at a time. (aka.. no iterator).
</br>

### Additions

- `fim_pipeline.sh` :  The wrapper for the three new major "FIM" processing steps. This script allows processing in one command, same as the current tool of `gms_pipeline.sh`.
- `fim_pre_processing.sh`: This file handles all argument input from the user, validates those inputs and sets up or cleans up folders. It also includes a new system of taking most input parameters and some key enviro variables and writing them out to a files called `runtime_args.env`.  Future processing steps need minimal input arguments as it can read most values it needs from this new `runtime_args.env`. This allows the three major steps to work independently from each other. Someone can now come in, run `fim_pre_processing.sh`, then run `fim_process_unit_wb.sh`, each with one HUC, as many time as they like, each adding just its own HUC folder to the output runtime folder. 
- `fim_post_processing.sh`: Scans all HUC folders inside the runtime folders to handle a number of processing steps which include (to name a few): 
    - aggregating errors
    - aggregating to create a single list (gms_inputs.csv) for all valid HUCs and their branch ids
    - usgs gage aggregation
    - adjustments to SRV's
    - and more    
- `fim_process_unit_wb.sh`: Accepts only input args of runName and HUC number. It then sets up global variable, folders, etc to process just the one HUC. The logic for processing the HUC is in `run_unit_wb.sh` but managed by this `fim_process_unit_wb.sh` file including all error trapping.
- `src`
    - `aggregate_branch_lists.py`:  When each HUC is being processed, it creates it's own .csv file with its branch id's. In post processing we need one master csv list and this file aggregates them. Note: This is a similar file already in the `src/gms` folder but that version operates a bit different and will be deprecated soon.
    - `generate_branch_list.py`: This creates the single .lst for a HUC defining each branch id. With this list, `run_unit_wb.sh` can do a parallelized iteration over each of its branches for processing. Note: This is also similar to the current `src/gms` file of the same name and the gms folder version will also be deprecated soon.
    - `generate_branch_list_csv.py`. As each branch, including branch zero, has processed and if it was successful, it will add to a .csv list in the HUC directory. At the end, it becomes a list of all successful branches. This file will be aggregates with all similar .csv in post processing for future processing.
    - `run_unit_wb.sh`:  The actual HUC processing logic. Note: This is fundamentally the same as the current HUC processing logic that exists currently in `src/gms/run_by_unit.sh`, which will be removed in the very near future. However, at the end of this file, it creates and manages a parallelized iterator for processing each of it's branches.
    - `process_branch.sh`:  Same concept as `process_unit_wb.sh` but this one is for processing a single branch. This file manages the true branch processing file of `src/gms/run_by_branch.sh`.  It is a wrapper file to `src/gms/run_by_branch.sh` and catches all error and copies error files as applicable. This allows the parent processing files to continue despite branch errors. Both the new fim processing system and the older gms processing system currently share the branch processing file of `src/gms/run_by_branch.sh`. When the gms processing file is removed, this file will likely not change, only moved one directory up and be no longer in the `gms` sub-folder.
- `unit_tests`
    - `aggregate_branch_lists_unittests.py' and `aggregate_branch_lists_params.json`  (based on the newer `src` directory edition of `aggregate_branch_lists.py`).
    - `generate_branch_list_unittest.py` and `generate_branch_list_params.json` (based on the newer `src` directory edition of `generate_branch_list.py`).
    -  `generate_branch_list_csv_unittest.py` and `generate_branch_list_csv_params.json` 

### Changes

- `config`
    - `params_template.env`: Removed the `default_max_jobs` value and moved the `startDiv` and `stopDiv` to the `bash_variables.env` file.
    - `deny_gms_unit.lst` : Renamed from `deny_gms_unit_prod.lst`
    - `deny_gms_branches.lst` : Renamed from `deny_gms_branches_prod.lst`

- `gms_pipeline.sh`, `gms_run_branch.sh`, `gms_run_unit.sh`, and `gms_post_processing.sh` :  Changed to hardcode the `default_max_jobs` to the value of 1. (we don't want this to be changed at all). They were also changed for minor adjustments for the `deny` list files names.

- `src`
    - `bash_functions.env`: Fix error with calculating durations.
    - `bash_variables.env`:  Adds the two export lines (stopDiv and startDiv) from `params_template.env`
    - `clip_vectors_to_wbd.py`: Cleaned up some print statements for better output traceability.
    - `check_huc_inputs.py`: Added logic to ensure the file was an .lst file. Other file formats were not be handled correctly.
    - `gms`
        - `delineate_hydros_and_produce_HAND.sh`: Removed all `stopDiv` variable to reduce log and screen output. 
        - `run_by_branch.sh`: Removed an unnecessary test for overriding outputs.

### Removed

- `config`
    - `deny_gms_branches_dev.lst`

<br/><br/>

## v4.0.19.5 - 2023-01-24 - [PR#801](https://github.com/NOAA-OWP/inundation-mapping/pull/801)

When running tools/test_case_by_hydroid.py, it throws an error of local variable 'stats' referenced before assignment.

### Changes

- `tools`
    - `pixel_counter.py`: declare stats object and remove the GA_Readonly flag
    - `test_case_by_hydroid_id_py`: Added more logging.

<br/><br/>

## v4.0.19.4 - 2023-01-25 - [PR#802](https://github.com/NOAA-OWP/inundation-mapping/pull/802)

This revision includes a slight alteration to the filtering technique used to trim/remove lakeid nwm_reaches that exist at the upstream end of each branch network. By keeping a single lakeid reach at the branch level, we can avoid issues with the branch headwater point starting at a lake boundary. This ensures the headwater catchments for some branches are properly identified as a lake catchment (no inundation produced). 

### Changes

- `src/gms/stream_branches.py`: New changes to the `find_upstream_reaches_in_waterbodies` function: Added a step to create a list of nonlake segments (lakeid = -9999) . Use the list of nonlake reaches to allow the filter to keep a the first lakeid reach that connects to a nonlake segment.

<br/><br/>

## v4.0.19.3 - 2023-01-17 - [PR#794](https://github.com/NOAA-OWP/inundation-mapping/pull/794)

Removing FIM3 files and references.  Anything still required for FIM 3 are held in the dev-fim3 branch.

### Removals

- `data`
    - `preprocess_rasters.py`: no longer valid as it is for NHD DEM rasters.
- `fim_run.sh`
- ` src`
    - `aggregate_fim_outputs.sh`
    - `fr_to_ms_raster.mask.py`
    - `get_all_huc_in_inputs.py`
    - `reduce_nhd_stream_density.py`
    - `rem.py`:  There are two files named `rem.py`, one in the src directory and one in the gms directory. This version in the src directory is no longer valid. The `rem.py` in the gms directory is being renamed to avoid future enhancements of moving files.
    - `run_by_unit.sh`:  There are two files named `run_by_unit.sh`, one in the src directory and one in the gms directory. This version in the src directory is for fim3. For the remaining `run_by_unit.sh`, it is NOT being renamed at this time as it will likely be renamed in the near future.
    - `time_and_tee_run_by_unit.sh`:  Same not as above for `run_by_unit.sh`.
    - `utils`
        - `archive_cleanup.py`
 - `tools`
     - `compare_gms_srcs_to_fr.py`
     - `preprocess_fimx.py`

### Changes

- `src`
    - `adjust_headwater_streams.py`: Likely deprecated but kept for safety reason. Deprecation note added.
- `tools`
    - `cygnss_preprocess.py`: Likely deprecated but kept for safety reason. Deprecation note added.
    - `nesdis_preprocess.py`: Likely deprecated but kept for safety reason. Deprecation note added.

<br/><br/>

## v4.0.19.2 - 2023-01-17 - [PR#797](https://github.com/NOAA-OWP/inundation-mapping/pull/797)

Consolidates global bash environment variables into a new `src/bash_variables.env` file. Additionally, Python environment variables have been moved into this file and `src/utils/shared_variables.py` now references this file. Hardcoded projections have been replaced by an environment variable. This also replaces the Manning's N file in `config/params_template.env` with a constant and updates relevant code. Unused environment variables have been removed.

### Additions

- `src/bash_variables.env`: Adds file for global environment variables

### Removals

- `config/`
    - `mannings_default.json`
    - `mannings_default_calibrated.json`

### Changes

- `config/params_template.env`: Changes manning_n from filename to default value of 0.06
- `gms_run_branch.sh`: Adds `bash_variables.env`
- `gms_run_post_processing.sh`: Adds `bash_variables.env` and changes projection from hardcoded to environment variable
- `gms_run_unit.sh`: Adds `bash_variables.env`
- `src/`
    - `add_crosswalk.py`: Assigns default manning_n value and removes assignments by stream orders
    - `aggregate_vector_inputs.py`: Removes unused references to environment variables and function
    - `gms/run_by_unit.sh`: Removes environment variable assignments and uses projection from environment variables
    - `utils/shared_variables.py`: Removes environment variables and instead references src/bash_variables.env

<br/><br/>

## v4.0.19.1 - 2023-01-17 - [PR#796](https://github.com/NOAA-OWP/inundation-mapping/pull/796)

### Changes

- `tools/gms_tools/combine_crosswalk_tables.py`: Checks length of dataframe list before concatenating

<br/><br/>

## v4.0.19.0 - 2023-01-06 - [PR#782](https://github.com/NOAA-OWP/inundation-mapping/pull/782)

Changes the projection of HAND processing to EPSG 5070.

### Changes

- `gms_run_post_processing.sh`: Adds target projection for `points`
- `data/nld/preprocess_levee_protected_areas.py`: Changed to use `utils.shared_variables.DEFAULT_FIM_PROJECTION_CRS`
- `src/`
    - `clip_vectors_to_wbd.py`: Save intermediate outputs in EPSG:5070
    - `src_adjust_spatial_obs.py`: Changed to use `utils.shared_variables.DEFAULT_FIM_PROJECTION_CRS`
    - `utils/shared_variables.py`: Changes the designated projection variables
    - `gms/`
        - `stream_branches.py`: Checks the projection of the input streams and changes if necessary
        - `run_by_unit.py`: Changes the default projection crs variable and added as HUC target projection
- `tools/inundate_nation.py`: Changed to use `utils.shared_variables.PREP_PROJECTION`

<br/><br/>

## v4.0.18.2 - 2023-01-11 - [PR#790](https://github.com/NOAA-OWP/inundation-mapping/pull/790)

Remove Great Lakes clipping

### Changes

- `src/`
    - `clip_vectors_to_wbd.py`: Removes Great Lakes clipping and references to Great Lakes polygons and lake buffer size

    - `gms/run_by_unit.sh`: Removes Great Lakes polygon and lake buffer size arguments to `src/clip_vectors_to_wbd.py`

<br/><br/>

## v4.0.18.1 - 2022-12-13 - [PR #760](https://github.com/NOAA-OWP/inundation-mapping/pull/760)

Adds stacked bar eval plots.

### Additions

- `/tools/eval_plots_stackedbar.py`: produces stacked bar eval plots in the same manner as `eval_plots.py`.

<br/><br/>

## v4.0.18.0 - 2023-01-03 - [PR#780](https://github.com/NOAA-OWP/inundation-mapping/pull/780)

Clips WBD and stream branch buffer polygons to DEM domain.

### Changes

- `src/`
    - `clip_vectors_to_wbd.py`: Clips WBD polygon to DEM domain

    - `gms/`
        - `buffer_stream_branches.py`: Clips branch buffer polygons to DEM domain
        - `derive_level_paths.py`: Stop processing if no branches exist
        - `mask_dem.py`: Checks if stream file exists before continuing
        - `remove_error_branches.py`: Checks if error_branches has data before continuing
        - `run_by_unit.sh`: Adds DEM domain as bash variable and adds it as an argument to calling `clip_vectors_to_wbd.py` and `buffer_stream_branches.py`

<br/><br/>


## v4.0.17.4 - 2023-01-06 - [PR#781](https://github.com/NOAA-OWP/inundation-mapping/pull/781)

Added crosswalk_table.csv from the root output folder as being a file push up to Hydrovis s3 bucket after FIM BED runs.

### Changes

- `config`
    - `aws_s3_put_fim4_hydrovis_whitelist.lst`:  Added crosswalk_table.csv to whitelist.


<br/><br/>

## v4.0.17.3 - 2022-12-23 - [PR#773](https://github.com/NOAA-OWP/inundation-mapping/pull/773)

Cleans up REM masking of levee-protected areas and fixes associated error.

### Removals

- `src/gms/`
    - `delineate_hydros_and_produce_HAND.sh`: removes rasterization and masking of levee-protected areas from the REM
    - `rasterize_by_order`: removes this file
- `config/`
    - `deny_gms_branch_zero.lst`, `deny_gms_branches_dev.lst`, and `deny_gms_branches_prod.lst`: removes `LeveeProtectedAreas_subset_{}.tif`

### Changes

- `src/gms/rem.py`: fixes an error where the nodata value of the DEM was overlooked

<br/><br/>

## v4.0.17.2 - 2022-12-29 - [PR #779](https://github.com/NOAA-OWP/inundation-mapping/pull/779)

Remove dependency on `other` folder in `test_cases`. Also updates ESRI and QGIS agreement raster symbology label to include the addition of levee-protected areas as a mask.

### Removals

- `tools/`
    - `aggregate_metrics.py` and `cache_metrics.py`: Removes reference to test_cases/other folder

### Changes

- `config/symbology/`
    - `esri/agreement_raster.lyr` and `qgis/agreement_raster.qml`: Updates label from Waterbody mask to Masked since mask also now includes levee-protected areas
- `tools/`
    - `eval_alt_catfim.py` and `run_test_case.py`: Updates waterbody mask to dataset located in /inputs folder

<br/><br/>

## v4.0.17.1 - 2022-12-29 - [PR #778](https://github.com/NOAA-OWP/inundation-mapping/pull/778)

This merge fixes a bug where all of the Stage-Based intervals were the same.

### Changes
- `/tools/generate_categorical_fim.py`: Changed `stage` variable to `interval_stage` variable in `produce_stage_based_catfim_tifs` function call.

<br/><br/>

## v4.0.17.0 - 2022-12-21 - [PR #771](https://github.com/NOAA-OWP/inundation-mapping/pull/771)

Added rysnc to docker images. rysnc can now be used inside the images to move data around via docker mounts.

### Changes

- `Dockerfile` : added rsync 

<br/><br/>

## v4.0.16.0 - 2022-12-20 - [PR #768](https://github.com/NOAA-OWP/inundation-mapping/pull/768)

`gms_run_branch.sh` was processing all of the branches iteratively, then continuing on to a large post processing portion of code. That has now be split to two files, one for branch iteration and the other file for just post processing.

Other minor changes include:
- Removing the system where a user could override `DropStreamOrders` where they could process streams with stream orders 1 and 2 independently like other GMS branches.  This option is now removed, so it will only allow stream orders 3 and higher as gms branches and SO 1 and 2 will always be in branch zero.

- The `retry` flag on the three gms*.sh files has been removed. It did not work correctly and was not being used. Usage of it would have created unreliable results. 

### Additions

- `gms_run_post_processing.sh`
   - handles all tasks from after `gms_run_branch.sh` to this file, except for output cleanup, which stayed in `gms_run_branch.sh`.
   - Can be run completely independent from `gms_run_unit.sh` or gms_run_branch.sh` as long as all of the files are in place. And can be re-run if desired.

### Changes

- `gms_pipeline.sh`
   - Remove "retry" system.
   - Remove "dropLowStreamOrders" system.
   - Updated for newer reusable output date/time/duration system.
   - Add call to new `gms_run_post_processing.sh` file.

- `gms_run_branch.sh`
   - Remove "retry" system.
   - Remove "dropLowStreamOrders" system.
   - Updated for newer reusable output date/time/duration system.
   - Removed most code from below the branch iterator to the new `gms_run_post_processing.sh` file. However, it did keep the branch files output cleanup and non-zero exit code checking.

- `gms_run_unit.sh`
   - Remove "retry" system.
   - Remove "dropLowStreamOrders" system.
   - Updated for newer reusable output date/time/duration system.

- `src`
    - `bash_functions.env`:  Added a new method to make it easier / simpler to calculation and display duration time. 
    - `filter_catchments_and_add_attributes.py`:  Remove "dropLowStreamOrders" system.
    - `split_flows.py`: Remove "dropLowStreamOrders" system.
    - `usgs_gage_unit_setup.py`:  Remove "dropLowStreamOrders" system.

- `gms`  
    - `delineate_hydros_and_produced_HAND.sh` : Remove "dropLowStreamOrders" system.
    - `derive_level_paths.py`: Remove "dropLowStreamOrders" system and some small style updates.
    - `run_by_unit.sh`: Remove "dropLowStreamOrders" system.

- `unit_tests/gms`
    - `derive_level_paths_params.json` and `derive_level_paths_unittests.py`: Remove "dropLowStreamOrders" system.

<br/><br/>

## v4.0.15.0 - 2022-12-20 - [PR #758](https://github.com/NOAA-OWP/inundation-mapping/pull/758)

This merge addresses feedback received from field users regarding CatFIM. Users wanted a Stage-Based version of CatFIM, they wanted maps created for multiple intervals between flood categories, and they wanted documentation as to why many sites are absent from the Stage-Based CatFIM service. This merge seeks to address this feedback. CatFIM will continue to evolve with more feedback over time.

## Changes
- `/src/gms/usgs_gage_crosswalk.py`: Removed filtering of extra attributes when writing table
- `/src/gms/usgs_gage_unit_setup.py`: Removed filter of gages where `rating curve == yes`. The filtering happens later on now.
- `/tools/eval_plots.py`: Added a post-processing step to produce CSVs of spatial data
- `/tools/generate_categorical_fim.py`:
  - New arguments to support more advanced multiprocessing, support production of Stage-Based CatFIM, specific output directory pathing, upstream and downstream distance, controls on how high past "major" magnitude to go when producing interval maps for Stage-Based, the ability to run a single AHPS site.
- `/tools/generate_categorical_fim_flows.py`:
  - Allows for flows to be retrieved for only one site (useful for testing)
  - More logging
  - Filtering stream segments according to stream order
- `/tools/generate_categorical_fim_mapping.py`:
  - Support for Stage-Based CatFIM production
  - Enhanced multiprocessing
  - Improved post-processing
- `/tools/pixel_counter.py`: fixed a bug where Nonetypes were being returned
- `/tools/rating_curve_get_usgs_rating_curves.py`:
  - Removed filtering when producing `usgs_gages.gpkg`, but adding attribute as to whether or not it meets acceptance criteria, as defined in `gms_tools/tools_shared_variables.py`.
  - Creating a lookup list to filter out unacceptable gages before they're written to `usgs_rating_curves.csv`
  - The `usgs_gages.gpkg` now includes two fields indicating whether or not gages pass acceptance criteria (defined in `tools_shared_variables.py`. The fields are `acceptable_codes` and `acceptable_alt_error`
- `/tools/tools_shared_functions.py`:
  - Added `get_env_paths()` function to retrieve environmental variable information used by CatFIM and rating curves scripts
  - `Added `filter_nwm_segments_by_stream_order()` function that uses WRDS to filter out NWM feature_ids from a list if their stream order is different than a desired stream order.
- `/tools/tools_shared_variables.py`: Added the acceptance criteria and URLS for gages as non-constant variables. These can be modified and tracked through version changes. These variables are imported by the CatFIM and USGS rating curve and gage generation scripts.
- `/tools/test_case_by_hydroid.py`: reformatting code, recommend adding more comments/docstrings in future commit

<br/><br/>

## v4.0.14.2 - 2022-12-22 - [PR #772](https://github.com/NOAA-OWP/inundation-mapping/pull/772)

Added `usgs_elev_table.csv` to hydrovis whitelist files.  Also updated the name to include the word "hydrovis" in them (anticipating more s3 whitelist files).

### Changes

- `config`
    - `aws_s3_put_fim4_hydrovis_whitelist.lst`:  File name updated and added usgs_elev_table.csv so it gets push up as well.
    - `aws_s3_put_fim3_hydrovis_whitelist.lst`: File name updated

- `data/aws`
   - `s3.py`: added `/foss_fim/config/aws_s3_put_fim4_hydrovis_whitelist.lst` as a default to the -w param.

<br/><br/>

## v4.0.14.1 - 2022-12-03 - [PR #753](https://github.com/NOAA-OWP/inundation-mapping/pull/753)

Creates a polygon of 3DEP DEM domain (to eliminate errors caused by stream networks with no DEM data in areas of HUCs that are outside of the U.S. border) and uses the polygon layer to clip the WBD and stream network (to a buffer inside the WBD).

### Additions
- `data/usgs/acquire_and_preprocess_3dep_dems.py`: Adds creation of 3DEP domain polygon by polygonizing all HUC6 3DEP DEMs and then dissolving them.
- `src/gms/run_by_unit.sh`: Adds 3DEP domain polygon .gpkg as input to `src/clip_vectors_to_wbd.py`

### Changes
- `src/clip_vectors_to_wbd.py`: Clips WBD to 3DEP domain polygon and clips streams to a buffer inside the clipped WBD polygon.

<br/><br/>

## v4.0.14.0 - 2022-12-20 - [PR #769](https://github.com/NOAA-OWP/inundation-mapping/pull/769)

Masks levee-protected areas from the DEM in branch 0 and in highest two stream order branches.

### Additions

- `src/gms/`
    - `mask_dem.py`: Masks levee-protected areas from the DEM in branch 0 and in highest two stream order branches
    - `delineate_hydros_and_produce_HAND.sh`: Adds `src/gms/mask_dem.py`

<br/><br/>

## v4.0.13.2 - 2022-12-20 - [PR #767](https://github.com/NOAA-OWP/inundation-mapping/pull/767)

Fixes inundation of nodata areas of REM.

### Changes

- `tools/inundation.py`: Assigns depth a value of `0` if REM is less than `0`

<br/><br/>

## v4.0.13.1 - 2022-12-09 - [PR #743](https://github.com/NOAA-OWP/inundation-mapping/pull/743)

This merge adds the tools required to generate Alpha metrics by hydroid. It summarizes the Apha metrics by branch 0 catchment for use in the Hydrovis "FIM Performance" service.

### Additions

- `pixel_counter.py`:  A script to perform zonal statistics against raster data and geometries
- `pixel_counter_functions.py`: Supporting functions
- `pixel_counter_wrapper.py`: a script that wraps `pixel_counter.py` for batch processing
- `test_case_by_hydroid.py`: the main script to orchestrate the generation of alpha metrics by catchment

<br/><br/>

## v4.0.13.0 - 2022-11-16 - [PR #744](https://github.com/NOAA-OWP/inundation-mapping/pull/744)

Changes branch 0 headwaters data source from NHD to NWS to be consistent with branches. Removes references to NHD flowlines and headwater data.

### Changes

- `src/gms/derive_level_paths.py`: Generates headwaters before stream branch filtering

### Removals

- Removes NHD flowlines and headwater references from `gms_run_unit.sh`, `config/deny_gms_unit_prod.lst`, `src/clip_vectors_to_wbd.py`, `src/gms/run_by_unit.sh`, `unit_tests/__template_unittests.py`, `unit_tests/clip_vectors_to_wbd_params.json`, and `unit_tests/clip_vectors_to_wbd_unittests.py`

<br/><br/>

## V4.0.12.2 - 2022-12-04 - [PR #754](https://github.com/NOAA-OWP/inundation-mapping/pull/754)

Stop writing `gms_inputs_removed.csv` if no branches are removed with Error status 61.

### Changes

- `src/gms/remove_error_branches.py`: Checks if error branches is not empty before saving gms_inputs_removed.csv

<br/><br/>

## v4.0.12.1 - 2022-11-30 - [PR #751](https://github.com/NOAA-OWP/inundation-mapping/pull/751)

Updating a few deny list files.

### Changes

- `config`:
    - `deny_gms_branches_dev.lst`, `deny_gms_branches_prod.lst`, and `deny_gms_unit_prod.lst`

<br/><br/>


## v4.0.12.0 - 2022-11-28 - [PR #736](https://github.com/NOAA-OWP/inundation-mapping/pull/736)

This feature branch introduces a new methodology for computing Manning's equation for the synthetic rating curves. The new subdivision approach 1) estimates bankfull stage by crosswalking "bankfull" proxy discharge data to the raw SRC discharge values 2) identifies in-channel vs. overbank geometry values 3) applies unique in-channel and overbank Manning's n value (user provided values) to compute Manning's equation separately for channel and overbank discharge and adds the two components together for total discharge 4) computes a calibration coefficient (where benchmark data exists) that applies to the  calibrated total discharge calculation.

### Additions

- `src/subdiv_chan_obank_src.py`: new script that performs all subdiv calculations and then produce a new (modified) `hydroTable.csv`. Inputs include `src_full_crosswalked.csv` for each huc/branch and a Manning's roughness csv file (containing: featureid, channel n, overbank n; file located in the `/inputs/rating_curve/variable_roughness/`). Note that the `identify_src_bankfull.py` script must be run prior to running the subdiv workflow.

### Changes

- `config/params_template.env`: removed BARC and composite roughness parameters; added new subdivision parameters; default Manning's n file set to `mannings_global_06_12.csv`
- `gms_run_branch.sh`: moved the PostgreSQL database steps to occur immediately before the SRC calibration steps; added new subdivision step; added condition to SRC calibration to ensure subdivision routine is run
- `src/add_crosswalk.py`: removed BARC function call; update placeholder value list (removed BARC and composite roughness variables) - these placeholder variables ensure that all hydrotables have the same dimensions
- `src/identify_src_bankfull.py`: revised FIM3 starting code to work with FIM4 framework; stripped out unnecessary calculations; restricted bankfull identification to stage values > 0
- `src/src_adjust_spatial_obs.py`: added huc sort function to help user track progress from console outputs
- `src/src_adjust_usgs_rating.py`: added huc sort function to help user track progress from console outputs
- `src/src_roughness_optimization.py`: reconfigured code to compute a calibration coefficient and apply adjustments using the subdivision variables; renamed numerous variables; simplified code where possible
- `src/utils/shared_variables.py`: increased `ROUGHNESS_MAX_THRESH` from 0.6 to 0.8
- `tools/vary_mannings_n_composite.py`: *moved this script from /src to /tools*; updated this code from FIM3 to work with FIM4 structure; however, it is not currently implemented (the subdivision routine replaces this)
- `tools/aggregate_csv_files.py`: helper tool to search for csv files by name/wildcard and concatenate all found files into one csv (used for aggregating previous calibrated roughness values)
- `tools/eval_plots.py`: updated list of metrics to plot to also include equitable threat score and mathews correlation coefficient (MCC)
- `tools/synthesize_test_cases.py`: updated the list of FIM version metrics that the `PREV` flag will use to create the final aggregated metrics csv; this change will combine the dev versions provided with the `-dc` flag along with the existing `previous_fim_list` 

<br/><br/>

## v4.0.11.5 - 2022-11-18 - [PR #746](https://github.com/NOAA-OWP/inundation-mapping/pull/746)

Skips `src/usgs_gage_unit_setup.py` if no level paths exist. This may happen if a HUC has no stream orders > 2. This is a bug fix for #723 for the case that the HUC also has USGS gages.

### Changes

- `src/gms/run_by_unit.sh`: Adds check for `nwm_subset_streams_levelPaths.gpkg` before running `usgs_gage_unit_setup.py`

<br/><br/>

## v4.0.11.4 - 2022-10-12 - [PR #709](https://github.com/NOAA-OWP/inundation-mapping/pull/709)

Adds capability to produce single rating curve comparison plots for each gage.

### Changes

- `tools/rating_curve_comparison.py`
    - Adds generate_single_plot() to make a single rating curve comparison plot for each gage in a given HUC
    - Adds command line switch to generate single plots
    
<br/><br/>

## v4.0.11.3 - 2022-11-10 - [PR #739](https://github.com/NOAA-OWP/inundation-mapping/pull/739)

New tool with instructions of downloading levee protected areas and a tool to pre-process it, ready for FIM.

### Additions

- `data`
    - `nld`
         - `preprocess_levee_protected_areas.py`:  as described above

### Changes

- `data`
     - `preprocess_rasters.py`: added deprecation note. It will eventually be replaced in it's entirety.
- `src`
    - `utils`
        - `shared_functions.py`: a few styling adjustments.

<br/><br/>

## v4.0.11.2 - 2022-11-07 - [PR #737](https://github.com/NOAA-OWP/inundation-mapping/pull/737)

Add an extra input args to the gms_**.sh files to allow for an override of the branch zero deny list, same as we can do with the unit and branch deny list overrides. This is needed for debugging purposes.

Also, if there is no override for the deny branch zero list and is not using the word "none", then use the default or overridden standard branch deny list.  This will keep the branch zero's and branch output folders similar but not identical for outputs.

### Changes

- `gms_pipeline.sh`:  Add new param to allow for branch zero deny list override. Plus added better logic for catching bad deny lists earlier.
- `gms_run_branch.sh`:  Add new param to allow for branch zero deny list override.  Add logic to cleanup all branch zero output folders with the default branch deny list (not the branch zero list), UNLESS an override exists for the branch zero deny list.
- `gms_run_unit.sh`: Add new param to allow for branch zero deny list override.
- `config`
    - `deny_gms_branch_zero.lst`: update to keep an additional file in the outputs.
- `src`
    - `output_cleanup.py`: added note saying it is deprecated.
    - `gms`
        - `run_by_branch.sh`: variable name change (matching new names in related files for deny lists)
        - `run_by_unit.sh`: Add new param to allow for branch zero deny list override.

<br/><br/>

## v4.0.11.1 - 2022-11-01 - [PR #732](https://github.com/NOAA-OWP/inundation-mapping/pull/732)

Due to a recent IT security scan, it was determined that Jupyter-core needed to be upgraded.

### Changes

- `Pipfile` and `Pipfile.lock`:  Added a specific version of Jupyter Core that is compliant with IT.

<br/><br/>

## v4.0.11.0 - 2022-09-21 - [PR #690](https://github.com/NOAA-OWP/inundation-mapping/pull/690)

Masks levee-protected areas from Relative Elevation Model if branch 0 or if branch stream order exceeds a threshold.

### Additions

- `src/gms/`
   - `delineate_hydros_and_produce_HAND.sh`
      - Reprojects and creates HUC-level raster of levee-protected areas from polygon layer
      - Uses that raster to mask/remove those areas from the Relative Elevation Model
   - `rasterize_by_order.py`: Subsets levee-protected area branch-level raster if branch 0 or if order exceeds a threshold (default threshold: max order - 1)
- `config/`
   - `deny_gms_branches_default.lst`, and `deny_gms_branches_min.lst`: Added LeveeProtectedAreas_subset_{}.tif
   - `params_template.env`: Adds mask_leveed_area_toggle

### Changes

- `src/gms/delineate_hydros_and_produce_HAND.sh`: Fixes a bug in ocean/Great Lakes masking
- `tools/`
    - `eval_alt_catfim.py` and `run_test_case.py`: Changes the levee mask to the updated inputs/nld_vectors/Levee_protected_areas.gpkg

<br/><br/>

## v4.0.10.5 - 2022-10-21 - [PR #720](https://github.com/NOAA-OWP/inundation-mapping/pull/720)

Earlier versions of the acquire_and_preprocess_3dep_dems.py did not have any buffer added when downloading HUC6 DEMs. This resulted in 1 pixel nodata gaps in the final REM outputs in some cases at HUC8 sharing a HUC6 border. Adding the param of cblend 6 to the gdalwarp command meant put a 6 extra pixels all around perimeter. Testing showed that 6 pixels was plenty sufficient as the gaps were never more than 1 pixel on borders of no-data.

### Changes

- `data`
    - `usgs`
        - `acquire_and_preprocess_3dep_dems.py`: Added the `cblend 6` param to the gdalwarp call for when the dem is downloaded from USGS.
    - `create_vrt_file.py`:  Added sample usage comment.
 - `src`
     - `gms`
         `run_by_unit.sh`: Added a comment about gdal as it relates to run_by_unit.

Note: the new replacement inputs/3dep_dems/10m_5070/ files can / will be copied before PR approval as the true fix was replacment DEM's. There is zero risk of overwriting prior to code merge.

<br/><br/>

## v4.0.10.4 - 2022-10-27 - [PR #727](https://github.com/NOAA-OWP/inundation-mapping/pull/727)

Creates a single crosswalk table containing HUC (huc8), BranchID, HydroID, feature_id (and optionally LakeID) from branch-level hydroTables.csv files.

### Additions

- `tools/gms_tools/combine_crosswalk_tables.py`: reads and concatenates hydroTable.csv files, writes crosswalk table
- `gms_run_branch.sh`: Adds `tools/gms_tools/make_complete_hydrotable.py` to post-processing

<br/><br/>

## v4.0.10.3 - 2022-10-19 - [PR #718](https://github.com/NOAA-OWP/inundation-mapping/pull/718)

Fixes thalweg notch by clipping upstream ends of the stream segments to prevent the stream network from reaching the edge of the DEM and being treated as outlets when pit filling the burned DEM.

### Changes

- `src/clip_vectors_to_wbd.py`: Uses a slightly smaller buffer than wbd_buffer (wbd_buffer_distance-2*(DEM cell size)) to clip stream network inside of DEM extent.

<br/><br/>

## v4.0.10.2 - 2022-10-24 - [PR #723](https://github.com/NOAA-OWP/inundation-mapping/pull/723)

Runs branch 0 on HUCs with no other branches remaining after filtering stream orders if `drop_low_stream_orders` is used.

### Additions

- `src/gms`
    - `stream_branches.py`: adds `exclude_attribute_values()` to filter out stream orders 1&2 outside of `load_file()`

### Changes

- `src/gms`
    - `buffer_stream_branches.py`: adds check for `streams_file`
    - `derive_level_paths.py`: checks length of `stream_network` before filtering out stream orders 1&2, then filters using `stream_network.exclude_attribute_values()`
    - `generate_branch_list.py`: adds check for `stream_network_dissolved`

<br/><br/>
    
## v4.0.10.1 - 2022-10-5 - [PR #695](https://github.com/NOAA-OWP/inundation-mapping/pull/695)

This hotfix address a bug with how the rating curve comparison (sierra test) handles the branch zero synthetic rating curve in the comparison plots. Address #676 

### Changes

- `tools/rating_curve_comparison.py`
  - Added logging function to print and write to log file
  - Added new filters to ignore AHPS only sites (these are sites that we need for CatFIM but do not have a USGS gage or USGS rating curve available for sierra test analysis)
  - Added functionality to identify branch zero SRCs
  - Added new plot formatting to distinguish branch zero from other branches

<br/><br/>

## v4.0.10.0 - 2022-10-4 - [PR #697](https://github.com/NOAA-OWP/inundation-mapping/pull/697)

Change FIM to load DEM's from the new USGS 3Dep files instead of the original NHD Rasters.

### Changes

- `config`
    - `params_template.env`: Change default of the calib db back to true:  src_adjust_spatial back to "True". Plus a few text updates.
- `src`
    - `gms`
        - `run_by_unit.sh`: Change input_DEM value to the new vrt `$inputDataDir/3dep_dems/10m_5070/fim_seamless_3dep_dem_10m_5070.vrt` to load the new 3Dep DEM's. Note: The 3Dep DEM's are projected as CRS 5070, but for now, our code is using ESRI:102039. Later all code and input will be changed to CRS:5070. We now are defining the FIM desired projection (102039), so we need to reproject on the fly from 5070 to 102039 during the gdalwarp cut.
        - `run_by_branch.sh`: Removed unused lines.
    - `utils`
        - `shared_variables.py`: Changes to use the new 3Dep DEM rasters instead of the NHD rasters. Moved some values (grouped some variables). Added some new variables for 3Dep. Note: At this time, some of these new enviro variables for 3Dep are not used but are expected to be used shortly.
- `data`
    - `usgs`
        - `acquire_and_preprocess_3dep_dems.py`: Minor updates for adjustments of environmental variables. Adjustments to ensure the cell sizes are fully defined as 10 x 10 as source has a different resolution. The data we downloaded to the new `inputs/3dep_dems/10m_5070` was loaded as 10x10, CRS:5070 rasters.

### Removals

- `lib`
    - `aggregate_fim_outputs.py` : obsolete. Had been deprecated for a while and replaced by other files.
    - `fr_to_mr_raster_mask.py` : obsolete. Had been deprecated for a while and replaced by other files.

<br/><br/>

## v4.0.9.8 - 2022-10-06 - [PR #701](https://github.com/NOAA-OWP/inundation-mapping/pull/701)

Moved the calibration tool from dev-fim3 branch into "dev" (fim4) branch. Git history not available.

Also updated making it easier to deploy, along with better information for external contributors.

Changed the system so the calibration database name is configurable. This allows test databases to be setup in the same postgres db / server system. You can have more than one calb_db_keys.env running in different computers (or even more than one on one server) pointing to the same actual postgres server and service. ie) multiple dev machine can call a single production server which hosts the database.

For more details see /tools/calibration-db/README.md

### Changes

- `tools`
    - `calibration-db`
        - `docker-compose.yml`: changed to allow for configurable database name. (allows for more then one database in a postgres database system (one for prod, another for test if needed))

### Additions

- `config`
    - `calb_db_keys_template.env`: a new template verison of the required config values.

### Removals

- `tools`
    - `calibration-db`
        - `start_db.sh`: Removed as the command should be run on demand and not specifically scripted because of its configurable location of the env file.

<br/><br/>

## v4.0.9.7 - 2022-10-7 - [PR #703](https://github.com/NOAA-OWP/inundation-mapping/pull/703)

During a recent release of a FIM 3 version, it was discovered that FIM3 has slightly different AWS S3 upload requirements. A new s3 whitelist file has been created for FIM3 and the other s3 file was renamed to include the phrase "fim4" in it.

This is being added to source control as it might be used again and we don't want to loose it.

### Additions

- `config`
   - `aws_s3_put_fim3_whitelist.lst`
   
### Renamed

- `config`
   - `aws_s3_put_fim4_whitelist.lst`: renamed from aws_s3_put_whitelist.lst

<br/><br/>

## v4.0.9.6 - 2022-10-17 - [PR #711](https://github.com/NOAA-OWP/inundation-mapping/pull/711)

Bug fix and formatting upgrades. It was also upgraded to allow for misc other inundation data such as high water data.

### Changes

- `tools`
    - `inundate_nation.py`:  As stated above.

### Testing

- it was run in a production model against fim 4.0.9.2 at 100 yr and 2 yr as well as a new High Water dataset.

<br/><br/>

## v4.0.9.5 - 2022-10-3 - [PR #696](https://github.com/NOAA-OWP/inundation-mapping/pull/696)

- Fixed deny_gms_unit_prod.lst to comment LandSea_subset.gpkg, so it does not get removed. It is needed for processing in some branches
- Change default for params_template.env -> src_adjust_spatial="False", back to default of "True"
- Fixed an infinite loop when src_adjust_usgs_rating.py was unable to talk to the calib db.
- Fixed src_adjsust_usgs_rating.py for when the usgs_elev_table.csv may not exist.

### Changes

- `gms_run_branch.sh`:  removed some "time" command in favour of using fim commands from bash_functions.sh which give better time and output messages.

- `config`
    - `deny_gms_unit_prod.lst`: Commented out LandSea_subset.gpkg as some HUCs need that file in place.
    - `params_template.env`: Changed default src_adjust_spatial back to True

- `src`
    - `src_adjust_spatial_obs.py`:  Added code to a while loop (line 298) so it is not an indefinite loop that never stops running. It will now attempts to contact the calibration db after 6 attempts. Small adjustments to output and logging were also made and validation that a connection to the calib db was actually successful.
    - `src_adjust_usgs_rating.py`: Discovered that a usgs_elev_df might not exist (particularly when processing was being done for hucs that have no usgs guage data). If the usgs_elev_df does not exist, it no longer errors out.

<br/><br/>

## v4.0.9.4 - 2022-09-30 - [PR #691](https://github.com/NOAA-OWP/inundation-mapping/pull/691)

Cleanup Branch Zero output at the end of a processing run. Without this fix, some very large files were being left on the file system. Adjustments and cleanup changed the full BED output run from appx 2 TB output to appx 1 TB output.

### Additions

- `unit_tests`
    - `gms`
        - `outputs_cleanup_params.json` and `outputs_cleanup_unittests.py`: The usual unit test files.

### Changes

- `gms_pipeline.sh`: changed variables and text to reflect the renamed default `deny_gms_branchs_prod.lst` and `deny_gms_unit_prod.lst` files. Also tells how a user can use the word 'none' for the deny list parameter (both or either unit or branch deny list) to skip output cleanup(s).

- `gms_run_unit.sh`: changed variables and text to reflect the renamed default `deny_gms_unit_prod.lst` files. Also added a bit of minor output text (styling). Also tells how a user can use the word 'none' for the deny list parameter to skip output cleanup.

- `gms_run_branch.sh`:
       ... changed variables and text to reflect the renamed default `deny_gms_branches.lst` files. 
       ... added a bit of minor output text (styling).
       ... also tells how a user can use the word 'none' for the deny list parameter to skip output cleanup.
       ... added a new section that calls the `outputs_cleanup.py` file and will do post cleanup on branch zero output files.

- `src`
    - `gms`
        - `outputs_cleanup.py`: pretty much rewrote it in its entirety. Now accepts a manditory branch id (can be zero) and can recursively search subdirectories. ie) We can submit a whole output directory with all hucs and ask to cleanup branch 0 folder OR cleanup files in any particular directory as we did before (per branch id).
          
          - `run_by_unit.sh`:  updated to pass in a branch id (or the value of "0" meaning branch zero) to outputs_cleanup.py.
          - `run_by_branch.sh`:  updated to pass in a branch id to outputs_cleanup.py.
      
- `unit_tests`
    - `README.md`: updated to talk about the specific deny list for unit_testing.
    - `__template_unittests.py`: updated for the latest code standards for unit tests. 

- `config`
    - `deny_gms_branch_unittest.lst`: Added some new files to be deleted, updated others.
    - `deny_gms_branch_zero.lst`: Added some new files to be deleted.
    - `deny_gms_branches_dev.lst`:  Renamed from `deny_gms_branches_default.lst` and some new files to be deleted, updated others. Now used primarily for development and testing use.
    - `deny_gms_branches_prod.lst`:  Renamed from `deny_gms_branches_min` and some new files to be deleted, updated others. Now used primarily for when releasing a version to production.
    - `deny_gms_unit_prod.lst`: Renamed from `deny_gms_unit_default.lst`, yes... there currently is no "dev" version.  Added some new files to be deleted.

<br/><br/>

## v4.0.9.3 - 2022-09-13 - [PR #681](https://github.com/NOAA-OWP/inundation-mapping/pull/681)

Created a new tool to downloaded USGS 3Dep DEM's via their S3 bucket.

Other changes:
 - Some code file re-organization in favour of the new `data` folder which is designed for getting, setting, and processing data from external sources such as AWS, WBD, NHD, NWM, etc.
 - Added tmux as a new tool embedded inside the docker images.

### Additions

- `data`
   - `usgs`
      - `acquire_and_preprocess_3dep_dems.py`:  The new tool as described above. For now it is hardcoded to a set path for USGS AWS S3 vrt file but may change later for it to become parameter driven.
 - `create_vrt_file.py`: This is also a new tool that can take a directory of geotiff files and create a gdal virtual file, .vrt extention, also called a `virtual raster`. Instead of clipping against HUC4, 6, 8's raster files, and run risks of boundary issues, vrt's actual like all of the tif's are one giant mosaiced raster and can be clipped as one.

### Removals

- 'Dockerfile.prod`:  No longer being used (never was used)

### Changes

- `Dockerfile`:  Added apt install for tmux. This tool will now be available in docker images and assists developers.

- `data`
   - `acquire_and_preprocess_inputs.py`:  moved from the `tools` directory but not other changes made. Note: will required review/adjustments before being used again.
   - `nws`
      - `preprocess_ahps_nws.py`:  moved from the `tools` directory but not other changes made. Note: will required review/adjustments before being used again.
      - `preprocess_rasters.py`: moved from the `tools` directory but not other changes made. Note: will required review/adjustments before being used again.
    - `usgs`
         - `preprocess_ahps_usgs.py`:  moved from the `tools` directory but not other changes made. Note: will required review/adjustments before being used again.
         - `preprocess_download_usgs_grids.py`: moved from the `tools` directory but not other changes made. Note: will required review/adjustments before being used again.

 - `src`
     - `utils`
         - `shared_functions.py`:  changes made were
              - Cleanup the "imports" section of the file (including a change to how the utils.shared_variables file is loaded.
              - Added `progress_bar_handler` function which can be re-used by other code files.
              - Added `get_file_names` which can create a list of files from a given directory matching a given extension. 
              - Modified `print_current_date_time` and `print_date_time_duration` and  methods to return the date time strings. These helper methods exist to help with standardization of logging and output console messages.
              - Added `print_start_header` and `print_end_header` to help with standardization of console and logging output messages.
          - `shared_variables.py`: Additions in support of near future functionality of having fim load DEM's from USGS 3DEP instead of NHD rasters.

<br/><br/>

## v4.0.9.2 - 2022-09-12 - [PR #678](https://github.com/NOAA-OWP/inundation-mapping/pull/678)

This fixes several bugs related to branch definition and trimming due to waterbodies.

### Changes

- `src/gms/stream_branches.py`
   - Bypasses erroneous stream network data in the to ID field by using the Node attribute instead.
   - Adds check if no nwm_lakes_proj_subset.gpkg file is found due to no waterbodies in the HUC.
   - Allows for multiple upstream branches when stream order overrides arbolate sum.

<br/><br/>

## v4.0.9.1 - 2022-09-01 - [PR #664](https://github.com/NOAA-OWP/inundation-mapping/pull/664)

A couple of changes:
1) Addition of a new tool for pushing files / folders up to an AWS (Amazon Web Service) S3 bucket.
2) Updates to the Docker image creation files to include new packages for boto3 (for AWS) and also added `jupyter`, `jupterlab` and `ipympl` to make it easier to use those tools during development.
3) Correct an oversight of `logs\src_optimization` not being cleared upon `overwrite` run.

### Additions

- `src`
   - `data`
       - `README.md`: Details on how the new system for `data` folders (for communication for external data sources/services).
       - `aws`
           - `aws_base.py`:  A file using a class and inheritance system (parent / child). This file has properties and a method that all child class will be expected to use and share. This makes it quicker and easier to added new AWS tools and helps keep consistant patterns and standards.
           - `aws_creds_template.env`: There are a number of ways to validate credentials to send data up to S3. We have chosen to use an `.env` file that can be passed into the tool from any location. This is the template for that `.env` file. Later versions may be changed to use AWS profile security system.
           - `s3.py`: This file pushes file and folders up to a defined S3 bucket and root folder. Note: while it is designed only for `puts` (pushing to S3), hooks were added in case functional is added later for `gets` (pull from S3).


### Changes

- `utils`
   - `shared_functions.py`:  A couple of new features
       -  Added a method which accepts a path to a .lst or .txt file with a collection of data and load it into a  python list object. It can be used for a list of HUCS, file paths, or almost anything. 
       - A new method for quick addition of current date/time in output.
       - A new method for quick calculation and formatting of time duration in hours, min and seconds.
       - A new method for search for a string in a given python list. It was designed with the following in mind, we already have a python list loaded with whitelist of files to be included in an S3 push. As we iterate through files from the file system, we can use this tool to see if the file should be pushed to S3. This tool can easily be used contexts and there is similar functionality in other FIM4 code that might be able to this method.

- `Dockerfile` : Removed a line for reloading Shapely in recent PRs, which for some reason is no longer needed after adding the new BOTO3 python package. Must be related to python packages dependencies. This removed Shapely warning seen as a result of another recent PR. Also added AWS CLI for bash commands.

- `Pipfile` and `Pipfile.lock`:  Updates for the four new python packages, `boto3` (for AWS), `jupyter`, `jupyterlab` and `ipympl`. We have some staff that use Jupyter in their dev actitivies. Adding this package into the base Docker image will make it easier for them.

<br/><br/>

## 4.0.9.0 - 2022-09-09 - [PR #672](https://github.com/NOAA-OWP/inundation-mapping/pull/672)

When deriving level paths, this improvement allows stream order to override arbolate sum when selecting the proper upstream segment to continue the current branch.

<br/><br/>

## 4.0.8.0 - 2022-08-26 - [PR #671](https://github.com/NOAA-OWP/inundation-mapping/pull/671)

Trims ends of branches that are in waterbodies; also removes branches if they are entirely in a waterbody.

## Changes

- `src/gms/stream_branches.py`: adds `trim_branches_in_waterbodies()` and `remove_branches_in_waterbodies()` to trim and prune branches in waterbodies.

<br/><br/>

## v4.0.7.2 - 2022-08-11 - [PR #654](https://github.com/NOAA-OWP/inundation-mapping/pull/654)

`inundate_nation.py` A change to switch the inundate nation function away from refrences to `inundate.py`, and rather use `inundate_gms.py` and `mosaic_inundation.py`

### Changes

- `inundate_gms`:  Changed `mask_type = 'filter'`

<br/><br/>

## v4.0.7.1 - 2022-08-22 - [PR #665](https://github.com/NOAA-OWP/inundation-mapping/pull/665)

Hotfix for addressing missing input variable when running `gms_run_branch.sh` outside of `gms_pipeline.sh`. 

### Changes
- `gms_run_branch.sh`: defining path to WBD HUC input file directly in ogr2ogr call rather than using the $input_WBD_gdb defined in `gms_run_unit.sh`
- `src/src_adjust_spatial_obs.py`: removed an extra print statement
- `src/src_roughness_optimization.py`: removed a log file write that contained sensitive host name

<br/><br/>

## v4.0.7.0 - 2022-08-17 - [PR #657](https://github.com/NOAA-OWP/inundation-mapping/pull/657)

Introduces synthetic rating curve calibration workflow. The calibration computes new Manning's coefficients for the HAND SRCs using input data: USGS gage locations, USGS rating curve csv, and a benchmark FIM extent point database stored in PostgreSQL database. This addresses [#535].

### Additions

- `src/src_adjust_spatial_obs.py`: new synthetic rating curve calibration routine that prepares all of the spatial (point data) benchmark data for ingest to the Manning's coefficient calculations performed in `src_roughness_optimization.py`
- `src/src_adjust_usgs_rating.py`: new synthetic rating curve calibration routine that prepares all of the USGS gage location and observed rating curve data for ingest to the Manning's coefficient calculations performed in `src_roughness_optimization.py`
- `src/src_roughness_optimization.py`: new SRC post-processing script that ingests observed data and HUC/branch FIM output data to compute optimized Manning's coefficient values and update the discharge values in the SRCs. Outputs a new hydroTable.csv.

### Changes

- `config/deny_gms_branch_zero.lst`: added `gw_catchments_reaches_filtered_addedAttributes_crosswalked_{}.gpkg` to list of files to keep (used in calibration workflow)
- `config/deny_gms_branches_min.lst`: added `gw_catchments_reaches_filtered_addedAttributes_crosswalked_{}.gpkg` to list of files to keep (used in calibration workflow)
- `config/deny_gms_unit_default.lst`: added `usgs_elev_table.csv` to list of files to keep (used in calibration workflow)
- `config/params_template.env`: added new variables for user to control calibration
  - `src_adjust_usgs`: Toggle to run src adjustment routine (True=on; False=off)
  - `nwm_recur_file`: input file location with nwm feature_id and recurrence flow values
  - `src_adjust_spatial`: Toggle to run src adjustment routine (True=on; False=off)
  - `fim_obs_pnt_data`: input file location with benchmark point data used to populate the postgresql database
  - `CALB_DB_KEYS_FILE`: path to env file with sensitive paths for accessing postgres database
- `gms_run_branch.sh`: includes new steps in the workflow to connect to the calibration PostgreSQL database, run SRC calibration w/ USGS gage rating curves, run SRC calibration w/ benchmark point database
- `src/add_crosswalk.py`: added step to create placeholder variables to be replaced in post-processing (as needed). Created here to ensure consistent column variables in the final hydrotable.csv
- `src/gms/run_by_unit.sh`: added new steps to workflow to create the `usgs_subset_gages.gpkg` file for branch zero and then perform crosswalk and create `usgs_elev_table.csv` for branch zero
- `src/make_stages_and_catchlist.py`: Reconcile flows and catchments hydroids
- `src/usgs_gage_aggregate.py`: changed streamorder data type from integer to string to better handle missing values in `usgs_gage_unit_setup.py`
- `src/usgs_gage_unit_setup.py`: added new inputs and function to populate `usgs_elev_table.csv` for branch zero using all available gages within the huc (not filtering to a specific branch)
- `src/utils/shared_functions.py`: added two new functions for calibration workflow
  - `check_file_age`: check the age of a file (use for flagging potentially outdated input)
  - `concat_huc_csv`: concatenate huc csv files to a single dataframe/csv
- `src/utils/shared_variables.py`: defined new SRC calibration threshold variables
  - `DOWNSTREAM_THRESHOLD`: distance in km to propogate new roughness values downstream
  - `ROUGHNESS_MAX_THRESH`: max allowable adjusted roughness value (void values larger than this)
  - `ROUGHNESS_MIN_THRESH`: min allowable adjusted roughness value (void values smaller than this)

<br/><br/>

## v4.0.6.3 - 2022-08-04 - [PR #652](https://github.com/NOAA-OWP/inundation-mapping/pull/652)

Updated `Dockerfile`, `Pipfile` and `Pipfile.lock` to add the new psycopg2 python package required for a WIP code fix for the new FIM4 calibration db.

<br/><br/>

## v4.0.6.2 - 2022-08-16 - [PR #639](https://github.com/NOAA-OWP/inundation-mapping/pull/639)

This file converts USFIMR remote sensed inundation shapefiles into a raster that can be used to compare to the FIM data. It has to be run separately for each shapefile. This addresses [#629].

### Additions

- `/tools/fimr_to_benchmark.py`: This file converts USFIMR remote sensed inundation shapefiles into a raster that can be used to compare to the FIM data. It has to be run separately for each shapefile.

<br/><br/>

## v4.0.6.1 - 2022-08-12 - [PR #655](https://github.com/NOAA-OWP/inundation-mapping/pull/655)

Prunes branches that fail with NO_FLOWLINES_EXIST (Exit code: 61) in `gms_run_branch.sh` after running `split_flows.py`

### Additions
- Adds `remove_error_branches.py` (called from `gms_run_branch.sh`)
- Adds `gms_inputs_removed.csv` to log branches that have been removed across all HUCs

### Removals
- Deletes branch folders that fail
- Deletes branch from `gms_inputs.csv`

<br/><br/>

## v4.0.6.0 - 2022-08-10 - [PR #614](https://github.com/NOAA-OWP/inundation-mapping/pull/614)

Addressing #560, this fix in run_by_branch trims the DEM derived streamline if it extends past the end of the branch streamline. It does this by finding the terminal point of the branch stream, snapping to the nearest point on the DEM derived stream, and cutting off the remaining downstream portion of the DEM derived stream.

### Changes

- `/src/split_flows.py`: Trims the DEM derived streamline if it flows past the terminus of the branch (or level path) streamline.
- `/src/gms/delineate_hydros_and_produce_HAND.sh`: Added branch streamlines as an input to `split_flows.py`.

<br/><br/>

## v4.0.5.4 - 2022-08-01 - [PR #642](https://github.com/NOAA-OWP/inundation-mapping/pull/642)

Fixes bug that causes [Errno2] No such file or directory error when running synthesize_test_cases.py if testing_versions folder doesn't exist (for example, after downloading test_cases from ESIP S3).

### Additions

- `run_test_case.py`: Checks for testing_versions folder in test_cases and adds it if it doesn't exist.

<br/><br/>

## v4.0.5.3 - 2022-07-27 - [PR #630](https://github.com/NOAA-OWP/inundation-mapping/issues/630)

A file called gms_pipeline.sh already existed but was unusable. This has been updated and now can be used as a "one-command" execution of the fim4/gms run. While you still can run gms_run_unit.sh and gms_run_branch.sh as you did before, you no longer need to. Input arguments were simplified to allow for more default and this simplification was added to `gms_run_unit.sh` and `gms_run_branch.sh` as well. 

A new feature was added that is being used for `gms_pipeline.sh` which tests the percent and number of errors after hucs are processed before continuing onto branch processing.

New FIM4/gms usability is now just (at a minumum): `gms_pipeline.sh -n <output name> -u <HUC(s) or HUC list path>`
	
`gms_run_branch.sh` and `gms_run_branch.sh` have also been changed to add the new -a flag and default to dropping stream orders 1 and 2.

### Additions

- `src`
    - `check_unit_errors.py`: as described above.
- `unit_tests`
    - `check_unit_errors_unittests.py` and `check_unit_errors_params.json`: to match new file.    

### Changes

- `README.md`:  Updated text for FIM4, gms_pipeline, S3 input updates, information about updating dependencies, misc link updates and misc text verbage.
- `gms_pipeline.sh`: as described above.
- `gms_run_unit.sh`: as described above. Also small updates to clean up folders and files in case of an overwrite.
- `gms_run_branch.sh`: as described above.
- `src`
     - `utils`
         - `fim_enums.py`:  FIM_system_exit_codes renamed to FIM_exit_codes.
         - `shared_variables.py`: added configurable values for minimum number and percentage of unit errors.
    - `bash_functions.env`:   Update to make the cumulative time screen outputs in mins/secs instead of just seconds.
    - `check_huc_inputs.py`:  Now returns the number of HUCs being processed, needed by `gms_pipeline.sh` (Note: to get the value back to a bash file, it has to send it back via a "print" line and not a "return" value.  Improved input validation, 
- `unit_tests`
   - `README.md`: Misc text and link updates.

### Removals

- `config\params_template_calibrated.env`: No longer needed. Has been removed already from dev-fim3 and confirmed that it is not needed.
<br><br>

## v4.0.5.2 - 2022-07-25 - [PR #622](https://github.com/NOAA-OWP/inundation-mapping/pull/622)

Updates to unit tests including a minor update for outputs and loading in .json parameter files.
<br><br>


## v4.0.5.1 - 2022-06-27 - [PR #612](https://github.com/NOAA-OWP/inundation-mapping/pull/612)

`Alpha Test Refactor` An upgrade was made a few weeks back to the dev-fim3 branch that improved performance, usability and readability of running alpha tests. Some cleanup in other files for readability, debugging verbosity and styling were done as well. A newer, cleaner system for printing lines when the verbose flag is enabled was added.

### Changes

- `gms_run_branch.sh`:  Updated help instructions to about using multiple HUCs as command arguments.
- `gms_run_unit.sh`:  Updated help instructions to about using multiple HUCs as command arguments.
- `src/utils`
    - `shared_functions.py`: 
       - Added a new function called `vprint` which creates a simpler way (and better readability) for other python files when wanting to include a print line when the verbose flag is on.
       - Added a new class named `FIM_Helpers` as a wrapper for the new `vprint` method. 
       - With the new `FIM_Helpers` class, a previously existing method named `append_id_to_file_name` was moved into this class making it easier and quicker for usage in other classes.
       
- `tools`
    - `composite_inundation.py`: Updated its usage of the `append_id_to_file_name` function to now call the`FIM_Helpers` method version of it.
    - `gms_tools`
       - `inundate_gms.py`: Updated for its adjusted usage of the `append_id_to_file_name` method, also removed its own `def __vprint` function in favour of the `FIM_Helpers.vprint` method. 
       - `mosaic_inundation.py`: 
          - Added adjustments for use of `append_id_to_file_name` and adjustments for `fh.vprint`.
          - Fixed a bug for the variable `ag_mosaic_output` which was not pre-declared and would fail as using an undefined variable in certain conditions.
    - `run_test_case.py`: Ported `test_case` class from FIM 3 and tweaked slightly to allow for GMS FIM. Also added more prints against the new fh.vprint method. Also added a default print line for progress / traceability for all alpha test regardless if the verbose flag is set.
    - `synthesize_test_cases.py`: Ported `test_case` class from FIM 3.
- `unit_tests`
   - `shared_functions_unittests.py`: Update to match moving the `append_id_to_file_name` into the `FIM_Helpers` class. Also removed all "header print lines" for each unit test method (for output readability).

<br/><br/>

## v4.0.5.0 - 2022-06-16 - [PR #611](https://github.com/NOAA-OWP/inundation-mapping/pull/611)

'Branch zero' is a new branch that runs the HUCs full stream network to make up for stream orders 1 & 2 being skipped by the GMS solution and is similar to the FR extent in FIM v3. This new branch is created during `run_by_unit.sh` and the processed DEM is used by the other GMS branches during `run_by_branch.sh` to improve efficiency.

### Additions

- `src/gms/delineate_hydros_and_produce_HAND.sh`: Runs all of the modules associated with delineating stream lines and catchments and building the HAND relative elevation model. This file is called once during `gms_run_unit` to produce the branch zero files and is also run for every GMS branch in `gms_run_branch`.
- `config/deny_gms_branch_zero.lst`: A list specifically for branch zero that helps with cleanup (removing unneeded files after processing).

### Changes

- `src/`
    - `output_cleanup.py`: Fixed bug for viz flag.
    - `gms/`
        - `run_by_unit.sh`: Added creation of "branch zero", DEM pre-processing, and now calls.
        -  `delineate_hydros_and_produce_HAND.sh` to produce HAND outputs for the entire stream network.
        - `run_by_branch.sh`: Removed DEM processing steps (now done in `run_by_unit.sh`), moved stream network delineation and HAND generation to `delineate_hydros_and_produce_HAND.sh`.
        - `generate_branch_list.py`: Added argument and parameter to sure that the branch zero entry was added to the branch list.
- `config/`
     - `params_template.env`: Added `zero_branch_id` variable.
- `tools`
     - `run_test_case.py`: Some styling / readability upgrades plus some enhanced outputs.  Also changed the _verbose_ flag to _gms_verbose_ being passed into Mosaic_inundation function.
     - `synthesize_test_cases.py`: arguments being passed into the _alpha_test_args_ from being hardcoded from flags to verbose (effectively turning on verbose outputs when applicable. Note: Progress bar was not affected.
     - `tools_shared_functions.py`: Some styling / readability upgrades.
- `gms_run_unit.sh`: Added export of extent variable, dropped the -s flag and added the -a flag so it now defaults to dropping stream orders 1 and 2.
- `gms_run_branch.sh`: Fixed bug when using overwrite flag saying branch errors folder already exists, dropped the -s flag and added the -a flag so it now defaults to dropping stream orders 1 and 2.

### Removals

- `tests/`: Redundant
- `tools/shared_variables`: Redundant

<br/><br/>

## v4.0.4.3 - 2022-05-26 - [PR #605](https://github.com/NOAA-OWP/inundation-mapping/pull/605)

We needed a tool that could composite / mosaic inundation maps for FIM3 FR and FIM4 / GMS with stream orders 3 and higher. A tool previously existed named composite_fr_ms_inundation.py and it was renamed to composite_inundation.py and upgraded to handle any combination of 2 of 3 items (FIM3 FR, FIM3 MS and/or FIM4 GMS).

### Additions

- `tools/composite_inundation.py`: Technically it is a renamed from composite_ms_fr_inundation.py, and is based on that functionality, but has been heavily modified. It has a number of options, but primarily is designed to take two sets of output directories, inundate the files, then composite them into a single mosiac'd raster per huc. The primary usage is expected to be compositing FIM3 FR with FIM4 / GMS with stream orders 3 and higher. 

- `unit_tests/gms/inundate_gms_unittests.py and inundate_gms_params.json`: for running unit tests against `tools/gms_tools/inunundate_gms.py`.
- `unit_tests/shared_functions_unittests.py and shared_functions_params.json`: A new function named `append_id_to_file_name_single_identifier` was added to `src/utils/shared_functions.py` and some unit tests for that function was created.

### Removed

- `tools/composite_ms_fr_inundation.py`: replaced with upgraded version named `composite_inundation.py`.

### Changes

- `tools/gms_tools/inundate_gms.py`: some style, readabilty cleanup plus move a function up to `shared_functions.py`.
- `tools/gms_tools/mosaic_inundation.py`: some style, readabilty cleanup plus move a function up to `shared_functions.py`.
- `tools/inundation.py`: some style, readabilty cleanup.
- `tools/synthesize_test_cases.py`: was updated primarily for sample usage notes.

<br/><br/>

## v4.0.4.2 - 2022-05-03 - [PR #594](https://github.com/NOAA-OWP/inundation-mapping/pull/594)

This hotfix includes several revisions needed to fix/update the FIM4 area inundation evaluation scripts. These changes largely migrate revisions from the FIM3 evaluation code to the FIM4 evaluation code.

### Changes

- `tools/eval_plots.py`: Copied FIM3 code revisions to enable RAS2FIM evals and PND plots. Replaced deprecated parameter name for matplotlib grid()
- `tools/synthesize_test_cases.py`: Copied FIM3 code revisions to assign FR, MS, COMP resolution variable and addressed magnitude list variable for IFC eval
- `tools/tools_shared_functions.py`: Copied FIM3 code revisions to enable probability not detected (PND) metric calculation
- `tools/tools_shared_variables.py`: Updated magnitude dictionary variables for RAS2FIM evals and PND plots

<br/><br/>

## v4.0.4.1 - 2022-05-02 - [PR #587](https://github.com/NOAA-OWP/inundation-mapping/pull/587)

While testing GMS against evaluation and inundation data, we discovered some challenges for running alpha testing at full scale. Part of it was related to the very large output volume for GMS which resulted in outputs being created on multiple servers and folders. Considering the GMS volume and processing, a tool was required to extract out the ~215 HUC's that we have evaluation data for. Next, we needed isolate valid HUC output folders from original 2,188 HUC's and its 100's of thousands of branches. The first new tool allows us to point to the `test_case` data folder and create a list of all HUC's that we have validation for.

Now that we have a list of relavent HUC's, we need to consolidate output folders from the previously processed full CONUS+ output data. The new `copy_test_case_folders.py` tool extracts relavent HUC (gms unit) folders, based on the list created above, into a consolidated folder. The two tools combine result in significantly reduced overall processing time for running alpha tests at scale.

`gms_run_unit.sh` and `aggregated_branch_lists.py` were adjusted to make a previously hardcoded file path and file name to be run-time parameters. By adding the two new arguments, the file could be used against the new `copy_test_case_folders.py`. `copy_test_case_folders.py` and `gms_run_unit.sh` can now call `aggregated_branch_lists.py` to create a key input file called `gms_inputs.csv` which is a key file required for alpha testing.

A few other small adjustments were made for readability and traceability as well as a few small fixes discovered when running at scale.

### Additions

- `tools/find_test_case_folders.py`: A new tool for creating a list of HUC's that we have test/evaluation data for.
- `tools/copy_test_case_folders.py`: A new tool for using the list created above, to scan through other fully processed output folders and extract only the HUC's (gms units) and it's branches into a consolidated folder, ready for alpha test processing (or other needs).

### Changes

- `src/gms/aggregate_branch_lists.py`: Adjusted to allow two previously hardcoded values to now be incoming arguments. Now this file can be used by both `gms_run_unit.sh` and `copy_test_case_folders.py`.
- `tools/synthesize_test_cases.py`: Adjustments for readability and progress status. The embedded progress bars are not working and will be addressed later.
- `tools/run_test_case.py`: A print statement was added to help with processing progess was added.
- `gms_run_unit.sh`: This was adjusted to match the new input parameters for `aggregate_branch_lists.py` as well as additions for progress status. It now will show the entire progress period start datetime, end datetime and duration. 
- `gms_run_branch.sh`: Also was upgraded to show the entire progress period start datetime, end datetime and duration.

<br/><br/>

## v4.0.4.0 - 2022-04-12 - [PR #557](https://github.com/NOAA-OWP/inundation-mapping/pull/557)

During large scale testing of the new **filtering out stream orders 1 and 2** feature [PR #548](https://github.com/NOAA-OWP/inundation-mapping/pull/548), a bug was discovered with 14 HUCS that had no remaining streams after removing stream orders 1 and 2. This resulted in a number of unmanaged and unclear exceptions. An exception may be still raised will still be raised in this fix for logging purposes, but it is now very clear what happened. Other types of events are logged with clear codes to identify what happened.

Fixes were put in place for a couple of new logging behaviors.

1. Recognize that for system exit codes, there are times when an event is neither a success (code 0) nor a failure (code 1). During processing where stream orders are dropped, some HUCs had no remaining reaches, others had mismatched reaches and others as had missing flowlines (reaches) relating to dissolved level paths (merging individual reaches as part of GMS). When these occur, we want to abort the HUC (unit) or branch processing, identify that they were aborted for specific reasons and continue. A new custom system exit code system was adding using python enums. Logging was enhanced to recognize that some exit codes were not a 0 or a 1 and process them differently.

2. Pathing and log management became an issue. It us not uncommon for tens or hundreds of thousands of branches to be processed. A new feature was to recognize what is happening with each branch or unit and have them easily found and recognizable. Futher, processing for failure (sys exit code of 1) are now copied into a unique folder as the occur to help with visualization of run time errors. Previously errors were not extracted until the end of the entire run which may be multiple days.

3. A minor correction was made when dissolved level paths were created with the new merged level path not always having a valid stream order value.

### File Additions

- `src/`
   - `utils/`
      - `fim_enums.py`:
         - A new class called `FIM_system_exit_codes` was added. This allows tracking and blocking of duplicate system exit codes when a custom system code is required.
        

### Changes

- `fim_run.sh`: Added the gms `non-zero-exit-code` system to `fim_run` to help uncover and isolate errors during processing. Errors recorded in log files within in the logs/unit folder are now copied into a new folder called `unit_errors`.  
    
- `gms_run_branch.sh`:
    -  Minor adjustments to how the `non-zero-exit code` logs were created. Testing uncovered that previous versions were not always reliable. This is now stablized and enhanced.
    - In previous versions, only the `gms_unit.sh` was aware that **stream order filtering** was being done. Now all branch processing is also aware that filtering is in place. Processing in child files and classes can now make adjustments as/if required for stream order filtering.
    - Small output adjustments were made to help with overall screen and log readability.  

- `gms_run_unit.sh`:
    - Minor adjustments to how the `non-zero-exit-code` logs were created similar to `gms_run_branch.sh.`
    - Small text corrections, formatting and output corrections were added.
    - A feature removing all log files at the start of the entire process run were added if the `overwrite` command line argument was added.

- `src/`
   - `filter_catchments_and_add_attributes.py`:
      - Some minor formatting and readability adjustments were added.
      - Additions were made to help this code be aware and responding accordingly if that stream order filtering has occurred. Previously recorded as bugs coming from this class, are now may recorded with the new custom exit code if applicable.

   - `run_by_unit.sh` (supporting fim_run.sh):
         - As a change was made to sub-process call to `filter_catchments_and_add_attributes.py` file, which is shared by gms, related to reach errors / events.

   - `split_flows.py`:
      - Some minor formatting and readability adjustments were added.
      - Additions were made to recognize the same type of errors as being described in other files related to stream order filtering issues.
      - A correction was made to be more precise and more explicit when a gms branch error existed. This was done to ensure that we were not letting other exceptions be trapped that were NOT related to stream flow filtering.
      
   - `time_and_tee_run_by_unit.sh`:
      - The new custom system exit codes was added. Note that the values of 61 (responding system code) are hardcoded instead of using the python based `Fim_system_exit_code` system. This is related to limited communication between python and bash.

   - `gms/`
      - `derive_level_paths.py`:  
          - Was upgraded to use the new fim_enums.Fim_system_exit_codes system. This occurs when no streams / flows remain after filtering.  Without this upgrade, standard exceptions were being issued with minimal details for the error.
          - Minor adjustments to formatting for readability were made.

      - `generate_branch_list.py` :  Minor adjustments to formatting for readability were made.

      - `run_by_branch.sh`:
         - Some minor formatting and readability adjustments were added.
         - Additions to the subprocess call to `split_flows.py` were added so it was aware that branch filtering was being used. `split_flows.py` was one of the files that was throwing errors related to stream order filtering. A subprocess call to `filter_catchments_and_add_attributes.py` adjustment was also required for the same reason.

      - `run_by_unit.sh`:
         - Some minor formatting and readability adjustments were added.
         - An addition was made to help trap errors that might be triggered by `derive_level_paths.py` for `stream order filtering`.

      - `time_and_tee_run_by_branch.sh`:
         - A system was added recognize if an non successful system exit code was sent back from `run_by_branch`. This includes true errors of code 1 and other new custom system exit codes. Upon detection of non-zero-exit codes, log files are immediately copied into special folders for quicker and easier visibility. Previously errors were not brought forth until the entire process was completed which ranged fro hours up to 18 days. Note: System exit codes of 60 and 61 were hardcoded instead of using the values from the new  `FIM_system_exit_codes` due to limitation of communication between python and bash.

      - `time_and_tee_run_by_unit.sh`:
         - The same upgrade as described above in `time_and_tee_run_by_branch.sh` was applied here.
         - Minor readability and output formatting changes were made.

      - `todo.md`
         - An entry was removed from this list which talked about errors due to small level paths exactly as was fixed in this pull request set.

- `unit_tests/`
   - `gms/`
      - `derive_level_paths_unittests.py` :  Added a new unit test specifically testing this type of condition with a known HUC that triggered the branch errors previously described..
      - `derive_level_paths_params.json`:
           - Added a new node with a HUC number known to fail.
           - Changed pathing for unit test data pathing from `/data/outputs/gms_example_unit_tests` to `/data/outputs/fim_unit_test_data_do_not_remove`. The new folder is intended to be a more permanent folder for unit test data.
           - Some additional tests were added validating the argument for dropping stream orders.

### Unit Test File Additions:

- `unit_tests/`
   - `filter_catchments_and_add_attributes_unittests.py` and `filter_catchments_and_add_attributes_params.json`:

   - `split_flows_unittests.py' and `split_flows_params.json`

<br/><br/>

## v4.0.3.1 - 2022-03-10 - [PR #561](https://github.com/NOAA-OWP/inundation-mapping/pull/561)

Bug fixes to get the Alpha Test working in FIM 4.

### Changes

- `tools/sythesize_test_cases.py`: Fixed bugs that prevented multiple benchmark types in the same huc from running `run_test_case.py`.
- `tools/run_test_case.py`: Fixed mall bug for IFC benchmark.
- `tools/eval_plots.py`: Fixed Pandas query bugs.

<br/><br/>

## v4.0.3.0 - 2022-03-03 - [PR #550](https://github.com/NOAA-OWP/inundation-mapping/pull/550)

This PR ports the functionality of `usgs_gage_crosswalk.py` and `rating_curve_comparison.py` to FIM 4.

### Additions

- `src/`:
    - `usgs_gage_aggregate.py`: Aggregates all instances of `usgs_elev_table.csv` to the HUC level. This makes it easier to view the gages in each HUC without having to hunt through branch folders and easier for the Sierra Test to run at the HUC level.
    - `usgs_gage_unit_setup.py`: Assigns a branch to each USGS gage within a unit. The output of this module is `usgs_subset_gages.gpkg` at the HUC level containing the `levpa_id` attribute.

### Changes

- `gms_run_branch.sh`: Added a line to aggregate all `usgs_elev_table.csv` into the HUC directory level using `src/usgs_gage_aggregate.py`.
- `src/`:
    -  `gms/`
        - `run_by_branch.sh`: Added a block to run `src/usgs_gage_crosswalk.py`. 
        - `run_by_unit.sh`: Added a block to run `src/usgs_gage_unit_setup.py`.
    - `usgs_gage_crosswalk.py`: Similar to it's functionality in FIM 3, this module snaps USGS gages to the stream network, samples the underlying DEMs, and writes the attributes to `usgs_elev_table.csv`. This CSV is later aggregated to the HUC level and eventually used in `tools/rating_curve_comparison.py`. Addresses #539 
- `tools/rating_curve_comparison.py`: Updated Sierra Test to work with FIM 4 data structure.
- `unit_tests/`:
    - `rating_curve_comparison_unittests.py` & `rating_curve_comparison_params.json`: Unit test code and parameters for the Sierra Test.
    - `usgs_gage_crosswalk_unittests.py` & `usgs_gage_crosswalk_params.json`: Unit test code and parameters for `usgs_gage_crosswalk.py`
- `config/`:
    - `deny_gms_branches_default.lst` & `config/deny_gms_branches_min.lst`: Add `usgs_elev_table.csv` to the lists as a comment so it doesn't get deleted during cleanup.
    - `deny_gms_unit_default.lst`: Add `usgs_subset_gages.gpkg` to the lists as a comment so it doesn't get deleted during cleanup.

<br/><br/>

## v4.0.2.0 - 2022-03-02 - [PR #548](https://github.com/NOAA-OWP/inundation-mapping/pull/548)

Added a new optional system which allows an argument to be added to the `gms_run_unit.sh` command line to filter out stream orders 1 and 2 when calculating branches. 

### Changes

- `gms_run_unit.sh`: Add the new optional `-s` command line argument. Inclusion of this argument means "drop stream orders 1 and 2".

- `src/gms`
   - `run_by_unit.sh`: Capture and forward the drop stream orders flag to `derive_level_paths.py`
	
   - `derive_level_paths.py`: Capture the drop stream order flag and working with `stream_branches.py` to include/not include loading nwm stream with stream orders 1 and 2.
	
   - `stream_branchs.py`: A correction was put in place to allow for the filter of branch attributes and values to be excluded. The `from_file` method has the functionality but was incomplete. This was corrected and how could accept the values from `derive_level_paths.py` to use the branch attribute of "order_" (gkpg field) and values excluded of [1,2] when optionally desired.

- `unit_tests/gms`
    - `derive_level_paths_unittests.py` and `derive_level_paths_params.py`: Updated for testing for the new "drop stream orders 1 and 2" feature. Upgrades were also made to earlier existing incomplete test methods to test more output conditions.
	
<br/><br/>

## v4.0.1.0 - 2022-02-02 - [PR #525](https://github.com/NOAA-OWP/cahaba/pull/525)

The addition of a very simple and evolving unit test system which has two unit tests against two py files.  This will set a precendence and will grow over time and may be automated, possibly during git check-in triggered. The embedded README.md has more details of what we currently have, how to use it, how to add new unit tests, and expected future enhancements.

### Additions

- `/unit_tests/` folder which has the following:

   - `clip_vectors_to_wbd_params.json`: A set of default "happy path" values that are expected to pass validation for the clip_vectors_to_wbd.py -> clip_vectors_to_wbd (function).

   - `clip_vectors_to_wbd_unittests.py`: A unit test file for src/clip_vectors_to_wbd.py. Incomplete but evolving.

   - `README.md`: Some information about how to create unit tests and how to use them.

   - `unit_tests_utils.py`: A python file where methods that are common to all unit tests can be placed.

   - `gms/derive_level_paths_params.json`: A set of default "happy path" values that are expected to pass validation for the derive_level_paths_params.py -> Derive_level_paths (function). 

   - `gms/derive_level_paths_unittests.py`: A unit test file for `src/derive_level_paths.py`. Incomplete but evolving.

<br/><br/>

## v4.0.0.0 - 2022-02-01 - [PR #524](https://github.com/NOAA-OWP/cahaba/pull/524)

FIM4 builds upon FIM3 and allows for better representation of inundation through the reduction of artificial restriction of inundation at catchment boundaries.

More details will be made available through a publication by Aristizabal et. al. and will be included in the "Credits and References" section of the README.md, titled "Reducing Horton-Strahler Stream Order Can Enhance Flood Inundation Mapping Skill with Applications for the U.S. National Water Model."

### Additions

- `/src/gms`: A new directory containing scripts necessary to produce the FIM4 Height Above Nearest Drainage grids and synthetic rating curves needed for inundation mapping.
- `/tools/gms_tools`: A new directory containing scripts necessary to generate and evaluate inundation maps produced from FIM4 Height Above Nearest Drainage grids and synthetic rating curves.

<br/><br/>

## v3.0.24.3 - 2021-11-29 - [PR #488](https://github.com/NOAA-OWP/cahaba/pull/488)

Fixed projection issue in `synthesize_test_cases.py`.

### Changes

- `Pipfile`: Added `Pyproj` to `Pipfile` to specify a version that did not have the current projection issues.

<br/><br/>

## v3.0.24.2 - 2021-11-18 - [PR #486](https://github.com/NOAA-OWP/cahaba/pull/486)

Adding a new check to keep `usgs_elev_table.csv`, `src_base.csv`, `small_segments.csv` for runs not using the `-viz` flag. We unintentionally deleted some .csv files in `vary_mannings_n_composite.py` but need to maintain some of these for non `-viz` runs (e.g. `usgs_elev_table.csv` is used for sierra test input).

### Changes

- `fim_run.sh`: passing `-v` flag to `vary_mannings_n_composite.py` to determine which csv files to delete. Setting `$viz` = 0 for non `-v` runs.
- `src/vary_mannings_n_composite.py`: added `-v` input arg and if statement to check which .csv files to delete.
- `src/add_crosswalk.py`: removed deprecated barc variables from input args.
- `src/run_by_unit.sh`: removed deprecated barc variables from input args to `add_crosswalk.py`.

<br/><br/>

## v3.0.24.1 - 2021-11-17 - [PR #484](https://github.com/NOAA-OWP/cahaba/pull/484)

Patch to clean up unnecessary files and create better names for intermediate raster files.

### Removals

- `tools/run_test_case_gms.py`: Unnecessary file.

### Changes

- `tools/composite_ms_fr_inundation.py`: Clean up documentation and intermediate file names.
- `tools/run_test_case.py`: Remove unnecessary imports.

<br/><br/>

## v3.0.24.0 - 2021-11-08 - [PR #482](https://github.com/NOAA-OWP/cahaba/pull/482)

Adds `composite_ms_fr_inundation.py` to allow for the generation of an inundation map given a "flow file" CSV and full-resolution (FR) and mainstem (MS) relative elevation models, synthetic rating curves, and catchments rasters created by the `fim_run.sh` script.

### Additions
- `composite_ms_fr_inundation.py`: New module that is used to inundate both MS and FR FIM and composite the two inundation rasters.
- `/tools/gms_tools/`: Three modules (`inundate_gms.py`, `mosaic_inundation.py`, `overlapping_inundation.py`) ported from the GMS branch used to composite inundation rasters.

### Changes
- `inundation.py`: Added 2 exception classes ported from the GMS branch.

<br/><br/>

## v3.0.23.3 - 2021-11-04 - [PR #481](https://github.com/NOAA-OWP/cahaba/pull/481)
Includes additional hydraulic properties to the `hydroTable.csv`: `Number of Cells`, `SurfaceArea (m2)`, `BedArea (m2)`, `Volume (m3)`, `SLOPE`, `LENGTHKM`, `AREASQKM`, `Roughness`, `TopWidth (m)`, `WettedPerimeter (m)`. Also adds `demDerived_reaches_split_points.gpkg`, `flowdir_d8_burned_filled.tif`, and `dem_thalwegCond.tif` to `-v` whitelist.

### Changes
- `run_by_unit.sh`: Added `EXIT FLAG` tag and previous non-zero exit code tag to the print statement to allow log lookup.
- `add_crosswalk.py`: Added extra attributes to the hydroTable.csv. Includes a default `barc_on` and `vmann_on` (=False) attribute that is overwritten (=True) if SRC post-processing modules are run.
- `bathy_src_adjust_topwidth.py`: Overwrites the `barc_on` attribute where applicable and includes the BARC-modified Volume property.
- `vary_mannings_n_composite.py`: Overwrites the `vmann_on` attribute where applicable.
- `output_cleanup.py`: Adds new files to the `-v` whitelist.

<br/><br/>

## v3.0.23.2 - 2021-11-04 - [PR #480](https://github.com/NOAA-OWP/cahaba/pull/480)
Hotfix for `vary_manning_n_composite.py` to address null discharge values for non-CONUS hucs.

### Changes
- `vary_manning_n_composite.py`: Add numpy where clause to set final discharge value to the original value if `vmann=False`

<br/><br/>

## v3.0.23.1 - 2021-11-03 - [PR #479](https://github.com/NOAA-OWP/cahaba/pull/479)
Patches the API updater. The `params_calibrated.env` is replaced with `params_template.env` because the BARC and Multi-N modules supplant the calibrated values.

### Changes
- `api/node/updater/updater.py`: Changed `params_calibrated.env` to `params_template.env`

<br/><br/>

## v3.0.23.0 - 2021-10-31 - [PR #475](https://github.com/NOAA-OWP/cahaba/pull/475)

Moved the synthetic rating curve (SRC) processes from the `\tools` directory to `\src` directory to support post-processing in `fim_run.sh`. These SRC post-processing modules will now run as part of the default `fim_run.sh` workflow. Reconfigured bathymetry adjusted rating curve (BARC) module to use the 1.5yr flow from NWM v2 recurrence flow data in combination with the Bieger et al. (2015) regression equations with bankfull discharge predictor variable input.

### Additions
- `src/bathy_src_adjust_topwidth.py` --> New version of bathymetry adjusted rating curve (BARC) module that is configured to use the Bieger et al. (2015) regression equation with input bankfull discharge as the predictor variable (previous version used the drainage area version of the regression equations). Also added log output capability, added reconfigured output content in `src_full_crosswalked_BARC.csv` and `hydroTable.csv`, and included modifications to allow BARC to run as a post-processing step in `fim_run.sh`. Reminder: BARC is only configured for MS extent.

### Removals
- `config/params_calibrated.env` --> deprecated the calibrated roughness values by stream order with the new introduction of variable/composite roughness module
- `src/bathy_rc_adjust.py` --> deprecated the previous BARC version

### Changes
- `src/identify_src_bankfull.py` --> Moved this script from /tools to /src, added more doc strings, cleaned up output log, and reconfigured to allow execution from fim_run.sh post-processing.
- `src/vary_mannings_n_composite.py` --> Moved this script from /tools to /src, added more doc strings, cleaned up output log, added/reconfigured output content in src_full_crosswalked_vmann.csv and hydroTable.csv, and reconfigured to allow execution from fim_run.sh post-processing.
- `config/params_template.env` --> Added additional parameter/variables for input to `identify_src_bankfull.py`, `vary_mannings_n_composite.py`, and `bathy_src_adjust_topwidth.py`.
      - default BARC input: bankfull channel geometry derived from the Bieger et al. (2015) bankfull discharge regression equations
      - default bankfull flow input: NWM v2 1.5-year recurrence flows
      - default variable roughness input: global (all NWM feature_ids) roughness values of 0.06 for in-channel and 0.11 for max overbank
- `fim_run.sh` --> Added SRC post-processing calls after the `run_by_unit.sh` workflow
- `src/add_crosswalk.py` --> Removed BARC module call (moved to post-processing)
- `src/run_by_unit.sh` --> Removed old/unnecessary print statement.
      - **Note: reset exit codes to 0 for unnecessary processing flags.** Non-zero error codes in `run_by_unit.sh` prevent the `fim_run.sh` post-processing steps from running. This error handling issue will be more appropriately handled in a soon to be release enhancement.
- `tools/run_test_case.py` --> Reverted changes used during development process

<br/><br/>

## v3.0.22.8 - 2021-10-26 - [PR #471](https://github.com/NOAA-OWP/cahaba/pull/471)

Manually filtering segments from stream input layer to fix flow reversal of the MS River (HUC 08030100).

### Changes
- `clip_vectors_to_wbd.py`: Fixes bug where flow direction is reversed for HUC 08030100. The issue is resolved by filtering incoming stream segments that intersect with the elevation grid boundary.

<br/><br/>

## v3.0.22.7 - 2021-10-08 - [PR #467](https://github.com/NOAA-OWP/cahaba/pull/467)

These "tool" enhancements 1) delineate in-channel vs. out-of-channel geometry to allow more targeted development of key physical drivers influencing the SRC calculations (e.g. bathymetry & Manning’s n) #418 and 2) applies a variable/composite Manning’s roughness (n) using user provided csv with in-channel vs. overbank roughness values #419 & #410.

### Additions
- `identify_src_bankfull.p`: new post-processing tool that ingests a flow csv (e.g. NWM 1.5yr recurr flow) to approximate the bankfull STG and then calculate the channel vs. overbank proportions using the volume and hydraulic radius variables
- `vary_mannings_n_composite.py`: new post-processing tool that ingests a csv containing feature_id, channel roughness, and overbank roughness and then generates composite n values via the channel ratio variable

### Changes
- `eval_plots.py`: modified the plot legend text to display full label for development tests
- `inundation.py`: added new optional argument (-n) and corresponding function to produce a csv containing the stage value (and SRC variables) calculated from the flow to stage interpolation.

<br/><br/>

## v3.0.22.6 - 2021-09-13 - [PR #462](https://github.com/NOAA-OWP/cahaba/pull/462)

This new workflow ingests FIM point observations from users and “corrects” the synthetic rating curves to produce the desired FIM extent at locations where feedback is available (locally calibrate FIM).

### Changes
- `add_crosswalk.py`: added `NextDownID` and `order_` attributes to the exported `hydroTable.csv`. This will potentially be used in future enhancements to extend SRC changes to upstream/downstream catchments.
- `adjust_rc_with_feedback.py`: added a new workflow to perform the SRC modifications (revised discharge) using the existing HAND geometry variables combined with the user provided point location flow and stage data.
- `inundation_wrapper_custom_flow.py`: updated code to allow for huc6 processing to generate custom inundation outputs.

<br/><br/>

## v3.0.22.5 - 2021-09-08 - [PR #460](https://github.com/NOAA-OWP/cahaba/pull/460)

Patches an issue where only certain benchmark categories were being used in evaluation.

### Changes
- In `tools/tools_shared_variables.py`, created a variable `MAGNITUDE_DICT` to store benchmark category magnitudes.
- `synthesize_test_cases.py` imports `MAGNITUDE_DICT` and uses it to assign magnitudes.

<br/><br/>

## v3.0.22.4 - 2021-08-30 - [PR #456](https://github.com/NOAA-OWP/cahaba/pull/456)

Renames the BARC modified variables that are exported to `src_full_crosswalked.csv` to replace the original variables. The default/original variables are renamed with `orig_` prefix. This change is needed to ensure downstream uses of the `src_full_crosswalked.csv` are able to reference the authoritative version of the channel geometry variables (i.e. BARC-adjust where available).

### Changes
- In `src_full_crosswalked.csv`, default/original variables are renamed with `orig_` prefix and `SA_div` is renamed to `SA_div_flag`.

<br/><br/>

## v3.0.22.3 - 2021-08-27 - [PR #457](https://github.com/NOAA-OWP/cahaba/pull/457)

This fixes a bug in the `get_metadata()` function in `/tools/tools_shared_functions.py` that arose because of a WRDS update. Previously the `metadata_source` response was returned as independent variables, but now it is returned a list of strings. Another issue was observed where the `EVALUATED_SITES_CSV` variable was being misdefined (at least on the development VM) through the OS environmental variable setting.

### Changes
- In `tools_shared_functions.py`, changed parsing of WRDS `metadata_sources` to account for new list type.
- In `generate_categorical_fim_flows.py`, changed the way the `EVALUATED_SITES_CSV` path is defined from OS environmental setting to a relative path that will work within Docker container.

<br/><br/>

## v3.0.22.2 - 2021-08-26 - [PR #455](https://github.com/NOAA-OWP/cahaba/pull/455)

This merge addresses an issues with the bathymetry adjusted rating curve (BARC) calculations exacerbating single-pixel inundation issues for the lower Mississippi River. This fix allows the user to specify a stream order value that will be ignored in BARC calculations (reverts to using the original/default rating curve). If/when the "thalweg notch" issue is addressed, this change may be unmade.

### Changes
- Added new env variable `ignore_streamorders` set to 10.
- Added new BARC code to set the bathymetry adjusted cross-section area to 0 (reverts to using the default SRC values) based on the streamorder env variable.

<br/><br/>

## v3.0.22.1 - 2021-08-20 - [PR #447](https://github.com/NOAA-OWP/cahaba/pull/447)

Patches the minimum stream length in the template parameters file.

### Changes
- Changes `max_split_distance_meters` in `params_template.env` to 1500.

<br/><br/>

## v3.0.22.0 - 2021-08-19 - [PR #444](https://github.com/NOAA-OWP/cahaba/pull/444)

This adds a script, `adjust_rc_with_feedback.py`, that will be expanded  in future issues. The primary function that performs the HAND value and hydroid extraction is ingest_points_layer() but this may change as the overall synthetic rating curve automatic update machanism evolves.

### Additions
- Added `adjust_rc_with_feedback.py` with `ingest_points_layer()`, a function to extract HAND and hydroid values for use in an automatic synthetic rating curve updating mechanism.

<br/><br/>

## v3.0.21.0 - 2021-08-18 - [PR #433](https://github.com/NOAA-OWP/cahaba/pull/433)

General repository cleanup, made memory-profiling an optional flag, API's release feature now saves outputs.

### Changes
- Remove `Dockerfile.prod`, rename `Dockerfile.dev` to just `Dockerfile`, and remove `.dockerignore`.
- Clean up `Dockerfile` and remove any unused* packages or variables.
- Remove any unused* Python packages from the `Pipfile`.
- Move the `CHANGELOG.md`, `SECURITY.md`, and `TERMS.md` files to the `/docs` folder.
- Remove any unused* scripts in the `/tools` and `/src` folders.
- Move `tools/preprocess` scripts into `tools/`.
- Ensure all scripts in the `/src` folder have their code in functions and are being called via a `__main__` function (This will help with implementing memory profiling fully).
- Changed memory-profiling to be an option flag `-m` for `fim_run.sh`.
- Updated FIM API to save all outputs during a "release" job.

<br/><br/>

## v3.0.20.2 - 2021-08-13 - [PR #443](https://github.com/NOAA-OWP/cahaba/pull/443)

This merge modifies `clip_vectors_to_wbd.py` to check for relevant input data.

### Changes
- `clip_vectors_to_wbd.py` now checks that there are NWM stream segments within the buffered HUC boundary.
- `included_huc8_ms.lst` has several additional HUC8s.

<br/><br/>

## v3.0.20.1 - 2021-08-12 - [PR #442](https://github.com/NOAA-OWP/cahaba/pull/442)

This merge improves documentation in various scripts.

### Changes
This PR better documents the following:

- `inundate_nation.py`
- `synthesize_test_cases.py`
- `adjust_thalweg_lateral.py`
- `rem.py`

<br/><br/>

## v3.0.20.0 - 2021-08-11 - [PR #440](https://github.com/NOAA-OWP/cahaba/pull/440)

This merge adds two new scripts into `/tools/` for use in QAQC.

### Additions
- `inundate_nation.py` to produce inundation maps for the entire country for use in QAQC.
- `check_deep_flooding.py` to check for depths of inundation greater than a user-supplied threshold at specific areas defined by a user-supplied shapefile.

<br/><br/>

## v3.0.19.5 - 2021-07-19

Updating `README.md`.

<br/><br/>

## v3.0.19.4 - 2021-07-13 - [PR #431](https://github.com/NOAA-OWP/cahaba/pull/431)

Updating logging and fixing bug in vector preprocessing.

### Additions
- `fim_completion_check.py` adds message to docker log to log any HUCs that were requested but did not finish `run_by_unit.sh`.
- Adds `input_data_edits_changelog.txt` to the inputs folder to track any manual or version/location specific changes that were made to data used in FIM 3.

### Changes
- Provides unique exit codes to relevant domain checkpoints within `run_by_unit.sh`.
- Bug fixes in `reduce_nhd_stream_density.py`, `mprof plot` call.
- Improved error handling in `add_crosswalk.py`.

<br/><br/>

## v3.0.19.3 - 2021-07-09

Hot fix to `synthesize_test_cases`.

### Changes
- Fixed if/elif/else statement in `synthesize_test_cases.py` that resulted in only IFC data being evaluated.

<br/><br/>

## v3.0.19.2 - 2021-07-01 - [PR #429](https://github.com/NOAA-OWP/cahaba/pull/429)

Updates to evaluation scripts to allow for Alpha testing at Iowa Flood Center (IFC) sites. Also, `BAD_SITES` variable updates to omit sites not suitable for evaluation from metric calculations.

### Changes
- The `BAD_SITES` list in `tools_shared_variables.py` was updated and reasons for site omission are documented.
- Refactored `run_test_case.py`, `synthesize_test_cases.py`, `tools_shared_variables.py`, and `eval_plots.py` to allow for IFC comparisons.

<br/><br/>

## v3.0.19.1 - 2021-06-17 - [PR #417](https://github.com/NOAA-OWP/cahaba/pull/417)

Adding a thalweg profile tool to identify significant drops in thalweg elevation. Also setting lateral thalweg adjustment threshold in hydroconditioning.

### Additions
- `thalweg_drop_check.py` checks the elevation along the thalweg for each stream path downstream of MS headwaters within a HUC.

### Removals
- Removing `dissolveLinks` arg from `clip_vectors_to_wbd.py`.

### Changes
- Cleaned up code in `split_flows.py` to make it more readable.
- Refactored `reduce_nhd_stream_density.py` and `adjust_headwater_streams.py` to limit MS headwater points in `agg_nhd_headwaters_adj.gpkg`.
- Fixed a bug in `adjust_thalweg_lateral.py` lateral elevation replacement threshold; changed threshold to 3 meters.
- Updated `aggregate_vector_inputs.py` to log intermediate processes.

<br/><br/>

## v3.0.19.0 - 2021-06-10 - [PR #415](https://github.com/NOAA-OWP/cahaba/pull/415)

Feature to evaluate performance of alternative CatFIM techniques.

### Additions
- Added `eval_catfim_alt.py` to evaluate performance of alternative CatFIM techniques.

<br/><br/>

## v3.0.18.0 - 2021-06-09 - [PR #404](https://github.com/NOAA-OWP/cahaba/pull/404)

To help analyze the memory consumption of the Fim Run process, the python module `memory-profiler` has been added to give insights into where peak memory usage is with in the codebase.

In addition, the Dockerfile was previously broken due to the Taudem dependency removing the version that was previously being used by FIM. To fix this, and allow new docker images to be built, the Taudem version has been updated to the newest version on the Github repo and thus needs to be thoroughly tested to determine if this new version has affected the overall FIM outputs.

### Additions
- Added `memory-profiler` to `Pipfile` and `Pipfile.lock`.
- Added `mprof` (memory-profiler cli utility) call to the `time_and_tee_run_by_unit.sh` to create overall memory usage graph location in the `/logs/{HUC}_memory.png` of the outputs directory.
- Added `@profile` decorator to all functions within scripts used in the `run_by_unit.sh` script to allow for memory usage tracking, which is then recorded in the `/logs/{HUC}.log` file of the outputs directory.

### Changes
- Changed the Taudem version in `Dockerfile.dev` to `98137bb6541a0d0077a9c95becfed4e56d0aa0ac`.
- Changed all calls of python scripts in `run_by_unit.s` to be called with the `-m memory-profiler` argument to allow scripts to also track memory usage.

<br/><br/>

## v3.0.17.1 - 2021-06-04 - [PR #395](https://github.com/NOAA-OWP/cahaba/pull/395)

Bug fix to the `generate_nws_lid.py` script

### Changes
- Fixes incorrectly assigned attribute field "is_headwater" for some sites in the `nws_lid.gpkg` layer.
- Updated `agg_nhd_headwaters_adj.gpkg`, `agg_nhd_streams_adj.gpkg`, `nwm_flows.gpkg`, and `nwm_catchments.gpkg` input layers using latest NWS LIDs.

<br/><br/>

## v3.0.17.0 - 2021-06-04 - [PR #393](https://github.com/NOAA-OWP/cahaba/pull/393)
BARC updates to cap the bathy calculated xsec area in `bathy_rc_adjust.py` and allow user to choose input bankfull geometry.

### Changes

- Added new env variable to control which input file is used for the bankfull geometry input to bathy estimation workflow.
- Modified the bathymetry cross section area calculation to cap the additional area value so that it cannot exceed the bankfull cross section area value for each stream segment (bankfull value obtained from regression equation dataset).
- Modified the `rating_curve_comparison.py` plot output to always put the FIM rating curve on top of the USGS rating curve (avoids USGS points covering FIM).
- Created a new aggregate csv file (aggregates for all hucs) for all of the `usgs_elev_table.csv` files (one per huc).
- Evaluate the FIM Bathymetry Adjusted Rating Curve (BARC) tool performance using the estimated bankfull geometry dataset derived for the NWM route link dataset.

<br/><br/>

## v3.0.16.3 - 2021-05-21 - [PR #388](https://github.com/NOAA-OWP/cahaba/pull/388)

Enhancement and bug fixes to `synthesize_test_cases.py`.

### Changes
- Addresses a bug where AHPS sites without benchmark data were receiving a CSI of 0 in the master metrics CSV produced by `synthesize_test_cases.py`.
- Includes a feature enhancement to `synthesize_test_cases.py` that allows for the inclusion of user-specified testing versions in the master metrics CSV.
- Removes some of the print statements used by `synthesize_test_cases.py`.

<br/><br/>

## v3.0.16.2 - 2021-05-18 - [PR #384](https://github.com/NOAA-OWP/cahaba/pull/384)

Modifications and fixes to `run_test_case.py`, `eval_plots.py`, and AHPS preprocessing scripts.

### Changes
- Comment out return statement causing `run_test_case.py` to skip over sites/hucs when calculating contingency rasters.
- Move bad sites list and query statement used to filter out bad sites to the `tools_shared_variables.py`.
- Add print statements in `eval_plots.py` detailing the bad sites used and the query used to filter out bad sites.
- Update AHPS preprocessing scripts to produce a domain shapefile.
- Change output filenames produced in ahps preprocessing scripts.
- Update workarounds for some sites in ahps preprocessing scripts.

<br/><br/>

## v3.0.16.1 - 2021-05-11 - [PR #380](https://github.com/NOAA-OWP/cahaba/pull/380)

The current version of Eventlet used in the Connector module of the FIM API is outdated and vulnerable. This update bumps the version to the patched version.

### Changes
- Updated `api/node/connector/requirements.txt` to have the Eventlet version as 0.31.0

<br/><br/>

## v3.0.16.0 - 2021-05-07 - [PR #378](https://github.com/NOAA-OWP/cahaba/pull/378)

New "Release" feature added to the FIM API. This feature will allow for automated FIM, CatFIM, and relevant metrics to be generated when a new FIM Version is released. See [#373](https://github.com/NOAA-OWP/cahaba/issues/373) for more detailed steps that take place in this feature.

### Additions
- Added new window to the UI in `api/frontend/gui/templates/index.html`.
- Added new job type to `api/node/connector/connector.py` to allow these release jobs to run.
- Added additional logic in `api/node/updater/updater.py` to run the new eval and CatFIM scripts used in the release feature.

### Changes
- Updated `api/frontend/output_handler/output_handler.py` to allow for copying more broad ranges of file paths instead of only the `/data/outputs` directory.

<br/><br/>

## v3.0.15.10 - 2021-05-06 - [PR #375](https://github.com/NOAA-OWP/cahaba/pull/375)

Remove Great Lakes coastlines from WBD buffer.

### Changes
- `gl_water_polygons.gpkg` layer is used to mask out Great Lakes boundaries and remove NHDPlus HR coastline segments.

<br/><br/>

## v3.0.15.9 - 2021-05-03 - [PR #372](https://github.com/NOAA-OWP/cahaba/pull/372)

Generate `nws_lid.gpkg`.

### Additions
- Generate `nws_lid.gpkg` with attributes indicating if site is a headwater `nws_lid` as well as if it is co-located with another `nws_lid` which is referenced to the same `nwm_feature_id` segment.

<br/><br/>

## v3.0.15.8 - 2021-04-29 - [PR #371](https://github.com/NOAA-OWP/cahaba/pull/371)

Refactor NHDPlus HR preprocessing workflow. Resolves issue #238

### Changes
- Consolidate NHD streams, NWM catchments, and headwaters MS and FR layers with `mainstem` column.
- HUC8 intersections are included in the input headwaters layer.
- `clip_vectors_to_wbd.py` removes incoming stream segment from the selected layers.

<br/><br/>

## v3.0.15.7 - 2021-04-28 - [PR #367](https://github.com/NOAA-OWP/cahaba/pull/367)

Refactor synthesize_test_case.py to handle exceptions during multiprocessing. Resolves issue #351

### Changes
- refactored `inundation.py` and `run_test_case.py` to handle exceptions without using `sys.exit()`.

<br/><br/>

## v3.0.15.6 - 2021-04-23 - [PR #365](https://github.com/NOAA-OWP/cahaba/pull/365)

Implement CatFIM threshold flows to Sierra test and add AHPS benchmark preprocessing scripts.

### Additions
- Produce CatFIM flows file when running `rating_curve_get_usgs_gages.py`.
- Several scripts to preprocess AHPS benchmark data. Requires numerous file dependencies not available through Cahaba.

### Changes
- Modify `rating_curve_comparison.py` to ingest CatFIM threshold flows in calculations.
- Modify `eval_plots.py` to save all site specific bar plots in same parent directory instead of in subdirectories.
- Add variables to `env.template` for AHPS benchmark preprocessing.

<br/><br/>

## v3.0.15.5 - 2021-04-20 - [PR #363](https://github.com/NOAA-OWP/cahaba/pull/363)

Prevent eval_plots.py from erroring out when spatial argument enabled if certain datasets not analyzed.

### Changes
- Add check to make sure analyzed dataset is available prior to creating spatial dataset.

<br/><br/>

## v3.0.15.4 - 2021-04-20 - [PR #356](https://github.com/NOAA-OWP/cahaba/pull/356)

Closing all multiprocessing Pool objects in repo.

<br/><br/>

## v3.0.15.3 - 2021-04-19 - [PR #358](https://github.com/NOAA-OWP/cahaba/pull/358)

Preprocess NHDPlus HR rasters for consistent projections, nodata values, and convert from cm to meters.

### Additions
- `preprocess_rasters.py` reprojects raster, converts to meters, and updates nodata value to -9999.
- Cleaned up log messages from `bathy_rc_adjust.py` and `usgs_gage_crosswalk.py`.
- Outputs paths updated in `generate_categorical_fim_mapping.py` and `generate_categorical_fim.py`.
- `update_raster_profile` cleans up raster crs, blocksize, nodata values, and converts elevation grids from cm to meters.
- `reproject_dem.py` imports gdal to reproject elevation rasters because an error was occurring when using rasterio.

### Changes
- `burn_in_levees.py` replaces the `gdal_calc.py` command to resolve inconsistent outputs with burned in levee values.

<br/><br/>

## v3.0.15.2 - 2021-04-16 - [PR #359](https://github.com/NOAA-OWP/cahaba/pull/359)

Hotfix to preserve desired files when production flag used in `fim_run.sh`.

### Changes

- Fixed production whitelisted files.

<br/><br/>

## v3.0.15.1 - 2021-04-13 - [PR #355](https://github.com/NOAA-OWP/cahaba/pull/355)

Sierra test considered all USGS gage locations to be mainstems even though many actually occurred with tributaries. This resulted in unrealistic comparisons as incorrect gages were assigned to mainstems segments. This feature branch identifies gages that are on mainstems via attribute field.

### Changes

- Modifies `usgs_gage_crosswalk.py` to filter out gages from the `usgs_gages.gpkg` layer such that for a "MS" run, only consider gages that contain rating curve information (via `curve` attribute) and are also mainstems gages (via `mainstems` attribute).
- Modifies `usgs_gage_crosswalk.py` to filter out gages from the `usgs_gages.gpkg` layer such that for a "FR" run, only consider gages that contain rating curve information (via `curve` attribute) and are not mainstems gages (via `mainstems` attribute).
- Modifies how mainstems segments are determined by using the `nwm_flows_ms.gpkg` as a lookup to determine if the NWM segment specified by WRDS for a gage site is a mainstems gage.

### Additions

- Adds a `mainstem` attribute field to `usgs_gages.gpkg` that indicates whether a gage is located on a mainstems river.
- Adds `NWM_FLOWS_MS` variable to the `.env` and `.env.template` files.
- Adds the `extent` argument specified by user when running `fim_run.sh` to `usgs_gage_crosswalk.py`.

<br/><br/>

## v3.0.15.0 - 2021-04-08 - [PR #340](https://github.com/NOAA-OWP/cahaba/pull/340)

Implementing a prototype technique to estimate the missing bathymetric component in the HAND-derived synthetic rating curves. The new Bathymetric Adjusted Rating Curve (BARC) function is built within the `fim_run.sh` workflow and will ingest bankfull geometry estimates provided by the user to modify the cross section area used in the synthetic rating curve generation.

### Changes
 - `add_crosswalk.py` outputs the stream order variables to `src_full_crosswalked.csv` and calls the new `bathy_rc_adjust.py` if bathy env variable set to True and `extent=MS`.
 - `run_by_unit.sh` includes a new csv outputs for reviewing BARC calculations.
 - `params_template.env` & `params_calibrated.env` contain new BARC function input variables and on/off toggle variable.
 - `eval_plots.py` now includes additional AHPS eval sites in the list of "bad_sites" (flagged issues with MS flowlines).

### Additions
 - `bathy_rc_adjust.py`:
    - Imports the existing synthetic rating curve table and the bankfull geometry input data (topwidth and cross section area per COMID).
    - Performs new synthetic rating curve calculations with bathymetry estimation modifications.
    - Flags issues with the thalweg-notch artifact.

<br/><br/>

## v3.0.14.0 - 2021-04-05 - [PR #338](https://github.com/NOAA-OWP/cahaba/pull/338)

Create tool to retrieve rating curves from USGS sites and convert to elevation (NAVD88). Intended to be used as part of the Sierra Test.

### Changes
 - Modify `usgs_gage_crosswalk.py` to:
    1) Look for `location_id` instead of `site_no` attribute field in `usgs_gages.gpkg` file.
    2) Filter out gages that do not have rating curves included in the `usgs_rating_curves.csv`.
 - Modify `rating_curve_comparison.py` to perform a check on the age of the user specified `usgs_rating_curves.csv` and alert user to the age of the file and recommend updating if file is older the 30 days.

### Additions
 - Add `rating_curve_get_usgs_curves.py`. This script will generate the following files:
     1) `usgs_rating_curves.csv`: A csv file that contains rating curves (including converted to NAVD88 elevation) for USGS gages in a format that is compatible with  `rating_curve_comparisons.py`. As it is is currently configured, only gages within CONUS will have rating curve data.
     2) `log.csv`: A log file that records status for each gage and includes error messages.
     3) `usgs_gages.gpkg`: A geospatial layer (in FIM projection) of all active USGS gages that meet a predefined criteria. Additionally, the `curve` attribute indicates whether a rating curve is found in the `usgs_rating_curves.csv`. This spatial file is only generated if the `all` option is passed with the `-l` argument.

<br/><br/>

## v3.0.13.0 - 2021-04-01 - [PR #332](https://github.com/NOAA-OWP/cahaba/pull/332)

Created tool to compare synthetic rating curve with benchmark rating curve (Sierra Test).

### Changes
 - Update `aggregate_fim_outputs.py` call argument in `fim_run.sh` from 4 jobs to 6 jobs, to optimize API performance.
 - Reroutes median elevation data from `add_crosswalk.py` and `rem.py` to new file (depreciating `hand_ref_elev_table.csv`).
 - Adds new files to `viz_whitelist` in `output_cleanup.py`.

### Additions
 - `usgs_gage_crosswalk.py`: generates `usgs_elev_table.csv` in `run_by_unit.py` with elevation and additional attributes at USGS gages.
 - `rating_curve_comparison.py`: post-processing script to plot and calculate metrics between synthetic rating curves and USGS rating curve data.

<br/><br/>

## v3.0.12.1 - 2021-03-31 - [PR #336](https://github.com/NOAA-OWP/cahaba/pull/336)

Fix spatial option in `eval_plots.py` when creating plots and spatial outputs.

### Changes
 - Removes file dependencies from spatial option. Does require the WBD layer which should be specified in `.env` file.
 - Produces outputs in a format consistent with requirements needed for publishing.
 - Preserves leading zeros in huc information for all outputs from `eval_plots.py`.

### Additions
 - Creates `fim_performance_points.shp`: this layer consists of all evaluated ahps points (with metrics). Spatial data retrieved from WRDS on the fly.
 - Creates `fim_performance_polys.shp`: this layer consists of all evaluated huc8s (with metrics). Spatial data retrieved from WBD layer.

<br/><br/>

## v3.0.12.0 - 2021-03-26 - [PR #327](https://github.com/NOAA-OWP/cahaba/pull/237)

Add more detail/information to plotting capabilities.

### Changes
 - Merge `plot_functions.py` into `eval_plots.py` and move `eval_plots.py` into the tools directory.
 - Remove `plots` subdirectory.

### Additions
 - Optional argument to create barplots of CSI for each individual site.
 - Create a csv containing the data used to create the scatterplots.

<br/><br/>

## v3.0.11.0 - 2021-03-22 - [PR #319](https://github.com/NOAA-OWP/cahaba/pull/298)

Improvements to CatFIM service source data generation.

### Changes
 - Renamed `generate_categorical_fim.py` to `generate_categorical_fim_mapping.py`.
 - Updated the status outputs of the `nws_lid_sites layer` and saved it in the same directory as the `merged catfim_library layer`.
 - Additional stability fixes (such as improved compatability with WRDS updates).

### Additions
 - Added `generate_categorical_fim.py` to wrap `generate_categorical_fim_flows.py` and `generate_categorical_fim_mapping.py`.
 - Create new `nws_lid_sites` shapefile located in same directory as the `catfim_library` shapefile.

<br/><br/>

## v3.0.10.1 - 2021-03-24 - [PR #320](https://github.com/NOAA-OWP/cahaba/pull/320)

Patch to synthesize_test_cases.py.

### Changes
 - Bug fix to `synthesize_test_cases.py` to allow comparison between `testing` version and `official` versions.

<br/><br/>

## v3.0.10.0 - 2021-03-12 - [PR #298](https://github.com/NOAA-OWP/cahaba/pull/298)

Preprocessing of flow files for Categorical FIM.

### Additions
 - Generate Categorical FIM flow files for each category (action, minor, moderate, major).
 - Generate point shapefile of Categorical FIM sites.
 - Generate csv of attribute data in shapefile.
 - Aggregate all shapefiles and csv files into one file in parent directory.
 - Add flood of record category.

 ### Changes
 - Stability fixes to `generate_categorical_fim.py`.

<br/><br/>

## v3.0.9.0 - 2021-03-12 - [PR #297](https://github.com/NOAA-OWP/cahaba/pull/297)

Enhancements to FIM API.

### Changes
 - `fim_run.sh` can now be run with jobs in parallel.
 - Viz post-processing can now be selected in API interface.
 - Jobs table shows jobs that end with errors.
 - HUC preset lists can now be selected in interface.
 - Better `output_handler` file writing.
 - Overall better restart and retry handlers for networking problems.
 - Jobs can now be canceled in API interface.
 - Both FR and MS configs can be selected for a single job.

<br/><br/>

## v3.0.8.2 - 2021-03-11 - [PR #296](https://github.com/NOAA-OWP/cahaba/pull/296)

Enhancements to post-processing for Viz-related use-cases.

### Changes
 - Aggregate grids are projected to Web Mercator during `-v` runs in `fim_run.sh`.
 - HUC6 aggregation is parallelized.
 - Aggregate grid blocksize is changed from 256 to 1024 for faster postprocessing.

<br/><br/>

## v3.0.8.1 - 2021-03-10 - [PR #302](https://github.com/NOAA-OWP/cahaba/pull/302)

Patched import issue in `tools_shared_functions.py`.

### Changes
 - Changed `utils.` to `tools_` in `tools_shared_functions.py` after recent structural change to `tools` directory.

<br/><br/>

## v3.0.8.0 - 2021-03-09 - [PR #279](https://github.com/NOAA-OWP/cahaba/pull/279)

Refactored NWS Flood Categorical HAND FIM (CatFIM) pipeline to open source.

### Changes
 - Added `VIZ_PROJECTION` to `shared_variables.py`.
 - Added missing library referenced in `inundation.py`.
 - Cleaned up and converted evaluation scripts in `generate_categorical_fim.py` to open source.
 - Removed `util` folders under `tools` directory.

<br/><br/>

## v3.0.7.1 - 2021-03-02 - [PR #290](https://github.com/NOAA-OWP/cahaba/pull/290)

Renamed benchmark layers in `test_cases` and updated variable names in evaluation scripts.

### Changes
 - Updated `run_test_case.py` with new benchmark layer names.
 - Updated `run_test_case_calibration.py` with new benchmark layer names.

<br/><br/>

## v3.0.7.0 - 2021-03-01 - [PR #288](https://github.com/NOAA-OWP/cahaba/pull/288)

Restructured the repository. This has no impact on hydrological work done in the codebase and is simply moving files and renaming directories.

### Changes
 - Moved the contents of the `lib` folder to a new folder called `src`.
 - Moved the contents of the `tests` folder to the `tools` folder.
 - Changed any instance of `lib` or `libDir` to `src` or `srcDir`.

<br/><br/>

## v3.0.6.0 - 2021-02-25 - [PR #276](https://github.com/NOAA-OWP/cahaba/pull/276)

Enhancement that creates metric plots and summary statistics using metrics compiled by `synthesize_test_cases.py`.

### Additions
 - Added `eval_plots.py`, which produces:
    - Boxplots of CSI, FAR, and POD/TPR
    - Barplot of aggregated CSI scores
    - Scatterplot of CSI comparing two FIM versions
    - CSV of aggregated statistics (CSI, FAR, POD/TPR)
    - CSV of analyzed data and analyzed sites

<br/><br/>

## v3.0.5.3 - 2021-02-23 - [PR #275](https://github.com/NOAA-OWP/cahaba/pull/275)

Bug fixes to new evaluation code.

### Changes

 - Fixed a bug in `synthesize_test_cases.py` where the extent (MS/FR) was not being written to merged metrics file properly.
 - Fixed a bug in `synthesize_test_cases.py` where only BLE test cases were being written to merged metrics file.
 - Removed unused imports from `inundation.py`.
 - Updated README.md

<br/><br/>

## v3.0.5.2 - 2021-02-23 - [PR #272](https://github.com/NOAA-OWP/cahaba/pull/272)

Adds HAND synthetic rating curve (SRC) datum elevation values to `hydroTable.csv` output.

### Changes

 - Updated `add_crosswalk.py` to included "Median_Thal_Elev_m" variable outputs in `hydroTable.csv`.
 - Renamed hydroid attribute in `rem.py` to "Median" in case we want to include other statistics in the future (e.g. min, max, range etc.).

<br/><br/>
## v3.0.5.1 - 2021-02-22

Fixed `TEST_CASES_DIR` path in `tests/utils/shared_variables.py`.

### Changes

 - Removed `"_new"` from `TEST_CASES_DIR` variable.

<br/><br/>

## v3.0.5.0 - 2021-02-22 - [PR #267](https://github.com/NOAA-OWP/cahaba/pull/267)

Enhancements to allow for evaluation at AHPS sites, the generation of a query-optimized metrics CSV, and the generation of categorical FIM. This merge requires that the `/test_cases` directory be updated for all machines performing evaluation.

### Additions

 - `generate_categorical_fim.py` was added to allow production of NWS Flood Categorical HAND FIM (CatFIM) source data. More changes on this script are to follow in subsequent branches.

### Removals

 - `ble_autoeval.sh` and `all_ble_stats_comparison.py` were deleted because `synthesize_test_cases.py` now handles the merging of metrics.
 - The code block in `run_test_case.py` that was responsible for printing the colored metrics to screen has been commented out because of the new scale of evaluations (formerly in `run_test_case.py`, now in `shared_functions.py`)
 - Remove unused imports from inundation wrappers in `/tools`.

### Changes

 - Updated `synthesize_test_cases.py` to allow for AHPS site evaluations.
 - Reorganized `run_test_case.py` by moving more functions into `shared_functions.py`.
 - Created more shared variables in `shared_variables.py` and updated import statements in relevant scripts.

<br/><br/>

## v3.0.4.4 - 2021-02-19 - [PR #266](https://github.com/NOAA-OWP/cahaba/pull/266)

Rating curves for short stream segments are replaced with rating curves from upstream/downstream segments.

### Changes

 - Short stream segments are identified and are reassigned the channel geometry from upstream/downstream segment.
 - `fossid` renamed to `fimid` and the attribute's starting value is now 1000 to avoid HydroIDs with leading zeroes.
 - Addresses issue where HydroIDs were not included in final hydrotable.
 - Added `import sys` to `inundation.py` (missing from previous feature branch).
 - Variable names and general workflow are cleaned up.

<br/><br/>

## v3.0.4.3 - 2021-02-12 - [PR #254](https://github.com/NOAA-OWP/cahaba/pull/254)

Modified `rem.py` with a new function to output HAND reference elev.

### Changes

 - Function `make_catchment_hydroid_dict` creates a df of pixel catchment ids and overlapping hydroids.
 - Merge hydroid df and thalweg minimum elevation df.
 - Produces new output containing all catchment ids and min thalweg elevation value named `hand_ref_elev_table.csv`.
 - Overwrites the `demDerived_reaches_split.gpk` layer by adding additional attribute `Min_Thal_Elev_meters` to view the elevation value for each hydroid.

<br/><br/>

## v3.0.4.2 - 2021-02-12 - [PR #255](https://github.com/NOAA-OWP/cahaba/pull/255)

Addresses issue when running on HUC6 scale.

### Changes

 - `src.json` should be fixed and slightly smaller by removing whitespace.
 - Rasters are about the same size as running fim as huc6 (compressed and tiled; aggregated are slightly larger).
 - Naming convention and feature id attribute are only added to the aggregated hucs.
 - HydroIDs are different for huc6 vs aggregated huc8s mostly due to forced split at huc boundaries (so long we use consistent workflow it shouldn't matter).
 - Fixed known issue where sometimes an incoming stream is not included in the final selection will affect aggregate outputs.

<br/><br/>

## v3.0.4.1 - 2021-02-12 - [PR #261](https://github.com/NOAA-OWP/cahaba/pull/261)

Updated MS Crosswalk method to address gaps in FIM.

### Changes

 - Fixed typo in stream midpoint calculation in `split_flows.py` and `add_crosswalk.py`.
 - `add_crosswalk.py` now restricts the MS crosswalk to NWM MS catchments.
 - `add_crosswalk.py` now performs a secondary MS crosswalk selection by nearest NWM MS catchment.

<br/><br/>

## v3.0.4.0 - 2021-02-10 - [PR #256](https://github.com/NOAA-OWP/cahaba/pull/256)

New python script "wrappers" for using `inundation.py`.

### Additions

 - Created `inundation_wrapper_nwm_flows.py` to produce inundation outputs using NWM recurrence flows: 1.5 year, 5 year, 10 year.
 - Created `inundation_wrapper_custom_flow.py` to produce inundation outputs with user-created flow file.
 - Created new `tools` parent directory to store `inundation_wrapper_nwm_flows.py` and  `inundation_wrapper_custom_flow.py`.

<br/><br/>

## v3.0.3.1 - 2021-02-04 - [PR #253](https://github.com/NOAA-OWP/cahaba/pull/253)

Bug fixes to correct mismatched variable name and file path.

### Changes

 - Corrected variable name in `fim_run.sh`.
 - `acquire_and_preprocess_inputs.py` now creates `huc_lists` folder and updates file path.

<br/><br/>

## v3.0.3.0 - 2021-02-04 - [PR #227](https://github.com/NOAA-OWP/cahaba/pull/227)

Post-process to aggregate FIM outputs to HUC6 scale.

### Additions

 - Viz outputs aggregated to HUC6 scale; saves outputs to `aggregate_fim_outputs` folder.

### Changes

 - `split_flows.py` now splits streams at HUC8 boundaries to ensure consistent catchment boundaries along edges.
 - `aggregate_fim_outputs.sh` has been depreciated but remains in the repo for potential FIM 4 development.
 - Replaced geopandas driver arg with getDriver throughout repo.
 - Organized parameters in environment files by group.
 - Cleaned up variable names in `split_flows.py` and `build_stream_traversal.py`.
 - `build_stream_traversal.py` is now assigning HydroID by midpoint instead centroid.
 - Cleanup of `clip_vectors_to_wbd.py`.

<br/><br/>

## v3.0.2.0 - 2021-01-25 - [PR #218](https://github.com/NOAA-OWP/cahaba/pull/218)

Addition of an API service to schedule, run and manage `fim_run` jobs through a user-friendly web interface.

### Additions

 - `api` folder that contains all the codebase for the new service.

<br/><br/>

## v3.0.1.0 - 2021-01-21 - [PR #206](https://github.com/NOAA-OWP/cahaba/pull/206)

Preprocess MS and FR stream networks

### Changes

 - Headwater stream segments geometries are adjusted to align with with NWM streams.
 - Incoming streams are selected using intersection points between NWM streams and HUC4 boundaries.
 - `clip_vectors_to_wbd.py` handles local headwaters.
 - Removes NHDPlus features categorized as coastline and underground conduit.  
 - Added streams layer to production whitelist.
 - Fixed progress bar in `lib/acquire_and_preprocess_inputs.py`.
 - Added `getDriver` to shared `functions.py`.
 - Cleaned up variable names and types.

<br/><br/>

## v3.0.0.4 - 2021-01-20 - [PR #230](https://github.com/NOAA-OWP/cahaba/pull/230)

Changed the directory where the `included_huc*.lst` files are being read from.

### Changes

 - Changed the directory where the `included_huc*.lst` files are being read from.

<br/><br/>

## v3.0.0.3 - 2021-01-14 - [PR #210](https://github.com/NOAA-OWP/cahaba/pull/210)

Hotfix for handling nodata value in rasterized levee lines.

### Changes

 - Resolves bug for HUCs where `$ndv > 0` (Great Lakes region).
 - Initialize the `nld_rasterized_elev.tif` using a value of `-9999` instead of `$ndv`.

 <br/><br/>

## v3.0.0.2 - 2021-01-06 - [PR #200](https://github.com/NOAA-OWP/cahaba/pull/200)

Patch to address AHPSs mapping errors.

### Changes

 - Checks `dtype` of `hydroTable.csv` columns to resolve errors caused in `inundation.py` when joining to flow forecast.
 - Exits `inundation.py` when all hydrotable HydroIDs are lake features.
 - Updates path to latest AHPs site layer.
 - Updated [readme](https://github.com/NOAA-OWP/cahaba/commit/9bffb885f32dfcd95978c7ccd2639f9df56ff829)

<br/><br/>

## v3.0.0.1 - 2020-12-31 - [PR #184](https://github.com/NOAA-OWP/cahaba/pull/184)

Modifications to build and run Docker image more reliably. Cleanup on some pre-processing scripts.

### Changes

 - Changed to noninteractive install of GRASS.
 - Changed some paths from relative to absolute and cleaned up some python shebang lines.

### Notes
 - `aggregate_vector_inputs.py` doesn't work yet. Need to externally download required data to run fim_run.sh

 <br/><br/>

## v3.0.0.0 - 2020-12-22 - [PR #181](https://github.com/NOAA-OWP/cahaba/pull/181)

The software released here builds on the flood inundation mapping capabilities demonstrated as part of the National Flood Interoperability Experiment, the Office of Water Prediction's Innovators Program and the National Water Center Summer Institute. The flood inundation mapping software implements the Height Above Nearest Drainage (HAND) algorithm and incorporates community feedback and lessons learned over several years. The software has been designed to meet the requirements set by stakeholders interested in flood prediction and has been developed in partnership with several entities across the water enterprise.<|MERGE_RESOLUTION|>--- conflicted
+++ resolved
@@ -1,14 +1,15 @@
 All notable changes to this project will be documented in this file.
 We follow the [Semantic Versioning 2.0.0](http://semver.org/) format.
 
-<<<<<<< HEAD
-## v4.3.x.x - 2023-03-20 - [PR#851](https://github.com/NOAA-OWP/inundation-mapping/pull/851)
+## v4.3.3.2 - 2023-03-20 - [PR#851](https://github.com/NOAA-OWP/inundation-mapping/pull/851)
 
 Bug fix to change `.split()` to `os.path.splitext()`
 
 ### Changes
 - `src/stream_branches.py`: Change 3 occurrences of `.split()` to `os.path.splitext()`
-=======
+
+<br/><br/>
+
 ## v4.3.3.1 - 2023-03-20 - [PR#855](https://github.com/NOAA-OWP/inundation-mapping/pull/855)
 
 Bug fix for KeyError in `src/associate_levelpaths_with_levees.py`
@@ -16,7 +17,6 @@
 ### Changes
 
 - `src/associate_levelpaths_with_levees.py`: Adds check if input files exist and handles empty GeoDataFrame(s) after intersecting levee buffers with leveed areas.
->>>>>>> e81e1288
 
 <br/><br/>
 
