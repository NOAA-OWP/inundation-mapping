All notable changes to this project will be documented in this file.
We follow the [Semantic Versioning 2.0.0](http://semver.org/) format.


<<<<<<< HEAD
## v4.4.x.x - 2024-04-23 - [PR#1128](https://github.com/NOAA-OWP/inundation-mapping/pull/1128)

Fixes a KeyError in `src/mitigate_branch_outlet_backpool.py`.

### Changes

`src/mitigate_branch_outlet_backpool.py`: Addresses case where `catchments_df['outlier']` are all False.
=======
## v4.4.15.2 - 2024-05-06 - [PR#1133](https://github.com/NOAA-OWP/inundation-mapping/pull/1133)

Bug fix for error when reading the subfolders of a directory using `listdir()` where files exist that start with an 8-digit number that are later interpreted as directories.

### Changes

The following files were modified to use `listdir()` to read only directories instead of both directories and files:
- `src/`
    - `bathy_src_adjust_topwidth.py`, `identify_src_bankfull.py`, `subdiv_chan_obank_src.py`, `utils/shared_functions.py`
- `tools/vary_mannings_n_composite.py`


<br/><br/>


## v4.4.15.1 - 2024-05-06 - [PR#1081](https://github.com/NOAA-OWP/inundation-mapping/pull/1038)

This hotfix address a bug within the SRC adjustment routine to filter out USGS gauge locations that were conflated to lakeid reaches. These fatal errors were preventing `fim_post_processing.sh` from completing. There are also new try except blocks to handle potential errors when opening/writing SRC adjustment attributes to the catchment gpkg (unknown issues with collisions or corrupt gpkg files). Closes #1137 

### Changes

- `src/src_adjust_usgs_rating_trace.py`: Added filter for processing valid hydroids that meet criteria (i.e non-lakes) and more robust logging.
- `src/src_roughness_optimization.py`: Added data checks and logging to ensure input calibration data files contains necessary attributes. Also included a new try/except block to trap and log issues with file collisions or corrupt catchment gpkg read/write.
>>>>>>> 58b3e36a

<br/><br/>

## v4.4.15.0 - 2024-04-17 - [PR#1081](https://github.com/NOAA-OWP/inundation-mapping/pull/1081)

This enhancement includes changes to the SRC calibration routine that uses the USGS published rating curve database. The modifications attempt to mimic the technique used in the stage-based CatFIM where the USGS WSE/flow is propagated upstream and downstream of the gauge location. This closes #892 

### Additions
`src/src_adjust_usgs_rating_trace.py`: updated SRC calibration routine to include the a new upstream/downstream tracing routine. The WSE(HAND stage) and flow targets obtained from the USGS rating curve are now applied to all hydroids within 8km (~5 miles) of the gauge location.  

### Changes
`fim_post_processing.sh`: using the new `src_adjust_usgs_rating_trace.py` in place of the `src_adjust_usgs_rating.py`
`src/src_roughness_optimization.py`: minor changes to facilitate new calibration input (reset index)
`src/utils/shared_variables.py`: added `USGS_CALB_TRACE_DIST` as the trace distance variable

### Removals
`src/src_adjust_usgs_rating.py`: deprecated (replaced with the new `src_adjust_usgs_rating_trace.py`)

<br/><br/>


## v4.4.14.1 - 2024-04-17 - [PR#1103](https://github.com/NOAA-OWP/inundation-mapping/pull/1103)

Adds checks for intermediate files produced by Whitebox in the AGREE process (`src/agreedem.py`). Without these checks, if Whitebox fails to produce an output, no error is generated until much later in the `src/delineate_hydros_and_produce_HAND.sh` processing chain which makes troubleshooting difficult.

### Changes

- `src/agreedem.py`: Added checks to verify existence of intermediate files before continuing

<br/><br/>


## v4.4.14.0 - 2024-04-17 - [PR#1106](https://github.com/NOAA-OWP/inundation-mapping/pull/10106)

Updates the FIM pipeline so it can process HUCs in southern Alaska. Running FIM in southern Alaska requires that a different CRS and a few different files be used. Additionally, some of the Alaska HUCs displayed an issue where the input stream density was too high, so this update introduces some logic to adjust the threshold of stream orders to exclude based on whether an Alaska HUC is listed as high or medium-high stream density. This update intriduces new Alaska-specific inputs, which are listed in the PR. 

### Changes
- `data/wbd/generate_pre_clip_fim_huc8.py`: Adjusted comment.
- `src/bash_variables.env`: Changed pre-clip HUC 8 directory to be a folder with both Alaska and CONUS HUCs.
- `src/check_huc_inputs.py`: Changed the `included_huc_list` variable to refer to a HUC list that includes Alaska.
- `src/derive_level_paths.py`: Add in logic to exclude different stream orders based on whether the HUC falls into the high or medium-high density HUC lists.
- `src/run_by_branch.sh`: Add in logic to check whether the HUC is in Alaska or not and to use the correct CRS accordingly.
- `src/run_unit_wb.sh`: Add in logic to check whether the HUC is in Alaska or not and to use the correct CRS and DEM domain filename accordingly.
- `src/utils/shared_variables.py`: Add the Alaska CRS, a list of high stream density HUCs, and a list of medium-high stream density HUCs.

<br/><br/>


## v4.4.13.3 - 2024-04-15 - [PR#1114](https://github.com/NOAA-OWP/inundation-mapping/pull/1114)

Two recent dependabot PR's came in, one for upgrading the `pillow` package and the other for upgrading idna. Both have been adjusted in this PR. 
In this PR, we also moved `openpyxl` package, which was part of an independent dockerfile, Pipfile and Pipefile.lock in the "dev" directory. This is now merged into the parent standard docker image.

Covers [PR 1111](https://github.com/NOAA-OWP/inundation-mapping/pull/1111) and 
Covers [PR 1119](https://github.com/NOAA-OWP/inundation-mapping/pull/1119)

A small update to the README.md was also updated for an unrelated topic (about AWS S3 credentials).

### Changes
- `Pipfile / Pipefile.lock`: As described above.
- `data/ble/ble_benchmark/README.md`: Updated notes to remove talking the specific ble docker image.

### Removals
- `data/ble/ble_benchmark`
   - `Dockerfile`: removed in favor the parent root Docker files.
   - `Pipfile`: removed in favor the parent root Docker files.
   - `Pipfile.lock` : removed in favor the parent root Docker files.

<br/><br/>


## v4.4.13.2 - 2024-04-04 - [PR#1110](https://github.com/NOAA-OWP/inundation-mapping/pull/1110)

This PR reflects upgrades for openJDK from 17.0.8 to something higher, minimum of 17.0.9. After some research, we can not upgrade all the way to the latest openJDK but can jump up to 19.0.  This limitation is related to version of our base docker image.  openJDK was identified as requiring an upgrade by a system wide security scan.

The "black" packages is also be upgraded from 23.7.0 to 24.3.

**NOTE: the update of "black" has change the rules slightly for formatting. This is why you see a bunch of files being changed but only for the formatting changes.**

### Files Change
- `Dockerfile`, `Pipfile`, `Pipefile.lock`
- `pre-commit-config.yaml` is also has Black upgraded for CI/CD tests for linting during GIT check ins.
- `many files`:
     - 19 files have had minor formatting changes related to the upgrade in the "black" package.

<br/><br/>

## v4.4.13.1 - 2024-03-11 - [PR#1086](https://github.com/NOAA-OWP/inundation-mapping/pull/1086)

Fixes bug where levee-protected areas were not being masked from branch 0 DEMs.

### Changes

`src/mask_dem.py`: Corrects indentation preventing masked branch 0 from overwriting existing DEM.

<br/><br/>

## v4.4.13.0 - 2024-03-11 - [PR#1006](https://github.com/NOAA-OWP/inundation-mapping/pull/1006)

Adds a new module that mitigates the branch outlet backpool error. In some HUCs, an overly-large catchment appears at the outlet of the branch (as in issue #985) which causes an artificially large amount of water to get routed to the smaller stream instead of the main stem. This issue is mitigated by trimming the levelpath just above the outlet and removing the offending pixel catchment from the pixel catchments and catchment reaches files. 

The branch outlet backpool issue is identified based on two criteria: 
  1. There is a pixel catchment that is abnormally large (more than two standard deviations above the mean.)
  2. The abnormally-large pixel catchment occurs at the outlet of the levelpath.

If both criteria are met for a branch, then the issue is mitigated by trimming the flowline to the third-to-last point.

### Additions

- `src/mitigate_branch_outlet_backpool.py`: Detects and mitigates the branch outlet backpool error. If both branch outlet backpool criteria are met, the snapped point is set to be the penultimate vertex and then the flowline is trimmed to that point (instead of the last point). Trims the `gw_catchments_pixels_<id>.tif` and `gw_catchments_reaches_<id>.tif` rasters by using `gdal_polygonize.py` to polygonize the `gw_pixel_catchments_<id>.tif` file, creating a mask that excludes the problematic pixel catchment, and then using that mask to trim the pixel catchment and catchment reaches rasters.

### Changes

- `src/delineate_hydros_and_produce_HAND.sh`: Adds the `mitigate_branch_outlet_backpool.py` module to run after the  `Gage Watershed for Pixels` step. 
- `src/split_flows.py`: Improves documentation and readability.

<br/><br/>


## v4.4.12.0 - 2024-03-11 - [PR#1078](https://github.com/NOAA-OWP/inundation-mapping/pull/1078)

Resolves issue #1033 by adding Alaska-specific data to the FIM input folders and updating the pre-clip vector process to use the proper data and CRS when an Alaska HUC is detected. The `-wbd` flag was removed from the optional arguments of `generate_pre_clip_fim_huc8`. The WBD file path will now only be sourced from the `bash_variables.env` file. The `bash_variables.env` file has been updated to include the new Alaska-specific FIM input files.

### Changes

- `/data/wbd/`
    - `clip_vectors_to_wbd.py`: Replaced all CRS inputs with the `huc_CRS` variable, which is input based on whether the HUC is Alaska or CONUS. Previously, the default FIM projection was automatically assigned as the CRS (which had been retrieved from `utils.shared_variables`).

    - `generate_pre_clip_fim_huc8.py`:
        - Added Alaska projection and links to the new Alaska data file paths that were added to `bash_variables.env`.
        - Removed the `wbd` argument from the `pre_clip_hucs_from_wbd` function and made it so that the code gets the WBD path from `bash_variables.env`.
        - Added logic to check whether the HUC is in Alaska and, if so, use the Alaska-specific HUC and input file paths.
        - Cleaned up the spelling and formatting of some comments
- `/src/`
    - `bash_variables.env`: Added the Alaska-specific projection (EPSG:3338) and file paths for Alaska-specific data (see data changelog for list of new input data)

<br/><br/>


## v4.4.11.1 - 2024-03-08 - [PR#1080](https://github.com/NOAA-OWP/inundation-mapping/pull/1080)

Fixes bug in bathymetric adjustment where `mask` is used with `geopandas.read_file`. The solution is to force `read_file` to use `fiona` instead of `pyogrio`.

### Changes

`src/bathymetric_adjustment.py`: Use `engine=fiona` instead of default `pyogrio` to use `mask=` with `geopandas.read_file`

<br/><br/>

## v4.4.11.0 - 2024-02-16 - [PR#1077](https://github.com/NOAA-OWP/inundation-mapping/pull/1077)

Replace `fiona` with `pyogrio` to improve I/O speed. `geopandas` will use `pyogrio` by default starting with version 1.0. `pyarrow` was also added as an environment variable to further speedup I/O. As a result of the changes in this PR, `fim_pipeline.sh` runs approximately 10% faster.

### Changes

- `Pipfile`: Upgraded `geopandas` from v0.12.2 to v0.14.3, added `pyogrio`, and fixed version of `pyflwdir`.
- `src/bash_variables.env`: Added environment variable for `pyogrio` to use `pyarrow`
- To all of the following files: Added `pyogrio` and `pyarrow`
    - `data/`
        - `bathymetry/preprocess_bathymetry.py`, `ble/ble_benchmark/create_flow_forecast_file.py`, `esri.py`, `nld/levee_download.py`, `usgs/acquire_and_preprocess_3dep_dems.py`, `wbd/clip_vectors_to_wbd.py`, `wbd/preprocess_wbd.py`, `write_parquet_from_calib_pts.py`
    - `src/`
        - `add_crosswalk.py`, `associate_levelpaths_with_levees.py`, `bathy_rc_adjust.py`, `bathymetric_adjustment.py`, `buffer_stream_branches.py`, `build_stream_traversal.py`, `crosswalk_nwm_demDerived.py`, `derive_headwaters.py`, `derive_level_paths.py`, `edit_points.py`, `filter_catchments_and_add_attributes.py`, `finalize_srcs.py`, `make_stages_and_catchlist.py`, `mask_dem.py`, `reachID_grid_to_vector_points.py`, `split_flows.py`, `src_adjust_spatial_obs.py`, `stream_branches.py`, `subset_catch_list_by_branch_id.py`, `usgs_gage_crosswalk.py`, `usgs_gage_unit_setup.py`, `utils/shared_functions.py`
    - `tools/`
        - `adjust_rc_with_feedback.py`, `check_deep_flooding.py`, `create_flow_forecast_file.py`, `eval_plots.py`, `evaluate_continuity.py`, `evaluate_crosswalk.py`, `fimr_to_benchmark.py`, `find_max_catchment_breadth.py`, `generate_categorical_fim.py`, `generate_categorical_fim_flows.py`, `generate_categorical_fim_mapping.py`, `generate_nws_lid.py`, `hash_compare.py`, `inundate_events.py`, `inundation.py`, `make_boxes_from_bounds.py`, `mosaic_inundation.py`, `overlapping_inundation.py`, `rating_curve_comparison.py`, `rating_curve_get_usgs_curves.py`, `test_case_by_hydro_id.py`, `tools_shared_functions.py`
        
<br/><br/>

## v4.4.10.1 - 2024-02-16 - [PR#1075](https://github.com/NOAA-OWP/inundation-mapping/pull/1075)

We recently added code to fim_pre_processing.sh that checks the CPU count. Earlier this test was being done in post-processing and was killing a pipeline that had already been running for a while.

Fix:
- Removed the CPU test from pre-processing. This puts us back to it possibly failing in post-processing but we have to leave it for now. 
- Exit status codes (non 0) are now returned in pre-processing and post-processing when an error has occurred.

Tested that the a non zero return exit from pre-processing shuts down the AWS step functions.

### Changes
- `fim_pre_processing.sh`: added non zero exit codes when in error, plus removed CPU test
- `fim_post_processing.sh`:  added non zero exit codes when in error

<br/><br/>


## v4.4.10.0 - 2024-02-02 - [PR#1054](https://github.com/NOAA-OWP/inundation-mapping/pull/1054)

Recent testing exposed a bug with the `acquire_and_preprocess_3dep_dems.py` script. It lost the ability to be re-run and look for files that were unsuccessful earlier attempts and try them again. It may have been lost due to confusion of the word "retry". Now "retry" means restart the entire run. A new flag called "repair"  has been added meaning fix what failed earlier.  This is a key feature it is common for communication failures when calling USGS to download DEMs.  And with some runs taking many hours, this feature becomes important.

Also used the opportunity to fix a couple of other minor issues:
1) Reduce log output
2) Add a test for ensuring the user does not submit job numbers (num of cpu requests) to exceed the system max cpus. This test exists in a number of places in the code but way later in the processing stack after alot of processing has been done. Now it is done at the start of the fim pipeline stack.
3) remove arguments for "isaws" which is no longer in use and has not been for a while.
4) quick upgrade to the tracker log that keeps track of duration of each unit being processed.

### Changes


- `data\usgs\`
    - `acquire_and_preprocess_3dep_dems.py`: Re-add a feature which allowed for restarting and redo missing outputs or partial outputs. System now named as a "repair" system.
- `fim_pipeline.sh`:  remove the parallel `--eta` flag to reduce logging. It was not needed, also removed "isaws" flag.
- `fim_pre_processing.sh`: Added validation tests for maximum CPU requests (job numbers)
- `fim_post_processing.sh`: Added a permissions updated as output folders were being locked due to permissions.
- `fim_process_unit_wb.sh`: Fixed a bug with output folders being locked due to permissions, but it was not recursive.
- `src`
    - `bash_functions.sh`: Added function so the unit timing logs would also have a time in percentage so it can easily be used to calculate averages.
    - `delineate_hydros_and_produce_HAND.sh`: Removed some unnecessary logging. Changed a few gdal calls to be less verbose.
    - `derive_level_paths.py`: Changed verbose to false to reduce  unnecessary logging.
    - `run_by_branch.sh`: Removed some unnecessary logging. Added a duration system so we know how long the branch took to process.
    - `run_unit_by_wb.sh`: Removed some unnecessary logging. Changed a few gdal calls to be less verbose.
    - `split_flows.py`: Removed progress bar which was unnecessary and was adding to logging.
  
<br/><br/>

## v4.4.9.2 - 2024-02-02 - [PR#1066](https://github.com/NOAA-OWP/inundation-mapping/pull/1066)

Adds an index to the aggregated `crosswalk_table.csv`. The index is a consecutive integer that starts at 1. Columns have been reordered, renamed, and sorted.

### Changes

`tools/combine_crosswalk_tables.py`: Adds index and sorts and renames columns

<br/><br/>

## v4.4.9.1 - 2024-02-02 - [PR#1073](https://github.com/NOAA-OWP/inundation-mapping/pull/1073)

Dependabot requested two fixes. One for an upgrade to pillow [#1068](https://github.com/NOAA-OWP/inundation-mapping/pull/1068) and the other for juypterlab #[1067 ](https://github.com/NOAA-OWP/inundation-mapping/pull/1067)

### Changes

- `src`
    - `Pipfile` and `Pipfile.lock`: Updated some packages.
    
<br/><br/>

## v4.4.9.0 - 2024-01-12 - [PR#1058](https://github.com/NOAA-OWP/inundation-mapping/pull/1058)

Upgrades base Docker image to GDAL v3.8.0. In order to upgrade past GDAL v.3.4.3 (see #1029), TauDEM's `aread8` was replaced with a module from the `pyflwdir` Python package.

### Additions

- `src/accumulate_headwaters.py`: Uses `pyflwdir` to accumulate headwaters and threshold and create stream pixels.

### Changes

- `Dockerfile`: Upgrade GDAL from v.3.4.3 to v.3.8.0; remove JDK 17 and TauDEM `aread8` and `threshold`.
- `Pipfile` and `Pipfile.lock`: Add `pyflwdir`, `pycryptodomex` and upgrade Python version.
- `src/delineate_hydros_and_produce_HAND.sh`: Add `src/accumulate_headwaters.py` and remove TauDEM `aread8` and `threshold`

<br/><br/>

## v4.4.8.4 - 2024-01-12 - [PR#1061](https://github.com/NOAA-OWP/inundation-mapping/pull/1061)

Adds a post-processing tool to compare crosswalked (conflated) `feature_id`s between NWM stream network to DEM-derived reaches. The tool is run if the `-x` flag is added to `fim_pipeline.sh`. Results are computed for branch 0 and saved in a summary file in the HUC output folder.

### Additions

- `tools/evaluate_crosswalk.py`: evaluates crosswalk accuracy using two methods:
    - intersections: the number of intersections between streamlines
    - network (or tree): compares the feature_ids of the immediate upstream segments

### Changes

- `Dockerfile`: added `toolsDir` environment variable
- `fim_pipeline.sh`: added `-x` flag to run crosswalk evaluation tool
- `fim_post_processing.sh`: changed hardcoded `/foss_fim/tools` to `toolsDir` environment variable
- `fim_pre_processing.sh`: added `evaluateCrosswalk` environment variable
- `src/`
    - `add_crosswalk.py`: fix bug
    - `delineate_hydros_and_produce_HAND.sh`: added a call to `verify_crosswalk.py` if evaluateCrosswalk is True.

<br/><br/>

## v4.4.8.3 - 2024-01-05 - [PR#1059](https://github.com/NOAA-OWP/inundation-mapping/pull/1059)

Fixes erroneous branch inundation in levee-protected areas.

Levees disrupt the natural hydrology and can create large catchments that contain low-lying areas in levee-protected areas that are subject to being inundated in the REM (HAND) grid. However, these low-lying areas are hydrologically disconnected from the stream associated with the catchment and can be erroneously inundated. Branch inundation in levee-protected areas is now confined to the catchment for the levelpath.

### Changes

- `src/`
    - `delineate_hydros_and_produce_HAND.sh`: Adds input argument for catchments.
    - `mask_dem.py`: Adds DEM masking for areas of levee-protected areas that are not in the levelpath catchment.

<br/><br/>


## v4.4.8.2 - 2023-12-12 - [PR#1052](https://github.com/NOAA-OWP/inundation-mapping/pull/1052)

The alpha test for v4.4.8.1 came back with a large degradation in skill and we noticed that the global manning's roughness file was changed in v4.4.7.1 - likely in error.

### Changes

- `src`/`bash_variables.env`: changed the global roughness file to `${inputsDir}/rating_curve/variable_roughness/mannings_global_06_12.csv`

<br/><br/>

## v4.4.8.1 - 2023-12-08 - [PR#1047](https://github.com/NOAA-OWP/inundation-mapping/pull/1047)

Upgrades JDK to v.17.0.9 in Docker image to address security vulnerabilities.

### Changes

- `Dockerfile`: Upgrades JDK to v.17.

<br/><br/>

## v4.4.8.0 - 2023-12-08 - [PR#1045](https://github.com/NOAA-OWP/inundation-mapping/pull/1045)

In order to avoid file system collisions on AWS, and keep the reads/writes from the same file on disk to a minimum, three files (`HUC6_dem_domain.gpkg`, `nws_lid.gpkg`, `reformat_ras_rating_curve_points_rel_101.gpkg`, & `usgs_gages.gpkg`) are now copied from disk into a scratch directory (temporary working directory), and removed after processing steps are completed.

### Changes

- `config`/`deny_unit.lst`: Add files to remove list - repetitive copies needed for processing step (`run_unit_wb.sh`)
- `src`
    - `bash_variables.env`: Add a new variable for the ras rating curve filename. It will be easier to track the filename in the `.env`, and pull into `run_unit_wb.sh`, rather than hardcode it.
    - `run_unit_wb.sh`: Copy files and update references from `$inputsDir` to `$tempHucDataDir`.

<br/><br/>

## v4.4.7.2 - 2023-12-08 - [PR#1026](https://github.com/NOAA-OWP/inundation-mapping/pull/1026)

A couple of directly related issues were fixed in this PR.
The initial problem came from Issue #[1025](https://github.com/NOAA-OWP/inundation-mapping/issues/1025) which was about a pathing issue for the outputs directory. In testing that fix, it exposed a few other pathing and file cleanup issues which are now fixed. We also added more console output to help view variables and pathing.

### Changes

- `config`/`params_template.env`:  Updated for a newer mannings global file. Changed and tested by Ryan Spies.
- `tools`
    - `inundate_mosiac_wrapper.py`:  Took out a misleading and non-required print statement.
    - `inundate_nation.py`: As mentioned above.

<br/><br/>

## v4.4.7.1 - 2023-12-01 - [PR#1036](https://github.com/NOAA-OWP/inundation-mapping/pull/1036)

Quick update to match incoming ras2fim calibration output files being feed into FIM was the initial change.

There is no FIM issue card for this, but this is related to a ras2fim [PR #205](https://github.com/NOAA-OWP/ras2fim/pull/205) which also made changes to ensure compatibility. New copies of both the `reformat_ras_rating_curve_table_rel_101.csv` and `reformat_ras_rating_curve_points_rel_101.gpkg` were generated from ras2fim but retained the version of `rel_101`.

Originally, was planning to update just the two locations for newer versions of the two `reformat_ras_rating_surve...` files. Both had been update to recognize the ras2release version rel_101.

In the process of doing that, we took the opportunity to move all inputs files from params_template.env and put them into bash_variables.env as per precedence set recently.

### Changes

- `config`/`params_template.env`: moved input variables into `src/bash_variables.env`
- `src`
    - `bash_variablles.env`: Added all input variables from `params_template.env` to here and added one new one from `run_unit_wb.sh` for ras_rating_curve_points_gpkg.
    - `run_unit_wb.sh`:   Updated an input param to the usgs_gage_unit_setup.py file to point the -ras param to the updated rel_101 value now in the `src/bash_variables.env`.
    - `usgs_gage_unit_setup.py`:  Changed to drop a column no longer going to be coming from ras2fim calibration files.

<br/><br/>

## v4.4.7.0 - 2023-11-13 - [PR#1030](https://github.com/NOAA-OWP/inundation-mapping/pull/1030)

This PR introduces the `.github/workflows/lint_and_format.yaml` file which serves as the first step in developing a Continuous Integration pipeline for this repository. 
The `flake8-pyproject` dependency is now used, as it works out of the box with the `pre-commit` GitHub Action in the GitHub Hosted Runner environment.
In switching to this package, a couple of `E721` errors appeared. Modifications were made to the appropriate files to resolve the `flake8` `E721` errors.
Also, updates to the `unit_tests` were necessary since Branch IDs have changed with the latest code.  

A small fix was also included where `src_adjust_ras2fim_rating.py` which sometimes fails with an encoding error when the ras2fim csv sometimes is created or adjsuted in windows.

### Changes
- `.pre-commit-config.yaml`: use `flake8-pyproject` package instead of `pyproject-flake8`.
- `Pipfile` and `Pipfile.lock`: updated to use `flake8-pyproject` package instead of `pyproject-flake8`, upgrade `pyarrow` version.
- `data`
    - `/wbd/generate_pre_clip_fim_huc8.py`: Add space between (-) operator line 134.
    - `write_parquet_from_calib_pts.py`: Add space between (-) operator line 234.
- `src`
    - `check_huc_inputs.py`: Change `== string` to `is str`, remove `import string`
    - `src_adjust_ras2fim_rating.py`: Fixed encoding error.
- `tools`
    - `eval_plots.py`: Add space after comma in lines 207 & 208
    - `generate_categorical_fim_mapping.py`: Use `is` instead of `==`, line 315
    - `hash_compare.py`: Add space after comma, line 153.
    - `inundate_mosaic_wrapper.py`: Use `is` instead of `==`, line 73.
    - `inundation_wrapper_nwm_flows.py`: Use `is not` instead of `!=`, line 76.
    - `mosaic_inundation.py`: Use `is` instead of `==`, line 181.
- `unit_tests`
    - `README.md`: Updated documentation, run `pytest` in `/foss_fim` directory.
    - `clip_vectors_to_wbd_test.py`: File moved to data/wbd directory, update import statement, skipped this test.
    - `filter_catchments_and_add_attributes_params.json`: Update Branch ID
    - `inundate_gms_params.json`: Moved to `unit_tests/` folder.
    - `inundate_gms_test.py`: Moved to `unit_tests/` folder.
    - `inundation_params.json`: Moved to `unit_tests/` folder.
    - `inundation_test.py`: Moved to `unit_tests/` folder.
    - `outputs_cleanup_params.json`: Update Branch ID
    - `outputs_cleanup_test.py`: Update import statement
    - `split_flows_params.json`: Update Branch ID
    - `usgs_gage_crosswalk_params.json`: Update Branch ID & update argument to gage_crosswalk.run_crosswalk
    - `usgs_gage_crosswalk_test.py`: Update params to gage_crosswalk.run_crosswalk

### Additions 
- `.github/workflows/`
    - `lint_and_format.yaml`: Add GitHub Actions Workflow file for Continuous Integration environment (lint and format test).

<br/><br/>

## v4.4.6.0 - 2023-11-17 - [PR#1031](https://github.com/NOAA-OWP/inundation-mapping/pull/1031)

Upgrade our acquire 3Dep DEMs script to pull down South Alaska HUCS with its own CRS.

The previous set of DEMs run for FIM and it's related vrt already included all of Alaska, and those have not been re-run. FIM code will be updated in the near future to detect if the HUC starts with a `19` with slight different logic, so it can preserve the CRS of EPSG:3338 all the way to final FIM outputs.  See [792 ](https://github.com/NOAA-OWP/inundation-mapping/issues/792)for new integration into FIM.

A new vrt for the new South Alaska DEMs was also run with no changes required.

This issue closes [1028](https://github.com/NOAA-OWP/inundation-mapping/issues/1028). 

### Additions
- `src/utils`
     - `shared_validators.py`: A new script where we can put in code to validate more complex arguments for python scripts. Currently has one for validating CRS values. It does valid if the CRS value is legitimate but does check a bunch of formatting including that it starts with either the name of `EPSG` or `ESRI`

### Changes
- `data/usgs` 
    - `aquire_and_preprocess_3dep_dems.py`: Changes include:
        - Add new input arg for desired target projection and logic to support an incoming CRS.
        - Updated logic for pre-existing output folders and `on-the-fly` question to users during execution if they want to overwrite the output folder (if applicable).
        - Changed date/times to utc.
        - Upgraded error handing for the gdal "processing" call.

<br/><br/>


## v4.4.5.0 - 2023-10-26 - [PR#1018](https://github.com/NOAA-OWP/inundation-mapping/pull/1018)

During a recent BED attempt which added the new pre-clip system, it was erroring out on a number of hucs. It was issuing an error in the add_crosswalk.py script. While a minor bug does exist there, after a wide number of tests, the true culprit is the memory profile system embedded throughout FIM. This system has been around for at least a few years but not in use. It is not 100% clear why it became a problem with the addition of pre-clip, but that changes how records are loaded which likely affected memory at random times.

This PR removes that system.

A couple of other minor updates were made:
- Update to the pip files (also carried forward changes from other current PRs)
- When a huc or huc list is provided to fim_pipeline, it goes to a script, check_huc_inputs.py, to ensure that the incoming HUCs are valid and in that list. In the previous code it looks for all files with the file name pattern of "included_huc*.lst". However, we now only want it to check against the file "included_huc8.list".

### Changes
- `CONTRIBUTING.md`: Text update.
- `Pipfile` and `Pipfile.lock`: updated to remove tghe memory-profiler package, update gval to 0.2.3 and update urllib3 to 1.26.18.
- `data/wbd`
    - `clip_vectors_to_wbd.py`: remove profiler
 - `src`
     - `add_crosswalk.py`: remove profiler
     - `add_thalweg_lateral.py`: remove profiler.
     - `aggregate_by_huc.py`: remove profiler and small text correction.
     - `agreedem.py`: remove profiler.
     - `bathy_src_adjust_topwidth.py`: remove profiler.
     - `burn_in_levees.py`: remove profiler.
     - `check_huc_inputs.py`: changed test pattern to just look against `included_huc8.lst`.
     - `delineate_hydros_and_produce_HAND.sh`: remove profiler.
     - `filter_catchments_and_add_attributes.py`: remove profiler.
     - `make_stages_and_catchlist.py` remove profiler.
     - `mask_dem.py`: remove profiler.
     - `reachID_grid_to_vector_points.py`: remove profiler.
     - `run_unit_wb.sh`: remove profiler.
     - `split_flows.py`: remove profiler.
     - `unique_pixel_and_allocation.py`: remove profiler.
     - `usgs_gage_crosswalk.py`: remove profiler.
     - `usgs_gage_unit_setup.py`: remove profiler.
     - `utils`
         - `shared_functions`: remove profiler.
      ` unit_tests`
          - `clip_vectors_to_wbd_tests.py`: Linting tools change order of the imports.

<br/><br/>

## v4.4.4.1 - 2023-10-26 - [PR#1007](https://github.com/NOAA-OWP/inundation-mapping/pull/1007)

Updates GVAL to address memory and performance issues associated with running synthesize test cases.

### Changes

- `tools/tools_shared_functions.py`
- `Pipfile`
- `pyproject.toml`
- `tools/run_test_case.py`
- `tools/synthesize_test_cases.py`
- `tools/inundate_mosaic_wrapper`
<br/><br/>

## v4.4.4.0 - 2023-10-20 - [PR#1012](https://github.com/NOAA-OWP/inundation-mapping/pull/1012)

The way in which watershed boundary data (WBD) is generated and processed has been modified. Instead of generating those files "on the fly" for every run, a script has been added that will take a huclist and create the .gpkg files per HUC in a specified directory (`$pre_clip_huc_dir`).  During a `fim_pipeline.sh` run, the pre-clipped staged vectors will be copied over to the containers' working directory. This reduces runtime and the repetitive computation needed to generate those files every run.

### Changes

- `src/`
    - `bash_variables.env`: Add pre_clip_huc_dir env variable. 
    - `clip_vectors_to_wbd.py`: Moved to `/data/wbd/clip_vectors_to_wbd.py`.
    - `src/run_unit_wb.sh`: Remove ogr2ogr calls to get & clip WBD, remove call to clip_vectors_to_wbd.py, and replace with copying staged .gpkg files. 

### Additions

- `data/wbd/`
    - `generate_pre_clip_fim_huc8.py`: This script generates the pre-clipped vectors at the huc level.

<br/><br/>

## v4.4.3.0 - 2023-10-10 - [PR#1005](https://github.com/NOAA-OWP/inundation-mapping/pull/1005)

Revise stream clipping to WBD by (1) reducing the buffer to clip streams away from the edge of the DEM (to prevent reverse flow issues) from 3 cells to 8 cells to account for the 70m AGREE buffer; (2) splitting MultiLineStrings formed by NWM streams being clipped by the DEM edge and then re-entering the DEM, and retaining only the lowest segment. Also changes the value of `input_WBD_gdb` to use the WBD clipped to the DEM domain.

### Changes

- `src/`
    - `bash_variables.env`: Update WBD to the WBD clipped to the DEM domain
    - `clip_vectors_to_wbd.py`: Decrease stream buffer from 3 to 8 cells inside of the WBD buffer; select the lowest segment of any incoming levelpaths that are split by the DEM edge.
    - `derive_level_paths.py`: Remove unused argument
    - `stream_branches.py`: Remove unused argument

<br/><br/>

## v4.4.2.3 - 2023-09-21 - [PR#998](https://github.com/NOAA-OWP/inundation-mapping/pull/998)

Removes exclude list for black formatter in `.pre-commit-config.yaml` as well as in `pyproject.toml`. Ran the `black` executable on the 
whole repository, the re-formatted files in `src/` & `tools/` are included.

### Changes

- `.pre-commit-config.yaml`
- `pyproject.toml`
- `src/add_crosswalk.py`
- `src/bathy_src_adjust_topwidth.py`
- `src/bathymetric_adjustment.py`
- `src/identify_src_bankfull.py`
- `src/src_roughness_optimization.py`
- `tools/vary_mannings_n_composite.py`

<br/><br/>

## v4.4.2.2 - 2023-09-21 - [PR#997](https://github.com/NOAA-OWP/inundation-mapping/pull/997)

Bug fix for an error related to reindexing in `StreamNetwork.drop()`.

### Changes

- `src/stream_branches.py`: Fixes reindexing error.

<br/><br/>

## v4.4.2.1 - 2023-09-20 - [PR#990](https://github.com/NOAA-OWP/inundation-mapping/pull/990)

Corrects a bug in `src/usgs_gage_unit_setup.py` caused by missing geometry field after `GeoDataFrame.update()`.

### Changes

- `src/usgs_gage_unit_setup.py`: Sets geometry field in `self.gages`.

<br/><br/>

## v4.4.2.0 - 2023-09-20 - [PR#993](https://github.com/NOAA-OWP/inundation-mapping/pull/993)

Resolves the causes of two warnings in pandas and geopandas: (1) `FutureWarning` from taking the `int()` of single-length Series and (2) `SettingWithCopyWarning` resulting from the use of `inplace=True`.

### Changes

Removed `inplace=True` from
- `data/`
    - `usgs/preprocess_ahps_usgs.py`
    - `write_parquet_from_calib_pts.py`
- `src/`
    - `add_crosswalk.py`
    - `bathy_src_adjust_topwidth.py`
    - `clip_vectors_to_wbd.py`
    - `crosswalk_nwm_demDerived.py`
    - `derive_level_paths.py`
    - `finalize_srcs.py`
    - `identify_src_bankfull.py`
    - `src_adjust_usgs_rating.py`
    - `src_roughness_optimization.py`
    - `stream_branches.py`
    - `subdiv_chan_obank_src.py`
    - `subset_catch_list_by_branch_id.py`
    - `usgs_gage_unit_setup.py`
    - `utils/shared_functions.py`
- `tools/`
    - `adjust_rc_with_feedback.py`
    - `aggregate_csv_files.py`
    - `combine_crosswalk_tables.py`
    - `eval_plots_stackedbar.py`
    - `inundation.py`
    - `make_boxes_from_bounds.py`
    - `mosaic_inundation.py`
    - `plots.py`
    - `rating_curve_comparison.py`
    - `vary_mannings_n_composite.py`

Fixed single-length Series in
- `src/`
    - `split_flows.py`
    - `stream_branches.py`

- ``src/stream_branches.py``: Fixed class methods

<br/><br/>

## v4.4.1.1 - 2023-09-20 - [PR#992](https://github.com/NOAA-OWP/inundation-mapping/pull/992)

Fixes errors caused when a GeoDataFrame contains a `MultiLineString` geometry instead of a `LineString`. Update black force-exclude list.

### Changes

- `src/`
    `split_flows.py` and `stream_branches.py`: Converts `MultiLineString` geometry into `LineString`s.
- `pyproject.toml` : Add three files in `src/` to exclude list.

<br/><br/>

## v4.4.1.0 - 2023-09-18 - [PR#988](https://github.com/NOAA-OWP/inundation-mapping/pull/988)

Format code using `black` formatter, incorporate `isort` package to sort import statements,
and adhere all code to PEP8 Style Guide using the `flake8` package. Remove deprecated files.
Set up git pre-commit hooks.

Not all files were modified, however, to avoid individually listing each file here, the `/*` convention
is used to denote that almost every file in those directories were formatted and linted.

### Changes

- `.gitattributes`: Add newline at EOF.
- `.github/*`: 
- `.gitignore`: Trim extra last line.
- `CONTRIBUTING.md`: Update contributing guidelines.
- `Dockerfile`: Update PYTHONPATH to point to correct `unit_tests` directory.
- `Pipfile`: Add flake8, black, pyproject-flake8, pre-commit, isort packages
- `Pipfile.lock`: Update to correspond with new packages in Pipfile 
- `README.md` : Update link to wiki, trim whitespace.
- `config/*`
- `data/*`
- `docs/*`
- `fim_pipeline.sh` : Clean up usage statement
- `fim_post_processing.sh`: Update usage statement
- `fim_pre_processing.sh`: Update usage statement.
- `fim_process_unit_wb.sh`: Make usage functional, combine usage and comments.
- `src/*`
- `tools/*`
- `unit_tests/*`: The directory name where the unit test data must reside was changed from
`fim_unit_test_data_do_not_remove` => `unit_test_data`

### Additions

- `pyproject.toml`: Configuration file
- `.pre-commit-config.yaml`: Initialize git pre-commit hooks
- `tools/hash_compare.py`: Carson's hash compare script added to compare files or directories 
in which we do not expect any changes.

### Removals

- `data/nws/preprocess_ahps_nws.py`
- `src/adjust_headwater_streams.py`
- `src/aggregate_vector_inputs.py`
- `src/utils/reproject_dem.py`
- `tools/code_standardizer/*`: Incorporated "code_standardizer" into base level Dockerfile.
- `tools/compile_comp_stats.py`
- `tools/compile_computational_stats.py`
- `tools/consolidate_metrics.py`
- `tools/copy_test_case_folders.py`
- `tools/cygnss_preprocessing.py`
- `tools/nesdis_preprocessing.py`
- `tools/plots/*`: Duplicate and unused directory.
- `.isort.cfg`: Incorporated into `pyproject.toml`

<br/><br/>

## v4.4.0.1 - 2023-09-06 - [PR#987](https://github.com/NOAA-OWP/inundation-mapping/pull/987)

Corrects a bug in `src/usgs_gage_unit_setup.py` that causes incorrect values to populate a table, generating an error in `src/usgs_gage_crosswalk.py`.

### Changes

- `src/usgs_gage_unit_setup.py`: Changes `self.gages.location_id.fillna(usgs_gages.nws_lid, inplace=True)` to `self.gages.location_id.fillna(self.gages.nws_lid, inplace=True)`

<br/><br/>

## v4.4.0.0 - 2023-09-01 - [PR#965](https://github.com/NOAA-OWP/inundation-mapping/pull/965)

This feature branch includes new functionality to perform an additional layer of HAND SRC calibration using ras2fim rating curve and point data. The calibration workflow for ras2fim data follows the same general logic as the existing USGS rating curve calibration routine.

### Additions

- `src/src_adjust_ras2fim_rating.py`: New python script to perform the data prep steps for running the SRC calibration routine:
1) merge the `ras_elev_table.csv` data and the ras2fim cross section rating curve data (`reformat_ras_rating_curve_table.csv`)
2) sample the ras2fim rating curve at NWM recurrence flow intervals (2, 5, 10, 25, 50, 100yr)
3) pass inputs to the `src_roughness_optimization.py` workflow

### Changes

- `config/deny_branches.lst`: Added `ras_elev_table.csv` to keep list. Needed for `fim_post_processing.sh`
- `config/deny_unit.lst`: Added `ras_elev_table.csv` to keep list. Needed for `fim_post_processing.sh`
- `config/params_template.env`: Added new block for ras2fim SRC calibration parameters (can turn on/off each of the three SRC calibration routines individually); also reconfigured docstrings for calibration parameters)
- `fim_post_processing.sh`: Added routines to create ras2fim calibration data and then run the SRC calibration workflow with ras2fim data
- `src/add_crosswalk.py`: Added placeholder variable (`calb_coef_ras2fim`) in all `hydrotable.csv` files
- `src/aggregate_by_huc.py`: Added new blocks to perform huc-branch aggregation for all `ras_elev_table.csv` files
- `src/run_by_branch.sh`: Revised input variable (changed from csv file to directory) for `usgs_gage_crosswalk.py` to facilitate both `usgs_elev_table.csv` and ras_elev_table.csv` outputs
- `src/run_unit_wb.sh`: Revised inputs and output variables for `usgs_gage_unit_setup.py` and `usgs_gage_crosswalk.py`
- `src/src_roughness_optimization.py`: Added code blocks to ingest ras2fim rating curve data; added new attributes/renamed output variables to catchments gpkg output
- `src/usgs_gage_crosswalk.py`: Added code block to process ras2fim point locations alongside existing USGS gage point locations; outputs a separate csv if ras2fim points exist within the huc
- `src/usgs_gage_unit_setup.py`: Added code block to ingest and process raw ras2fim point locations gpkg file (same general workflow to usgs gages); all valid points (USGS and RAS2FIM) are exported to the huc level `usgs_subset_gages.gpkg`
- `tools/inundate_nation.py`: Added functionality to allow user to pass in a single HUC for faster spot checking of NWM recurr inundation maps

<br/><br/>

## v4.3.15.6 - 2023-09-01 - [PR#972](https://github.com/NOAA-OWP/inundation-mapping/pull/972)

Adds functionality to `tools/inundate_mosaic_wrapper.py` and incorporates functionality into existing `inundation-mapping` scripts.

### Changes

- `tools/`
    - `inundate_mosaic_wrapper.py`: Refactors to call `Inundate_gms` only once; adds functionality to produce a mosaicked polygon from `depths_raster` without needing to generate the `inundation_raster`; removes `log_file` and `output_fileNames` as variables and input arguments; updates the help description for `keep_intermediate`.
    - `composite_inundation.py`, 'inundate_nation.py`, and `run_test_case.py`: Implements `produce_mosaicked_inundation()` from `tools/inundate_mosaic_wrapper.py`.
    - `inundate_gms.py`: Adds back `Inundate_gms(**vars(parser.parse_args()))` command-line function call.
    - `mosaic_inundation.py` and `overlapping_inundation.py`: Removes unused import(s).
    - `tools_shared_variables.py`: Changes hardcoded `INPUT_DIR` to environment variable.

<br/><br/>

## v4.3.15.5 - 2023-09-01 - [PR#970](https://github.com/NOAA-OWP/inundation-mapping/pull/970)

Fixes an issue where the stream network was clipped inside the DEM resulting in a burned stream channel that was then filled by the DEM depression filling process so that all pixels in the burned channel had the same elevation which was the elevation at the spill point (which wasn't necessarily at the HUC outlet). The stream network is now extended from the WBD to the buffered WBD and all streams except the outlet are clipped to the streams buffer inside the WBD (WBD - (3 x cell_size)). This also prevents reverse flow issues.

### Changes

- `src/`
    - `clip_vectors_to_wbd.py`: Clip NWM streams to buffered WBD and clip non-outlet streams to WBD streams buffer (WBD - (3 x cell_size)).
    - `derive_level_paths.py`: Add WBD input argument
    - `run_unit_wb.py`: Add WBD input argument
    - `src_stream_branches.py`: Ignore branches outside HUC
- `unit_tests/`
    - `derive_level_paths_params.json`: Add WBD parameter value
    - `derive_level_paths_test.py`: Add WBD parameter

<br/><br/>

## v4.3.15.4 - 2023-09-01 - [PR#977](https://github.com/NOAA-OWP/inundation-mapping/pull/977)

Fixes incorrect `nodata` value in `src/burn_in_levees.py` that was responsible for missing branches (Exit code: 61). Also cleans up related files.

### Changes

- `src/`
    - `buffer_stream_branches.py`: Moves script functionality into a function.
    - `burn_in_levees.py`: Corrects `nodata` value. Adds context managers for reading rasters.
    - `generate_branch_list.py`: Removes unused imports.
    - `mask_dem.py`: Removes commented code.

<br/><br/>

## v4.3.15.3 - 2023-09-01 - [PR#983](https://github.com/NOAA-OWP/inundation-mapping/pull/983)

This hotfix addresses some bugs introduced in the pandas upgrade.

### Changes

- `/tools/eval_plots_stackedbar.py`: 2 lines were changed to work with the pandas upgrade. Added an argument for a `groupby` median call and fixed a bug with the pandas `query`. Also updated with Black compliance.

<br/><br/>

## v4.3.15.2 - 2023-07-18 - [PR#948](https://github.com/NOAA-OWP/inundation-mapping/pull/948)

Adds a script to produce inundation maps (extent TIFs, polygons, and depth grids) given a flow file and hydrofabric outputs. This is meant to make it easier to team members and external collaborators to produce inundation maps.

### Additions
- `data/`
    - `/tools/inundate_mosaic_wrapper.py`: The script that performs the inundation and mosaicking processes.
    - `/tools/mosaic_inundation.py`: Add function (mosaic_final_inundation_extent_to_poly).

<br/><br/>

## v4.3.15.1 - 2023-08-08 - [PR#960](https://github.com/NOAA-OWP/inundation-mapping/pull/960)

Provides a scripted procedure for updating BLE benchmark data including downloading, extracting, and processing raw BLE data into benchmark inundation files (inundation rasters and discharge tables).

### Additions

- `data/ble/ble_benchmark/`
    - `Dockerfile`, `Pipfile`, and `Pipfile.lock`: creates a new Docker image with necessary Python packages
    - `README.md`: contains installation and usage information
    - `create_ble_benchmark.py`: main script to generate BLE benchmark data

### Changes

- `data/ble/ble_benchmark/`
    - `create_flow_forecast_file.py` and `preprocess_benchmark.py`: moved from /tools

<br/><br/>

## v4.3.15.0 - 2023-08-08 - [PR#956](https://github.com/NOAA-OWP/inundation-mapping/pull/956)

Integrating GVAL in to the evaluation of agreement maps and contingency tables.

- `Dockerfile`: Add dependencies for GVAL
- `Pipfile`: Add GVAL and update related dependencies
- `Pipfile.lock`: Setup for Docker Image builds
- `run_test_case.py`: Remove unused arguments and cleanup
- `synthesize_test_cases.py`: Fix None comparisons and cleanup
- `tools/shared_functions.py`: Add GVAL crosswalk function, add rework create_stats_from_raster, create and create_stats_from_contingency_table
- `unit_tests/tools/inundate_gms_test.py`: Bug fix

<br/><br/>

## v4.3.14.2 - 2023-08-08 - [PR#959](https://github.com/NOAA-OWP/inundation-mapping/pull/959)

The enhancements in this PR include the new modules for pre-processing bathymetric data from the USACE eHydro dataset and integrating the missing hydraulic geometry into the HAND synthetic rating curves.

### Changes
- `data/bathymetry/preprocess_bathymetry.py`: added data source column to output geopackage attribute table.
- `fim_post_processing.sh`: changed -bathy input reference location.
- `config/params_template.env`: added export to bathymetry_file

<br/><br/>

## v4.3.14.1 - 2023-07-13 - [PR#946](https://github.com/NOAA-OWP/inundation-mapping/pull/946)

ras2fim product had a need to run the acquire 3dep script to pull down some HUC8 DEMs. The old script was geared to HUC6 but could handle HUC8's but needed a few enhancements. ras2fim also did not need polys made from the DEMs, so a switch was added for that.

The earlier version on the "retry" feature would check the file size and if it was smaller than a particular size, it would attempt to reload it.  The size test has now been removed. If a file fails to download, the user will need to look at the log out, then remove the file before attempting again. Why? So the user can see why it failed and decide action from there.

Note: later, as needed, we might upgrade it to handle more than just 10m (which it is hardcoded against).

Additional changes to README to reflect how users can access ESIP's S3 as well as a one line addition to change file permissions in fim_process_unit_wb.sh.

### Changes
- `data`
    - `usgs`
        - `acquire_and_preprocess_3dep_dems.py`:  As described above.
 - `fim_pipeline.sh`:  a minor styling fix (added a couple of lines for readability)
 - `fim_pre_processing.sh`: a user message was incorrect & chmod 777 $outputDestDir.
 - `fim_process_unit_wb.sh`: chmod 777 for /output/<run_name> directory.
 - `README.md`: --no-sign-request instead of --request-payer requester for ESIP S3 access.

<br/><br/>

## v4.3.14.0 - 2023-08-03 - [PR#953](https://github.com/NOAA-OWP/inundation-mapping/pull/953)

The enhancements in this PR include the new modules for pre-processing bathymetric data from the USACE eHydro dataset and integrating the missing hydraulic geometry into the HAND synthetic rating curves.

### Additions

- `data/bathymetry/preprocess_bathymetry.py`: preprocesses the eHydro datasets.
- `src/bathymetric_adjustment.py`: adjusts synthetic rating curves for HUCs where preprocessed bathymetry is available.

### Changes

- `config/params_template.env`: added a toggle for the bathymetric adjustment routine: `bathymetry_adjust`
- `fim_post_processing.sh`: added the new `bathymetric_adjustment.py` to the postprocessing lineup
- `src/`
    - `add_crosswalk.py`, `aggregate_by_huc.py`, & `subdiv_chan_obank_src.py`: accounting for the new Bathymetry_source field in SRCs

<br/><br/>

## v4.3.13.0 - 2023-07-26 - [PR#952](https://github.com/NOAA-OWP/inundation-mapping/pull/952)

Adds a feature to manually calibrate rating curves for specified NWM `feature_id`s using a CSV of manual coefficients to output a new rating curve. Manual calibration is applied after any/all other calibrations. Coefficient values between 0 and 1 increase the discharge value (and decrease inundation) for each stage in the rating curve while values greater than 1 decrease the discharge value (and increase inundation).

Manual calibration is performed if `manual_calb_toggle="True"` and the file specified by `man_calb_file` (with `HUC8`, `feature_id`, and `calb_coef_manual` fields) exists. The original HUC-level `hydrotable.csv` (after calibration) is saved with a suffix of `_pre-manual` before the new rating curve is written.

### Additions

- `src/src_manual_calibration.py`: Adds functionality for manual calibration by CSV file

### Changes

- `config/params_template.env`: Adds `manual_calb_toggle` and `man_calb_file` parameters
- `fim_post_processing.sh`: Adds check for toggle and if `man_calb_file` exists before running manual calibration

<br/><br/>

## v4.3.12.1 - 2023-07-21 - [PR#950](https://github.com/NOAA-OWP/inundation-mapping/pull/950)

Fixes a couple of bugs that prevented inundation using HUC-level hydrotables. Update associated unit tests.

### Changes

- `tools/inundate_gms.py`: Fixes a file path error and Pandas DataFrame indexing error.
- `unit_tests/tools/inundate_gms_test.py`: Do not skip this test, refactor to check that all branch inundation rasters exist.
- `unit_tests/tools/inundate_gms_params.json`: Only test 1 HUC, update forecast filepath, use 4 'workers'.

### Removals

- `unit_tests/tools/inundate_gms_unittests.py`: No longer used. Holdover from legacy unit tests.

<br/><br/>


## v4.3.12.0 - 2023-07-05 - [PR#940](https://github.com/NOAA-OWP/inundation-mapping/pull/940)

Refactor Point Calibration Database for synthetic rating curve adjustment to use `.parquet` files instead of a PostgreSQL database.

### Additions
- `data/`
    -`write_parquet_from_calib_pts.py`: Script to write `.parquet` files based on calibration points contained in a .gpkg file.

### Changes
- `src/`
    - `src_adjust_spatial_obs.py`: Refactor to remove PostgreSQL and use `.parquet` files.
    - `src_roughness_optimization.py`: Line up comments and add newline at EOF.
    - `bash_variables.env`: Update formatting, and add `{}` to inherited `.env` variables for proper variable expansion in Python scripts.
- `/config`
    - `params_template.env`: Update comment.
- `fim_pre_processing.sh`: In usage statement, remove references to PostGRES calibration tool.
- `fim_post_processing.sh`: Remove connection to and loading of PostgreSQL database.
- `.gitignore`: Add newline.
- `README.md`: Remove references to PostGRES calibration tool.

### Removals
- `config/`
    - `calb_db_keys_template.env`: No longer necessary without PostGRES Database.

- `/tools/calibration-db` : Removed directory including files below.
    - `README.md`
    - `docker-compose.yml`
    - `docker-entrypoint-enitdb.d/init-db.sh`

<br/><br/>

## v4.3.11.7 - 2023-06-12 - [PR#932](https://github.com/NOAA-OWP/inundation-mapping/pull/932)

Write to a csv file with processing time of `run_unit_wb.sh`, update PR Template, add/update bash functions in `bash_functions.env`, and modify error handling in `src/check_huc_inputs.py`. Update unit tests to throw no failures, `25 passed, 3 skipped`.

### Changes
- `.github/`
    - `PULL_REQUEST_TEMPLATE.md` : Update PR Checklist into Issuer Checklist and Merge Checklist
- `src/`
    - `run_unit_wb.sh`: Add line to log processing time to `$outputDestDir/logs/unit/total_duration_run_by_unit_all_HUCs.csv`
    - `check_huc_inputs.py`: Modify error handling. Correctly print HUC number if it is not valid (within `included_huc*.lst`)
    - `bash_functions.env`: Add `Calc_Time` function, add `local` keyword to functionally scoped variables in `Calc_Duration`
- `unit_tests/`
    - `derive_level_paths_test.py`: Update - new parameter (`buffer_wbd_streams`)
    - `derive_level_paths_params.json`: Add new parameter (`buffer_wbd_streams`)
    - `clip_vectors_to_wbd_test.py`: Update - new parameter (`wbd_streams_buffer_filename`)
    - `clip_vectors_to_wbd_params.json`: Add new parameter (`wbd_streams_buffer_filename`) & Fix pathing for `nwm_headwaters`

<br/><br/>

## v4.3.11.6 - 2023-05-26 - [PR#919](https://github.com/NOAA-OWP/inundation-mapping/pull/919)

Auto Bot asked for the python package of `requests` be upgraded from 2.28.2 to 2.31.0. This has triggered a number of packages to upgrade.

### Changes
- `Pipfile.lock`: as described.

<br/><br/>

## v4.3.11.5 - 2023-05-30 - [PR#911](https://github.com/NOAA-OWP/inundation-mapping/pull/911)

This fix addresses bugs found when using the recently added functionality in `tools/synthesize_test_cases.py` along with the `PREV` argument. The `-pfiles` argument now performs as expected for both `DEV` and `PREV` processing. Addresses #871

### Changes
`tools/synthesize_test_cases.py`: multiple changes to enable all expected functionality with the `-pfiles` and `-pcsv` arguments

<br/><br/>

## v4.3.11.4 - 2023-05-18 - [PR#917](https://github.com/NOAA-OWP/inundation-mapping/pull/917)

There is a growing number of files that need to be pushed up to HydroVis S3 during a production release, counting the new addition of rating curve comparison reports.

Earlier, we were running a number of aws cli scripts one at a time. This tool simplies it and pushes all of the QA and supporting files. Note: the HAND files from a release, will continue to be pushed by `/data/aws/s3.py` as it filters out files to be sent to HV s3.

### Additions

- `data\aws`
     - `push-hv-data-support-files.sh`: As described above. See file for command args.

<br/><br/>


## v4.3.11.3 - 2023-05-25 - [PR#920](https://github.com/NOAA-OWP/inundation-mapping/pull/920)

Fixes a bug in CatFIM script where a bracket was missing on a pandas `concat` statement.

### Changes
- `/tools/generate_categorical_fim.py`: fixes `concat` statement where bracket was missing.


<br/><br/>


## v4.3.11.2 - 2023-05-19 - [PR#918](https://github.com/NOAA-OWP/inundation-mapping/pull/918)

This fix addresses a bug that was preventing `burn_in_levees.py` from running. The if statement in run_unit_wb.sh preceeding `burn_in_levees.py` was checking for the existence of a filepath that doesn't exist.

### Changes
- `src/run_unit_wb.sh`: fixed the if statement filepath to check for the presence of levee features to burn into the DEM

<br/><br/>

## v4.3.11.1 - 2023-05-16 - [PR#904](https://github.com/NOAA-OWP/inundation-mapping/pull/904)

`pandas.append` was deprecated in our last Pandas upgrade (v4.3.9.0). This PR updates the remaining instances of `pandas.append` to `pandas.concat`.

The file `tools/thalweg_drop_check.py` had an instance of `pandas.append` but was deleted as it is no longer used or necessary.

### Changes

The following files had instances of `pandas.append` changed to `pandas.concat`:
- `data/`
    - `nws/preprocess_ahps_nws.py`
    - `usgs/`
        - `acquire_and_preprocess_3dep_dems.py`
        - `preprocess_ahps_usgs.py`
- `src/`
    - `add_crosswalk.py`
    - `adjust_headwater_streams.py`
    - `aggregate_vector_inputs.py`
    - `reset_mannings.py`
- `tools/`
    - `aggregate_mannings_calibration.py`
    - `eval_plots.py`
    - `generate_categorical_fim.py`
    - `generate_categorical_fim_flows.py`
    - `plots/`
        - `eval_plots.py`
        - `utils/shared_functions.py`
    - `rating_curve_comparison.py`
    - `rating_curve_get_usgs_curves.py`
    - `tools_shared_functions.py`

### Removals

- `tools/thalweg_drop_check.py`

<br/><br/>

## v4.3.11.0 - 2023-05-12 - [PR#903](https://github.com/NOAA-OWP/inundation-mapping/pull/903)

These changes address some known issues where the DEM derived flowlines follow the incorrect flow path (address issues with stream order 1 and 2 only). The revised code adds a new workflow to generate a new flow direction raster separately for input to the `run_by_branch.sh` workflow (branch 0 remains unchanged). This modification helps ensure that the DEM derived flowlines follow the desired NWM flow line when generating the DEM derived flowlines at the branch level.

### Changes
- `config/deny_branch_zero.lst`: removed `LandSea_subset_{}.tif` and `flowdir_d8_burned_filled_{}.tif` from the "keep" list as these files are now kept in the huc root folder.
- `config/deny_unit.lst`: added file cleanups for newly generated branch input files stored in the huc root folder (`dem_burned.tif`, `dem_burned_filled.tif`, `flowdir_d8_burned_filled.tif`, `flows_grid_boolean.tif`, `wbd_buffered_streams.gpkg`)
- `src/clip_vectors_to_wbd.py`: saving the `wbd_streams_buffer` as an output gpkg for input to `derive_level_paths.py`
- `src/derive_level_paths.py`: added a new step to clip the `out_stream_network_dissolved` with the `buffer_wbd_streams` polygon. this resolves errors with the edge case scenarios where a NWM flow line intersects the WBD buffer polygon
- `src/run_unit_wb.sh`: Introduce new processing steps to generate separate outputs for input to branch 0 vs. all other branches. Remove the branch zero `outputs_cleanup.py` as the branches are no longer pointing to files stored in the branch 0 directory (stored in huc directory)
   - Rasterize reach boolean (1 & 0) for all branches (not branch 0): using the `nwm_subset_streams_levelPaths_dissolved.gpkg` to define the branch levelpath flow lines
   - AGREEDEM reconditioning for all branches (not branch 0)
   - Pit remove burned DEM for all branches (not branch 0)
   - D8 flow direction generation for all branches (not branch 0)
- `src/run_by_branch.sh`: changed `clip_rasters_to_branches.py` input file location for `$tempHucDataDir/flowdir_d8_burned_filled.tif` (newly created file)

<br/><br/>

## v4.3.10.0 - 2023-05-12 - [PR#888](https://github.com/NOAA-OWP/inundation-mapping/pull/888)

`aggregate_by_huc.py` was taking a long time to process. Most HUCs can aggregate their branches into one merged hydrotable.csv in just 22 seconds, but a good handful took over 2 mins and a few took over 7 mins. When multiplied by 2,138 HUCs it was super slow. Multi-proc has not been added and it now takes appx 40 mins at 80 cores.

An error logging system was also added to track errors that may have occurred during processing.

### Changes
- `fim_pipeline.sh` - added a duration counter at the end of processing HUCs
- `fim_post_processing.sh` - added a job limit (number of procs), did a little cleanup, and added a warning note about usage of job limits in this script,
- `src`
    - `aggregate_by_huc.py`: Added multi proc, made it useable for non external script calls, added a logging system for errors only.
    - `indentify_src_bankful.py`: typo fix.

<br/><br/>

## v4.3.9.2 - 2023-05-12 - [PR#902](https://github.com/NOAA-OWP/inundation-mapping/pull/902)

This merge fixes several sites in Stage-Based CatFIM sites that showed overinundation. The cause was found to be the result of Stage-Based CatFIM code pulling the wrong value from the `usgs_elev_table.csv`. Priority is intended to go to the `dem_adj_elevation` value that is not from branch 0, however there was a flaw in the prioritization logic. Also includes a change to `requests` usage that is in response to an apparent IT SSL change. This latter change was necessary in order to run CatFIM. Also added a check to make sure the `dem_adj_thalweg` is not too far off the official elevation, and continues if it is.

### Changes
- `/tools/generate_categorical_fim.py`: fixed pandas bug where the non-branch zero `dem_adj_elevation` value was not being properly indexed. Also added a check to make sure the `dem_adj_thalweg` is not too far off the official elevation, and continues if it is.
- ` /tools/tools_shared_functions.py`: added `verify=False` to `requests` library calls because connections to WRDS was being refused (likely because of new IT protocols).

<br/><br/>

## v4.3.9.1 - 2023-05-12 - [PR#893](https://github.com/NOAA-OWP/inundation-mapping/pull/893)

Fix existing unit tests, remove unwanted behavior in `check_unit_errors_test.py`, update `unit_tests/README.md`

### Changes

- `unit_tests/`
    - `README.md` : Split up headings for setting up unit tests/running unit tests & re-formatted code block.
    - `check_unit_errors_test.py`: Fixed unwanted behavior of test leaving behind `sample_n.txt` files in `unit_errors/`
    - `clip_vectors_to_wbd_params.json`: Update parameters
    - `clip_vectors_to_wbd_test.py`: Update arguments
    - `pyproject.toml`: Ignore RuntimeWarning, to suppress pytest failure.
    - `usgs_gage_crosswalk_test.py`: Enhance readability of arguments in `gage_crosswalk.run_crosswalk` call

<br/><br/>

## v4.3.9.0 - 2023-04-19 - [PR#889](https://github.com/NOAA-OWP/inundation-mapping/pull/889)

Updates GDAL in base Docker image from 3.1.2 to 3.4.3 and updates all Python packages to latest versions, including Pandas v.2.0.0. Fixes resulting errors caused by deprecation and/or other changes in dependencies.

NOTE: Although the most current GDAL is version 3.6.3, something in 3.5 causes an issue in TauDEM `aread8` (this has been submitted as https://github.com/dtarb/TauDEM/issues/254)

### Changes

- `Dockerfile`: Upgrade package versions and fix `tzdata`
- `fim_post_processing.sh`: Fix typo
- `Pipfile` and `Pipfile.lock`: Update Python versions
- `src/`
    - `add_crosswalk.py`, `aggregate_by_huc.py`, `src_adjust_usgs_rating.py`, and `usgs_gage_unit_setup.py`: Change `df1.append(df2)` (deprecated) to `pd.concat([df1, df2])`
    - `build_stream_traversal.py`: Add `dropna=True` to address change in NaN handling
    - `getRasterInfoNative.py`: Replace `import gdal` (deprecated) with `from osgeo import gdal`
    - `stream_branches.py`: Change deprecated indexing to `.iloc[0]` and avoid `groupby.max()` over geometry
- `tools`
    - `inundation.py`: Cleans unused `from gdal`
    - `eval_plots.py`: deprecated dataframe.append fixed and deprecated python query pattern fixed.

<br/><br/>

## v4.3.8.0 - 2023-04-07 - [PR#881](https://github.com/NOAA-OWP/inundation-mapping/pull/881)

Clips branch 0 to terminal segments of NWM streams using the `to` attribute of NWM streams (where `to=0`).

### Changes

- `src/`
    - `delineate_hydros_and_produce_HAND.sh`: Added input arguments to `src/split_flows.py`
    - `split_flows.py`: Added functionality to snap and trim branch 0 flows to terminal NWM streamlines

<br/><br/>

## v4.3.7.4 - 2023-04-10 - [PR#882](https://github.com/NOAA-OWP/inundation-mapping/pull/882)

Bug fix for empty `output_catchments` in `src/filter_catchments_and_add_attributes.py`

### Changes

- `src/filter_catchments_and_add_attributes.py`: Adds check for empty `output_catchments` and exits with Status 61 if empty.

<br/><br/>

## v4.3.7.3 - 2023-04-14 - [PR#880](https://github.com/NOAA-OWP/inundation-mapping/pull/880)

Hotfix for addressing an error during the NRMSE calculation/aggregation step within `tools/rating_curve_comparison.py`. Also added the "n" variable to the agg_nwm_recurr_flow_elev_stats table. Addresses #878

### Changes

- `tools/rating_curve_comparison.py`: address error for computing nrmse when n=1; added the "n" variable (sample size) to the output metrics table

<br/><br/>

## v4.3.7.2 - 2023-04-06 - [PR#879](https://github.com/NOAA-OWP/inundation-mapping/pull/879)

Replaces `os.environ` with input arguments in Python files that are called from bash scripts. The bash scripts now access the environment variables and pass them to the Python files as input arguments. In addition to adapting some Python scripts to a more modular structure which allows them to be run individually, it also allows Visual Studio Code debugger to work properly. Closes #875.

### Changes

- `fim_pre_processing.sh`: Added `-i $inputsDir` input argument to `src/check_huc_inputs.py`
- `src/`
    - `add_crosswalk.py`: Changed `min_catchment_area` and `min_stream_length` environment variables to input arguments
    - `check_huc_inputs.py`: Changed `inputsDir` environment variable to input argument
    - `delineate_hydros_and_produce_HAND.sh`: Added `-m $max_split_distance_meters -t $slope_min -b $lakes_buffer_dist_meters` input arguments to `src/split_flows.py`
    - `split_flows.py`: Changed `max_split_distance_meters`, `slope_min`, and `lakes_buffer_dist_meters` from environment variables to input arguments

<br/><br/>

## v4.3.7.1 - 2023-04-06 - [PR#874](https://github.com/NOAA-OWP/inundation-mapping/pull/874)

Hotfix to `process_branch.sh` because it wasn't removing code-61 branches on exit. Also removes the current run from the new fim_temp directory.

### Changes

- `fim_pipeline.sh`: removal of current run from fim_temp directory
- `src/process_branch.sh`: switched the exit 61 block to use the temp directory instead of the outputs directory

<br/><br/>

## v4.3.7.0 - 2023-03-02 - [PR#868](https://github.com/NOAA-OWP/inundation-mapping/pull/868)

This pull request adds a new feature to `fim_post_processing.sh` to aggregate all of the hydrotables for a given HUC into a single HUC-level `hydrotable.csv` file. Note that the aggregation step happens near the end of `fim_post_processing.sh` (after the subdivision and calibration routines), and the branch hydrotable files are preserved in the branch directories for the time being.

### Changes

- `fim_pipeline.sh`: created a new variable `$jobMaxLimit` that multiplies the `$jobHucLimit` and the `$jobBranchLimit`
- `fim_post_processing.sh`: added new aggregation/concatenation step after the SRC calibration routines; passing the new `$jobMaxLimit` to the commands that accept a multiprocessing job number input; added `$skipcal` argument to the USGS rating curve calibration routine
- `src/add_crosswalk.py`: changed the default value for `calb_applied` variable to be a boolean
- `src/aggregate_by_huc.py`: file renamed (previous name: `src/usgs_gage_aggregate.py`); updated to perform branch to huc file aggregation for `hydroTable_{branch_id}.csv` and `src_full_crosswalked_{branch_id}.csv` files; note that the input arguments ask you to specify which file types to aggregate using the flags: `-elev`, `-htable`, and `-src`
- `tools/inundate_gms.py`: added check to use the aggregated HUC-level `hydrotable.csv` if it exists, otherwise continue to use the branch hydroTable files
- `tools/inundation.py`: added `usecols` argument to the `pd.read_csv` commands to improve read time for hydrotables
- `src/subdiv_chan_obank_src.py`: add dtype to hydrotable pd.read_csv to resolve pandas dtype interpretation warnings

<br/><br/>

## v4.3.6.0 - 2023-03-23 - [PR#803](https://github.com/NOAA-OWP/inundation-mapping/pull/803)

Clips Watershed Boundary Dataset (WBD) to DEM domain for increased efficiency. Essentially, this is a wrapper for `geopandas.clip()` and moves clipping from `src/clip_vectors_to_wbd.py` to `data/wbd/preprocess_wbd.py`.

### Additions

- `data/wbd/preprocess_wbd.py`: Clips WBD to DEM domain polygon

### Changes

- `src/`
    - `bash_variables.env`: Updates `input_WBD_gdb` environment variable
    - `clip_vectors_to_wbd.py`: Removes clipping to DEM domain

<br/><br/>

## v4.3.5.1 - 2023-04-01 - [PR#867](https://github.com/NOAA-OWP/inundation-mapping/pull/867)

outputs_cleanup.py was throwing an error saying that the HUC source directory (to be cleaned up), did not exist. This was confirmed in a couple of environments. The src path in run_unit_wb.sh was sending in the "outputs" directory and not the "fim_temp" directory. This might have been a merge issue.

The log file was moved to the unit_errors folder to validate the error, as expected.

### Changes

- `src/run_unit_wb.sh`: Change the source path being submitted to `outputs_cleanup.py` from the `outputs` HUC directory to the `fim_temp` HUC directory.
- `fim_process_unit_wb.sh`: Updated the phrase "Copied temp directory" to "Moved temp directory"

<br/><br/>

## v4.3.5.0 - 2023-03-02 - [PR#857](https://github.com/NOAA-OWP/inundation-mapping/pull/857)

Addresses changes to function calls needed to run upgraded Shapely library plus other related library upgrades. Upgraded libraries include:
- shapely
- geopandas
- pandas
- numba
- rasterstats
- numpy
- rtree
- tqdm
- pyarrow
- py7zr

Pygeos is removed because its functionality is incorporated into the upgraded shapely library.

### Changes

- `Dockerfile`
- `Pipfile and Pipfile.lock`
- `src/`
	- `associate_levelpaths_with_levees.py`
    - `build_stream_traversal.py`
	- `add_crosswalk.py`
	- `adjust_headwater_streams.py`
	- `aggregate_vector_inputs.py`
	- `clip_vectors_to_wbd.py`
	- `derive_headwaters.py`
	- `stream_branches.py`
	- `split_flows.py`
- `tools/`
	- `fimr_to_benchmark.py`
	- `tools_shared_functions.py`

<br/><br/>

## v4.3.4.0 - 2023-03-16-23 [PR#847](https://github.com/NOAA-OWP/inundation-mapping/pull/847)

### Changes

Create a 'working directory' in the Docker container to run processes within the container's non-persistent filesystem. Modify variables in scripts that process HUCs and branches to use the temporary working directory, and then copy temporary directory (after trimming un-wanted files) over to output directory (persistent filesystem).  Roll back changes to `unit_tests/` to use `/data/outputs` (contains canned data), as the volume mounted `outputs/` most likely will not contain the necessary unit test data.

- `Dockerfile` - create a `/fim_temp` working directory, update `projectDir` to an `ENV`, rename inputs and outputs directory variables
- `fim_pipeline.sh` - remove `projectDir=/foss_fim`, update path of `logFile`, remove indentation
- `fim_pre_processing.sh` - change `$outputRunDataDir` => `$outputDestDir` & add `$tempRunDir`
- `fim_post_processing.sh` - change `$outputRunDataDir` => `$outputDestDir`
- `fim_process_unit_wb.sh` - change `$outputRunDataDir` => `$outputDestDir`, add vars & export `tempRunDir`, `tempHucDataDir`, & `tempBranchDataDir` to `run_unit_wb.sh`
- `README.md` - add linebreaks to codeblocks

- `src/`
  - `bash_variables.env` - `$inputDataDir` => `$inputsDir`
  - `check_huc_inputs.py` - `$inputDataDir` => `$inputsDir`
  - `delineate_hydros_and_produce_HAND.py` - `$outputHucDataDir` => `$tempHucDataDir`, `$outputCurrentBranchDataDir` => `$tempCurrentBranchDataDir`
  - `process_branch.sh` - `$outputRunDataDir` => `$outputsDestDir`
  - `run_by_branch.sh` - `$outputCurrentBranchDataDir` => `$tempCurrentBranchDataDir`, `$outputHucDataDir` => `$tempHucDataDir`
  - `run_unit_wb.sh` - `$outputRunDataDir` => `$outputDestDir`, `$outputHucDataDir` => `$tempHucDataDir`
  - `utils/`
    - `shared_functions.py` - `$inputDataDir` => `$inputsDir`

- `tools/`
  - `inundation_wrapper_custom_flow.py` - `$outputDataDir` => `$outputsDir`
  - `inundation_wrapper_nwm_flows.py`  - `$outputDataDir` => `$outputsDir`
  - `tools_shared_variables.py` - `$outputDataDir` => `$outputsDir`

- `unit_tests/`
  - `README.md` - add linebreaks to code blocks, `/outputs/` => `/data/outputs/`
  - `*_params.json` - `/outputs/` => `/data/outputs/` & `$outputRunDataDir` => `$outputDestDir`
  - `derive_level_paths_test.py` - `$outputRunDataDir` => `$outputDestDir`
  - `check_unit_errors_test.py` - `/outputs/` => `/data/outputs/`
  - `shared_functions_test.py` - `$outputRunDataDir` => `$outputDestDir`
  - `split_flows_test.py`  - `/outputs/` => `/data/outputs/`
  - `tools/`
    - `*_params.json` - `/outputs/` => `/data/outputs/` & `$outputRunDataDir` => `$outputDestDir`

<br/><br/>

## v4.3.3.7 - 2023-03-22 - [PR#856](https://github.com/NOAA-OWP/inundation-mapping/pull/856)

Simple update to the `PULL_REQUEST_TEMPLATE.md` to remove unnecessary/outdated boilerplate items, add octothorpe (#) in front of Additions, Changes, Removals to mirror `CHANGELOG.md` format, and clean up the PR Checklist.

### Changes
- `docs/`
  - `PULL_REQUEST_TEMPLATE.md`

<br/><br/>

## v4.3.3.6 - 2023-03-30 - [PR#859](https://github.com/NOAA-OWP/inundation-mapping/pull/859)

Addresses the issue of output storage space being taken up by output files from branches that did not run. Updates branch processing to remove the extraneous branch file if a branch gets an error code of 61.

### Changes

- `src/process_branch.sh`: added line 41, which removes the outputs and output folder if Error 61 occurs.

<br/><br/>

## v4.3.3.5 - 2023-03-23 - [PR#848](https://github.com/NOAA-OWP/inundation-mapping/pull/848)

Introduces two new arguments (`-pcsv` and `-pfiles`) and improves the documentation of  `synthesize_test_cases.py`. The new arguments allow the user to provide a CSV of previous metrics (`-pcsv`) and to specity whether or not metrics should pulled from previous directories (`-pfiles`).

The dtype warning was suppressed through updates to the `read_csv` function in `hydrotable.py` and additional comments were added throughout script to improve readability.

### Changes
- `tools/inundation.py`: Add data types to the section that reads in the hydrotable (line 483).

- `tools/synthesize_test_cases.py`: Improved formatting, spacing, and added comments. Added two new arguments: `pcsv` and `pfiles` along with checks to verify they are not being called concurrently (lines 388-412). In `create_master_metrics_csv`, creates an `iteration_list` that only contains `['comparison']` if `pfiles` is not true, reads in the previous metric csv `prev_metrics_csv` if it is provided and combine it with the compiled metrics (after it is converted to dataframe), and saves the metrics dataframe (`df_to_write`) to CSV.

<br/><br/>

## v4.3.3.4 - 2023-03-17 - [PR#849](https://github.com/NOAA-OWP/inundation-mapping/pull/849)

This hotfix addresses an error in inundate_nation.py relating to projection CRS.

### Changes

- `tools/inundate_nation.py`: #782 CRS projection change likely causing issue with previous projection configuration

<br/><br/>

## v4.3.3.3 - 2023-03-20 - [PR#854](https://github.com/NOAA-OWP/inundation-mapping/pull/854)

At least one site (e.g. TRYM7) was not been getting mapped in Stage-Based CatFIM, despite having all of the acceptable accuracy codes. This was caused by a data type issue in the `acceptable_coord_acc_code_list` in `tools_shared_variables.py` having the accuracy codes of 5 and 1 as a strings instead of an integers.

### Changes

- `/tools/tools_shared_variables.py`: Added integers 5 and 1 to the acceptable_coord_acc_code_list, kept the '5' and '1' strings as well.

<br/><br/>

## v4.3.3.2 - 2023-03-20 - [PR#851](https://github.com/NOAA-OWP/inundation-mapping/pull/851)

Bug fix to change `.split()` to `os.path.splitext()`

### Changes

- `src/stream_branches.py`: Change 3 occurrences of `.split()` to `os.path.splitext()`

<br/><br/>

## v4.3.3.1 - 2023-03-20 - [PR#855](https://github.com/NOAA-OWP/inundation-mapping/pull/855)

Bug fix for KeyError in `src/associate_levelpaths_with_levees.py`

### Changes

- `src/associate_levelpaths_with_levees.py`: Adds check if input files exist and handles empty GeoDataFrame(s) after intersecting levee buffers with leveed areas.

<br/><br/>

## v4.3.3.0 - 2023-03-02 - [PR#831](https://github.com/NOAA-OWP/inundation-mapping/pull/831)

Addresses bug wherein multiple CatFIM sites in the flow-based service were displaying the same NWS LID. This merge also creates a workaround solution for a slowdown that was observed in the WRDS location API, which may be a temporary workaround, until WRDS addresses the slowdown.

### Changes

- `tools/generate_categorical_fim_mapping.py`: resets the list of tifs to format for each LID within the loop that does the map processing, instead of only once before the start of the loop.
- `tools/tools_shared_functions.py`:
  - adds a try-except block around code that attempted to iterate on an empty list when the API didn't return relevant metadata for a given feature ID (this is commented out, but may be used in the future once WRDS slowdown is addressed).
  - Uses a passed NWM flows geodataframe to determine stream order.
- `/tools/generate_categorical_fim_flows.py`:
  - Adds multiprocessing to flows generation and uses `nwm_flows.gpkg` instead of the WRDS API to determine stream order of NWM feature_ids.
  - Adds duration print messages.
- `/tools/generate_categorical_fim.py`:
  - Refactor to allow for new NWM filtering scheme.
  - Bug fix in multiprocessing calls for interval map production.
  - Adds duration print messages.

<br/><br/>

## v4.3.2.0 - 2023-03-15 - [PR#845](https://github.com/NOAA-OWP/inundation-mapping/pull/845)

This merge revises the methodology for masking levee-protected areas from inundation. It accomplishes two major tasks: (1) updates the procedure for acquiring and preprocessing the levee data to be burned into the DEM and (2) revises the way levee-protected areas are masked from branches.

(1) There are now going to be two different levee vector line files in each HUC. One (`nld_subset_levees_burned.gpkg`) for the levee elevation burning and one (`nld_subset_levees.gpkg`) for the levee-level-path assignment and masking workflow.

(2) Levee-protected areas are masked from inundation based on a few methods:
  - Branch 0: All levee-protected areas are masked.
  - Other branches: Levee-protected areas are masked from the DEMs of branches for level path(s) that the levee is protecting against by using single-sided buffers alongside each side of the levee to determine which side the levee is protecting against (the side opposite the associated levee-protected area).

### Additions

- `.gitignore`: Adds `.private` folder for unversioned code.
- `data/`
    - `esri.py`: Class for querying and downloading ESRI feature services.
    - `nld/`
        - `levee_download.py`: Module that handles downloading and preprocessing levee lines and protected areas from the National Levee Database.
- `src/associate_levelpaths_with_levees.py`: Associates level paths with levees using single-sided levee buffers and writes to CSV to be used by `src/mask_dem.py`

### Changes

- `.config/`
    - `deny_branch_zero.lst`: Adds `dem_meters_{}.tif`.
    - `deny_branches.lst`: Adds `levee_levelpaths.csv` and removes `nld_subset_levees_{}.tif`.
    - `deny_unit.lst`: Adds `dem_meters.tif`.
    - `params_template.env`: Adds `levee_buffer` parameter for levee buffer size/distance in meters and `levee_id_attribute`.
- `src/`
    - `bash_variables.env`: Updates `input_nld_levee_protected_areas` and adds `input_NLD` (moved from `run_unit_wb.sh`) and `input_levees_preprocessed` environment. .variables
    - `burn_in_levees.py`: Removed the unit conversion from feet to meters because it's now being done in `levee_download.py`.
    - `clip_vectors_to_wbd.py`: Added the new levee lines for the levee-level-path assignment and masking workflow.
    - `delineate_hydros_and_produce_HAND.sh`: Updates input arguments.
    - `mask_dem.py`: Updates to use `levee_levelpaths.csv` (output from `associate_levelpaths_with_levees.py`) to mask branch DEMs.
    - `run_by_branch.sh`: Clips `dem_meters.tif` to use for branches instead of `dem_meters_0.tif` since branch 0 is already masked.
    - `run_unit_wb.sh`: Added inputs to `clip_vectors_to_wbd.py`. Added `associate_levelpaths_with_levees.py`. Processes `dem_meters.tif` and then makes a copy for branch 0. Moved `deny_unit.lst` cleanup to after branch processing.

### Removals
- `data/nld/preprocess_levee_protected_areas.py`: Deprecated.

<br/><br/>

## v4.3.1.0 - 2023-03-10 - [PR#834](https://github.com/NOAA-OWP/inundation-mapping/pull/834)

Change all occurances of /data/outputs to /outputs to honor the correct volume mount directory specified when executing docker run.

### Changes

- `Dockerfile` - updated comments in relation to `projectDir=/foss_fim`
- `fim_pipeline.sh` - updated comments in relation to `projectDir=/foss_fim`
- `fim_pre_processing.sh` -updated comments in relation to `projectDir=/foss_fim`
- `fim_post_processing.sh` - updated comments in relation to `projectDir=/foss_fim`
- `README.md` - Provide documentation on starting the Docker Container, and update docs to include additional command line option for calibration database tool.

- `src/`
  - `usgs_gage_crosswalk.py` - added newline character to shorten commented example usage
  - `usgs_gage_unit_setup.py` - `/data/outputs/` => `/outputs/`

- `tools/`
  - `cache_metrics.py` -  `/data/outputs/` => `/outputs/`
  - `copy_test_case_folders.py`  - `/data/outputs/` => `/outputs/`
  - `run_test_case.py` - `/data/outputs/` => `/outputs/`

- `unit_tests/*_params.json`  - `/data/outputs/` => `/outputs/`

- `unit_tests/split_flows_test.py`  - `/data/outputs/` => `/outputs/`

<br/><br/>

## v4.3.0.1 - 2023-03-06 - [PR#841](https://github.com/NOAA-OWP/inundation-mapping/pull/841)

Deletes intermediate files generated by `src/agreedem.py` by adding them to `config/deny_*.lst`

- `config/`
    - `deny_branch_zero.lst`, `deny_branches.lst`, `deny_branch_unittests.lst`: Added `agree_binary_bufgrid.tif`, `agree_bufgrid_zerod.tif`, and `agree_smogrid_zerod.tif`
    - `deny_unit.lst`: Added `agree_binary_bufgrid.tif`, `agree_bufgrid.tif`, `agree_bufgrid_allo.tif`, `agree_bufgrid_dist.tif`,  `agree_bufgrid_zerod.tif`, `agree_smogrid.tif`, `agree_smogrid_allo.tif`, `agree_smogrid_dist.tif`, `agree_smogrid_zerod.tif`

<br/><br/>

## v4.3.0.0 - 2023-02-15 - [PR#814](https://github.com/NOAA-OWP/inundation-mapping/pull/814)

Replaces GRASS with Whitebox. This addresses several issues, including Windows permissions and GRASS projection issues. Whitebox also has a slight performance benefit over GRASS.

### Removals

- `src/r_grow_distance.py`: Deletes file

### Changes

- `Dockerfile`: Removes GRASS, update `$outputDataDir` from `/data/outputs` to `/outputs`
- `Pipfile` and `Pipfile.lock`: Adds Whitebox and removes GRASS
- `src/`
    - `agreedem.py`: Removes `r_grow_distance`; refactors to use with context and removes redundant raster reads.
    - `adjust_lateral_thalweg.py` and `agreedem.py`: Refactors to use `with` context and removes redundant raster reads
    - `unique_pixel_and_allocation.py`: Replaces GRASS with Whitebox and remove `r_grow_distance`
    - `gms/`
        - `delineate_hydros_and_produce_HAND.sh` and `run_by_unit.sh`: Removes GRASS parameter
        - `mask_dem.py`: Removes unnecessary line

<br/><br/>

## v4.2.1.0 - 2023-02-21 - [PR#829](https://github.com/NOAA-OWP/inundation-mapping/pull/829)

During the merge from remove-fim3 PR into dev, merge conflicts were discovered in the unit_tests folders and files. Attempts to fix them at that time failed, so some files were removed, other renamed, other edited to get the merge to work.  Here are the fixes to put the unit tests system back to par.

Note: some unit tests are now temporarily disabled due to dependencies on other files / folders which may not exist in other environments.

Also.. the Changelog.md was broken and is being restored here.

Also.. a minor text addition was added to the acquire_and_preprocess_3dep_dems.py files (not directly related to this PR)

For file changes directly related to unit_test folder and it's file, please see [PR#829](https://github.com/NOAA-OWP/inundation-mapping/pull/829)

Other file changes:

### Changes
- `Pipfile.lock` : rebuilt and updated as a safety pre-caution.
- `docs`
    - `CHANGELOG.md`: additions to this file for FIM 4.2.0.0 were not merged correctly.  (re-added just below in the 4.2.0.0 section)
- `data`
    - `usgs`
        - `acquire_and_preprocess_3dep_dems.py`: Added text on data input URL source.

<br/><br/>

## v4.2.0.1 - 2023-02-16 - [PR#827](https://github.com/NOAA-OWP/inundation-mapping/pull/827)

FIM 4.2.0.0. was throwing errors for 14 HUCs that did not have any level paths. These are HUCs that have only stream orders 1 and 2 and are covered under branch zero, but no stream orders 3+ (no level paths).  This has now been changed to not throw an error but continue to process of the HUC.

### Changes

- `src`
    - `run_unit_wb.sh`: Test if branch_id.lst exists, which legitimately might not. Also a bit of text cleanup.

<br/><br/>

## v4.2.0.0 - 2023-02-16 - [PR#816](https://github.com/NOAA-OWP/inundation-mapping/pull/816)

This update removes the remaining elements of FIM3 code.  It further removes the phrases "GMS" as basically the entire FIM4 model. FIM4 is GMS. With removing FIM3, it also means remove concepts of "MS" and "FR" which were no longer relevant in FIM4.  There are only a few remaining places that will continue with the phrase "GMS" which is in some inundation files which are being re-evaluated.  Some deprecated files have been removed and some subfolders removed.

There are a lot of duplicate explanations for some of the changes, so here is a shortcut system.

- desc 1:  Remove or rename values based on phrase "GMS, MS and/or FR"
- desc 2:  Moved file from the /src/gms folder to /src  or /tools/gms_tools to /tools
- desc 3:  No longer needed as we now use the `fim_pipeline.sh` processing model.

### Removals

- `data`
    - `acquire_and_preprocess_inputs.py`:  No longer needed
- `gms_pipeline.sh` : see desc 3
- `gms_run_branch.sh` : see desc 3
- `gms_run_post_processing.sh` : see desc 3
- `gms_run_unit.sh` : see desc 3
- `src`
    - `gms`
        - `init.py` : folder removed, no longer needed.
        - `aggregate_branch_lists.py`: no longer needed.  Newer version already exists in src directory.
        - `remove_error_branches.py` :  see desc 3
        - `run_by_unit.sh` : see desc 3
        - `test_new_crosswalk.sh` : no longer needed
        - `time_and_tee_run_by_branch.sh` : see desc 3
        - `time_and_tee_run_by_unit.sh` : see desc 3
    - `output_cleanup.py` : see desc 3
 - `tools/gms_tools`
     - `init.py` : folder removed, no longer needed.

### Changes

- `config`
   - `deny_branch_unittests.lst` :  renamed from `deny_gms_branch_unittests.lst`
   - `deny_branch_zero.lst` : renamed from `deny_gms_branch_zero.lst`
   - `deny_branches.lst` :  renamed from `deny_gms_branches.lst`
   - `deny_unit.lst`  : renamed from `deny_gms_unit.lst`
   - `params_template.env` : see desc 1

- `data`
    - `nws`
        - `preprocess_ahps_nws.py`:   Added deprecation note: If reused, it needs review and/or upgrades.
    - `acquire_and_preprocess_3dep_dems.py` : see desc 1
 - `fim_post_processing.sh` : see desc 1, plus a small pathing change.
 - `fim_pre_processing.sh` : see desc 1
 - ` src`
     - `add_crosswalk.py` : see desc 1. Also cleaned up some formatting and commented out a code block in favor of a better way to pass args from "__main__"
     - `bash_variables.env` : see desc 1
     - `buffer_stream_branches.py` : see desc 2
     - `clip_rasters_to_branches.py` : see desc 2
     - `crosswalk_nwm_demDerived.py` :  see desc 1 and desc 2
     - `delineate_hydros_and_produce_HAND.sh` : see desc 1 and desc 2
     - `derive_level_paths.py`  :  see desc 1 and desc 2
     - `edit_points.py` : see desc  2
     - `filter_inputs_by_huc.py`: see desc 1 and desc 2
     - `finalize_srcs.py`:  see desc 2
     - `generate_branch_list.py` : see desc 1
     - `make_rem.py` : see desc 2
     - `make_dem.py` : see desc  2
     - `outputs_cleanup.py`:  see desc 1
     - `process_branch.sh`:  see desc 1
     - `query_vectors_by_branch_polygons.py`: see desc 2
     - `reset_mannings.py` : see desc 2
     - `run_by_branch.sh`:  see desc 1
     - `run_unit_wb.sh`: see desc 1
     - `stream_branches.py`:  see desc 2
     - `subset_catch_list_by_branch_id.py`: see desc 2
     - `toDo.md`: see desc 2
     - `usgs_gage_aggregate.py`:  see desc 1
     - `usgs_gage_unit_setup.py` : see desc 1
     - `utils`
         - `fim_enums.py` : see desc 1

- `tools`
    - `combine_crosswalk_tables.py` : see desc 2
    - `compare_ms_and_non_ms_metrics.py` : see desc 2
    - `compile_comp_stats.py`: see desc 2  and added note about possible deprecation.
    - `compile_computation_stats.py` : see desc 2  and added note about possible deprecation.
    - `composite_inundation.py` : see desc 1 : note.. references a file called inundate_gms which retains it's name for now.
    - `consolidate_metrics.py`: added note about possible deprecation.
    - `copy_test_case_folders.py`: see desc 1
    - `eval_plots.py` : see desc 1
    - `evaluate_continuity.py`: see desc 2
    - `find_max_catchment_breadth.py` : see desc 2
    - `generate_categorical_fim_mapping.py` : see desc 1
    - `inundate_gms.py`: see desc 1 and desc 2. Note: This file has retained its name with the phrase "gms" in it as it might be upgraded later and there are some similar files with similar names.
    - `inundate_nation.py` : see desc 1
    - `inundation.py`:  text styling change
    - `make_boxes_from_bounds.py`: text styling change
    - `mosaic_inundation.py`:  see desc 1 and desc 2
    - `overlapping_inundation.py`: see desc 2
    - `plots.py` : see desc 2
    - `run_test_case.py`:  see desc 1
    - `synthesize_test_cases.py`: see desc 1

- `unit_tests`
    - `README.md`: see desc 1
    - `__template_unittests.py`: see desc 1
    - `check_unit_errors_params.json`  and `check_unit_errors_unittests.py` : see desc 1
    - `derive_level_paths_params.json` and `derive_level_paths_unittests.py` : see desc 1 and desc 2
    - `filter_catchments_and_add_attributes_unittests.py`: see desc 1
    - `outputs_cleanup_params.json` and `outputs_cleanup_unittests.py`: see desc 1 and desc 2
    - `split_flows_unittests.py` : see desc 1
    - `tools`
        - `inundate_gms_params.json` and `inundate_gms_unittests.py`: see desc 1 and desc 2

<br/><br/>

## v4.1.3.0 - 2023-02-13 - [PR#812](https://github.com/NOAA-OWP/inundation-mapping/pull/812)

An update was required to adjust host name when in the AWS environment

### Changes

- `fim_post_processing.sh`: Added an "if isAWS" flag system based on the input command args from fim_pipeline.sh or

- `tools/calibration-db`
    - `README.md`: Minor text correction.

<br/><br/>

## v4.1.2.0 - 2023-02-15 - [PR#808](https://github.com/NOAA-OWP/inundation-mapping/pull/808)

Add `pytest` package and refactor existing unit tests. Update parameters to unit tests (`/unit_tests/*_params.json`) to valid paths. Add leading slash to paths in `/config/params_template.env`.

### Additions

- `/unit_tests`
  - `__init__.py`  - needed for `pytest` command line executable to pick up tests.
  - `pyproject.toml`  - used to specify which warnings are excluded/filtered.
  - `/gms`
    - `__init__.py` - needed for `pytest` command line executable to pick up tests.
  - `/tools`
    - `__init__.py`  - needed for `pytest` command line executable to pick up tests.
    - `inundate_gms_params.json` - file moved up into this directory
    - `inundate_gms_test.py`     - file moved up into this directory
    - `inundation_params.json`   - file moved up into this directory
    - `inundation_test.py`       - file moved up into this directory

### Removals

- `/unit_tests/tools/gms_tools/` directory removed, and files moved up into `/unit_tests/tools`

### Changes

- `Pipfile` - updated to include pytest as a dependency
- `Pipfile.lock` - updated to include pytest as a dependency

- `/config`
  - `params_template.env` - leading slash added to paths

- `/unit_tests/` - All of the `*_test.py` files were refactored to follow the `pytest` paradigm.
  - `*_params.json` - valid paths on `fim-dev1` provided
  - `README.md`  - updated to include documentation on pytest.
  - `unit_tests_utils.py`
  - `__template_unittests.py` -> `__template.py` - exclude the `_test` suffix to remove from test suite. Updated example on new format for pytest.
  - `check_unit_errors_test.py`
  - `clip_vectors_to_wbd_test.py`
  - `filter_catchments_and_add_attributes_test.py`
  - `rating_curve_comparison_test.py`
  - `shared_functions_test.py`
  - `split_flow_test.py`
  - `usgs_gage_crosswalk_test.py`
  - `aggregate_branch_lists_test.py`
  - `generate_branch_list_test.py`
  - `generate_branch_list_csv_test.py`
  - `aggregate_branch_lists_test.py`
  - `generate_branch_list_csv_test.py`
  - `generate_branch_list_test.py`
    - `/gms`
      - `derive_level_paths_test.py`
      - `outputs_cleanup_test.py`
    - `/tools`
      - `inundate_unittests.py` -> `inundation_test.py`
      - `inundate_gms_test.py`


<br/><br/>

## v4.1.1.0 - 2023-02-16 - [PR#809](https://github.com/NOAA-OWP/inundation-mapping/pull/809)

The CatFIM code was updated to allow 1-foot interval processing across all stage-based AHPS sites ranging from action stage to 5 feet above major stage, along with restart capability for interrupted processing runs.

### Changes

- `tools/generate_categorical_fim.py` (all changes made here)
    - Added try-except blocks for code that didn't allow most sites to actually get processed because it was trying to check values of some USGS-related variables that most of the sites didn't have
    - Overwrite abilities of the different outputs for the viz team were not consistent (i.e., one of the files had the ability to be overwritten but another didn't), so that has been made consistent to disallow any overwrites of the existing final outputs for a specified output folder.
    - The code also has the ability to restart from an interrupted run and resume processing uncompleted HUCs by first checking for a simple "complete" file for each HUC. If a HUC has that file, then it is skipped (because it already completed processing during a run for a particular output folder / run name).
    - When a HUC is successfully processed, an empty "complete" text file is created / touched.

<br/><br/>

## v4.1.0.0 - 2023-01-30 - [PR#806](https://github.com/NOAA-OWP/inundation-mapping/pull/806)

As we move to Amazon Web Service, AWS, we need to change our processing system. Currently, it is `gms_pipeline.sh` using bash "parallel" as an iterator which then first processes all HUCs, but not their branches. One of `gms_pipeline.sh`'s next steps is to do branch processing which is again iterated via "parallel". AKA. Units processed as one step, branches processed as second independent step.

**Note:** While we are taking steps to move to AWS, we will continue to maintain the ability of doing all processing on a single server using a single docker container as we have for a long time. Moving to AWS is simply taking portions of code from FIM and adding it to AWS tools for performance of large scale production runs.

Our new processing system, starting with this PR,  is to allow each HUC to process it's own branches.

A further requirement was to split up the overall processing flow to independent steps, with each step being able to process itself without relying on "export" variables from other files. Note: There are still a few exceptions.  The basic flow now becomes
- `fim_pre_processing.sh`,
- one or more calls to `fim_process_unit_wb.sh` (calling this file for each single HUC to be processed).
- followed by a call to `fim_post_processing.sh`.


Note: This is a very large, complex PR with alot of critical details. Please read the details at [PR 806](https://github.com/NOAA-OWP/inundation-mapping/pull/806).

### CRITICAL NOTE
The new `fim_pipeline.sh` and by proxy `fim_pre_processing.sh` has two new key input args, one named **-jh** (job HUCs) and one named **-jb** (job branches).  You can assign the number of cores/CPU's are used for processing a HUC versus the number of branches.  For the -jh number arg, it only is used against the `fim_pipeline.sh` file when it is processing more than one HUC or a list of HUCs as it is the iterator for HUCs.   The -jb flag says how many cores/CPU's can be used when processing branches (note.. the average HUC has 26 branches).

BUT.... you have to be careful not to overload your system.  **You need to multiply the -jh and the -jb values together, but only when using the `fim_pipeline.sh` script.**  Why? _If you have 16 CPU's available on your machine, and you assign -jh as 10 and -jb as 26, you are actually asking for 126 cores (10 x 26) but your machine only has 16 cores._   If you are not using `fim_pipeline.sh` but using the three processing steps independently, then the -jh value has not need to be anything but the number of 1 as each actual HUC can only be processed one at a time. (aka.. no iterator).
</br>

### Additions

- `fim_pipeline.sh` :  The wrapper for the three new major "FIM" processing steps. This script allows processing in one command, same as the current tool of `gms_pipeline.sh`.
- `fim_pre_processing.sh`: This file handles all argument input from the user, validates those inputs and sets up or cleans up folders. It also includes a new system of taking most input parameters and some key enviro variables and writing them out to a files called `runtime_args.env`.  Future processing steps need minimal input arguments as it can read most values it needs from this new `runtime_args.env`. This allows the three major steps to work independently from each other. Someone can now come in, run `fim_pre_processing.sh`, then run `fim_process_unit_wb.sh`, each with one HUC, as many time as they like, each adding just its own HUC folder to the output runtime folder.
- `fim_post_processing.sh`: Scans all HUC folders inside the runtime folders to handle a number of processing steps which include (to name a few):
    - aggregating errors
    - aggregating to create a single list (gms_inputs.csv) for all valid HUCs and their branch ids
    - usgs gage aggregation
    - adjustments to SRV's
    - and more
- `fim_process_unit_wb.sh`: Accepts only input args of runName and HUC number. It then sets up global variable, folders, etc to process just the one HUC. The logic for processing the HUC is in `run_unit_wb.sh` but managed by this `fim_process_unit_wb.sh` file including all error trapping.
- `src`
    - `aggregate_branch_lists.py`:  When each HUC is being processed, it creates it's own .csv file with its branch id's. In post processing we need one master csv list and this file aggregates them. Note: This is a similar file already in the `src/gms` folder but that version operates a bit different and will be deprecated soon.
    - `generate_branch_list.py`: This creates the single .lst for a HUC defining each branch id. With this list, `run_unit_wb.sh` can do a parallelized iteration over each of its branches for processing. Note: This is also similar to the current `src/gms` file of the same name and the gms folder version will also be deprecated soon.
    - `generate_branch_list_csv.py`. As each branch, including branch zero, has processed and if it was successful, it will add to a .csv list in the HUC directory. At the end, it becomes a list of all successful branches. This file will be aggregates with all similar .csv in post processing for future processing.
    - `run_unit_wb.sh`:  The actual HUC processing logic. Note: This is fundamentally the same as the current HUC processing logic that exists currently in `src/gms/run_by_unit.sh`, which will be removed in the very near future. However, at the end of this file, it creates and manages a parallelized iterator for processing each of it's branches.
    - `process_branch.sh`:  Same concept as `process_unit_wb.sh` but this one is for processing a single branch. This file manages the true branch processing file of `src/gms/run_by_branch.sh`.  It is a wrapper file to `src/gms/run_by_branch.sh` and catches all error and copies error files as applicable. This allows the parent processing files to continue despite branch errors. Both the new fim processing system and the older gms processing system currently share the branch processing file of `src/gms/run_by_branch.sh`. When the gms processing file is removed, this file will likely not change, only moved one directory up and be no longer in the `gms` sub-folder.
- `unit_tests`
    - `aggregate_branch_lists_unittests.py' and `aggregate_branch_lists_params.json`  (based on the newer `src` directory edition of `aggregate_branch_lists.py`).
    - `generate_branch_list_unittest.py` and `generate_branch_list_params.json` (based on the newer `src` directory edition of `generate_branch_list.py`).
    -  `generate_branch_list_csv_unittest.py` and `generate_branch_list_csv_params.json`

### Changes

- `config`
    - `params_template.env`: Removed the `default_max_jobs` value and moved the `startDiv` and `stopDiv` to the `bash_variables.env` file.
    - `deny_gms_unit.lst` : Renamed from `deny_gms_unit_prod.lst`
    - `deny_gms_branches.lst` : Renamed from `deny_gms_branches_prod.lst`

- `gms_pipeline.sh`, `gms_run_branch.sh`, `gms_run_unit.sh`, and `gms_post_processing.sh` :  Changed to hardcode the `default_max_jobs` to the value of 1. (we don't want this to be changed at all). They were also changed for minor adjustments for the `deny` list files names.

- `src`
    - `bash_functions.env`: Fix error with calculating durations.
    - `bash_variables.env`:  Adds the two export lines (stopDiv and startDiv) from `params_template.env`
    - `clip_vectors_to_wbd.py`: Cleaned up some print statements for better output traceability.
    - `check_huc_inputs.py`: Added logic to ensure the file was an .lst file. Other file formats were not be handled correctly.
    - `gms`
        - `delineate_hydros_and_produce_HAND.sh`: Removed all `stopDiv` variable to reduce log and screen output.
        - `run_by_branch.sh`: Removed an unnecessary test for overriding outputs.

### Removed

- `config`
    - `deny_gms_branches_dev.lst`

<br/><br/>

## v4.0.19.5 - 2023-01-24 - [PR#801](https://github.com/NOAA-OWP/inundation-mapping/pull/801)

When running tools/test_case_by_hydroid.py, it throws an error of local variable 'stats' referenced before assignment.

### Changes

- `tools`
    - `pixel_counter.py`: declare stats object and remove the GA_Readonly flag
    - `test_case_by_hydroid_id_py`: Added more logging.

<br/><br/>

## v4.0.19.4 - 2023-01-25 - [PR#802](https://github.com/NOAA-OWP/inundation-mapping/pull/802)

This revision includes a slight alteration to the filtering technique used to trim/remove lakeid nwm_reaches that exist at the upstream end of each branch network. By keeping a single lakeid reach at the branch level, we can avoid issues with the branch headwater point starting at a lake boundary. This ensures the headwater catchments for some branches are properly identified as a lake catchment (no inundation produced).

### Changes

- `src/gms/stream_branches.py`: New changes to the `find_upstream_reaches_in_waterbodies` function: Added a step to create a list of nonlake segments (lakeid = -9999) . Use the list of nonlake reaches to allow the filter to keep a the first lakeid reach that connects to a nonlake segment.

<br/><br/>

## v4.0.19.3 - 2023-01-17 - [PR#794](https://github.com/NOAA-OWP/inundation-mapping/pull/794)

Removing FIM3 files and references.  Anything still required for FIM 3 are held in the dev-fim3 branch.

### Removals

- `data`
    - `preprocess_rasters.py`: no longer valid as it is for NHD DEM rasters.
- `fim_run.sh`
- ` src`
    - `aggregate_fim_outputs.sh`
    - `fr_to_ms_raster.mask.py`
    - `get_all_huc_in_inputs.py`
    - `reduce_nhd_stream_density.py`
    - `rem.py`:  There are two files named `rem.py`, one in the src directory and one in the gms directory. This version in the src directory is no longer valid. The `rem.py` in the gms directory is being renamed to avoid future enhancements of moving files.
    - `run_by_unit.sh`:  There are two files named `run_by_unit.sh`, one in the src directory and one in the gms directory. This version in the src directory is for fim3. For the remaining `run_by_unit.sh`, it is NOT being renamed at this time as it will likely be renamed in the near future.
    - `time_and_tee_run_by_unit.sh`:  Same not as above for `run_by_unit.sh`.
    - `utils`
        - `archive_cleanup.py`
 - `tools`
     - `compare_gms_srcs_to_fr.py`
     - `preprocess_fimx.py`

### Changes

- `src`
    - `adjust_headwater_streams.py`: Likely deprecated but kept for safety reason. Deprecation note added.
- `tools`
    - `cygnss_preprocess.py`: Likely deprecated but kept for safety reason. Deprecation note added.
    - `nesdis_preprocess.py`: Likely deprecated but kept for safety reason. Deprecation note added.

<br/><br/>

## v4.0.19.2 - 2023-01-17 - [PR#797](https://github.com/NOAA-OWP/inundation-mapping/pull/797)

Consolidates global bash environment variables into a new `src/bash_variables.env` file. Additionally, Python environment variables have been moved into this file and `src/utils/shared_variables.py` now references this file. Hardcoded projections have been replaced by an environment variable. This also replaces the Manning's N file in `config/params_template.env` with a constant and updates relevant code. Unused environment variables have been removed.

### Additions

- `src/bash_variables.env`: Adds file for global environment variables

### Removals

- `config/`
    - `mannings_default.json`
    - `mannings_default_calibrated.json`

### Changes

- `config/params_template.env`: Changes manning_n from filename to default value of 0.06
- `gms_run_branch.sh`: Adds `bash_variables.env`
- `gms_run_post_processing.sh`: Adds `bash_variables.env` and changes projection from hardcoded to environment variable
- `gms_run_unit.sh`: Adds `bash_variables.env`
- `src/`
    - `add_crosswalk.py`: Assigns default manning_n value and removes assignments by stream orders
    - `aggregate_vector_inputs.py`: Removes unused references to environment variables and function
    - `gms/run_by_unit.sh`: Removes environment variable assignments and uses projection from environment variables
    - `utils/shared_variables.py`: Removes environment variables and instead references src/bash_variables.env

<br/><br/>

## v4.0.19.1 - 2023-01-17 - [PR#796](https://github.com/NOAA-OWP/inundation-mapping/pull/796)

### Changes

- `tools/gms_tools/combine_crosswalk_tables.py`: Checks length of dataframe list before concatenating

<br/><br/>

## v4.0.19.0 - 2023-01-06 - [PR#782](https://github.com/NOAA-OWP/inundation-mapping/pull/782)

Changes the projection of HAND processing to EPSG 5070.

### Changes

- `gms_run_post_processing.sh`: Adds target projection for `points`
- `data/nld/preprocess_levee_protected_areas.py`: Changed to use `utils.shared_variables.DEFAULT_FIM_PROJECTION_CRS`
- `src/`
    - `clip_vectors_to_wbd.py`: Save intermediate outputs in EPSG:5070
    - `src_adjust_spatial_obs.py`: Changed to use `utils.shared_variables.DEFAULT_FIM_PROJECTION_CRS`
    - `utils/shared_variables.py`: Changes the designated projection variables
    - `gms/`
        - `stream_branches.py`: Checks the projection of the input streams and changes if necessary
        - `run_by_unit.py`: Changes the default projection crs variable and added as HUC target projection
- `tools/inundate_nation.py`: Changed to use `utils.shared_variables.PREP_PROJECTION`

<br/><br/>

## v4.0.18.2 - 2023-01-11 - [PR#790](https://github.com/NOAA-OWP/inundation-mapping/pull/790)

Remove Great Lakes clipping

### Changes

- `src/`
    - `clip_vectors_to_wbd.py`: Removes Great Lakes clipping and references to Great Lakes polygons and lake buffer size

    - `gms/run_by_unit.sh`: Removes Great Lakes polygon and lake buffer size arguments to `src/clip_vectors_to_wbd.py`

<br/><br/>

## v4.0.18.1 - 2022-12-13 - [PR #760](https://github.com/NOAA-OWP/inundation-mapping/pull/760)

Adds stacked bar eval plots.

### Additions

- `/tools/eval_plots_stackedbar.py`: produces stacked bar eval plots in the same manner as `eval_plots.py`.

<br/><br/>

## v4.0.18.0 - 2023-01-03 - [PR#780](https://github.com/NOAA-OWP/inundation-mapping/pull/780)

Clips WBD and stream branch buffer polygons to DEM domain.

### Changes

- `src/`
    - `clip_vectors_to_wbd.py`: Clips WBD polygon to DEM domain

    - `gms/`
        - `buffer_stream_branches.py`: Clips branch buffer polygons to DEM domain
        - `derive_level_paths.py`: Stop processing if no branches exist
        - `mask_dem.py`: Checks if stream file exists before continuing
        - `remove_error_branches.py`: Checks if error_branches has data before continuing
        - `run_by_unit.sh`: Adds DEM domain as bash variable and adds it as an argument to calling `clip_vectors_to_wbd.py` and `buffer_stream_branches.py`

<br/><br/>


## v4.0.17.4 - 2023-01-06 - [PR#781](https://github.com/NOAA-OWP/inundation-mapping/pull/781)

Added crosswalk_table.csv from the root output folder as being a file push up to Hydrovis s3 bucket after FIM BED runs.

### Changes

- `config`
    - `aws_s3_put_fim4_hydrovis_whitelist.lst`:  Added crosswalk_table.csv to whitelist.


<br/><br/>

## v4.0.17.3 - 2022-12-23 - [PR#773](https://github.com/NOAA-OWP/inundation-mapping/pull/773)

Cleans up REM masking of levee-protected areas and fixes associated error.

### Removals

- `src/gms/`
    - `delineate_hydros_and_produce_HAND.sh`: removes rasterization and masking of levee-protected areas from the REM
    - `rasterize_by_order`: removes this file
- `config/`
    - `deny_gms_branch_zero.lst`, `deny_gms_branches_dev.lst`, and `deny_gms_branches_prod.lst`: removes `LeveeProtectedAreas_subset_{}.tif`

### Changes

- `src/gms/rem.py`: fixes an error where the nodata value of the DEM was overlooked

<br/><br/>

## v4.0.17.2 - 2022-12-29 - [PR #779](https://github.com/NOAA-OWP/inundation-mapping/pull/779)

Remove dependency on `other` folder in `test_cases`. Also updates ESRI and QGIS agreement raster symbology label to include the addition of levee-protected areas as a mask.

### Removals

- `tools/`
    - `aggregate_metrics.py` and `cache_metrics.py`: Removes reference to test_cases/other folder

### Changes

- `config/symbology/`
    - `esri/agreement_raster.lyr` and `qgis/agreement_raster.qml`: Updates label from Waterbody mask to Masked since mask also now includes levee-protected areas
- `tools/`
    - `eval_alt_catfim.py` and `run_test_case.py`: Updates waterbody mask to dataset located in /inputs folder

<br/><br/>

## v4.0.17.1 - 2022-12-29 - [PR #778](https://github.com/NOAA-OWP/inundation-mapping/pull/778)

This merge fixes a bug where all of the Stage-Based intervals were the same.

### Changes
- `/tools/generate_categorical_fim.py`: Changed `stage` variable to `interval_stage` variable in `produce_stage_based_catfim_tifs` function call.

<br/><br/>

## v4.0.17.0 - 2022-12-21 - [PR #771](https://github.com/NOAA-OWP/inundation-mapping/pull/771)

Added rysnc to docker images. rysnc can now be used inside the images to move data around via docker mounts.

### Changes

- `Dockerfile` : added rsync

<br/><br/>

## v4.0.16.0 - 2022-12-20 - [PR #768](https://github.com/NOAA-OWP/inundation-mapping/pull/768)

`gms_run_branch.sh` was processing all of the branches iteratively, then continuing on to a large post processing portion of code. That has now be split to two files, one for branch iteration and the other file for just post processing.

Other minor changes include:
- Removing the system where a user could override `DropStreamOrders` where they could process streams with stream orders 1 and 2 independently like other GMS branches.  This option is now removed, so it will only allow stream orders 3 and higher as gms branches and SO 1 and 2 will always be in branch zero.

- The `retry` flag on the three gms*.sh files has been removed. It did not work correctly and was not being used. Usage of it would have created unreliable results.

### Additions

- `gms_run_post_processing.sh`
   - handles all tasks from after `gms_run_branch.sh` to this file, except for output cleanup, which stayed in `gms_run_branch.sh`.
   - Can be run completely independent from `gms_run_unit.sh` or gms_run_branch.sh` as long as all of the files are in place. And can be re-run if desired.

### Changes

- `gms_pipeline.sh`
   - Remove "retry" system.
   - Remove "dropLowStreamOrders" system.
   - Updated for newer reusable output date/time/duration system.
   - Add call to new `gms_run_post_processing.sh` file.

- `gms_run_branch.sh`
   - Remove "retry" system.
   - Remove "dropLowStreamOrders" system.
   - Updated for newer reusable output date/time/duration system.
   - Removed most code from below the branch iterator to the new `gms_run_post_processing.sh` file. However, it did keep the branch files output cleanup and non-zero exit code checking.

- `gms_run_unit.sh`
   - Remove "retry" system.
   - Remove "dropLowStreamOrders" system.
   - Updated for newer reusable output date/time/duration system.

- `src`
    - `bash_functions.env`:  Added a new method to make it easier / simpler to calculation and display duration time.
    - `filter_catchments_and_add_attributes.py`:  Remove "dropLowStreamOrders" system.
    - `split_flows.py`: Remove "dropLowStreamOrders" system.
    - `usgs_gage_unit_setup.py`:  Remove "dropLowStreamOrders" system.

- `gms`
    - `delineate_hydros_and_produced_HAND.sh` : Remove "dropLowStreamOrders" system.
    - `derive_level_paths.py`: Remove "dropLowStreamOrders" system and some small style updates.
    - `run_by_unit.sh`: Remove "dropLowStreamOrders" system.

- `unit_tests/gms`
    - `derive_level_paths_params.json` and `derive_level_paths_unittests.py`: Remove "dropLowStreamOrders" system.

<br/><br/>

## v4.0.15.0 - 2022-12-20 - [PR #758](https://github.com/NOAA-OWP/inundation-mapping/pull/758)

This merge addresses feedback received from field users regarding CatFIM. Users wanted a Stage-Based version of CatFIM, they wanted maps created for multiple intervals between flood categories, and they wanted documentation as to why many sites are absent from the Stage-Based CatFIM service. This merge seeks to address this feedback. CatFIM will continue to evolve with more feedback over time.

## Changes
- `/src/gms/usgs_gage_crosswalk.py`: Removed filtering of extra attributes when writing table
- `/src/gms/usgs_gage_unit_setup.py`: Removed filter of gages where `rating curve == yes`. The filtering happens later on now.
- `/tools/eval_plots.py`: Added a post-processing step to produce CSVs of spatial data
- `/tools/generate_categorical_fim.py`:
  - New arguments to support more advanced multiprocessing, support production of Stage-Based CatFIM, specific output directory pathing, upstream and downstream distance, controls on how high past "major" magnitude to go when producing interval maps for Stage-Based, the ability to run a single AHPS site.
- `/tools/generate_categorical_fim_flows.py`:
  - Allows for flows to be retrieved for only one site (useful for testing)
  - More logging
  - Filtering stream segments according to stream order
- `/tools/generate_categorical_fim_mapping.py`:
  - Support for Stage-Based CatFIM production
  - Enhanced multiprocessing
  - Improved post-processing
- `/tools/pixel_counter.py`: fixed a bug where Nonetypes were being returned
- `/tools/rating_curve_get_usgs_rating_curves.py`:
  - Removed filtering when producing `usgs_gages.gpkg`, but adding attribute as to whether or not it meets acceptance criteria, as defined in `gms_tools/tools_shared_variables.py`.
  - Creating a lookup list to filter out unacceptable gages before they're written to `usgs_rating_curves.csv`
  - The `usgs_gages.gpkg` now includes two fields indicating whether or not gages pass acceptance criteria (defined in `tools_shared_variables.py`. The fields are `acceptable_codes` and `acceptable_alt_error`
- `/tools/tools_shared_functions.py`:
  - Added `get_env_paths()` function to retrieve environmental variable information used by CatFIM and rating curves scripts
  - `Added `filter_nwm_segments_by_stream_order()` function that uses WRDS to filter out NWM feature_ids from a list if their stream order is different than a desired stream order.
- `/tools/tools_shared_variables.py`: Added the acceptance criteria and URLS for gages as non-constant variables. These can be modified and tracked through version changes. These variables are imported by the CatFIM and USGS rating curve and gage generation scripts.
- `/tools/test_case_by_hydroid.py`: reformatting code, recommend adding more comments/docstrings in future commit

<br/><br/>

## v4.0.14.2 - 2022-12-22 - [PR #772](https://github.com/NOAA-OWP/inundation-mapping/pull/772)

Added `usgs_elev_table.csv` to hydrovis whitelist files.  Also updated the name to include the word "hydrovis" in them (anticipating more s3 whitelist files).

### Changes

- `config`
    - `aws_s3_put_fim4_hydrovis_whitelist.lst`:  File name updated and added usgs_elev_table.csv so it gets push up as well.
    - `aws_s3_put_fim3_hydrovis_whitelist.lst`: File name updated

- `data/aws`
   - `s3.py`: added `/foss_fim/config/aws_s3_put_fim4_hydrovis_whitelist.lst` as a default to the -w param.

<br/><br/>

## v4.0.14.1 - 2022-12-03 - [PR #753](https://github.com/NOAA-OWP/inundation-mapping/pull/753)

Creates a polygon of 3DEP DEM domain (to eliminate errors caused by stream networks with no DEM data in areas of HUCs that are outside of the U.S. border) and uses the polygon layer to clip the WBD and stream network (to a buffer inside the WBD).

### Additions
- `data/usgs/acquire_and_preprocess_3dep_dems.py`: Adds creation of 3DEP domain polygon by polygonizing all HUC6 3DEP DEMs and then dissolving them.
- `src/gms/run_by_unit.sh`: Adds 3DEP domain polygon .gpkg as input to `src/clip_vectors_to_wbd.py`

### Changes
- `src/clip_vectors_to_wbd.py`: Clips WBD to 3DEP domain polygon and clips streams to a buffer inside the clipped WBD polygon.

<br/><br/>

## v4.0.14.0 - 2022-12-20 - [PR #769](https://github.com/NOAA-OWP/inundation-mapping/pull/769)

Masks levee-protected areas from the DEM in branch 0 and in highest two stream order branches.

### Additions

- `src/gms/`
    - `mask_dem.py`: Masks levee-protected areas from the DEM in branch 0 and in highest two stream order branches
    - `delineate_hydros_and_produce_HAND.sh`: Adds `src/gms/mask_dem.py`

<br/><br/>

## v4.0.13.2 - 2022-12-20 - [PR #767](https://github.com/NOAA-OWP/inundation-mapping/pull/767)

Fixes inundation of nodata areas of REM.

### Changes

- `tools/inundation.py`: Assigns depth a value of `0` if REM is less than `0`

<br/><br/>

## v4.0.13.1 - 2022-12-09 - [PR #743](https://github.com/NOAA-OWP/inundation-mapping/pull/743)

This merge adds the tools required to generate Alpha metrics by hydroid. It summarizes the Apha metrics by branch 0 catchment for use in the Hydrovis "FIM Performance" service.

### Additions

- `pixel_counter.py`:  A script to perform zonal statistics against raster data and geometries
- `pixel_counter_functions.py`: Supporting functions
- `pixel_counter_wrapper.py`: a script that wraps `pixel_counter.py` for batch processing
- `test_case_by_hydroid.py`: the main script to orchestrate the generation of alpha metrics by catchment

<br/><br/>

## v4.0.13.0 - 2022-11-16 - [PR #744](https://github.com/NOAA-OWP/inundation-mapping/pull/744)

Changes branch 0 headwaters data source from NHD to NWS to be consistent with branches. Removes references to NHD flowlines and headwater data.

### Changes

- `src/gms/derive_level_paths.py`: Generates headwaters before stream branch filtering

### Removals

- Removes NHD flowlines and headwater references from `gms_run_unit.sh`, `config/deny_gms_unit_prod.lst`, `src/clip_vectors_to_wbd.py`, `src/gms/run_by_unit.sh`, `unit_tests/__template_unittests.py`, `unit_tests/clip_vectors_to_wbd_params.json`, and `unit_tests/clip_vectors_to_wbd_unittests.py`

<br/><br/>

## V4.0.12.2 - 2022-12-04 - [PR #754](https://github.com/NOAA-OWP/inundation-mapping/pull/754)

Stop writing `gms_inputs_removed.csv` if no branches are removed with Error status 61.

### Changes

- `src/gms/remove_error_branches.py`: Checks if error branches is not empty before saving gms_inputs_removed.csv

<br/><br/>

## v4.0.12.1 - 2022-11-30 - [PR #751](https://github.com/NOAA-OWP/inundation-mapping/pull/751)

Updating a few deny list files.

### Changes

- `config`:
    - `deny_gms_branches_dev.lst`, `deny_gms_branches_prod.lst`, and `deny_gms_unit_prod.lst`

<br/><br/>


## v4.0.12.0 - 2022-11-28 - [PR #736](https://github.com/NOAA-OWP/inundation-mapping/pull/736)

This feature branch introduces a new methodology for computing Manning's equation for the synthetic rating curves. The new subdivision approach 1) estimates bankfull stage by crosswalking "bankfull" proxy discharge data to the raw SRC discharge values 2) identifies in-channel vs. overbank geometry values 3) applies unique in-channel and overbank Manning's n value (user provided values) to compute Manning's equation separately for channel and overbank discharge and adds the two components together for total discharge 4) computes a calibration coefficient (where benchmark data exists) that applies to the  calibrated total discharge calculation.

### Additions

- `src/subdiv_chan_obank_src.py`: new script that performs all subdiv calculations and then produce a new (modified) `hydroTable.csv`. Inputs include `src_full_crosswalked.csv` for each huc/branch and a Manning's roughness csv file (containing: featureid, channel n, overbank n; file located in the `/inputs/rating_curve/variable_roughness/`). Note that the `identify_src_bankfull.py` script must be run prior to running the subdiv workflow.

### Changes

- `config/params_template.env`: removed BARC and composite roughness parameters; added new subdivision parameters; default Manning's n file set to `mannings_global_06_12.csv`
- `gms_run_branch.sh`: moved the PostgreSQL database steps to occur immediately before the SRC calibration steps; added new subdivision step; added condition to SRC calibration to ensure subdivision routine is run
- `src/add_crosswalk.py`: removed BARC function call; update placeholder value list (removed BARC and composite roughness variables) - these placeholder variables ensure that all hydrotables have the same dimensions
- `src/identify_src_bankfull.py`: revised FIM3 starting code to work with FIM4 framework; stripped out unnecessary calculations; restricted bankfull identification to stage values > 0
- `src/src_adjust_spatial_obs.py`: added huc sort function to help user track progress from console outputs
- `src/src_adjust_usgs_rating.py`: added huc sort function to help user track progress from console outputs
- `src/src_roughness_optimization.py`: reconfigured code to compute a calibration coefficient and apply adjustments using the subdivision variables; renamed numerous variables; simplified code where possible
- `src/utils/shared_variables.py`: increased `ROUGHNESS_MAX_THRESH` from 0.6 to 0.8
- `tools/vary_mannings_n_composite.py`: *moved this script from /src to /tools*; updated this code from FIM3 to work with FIM4 structure; however, it is not currently implemented (the subdivision routine replaces this)
- `tools/aggregate_csv_files.py`: helper tool to search for csv files by name/wildcard and concatenate all found files into one csv (used for aggregating previous calibrated roughness values)
- `tools/eval_plots.py`: updated list of metrics to plot to also include equitable threat score and mathews correlation coefficient (MCC)
- `tools/synthesize_test_cases.py`: updated the list of FIM version metrics that the `PREV` flag will use to create the final aggregated metrics csv; this change will combine the dev versions provided with the `-dc` flag along with the existing `previous_fim_list`

<br/><br/>

## v4.0.11.5 - 2022-11-18 - [PR #746](https://github.com/NOAA-OWP/inundation-mapping/pull/746)

Skips `src/usgs_gage_unit_setup.py` if no level paths exist. This may happen if a HUC has no stream orders > 2. This is a bug fix for #723 for the case that the HUC also has USGS gages.

### Changes

- `src/gms/run_by_unit.sh`: Adds check for `nwm_subset_streams_levelPaths.gpkg` before running `usgs_gage_unit_setup.py`

<br/><br/>

## v4.0.11.4 - 2022-10-12 - [PR #709](https://github.com/NOAA-OWP/inundation-mapping/pull/709)

Adds capability to produce single rating curve comparison plots for each gage.

### Changes

- `tools/rating_curve_comparison.py`
    - Adds generate_single_plot() to make a single rating curve comparison plot for each gage in a given HUC
    - Adds command line switch to generate single plots

<br/><br/>

## v4.0.11.3 - 2022-11-10 - [PR #739](https://github.com/NOAA-OWP/inundation-mapping/pull/739)

New tool with instructions of downloading levee protected areas and a tool to pre-process it, ready for FIM.

### Additions

- `data`
    - `nld`
         - `preprocess_levee_protected_areas.py`:  as described above

### Changes

- `data`
     - `preprocess_rasters.py`: added deprecation note. It will eventually be replaced in it's entirety.
- `src`
    - `utils`
        - `shared_functions.py`: a few styling adjustments.

<br/><br/>

## v4.0.11.2 - 2022-11-07 - [PR #737](https://github.com/NOAA-OWP/inundation-mapping/pull/737)

Add an extra input args to the gms_**.sh files to allow for an override of the branch zero deny list, same as we can do with the unit and branch deny list overrides. This is needed for debugging purposes.

Also, if there is no override for the deny branch zero list and is not using the word "none", then use the default or overridden standard branch deny list.  This will keep the branch zero's and branch output folders similar but not identical for outputs.

### Changes

- `gms_pipeline.sh`:  Add new param to allow for branch zero deny list override. Plus added better logic for catching bad deny lists earlier.
- `gms_run_branch.sh`:  Add new param to allow for branch zero deny list override.  Add logic to cleanup all branch zero output folders with the default branch deny list (not the branch zero list), UNLESS an override exists for the branch zero deny list.
- `gms_run_unit.sh`: Add new param to allow for branch zero deny list override.
- `config`
    - `deny_gms_branch_zero.lst`: update to keep an additional file in the outputs.
- `src`
    - `output_cleanup.py`: added note saying it is deprecated.
    - `gms`
        - `run_by_branch.sh`: variable name change (matching new names in related files for deny lists)
        - `run_by_unit.sh`: Add new param to allow for branch zero deny list override.

<br/><br/>

## v4.0.11.1 - 2022-11-01 - [PR #732](https://github.com/NOAA-OWP/inundation-mapping/pull/732)

Due to a recent IT security scan, it was determined that Jupyter-core needed to be upgraded.

### Changes

- `Pipfile` and `Pipfile.lock`:  Added a specific version of Jupyter Core that is compliant with IT.

<br/><br/>

## v4.0.11.0 - 2022-09-21 - [PR #690](https://github.com/NOAA-OWP/inundation-mapping/pull/690)

Masks levee-protected areas from Relative Elevation Model if branch 0 or if branch stream order exceeds a threshold.

### Additions

- `src/gms/`
   - `delineate_hydros_and_produce_HAND.sh`
      - Reprojects and creates HUC-level raster of levee-protected areas from polygon layer
      - Uses that raster to mask/remove those areas from the Relative Elevation Model
   - `rasterize_by_order.py`: Subsets levee-protected area branch-level raster if branch 0 or if order exceeds a threshold (default threshold: max order - 1)
- `config/`
   - `deny_gms_branches_default.lst`, and `deny_gms_branches_min.lst`: Added LeveeProtectedAreas_subset_{}.tif
   - `params_template.env`: Adds mask_leveed_area_toggle

### Changes

- `src/gms/delineate_hydros_and_produce_HAND.sh`: Fixes a bug in ocean/Great Lakes masking
- `tools/`
    - `eval_alt_catfim.py` and `run_test_case.py`: Changes the levee mask to the updated inputs/nld_vectors/Levee_protected_areas.gpkg

<br/><br/>

## v4.0.10.5 - 2022-10-21 - [PR #720](https://github.com/NOAA-OWP/inundation-mapping/pull/720)

Earlier versions of the acquire_and_preprocess_3dep_dems.py did not have any buffer added when downloading HUC6 DEMs. This resulted in 1 pixel nodata gaps in the final REM outputs in some cases at HUC8 sharing a HUC6 border. Adding the param of cblend 6 to the gdalwarp command meant put a 6 extra pixels all around perimeter. Testing showed that 6 pixels was plenty sufficient as the gaps were never more than 1 pixel on borders of no-data.

### Changes

- `data`
    - `usgs`
        - `acquire_and_preprocess_3dep_dems.py`: Added the `cblend 6` param to the gdalwarp call for when the dem is downloaded from USGS.
    - `create_vrt_file.py`:  Added sample usage comment.
 - `src`
     - `gms`
         `run_by_unit.sh`: Added a comment about gdal as it relates to run_by_unit.

Note: the new replacement inputs/3dep_dems/10m_5070/ files can / will be copied before PR approval as the true fix was replacment DEM's. There is zero risk of overwriting prior to code merge.

<br/><br/>

## v4.0.10.4 - 2022-10-27 - [PR #727](https://github.com/NOAA-OWP/inundation-mapping/pull/727)

Creates a single crosswalk table containing HUC (huc8), BranchID, HydroID, feature_id (and optionally LakeID) from branch-level hydroTables.csv files.

### Additions

- `tools/gms_tools/combine_crosswalk_tables.py`: reads and concatenates hydroTable.csv files, writes crosswalk table
- `gms_run_branch.sh`: Adds `tools/gms_tools/make_complete_hydrotable.py` to post-processing

<br/><br/>

## v4.0.10.3 - 2022-10-19 - [PR #718](https://github.com/NOAA-OWP/inundation-mapping/pull/718)

Fixes thalweg notch by clipping upstream ends of the stream segments to prevent the stream network from reaching the edge of the DEM and being treated as outlets when pit filling the burned DEM.

### Changes

- `src/clip_vectors_to_wbd.py`: Uses a slightly smaller buffer than wbd_buffer (wbd_buffer_distance-2*(DEM cell size)) to clip stream network inside of DEM extent.

<br/><br/>

## v4.0.10.2 - 2022-10-24 - [PR #723](https://github.com/NOAA-OWP/inundation-mapping/pull/723)

Runs branch 0 on HUCs with no other branches remaining after filtering stream orders if `drop_low_stream_orders` is used.

### Additions

- `src/gms`
    - `stream_branches.py`: adds `exclude_attribute_values()` to filter out stream orders 1&2 outside of `load_file()`

### Changes

- `src/gms`
    - `buffer_stream_branches.py`: adds check for `streams_file`
    - `derive_level_paths.py`: checks length of `stream_network` before filtering out stream orders 1&2, then filters using `stream_network.exclude_attribute_values()`
    - `generate_branch_list.py`: adds check for `stream_network_dissolved`

<br/><br/>

## v4.0.10.1 - 2022-10-5 - [PR #695](https://github.com/NOAA-OWP/inundation-mapping/pull/695)

This hotfix address a bug with how the rating curve comparison (sierra test) handles the branch zero synthetic rating curve in the comparison plots. Address #676

### Changes

- `tools/rating_curve_comparison.py`
  - Added logging function to print and write to log file
  - Added new filters to ignore AHPS only sites (these are sites that we need for CatFIM but do not have a USGS gage or USGS rating curve available for sierra test analysis)
  - Added functionality to identify branch zero SRCs
  - Added new plot formatting to distinguish branch zero from other branches

<br/><br/>

## v4.0.10.0 - 2022-10-4 - [PR #697](https://github.com/NOAA-OWP/inundation-mapping/pull/697)

Change FIM to load DEM's from the new USGS 3Dep files instead of the original NHD Rasters.

### Changes

- `config`
    - `params_template.env`: Change default of the calib db back to true:  src_adjust_spatial back to "True". Plus a few text updates.
- `src`
    - `gms`
        - `run_by_unit.sh`: Change input_DEM value to the new vrt `$inputDataDir/3dep_dems/10m_5070/fim_seamless_3dep_dem_10m_5070.vrt` to load the new 3Dep DEM's. Note: The 3Dep DEM's are projected as CRS 5070, but for now, our code is using ESRI:102039. Later all code and input will be changed to CRS:5070. We now are defining the FIM desired projection (102039), so we need to reproject on the fly from 5070 to 102039 during the gdalwarp cut.
        - `run_by_branch.sh`: Removed unused lines.
    - `utils`
        - `shared_variables.py`: Changes to use the new 3Dep DEM rasters instead of the NHD rasters. Moved some values (grouped some variables). Added some new variables for 3Dep. Note: At this time, some of these new enviro variables for 3Dep are not used but are expected to be used shortly.
- `data`
    - `usgs`
        - `acquire_and_preprocess_3dep_dems.py`: Minor updates for adjustments of environmental variables. Adjustments to ensure the cell sizes are fully defined as 10 x 10 as source has a different resolution. The data we downloaded to the new `inputs/3dep_dems/10m_5070` was loaded as 10x10, CRS:5070 rasters.

### Removals

- `lib`
    - `aggregate_fim_outputs.py` : obsolete. Had been deprecated for a while and replaced by other files.
    - `fr_to_mr_raster_mask.py` : obsolete. Had been deprecated for a while and replaced by other files.

<br/><br/>

## v4.0.9.8 - 2022-10-06 - [PR #701](https://github.com/NOAA-OWP/inundation-mapping/pull/701)

Moved the calibration tool from dev-fim3 branch into "dev" (fim4) branch. Git history not available.

Also updated making it easier to deploy, along with better information for external contributors.

Changed the system so the calibration database name is configurable. This allows test databases to be setup in the same postgres db / server system. You can have more than one calb_db_keys.env running in different computers (or even more than one on one server) pointing to the same actual postgres server and service. ie) multiple dev machine can call a single production server which hosts the database.

For more details see /tools/calibration-db/README.md

### Changes

- `tools`
    - `calibration-db`
        - `docker-compose.yml`: changed to allow for configurable database name. (allows for more then one database in a postgres database system (one for prod, another for test if needed))

### Additions

- `config`
    - `calb_db_keys_template.env`: a new template verison of the required config values.

### Removals

- `tools`
    - `calibration-db`
        - `start_db.sh`: Removed as the command should be run on demand and not specifically scripted because of its configurable location of the env file.

<br/><br/>

## v4.0.9.7 - 2022-10-7 - [PR #703](https://github.com/NOAA-OWP/inundation-mapping/pull/703)

During a recent release of a FIM 3 version, it was discovered that FIM3 has slightly different AWS S3 upload requirements. A new s3 whitelist file has been created for FIM3 and the other s3 file was renamed to include the phrase "fim4" in it.

This is being added to source control as it might be used again and we don't want to loose it.

### Additions

- `config`
   - `aws_s3_put_fim3_whitelist.lst`

### Renamed

- `config`
   - `aws_s3_put_fim4_whitelist.lst`: renamed from aws_s3_put_whitelist.lst

<br/><br/>

## v4.0.9.6 - 2022-10-17 - [PR #711](https://github.com/NOAA-OWP/inundation-mapping/pull/711)

Bug fix and formatting upgrades. It was also upgraded to allow for misc other inundation data such as high water data.

### Changes

- `tools`
    - `inundate_nation.py`:  As stated above.

### Testing

- it was run in a production model against fim 4.0.9.2 at 100 yr and 2 yr as well as a new High Water dataset.

<br/><br/>

## v4.0.9.5 - 2022-10-3 - [PR #696](https://github.com/NOAA-OWP/inundation-mapping/pull/696)

- Fixed deny_gms_unit_prod.lst to comment LandSea_subset.gpkg, so it does not get removed. It is needed for processing in some branches
- Change default for params_template.env -> src_adjust_spatial="False", back to default of "True"
- Fixed an infinite loop when src_adjust_usgs_rating.py was unable to talk to the calib db.
- Fixed src_adjsust_usgs_rating.py for when the usgs_elev_table.csv may not exist.

### Changes

- `gms_run_branch.sh`:  removed some "time" command in favour of using fim commands from bash_functions.sh which give better time and output messages.

- `config`
    - `deny_gms_unit_prod.lst`: Commented out LandSea_subset.gpkg as some HUCs need that file in place.
    - `params_template.env`: Changed default src_adjust_spatial back to True

- `src`
    - `src_adjust_spatial_obs.py`:  Added code to a while loop (line 298) so it is not an indefinite loop that never stops running. It will now attempts to contact the calibration db after 6 attempts. Small adjustments to output and logging were also made and validation that a connection to the calib db was actually successful.
    - `src_adjust_usgs_rating.py`: Discovered that a usgs_elev_df might not exist (particularly when processing was being done for hucs that have no usgs guage data). If the usgs_elev_df does not exist, it no longer errors out.

<br/><br/>

## v4.0.9.4 - 2022-09-30 - [PR #691](https://github.com/NOAA-OWP/inundation-mapping/pull/691)

Cleanup Branch Zero output at the end of a processing run. Without this fix, some very large files were being left on the file system. Adjustments and cleanup changed the full BED output run from appx 2 TB output to appx 1 TB output.

### Additions

- `unit_tests`
    - `gms`
        - `outputs_cleanup_params.json` and `outputs_cleanup_unittests.py`: The usual unit test files.

### Changes

- `gms_pipeline.sh`: changed variables and text to reflect the renamed default `deny_gms_branchs_prod.lst` and `deny_gms_unit_prod.lst` files. Also tells how a user can use the word 'none' for the deny list parameter (both or either unit or branch deny list) to skip output cleanup(s).

- `gms_run_unit.sh`: changed variables and text to reflect the renamed default `deny_gms_unit_prod.lst` files. Also added a bit of minor output text (styling). Also tells how a user can use the word 'none' for the deny list parameter to skip output cleanup.

- `gms_run_branch.sh`:
       ... changed variables and text to reflect the renamed default `deny_gms_branches.lst` files.
       ... added a bit of minor output text (styling).
       ... also tells how a user can use the word 'none' for the deny list parameter to skip output cleanup.
       ... added a new section that calls the `outputs_cleanup.py` file and will do post cleanup on branch zero output files.

- `src`
    - `gms`
        - `outputs_cleanup.py`: pretty much rewrote it in its entirety. Now accepts a manditory branch id (can be zero) and can recursively search subdirectories. ie) We can submit a whole output directory with all hucs and ask to cleanup branch 0 folder OR cleanup files in any particular directory as we did before (per branch id).

          - `run_by_unit.sh`:  updated to pass in a branch id (or the value of "0" meaning branch zero) to outputs_cleanup.py.
          - `run_by_branch.sh`:  updated to pass in a branch id to outputs_cleanup.py.

- `unit_tests`
    - `README.md`: updated to talk about the specific deny list for unit_testing.
    - `__template_unittests.py`: updated for the latest code standards for unit tests.

- `config`
    - `deny_gms_branch_unittest.lst`: Added some new files to be deleted, updated others.
    - `deny_gms_branch_zero.lst`: Added some new files to be deleted.
    - `deny_gms_branches_dev.lst`:  Renamed from `deny_gms_branches_default.lst` and some new files to be deleted, updated others. Now used primarily for development and testing use.
    - `deny_gms_branches_prod.lst`:  Renamed from `deny_gms_branches_min` and some new files to be deleted, updated others. Now used primarily for when releasing a version to production.
    - `deny_gms_unit_prod.lst`: Renamed from `deny_gms_unit_default.lst`, yes... there currently is no "dev" version.  Added some new files to be deleted.

<br/><br/>

## v4.0.9.3 - 2022-09-13 - [PR #681](https://github.com/NOAA-OWP/inundation-mapping/pull/681)

Created a new tool to downloaded USGS 3Dep DEM's via their S3 bucket.

Other changes:
 - Some code file re-organization in favour of the new `data` folder which is designed for getting, setting, and processing data from external sources such as AWS, WBD, NHD, NWM, etc.
 - Added tmux as a new tool embedded inside the docker images.

### Additions

- `data`
   - `usgs`
      - `acquire_and_preprocess_3dep_dems.py`:  The new tool as described above. For now it is hardcoded to a set path for USGS AWS S3 vrt file but may change later for it to become parameter driven.
 - `create_vrt_file.py`: This is also a new tool that can take a directory of geotiff files and create a gdal virtual file, .vrt extention, also called a `virtual raster`. Instead of clipping against HUC4, 6, 8's raster files, and run risks of boundary issues, vrt's actual like all of the tif's are one giant mosaiced raster and can be clipped as one.

### Removals

- 'Dockerfile.prod`:  No longer being used (never was used)

### Changes

- `Dockerfile`:  Added apt install for tmux. This tool will now be available in docker images and assists developers.

- `data`
   - `acquire_and_preprocess_inputs.py`:  moved from the `tools` directory but not other changes made. Note: will required review/adjustments before being used again.
   - `nws`
      - `preprocess_ahps_nws.py`:  moved from the `tools` directory but not other changes made. Note: will required review/adjustments before being used again.
      - `preprocess_rasters.py`: moved from the `tools` directory but not other changes made. Note: will required review/adjustments before being used again.
    - `usgs`
         - `preprocess_ahps_usgs.py`:  moved from the `tools` directory but not other changes made. Note: will required review/adjustments before being used again.
         - `preprocess_download_usgs_grids.py`: moved from the `tools` directory but not other changes made. Note: will required review/adjustments before being used again.

 - `src`
     - `utils`
         - `shared_functions.py`:  changes made were
              - Cleanup the "imports" section of the file (including a change to how the utils.shared_variables file is loaded.
              - Added `progress_bar_handler` function which can be re-used by other code files.
              - Added `get_file_names` which can create a list of files from a given directory matching a given extension.
              - Modified `print_current_date_time` and `print_date_time_duration` and  methods to return the date time strings. These helper methods exist to help with standardization of logging and output console messages.
              - Added `print_start_header` and `print_end_header` to help with standardization of console and logging output messages.
          - `shared_variables.py`: Additions in support of near future functionality of having fim load DEM's from USGS 3DEP instead of NHD rasters.

<br/><br/>

## v4.0.9.2 - 2022-09-12 - [PR #678](https://github.com/NOAA-OWP/inundation-mapping/pull/678)

This fixes several bugs related to branch definition and trimming due to waterbodies.

### Changes

- `src/gms/stream_branches.py`
   - Bypasses erroneous stream network data in the to ID field by using the Node attribute instead.
   - Adds check if no nwm_lakes_proj_subset.gpkg file is found due to no waterbodies in the HUC.
   - Allows for multiple upstream branches when stream order overrides arbolate sum.

<br/><br/>

## v4.0.9.1 - 2022-09-01 - [PR #664](https://github.com/NOAA-OWP/inundation-mapping/pull/664)

A couple of changes:
1) Addition of a new tool for pushing files / folders up to an AWS (Amazon Web Service) S3 bucket.
2) Updates to the Docker image creation files to include new packages for boto3 (for AWS) and also added `jupyter`, `jupterlab` and `ipympl` to make it easier to use those tools during development.
3) Correct an oversight of `logs\src_optimization` not being cleared upon `overwrite` run.

### Additions

- `src`
   - `data`
       - `README.md`: Details on how the new system for `data` folders (for communication for external data sources/services).
       - `aws`
           - `aws_base.py`:  A file using a class and inheritance system (parent / child). This file has properties and a method that all child class will be expected to use and share. This makes it quicker and easier to added new AWS tools and helps keep consistant patterns and standards.
           - `aws_creds_template.env`: There are a number of ways to validate credentials to send data up to S3. We have chosen to use an `.env` file that can be passed into the tool from any location. This is the template for that `.env` file. Later versions may be changed to use AWS profile security system.
           - `s3.py`: This file pushes file and folders up to a defined S3 bucket and root folder. Note: while it is designed only for `puts` (pushing to S3), hooks were added in case functional is added later for `gets` (pull from S3).


### Changes

- `utils`
   - `shared_functions.py`:  A couple of new features
       -  Added a method which accepts a path to a .lst or .txt file with a collection of data and load it into a  python list object. It can be used for a list of HUCS, file paths, or almost anything.
       - A new method for quick addition of current date/time in output.
       - A new method for quick calculation and formatting of time duration in hours, min and seconds.
       - A new method for search for a string in a given python list. It was designed with the following in mind, we already have a python list loaded with whitelist of files to be included in an S3 push. As we iterate through files from the file system, we can use this tool to see if the file should be pushed to S3. This tool can easily be used contexts and there is similar functionality in other FIM4 code that might be able to this method.

- `Dockerfile` : Removed a line for reloading Shapely in recent PRs, which for some reason is no longer needed after adding the new BOTO3 python package. Must be related to python packages dependencies. This removed Shapely warning seen as a result of another recent PR. Also added AWS CLI for bash commands.

- `Pipfile` and `Pipfile.lock`:  Updates for the four new python packages, `boto3` (for AWS), `jupyter`, `jupyterlab` and `ipympl`. We have some staff that use Jupyter in their dev actitivies. Adding this package into the base Docker image will make it easier for them.

<br/><br/>

## 4.0.9.0 - 2022-09-09 - [PR #672](https://github.com/NOAA-OWP/inundation-mapping/pull/672)

When deriving level paths, this improvement allows stream order to override arbolate sum when selecting the proper upstream segment to continue the current branch.

<br/><br/>

## 4.0.8.0 - 2022-08-26 - [PR #671](https://github.com/NOAA-OWP/inundation-mapping/pull/671)

Trims ends of branches that are in waterbodies; also removes branches if they are entirely in a waterbody.

## Changes

- `src/gms/stream_branches.py`: adds `trim_branches_in_waterbodies()` and `remove_branches_in_waterbodies()` to trim and prune branches in waterbodies.

<br/><br/>

## v4.0.7.2 - 2022-08-11 - [PR #654](https://github.com/NOAA-OWP/inundation-mapping/pull/654)

`inundate_nation.py` A change to switch the inundate nation function away from refrences to `inundate.py`, and rather use `inundate_gms.py` and `mosaic_inundation.py`

### Changes

- `inundate_gms`:  Changed `mask_type = 'filter'`

<br/><br/>

## v4.0.7.1 - 2022-08-22 - [PR #665](https://github.com/NOAA-OWP/inundation-mapping/pull/665)

Hotfix for addressing missing input variable when running `gms_run_branch.sh` outside of `gms_pipeline.sh`.

### Changes
- `gms_run_branch.sh`: defining path to WBD HUC input file directly in ogr2ogr call rather than using the $input_WBD_gdb defined in `gms_run_unit.sh`
- `src/src_adjust_spatial_obs.py`: removed an extra print statement
- `src/src_roughness_optimization.py`: removed a log file write that contained sensitive host name

<br/><br/>

## v4.0.7.0 - 2022-08-17 - [PR #657](https://github.com/NOAA-OWP/inundation-mapping/pull/657)

Introduces synthetic rating curve calibration workflow. The calibration computes new Manning's coefficients for the HAND SRCs using input data: USGS gage locations, USGS rating curve csv, and a benchmark FIM extent point database stored in PostgreSQL database. This addresses [#535].

### Additions

- `src/src_adjust_spatial_obs.py`: new synthetic rating curve calibration routine that prepares all of the spatial (point data) benchmark data for ingest to the Manning's coefficient calculations performed in `src_roughness_optimization.py`
- `src/src_adjust_usgs_rating.py`: new synthetic rating curve calibration routine that prepares all of the USGS gage location and observed rating curve data for ingest to the Manning's coefficient calculations performed in `src_roughness_optimization.py`
- `src/src_roughness_optimization.py`: new SRC post-processing script that ingests observed data and HUC/branch FIM output data to compute optimized Manning's coefficient values and update the discharge values in the SRCs. Outputs a new hydroTable.csv.

### Changes

- `config/deny_gms_branch_zero.lst`: added `gw_catchments_reaches_filtered_addedAttributes_crosswalked_{}.gpkg` to list of files to keep (used in calibration workflow)
- `config/deny_gms_branches_min.lst`: added `gw_catchments_reaches_filtered_addedAttributes_crosswalked_{}.gpkg` to list of files to keep (used in calibration workflow)
- `config/deny_gms_unit_default.lst`: added `usgs_elev_table.csv` to list of files to keep (used in calibration workflow)
- `config/params_template.env`: added new variables for user to control calibration
  - `src_adjust_usgs`: Toggle to run src adjustment routine (True=on; False=off)
  - `nwm_recur_file`: input file location with nwm feature_id and recurrence flow values
  - `src_adjust_spatial`: Toggle to run src adjustment routine (True=on; False=off)
  - `fim_obs_pnt_data`: input file location with benchmark point data used to populate the postgresql database
  - `CALB_DB_KEYS_FILE`: path to env file with sensitive paths for accessing postgres database
- `gms_run_branch.sh`: includes new steps in the workflow to connect to the calibration PostgreSQL database, run SRC calibration w/ USGS gage rating curves, run SRC calibration w/ benchmark point database
- `src/add_crosswalk.py`: added step to create placeholder variables to be replaced in post-processing (as needed). Created here to ensure consistent column variables in the final hydrotable.csv
- `src/gms/run_by_unit.sh`: added new steps to workflow to create the `usgs_subset_gages.gpkg` file for branch zero and then perform crosswalk and create `usgs_elev_table.csv` for branch zero
- `src/make_stages_and_catchlist.py`: Reconcile flows and catchments hydroids
- `src/usgs_gage_aggregate.py`: changed streamorder data type from integer to string to better handle missing values in `usgs_gage_unit_setup.py`
- `src/usgs_gage_unit_setup.py`: added new inputs and function to populate `usgs_elev_table.csv` for branch zero using all available gages within the huc (not filtering to a specific branch)
- `src/utils/shared_functions.py`: added two new functions for calibration workflow
  - `check_file_age`: check the age of a file (use for flagging potentially outdated input)
  - `concat_huc_csv`: concatenate huc csv files to a single dataframe/csv
- `src/utils/shared_variables.py`: defined new SRC calibration threshold variables
  - `DOWNSTREAM_THRESHOLD`: distance in km to propogate new roughness values downstream
  - `ROUGHNESS_MAX_THRESH`: max allowable adjusted roughness value (void values larger than this)
  - `ROUGHNESS_MIN_THRESH`: min allowable adjusted roughness value (void values smaller than this)

<br/><br/>

## v4.0.6.3 - 2022-08-04 - [PR #652](https://github.com/NOAA-OWP/inundation-mapping/pull/652)

Updated `Dockerfile`, `Pipfile` and `Pipfile.lock` to add the new psycopg2 python package required for a WIP code fix for the new FIM4 calibration db.

<br/><br/>

## v4.0.6.2 - 2022-08-16 - [PR #639](https://github.com/NOAA-OWP/inundation-mapping/pull/639)

This file converts USFIMR remote sensed inundation shapefiles into a raster that can be used to compare to the FIM data. It has to be run separately for each shapefile. This addresses [#629].

### Additions

- `/tools/fimr_to_benchmark.py`: This file converts USFIMR remote sensed inundation shapefiles into a raster that can be used to compare to the FIM data. It has to be run separately for each shapefile.

<br/><br/>

## v4.0.6.1 - 2022-08-12 - [PR #655](https://github.com/NOAA-OWP/inundation-mapping/pull/655)

Prunes branches that fail with NO_FLOWLINES_EXIST (Exit code: 61) in `gms_run_branch.sh` after running `split_flows.py`

### Additions
- Adds `remove_error_branches.py` (called from `gms_run_branch.sh`)
- Adds `gms_inputs_removed.csv` to log branches that have been removed across all HUCs

### Removals
- Deletes branch folders that fail
- Deletes branch from `gms_inputs.csv`

<br/><br/>

## v4.0.6.0 - 2022-08-10 - [PR #614](https://github.com/NOAA-OWP/inundation-mapping/pull/614)

Addressing #560, this fix in run_by_branch trims the DEM derived streamline if it extends past the end of the branch streamline. It does this by finding the terminal point of the branch stream, snapping to the nearest point on the DEM derived stream, and cutting off the remaining downstream portion of the DEM derived stream.

### Changes

- `/src/split_flows.py`: Trims the DEM derived streamline if it flows past the terminus of the branch (or level path) streamline.
- `/src/gms/delineate_hydros_and_produce_HAND.sh`: Added branch streamlines as an input to `split_flows.py`.

<br/><br/>

## v4.0.5.4 - 2022-08-01 - [PR #642](https://github.com/NOAA-OWP/inundation-mapping/pull/642)

Fixes bug that causes [Errno2] No such file or directory error when running synthesize_test_cases.py if testing_versions folder doesn't exist (for example, after downloading test_cases from ESIP S3).

### Additions

- `run_test_case.py`: Checks for testing_versions folder in test_cases and adds it if it doesn't exist.

<br/><br/>

## v4.0.5.3 - 2022-07-27 - [PR #630](https://github.com/NOAA-OWP/inundation-mapping/issues/630)

A file called gms_pipeline.sh already existed but was unusable. This has been updated and now can be used as a "one-command" execution of the fim4/gms run. While you still can run gms_run_unit.sh and gms_run_branch.sh as you did before, you no longer need to. Input arguments were simplified to allow for more default and this simplification was added to `gms_run_unit.sh` and `gms_run_branch.sh` as well.

A new feature was added that is being used for `gms_pipeline.sh` which tests the percent and number of errors after hucs are processed before continuing onto branch processing.

New FIM4/gms usability is now just (at a minumum): `gms_pipeline.sh -n <output name> -u <HUC(s) or HUC list path>`

`gms_run_branch.sh` and `gms_run_branch.sh` have also been changed to add the new -a flag and default to dropping stream orders 1 and 2.

### Additions

- `src`
    - `check_unit_errors.py`: as described above.
- `unit_tests`
    - `check_unit_errors_unittests.py` and `check_unit_errors_params.json`: to match new file.

### Changes

- `README.md`:  Updated text for FIM4, gms_pipeline, S3 input updates, information about updating dependencies, misc link updates and misc text verbage.
- `gms_pipeline.sh`: as described above.
- `gms_run_unit.sh`: as described above. Also small updates to clean up folders and files in case of an overwrite.
- `gms_run_branch.sh`: as described above.
- `src`
     - `utils`
         - `fim_enums.py`:  FIM_system_exit_codes renamed to FIM_exit_codes.
         - `shared_variables.py`: added configurable values for minimum number and percentage of unit errors.
    - `bash_functions.env`:   Update to make the cumulative time screen outputs in mins/secs instead of just seconds.
    - `check_huc_inputs.py`:  Now returns the number of HUCs being processed, needed by `gms_pipeline.sh` (Note: to get the value back to a bash file, it has to send it back via a "print" line and not a "return" value.  Improved input validation,
- `unit_tests`
   - `README.md`: Misc text and link updates.

### Removals

- `config\params_template_calibrated.env`: No longer needed. Has been removed already from dev-fim3 and confirmed that it is not needed.
<br><br>

## v4.0.5.2 - 2022-07-25 - [PR #622](https://github.com/NOAA-OWP/inundation-mapping/pull/622)

Updates to unit tests including a minor update for outputs and loading in .json parameter files.
<br><br>


## v4.0.5.1 - 2022-06-27 - [PR #612](https://github.com/NOAA-OWP/inundation-mapping/pull/612)

`Alpha Test Refactor` An upgrade was made a few weeks back to the dev-fim3 branch that improved performance, usability and readability of running alpha tests. Some cleanup in other files for readability, debugging verbosity and styling were done as well. A newer, cleaner system for printing lines when the verbose flag is enabled was added.

### Changes

- `gms_run_branch.sh`:  Updated help instructions to about using multiple HUCs as command arguments.
- `gms_run_unit.sh`:  Updated help instructions to about using multiple HUCs as command arguments.
- `src/utils`
    - `shared_functions.py`:
       - Added a new function called `vprint` which creates a simpler way (and better readability) for other python files when wanting to include a print line when the verbose flag is on.
       - Added a new class named `FIM_Helpers` as a wrapper for the new `vprint` method.
       - With the new `FIM_Helpers` class, a previously existing method named `append_id_to_file_name` was moved into this class making it easier and quicker for usage in other classes.

- `tools`
    - `composite_inundation.py`: Updated its usage of the `append_id_to_file_name` function to now call the`FIM_Helpers` method version of it.
    - `gms_tools`
       - `inundate_gms.py`: Updated for its adjusted usage of the `append_id_to_file_name` method, also removed its own `def __vprint` function in favour of the `FIM_Helpers.vprint` method.
       - `mosaic_inundation.py`:
          - Added adjustments for use of `append_id_to_file_name` and adjustments for `fh.vprint`.
          - Fixed a bug for the variable `ag_mosaic_output` which was not pre-declared and would fail as using an undefined variable in certain conditions.
    - `run_test_case.py`: Ported `test_case` class from FIM 3 and tweaked slightly to allow for GMS FIM. Also added more prints against the new fh.vprint method. Also added a default print line for progress / traceability for all alpha test regardless if the verbose flag is set.
    - `synthesize_test_cases.py`: Ported `test_case` class from FIM 3.
- `unit_tests`
   - `shared_functions_unittests.py`: Update to match moving the `append_id_to_file_name` into the `FIM_Helpers` class. Also removed all "header print lines" for each unit test method (for output readability).

<br/><br/>

## v4.0.5.0 - 2022-06-16 - [PR #611](https://github.com/NOAA-OWP/inundation-mapping/pull/611)

'Branch zero' is a new branch that runs the HUCs full stream network to make up for stream orders 1 & 2 being skipped by the GMS solution and is similar to the FR extent in FIM v3. This new branch is created during `run_by_unit.sh` and the processed DEM is used by the other GMS branches during `run_by_branch.sh` to improve efficiency.

### Additions

- `src/gms/delineate_hydros_and_produce_HAND.sh`: Runs all of the modules associated with delineating stream lines and catchments and building the HAND relative elevation model. This file is called once during `gms_run_unit` to produce the branch zero files and is also run for every GMS branch in `gms_run_branch`.
- `config/deny_gms_branch_zero.lst`: A list specifically for branch zero that helps with cleanup (removing unneeded files after processing).

### Changes

- `src/`
    - `output_cleanup.py`: Fixed bug for viz flag.
    - `gms/`
        - `run_by_unit.sh`: Added creation of "branch zero", DEM pre-processing, and now calls.
        -  `delineate_hydros_and_produce_HAND.sh` to produce HAND outputs for the entire stream network.
        - `run_by_branch.sh`: Removed DEM processing steps (now done in `run_by_unit.sh`), moved stream network delineation and HAND generation to `delineate_hydros_and_produce_HAND.sh`.
        - `generate_branch_list.py`: Added argument and parameter to sure that the branch zero entry was added to the branch list.
- `config/`
     - `params_template.env`: Added `zero_branch_id` variable.
- `tools`
     - `run_test_case.py`: Some styling / readability upgrades plus some enhanced outputs.  Also changed the _verbose_ flag to _gms_verbose_ being passed into Mosaic_inundation function.
     - `synthesize_test_cases.py`: arguments being passed into the _alpha_test_args_ from being hardcoded from flags to verbose (effectively turning on verbose outputs when applicable. Note: Progress bar was not affected.
     - `tools_shared_functions.py`: Some styling / readability upgrades.
- `gms_run_unit.sh`: Added export of extent variable, dropped the -s flag and added the -a flag so it now defaults to dropping stream orders 1 and 2.
- `gms_run_branch.sh`: Fixed bug when using overwrite flag saying branch errors folder already exists, dropped the -s flag and added the -a flag so it now defaults to dropping stream orders 1 and 2.

### Removals

- `tests/`: Redundant
- `tools/shared_variables`: Redundant

<br/><br/>

## v4.0.4.3 - 2022-05-26 - [PR #605](https://github.com/NOAA-OWP/inundation-mapping/pull/605)

We needed a tool that could composite / mosaic inundation maps for FIM3 FR and FIM4 / GMS with stream orders 3 and higher. A tool previously existed named composite_fr_ms_inundation.py and it was renamed to composite_inundation.py and upgraded to handle any combination of 2 of 3 items (FIM3 FR, FIM3 MS and/or FIM4 GMS).

### Additions

- `tools/composite_inundation.py`: Technically it is a renamed from composite_ms_fr_inundation.py, and is based on that functionality, but has been heavily modified. It has a number of options, but primarily is designed to take two sets of output directories, inundate the files, then composite them into a single mosiac'd raster per huc. The primary usage is expected to be compositing FIM3 FR with FIM4 / GMS with stream orders 3 and higher.

- `unit_tests/gms/inundate_gms_unittests.py and inundate_gms_params.json`: for running unit tests against `tools/gms_tools/inunundate_gms.py`.
- `unit_tests/shared_functions_unittests.py and shared_functions_params.json`: A new function named `append_id_to_file_name_single_identifier` was added to `src/utils/shared_functions.py` and some unit tests for that function was created.

### Removed

- `tools/composite_ms_fr_inundation.py`: replaced with upgraded version named `composite_inundation.py`.

### Changes

- `tools/gms_tools/inundate_gms.py`: some style, readabilty cleanup plus move a function up to `shared_functions.py`.
- `tools/gms_tools/mosaic_inundation.py`: some style, readabilty cleanup plus move a function up to `shared_functions.py`.
- `tools/inundation.py`: some style, readabilty cleanup.
- `tools/synthesize_test_cases.py`: was updated primarily for sample usage notes.

<br/><br/>

## v4.0.4.2 - 2022-05-03 - [PR #594](https://github.com/NOAA-OWP/inundation-mapping/pull/594)

This hotfix includes several revisions needed to fix/update the FIM4 area inundation evaluation scripts. These changes largely migrate revisions from the FIM3 evaluation code to the FIM4 evaluation code.

### Changes

- `tools/eval_plots.py`: Copied FIM3 code revisions to enable RAS2FIM evals and PND plots. Replaced deprecated parameter name for matplotlib grid()
- `tools/synthesize_test_cases.py`: Copied FIM3 code revisions to assign FR, MS, COMP resolution variable and addressed magnitude list variable for IFC eval
- `tools/tools_shared_functions.py`: Copied FIM3 code revisions to enable probability not detected (PND) metric calculation
- `tools/tools_shared_variables.py`: Updated magnitude dictionary variables for RAS2FIM evals and PND plots

<br/><br/>

## v4.0.4.1 - 2022-05-02 - [PR #587](https://github.com/NOAA-OWP/inundation-mapping/pull/587)

While testing GMS against evaluation and inundation data, we discovered some challenges for running alpha testing at full scale. Part of it was related to the very large output volume for GMS which resulted in outputs being created on multiple servers and folders. Considering the GMS volume and processing, a tool was required to extract out the ~215 HUC's that we have evaluation data for. Next, we needed isolate valid HUC output folders from original 2,188 HUC's and its 100's of thousands of branches. The first new tool allows us to point to the `test_case` data folder and create a list of all HUC's that we have validation for.

Now that we have a list of relavent HUC's, we need to consolidate output folders from the previously processed full CONUS+ output data. The new `copy_test_case_folders.py` tool extracts relavent HUC (gms unit) folders, based on the list created above, into a consolidated folder. The two tools combine result in significantly reduced overall processing time for running alpha tests at scale.

`gms_run_unit.sh` and `aggregated_branch_lists.py` were adjusted to make a previously hardcoded file path and file name to be run-time parameters. By adding the two new arguments, the file could be used against the new `copy_test_case_folders.py`. `copy_test_case_folders.py` and `gms_run_unit.sh` can now call `aggregated_branch_lists.py` to create a key input file called `gms_inputs.csv` which is a key file required for alpha testing.

A few other small adjustments were made for readability and traceability as well as a few small fixes discovered when running at scale.

### Additions

- `tools/find_test_case_folders.py`: A new tool for creating a list of HUC's that we have test/evaluation data for.
- `tools/copy_test_case_folders.py`: A new tool for using the list created above, to scan through other fully processed output folders and extract only the HUC's (gms units) and it's branches into a consolidated folder, ready for alpha test processing (or other needs).

### Changes

- `src/gms/aggregate_branch_lists.py`: Adjusted to allow two previously hardcoded values to now be incoming arguments. Now this file can be used by both `gms_run_unit.sh` and `copy_test_case_folders.py`.
- `tools/synthesize_test_cases.py`: Adjustments for readability and progress status. The embedded progress bars are not working and will be addressed later.
- `tools/run_test_case.py`: A print statement was added to help with processing progess was added.
- `gms_run_unit.sh`: This was adjusted to match the new input parameters for `aggregate_branch_lists.py` as well as additions for progress status. It now will show the entire progress period start datetime, end datetime and duration.
- `gms_run_branch.sh`: Also was upgraded to show the entire progress period start datetime, end datetime and duration.

<br/><br/>

## v4.0.4.0 - 2022-04-12 - [PR #557](https://github.com/NOAA-OWP/inundation-mapping/pull/557)

During large scale testing of the new **filtering out stream orders 1 and 2** feature [PR #548](https://github.com/NOAA-OWP/inundation-mapping/pull/548), a bug was discovered with 14 HUCS that had no remaining streams after removing stream orders 1 and 2. This resulted in a number of unmanaged and unclear exceptions. An exception may be still raised will still be raised in this fix for logging purposes, but it is now very clear what happened. Other types of events are logged with clear codes to identify what happened.

Fixes were put in place for a couple of new logging behaviors.

1. Recognize that for system exit codes, there are times when an event is neither a success (code 0) nor a failure (code 1). During processing where stream orders are dropped, some HUCs had no remaining reaches, others had mismatched reaches and others as had missing flowlines (reaches) relating to dissolved level paths (merging individual reaches as part of GMS). When these occur, we want to abort the HUC (unit) or branch processing, identify that they were aborted for specific reasons and continue. A new custom system exit code system was adding using python enums. Logging was enhanced to recognize that some exit codes were not a 0 or a 1 and process them differently.

2. Pathing and log management became an issue. It us not uncommon for tens or hundreds of thousands of branches to be processed. A new feature was to recognize what is happening with each branch or unit and have them easily found and recognizable. Futher, processing for failure (sys exit code of 1) are now copied into a unique folder as the occur to help with visualization of run time errors. Previously errors were not extracted until the end of the entire run which may be multiple days.

3. A minor correction was made when dissolved level paths were created with the new merged level path not always having a valid stream order value.

### File Additions

- `src/`
   - `utils/`
      - `fim_enums.py`:
         - A new class called `FIM_system_exit_codes` was added. This allows tracking and blocking of duplicate system exit codes when a custom system code is required.


### Changes

- `fim_run.sh`: Added the gms `non-zero-exit-code` system to `fim_run` to help uncover and isolate errors during processing. Errors recorded in log files within in the logs/unit folder are now copied into a new folder called `unit_errors`.

- `gms_run_branch.sh`:
    -  Minor adjustments to how the `non-zero-exit code` logs were created. Testing uncovered that previous versions were not always reliable. This is now stablized and enhanced.
    - In previous versions, only the `gms_unit.sh` was aware that **stream order filtering** was being done. Now all branch processing is also aware that filtering is in place. Processing in child files and classes can now make adjustments as/if required for stream order filtering.
    - Small output adjustments were made to help with overall screen and log readability.

- `gms_run_unit.sh`:
    - Minor adjustments to how the `non-zero-exit-code` logs were created similar to `gms_run_branch.sh.`
    - Small text corrections, formatting and output corrections were added.
    - A feature removing all log files at the start of the entire process run were added if the `overwrite` command line argument was added.

- `src/`
   - `filter_catchments_and_add_attributes.py`:
      - Some minor formatting and readability adjustments were added.
      - Additions were made to help this code be aware and responding accordingly if that stream order filtering has occurred. Previously recorded as bugs coming from this class, are now may recorded with the new custom exit code if applicable.

   - `run_by_unit.sh` (supporting fim_run.sh):
         - As a change was made to sub-process call to `filter_catchments_and_add_attributes.py` file, which is shared by gms, related to reach errors / events.

   - `split_flows.py`:
      - Some minor formatting and readability adjustments were added.
      - Additions were made to recognize the same type of errors as being described in other files related to stream order filtering issues.
      - A correction was made to be more precise and more explicit when a gms branch error existed. This was done to ensure that we were not letting other exceptions be trapped that were NOT related to stream flow filtering.

   - `time_and_tee_run_by_unit.sh`:
      - The new custom system exit codes was added. Note that the values of 61 (responding system code) are hardcoded instead of using the python based `Fim_system_exit_code` system. This is related to limited communication between python and bash.

   - `gms/`
      - `derive_level_paths.py`:
          - Was upgraded to use the new fim_enums.Fim_system_exit_codes system. This occurs when no streams / flows remain after filtering.  Without this upgrade, standard exceptions were being issued with minimal details for the error.
          - Minor adjustments to formatting for readability were made.

      - `generate_branch_list.py` :  Minor adjustments to formatting for readability were made.

      - `run_by_branch.sh`:
         - Some minor formatting and readability adjustments were added.
         - Additions to the subprocess call to `split_flows.py` were added so it was aware that branch filtering was being used. `split_flows.py` was one of the files that was throwing errors related to stream order filtering. A subprocess call to `filter_catchments_and_add_attributes.py` adjustment was also required for the same reason.

      - `run_by_unit.sh`:
         - Some minor formatting and readability adjustments were added.
         - An addition was made to help trap errors that might be triggered by `derive_level_paths.py` for `stream order filtering`.

      - `time_and_tee_run_by_branch.sh`:
         - A system was added recognize if an non successful system exit code was sent back from `run_by_branch`. This includes true errors of code 1 and other new custom system exit codes. Upon detection of non-zero-exit codes, log files are immediately copied into special folders for quicker and easier visibility. Previously errors were not brought forth until the entire process was completed which ranged fro hours up to 18 days. Note: System exit codes of 60 and 61 were hardcoded instead of using the values from the new  `FIM_system_exit_codes` due to limitation of communication between python and bash.

      - `time_and_tee_run_by_unit.sh`:
         - The same upgrade as described above in `time_and_tee_run_by_branch.sh` was applied here.
         - Minor readability and output formatting changes were made.

      - `todo.md`
         - An entry was removed from this list which talked about errors due to small level paths exactly as was fixed in this pull request set.

- `unit_tests/`
   - `gms/`
      - `derive_level_paths_unittests.py` :  Added a new unit test specifically testing this type of condition with a known HUC that triggered the branch errors previously described..
      - `derive_level_paths_params.json`:
           - Added a new node with a HUC number known to fail.
           - Changed pathing for unit test data pathing from `/data/outputs/gms_example_unit_tests` to `/data/outputs/fim_unit_test_data_do_not_remove`. The new folder is intended to be a more permanent folder for unit test data.
           - Some additional tests were added validating the argument for dropping stream orders.

### Unit Test File Additions:

- `unit_tests/`
   - `filter_catchments_and_add_attributes_unittests.py` and `filter_catchments_and_add_attributes_params.json`:

   - `split_flows_unittests.py' and `split_flows_params.json`

<br/><br/>

## v4.0.3.1 - 2022-03-10 - [PR #561](https://github.com/NOAA-OWP/inundation-mapping/pull/561)

Bug fixes to get the Alpha Test working in FIM 4.

### Changes

- `tools/sythesize_test_cases.py`: Fixed bugs that prevented multiple benchmark types in the same huc from running `run_test_case.py`.
- `tools/run_test_case.py`: Fixed mall bug for IFC benchmark.
- `tools/eval_plots.py`: Fixed Pandas query bugs.

<br/><br/>

## v4.0.3.0 - 2022-03-03 - [PR #550](https://github.com/NOAA-OWP/inundation-mapping/pull/550)

This PR ports the functionality of `usgs_gage_crosswalk.py` and `rating_curve_comparison.py` to FIM 4.

### Additions

- `src/`:
    - `usgs_gage_aggregate.py`: Aggregates all instances of `usgs_elev_table.csv` to the HUC level. This makes it easier to view the gages in each HUC without having to hunt through branch folders and easier for the Sierra Test to run at the HUC level.
    - `usgs_gage_unit_setup.py`: Assigns a branch to each USGS gage within a unit. The output of this module is `usgs_subset_gages.gpkg` at the HUC level containing the `levpa_id` attribute.

### Changes

- `gms_run_branch.sh`: Added a line to aggregate all `usgs_elev_table.csv` into the HUC directory level using `src/usgs_gage_aggregate.py`.
- `src/`:
    -  `gms/`
        - `run_by_branch.sh`: Added a block to run `src/usgs_gage_crosswalk.py`.
        - `run_by_unit.sh`: Added a block to run `src/usgs_gage_unit_setup.py`.
    - `usgs_gage_crosswalk.py`: Similar to it's functionality in FIM 3, this module snaps USGS gages to the stream network, samples the underlying DEMs, and writes the attributes to `usgs_elev_table.csv`. This CSV is later aggregated to the HUC level and eventually used in `tools/rating_curve_comparison.py`. Addresses #539
- `tools/rating_curve_comparison.py`: Updated Sierra Test to work with FIM 4 data structure.
- `unit_tests/`:
    - `rating_curve_comparison_unittests.py` & `rating_curve_comparison_params.json`: Unit test code and parameters for the Sierra Test.
    - `usgs_gage_crosswalk_unittests.py` & `usgs_gage_crosswalk_params.json`: Unit test code and parameters for `usgs_gage_crosswalk.py`
- `config/`:
    - `deny_gms_branches_default.lst` & `config/deny_gms_branches_min.lst`: Add `usgs_elev_table.csv` to the lists as a comment so it doesn't get deleted during cleanup.
    - `deny_gms_unit_default.lst`: Add `usgs_subset_gages.gpkg` to the lists as a comment so it doesn't get deleted during cleanup.

<br/><br/>

## v4.0.2.0 - 2022-03-02 - [PR #548](https://github.com/NOAA-OWP/inundation-mapping/pull/548)

Added a new optional system which allows an argument to be added to the `gms_run_unit.sh` command line to filter out stream orders 1 and 2 when calculating branches.

### Changes

- `gms_run_unit.sh`: Add the new optional `-s` command line argument. Inclusion of this argument means "drop stream orders 1 and 2".

- `src/gms`
   - `run_by_unit.sh`: Capture and forward the drop stream orders flag to `derive_level_paths.py`

   - `derive_level_paths.py`: Capture the drop stream order flag and working with `stream_branches.py` to include/not include loading nwm stream with stream orders 1 and 2.

   - `stream_branchs.py`: A correction was put in place to allow for the filter of branch attributes and values to be excluded. The `from_file` method has the functionality but was incomplete. This was corrected and how could accept the values from `derive_level_paths.py` to use the branch attribute of "order_" (gkpg field) and values excluded of [1,2] when optionally desired.

- `unit_tests/gms`
    - `derive_level_paths_unittests.py` and `derive_level_paths_params.py`: Updated for testing for the new "drop stream orders 1 and 2" feature. Upgrades were also made to earlier existing incomplete test methods to test more output conditions.

<br/><br/>

## v4.0.1.0 - 2022-02-02 - [PR #525](https://github.com/NOAA-OWP/cahaba/pull/525)

The addition of a very simple and evolving unit test system which has two unit tests against two py files.  This will set a precendence and will grow over time and may be automated, possibly during git check-in triggered. The embedded README.md has more details of what we currently have, how to use it, how to add new unit tests, and expected future enhancements.

### Additions

- `/unit_tests/` folder which has the following:

   - `clip_vectors_to_wbd_params.json`: A set of default "happy path" values that are expected to pass validation for the clip_vectors_to_wbd.py -> clip_vectors_to_wbd (function).

   - `clip_vectors_to_wbd_unittests.py`: A unit test file for src/clip_vectors_to_wbd.py. Incomplete but evolving.

   - `README.md`: Some information about how to create unit tests and how to use them.

   - `unit_tests_utils.py`: A python file where methods that are common to all unit tests can be placed.

   - `gms/derive_level_paths_params.json`: A set of default "happy path" values that are expected to pass validation for the derive_level_paths_params.py -> Derive_level_paths (function).

   - `gms/derive_level_paths_unittests.py`: A unit test file for `src/derive_level_paths.py`. Incomplete but evolving.

<br/><br/>

## v4.0.0.0 - 2022-02-01 - [PR #524](https://github.com/NOAA-OWP/cahaba/pull/524)

FIM4 builds upon FIM3 and allows for better representation of inundation through the reduction of artificial restriction of inundation at catchment boundaries.

More details will be made available through a publication by Aristizabal et. al. and will be included in the "Credits and References" section of the README.md, titled "Reducing Horton-Strahler Stream Order Can Enhance Flood Inundation Mapping Skill with Applications for the U.S. National Water Model."

### Additions

- `/src/gms`: A new directory containing scripts necessary to produce the FIM4 Height Above Nearest Drainage grids and synthetic rating curves needed for inundation mapping.
- `/tools/gms_tools`: A new directory containing scripts necessary to generate and evaluate inundation maps produced from FIM4 Height Above Nearest Drainage grids and synthetic rating curves.

<br/><br/>

## v3.0.24.3 - 2021-11-29 - [PR #488](https://github.com/NOAA-OWP/cahaba/pull/488)

Fixed projection issue in `synthesize_test_cases.py`.

### Changes

- `Pipfile`: Added `Pyproj` to `Pipfile` to specify a version that did not have the current projection issues.

<br/><br/>

## v3.0.24.2 - 2021-11-18 - [PR #486](https://github.com/NOAA-OWP/cahaba/pull/486)

Adding a new check to keep `usgs_elev_table.csv`, `src_base.csv`, `small_segments.csv` for runs not using the `-viz` flag. We unintentionally deleted some .csv files in `vary_mannings_n_composite.py` but need to maintain some of these for non `-viz` runs (e.g. `usgs_elev_table.csv` is used for sierra test input).

### Changes

- `fim_run.sh`: passing `-v` flag to `vary_mannings_n_composite.py` to determine which csv files to delete. Setting `$viz` = 0 for non `-v` runs.
- `src/vary_mannings_n_composite.py`: added `-v` input arg and if statement to check which .csv files to delete.
- `src/add_crosswalk.py`: removed deprecated barc variables from input args.
- `src/run_by_unit.sh`: removed deprecated barc variables from input args to `add_crosswalk.py`.

<br/><br/>

## v3.0.24.1 - 2021-11-17 - [PR #484](https://github.com/NOAA-OWP/cahaba/pull/484)

Patch to clean up unnecessary files and create better names for intermediate raster files.

### Removals

- `tools/run_test_case_gms.py`: Unnecessary file.

### Changes

- `tools/composite_ms_fr_inundation.py`: Clean up documentation and intermediate file names.
- `tools/run_test_case.py`: Remove unnecessary imports.

<br/><br/>

## v3.0.24.0 - 2021-11-08 - [PR #482](https://github.com/NOAA-OWP/cahaba/pull/482)

Adds `composite_ms_fr_inundation.py` to allow for the generation of an inundation map given a "flow file" CSV and full-resolution (FR) and mainstem (MS) relative elevation models, synthetic rating curves, and catchments rasters created by the `fim_run.sh` script.

### Additions
- `composite_ms_fr_inundation.py`: New module that is used to inundate both MS and FR FIM and composite the two inundation rasters.
- `/tools/gms_tools/`: Three modules (`inundate_gms.py`, `mosaic_inundation.py`, `overlapping_inundation.py`) ported from the GMS branch used to composite inundation rasters.

### Changes
- `inundation.py`: Added 2 exception classes ported from the GMS branch.

<br/><br/>

## v3.0.23.3 - 2021-11-04 - [PR #481](https://github.com/NOAA-OWP/cahaba/pull/481)
Includes additional hydraulic properties to the `hydroTable.csv`: `Number of Cells`, `SurfaceArea (m2)`, `BedArea (m2)`, `Volume (m3)`, `SLOPE`, `LENGTHKM`, `AREASQKM`, `Roughness`, `TopWidth (m)`, `WettedPerimeter (m)`. Also adds `demDerived_reaches_split_points.gpkg`, `flowdir_d8_burned_filled.tif`, and `dem_thalwegCond.tif` to `-v` whitelist.

### Changes
- `run_by_unit.sh`: Added `EXIT FLAG` tag and previous non-zero exit code tag to the print statement to allow log lookup.
- `add_crosswalk.py`: Added extra attributes to the hydroTable.csv. Includes a default `barc_on` and `vmann_on` (=False) attribute that is overwritten (=True) if SRC post-processing modules are run.
- `bathy_src_adjust_topwidth.py`: Overwrites the `barc_on` attribute where applicable and includes the BARC-modified Volume property.
- `vary_mannings_n_composite.py`: Overwrites the `vmann_on` attribute where applicable.
- `output_cleanup.py`: Adds new files to the `-v` whitelist.

<br/><br/>

## v3.0.23.2 - 2021-11-04 - [PR #480](https://github.com/NOAA-OWP/cahaba/pull/480)
Hotfix for `vary_manning_n_composite.py` to address null discharge values for non-CONUS hucs.

### Changes
- `vary_manning_n_composite.py`: Add numpy where clause to set final discharge value to the original value if `vmann=False`

<br/><br/>

## v3.0.23.1 - 2021-11-03 - [PR #479](https://github.com/NOAA-OWP/cahaba/pull/479)
Patches the API updater. The `params_calibrated.env` is replaced with `params_template.env` because the BARC and Multi-N modules supplant the calibrated values.

### Changes
- `api/node/updater/updater.py`: Changed `params_calibrated.env` to `params_template.env`

<br/><br/>

## v3.0.23.0 - 2021-10-31 - [PR #475](https://github.com/NOAA-OWP/cahaba/pull/475)

Moved the synthetic rating curve (SRC) processes from the `\tools` directory to `\src` directory to support post-processing in `fim_run.sh`. These SRC post-processing modules will now run as part of the default `fim_run.sh` workflow. Reconfigured bathymetry adjusted rating curve (BARC) module to use the 1.5yr flow from NWM v2 recurrence flow data in combination with the Bieger et al. (2015) regression equations with bankfull discharge predictor variable input.

### Additions
- `src/bathy_src_adjust_topwidth.py` --> New version of bathymetry adjusted rating curve (BARC) module that is configured to use the Bieger et al. (2015) regression equation with input bankfull discharge as the predictor variable (previous version used the drainage area version of the regression equations). Also added log output capability, added reconfigured output content in `src_full_crosswalked_BARC.csv` and `hydroTable.csv`, and included modifications to allow BARC to run as a post-processing step in `fim_run.sh`. Reminder: BARC is only configured for MS extent.

### Removals
- `config/params_calibrated.env` --> deprecated the calibrated roughness values by stream order with the new introduction of variable/composite roughness module
- `src/bathy_rc_adjust.py` --> deprecated the previous BARC version

### Changes
- `src/identify_src_bankfull.py` --> Moved this script from /tools to /src, added more doc strings, cleaned up output log, and reconfigured to allow execution from fim_run.sh post-processing.
- `src/vary_mannings_n_composite.py` --> Moved this script from /tools to /src, added more doc strings, cleaned up output log, added/reconfigured output content in src_full_crosswalked_vmann.csv and hydroTable.csv, and reconfigured to allow execution from fim_run.sh post-processing.
- `config/params_template.env` --> Added additional parameter/variables for input to `identify_src_bankfull.py`, `vary_mannings_n_composite.py`, and `bathy_src_adjust_topwidth.py`.
      - default BARC input: bankfull channel geometry derived from the Bieger et al. (2015) bankfull discharge regression equations
      - default bankfull flow input: NWM v2 1.5-year recurrence flows
      - default variable roughness input: global (all NWM feature_ids) roughness values of 0.06 for in-channel and 0.11 for max overbank
- `fim_run.sh` --> Added SRC post-processing calls after the `run_by_unit.sh` workflow
- `src/add_crosswalk.py` --> Removed BARC module call (moved to post-processing)
- `src/run_by_unit.sh` --> Removed old/unnecessary print statement.
      - **Note: reset exit codes to 0 for unnecessary processing flags.** Non-zero error codes in `run_by_unit.sh` prevent the `fim_run.sh` post-processing steps from running. This error handling issue will be more appropriately handled in a soon to be release enhancement.
- `tools/run_test_case.py` --> Reverted changes used during development process

<br/><br/>

## v3.0.22.8 - 2021-10-26 - [PR #471](https://github.com/NOAA-OWP/cahaba/pull/471)

Manually filtering segments from stream input layer to fix flow reversal of the MS River (HUC 08030100).

### Changes
- `clip_vectors_to_wbd.py`: Fixes bug where flow direction is reversed for HUC 08030100. The issue is resolved by filtering incoming stream segments that intersect with the elevation grid boundary.

<br/><br/>

## v3.0.22.7 - 2021-10-08 - [PR #467](https://github.com/NOAA-OWP/cahaba/pull/467)

These "tool" enhancements 1) delineate in-channel vs. out-of-channel geometry to allow more targeted development of key physical drivers influencing the SRC calculations (e.g. bathymetry & Manning’s n) #418 and 2) applies a variable/composite Manning’s roughness (n) using user provided csv with in-channel vs. overbank roughness values #419 & #410.

### Additions
- `identify_src_bankfull.p`: new post-processing tool that ingests a flow csv (e.g. NWM 1.5yr recurr flow) to approximate the bankfull STG and then calculate the channel vs. overbank proportions using the volume and hydraulic radius variables
- `vary_mannings_n_composite.py`: new post-processing tool that ingests a csv containing feature_id, channel roughness, and overbank roughness and then generates composite n values via the channel ratio variable

### Changes
- `eval_plots.py`: modified the plot legend text to display full label for development tests
- `inundation.py`: added new optional argument (-n) and corresponding function to produce a csv containing the stage value (and SRC variables) calculated from the flow to stage interpolation.

<br/><br/>

## v3.0.22.6 - 2021-09-13 - [PR #462](https://github.com/NOAA-OWP/cahaba/pull/462)

This new workflow ingests FIM point observations from users and “corrects” the synthetic rating curves to produce the desired FIM extent at locations where feedback is available (locally calibrate FIM).

### Changes
- `add_crosswalk.py`: added `NextDownID` and `order_` attributes to the exported `hydroTable.csv`. This will potentially be used in future enhancements to extend SRC changes to upstream/downstream catchments.
- `adjust_rc_with_feedback.py`: added a new workflow to perform the SRC modifications (revised discharge) using the existing HAND geometry variables combined with the user provided point location flow and stage data.
- `inundation_wrapper_custom_flow.py`: updated code to allow for huc6 processing to generate custom inundation outputs.

<br/><br/>

## v3.0.22.5 - 2021-09-08 - [PR #460](https://github.com/NOAA-OWP/cahaba/pull/460)

Patches an issue where only certain benchmark categories were being used in evaluation.

### Changes
- In `tools/tools_shared_variables.py`, created a variable `MAGNITUDE_DICT` to store benchmark category magnitudes.
- `synthesize_test_cases.py` imports `MAGNITUDE_DICT` and uses it to assign magnitudes.

<br/><br/>

## v3.0.22.4 - 2021-08-30 - [PR #456](https://github.com/NOAA-OWP/cahaba/pull/456)

Renames the BARC modified variables that are exported to `src_full_crosswalked.csv` to replace the original variables. The default/original variables are renamed with `orig_` prefix. This change is needed to ensure downstream uses of the `src_full_crosswalked.csv` are able to reference the authoritative version of the channel geometry variables (i.e. BARC-adjust where available).

### Changes
- In `src_full_crosswalked.csv`, default/original variables are renamed with `orig_` prefix and `SA_div` is renamed to `SA_div_flag`.

<br/><br/>

## v3.0.22.3 - 2021-08-27 - [PR #457](https://github.com/NOAA-OWP/cahaba/pull/457)

This fixes a bug in the `get_metadata()` function in `/tools/tools_shared_functions.py` that arose because of a WRDS update. Previously the `metadata_source` response was returned as independent variables, but now it is returned a list of strings. Another issue was observed where the `EVALUATED_SITES_CSV` variable was being misdefined (at least on the development VM) through the OS environmental variable setting.

### Changes
- In `tools_shared_functions.py`, changed parsing of WRDS `metadata_sources` to account for new list type.
- In `generate_categorical_fim_flows.py`, changed the way the `EVALUATED_SITES_CSV` path is defined from OS environmental setting to a relative path that will work within Docker container.

<br/><br/>

## v3.0.22.2 - 2021-08-26 - [PR #455](https://github.com/NOAA-OWP/cahaba/pull/455)

This merge addresses an issues with the bathymetry adjusted rating curve (BARC) calculations exacerbating single-pixel inundation issues for the lower Mississippi River. This fix allows the user to specify a stream order value that will be ignored in BARC calculations (reverts to using the original/default rating curve). If/when the "thalweg notch" issue is addressed, this change may be unmade.

### Changes
- Added new env variable `ignore_streamorders` set to 10.
- Added new BARC code to set the bathymetry adjusted cross-section area to 0 (reverts to using the default SRC values) based on the streamorder env variable.

<br/><br/>

## v3.0.22.1 - 2021-08-20 - [PR #447](https://github.com/NOAA-OWP/cahaba/pull/447)

Patches the minimum stream length in the template parameters file.

### Changes
- Changes `max_split_distance_meters` in `params_template.env` to 1500.

<br/><br/>

## v3.0.22.0 - 2021-08-19 - [PR #444](https://github.com/NOAA-OWP/cahaba/pull/444)

This adds a script, `adjust_rc_with_feedback.py`, that will be expanded  in future issues. The primary function that performs the HAND value and hydroid extraction is ingest_points_layer() but this may change as the overall synthetic rating curve automatic update machanism evolves.

### Additions
- Added `adjust_rc_with_feedback.py` with `ingest_points_layer()`, a function to extract HAND and hydroid values for use in an automatic synthetic rating curve updating mechanism.

<br/><br/>

## v3.0.21.0 - 2021-08-18 - [PR #433](https://github.com/NOAA-OWP/cahaba/pull/433)

General repository cleanup, made memory-profiling an optional flag, API's release feature now saves outputs.

### Changes
- Remove `Dockerfile.prod`, rename `Dockerfile.dev` to just `Dockerfile`, and remove `.dockerignore`.
- Clean up `Dockerfile` and remove any unused* packages or variables.
- Remove any unused* Python packages from the `Pipfile`.
- Move the `CHANGELOG.md`, `SECURITY.md`, and `TERMS.md` files to the `/docs` folder.
- Remove any unused* scripts in the `/tools` and `/src` folders.
- Move `tools/preprocess` scripts into `tools/`.
- Ensure all scripts in the `/src` folder have their code in functions and are being called via a `__main__` function (This will help with implementing memory profiling fully).
- Changed memory-profiling to be an option flag `-m` for `fim_run.sh`.
- Updated FIM API to save all outputs during a "release" job.

<br/><br/>

## v3.0.20.2 - 2021-08-13 - [PR #443](https://github.com/NOAA-OWP/cahaba/pull/443)

This merge modifies `clip_vectors_to_wbd.py` to check for relevant input data.

### Changes
- `clip_vectors_to_wbd.py` now checks that there are NWM stream segments within the buffered HUC boundary.
- `included_huc8_ms.lst` has several additional HUC8s.

<br/><br/>

## v3.0.20.1 - 2021-08-12 - [PR #442](https://github.com/NOAA-OWP/cahaba/pull/442)

This merge improves documentation in various scripts.

### Changes
This PR better documents the following:

- `inundate_nation.py`
- `synthesize_test_cases.py`
- `adjust_thalweg_lateral.py`
- `rem.py`

<br/><br/>

## v3.0.20.0 - 2021-08-11 - [PR #440](https://github.com/NOAA-OWP/cahaba/pull/440)

This merge adds two new scripts into `/tools/` for use in QAQC.

### Additions
- `inundate_nation.py` to produce inundation maps for the entire country for use in QAQC.
- `check_deep_flooding.py` to check for depths of inundation greater than a user-supplied threshold at specific areas defined by a user-supplied shapefile.

<br/><br/>

## v3.0.19.5 - 2021-07-19

Updating `README.md`.

<br/><br/>

## v3.0.19.4 - 2021-07-13 - [PR #431](https://github.com/NOAA-OWP/cahaba/pull/431)

Updating logging and fixing bug in vector preprocessing.

### Additions
- `fim_completion_check.py` adds message to docker log to log any HUCs that were requested but did not finish `run_by_unit.sh`.
- Adds `input_data_edits_changelog.txt` to the inputs folder to track any manual or version/location specific changes that were made to data used in FIM 3.

### Changes
- Provides unique exit codes to relevant domain checkpoints within `run_by_unit.sh`.
- Bug fixes in `reduce_nhd_stream_density.py`, `mprof plot` call.
- Improved error handling in `add_crosswalk.py`.

<br/><br/>

## v3.0.19.3 - 2021-07-09

Hot fix to `synthesize_test_cases`.

### Changes
- Fixed if/elif/else statement in `synthesize_test_cases.py` that resulted in only IFC data being evaluated.

<br/><br/>

## v3.0.19.2 - 2021-07-01 - [PR #429](https://github.com/NOAA-OWP/cahaba/pull/429)

Updates to evaluation scripts to allow for Alpha testing at Iowa Flood Center (IFC) sites. Also, `BAD_SITES` variable updates to omit sites not suitable for evaluation from metric calculations.

### Changes
- The `BAD_SITES` list in `tools_shared_variables.py` was updated and reasons for site omission are documented.
- Refactored `run_test_case.py`, `synthesize_test_cases.py`, `tools_shared_variables.py`, and `eval_plots.py` to allow for IFC comparisons.

<br/><br/>

## v3.0.19.1 - 2021-06-17 - [PR #417](https://github.com/NOAA-OWP/cahaba/pull/417)

Adding a thalweg profile tool to identify significant drops in thalweg elevation. Also setting lateral thalweg adjustment threshold in hydroconditioning.

### Additions
- `thalweg_drop_check.py` checks the elevation along the thalweg for each stream path downstream of MS headwaters within a HUC.

### Removals
- Removing `dissolveLinks` arg from `clip_vectors_to_wbd.py`.

### Changes
- Cleaned up code in `split_flows.py` to make it more readable.
- Refactored `reduce_nhd_stream_density.py` and `adjust_headwater_streams.py` to limit MS headwater points in `agg_nhd_headwaters_adj.gpkg`.
- Fixed a bug in `adjust_thalweg_lateral.py` lateral elevation replacement threshold; changed threshold to 3 meters.
- Updated `aggregate_vector_inputs.py` to log intermediate processes.

<br/><br/>

## v3.0.19.0 - 2021-06-10 - [PR #415](https://github.com/NOAA-OWP/cahaba/pull/415)

Feature to evaluate performance of alternative CatFIM techniques.

### Additions
- Added `eval_catfim_alt.py` to evaluate performance of alternative CatFIM techniques.

<br/><br/>

## v3.0.18.0 - 2021-06-09 - [PR #404](https://github.com/NOAA-OWP/cahaba/pull/404)

To help analyze the memory consumption of the Fim Run process, the python module `memory-profiler` has been added to give insights into where peak memory usage is with in the codebase.

In addition, the Dockerfile was previously broken due to the Taudem dependency removing the version that was previously being used by FIM. To fix this, and allow new docker images to be built, the Taudem version has been updated to the newest version on the Github repo and thus needs to be thoroughly tested to determine if this new version has affected the overall FIM outputs.

### Additions
- Added `memory-profiler` to `Pipfile` and `Pipfile.lock`.
- Added `mprof` (memory-profiler cli utility) call to the `time_and_tee_run_by_unit.sh` to create overall memory usage graph location in the `/logs/{HUC}_memory.png` of the outputs directory.
- Added `@profile` decorator to all functions within scripts used in the `run_by_unit.sh` script to allow for memory usage tracking, which is then recorded in the `/logs/{HUC}.log` file of the outputs directory.

### Changes
- Changed the Taudem version in `Dockerfile.dev` to `98137bb6541a0d0077a9c95becfed4e56d0aa0ac`.
- Changed all calls of python scripts in `run_by_unit.s` to be called with the `-m memory-profiler` argument to allow scripts to also track memory usage.

<br/><br/>

## v3.0.17.1 - 2021-06-04 - [PR #395](https://github.com/NOAA-OWP/cahaba/pull/395)

Bug fix to the `generate_nws_lid.py` script

### Changes
- Fixes incorrectly assigned attribute field "is_headwater" for some sites in the `nws_lid.gpkg` layer.
- Updated `agg_nhd_headwaters_adj.gpkg`, `agg_nhd_streams_adj.gpkg`, `nwm_flows.gpkg`, and `nwm_catchments.gpkg` input layers using latest NWS LIDs.

<br/><br/>

## v3.0.17.0 - 2021-06-04 - [PR #393](https://github.com/NOAA-OWP/cahaba/pull/393)
BARC updates to cap the bathy calculated xsec area in `bathy_rc_adjust.py` and allow user to choose input bankfull geometry.

### Changes

- Added new env variable to control which input file is used for the bankfull geometry input to bathy estimation workflow.
- Modified the bathymetry cross section area calculation to cap the additional area value so that it cannot exceed the bankfull cross section area value for each stream segment (bankfull value obtained from regression equation dataset).
- Modified the `rating_curve_comparison.py` plot output to always put the FIM rating curve on top of the USGS rating curve (avoids USGS points covering FIM).
- Created a new aggregate csv file (aggregates for all hucs) for all of the `usgs_elev_table.csv` files (one per huc).
- Evaluate the FIM Bathymetry Adjusted Rating Curve (BARC) tool performance using the estimated bankfull geometry dataset derived for the NWM route link dataset.

<br/><br/>

## v3.0.16.3 - 2021-05-21 - [PR #388](https://github.com/NOAA-OWP/cahaba/pull/388)

Enhancement and bug fixes to `synthesize_test_cases.py`.

### Changes
- Addresses a bug where AHPS sites without benchmark data were receiving a CSI of 0 in the master metrics CSV produced by `synthesize_test_cases.py`.
- Includes a feature enhancement to `synthesize_test_cases.py` that allows for the inclusion of user-specified testing versions in the master metrics CSV.
- Removes some of the print statements used by `synthesize_test_cases.py`.

<br/><br/>

## v3.0.16.2 - 2021-05-18 - [PR #384](https://github.com/NOAA-OWP/cahaba/pull/384)

Modifications and fixes to `run_test_case.py`, `eval_plots.py`, and AHPS preprocessing scripts.

### Changes
- Comment out return statement causing `run_test_case.py` to skip over sites/hucs when calculating contingency rasters.
- Move bad sites list and query statement used to filter out bad sites to the `tools_shared_variables.py`.
- Add print statements in `eval_plots.py` detailing the bad sites used and the query used to filter out bad sites.
- Update AHPS preprocessing scripts to produce a domain shapefile.
- Change output filenames produced in ahps preprocessing scripts.
- Update workarounds for some sites in ahps preprocessing scripts.

<br/><br/>

## v3.0.16.1 - 2021-05-11 - [PR #380](https://github.com/NOAA-OWP/cahaba/pull/380)

The current version of Eventlet used in the Connector module of the FIM API is outdated and vulnerable. This update bumps the version to the patched version.

### Changes
- Updated `api/node/connector/requirements.txt` to have the Eventlet version as 0.31.0

<br/><br/>

## v3.0.16.0 - 2021-05-07 - [PR #378](https://github.com/NOAA-OWP/cahaba/pull/378)

New "Release" feature added to the FIM API. This feature will allow for automated FIM, CatFIM, and relevant metrics to be generated when a new FIM Version is released. See [#373](https://github.com/NOAA-OWP/cahaba/issues/373) for more detailed steps that take place in this feature.

### Additions
- Added new window to the UI in `api/frontend/gui/templates/index.html`.
- Added new job type to `api/node/connector/connector.py` to allow these release jobs to run.
- Added additional logic in `api/node/updater/updater.py` to run the new eval and CatFIM scripts used in the release feature.

### Changes
- Updated `api/frontend/output_handler/output_handler.py` to allow for copying more broad ranges of file paths instead of only the `/data/outputs` directory.

<br/><br/>

## v3.0.15.10 - 2021-05-06 - [PR #375](https://github.com/NOAA-OWP/cahaba/pull/375)

Remove Great Lakes coastlines from WBD buffer.

### Changes
- `gl_water_polygons.gpkg` layer is used to mask out Great Lakes boundaries and remove NHDPlus HR coastline segments.

<br/><br/>

## v3.0.15.9 - 2021-05-03 - [PR #372](https://github.com/NOAA-OWP/cahaba/pull/372)

Generate `nws_lid.gpkg`.

### Additions
- Generate `nws_lid.gpkg` with attributes indicating if site is a headwater `nws_lid` as well as if it is co-located with another `nws_lid` which is referenced to the same `nwm_feature_id` segment.

<br/><br/>

## v3.0.15.8 - 2021-04-29 - [PR #371](https://github.com/NOAA-OWP/cahaba/pull/371)

Refactor NHDPlus HR preprocessing workflow. Resolves issue #238

### Changes
- Consolidate NHD streams, NWM catchments, and headwaters MS and FR layers with `mainstem` column.
- HUC8 intersections are included in the input headwaters layer.
- `clip_vectors_to_wbd.py` removes incoming stream segment from the selected layers.

<br/><br/>

## v3.0.15.7 - 2021-04-28 - [PR #367](https://github.com/NOAA-OWP/cahaba/pull/367)

Refactor synthesize_test_case.py to handle exceptions during multiprocessing. Resolves issue #351

### Changes
- refactored `inundation.py` and `run_test_case.py` to handle exceptions without using `sys.exit()`.

<br/><br/>

## v3.0.15.6 - 2021-04-23 - [PR #365](https://github.com/NOAA-OWP/cahaba/pull/365)

Implement CatFIM threshold flows to Sierra test and add AHPS benchmark preprocessing scripts.

### Additions
- Produce CatFIM flows file when running `rating_curve_get_usgs_gages.py`.
- Several scripts to preprocess AHPS benchmark data. Requires numerous file dependencies not available through Cahaba.

### Changes
- Modify `rating_curve_comparison.py` to ingest CatFIM threshold flows in calculations.
- Modify `eval_plots.py` to save all site specific bar plots in same parent directory instead of in subdirectories.
- Add variables to `env.template` for AHPS benchmark preprocessing.

<br/><br/>

## v3.0.15.5 - 2021-04-20 - [PR #363](https://github.com/NOAA-OWP/cahaba/pull/363)

Prevent eval_plots.py from erroring out when spatial argument enabled if certain datasets not analyzed.

### Changes
- Add check to make sure analyzed dataset is available prior to creating spatial dataset.

<br/><br/>

## v3.0.15.4 - 2021-04-20 - [PR #356](https://github.com/NOAA-OWP/cahaba/pull/356)

Closing all multiprocessing Pool objects in repo.

<br/><br/>

## v3.0.15.3 - 2021-04-19 - [PR #358](https://github.com/NOAA-OWP/cahaba/pull/358)

Preprocess NHDPlus HR rasters for consistent projections, nodata values, and convert from cm to meters.

### Additions
- `preprocess_rasters.py` reprojects raster, converts to meters, and updates nodata value to -9999.
- Cleaned up log messages from `bathy_rc_adjust.py` and `usgs_gage_crosswalk.py`.
- Outputs paths updated in `generate_categorical_fim_mapping.py` and `generate_categorical_fim.py`.
- `update_raster_profile` cleans up raster crs, blocksize, nodata values, and converts elevation grids from cm to meters.
- `reproject_dem.py` imports gdal to reproject elevation rasters because an error was occurring when using rasterio.

### Changes
- `burn_in_levees.py` replaces the `gdal_calc.py` command to resolve inconsistent outputs with burned in levee values.

<br/><br/>

## v3.0.15.2 - 2021-04-16 - [PR #359](https://github.com/NOAA-OWP/cahaba/pull/359)

Hotfix to preserve desired files when production flag used in `fim_run.sh`.

### Changes

- Fixed production whitelisted files.

<br/><br/>

## v3.0.15.1 - 2021-04-13 - [PR #355](https://github.com/NOAA-OWP/cahaba/pull/355)

Sierra test considered all USGS gage locations to be mainstems even though many actually occurred with tributaries. This resulted in unrealistic comparisons as incorrect gages were assigned to mainstems segments. This feature branch identifies gages that are on mainstems via attribute field.

### Changes

- Modifies `usgs_gage_crosswalk.py` to filter out gages from the `usgs_gages.gpkg` layer such that for a "MS" run, only consider gages that contain rating curve information (via `curve` attribute) and are also mainstems gages (via `mainstems` attribute).
- Modifies `usgs_gage_crosswalk.py` to filter out gages from the `usgs_gages.gpkg` layer such that for a "FR" run, only consider gages that contain rating curve information (via `curve` attribute) and are not mainstems gages (via `mainstems` attribute).
- Modifies how mainstems segments are determined by using the `nwm_flows_ms.gpkg` as a lookup to determine if the NWM segment specified by WRDS for a gage site is a mainstems gage.

### Additions

- Adds a `mainstem` attribute field to `usgs_gages.gpkg` that indicates whether a gage is located on a mainstems river.
- Adds `NWM_FLOWS_MS` variable to the `.env` and `.env.template` files.
- Adds the `extent` argument specified by user when running `fim_run.sh` to `usgs_gage_crosswalk.py`.

<br/><br/>

## v3.0.15.0 - 2021-04-08 - [PR #340](https://github.com/NOAA-OWP/cahaba/pull/340)

Implementing a prototype technique to estimate the missing bathymetric component in the HAND-derived synthetic rating curves. The new Bathymetric Adjusted Rating Curve (BARC) function is built within the `fim_run.sh` workflow and will ingest bankfull geometry estimates provided by the user to modify the cross section area used in the synthetic rating curve generation.

### Changes
 - `add_crosswalk.py` outputs the stream order variables to `src_full_crosswalked.csv` and calls the new `bathy_rc_adjust.py` if bathy env variable set to True and `extent=MS`.
 - `run_by_unit.sh` includes a new csv outputs for reviewing BARC calculations.
 - `params_template.env` & `params_calibrated.env` contain new BARC function input variables and on/off toggle variable.
 - `eval_plots.py` now includes additional AHPS eval sites in the list of "bad_sites" (flagged issues with MS flowlines).

### Additions
 - `bathy_rc_adjust.py`:
    - Imports the existing synthetic rating curve table and the bankfull geometry input data (topwidth and cross section area per COMID).
    - Performs new synthetic rating curve calculations with bathymetry estimation modifications.
    - Flags issues with the thalweg-notch artifact.

<br/><br/>

## v3.0.14.0 - 2021-04-05 - [PR #338](https://github.com/NOAA-OWP/cahaba/pull/338)

Create tool to retrieve rating curves from USGS sites and convert to elevation (NAVD88). Intended to be used as part of the Sierra Test.

### Changes
 - Modify `usgs_gage_crosswalk.py` to:
    1) Look for `location_id` instead of `site_no` attribute field in `usgs_gages.gpkg` file.
    2) Filter out gages that do not have rating curves included in the `usgs_rating_curves.csv`.
 - Modify `rating_curve_comparison.py` to perform a check on the age of the user specified `usgs_rating_curves.csv` and alert user to the age of the file and recommend updating if file is older the 30 days.

### Additions
 - Add `rating_curve_get_usgs_curves.py`. This script will generate the following files:
     1) `usgs_rating_curves.csv`: A csv file that contains rating curves (including converted to NAVD88 elevation) for USGS gages in a format that is compatible with  `rating_curve_comparisons.py`. As it is is currently configured, only gages within CONUS will have rating curve data.
     2) `log.csv`: A log file that records status for each gage and includes error messages.
     3) `usgs_gages.gpkg`: A geospatial layer (in FIM projection) of all active USGS gages that meet a predefined criteria. Additionally, the `curve` attribute indicates whether a rating curve is found in the `usgs_rating_curves.csv`. This spatial file is only generated if the `all` option is passed with the `-l` argument.

<br/><br/>

## v3.0.13.0 - 2021-04-01 - [PR #332](https://github.com/NOAA-OWP/cahaba/pull/332)

Created tool to compare synthetic rating curve with benchmark rating curve (Sierra Test).

### Changes
 - Update `aggregate_fim_outputs.py` call argument in `fim_run.sh` from 4 jobs to 6 jobs, to optimize API performance.
 - Reroutes median elevation data from `add_crosswalk.py` and `rem.py` to new file (depreciating `hand_ref_elev_table.csv`).
 - Adds new files to `viz_whitelist` in `output_cleanup.py`.

### Additions
 - `usgs_gage_crosswalk.py`: generates `usgs_elev_table.csv` in `run_by_unit.py` with elevation and additional attributes at USGS gages.
 - `rating_curve_comparison.py`: post-processing script to plot and calculate metrics between synthetic rating curves and USGS rating curve data.

<br/><br/>

## v3.0.12.1 - 2021-03-31 - [PR #336](https://github.com/NOAA-OWP/cahaba/pull/336)

Fix spatial option in `eval_plots.py` when creating plots and spatial outputs.

### Changes
 - Removes file dependencies from spatial option. Does require the WBD layer which should be specified in `.env` file.
 - Produces outputs in a format consistent with requirements needed for publishing.
 - Preserves leading zeros in huc information for all outputs from `eval_plots.py`.

### Additions
 - Creates `fim_performance_points.shp`: this layer consists of all evaluated ahps points (with metrics). Spatial data retrieved from WRDS on the fly.
 - Creates `fim_performance_polys.shp`: this layer consists of all evaluated huc8s (with metrics). Spatial data retrieved from WBD layer.

<br/><br/>

## v3.0.12.0 - 2021-03-26 - [PR #327](https://github.com/NOAA-OWP/cahaba/pull/237)

Add more detail/information to plotting capabilities.

### Changes
 - Merge `plot_functions.py` into `eval_plots.py` and move `eval_plots.py` into the tools directory.
 - Remove `plots` subdirectory.

### Additions
 - Optional argument to create barplots of CSI for each individual site.
 - Create a csv containing the data used to create the scatterplots.

<br/><br/>

## v3.0.11.0 - 2021-03-22 - [PR #319](https://github.com/NOAA-OWP/cahaba/pull/298)

Improvements to CatFIM service source data generation.

### Changes
 - Renamed `generate_categorical_fim.py` to `generate_categorical_fim_mapping.py`.
 - Updated the status outputs of the `nws_lid_sites layer` and saved it in the same directory as the `merged catfim_library layer`.
 - Additional stability fixes (such as improved compatability with WRDS updates).

### Additions
 - Added `generate_categorical_fim.py` to wrap `generate_categorical_fim_flows.py` and `generate_categorical_fim_mapping.py`.
 - Create new `nws_lid_sites` shapefile located in same directory as the `catfim_library` shapefile.

<br/><br/>

## v3.0.10.1 - 2021-03-24 - [PR #320](https://github.com/NOAA-OWP/cahaba/pull/320)

Patch to synthesize_test_cases.py.

### Changes
 - Bug fix to `synthesize_test_cases.py` to allow comparison between `testing` version and `official` versions.

<br/><br/>

## v3.0.10.0 - 2021-03-12 - [PR #298](https://github.com/NOAA-OWP/cahaba/pull/298)

Preprocessing of flow files for Categorical FIM.

### Additions
 - Generate Categorical FIM flow files for each category (action, minor, moderate, major).
 - Generate point shapefile of Categorical FIM sites.
 - Generate csv of attribute data in shapefile.
 - Aggregate all shapefiles and csv files into one file in parent directory.
 - Add flood of record category.

 ### Changes
 - Stability fixes to `generate_categorical_fim.py`.

<br/><br/>

## v3.0.9.0 - 2021-03-12 - [PR #297](https://github.com/NOAA-OWP/cahaba/pull/297)

Enhancements to FIM API.

### Changes
 - `fim_run.sh` can now be run with jobs in parallel.
 - Viz post-processing can now be selected in API interface.
 - Jobs table shows jobs that end with errors.
 - HUC preset lists can now be selected in interface.
 - Better `output_handler` file writing.
 - Overall better restart and retry handlers for networking problems.
 - Jobs can now be canceled in API interface.
 - Both FR and MS configs can be selected for a single job.

<br/><br/>

## v3.0.8.2 - 2021-03-11 - [PR #296](https://github.com/NOAA-OWP/cahaba/pull/296)

Enhancements to post-processing for Viz-related use-cases.

### Changes
 - Aggregate grids are projected to Web Mercator during `-v` runs in `fim_run.sh`.
 - HUC6 aggregation is parallelized.
 - Aggregate grid blocksize is changed from 256 to 1024 for faster postprocessing.

<br/><br/>

## v3.0.8.1 - 2021-03-10 - [PR #302](https://github.com/NOAA-OWP/cahaba/pull/302)

Patched import issue in `tools_shared_functions.py`.

### Changes
 - Changed `utils.` to `tools_` in `tools_shared_functions.py` after recent structural change to `tools` directory.

<br/><br/>

## v3.0.8.0 - 2021-03-09 - [PR #279](https://github.com/NOAA-OWP/cahaba/pull/279)

Refactored NWS Flood Categorical HAND FIM (CatFIM) pipeline to open source.

### Changes
 - Added `VIZ_PROJECTION` to `shared_variables.py`.
 - Added missing library referenced in `inundation.py`.
 - Cleaned up and converted evaluation scripts in `generate_categorical_fim.py` to open source.
 - Removed `util` folders under `tools` directory.

<br/><br/>

## v3.0.7.1 - 2021-03-02 - [PR #290](https://github.com/NOAA-OWP/cahaba/pull/290)

Renamed benchmark layers in `test_cases` and updated variable names in evaluation scripts.

### Changes
 - Updated `run_test_case.py` with new benchmark layer names.
 - Updated `run_test_case_calibration.py` with new benchmark layer names.

<br/><br/>

## v3.0.7.0 - 2021-03-01 - [PR #288](https://github.com/NOAA-OWP/cahaba/pull/288)

Restructured the repository. This has no impact on hydrological work done in the codebase and is simply moving files and renaming directories.

### Changes
 - Moved the contents of the `lib` folder to a new folder called `src`.
 - Moved the contents of the `tests` folder to the `tools` folder.
 - Changed any instance of `lib` or `libDir` to `src` or `srcDir`.

<br/><br/>

## v3.0.6.0 - 2021-02-25 - [PR #276](https://github.com/NOAA-OWP/cahaba/pull/276)

Enhancement that creates metric plots and summary statistics using metrics compiled by `synthesize_test_cases.py`.

### Additions
 - Added `eval_plots.py`, which produces:
    - Boxplots of CSI, FAR, and POD/TPR
    - Barplot of aggregated CSI scores
    - Scatterplot of CSI comparing two FIM versions
    - CSV of aggregated statistics (CSI, FAR, POD/TPR)
    - CSV of analyzed data and analyzed sites

<br/><br/>

## v3.0.5.3 - 2021-02-23 - [PR #275](https://github.com/NOAA-OWP/cahaba/pull/275)

Bug fixes to new evaluation code.

### Changes

 - Fixed a bug in `synthesize_test_cases.py` where the extent (MS/FR) was not being written to merged metrics file properly.
 - Fixed a bug in `synthesize_test_cases.py` where only BLE test cases were being written to merged metrics file.
 - Removed unused imports from `inundation.py`.
 - Updated README.md

<br/><br/>

## v3.0.5.2 - 2021-02-23 - [PR #272](https://github.com/NOAA-OWP/cahaba/pull/272)

Adds HAND synthetic rating curve (SRC) datum elevation values to `hydroTable.csv` output.

### Changes

 - Updated `add_crosswalk.py` to included "Median_Thal_Elev_m" variable outputs in `hydroTable.csv`.
 - Renamed hydroid attribute in `rem.py` to "Median" in case we want to include other statistics in the future (e.g. min, max, range etc.).

<br/><br/>
## v3.0.5.1 - 2021-02-22

Fixed `TEST_CASES_DIR` path in `tests/utils/shared_variables.py`.

### Changes

 - Removed `"_new"` from `TEST_CASES_DIR` variable.

<br/><br/>

## v3.0.5.0 - 2021-02-22 - [PR #267](https://github.com/NOAA-OWP/cahaba/pull/267)

Enhancements to allow for evaluation at AHPS sites, the generation of a query-optimized metrics CSV, and the generation of categorical FIM. This merge requires that the `/test_cases` directory be updated for all machines performing evaluation.

### Additions

 - `generate_categorical_fim.py` was added to allow production of NWS Flood Categorical HAND FIM (CatFIM) source data. More changes on this script are to follow in subsequent branches.

### Removals

 - `ble_autoeval.sh` and `all_ble_stats_comparison.py` were deleted because `synthesize_test_cases.py` now handles the merging of metrics.
 - The code block in `run_test_case.py` that was responsible for printing the colored metrics to screen has been commented out because of the new scale of evaluations (formerly in `run_test_case.py`, now in `shared_functions.py`)
 - Remove unused imports from inundation wrappers in `/tools`.

### Changes

 - Updated `synthesize_test_cases.py` to allow for AHPS site evaluations.
 - Reorganized `run_test_case.py` by moving more functions into `shared_functions.py`.
 - Created more shared variables in `shared_variables.py` and updated import statements in relevant scripts.

<br/><br/>

## v3.0.4.4 - 2021-02-19 - [PR #266](https://github.com/NOAA-OWP/cahaba/pull/266)

Rating curves for short stream segments are replaced with rating curves from upstream/downstream segments.

### Changes

 - Short stream segments are identified and are reassigned the channel geometry from upstream/downstream segment.
 - `fossid` renamed to `fimid` and the attribute's starting value is now 1000 to avoid HydroIDs with leading zeroes.
 - Addresses issue where HydroIDs were not included in final hydrotable.
 - Added `import sys` to `inundation.py` (missing from previous feature branch).
 - Variable names and general workflow are cleaned up.

<br/><br/>

## v3.0.4.3 - 2021-02-12 - [PR #254](https://github.com/NOAA-OWP/cahaba/pull/254)

Modified `rem.py` with a new function to output HAND reference elev.

### Changes

 - Function `make_catchment_hydroid_dict` creates a df of pixel catchment ids and overlapping hydroids.
 - Merge hydroid df and thalweg minimum elevation df.
 - Produces new output containing all catchment ids and min thalweg elevation value named `hand_ref_elev_table.csv`.
 - Overwrites the `demDerived_reaches_split.gpk` layer by adding additional attribute `Min_Thal_Elev_meters` to view the elevation value for each hydroid.

<br/><br/>

## v3.0.4.2 - 2021-02-12 - [PR #255](https://github.com/NOAA-OWP/cahaba/pull/255)

Addresses issue when running on HUC6 scale.

### Changes

 - `src.json` should be fixed and slightly smaller by removing whitespace.
 - Rasters are about the same size as running fim as huc6 (compressed and tiled; aggregated are slightly larger).
 - Naming convention and feature id attribute are only added to the aggregated hucs.
 - HydroIDs are different for huc6 vs aggregated huc8s mostly due to forced split at huc boundaries (so long we use consistent workflow it shouldn't matter).
 - Fixed known issue where sometimes an incoming stream is not included in the final selection will affect aggregate outputs.

<br/><br/>

## v3.0.4.1 - 2021-02-12 - [PR #261](https://github.com/NOAA-OWP/cahaba/pull/261)

Updated MS Crosswalk method to address gaps in FIM.

### Changes

 - Fixed typo in stream midpoint calculation in `split_flows.py` and `add_crosswalk.py`.
 - `add_crosswalk.py` now restricts the MS crosswalk to NWM MS catchments.
 - `add_crosswalk.py` now performs a secondary MS crosswalk selection by nearest NWM MS catchment.

<br/><br/>

## v3.0.4.0 - 2021-02-10 - [PR #256](https://github.com/NOAA-OWP/cahaba/pull/256)

New python script "wrappers" for using `inundation.py`.

### Additions

 - Created `inundation_wrapper_nwm_flows.py` to produce inundation outputs using NWM recurrence flows: 1.5 year, 5 year, 10 year.
 - Created `inundation_wrapper_custom_flow.py` to produce inundation outputs with user-created flow file.
 - Created new `tools` parent directory to store `inundation_wrapper_nwm_flows.py` and  `inundation_wrapper_custom_flow.py`.

<br/><br/>

## v3.0.3.1 - 2021-02-04 - [PR #253](https://github.com/NOAA-OWP/cahaba/pull/253)

Bug fixes to correct mismatched variable name and file path.

### Changes

 - Corrected variable name in `fim_run.sh`.
 - `acquire_and_preprocess_inputs.py` now creates `huc_lists` folder and updates file path.

<br/><br/>

## v3.0.3.0 - 2021-02-04 - [PR #227](https://github.com/NOAA-OWP/cahaba/pull/227)

Post-process to aggregate FIM outputs to HUC6 scale.

### Additions

 - Viz outputs aggregated to HUC6 scale; saves outputs to `aggregate_fim_outputs` folder.

### Changes

 - `split_flows.py` now splits streams at HUC8 boundaries to ensure consistent catchment boundaries along edges.
 - `aggregate_fim_outputs.sh` has been depreciated but remains in the repo for potential FIM 4 development.
 - Replaced geopandas driver arg with getDriver throughout repo.
 - Organized parameters in environment files by group.
 - Cleaned up variable names in `split_flows.py` and `build_stream_traversal.py`.
 - `build_stream_traversal.py` is now assigning HydroID by midpoint instead centroid.
 - Cleanup of `clip_vectors_to_wbd.py`.

<br/><br/>

## v3.0.2.0 - 2021-01-25 - [PR #218](https://github.com/NOAA-OWP/cahaba/pull/218)

Addition of an API service to schedule, run and manage `fim_run` jobs through a user-friendly web interface.

### Additions

 - `api` folder that contains all the codebase for the new service.

<br/><br/>

## v3.0.1.0 - 2021-01-21 - [PR #206](https://github.com/NOAA-OWP/cahaba/pull/206)

Preprocess MS and FR stream networks

### Changes

 - Headwater stream segments geometries are adjusted to align with with NWM streams.
 - Incoming streams are selected using intersection points between NWM streams and HUC4 boundaries.
 - `clip_vectors_to_wbd.py` handles local headwaters.
 - Removes NHDPlus features categorized as coastline and underground conduit.
 - Added streams layer to production whitelist.
 - Fixed progress bar in `lib/acquire_and_preprocess_inputs.py`.
 - Added `getDriver` to shared `functions.py`.
 - Cleaned up variable names and types.

<br/><br/>

## v3.0.0.4 - 2021-01-20 - [PR #230](https://github.com/NOAA-OWP/cahaba/pull/230)

Changed the directory where the `included_huc*.lst` files are being read from.

### Changes

 - Changed the directory where the `included_huc*.lst` files are being read from.

<br/><br/>

## v3.0.0.3 - 2021-01-14 - [PR #210](https://github.com/NOAA-OWP/cahaba/pull/210)

Hotfix for handling nodata value in rasterized levee lines.

### Changes

 - Resolves bug for HUCs where `$ndv > 0` (Great Lakes region).
 - Initialize the `nld_rasterized_elev.tif` using a value of `-9999` instead of `$ndv`.

 <br/><br/>

## v3.0.0.2 - 2021-01-06 - [PR #200](https://github.com/NOAA-OWP/cahaba/pull/200)

Patch to address AHPSs mapping errors.

### Changes

 - Checks `dtype` of `hydroTable.csv` columns to resolve errors caused in `inundation.py` when joining to flow forecast.
 - Exits `inundation.py` when all hydrotable HydroIDs are lake features.
 - Updates path to latest AHPs site layer.
 - Updated [readme](https://github.com/NOAA-OWP/cahaba/commit/9bffb885f32dfcd95978c7ccd2639f9df56ff829)

<br/><br/>

## v3.0.0.1 - 2020-12-31 - [PR #184](https://github.com/NOAA-OWP/cahaba/pull/184)

Modifications to build and run Docker image more reliably. Cleanup on some pre-processing scripts.

### Changes

 - Changed to noninteractive install of GRASS.
 - Changed some paths from relative to absolute and cleaned up some python shebang lines.

### Notes
 - `aggregate_vector_inputs.py` doesn't work yet. Need to externally download required data to run fim_run.sh

 <br/><br/>

## v3.0.0.0 - 2020-12-22 - [PR #181](https://github.com/NOAA-OWP/cahaba/pull/181)

The software released here builds on the flood inundation mapping capabilities demonstrated as part of the National Flood Interoperability Experiment, the Office of Water Prediction's Innovators Program and the National Water Center Summer Institute. The flood inundation mapping software implements the Height Above Nearest Drainage (HAND) algorithm and incorporates community feedback and lessons learned over several years. The software has been designed to meet the requirements set by stakeholders interested in flood prediction and has been developed in partnership with several entities across the water enterprise.<|MERGE_RESOLUTION|>--- conflicted
+++ resolved
@@ -2,7 +2,6 @@
 We follow the [Semantic Versioning 2.0.0](http://semver.org/) format.
 
 
-<<<<<<< HEAD
 ## v4.4.x.x - 2024-04-23 - [PR#1128](https://github.com/NOAA-OWP/inundation-mapping/pull/1128)
 
 Fixes a KeyError in `src/mitigate_branch_outlet_backpool.py`.
@@ -10,7 +9,6 @@
 ### Changes
 
 `src/mitigate_branch_outlet_backpool.py`: Addresses case where `catchments_df['outlier']` are all False.
-=======
 ## v4.4.15.2 - 2024-05-06 - [PR#1133](https://github.com/NOAA-OWP/inundation-mapping/pull/1133)
 
 Bug fix for error when reading the subfolders of a directory using `listdir()` where files exist that start with an 8-digit number that are later interpreted as directories.
@@ -34,7 +32,6 @@
 
 - `src/src_adjust_usgs_rating_trace.py`: Added filter for processing valid hydroids that meet criteria (i.e non-lakes) and more robust logging.
 - `src/src_roughness_optimization.py`: Added data checks and logging to ensure input calibration data files contains necessary attributes. Also included a new try/except block to trap and log issues with file collisions or corrupt catchment gpkg read/write.
->>>>>>> 58b3e36a
 
 <br/><br/>
 
