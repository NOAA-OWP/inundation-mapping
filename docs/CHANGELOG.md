--- conflicted
+++ resolved
@@ -1,8 +1,7 @@
 All notable changes to this project will be documented in this file.
 We follow the [Semantic Versioning 2.0.0](http://semver.org/) format.
 
-<<<<<<< HEAD
-## v4.x.x.x - 2024-12-27 - [PR#1387](https://github.com/NOAA-OWP/inundation-mapping/pull/1387)
+## v4.5.13.6 - 2025-1-10 - [PR#1387](https://github.com/NOAA-OWP/inundation-mapping/pull/1387)
 
 Fixes two issues in test_cases:
 1. An error in `synthesize_test_cases` and `run_test_case` if any directories of the 5 benchmark sources (BLE, NWS, IFC, USGS, or ras2fim) do not exist. This issue was originally discovered and fixed in #1178, but is being elevated to its own PR here. Fixes #1386.
@@ -14,7 +13,9 @@
     - `run_test_case.py`: Fixed error if missing validation data. Updated masking data to include Alaska.
     - `synthesize_test_cases.py`: Fixed error if missing validation data.
     
-=======
+<br/><br/>
+
+
 ## v4.5.13.5 - 2025-01-09 - [PR#1389](https://github.com/NOAA-OWP/inundation-mapping/pull/1389)
 
 Updates Python packages to resolve dependency conflicts that were preventing `Dockerfile.dev` to build on Mac. This also resolves two security warnings: https://github.com/NOAA-OWP/inundation-mapping/security/dependabot/51 and https://github.com/NOAA-OWP/inundation-mapping/security/dependabot/52.
@@ -23,9 +24,7 @@
 
 - `Pipfile` and `Pipfile.lock`: Upgrades Python packages
 
->>>>>>> d76f30c2
-<br/><br/>
-
+<br/><br/>
 
 
 ## v4.5.13.4 - 2024-01-03 - [PR#1382](https://github.com/NOAA-OWP/inundation-mapping/pull/1382)
