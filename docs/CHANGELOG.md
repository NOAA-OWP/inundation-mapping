All notable changes to this project will be documented in this file.
We follow the [Semantic Versioning 2.0.0](http://semver.org/) format.

<<<<<<< HEAD
=======
## v4.0.14.1 - 2022-12-03 - [PR #753](https://github.com/NOAA-OWP/inundation-mapping/pull/753)

Creates a polygon of 3DEP DEM domain (to eliminate errors caused by stream networks with no DEM data in areas of HUCs that are outside of the U.S. border) and uses the polygon layer to clip the WBD and stream network (to a buffer inside the WBD).

### Additions
- `data/usgs/acquire_and_preprocess_3dep_dems.py`: Adds creation of 3DEP domain polygon by polygonizing all HUC6 3DEP DEMs and then dissolving them.
- `src/gms/run_by_unit.sh`: Adds 3DEP domain polygon .gpkg as input to `src/clip_vectors_to_wbd.py`

### Changes
- `src/clip_vectors_to_wbd.py`: Clips WBD to 3DEP domain polygon and clips streams to a buffer inside the clipped WBD polygon.

<br/><br/>

>>>>>>> 0355e2c6
## v4.0.14.0 - 2022-12-20 - [PR #769](https://github.com/NOAA-OWP/inundation-mapping/pull/769)

Masks levee-protected areas from the DEM in branch 0 and in highest two stream order branches.

### Additions

- `src/gms/`
    - `mask_dem.py`: Masks levee-protected areas from the DEM in branch 0 and in highest two stream order branches
    - `delineate_hydros_and_produce_HAND.sh`: Adds `src/gms/mask_dem.py`

<br/><br/>

## v4.0.13.2 - 2022-12-20 - [PR #767](https://github.com/NOAA-OWP/inundation-mapping/pull/767)

Fixes inundation of nodata areas of REM.

### Changes

- `tools/inundation.py`: Assigns depth a value of `0` if REM is less than `0`

<br/><br/>

## v4.0.13.1 - 2022-12-09 - [PR #743](https://github.com/NOAA-OWP/inundation-mapping/pull/743)

This merge adds the tools required to generate Alpha metrics by hydroid. It summarizes the Apha metrics by branch 0 catchment for use in the Hydrovis "FIM Performance" service.

## Additions

- `pixel_counter.py`:  A script to perform zonal statistics against raster data and geometries
- `pixel_counter_functions.py`: Supporting functions
- `pixel_counter_wrapper.py`: a script that wraps `pixel_counter.py` for batch processing
- `test_case_by_hydroid.py`: the main script to orchestrate the generation of alpha metrics by catchment

<br/><br/>

## v4.0.13.0 - 2022-11-16 - [PR #744](https://github.com/NOAA-OWP/inundation-mapping/pull/744)

Changes branch 0 headwaters data source from NHD to NWS to be consistent with branches. Removes references to NHD flowlines and headwater data.

### Changes

- `src/gms/derive_level_paths.py`: Generates headwaters before stream branch filtering

### Removals

- Removes NHD flowlines and headwater references from `gms_run_unit.sh`, `config/deny_gms_unit_prod.lst`, `src/clip_vectors_to_wbd.py`, `src/gms/run_by_unit.sh`, `unit_tests/__template_unittests.py`, `unit_tests/clip_vectors_to_wbd_params.json`, and `unit_tests/clip_vectors_to_wbd_unittests.py`

<br/><br/>

## V4.0.12.2 - 2022-12-04 - [PR #754](https://github.com/NOAA-OWP/inundation-mapping/pull/754)

Stop writing `gms_inputs_removed.csv` if no branches are removed with Error status 61.

### Changes

- `src/gms/remove_error_branches.py`: Checks if error branches is not empty before saving gms_inputs_removed.csv

<br/><br/>

## v4.0.12.1 - 2022-11-30 - [PR #751](https://github.com/NOAA-OWP/inundation-mapping/pull/751)

Updating a few deny list files.

### Changes

- `config`:
    - `deny_gms_branches_dev.lst`, `deny_gms_branches_prod.lst`, and `deny_gms_unit_prod.lst`

<br/><br/>


## v4.0.12.0 - 2022-11-28 - [PR #736](https://github.com/NOAA-OWP/inundation-mapping/pull/736)

This feature branch introduces a new methodology for computing Manning's equation for the synthetic rating curves. The new subdivision approach 1) estimates bankfull stage by crosswalking "bankfull" proxy discharge data to the raw SRC discharge values 2) identifies in-channel vs. overbank geometry values 3) applies unique in-channel and overbank Manning's n value (user provided values) to compute Manning's equation separately for channel and overbank discharge and adds the two components together for total discharge 4) computes a calibration coefficient (where benchmark data exists) that applies to the  calibrated total discharge calculation.

### Additions

- `src/subdiv_chan_obank_src.py`: new script that performs all subdiv calculations and then produce a new (modified) `hydroTable.csv`. Inputs include `src_full_crosswalked.csv` for each huc/branch and a Manning's roughness csv file (containing: featureid, channel n, overbank n; file located in the `/inputs/rating_curve/variable_roughness/`). Note that the `identify_src_bankfull.py` script must be run prior to running the subdiv workflow.

### Changes

- `config/params_template.env`: removed BARC and composite roughness parameters; added new subdivision parameters; default Manning's n file set to `mannings_global_06_12.csv`
- `gms_run_branch.sh`: moved the PostgreSQL database steps to occur immediately before the SRC calibration steps; added new subdivision step; added condition to SRC calibration to ensure subdivision routine is run
- `src/add_crosswalk.py`: removed BARC function call; update placeholder value list (removed BARC and composite roughness variables) - these placeholder variables ensure that all hydrotables have the same dimensions
- `src/identify_src_bankfull.py`: revised FIM3 starting code to work with FIM4 framework; stripped out unnecessary calculations; restricted bankfull identification to stage values > 0
- `src/src_adjust_spatial_obs.py`: added huc sort function to help user track progress from console outputs
- `src/src_adjust_usgs_rating.py`: added huc sort function to help user track progress from console outputs
- `src/src_roughness_optimization.py`: reconfigured code to compute a calibration coefficient and apply adjustments using the subdivision variables; renamed numerous variables; simplified code where possible
- `src/utils/shared_variables.py`: increased `ROUGHNESS_MAX_THRESH` from 0.6 to 0.8
- `tools/vary_mannings_n_composite.py`: *moved this script from /src to /tools*; updated this code from FIM3 to work with FIM4 structure; however, it is not currently implemented (the subdivision routine replaces this)
- `tools/aggregate_csv_files.py`: helper tool to search for csv files by name/wildcard and concatenate all found files into one csv (used for aggregating previous calibrated roughness values)
- `tools/eval_plots.py`: updated list of metrics to plot to also include equitable threat score and mathews correlation coefficient (MCC)
- `tools/synthesize_test_cases.py`: updated the list of FIM version metrics that the `PREV` flag will use to create the final aggregated metrics csv; this change will combine the dev versions provided with the `-dc` flag along with the existing `previous_fim_list` 

<br/><br/>

## v4.0.11.5 - 2022-11-18 - [PR #746](https://github.com/NOAA-OWP/inundation-mapping/pull/746)

Skips `src/usgs_gage_unit_setup.py` if no level paths exist. This may happen if a HUC has no stream orders > 2. This is a bug fix for #723 for the case that the HUC also has USGS gages.

### Changes

- `src/gms/run_by_unit.sh`: Adds check for `nwm_subset_streams_levelPaths.gpkg` before running `usgs_gage_unit_setup.py`

<br/><br/>

## v4.0.11.4 - 2022-10-12 - [PR #709](https://github.com/NOAA-OWP/inundation-mapping/pull/709)

Adds capability to produce single rating curve comparison plots for each gage.

### Changes

- `tools/rating_curve_comparison.py`
    - Adds generate_single_plot() to make a single rating curve comparison plot for each gage in a given HUC
    - Adds command line switch to generate single plots
    
<br/><br/>

## v4.0.11.3 - 2022-11-10 - [PR #739](https://github.com/NOAA-OWP/inundation-mapping/pull/739)

New tool with instructions of downloading levee protected areas and a tool to pre-process it, ready for FIM.

### Additions

- `data`
    - `nld`
         - `preprocess_levee_protected_areas.py`:  as described above

### Changes

- `data`
     - `preprocess_rasters.py`: added deprecation note. It will eventually be replaced in it's entirety.
- `src`
    - `utils`
        - `shared_functions.py`: a few styling adjustments.

<br/><br/>

## v4.0.11.2 - 2022-11-07 - [PR #737](https://github.com/NOAA-OWP/inundation-mapping/pull/737)

Add an extra input args to the gms_**.sh files to allow for an override of the branch zero deny list, same as we can do with the unit and branch deny list overrides. This is needed for debugging purposes.

Also, if there is no override for the deny branch zero list and is not using the word "none", then use the default or overridden standard branch deny list.  This will keep the branch zero's and branch output folders similar but not identical for outputs.

### Changes

- `gms_pipeline.sh`:  Add new param to allow for branch zero deny list override. Plus added better logic for catching bad deny lists earlier.
- `gms_run_branch.sh`:  Add new param to allow for branch zero deny list override.  Add logic to cleanup all branch zero output folders with the default branch deny list (not the branch zero list), UNLESS an override exists for the branch zero deny list.
- `gms_run_unit.sh`: Add new param to allow for branch zero deny list override.
- `config`
    - `deny_gms_branch_zero.lst`: update to keep an additional file in the outputs.
- `src`
    - `output_cleanup.py`: added note saying it is deprecated.
    - `gms`
        - `run_by_branch.sh`: variable name change (matching new names in related files for deny lists)
        - `run_by_unit.sh`: Add new param to allow for branch zero deny list override.

<br/><br/>

## v4.0.11.1 - 2022-11-01 - [PR #732](https://github.com/NOAA-OWP/inundation-mapping/pull/732)

Due to a recent IT security scan, it was determined that Jupyter-core needed to be upgraded.

### Changes

- `Pipfile` and `Pipfile.lock`:  Added a specific version of Jupyter Core that is compliant with IT.

<br/><br/>

## v4.0.11.0 - 2022-09-21 - [PR #690](https://github.com/NOAA-OWP/inundation-mapping/pull/690)

Masks levee-protected areas from Relative Elevation Model if branch 0 or if branch stream order exceeds a threshold.

### Additions

- `src/gms/`
   - `delineate_hydros_and_produce_HAND.sh`
      - Reprojects and creates HUC-level raster of levee-protected areas from polygon layer
      - Uses that raster to mask/remove those areas from the Relative Elevation Model
   - `rasterize_by_order.py`: Subsets levee-protected area branch-level raster if branch 0 or if order exceeds a threshold (default threshold: max order - 1)
- `config/`
   - `deny_gms_branches_default.lst`, and `deny_gms_branches_min.lst`: Added LeveeProtectedAreas_subset_{}.tif
   - `params_template.env`: Adds mask_leveed_area_toggle

### Changes

- `src/gms/delineate_hydros_and_produce_HAND.sh`: Fixes a bug in ocean/Great Lakes masking
- `tools/`
    - `eval_alt_catfim.py` and `run_test_case.py`: Changes the levee mask to the updated inputs/nld_vectors/Levee_protected_areas.gpkg

<br/><br/>

## v4.0.10.5 - 2022-10-21 - [PR #720](https://github.com/NOAA-OWP/inundation-mapping/pull/720)

Earlier versions of the acquire_and_preprocess_3dep_dems.py did not have any buffer added when downloading HUC6 DEMs. This resulted in 1 pixel nodata gaps in the final REM outputs in some cases at HUC8 sharing a HUC6 border. Adding the param of cblend 6 to the gdalwarp command meant put a 6 extra pixels all around perimeter. Testing showed that 6 pixels was plenty sufficient as the gaps were never more than 1 pixel on borders of no-data.

### Changes

- `data`
    - `usgs`
        - `acquire_and_preprocess_3dep_dems.py`: Added the `cblend 6` param to the gdalwarp call for when the dem is downloaded from USGS.
    - `create_vrt_file.py`:  Added sample usage comment.
 - `src`
     - `gms`
         `run_by_unit.sh`: Added a comment about gdal as it relates to run_by_unit.

Note: the new replacement inputs/3dep_dems/10m_5070/ files can / will be copied before PR approval as the true fix was replacment DEM's. There is zero risk of overwriting prior to code merge.

<br/><br/>

## v4.0.10.4 - 2022-10-27 - [PR #727](https://github.com/NOAA-OWP/inundation-mapping/pull/727)

Creates a single crosswalk table containing HUC (huc8), BranchID, HydroID, feature_id (and optionally LakeID) from branch-level hydroTables.csv files.

### Additions

- `tools/gms_tools/combine_crosswalk_tables.py`: reads and concatenates hydroTable.csv files, writes crosswalk table
- `gms_run_branch.sh`: Adds `tools/gms_tools/make_complete_hydrotable.py` to post-processing

<br/><br/>

## v4.0.10.3 - 2022-10-19 - [PR #718](https://github.com/NOAA-OWP/inundation-mapping/pull/718)

Fixes thalweg notch by clipping upstream ends of the stream segments to prevent the stream network from reaching the edge of the DEM and being treated as outlets when pit filling the burned DEM.

### Changes

- `src/clip_vectors_to_wbd.py`: Uses a slightly smaller buffer than wbd_buffer (wbd_buffer_distance-2*(DEM cell size)) to clip stream network inside of DEM extent.

<br/><br/>

## v4.0.10.2 - 2022-10-24 - [PR #723](https://github.com/NOAA-OWP/inundation-mapping/pull/723)

Runs branch 0 on HUCs with no other branches remaining after filtering stream orders if `drop_low_stream_orders` is used.

### Additions

- `src/gms`
    - `stream_branches.py`: adds `exclude_attribute_values()` to filter out stream orders 1&2 outside of `load_file()`

### Changes

- `src/gms`
    - `buffer_stream_branches.py`: adds check for `streams_file`
    - `derive_level_paths.py`: checks length of `stream_network` before filtering out stream orders 1&2, then filters using `stream_network.exclude_attribute_values()`
    - `generate_branch_list.py`: adds check for `stream_network_dissolved`

<br/><br/>
    
## v4.0.10.1 - 2022-10-5 - [PR #695](https://github.com/NOAA-OWP/inundation-mapping/pull/695)

This hotfix address a bug with how the rating curve comparison (sierra test) handles the branch zero synthetic rating curve in the comparison plots. Address #676 

### Changes

- `tools/rating_curve_comparison.py`
  - Added logging function to print and write to log file
  - Added new filters to ignore AHPS only sites (these are sites that we need for CatFIM but do not have a USGS gage or USGS rating curve available for sierra test analysis)
  - Added functionality to identify branch zero SRCs
  - Added new plot formatting to distinguish branch zero from other branches

<br/><br/>

## v4.0.10.0 - 2022-10-4 - [PR #697](https://github.com/NOAA-OWP/inundation-mapping/pull/697)

Change FIM to load DEM's from the new USGS 3Dep files instead of the original NHD Rasters.

### Changes

- `config`
    - `params_template.env`: Change default of the calib db back to true:  src_adjust_spatial back to "True". Plus a few text updates.
- `src`
    - `gms`
        - `run_by_unit.sh`: Change input_DEM value to the new vrt `$inputDataDir/3dep_dems/10m_5070/fim_seamless_3dep_dem_10m_5070.vrt` to load the new 3Dep DEM's. Note: The 3Dep DEM's are projected as CRS 5070, but for now, our code is using ESRI:102039. Later all code and input will be changed to CRS:5070. We now are defining the FIM desired projection (102039), so we need to reproject on the fly from 5070 to 102039 during the gdalwarp cut.
        - `run_by_branch.sh`: Removed unused lines.
    - `utils`
        - `shared_variables.py`: Changes to use the new 3Dep DEM rasters instead of the NHD rasters. Moved some values (grouped some variables). Added some new variables for 3Dep. Note: At this time, some of these new enviro variables for 3Dep are not used but are expected to be used shortly.
- `data`
    - `usgs`
        - `acquire_and_preprocess_3dep_dems.py`: Minor updates for adjustments of environmental variables. Adjustments to ensure the cell sizes are fully defined as 10 x 10 as source has a different resolution. The data we downloaded to the new `inputs/3dep_dems/10m_5070` was loaded as 10x10, CRS:5070 rasters.

### Removals

- `lib`
    - `aggregate_fim_outputs.py` : obsolete. Had been deprecated for a while and replaced by other files.
    - `fr_to_mr_raster_mask.py` : obsolete. Had been deprecated for a while and replaced by other files.

<br/><br/>

## v4.0.9.8 - 2022-10-06 - [PR #701](https://github.com/NOAA-OWP/inundation-mapping/pull/701)

Moved the calibration tool from dev-fim3 branch into "dev" (fim4) branch. Git history not available.

Also updated making it easier to deploy, along with better information for external contributors.

Changed the system so the calibration database name is configurable. This allows test databases to be setup in the same postgres db / server system. You can have more than one calb_db_keys.env running in different computers (or even more than one on one server) pointing to the same actual postgres server and service. ie) multiple dev machine can call a single production server which hosts the database.

For more details see /tools/calibration-db/README.md

### Changes

- `tools`
    - `calibration-db`
        - `docker-compose.yml`: changed to allow for configurable database name. (allows for more then one database in a postgres database system (one for prod, another for test if needed))

### Additions

- `config`
    - `calb_db_keys_template.env`: a new template verison of the required config values.

### Removals

- `tools`
    - `calibration-db`
        - `start_db.sh`: Removed as the command should be run on demand and not specifically scripted because of its configurable location of the env file.

<br/><br/>

## v4.0.9.7 - 2022-10-7 - [PR #703](https://github.com/NOAA-OWP/inundation-mapping/pull/703)

During a recent release of a FIM 3 version, it was discovered that FIM3 has slightly different AWS S3 upload requirements. A new s3 whitelist file has been created for FIM3 and the other s3 file was renamed to include the phrase "fim4" in it.

This is being added to source control as it might be used again and we don't want to loose it.

### Additions

- `config`
   - `aws_s3_put_fim3_whitelist.lst`
   
### Renamed

- `config`
   - `aws_s3_put_fim4_whitelist.lst`: renamed from aws_s3_put_whitelist.lst

<br/><br/>

## v4.0.9.6 - 2022-10-17 - [PR #711](https://github.com/NOAA-OWP/inundation-mapping/pull/711)

Bug fix and formatting upgrades. It was also upgraded to allow for misc other inundation data such as high water data.

### Changes

- `tools`
    - `inundate_nation.py`:  As stated above.

### Testing

- it was run in a production model against fim 4.0.9.2 at 100 yr and 2 yr as well as a new High Water dataset.

<br/><br/>

## v4.0.9.5 - 2022-10-3 - [PR #696](https://github.com/NOAA-OWP/inundation-mapping/pull/696)

- Fixed deny_gms_unit_prod.lst to comment LandSea_subset.gpkg, so it does not get removed. It is needed for processing in some branches
- Change default for params_template.env -> src_adjust_spatial="False", back to default of "True"
- Fixed an infinite loop when src_adjust_usgs_rating.py was unable to talk to the calib db.
- Fixed src_adjsust_usgs_rating.py for when the usgs_elev_table.csv may not exist.

### Changes

- `gms_run_branch.sh`:  removed some "time" command in favour of using fim commands from bash_functions.sh which give better time and output messages.

- `config`
    - `deny_gms_unit_prod.lst`: Commented out LandSea_subset.gpkg as some HUCs need that file in place.
    - `params_template.env`: Changed default src_adjust_spatial back to True

- `src`
    - `src_adjust_spatial_obs.py`:  Added code to a while loop (line 298) so it is not an indefinite loop that never stops running. It will now attempts to contact the calibration db after 6 attempts. Small adjustments to output and logging were also made and validation that a connection to the calib db was actually successful.
    - `src_adjust_usgs_rating.py`: Discovered that a usgs_elev_df might not exist (particularly when processing was being done for hucs that have no usgs guage data). If the usgs_elev_df does not exist, it no longer errors out.

<br/><br/>

## v4.0.9.4 - 2022-09-30 - [PR #691](https://github.com/NOAA-OWP/inundation-mapping/pull/691)

Cleanup Branch Zero output at the end of a processing run. Without this fix, some very large files were being left on the file system. Adjustments and cleanup changed the full BED output run from appx 2 TB output to appx 1 TB output.

### Additions

- `unit_tests`
    - `gms`
        - `outputs_cleanup_params.json` and `outputs_cleanup_unittests.py`: The usual unit test files.

### Changes

- `gms_pipeline.sh`: changed variables and text to reflect the renamed default `deny_gms_branchs_prod.lst` and `deny_gms_unit_prod.lst` files. Also tells how a user can use the word 'none' for the deny list parameter (both or either unit or branch deny list) to skip output cleanup(s).

- `gms_run_unit.sh`: changed variables and text to reflect the renamed default `deny_gms_unit_prod.lst` files. Also added a bit of minor output text (styling). Also tells how a user can use the word 'none' for the deny list parameter to skip output cleanup.

- `gms_run_branch.sh`:
       ... changed variables and text to reflect the renamed default `deny_gms_branches.lst` files. 
       ... added a bit of minor output text (styling).
       ... also tells how a user can use the word 'none' for the deny list parameter to skip output cleanup.
       ... added a new section that calls the `outputs_cleanup.py` file and will do post cleanup on branch zero output files.

- `src`
    - `gms`
        - `outputs_cleanup.py`: pretty much rewrote it in its entirety. Now accepts a manditory branch id (can be zero) and can recursively search subdirectories. ie) We can submit a whole output directory with all hucs and ask to cleanup branch 0 folder OR cleanup files in any particular directory as we did before (per branch id).
          
          - `run_by_unit.sh`:  updated to pass in a branch id (or the value of "0" meaning branch zero) to outputs_cleanup.py.
          - `run_by_branch.sh`:  updated to pass in a branch id to outputs_cleanup.py.
      
- `unit_tests`
    - `README.md`: updated to talk about the specific deny list for unit_testing.
    - `__template_unittests.py`: updated for the latest code standards for unit tests. 

- `config`
    - `deny_gms_branch_unittest.lst`: Added some new files to be deleted, updated others.
    - `deny_gms_branch_zero.lst`: Added some new files to be deleted.
    - `deny_gms_branches_dev.lst`:  Renamed from `deny_gms_branches_default.lst` and some new files to be deleted, updated others. Now used primarily for development and testing use.
    - `deny_gms_branches_prod.lst`:  Renamed from `deny_gms_branches_min` and some new files to be deleted, updated others. Now used primarily for when releasing a version to production.
    - `deny_gms_unit_prod.lst`: Renamed from `deny_gms_unit_default.lst`, yes... there currently is no "dev" version.  Added some new files to be deleted.

<br/><br/>

## v4.0.9.3 - 2022-09-13 - [PR #681](https://github.com/NOAA-OWP/inundation-mapping/pull/681)

Created a new tool to downloaded USGS 3Dep DEM's via their S3 bucket.

Other changes:
 - Some code file re-organization in favour of the new `data` folder which is designed for getting, setting, and processing data from external sources such as AWS, WBD, NHD, NWM, etc.
 - Added tmux as a new tool embedded inside the docker images.

### Additions

- `data`
   - `usgs`
      - `acquire_and_preprocess_3dep_dems.py`:  The new tool as described above. For now it is hardcoded to a set path for USGS AWS S3 vrt file but may change later for it to become parameter driven.
 - `create_vrt_file.py`: This is also a new tool that can take a directory of geotiff files and create a gdal virtual file, .vrt extention, also called a `virtual raster`. Instead of clipping against HUC4, 6, 8's raster files, and run risks of boundary issues, vrt's actual like all of the tif's are one giant mosaiced raster and can be clipped as one.

### Removals

- 'Dockerfile.prod`:  No longer being used (never was used)

### Changes

- `Dockerfile`:  Added apt install for tmux. This tool will now be available in docker images and assists developers.

- `data`
   - `acquire_and_preprocess_inputs.py`:  moved from the `tools` directory but not other changes made. Note: will required review/adjustments before being used again.
   - `nws`
      - `preprocess_ahps_nws.py`:  moved from the `tools` directory but not other changes made. Note: will required review/adjustments before being used again.
      - `preprocess_rasters.py`: moved from the `tools` directory but not other changes made. Note: will required review/adjustments before being used again.
    - `usgs`
         - `preprocess_ahps_usgs.py`:  moved from the `tools` directory but not other changes made. Note: will required review/adjustments before being used again.
         - `preprocess_download_usgs_grids.py`: moved from the `tools` directory but not other changes made. Note: will required review/adjustments before being used again.

 - `src`
     - `utils`
         - `shared_functions.py`:  changes made were
              - Cleanup the "imports" section of the file (including a change to how the utils.shared_variables file is loaded.
              - Added `progress_bar_handler` function which can be re-used by other code files.
              - Added `get_file_names` which can create a list of files from a given directory matching a given extension. 
              - Modified `print_current_date_time` and `print_date_time_duration` and  methods to return the date time strings. These helper methods exist to help with standardization of logging and output console messages.
              - Added `print_start_header` and `print_end_header` to help with standardization of console and logging output messages.
          - `shared_variables.py`: Additions in support of near future functionality of having fim load DEM's from USGS 3DEP instead of NHD rasters.

<br/><br/>

## v4.0.9.2 - 2022-09-12 - [PR #678](https://github.com/NOAA-OWP/inundation-mapping/pull/678)

This fixes several bugs related to branch definition and trimming due to waterbodies.

### Changes

- `src/gms/stream_branches.py`
   - Bypasses erroneous stream network data in the to ID field by using the Node attribute instead.
   - Adds check if no nwm_lakes_proj_subset.gpkg file is found due to no waterbodies in the HUC.
   - Allows for multiple upstream branches when stream order overrides arbolate sum.

<br/><br/>

## v4.0.9.1 - 2022-09-01 - [PR #664](https://github.com/NOAA-OWP/inundation-mapping/pull/664)

A couple of changes:
1) Addition of a new tool for pushing files / folders up to an AWS (Amazon Web Service) S3 bucket.
2) Updates to the Docker image creation files to include new packages for boto3 (for AWS) and also added `jupyter`, `jupterlab` and `ipympl` to make it easier to use those tools during development.
3) Correct an oversight of `logs\src_optimization` not being cleared upon `overwrite` run.

### Additions

- `src`
   - `data`
       - `README.md`: Details on how the new system for `data` folders (for communication for external data sources/services).
       - `aws`
           - `aws_base.py`:  A file using a class and inheritance system (parent / child). This file has properties and a method that all child class will be expected to use and share. This makes it quicker and easier to added new AWS tools and helps keep consistant patterns and standards.
           - `aws_creds_template.env`: There are a number of ways to validate credentials to send data up to S3. We have chosen to use an `.env` file that can be passed into the tool from any location. This is the template for that `.env` file. Later versions may be changed to use AWS profile security system.
           - `s3.py`: This file pushes file and folders up to a defined S3 bucket and root folder. Note: while it is designed only for `puts` (pushing to S3), hooks were added in case functional is added later for `gets` (pull from S3).


### Changes

- `utils`
   - `shared_functions.py`:  A couple of new features
       -  Added a method which accepts a path to a .lst or .txt file with a collection of data and load it into a  python list object. It can be used for a list of HUCS, file paths, or almost anything. 
       - A new method for quick addition of current date/time in output.
       - A new method for quick calculation and formatting of time duration in hours, min and seconds.
       - A new method for search for a string in a given python list. It was designed with the following in mind, we already have a python list loaded with whitelist of files to be included in an S3 push. As we iterate through files from the file system, we can use this tool to see if the file should be pushed to S3. This tool can easily be used contexts and there is similar functionality in other FIM4 code that might be able to this method.

- `Dockerfile` : Removed a line for reloading Shapely in recent PRs, which for some reason is no longer needed after adding the new BOTO3 python package. Must be related to python packages dependencies. This removed Shapely warning seen as a result of another recent PR. Also added AWS CLI for bash commands.

- `Pipfile` and `Pipfile.lock`:  Updates for the four new python packages, `boto3` (for AWS), `jupyter`, `jupyterlab` and `ipympl`. We have some staff that use Jupyter in their dev actitivies. Adding this package into the base Docker image will make it easier for them.

<br/><br/>

## 4.0.9.0 - 2022-09-09 - [PR #672](https://github.com/NOAA-OWP/inundation-mapping/pull/672)

When deriving level paths, this improvement allows stream order to override arbolate sum when selecting the proper upstream segment to continue the current branch.

<br/><br/>

## 4.0.8.0 - 2022-08-26 - [PR #671](https://github.com/NOAA-OWP/inundation-mapping/pull/671)

Trims ends of branches that are in waterbodies; also removes branches if they are entirely in a waterbody.

## Changes

- `src/gms/stream_branches.py`: adds `trim_branches_in_waterbodies()` and `remove_branches_in_waterbodies()` to trim and prune branches in waterbodies.

<br/><br/>

## v4.0.7.2 - 2022-08-11 - [PR #654](https://github.com/NOAA-OWP/inundation-mapping/pull/654)

`inundate_nation.py` A change to switch the inundate nation function away from refrences to `inundate.py`, and rather use `inundate_gms.py` and `mosaic_inundation.py`

### Changes

- `inundate_gms`:  Changed `mask_type = 'filter'`

<br/><br/>

## v4.0.7.1 - 2022-08-22 - [PR #665](https://github.com/NOAA-OWP/inundation-mapping/pull/665)

Hotfix for addressing missing input variable when running `gms_run_branch.sh` outside of `gms_pipeline.sh`. 

### Changes
- `gms_run_branch.sh`: defining path to WBD HUC input file directly in ogr2ogr call rather than using the $input_WBD_gdb defined in `gms_run_unit.sh`
- `src/src_adjust_spatial_obs.py`: removed an extra print statement
- `src/src_roughness_optimization.py`: removed a log file write that contained sensitive host name

<br/><br/>

## v4.0.7.0 - 2022-08-17 - [PR #657](https://github.com/NOAA-OWP/inundation-mapping/pull/657)

Introduces synthetic rating curve calibration workflow. The calibration computes new Manning's coefficients for the HAND SRCs using input data: USGS gage locations, USGS rating curve csv, and a benchmark FIM extent point database stored in PostgreSQL database. This addresses [#535].

### Additions

- `src/src_adjust_spatial_obs.py`: new synthetic rating curve calibration routine that prepares all of the spatial (point data) benchmark data for ingest to the Manning's coefficient calculations performed in `src_roughness_optimization.py`
- `src/src_adjust_usgs_rating.py`: new synthetic rating curve calibration routine that prepares all of the USGS gage location and observed rating curve data for ingest to the Manning's coefficient calculations performed in `src_roughness_optimization.py`
- `src/src_roughness_optimization.py`: new SRC post-processing script that ingests observed data and HUC/branch FIM output data to compute optimized Manning's coefficient values and update the discharge values in the SRCs. Outputs a new hydroTable.csv.

### Changes

- `config/deny_gms_branch_zero.lst`: added `gw_catchments_reaches_filtered_addedAttributes_crosswalked_{}.gpkg` to list of files to keep (used in calibration workflow)
- `config/deny_gms_branches_min.lst`: added `gw_catchments_reaches_filtered_addedAttributes_crosswalked_{}.gpkg` to list of files to keep (used in calibration workflow)
- `config/deny_gms_unit_default.lst`: added `usgs_elev_table.csv` to list of files to keep (used in calibration workflow)
- `config/params_template.env`: added new variables for user to control calibration
  - `src_adjust_usgs`: Toggle to run src adjustment routine (True=on; False=off)
  - `nwm_recur_file`: input file location with nwm feature_id and recurrence flow values
  - `src_adjust_spatial`: Toggle to run src adjustment routine (True=on; False=off)
  - `fim_obs_pnt_data`: input file location with benchmark point data used to populate the postgresql database
  - `CALB_DB_KEYS_FILE`: path to env file with sensitive paths for accessing postgres database
- `gms_run_branch.sh`: includes new steps in the workflow to connect to the calibration PostgreSQL database, run SRC calibration w/ USGS gage rating curves, run SRC calibration w/ benchmark point database
- `src/add_crosswalk.py`: added step to create placeholder variables to be replaced in post-processing (as needed). Created here to ensure consistent column variables in the final hydrotable.csv
- `src/gms/run_by_unit.sh`: added new steps to workflow to create the `usgs_subset_gages.gpkg` file for branch zero and then perform crosswalk and create `usgs_elev_table.csv` for branch zero
- `src/make_stages_and_catchlist.py`: Reconcile flows and catchments hydroids
- `src/usgs_gage_aggregate.py`: changed streamorder data type from integer to string to better handle missing values in `usgs_gage_unit_setup.py`
- `src/usgs_gage_unit_setup.py`: added new inputs and function to populate `usgs_elev_table.csv` for branch zero using all available gages within the huc (not filtering to a specific branch)
- `src/utils/shared_functions.py`: added two new functions for calibration workflow
  - `check_file_age`: check the age of a file (use for flagging potentially outdated input)
  - `concat_huc_csv`: concatenate huc csv files to a single dataframe/csv
- `src/utils/shared_variables.py`: defined new SRC calibration threshold variables
  - `DOWNSTREAM_THRESHOLD`: distance in km to propogate new roughness values downstream
  - `ROUGHNESS_MAX_THRESH`: max allowable adjusted roughness value (void values larger than this)
  - `ROUGHNESS_MIN_THRESH`: min allowable adjusted roughness value (void values smaller than this)

<br/><br/>

## v4.0.6.3 - 2022-08-04 - [PR #652](https://github.com/NOAA-OWP/inundation-mapping/pull/652)

Updated `Dockerfile`, `Pipfile` and `Pipfile.lock` to add the new psycopg2 python package required for a WIP code fix for the new FIM4 calibration db.

<br/><br/>

## v4.0.6.2 - 2022-08-16 - [PR #639](https://github.com/NOAA-OWP/inundation-mapping/pull/639)

This file converts USFIMR remote sensed inundation shapefiles into a raster that can be used to compare to the FIM data. It has to be run separately for each shapefile. This addresses [#629].

### Additions

- `/tools/fimr_to_benchmark.py`: This file converts USFIMR remote sensed inundation shapefiles into a raster that can be used to compare to the FIM data. It has to be run separately for each shapefile.

<br/><br/>

## v4.0.6.1 - 2022-08-12 - [PR #655](https://github.com/NOAA-OWP/inundation-mapping/pull/655)

Prunes branches that fail with NO_FLOWLINES_EXIST (Exit code: 61) in `gms_run_branch.sh` after running `split_flows.py`

### Additions
- Adds `remove_error_branches.py` (called from `gms_run_branch.sh`)
- Adds `gms_inputs_removed.csv` to log branches that have been removed across all HUCs

### Removals
- Deletes branch folders that fail
- Deletes branch from `gms_inputs.csv`

<br/><br/>

## v4.0.6.0 - 2022-08-10 - [PR #614](https://github.com/NOAA-OWP/inundation-mapping/pull/614)

Addressing #560, this fix in run_by_branch trims the DEM derived streamline if it extends past the end of the branch streamline. It does this by finding the terminal point of the branch stream, snapping to the nearest point on the DEM derived stream, and cutting off the remaining downstream portion of the DEM derived stream.

### Changes

- `/src/split_flows.py`: Trims the DEM derived streamline if it flows past the terminus of the branch (or level path) streamline.
- `/src/gms/delineate_hydros_and_produce_HAND.sh`: Added branch streamlines as an input to `split_flows.py`.

<br/><br/>

## v4.0.5.4 - 2022-08-01 - [PR #642](https://github.com/NOAA-OWP/inundation-mapping/pull/642)

Fixes bug that causes [Errno2] No such file or directory error when running synthesize_test_cases.py if testing_versions folder doesn't exist (for example, after downloading test_cases from ESIP S3).

### Additions

- `run_test_case.py`: Checks for testing_versions folder in test_cases and adds it if it doesn't exist.

<br/><br/>

## v4.0.5.3 - 2022-07-27 - [PR #630](https://github.com/NOAA-OWP/inundation-mapping/issues/630)

A file called gms_pipeline.sh already existed but was unusable. This has been updated and now can be used as a "one-command" execution of the fim4/gms run. While you still can run gms_run_unit.sh and gms_run_branch.sh as you did before, you no longer need to. Input arguments were simplified to allow for more default and this simplification was added to `gms_run_unit.sh` and `gms_run_branch.sh` as well. 

A new feature was added that is being used for `gms_pipeline.sh` which tests the percent and number of errors after hucs are processed before continuing onto branch processing.

New FIM4/gms usability is now just (at a minumum): `gms_pipeline.sh -n <output name> -u <HUC(s) or HUC list path>`
	
`gms_run_branch.sh` and `gms_run_branch.sh` have also been changed to add the new -a flag and default to dropping stream orders 1 and 2.

### Additions

- `src`
    - `check_unit_errors.py`: as described above.
- `unit_tests`
    - `check_unit_errors_unittests.py` and `check_unit_errors_params.json`: to match new file.    

### Changes

- `README.md`:  Updated text for FIM4, gms_pipeline, S3 input updates, information about updating dependencies, misc link updates and misc text verbage.
- `gms_pipeline.sh`: as described above.
- `gms_run_unit.sh`: as described above. Also small updates to clean up folders and files in case of an overwrite.
- `gms_run_branch.sh`: as described above.
- `src`
     - `utils`
         - `fim_enums.py`:  FIM_system_exit_codes renamed to FIM_exit_codes.
         - `shared_variables.py`: added configurable values for minimum number and percentage of unit errors.
    - `bash_functions.env`:   Update to make the cumulative time screen outputs in mins/secs instead of just seconds.
    - `check_huc_inputs.py`:  Now returns the number of HUCs being processed, needed by `gms_pipeline.sh` (Note: to get the value back to a bash file, it has to send it back via a "print" line and not a "return" value.  Improved input validation, 
- `unit_tests`
   - `README.md`: Misc text and link updates.

### Removals

- `config\params_template_calibrated.env`: No longer needed. Has been removed already from dev-fim3 and confirmed that it is not needed.
<br><br>

## v4.0.5.2 - 2022-07-25 - [PR #622](https://github.com/NOAA-OWP/inundation-mapping/pull/622)

Updates to unit tests including a minor update for outputs and loading in .json parameter files.
<br><br>


## v4.0.5.1 - 2022-06-27 - [PR #612](https://github.com/NOAA-OWP/inundation-mapping/pull/612)

`Alpha Test Refactor` An upgrade was made a few weeks back to the dev-fim3 branch that improved performance, usability and readability of running alpha tests. Some cleanup in other files for readability, debugging verbosity and styling were done as well. A newer, cleaner system for printing lines when the verbose flag is enabled was added.

### Changes

- `gms_run_branch.sh`:  Updated help instructions to about using multiple HUCs as command arguments.
- `gms_run_unit.sh`:  Updated help instructions to about using multiple HUCs as command arguments.
- `src/utils`
    - `shared_functions.py`: 
       - Added a new function called `vprint` which creates a simpler way (and better readability) for other python files when wanting to include a print line when the verbose flag is on.
       - Added a new class named `FIM_Helpers` as a wrapper for the new `vprint` method. 
       - With the new `FIM_Helpers` class, a previously existing method named `append_id_to_file_name` was moved into this class making it easier and quicker for usage in other classes.
       
- `tools`
    - `composite_inundation.py`: Updated its usage of the `append_id_to_file_name` function to now call the`FIM_Helpers` method version of it.
    - `gms_tools`
       - `inundate_gms.py`: Updated for its adjusted usage of the `append_id_to_file_name` method, also removed its own `def __vprint` function in favour of the `FIM_Helpers.vprint` method. 
       - `mosaic_inundation.py`: 
          - Added adjustments for use of `append_id_to_file_name` and adjustments for `fh.vprint`.
          - Fixed a bug for the variable `ag_mosaic_output` which was not pre-declared and would fail as using an undefined variable in certain conditions.
    - `run_test_case.py`: Ported `test_case` class from FIM 3 and tweaked slightly to allow for GMS FIM. Also added more prints against the new fh.vprint method. Also added a default print line for progress / traceability for all alpha test regardless if the verbose flag is set.
    - `synthesize_test_cases.py`: Ported `test_case` class from FIM 3.
- `unit_tests`
   - `shared_functions_unittests.py`: Update to match moving the `append_id_to_file_name` into the `FIM_Helpers` class. Also removed all "header print lines" for each unit test method (for output readability).

<br/><br/>

## v4.0.5.0 - 2022-06-16 - [PR #611](https://github.com/NOAA-OWP/inundation-mapping/pull/611)

'Branch zero' is a new branch that runs the HUCs full stream network to make up for stream orders 1 & 2 being skipped by the GMS solution and is similar to the FR extent in FIM v3. This new branch is created during `run_by_unit.sh` and the processed DEM is used by the other GMS branches during `run_by_branch.sh` to improve efficiency.

### Additions

- `src/gms/delineate_hydros_and_produce_HAND.sh`: Runs all of the modules associated with delineating stream lines and catchments and building the HAND relative elevation model. This file is called once during `gms_run_unit` to produce the branch zero files and is also run for every GMS branch in `gms_run_branch`.
- `config/deny_gms_branch_zero.lst`: A list specifically for branch zero that helps with cleanup (removing unneeded files after processing).

### Changes

- `src/`
    - `output_cleanup.py`: Fixed bug for viz flag.
    - `gms/`
        - `run_by_unit.sh`: Added creation of "branch zero", DEM pre-processing, and now calls.
        -  `delineate_hydros_and_produce_HAND.sh` to produce HAND outputs for the entire stream network.
        - `run_by_branch.sh`: Removed DEM processing steps (now done in `run_by_unit.sh`), moved stream network delineation and HAND generation to `delineate_hydros_and_produce_HAND.sh`.
        - `generate_branch_list.py`: Added argument and parameter to sure that the branch zero entry was added to the branch list.
- `config/`
     - `params_template.env`: Added `zero_branch_id` variable.
- `tools`
     - `run_test_case.py`: Some styling / readability upgrades plus some enhanced outputs.  Also changed the _verbose_ flag to _gms_verbose_ being passed into Mosaic_inundation function.
     - `synthesize_test_cases.py`: arguments being passed into the _alpha_test_args_ from being hardcoded from flags to verbose (effectively turning on verbose outputs when applicable. Note: Progress bar was not affected.
     - `tools_shared_functions.py`: Some styling / readability upgrades.
- `gms_run_unit.sh`: Added export of extent variable, dropped the -s flag and added the -a flag so it now defaults to dropping stream orders 1 and 2.
- `gms_run_branch.sh`: Fixed bug when using overwrite flag saying branch errors folder already exists, dropped the -s flag and added the -a flag so it now defaults to dropping stream orders 1 and 2.

### Removals

- `tests/`: Redundant
- `tools/shared_variables`: Redundant

<br/><br/>

## v4.0.4.3 - 2022-05-26 - [PR #605](https://github.com/NOAA-OWP/inundation-mapping/pull/605)

We needed a tool that could composite / mosaic inundation maps for FIM3 FR and FIM4 / GMS with stream orders 3 and higher. A tool previously existed named composite_fr_ms_inundation.py and it was renamed to composite_inundation.py and upgraded to handle any combination of 2 of 3 items (FIM3 FR, FIM3 MS and/or FIM4 GMS).

### Additions

- `tools/composite_inundation.py`: Technically it is a renamed from composite_ms_fr_inundation.py, and is based on that functionality, but has been heavily modified. It has a number of options, but primarily is designed to take two sets of output directories, inundate the files, then composite them into a single mosiac'd raster per huc. The primary usage is expected to be compositing FIM3 FR with FIM4 / GMS with stream orders 3 and higher. 

- `unit_tests/gms/inundate_gms_unittests.py and inundate_gms_params.json`: for running unit tests against `tools/gms_tools/inunundate_gms.py`.
- `unit_tests/shared_functions_unittests.py and shared_functions_params.json`: A new function named `append_id_to_file_name_single_identifier` was added to `src/utils/shared_functions.py` and some unit tests for that function was created.

### Removed

- `tools/composite_ms_fr_inundation.py`: replaced with upgraded version named `composite_inundation.py`.

### Changes

- `tools/gms_tools/inundate_gms.py`: some style, readabilty cleanup plus move a function up to `shared_functions.py`.
- `tools/gms_tools/mosaic_inundation.py`: some style, readabilty cleanup plus move a function up to `shared_functions.py`.
- `tools/inundation.py`: some style, readabilty cleanup.
- `tools/synthesize_test_cases.py`: was updated primarily for sample usage notes.

<br/><br/>

## v4.0.4.2 - 2022-05-03 - [PR #594](https://github.com/NOAA-OWP/inundation-mapping/pull/594)

This hotfix includes several revisions needed to fix/update the FIM4 area inundation evaluation scripts. These changes largely migrate revisions from the FIM3 evaluation code to the FIM4 evaluation code.

### Changes

- `tools/eval_plots.py`: Copied FIM3 code revisions to enable RAS2FIM evals and PND plots. Replaced deprecated parameter name for matplotlib grid()
- `tools/synthesize_test_cases.py`: Copied FIM3 code revisions to assign FR, MS, COMP resolution variable and addressed magnitude list variable for IFC eval
- `tools/tools_shared_functions.py`: Copied FIM3 code revisions to enable probability not detected (PND) metric calculation
- `tools/tools_shared_variables.py`: Updated magnitude dictionary variables for RAS2FIM evals and PND plots

<br/><br/>

## v4.0.4.1 - 2022-05-02 - [PR #587](https://github.com/NOAA-OWP/inundation-mapping/pull/587)

While testing GMS against evaluation and inundation data, we discovered some challenges for running alpha testing at full scale. Part of it was related to the very large output volume for GMS which resulted in outputs being created on multiple servers and folders. Considering the GMS volume and processing, a tool was required to extract out the ~215 HUC's that we have evaluation data for. Next, we needed isolate valid HUC output folders from original 2,188 HUC's and its 100's of thousands of branches. The first new tool allows us to point to the `test_case` data folder and create a list of all HUC's that we have validation for.

Now that we have a list of relavent HUC's, we need to consolidate output folders from the previously processed full CONUS+ output data. The new `copy_test_case_folders.py` tool extracts relavent HUC (gms unit) folders, based on the list created above, into a consolidated folder. The two tools combine result in significantly reduced overall processing time for running alpha tests at scale.

`gms_run_unit.sh` and `aggregated_branch_lists.py` were adjusted to make a previously hardcoded file path and file name to be run-time parameters. By adding the two new arguments, the file could be used against the new `copy_test_case_folders.py`. `copy_test_case_folders.py` and `gms_run_unit.sh` can now call `aggregated_branch_lists.py` to create a key input file called `gms_inputs.csv` which is a key file required for alpha testing.

A few other small adjustments were made for readability and traceability as well as a few small fixes discovered when running at scale.

### Additions

- `tools/find_test_case_folders.py`: A new tool for creating a list of HUC's that we have test/evaluation data for.
- `tools/copy_test_case_folders.py`: A new tool for using the list created above, to scan through other fully processed output folders and extract only the HUC's (gms units) and it's branches into a consolidated folder, ready for alpha test processing (or other needs).

### Changes

- `src/gms/aggregate_branch_lists.py`: Adjusted to allow two previously hardcoded values to now be incoming arguments. Now this file can be used by both `gms_run_unit.sh` and `copy_test_case_folders.py`.
- `tools/synthesize_test_cases.py`: Adjustments for readability and progress status. The embedded progress bars are not working and will be addressed later.
- `tools/run_test_case.py`: A print statement was added to help with processing progess was added.
- `gms_run_unit.sh`: This was adjusted to match the new input parameters for `aggregate_branch_lists.py` as well as additions for progress status. It now will show the entire progress period start datetime, end datetime and duration. 
- `gms_run_branch.sh`: Also was upgraded to show the entire progress period start datetime, end datetime and duration.

<br/><br/>

## v4.0.4.0 - 2022-04-12 - [PR #557](https://github.com/NOAA-OWP/inundation-mapping/pull/557)

During large scale testing of the new **filtering out stream orders 1 and 2** feature [PR #548](https://github.com/NOAA-OWP/inundation-mapping/pull/548), a bug was discovered with 14 HUCS that had no remaining streams after removing stream orders 1 and 2. This resulted in a number of unmanaged and unclear exceptions. An exception may be still raised will still be raised in this fix for logging purposes, but it is now very clear what happened. Other types of events are logged with clear codes to identify what happened.

Fixes were put in place for a couple of new logging behaviors.

1. Recognize that for system exit codes, there are times when an event is neither a success (code 0) nor a failure (code 1). During processing where stream orders are dropped, some HUCs had no remaining reaches, others had mismatched reaches and others as had missing flowlines (reaches) relating to dissolved level paths (merging individual reaches as part of GMS). When these occur, we want to abort the HUC (unit) or branch processing, identify that they were aborted for specific reasons and continue. A new custom system exit code system was adding using python enums. Logging was enhanced to recognize that some exit codes were not a 0 or a 1 and process them differently.

2. Pathing and log management became an issue. It us not uncommon for tens or hundreds of thousands of branches to be processed. A new feature was to recognize what is happening with each branch or unit and have them easily found and recognizable. Futher, processing for failure (sys exit code of 1) are now copied into a unique folder as the occur to help with visualization of run time errors. Previously errors were not extracted until the end of the entire run which may be multiple days.

3. A minor correction was made when dissolved level paths were created with the new merged level path not always having a valid stream order value.

### File Additions

- `src/`
   - `utils/`
      - `fim_enums.py`:
         - A new class called `FIM_system_exit_codes` was added. This allows tracking and blocking of duplicate system exit codes when a custom system code is required.
        

### Changes

- `fim_run.sh`: Added the gms `non-zero-exit-code` system to `fim_run` to help uncover and isolate errors during processing. Errors recorded in log files within in the logs/unit folder are now copied into a new folder called `unit_errors`.  
    
- `gms_run_branch.sh`:
    -  Minor adjustments to how the `non-zero-exit code` logs were created. Testing uncovered that previous versions were not always reliable. This is now stablized and enhanced.
    - In previous versions, only the `gms_unit.sh` was aware that **stream order filtering** was being done. Now all branch processing is also aware that filtering is in place. Processing in child files and classes can now make adjustments as/if required for stream order filtering.
    - Small output adjustments were made to help with overall screen and log readability.  

- `gms_run_unit.sh`:
    - Minor adjustments to how the `non-zero-exit-code` logs were created similar to `gms_run_branch.sh.`
    - Small text corrections, formatting and output corrections were added.
    - A feature removing all log files at the start of the entire process run were added if the `overwrite` command line argument was added.

- `src/`
   - `filter_catchments_and_add_attributes.py`:
      - Some minor formatting and readability adjustments were added.
      - Additions were made to help this code be aware and responding accordingly if that stream order filtering has occurred. Previously recorded as bugs coming from this class, are now may recorded with the new custom exit code if applicable.

   - `run_by_unit.sh` (supporting fim_run.sh):
         - As a change was made to sub-process call to `filter_catchments_and_add_attributes.py` file, which is shared by gms, related to reach errors / events.

   - `split_flows.py`:
      - Some minor formatting and readability adjustments were added.
      - Additions were made to recognize the same type of errors as being described in other files related to stream order filtering issues.
      - A correction was made to be more precise and more explicit when a gms branch error existed. This was done to ensure that we were not letting other exceptions be trapped that were NOT related to stream flow filtering.
      
   - `time_and_tee_run_by_unit.sh`:
      - The new custom system exit codes was added. Note that the values of 61 (responding system code) are hardcoded instead of using the python based `Fim_system_exit_code` system. This is related to limited communication between python and bash.

   - `gms/`
      - `derive_level_paths.py`:  
          - Was upgraded to use the new fim_enums.Fim_system_exit_codes system. This occurs when no streams / flows remain after filtering.  Without this upgrade, standard exceptions were being issued with minimal details for the error.
          - Minor adjustments to formatting for readability were made.

      - `generate_branch_list.py` :  Minor adjustments to formatting for readability were made.

      - `run_by_branch.sh`:
         - Some minor formatting and readability adjustments were added.
         - Additions to the subprocess call to `split_flows.py` were added so it was aware that branch filtering was being used. `split_flows.py` was one of the files that was throwing errors related to stream order filtering. A subprocess call to `filter_catchments_and_add_attributes.py` adjustment was also required for the same reason.

      - `run_by_unit.sh`:
         - Some minor formatting and readability adjustments were added.
         - An addition was made to help trap errors that might be triggered by `derive_level_paths.py` for `stream order filtering`.

      - `time_and_tee_run_by_branch.sh`:
         - A system was added recognize if an non successful system exit code was sent back from `run_by_branch`. This includes true errors of code 1 and other new custom system exit codes. Upon detection of non-zero-exit codes, log files are immediately copied into special folders for quicker and easier visibility. Previously errors were not brought forth until the entire process was completed which ranged fro hours up to 18 days. Note: System exit codes of 60 and 61 were hardcoded instead of using the values from the new  `FIM_system_exit_codes` due to limitation of communication between python and bash.

      - `time_and_tee_run_by_unit.sh`:
         - The same upgrade as described above in `time_and_tee_run_by_branch.sh` was applied here.
         - Minor readability and output formatting changes were made.

      - `todo.md`
         - An entry was removed from this list which talked about errors due to small level paths exactly as was fixed in this pull request set.

- `unit_tests/`
   - `gms/`
      - `derive_level_paths_unittests.py` :  Added a new unit test specifically testing this type of condition with a known HUC that triggered the branch errors previously described..
      - `derive_level_paths_params.json`:
           - Added a new node with a HUC number known to fail.
           - Changed pathing for unit test data pathing from `/data/outputs/gms_example_unit_tests` to `/data/outputs/fim_unit_test_data_do_not_remove`. The new folder is intended to be a more permanent folder for unit test data.
           - Some additional tests were added validating the argument for dropping stream orders.

### Unit Test File Additions:

- `unit_tests/`
   - `filter_catchments_and_add_attributes_unittests.py` and `filter_catchments_and_add_attributes_params.json`:

   - `split_flows_unittests.py' and `split_flows_params.json`

<br/><br/>

## v4.0.3.1 - 2022-03-10 - [PR #561](https://github.com/NOAA-OWP/inundation-mapping/pull/561)

Bug fixes to get the Alpha Test working in FIM 4.

### Changes

- `tools/sythesize_test_cases.py`: Fixed bugs that prevented multiple benchmark types in the same huc from running `run_test_case.py`.
- `tools/run_test_case.py`: Fixed mall bug for IFC benchmark.
- `tools/eval_plots.py`: Fixed Pandas query bugs.

<br/><br/>

## v4.0.3.0 - 2022-03-03 - [PR #550](https://github.com/NOAA-OWP/inundation-mapping/pull/550)

This PR ports the functionality of `usgs_gage_crosswalk.py` and `rating_curve_comparison.py` to FIM 4.

### Additions

- `src/`:
    - `usgs_gage_aggregate.py`: Aggregates all instances of `usgs_elev_table.csv` to the HUC level. This makes it easier to view the gages in each HUC without having to hunt through branch folders and easier for the Sierra Test to run at the HUC level.
    - `usgs_gage_unit_setup.py`: Assigns a branch to each USGS gage within a unit. The output of this module is `usgs_subset_gages.gpkg` at the HUC level containing the `levpa_id` attribute.

### Changes

- `gms_run_branch.sh`: Added a line to aggregate all `usgs_elev_table.csv` into the HUC directory level using `src/usgs_gage_aggregate.py`.
- `src/`:
    -  `gms/`
        - `run_by_branch.sh`: Added a block to run `src/usgs_gage_crosswalk.py`. 
        - `run_by_unit.sh`: Added a block to run `src/usgs_gage_unit_setup.py`.
    - `usgs_gage_crosswalk.py`: Similar to it's functionality in FIM 3, this module snaps USGS gages to the stream network, samples the underlying DEMs, and writes the attributes to `usgs_elev_table.csv`. This CSV is later aggregated to the HUC level and eventually used in `tools/rating_curve_comparison.py`. Addresses #539 
- `tools/rating_curve_comparison.py`: Updated Sierra Test to work with FIM 4 data structure.
- `unit_tests/`:
    - `rating_curve_comparison_unittests.py` & `rating_curve_comparison_params.json`: Unit test code and parameters for the Sierra Test.
    - `usgs_gage_crosswalk_unittests.py` & `usgs_gage_crosswalk_params.json`: Unit test code and parameters for `usgs_gage_crosswalk.py`
- `config/`:
    - `deny_gms_branches_default.lst` & `config/deny_gms_branches_min.lst`: Add `usgs_elev_table.csv` to the lists as a comment so it doesn't get deleted during cleanup.
    - `deny_gms_unit_default.lst`: Add `usgs_subset_gages.gpkg` to the lists as a comment so it doesn't get deleted during cleanup.

<br/><br/>

## v4.0.2.0 - 2022-03-02 - [PR #548](https://github.com/NOAA-OWP/inundation-mapping/pull/548)

Added a new optional system which allows an argument to be added to the `gms_run_unit.sh` command line to filter out stream orders 1 and 2 when calculating branches. 

### Changes

- `gms_run_unit.sh`: Add the new optional `-s` command line argument. Inclusion of this argument means "drop stream orders 1 and 2".

- `src/gms`
   - `run_by_unit.sh`: Capture and forward the drop stream orders flag to `derive_level_paths.py`
	
   - `derive_level_paths.py`: Capture the drop stream order flag and working with `stream_branches.py` to include/not include loading nwm stream with stream orders 1 and 2.
	
   - `stream_branchs.py`: A correction was put in place to allow for the filter of branch attributes and values to be excluded. The `from_file` method has the functionality but was incomplete. This was corrected and how could accept the values from `derive_level_paths.py` to use the branch attribute of "order_" (gkpg field) and values excluded of [1,2] when optionally desired.

- `unit_tests/gms`
    - `derive_level_paths_unittests.py` and `derive_level_paths_params.py`: Updated for testing for the new "drop stream orders 1 and 2" feature. Upgrades were also made to earlier existing incomplete test methods to test more output conditions.
	
<br/><br/>

## v4.0.1.0 - 2022-02-02 - [PR #525](https://github.com/NOAA-OWP/cahaba/pull/525)

The addition of a very simple and evolving unit test system which has two unit tests against two py files.  This will set a precendence and will grow over time and may be automated, possibly during git check-in triggered. The embedded README.md has more details of what we currently have, how to use it, how to add new unit tests, and expected future enhancements.

### Additions

- `/unit_tests/` folder which has the following:

   - `clip_vectors_to_wbd_params.json`: A set of default "happy path" values that are expected to pass validation for the clip_vectors_to_wbd.py -> clip_vectors_to_wbd (function).

   - `clip_vectors_to_wbd_unittests.py`: A unit test file for src/clip_vectors_to_wbd.py. Incomplete but evolving.

   - `README.md`: Some information about how to create unit tests and how to use them.

   - `unit_tests_utils.py`: A python file where methods that are common to all unit tests can be placed.

   - `gms/derive_level_paths_params.json`: A set of default "happy path" values that are expected to pass validation for the derive_level_paths_params.py -> Derive_level_paths (function). 

   - `gms/derive_level_paths_unittests.py`: A unit test file for `src/derive_level_paths.py`. Incomplete but evolving.

<br/><br/>

## v4.0.0.0 - 2022-02-01 - [PR #524](https://github.com/NOAA-OWP/cahaba/pull/524)

FIM4 builds upon FIM3 and allows for better representation of inundation through the reduction of artificial restriction of inundation at catchment boundaries.

More details will be made available through a publication by Aristizabal et. al. and will be included in the "Credits and References" section of the README.md, titled "Reducing Horton-Strahler Stream Order Can Enhance Flood Inundation Mapping Skill with Applications for the U.S. National Water Model."

### Additions

- `/src/gms`: A new directory containing scripts necessary to produce the FIM4 Height Above Nearest Drainage grids and synthetic rating curves needed for inundation mapping.
- `/tools/gms_tools`: A new directory containing scripts necessary to generate and evaluate inundation maps produced from FIM4 Height Above Nearest Drainage grids and synthetic rating curves.

<br/><br/>

## v3.0.24.3 - 2021-11-29 - [PR #488](https://github.com/NOAA-OWP/cahaba/pull/488)

Fixed projection issue in `synthesize_test_cases.py`.

### Changes

- `Pipfile`: Added `Pyproj` to `Pipfile` to specify a version that did not have the current projection issues.

<br/><br/>

## v3.0.24.2 - 2021-11-18 - [PR #486](https://github.com/NOAA-OWP/cahaba/pull/486)

Adding a new check to keep `usgs_elev_table.csv`, `src_base.csv`, `small_segments.csv` for runs not using the `-viz` flag. We unintentionally deleted some .csv files in `vary_mannings_n_composite.py` but need to maintain some of these for non `-viz` runs (e.g. `usgs_elev_table.csv` is used for sierra test input).

### Changes

- `fim_run.sh`: passing `-v` flag to `vary_mannings_n_composite.py` to determine which csv files to delete. Setting `$viz` = 0 for non `-v` runs.
- `src/vary_mannings_n_composite.py`: added `-v` input arg and if statement to check which .csv files to delete.
- `src/add_crosswalk.py`: removed deprecated barc variables from input args.
- `src/run_by_unit.sh`: removed deprecated barc variables from input args to `add_crosswalk.py`.

<br/><br/>

## v3.0.24.1 - 2021-11-17 - [PR #484](https://github.com/NOAA-OWP/cahaba/pull/484)

Patch to clean up unnecessary files and create better names for intermediate raster files.

### Removals

- `tools/run_test_case_gms.py`: Unnecessary file.

### Changes

- `tools/composite_ms_fr_inundation.py`: Clean up documentation and intermediate file names.
- `tools/run_test_case.py`: Remove unnecessary imports.

<br/><br/>

## v3.0.24.0 - 2021-11-08 - [PR #482](https://github.com/NOAA-OWP/cahaba/pull/482)

Adds `composite_ms_fr_inundation.py` to allow for the generation of an inundation map given a "flow file" CSV and full-resolution (FR) and mainstem (MS) relative elevation models, synthetic rating curves, and catchments rasters created by the `fim_run.sh` script.

### Additions
- `composite_ms_fr_inundation.py`: New module that is used to inundate both MS and FR FIM and composite the two inundation rasters.
- `/tools/gms_tools/`: Three modules (`inundate_gms.py`, `mosaic_inundation.py`, `overlapping_inundation.py`) ported from the GMS branch used to composite inundation rasters.

### Changes
- `inundation.py`: Added 2 exception classes ported from the GMS branch.

<br/><br/>

## v3.0.23.3 - 2021-11-04 - [PR #481](https://github.com/NOAA-OWP/cahaba/pull/481)
Includes additional hydraulic properties to the `hydroTable.csv`: `Number of Cells`, `SurfaceArea (m2)`, `BedArea (m2)`, `Volume (m3)`, `SLOPE`, `LENGTHKM`, `AREASQKM`, `Roughness`, `TopWidth (m)`, `WettedPerimeter (m)`. Also adds `demDerived_reaches_split_points.gpkg`, `flowdir_d8_burned_filled.tif`, and `dem_thalwegCond.tif` to `-v` whitelist.

### Changes
- `run_by_unit.sh`: Added `EXIT FLAG` tag and previous non-zero exit code tag to the print statement to allow log lookup.
- `add_crosswalk.py`: Added extra attributes to the hydroTable.csv. Includes a default `barc_on` and `vmann_on` (=False) attribute that is overwritten (=True) if SRC post-processing modules are run.
- `bathy_src_adjust_topwidth.py`: Overwrites the `barc_on` attribute where applicable and includes the BARC-modified Volume property.
- `vary_mannings_n_composite.py`: Overwrites the `vmann_on` attribute where applicable.
- `output_cleanup.py`: Adds new files to the `-v` whitelist.

<br/><br/>

## v3.0.23.2 - 2021-11-04 - [PR #480](https://github.com/NOAA-OWP/cahaba/pull/480)
Hotfix for `vary_manning_n_composite.py` to address null discharge values for non-CONUS hucs.

### Changes
- `vary_manning_n_composite.py`: Add numpy where clause to set final discharge value to the original value if `vmann=False`

<br/><br/>

## v3.0.23.1 - 2021-11-03 - [PR #479](https://github.com/NOAA-OWP/cahaba/pull/479)
Patches the API updater. The `params_calibrated.env` is replaced with `params_template.env` because the BARC and Multi-N modules supplant the calibrated values.

### Changes
- `api/node/updater/updater.py`: Changed `params_calibrated.env` to `params_template.env`

<br/><br/>

## v3.0.23.0 - 2021-10-31 - [PR #475](https://github.com/NOAA-OWP/cahaba/pull/475)

Moved the synthetic rating curve (SRC) processes from the `\tools` directory to `\src` directory to support post-processing in `fim_run.sh`. These SRC post-processing modules will now run as part of the default `fim_run.sh` workflow. Reconfigured bathymetry adjusted rating curve (BARC) module to use the 1.5yr flow from NWM v2 recurrence flow data in combination with the Bieger et al. (2015) regression equations with bankfull discharge predictor variable input.

### Additions
- `src/bathy_src_adjust_topwidth.py` --> New version of bathymetry adjusted rating curve (BARC) module that is configured to use the Bieger et al. (2015) regression equation with input bankfull discharge as the predictor variable (previous version used the drainage area version of the regression equations). Also added log output capability, added reconfigured output content in `src_full_crosswalked_BARC.csv` and `hydroTable.csv`, and included modifications to allow BARC to run as a post-processing step in `fim_run.sh`. Reminder: BARC is only configured for MS extent.

### Removals
- `config/params_calibrated.env` --> deprecated the calibrated roughness values by stream order with the new introduction of variable/composite roughness module
- `src/bathy_rc_adjust.py` --> deprecated the previous BARC version

### Changes
- `src/identify_src_bankfull.py` --> Moved this script from /tools to /src, added more doc strings, cleaned up output log, and reconfigured to allow execution from fim_run.sh post-processing.
- `src/vary_mannings_n_composite.py` --> Moved this script from /tools to /src, added more doc strings, cleaned up output log, added/reconfigured output content in src_full_crosswalked_vmann.csv and hydroTable.csv, and reconfigured to allow execution from fim_run.sh post-processing.
- `config/params_template.env` --> Added additional parameter/variables for input to `identify_src_bankfull.py`, `vary_mannings_n_composite.py`, and `bathy_src_adjust_topwidth.py`.
      - default BARC input: bankfull channel geometry derived from the Bieger et al. (2015) bankfull discharge regression equations
      - default bankfull flow input: NWM v2 1.5-year recurrence flows
      - default variable roughness input: global (all NWM feature_ids) roughness values of 0.06 for in-channel and 0.11 for max overbank
- `fim_run.sh` --> Added SRC post-processing calls after the `run_by_unit.sh` workflow
- `src/add_crosswalk.py` --> Removed BARC module call (moved to post-processing)
- `src/run_by_unit.sh` --> Removed old/unnecessary print statement.
      - **Note: reset exit codes to 0 for unnecessary processing flags.** Non-zero error codes in `run_by_unit.sh` prevent the `fim_run.sh` post-processing steps from running. This error handling issue will be more appropriately handled in a soon to be release enhancement.
- `tools/run_test_case.py` --> Reverted changes used during development process

<br/><br/>

## v3.0.22.8 - 2021-10-26 - [PR #471](https://github.com/NOAA-OWP/cahaba/pull/471)

Manually filtering segments from stream input layer to fix flow reversal of the MS River (HUC 08030100).

### Changes
- `clip_vectors_to_wbd.py`: Fixes bug where flow direction is reversed for HUC 08030100. The issue is resolved by filtering incoming stream segments that intersect with the elevation grid boundary.

<br/><br/>

## v3.0.22.7 - 2021-10-08 - [PR #467](https://github.com/NOAA-OWP/cahaba/pull/467)

These "tool" enhancements 1) delineate in-channel vs. out-of-channel geometry to allow more targeted development of key physical drivers influencing the SRC calculations (e.g. bathymetry & Manning’s n) #418 and 2) applies a variable/composite Manning’s roughness (n) using user provided csv with in-channel vs. overbank roughness values #419 & #410.

### Additions
- `identify_src_bankfull.p`: new post-processing tool that ingests a flow csv (e.g. NWM 1.5yr recurr flow) to approximate the bankfull STG and then calculate the channel vs. overbank proportions using the volume and hydraulic radius variables
- `vary_mannings_n_composite.py`: new post-processing tool that ingests a csv containing feature_id, channel roughness, and overbank roughness and then generates composite n values via the channel ratio variable

### Changes
- `eval_plots.py`: modified the plot legend text to display full label for development tests
- `inundation.py`: added new optional argument (-n) and corresponding function to produce a csv containing the stage value (and SRC variables) calculated from the flow to stage interpolation.

<br/><br/>

## v3.0.22.6 - 2021-09-13 - [PR #462](https://github.com/NOAA-OWP/cahaba/pull/462)

This new workflow ingests FIM point observations from users and “corrects” the synthetic rating curves to produce the desired FIM extent at locations where feedback is available (locally calibrate FIM).

### Changes
- `add_crosswalk.py`: added `NextDownID` and `order_` attributes to the exported `hydroTable.csv`. This will potentially be used in future enhancements to extend SRC changes to upstream/downstream catchments.
- `adjust_rc_with_feedback.py`: added a new workflow to perform the SRC modifications (revised discharge) using the existing HAND geometry variables combined with the user provided point location flow and stage data.
- `inundation_wrapper_custom_flow.py`: updated code to allow for huc6 processing to generate custom inundation outputs.

<br/><br/>

## v3.0.22.5 - 2021-09-08 - [PR #460](https://github.com/NOAA-OWP/cahaba/pull/460)

Patches an issue where only certain benchmark categories were being used in evaluation.

### Changes
- In `tools/tools_shared_variables.py`, created a variable `MAGNITUDE_DICT` to store benchmark category magnitudes.
- `synthesize_test_cases.py` imports `MAGNITUDE_DICT` and uses it to assign magnitudes.

<br/><br/>

## v3.0.22.4 - 2021-08-30 - [PR #456](https://github.com/NOAA-OWP/cahaba/pull/456)

Renames the BARC modified variables that are exported to `src_full_crosswalked.csv` to replace the original variables. The default/original variables are renamed with `orig_` prefix. This change is needed to ensure downstream uses of the `src_full_crosswalked.csv` are able to reference the authoritative version of the channel geometry variables (i.e. BARC-adjust where available).

### Changes
- In `src_full_crosswalked.csv`, default/original variables are renamed with `orig_` prefix and `SA_div` is renamed to `SA_div_flag`.

<br/><br/>

## v3.0.22.3 - 2021-08-27 - [PR #457](https://github.com/NOAA-OWP/cahaba/pull/457)

This fixes a bug in the `get_metadata()` function in `/tools/tools_shared_functions.py` that arose because of a WRDS update. Previously the `metadata_source` response was returned as independent variables, but now it is returned a list of strings. Another issue was observed where the `EVALUATED_SITES_CSV` variable was being misdefined (at least on the development VM) through the OS environmental variable setting.

### Changes
- In `tools_shared_functions.py`, changed parsing of WRDS `metadata_sources` to account for new list type.
- In `generate_categorical_fim_flows.py`, changed the way the `EVALUATED_SITES_CSV` path is defined from OS environmental setting to a relative path that will work within Docker container.

<br/><br/>

## v3.0.22.2 - 2021-08-26 - [PR #455](https://github.com/NOAA-OWP/cahaba/pull/455)

This merge addresses an issues with the bathymetry adjusted rating curve (BARC) calculations exacerbating single-pixel inundation issues for the lower Mississippi River. This fix allows the user to specify a stream order value that will be ignored in BARC calculations (reverts to using the original/default rating curve). If/when the "thalweg notch" issue is addressed, this change may be unmade.

### Changes
- Added new env variable `ignore_streamorders` set to 10.
- Added new BARC code to set the bathymetry adjusted cross-section area to 0 (reverts to using the default SRC values) based on the streamorder env variable.

<br/><br/>

## v3.0.22.1 - 2021-08-20 - [PR #447](https://github.com/NOAA-OWP/cahaba/pull/447)

Patches the minimum stream length in the template parameters file.

### Changes
- Changes `max_split_distance_meters` in `params_template.env` to 1500.

<br/><br/>

## v3.0.22.0 - 2021-08-19 - [PR #444](https://github.com/NOAA-OWP/cahaba/pull/444)

This adds a script, `adjust_rc_with_feedback.py`, that will be expanded  in future issues. The primary function that performs the HAND value and hydroid extraction is ingest_points_layer() but this may change as the overall synthetic rating curve automatic update machanism evolves.

### Additions
- Added `adjust_rc_with_feedback.py` with `ingest_points_layer()`, a function to extract HAND and hydroid values for use in an automatic synthetic rating curve updating mechanism.

<br/><br/>

## v3.0.21.0 - 2021-08-18 - [PR #433](https://github.com/NOAA-OWP/cahaba/pull/433)

General repository cleanup, made memory-profiling an optional flag, API's release feature now saves outputs.

### Changes
- Remove `Dockerfile.prod`, rename `Dockerfile.dev` to just `Dockerfile`, and remove `.dockerignore`.
- Clean up `Dockerfile` and remove any unused* packages or variables.
- Remove any unused* Python packages from the `Pipfile`.
- Move the `CHANGELOG.md`, `SECURITY.md`, and `TERMS.md` files to the `/docs` folder.
- Remove any unused* scripts in the `/tools` and `/src` folders.
- Move `tools/preprocess` scripts into `tools/`.
- Ensure all scripts in the `/src` folder have their code in functions and are being called via a `__main__` function (This will help with implementing memory profiling fully).
- Changed memory-profiling to be an option flag `-m` for `fim_run.sh`.
- Updated FIM API to save all outputs during a "release" job.

<br/><br/>

## v3.0.20.2 - 2021-08-13 - [PR #443](https://github.com/NOAA-OWP/cahaba/pull/443)

This merge modifies `clip_vectors_to_wbd.py` to check for relevant input data.

### Changes
- `clip_vectors_to_wbd.py` now checks that there are NWM stream segments within the buffered HUC boundary.
- `included_huc8_ms.lst` has several additional HUC8s.

<br/><br/>

## v3.0.20.1 - 2021-08-12 - [PR #442](https://github.com/NOAA-OWP/cahaba/pull/442)

This merge improves documentation in various scripts.

### Changes
This PR better documents the following:

- `inundate_nation.py`
- `synthesize_test_cases.py`
- `adjust_thalweg_lateral.py`
- `rem.py`

<br/><br/>

## v3.0.20.0 - 2021-08-11 - [PR #440](https://github.com/NOAA-OWP/cahaba/pull/440)

This merge adds two new scripts into `/tools/` for use in QAQC.

### Additions
- `inundate_nation.py` to produce inundation maps for the entire country for use in QAQC.
- `check_deep_flooding.py` to check for depths of inundation greater than a user-supplied threshold at specific areas defined by a user-supplied shapefile.

<br/><br/>

## v3.0.19.5 - 2021-07-19

Updating `README.md`.

<br/><br/>

## v3.0.19.4 - 2021-07-13 - [PR #431](https://github.com/NOAA-OWP/cahaba/pull/431)

Updating logging and fixing bug in vector preprocessing.

### Additions
- `fim_completion_check.py` adds message to docker log to log any HUCs that were requested but did not finish `run_by_unit.sh`.
- Adds `input_data_edits_changelog.txt` to the inputs folder to track any manual or version/location specific changes that were made to data used in FIM 3.

### Changes
- Provides unique exit codes to relevant domain checkpoints within `run_by_unit.sh`.
- Bug fixes in `reduce_nhd_stream_density.py`, `mprof plot` call.
- Improved error handling in `add_crosswalk.py`.

<br/><br/>

## v3.0.19.3 - 2021-07-09

Hot fix to `synthesize_test_cases`.

### Changes
- Fixed if/elif/else statement in `synthesize_test_cases.py` that resulted in only IFC data being evaluated.

<br/><br/>

## v3.0.19.2 - 2021-07-01 - [PR #429](https://github.com/NOAA-OWP/cahaba/pull/429)

Updates to evaluation scripts to allow for Alpha testing at Iowa Flood Center (IFC) sites. Also, `BAD_SITES` variable updates to omit sites not suitable for evaluation from metric calculations.

### Changes
- The `BAD_SITES` list in `tools_shared_variables.py` was updated and reasons for site omission are documented.
- Refactored `run_test_case.py`, `synthesize_test_cases.py`, `tools_shared_variables.py`, and `eval_plots.py` to allow for IFC comparisons.

<br/><br/>

## v3.0.19.1 - 2021-06-17 - [PR #417](https://github.com/NOAA-OWP/cahaba/pull/417)

Adding a thalweg profile tool to identify significant drops in thalweg elevation. Also setting lateral thalweg adjustment threshold in hydroconditioning.

### Additions
- `thalweg_drop_check.py` checks the elevation along the thalweg for each stream path downstream of MS headwaters within a HUC.

### Removals
- Removing `dissolveLinks` arg from `clip_vectors_to_wbd.py`.

### Changes
- Cleaned up code in `split_flows.py` to make it more readable.
- Refactored `reduce_nhd_stream_density.py` and `adjust_headwater_streams.py` to limit MS headwater points in `agg_nhd_headwaters_adj.gpkg`.
- Fixed a bug in `adjust_thalweg_lateral.py` lateral elevation replacement threshold; changed threshold to 3 meters.
- Updated `aggregate_vector_inputs.py` to log intermediate processes.

<br/><br/>

## v3.0.19.0 - 2021-06-10 - [PR #415](https://github.com/NOAA-OWP/cahaba/pull/415)

Feature to evaluate performance of alternative CatFIM techniques.

### Additions
- Added `eval_catfim_alt.py` to evaluate performance of alternative CatFIM techniques.

<br/><br/>

## v3.0.18.0 - 2021-06-09 - [PR #404](https://github.com/NOAA-OWP/cahaba/pull/404)

To help analyze the memory consumption of the Fim Run process, the python module `memory-profiler` has been added to give insights into where peak memory usage is with in the codebase.

In addition, the Dockerfile was previously broken due to the Taudem dependency removing the version that was previously being used by FIM. To fix this, and allow new docker images to be built, the Taudem version has been updated to the newest version on the Github repo and thus needs to be thoroughly tested to determine if this new version has affected the overall FIM outputs.

### Additions
- Added `memory-profiler` to `Pipfile` and `Pipfile.lock`.
- Added `mprof` (memory-profiler cli utility) call to the `time_and_tee_run_by_unit.sh` to create overall memory usage graph location in the `/logs/{HUC}_memory.png` of the outputs directory.
- Added `@profile` decorator to all functions within scripts used in the `run_by_unit.sh` script to allow for memory usage tracking, which is then recorded in the `/logs/{HUC}.log` file of the outputs directory.

### Changes
- Changed the Taudem version in `Dockerfile.dev` to `98137bb6541a0d0077a9c95becfed4e56d0aa0ac`.
- Changed all calls of python scripts in `run_by_unit.s` to be called with the `-m memory-profiler` argument to allow scripts to also track memory usage.

<br/><br/>

## v3.0.17.1 - 2021-06-04 - [PR #395](https://github.com/NOAA-OWP/cahaba/pull/395)

Bug fix to the `generate_nws_lid.py` script

### Changes
- Fixes incorrectly assigned attribute field "is_headwater" for some sites in the `nws_lid.gpkg` layer.
- Updated `agg_nhd_headwaters_adj.gpkg`, `agg_nhd_streams_adj.gpkg`, `nwm_flows.gpkg`, and `nwm_catchments.gpkg` input layers using latest NWS LIDs.

<br/><br/>

## v3.0.17.0 - 2021-06-04 - [PR #393](https://github.com/NOAA-OWP/cahaba/pull/393)
BARC updates to cap the bathy calculated xsec area in `bathy_rc_adjust.py` and allow user to choose input bankfull geometry.

### Changes

- Added new env variable to control which input file is used for the bankfull geometry input to bathy estimation workflow.
- Modified the bathymetry cross section area calculation to cap the additional area value so that it cannot exceed the bankfull cross section area value for each stream segment (bankfull value obtained from regression equation dataset).
- Modified the `rating_curve_comparison.py` plot output to always put the FIM rating curve on top of the USGS rating curve (avoids USGS points covering FIM).
- Created a new aggregate csv file (aggregates for all hucs) for all of the `usgs_elev_table.csv` files (one per huc).
- Evaluate the FIM Bathymetry Adjusted Rating Curve (BARC) tool performance using the estimated bankfull geometry dataset derived for the NWM route link dataset.

<br/><br/>

## v3.0.16.3 - 2021-05-21 - [PR #388](https://github.com/NOAA-OWP/cahaba/pull/388)

Enhancement and bug fixes to `synthesize_test_cases.py`.

### Changes
- Addresses a bug where AHPS sites without benchmark data were receiving a CSI of 0 in the master metrics CSV produced by `synthesize_test_cases.py`.
- Includes a feature enhancement to `synthesize_test_cases.py` that allows for the inclusion of user-specified testing versions in the master metrics CSV.
- Removes some of the print statements used by `synthesize_test_cases.py`.

<br/><br/>

## v3.0.16.2 - 2021-05-18 - [PR #384](https://github.com/NOAA-OWP/cahaba/pull/384)

Modifications and fixes to `run_test_case.py`, `eval_plots.py`, and AHPS preprocessing scripts.

### Changes
- Comment out return statement causing `run_test_case.py` to skip over sites/hucs when calculating contingency rasters.
- Move bad sites list and query statement used to filter out bad sites to the `tools_shared_variables.py`.
- Add print statements in `eval_plots.py` detailing the bad sites used and the query used to filter out bad sites.
- Update AHPS preprocessing scripts to produce a domain shapefile.
- Change output filenames produced in ahps preprocessing scripts.
- Update workarounds for some sites in ahps preprocessing scripts.

<br/><br/>

## v3.0.16.1 - 2021-05-11 - [PR #380](https://github.com/NOAA-OWP/cahaba/pull/380)

The current version of Eventlet used in the Connector module of the FIM API is outdated and vulnerable. This update bumps the version to the patched version.

### Changes
- Updated `api/node/connector/requirements.txt` to have the Eventlet version as 0.31.0

<br/><br/>

## v3.0.16.0 - 2021-05-07 - [PR #378](https://github.com/NOAA-OWP/cahaba/pull/378)

New "Release" feature added to the FIM API. This feature will allow for automated FIM, CatFIM, and relevant metrics to be generated when a new FIM Version is released. See [#373](https://github.com/NOAA-OWP/cahaba/issues/373) for more detailed steps that take place in this feature.

### Additions
- Added new window to the UI in `api/frontend/gui/templates/index.html`.
- Added new job type to `api/node/connector/connector.py` to allow these release jobs to run.
- Added additional logic in `api/node/updater/updater.py` to run the new eval and CatFIM scripts used in the release feature.

### Changes
- Updated `api/frontend/output_handler/output_handler.py` to allow for copying more broad ranges of file paths instead of only the `/data/outputs` directory.

<br/><br/>

## v3.0.15.10 - 2021-05-06 - [PR #375](https://github.com/NOAA-OWP/cahaba/pull/375)

Remove Great Lakes coastlines from WBD buffer.

### Changes
- `gl_water_polygons.gpkg` layer is used to mask out Great Lakes boundaries and remove NHDPlus HR coastline segments.

<br/><br/>

## v3.0.15.9 - 2021-05-03 - [PR #372](https://github.com/NOAA-OWP/cahaba/pull/372)

Generate `nws_lid.gpkg`.

### Additions
- Generate `nws_lid.gpkg` with attributes indicating if site is a headwater `nws_lid` as well as if it is co-located with another `nws_lid` which is referenced to the same `nwm_feature_id` segment.

<br/><br/>

## v3.0.15.8 - 2021-04-29 - [PR #371](https://github.com/NOAA-OWP/cahaba/pull/371)

Refactor NHDPlus HR preprocessing workflow. Resolves issue #238

### Changes
- Consolidate NHD streams, NWM catchments, and headwaters MS and FR layers with `mainstem` column.
- HUC8 intersections are included in the input headwaters layer.
- `clip_vectors_to_wbd.py` removes incoming stream segment from the selected layers.

<br/><br/>

## v3.0.15.7 - 2021-04-28 - [PR #367](https://github.com/NOAA-OWP/cahaba/pull/367)

Refactor synthesize_test_case.py to handle exceptions during multiprocessing. Resolves issue #351

### Changes
- refactored `inundation.py` and `run_test_case.py` to handle exceptions without using `sys.exit()`.

<br/><br/>

## v3.0.15.6 - 2021-04-23 - [PR #365](https://github.com/NOAA-OWP/cahaba/pull/365)

Implement CatFIM threshold flows to Sierra test and add AHPS benchmark preprocessing scripts.

### Additions
- Produce CatFIM flows file when running `rating_curve_get_usgs_gages.py`.
- Several scripts to preprocess AHPS benchmark data. Requires numerous file dependencies not available through Cahaba.

### Changes
- Modify `rating_curve_comparison.py` to ingest CatFIM threshold flows in calculations.
- Modify `eval_plots.py` to save all site specific bar plots in same parent directory instead of in subdirectories.
- Add variables to `env.template` for AHPS benchmark preprocessing.

<br/><br/>

## v3.0.15.5 - 2021-04-20 - [PR #363](https://github.com/NOAA-OWP/cahaba/pull/363)

Prevent eval_plots.py from erroring out when spatial argument enabled if certain datasets not analyzed.

### Changes
- Add check to make sure analyzed dataset is available prior to creating spatial dataset.

<br/><br/>

## v3.0.15.4 - 2021-04-20 - [PR #356](https://github.com/NOAA-OWP/cahaba/pull/356)

Closing all multiprocessing Pool objects in repo.

<br/><br/>

## v3.0.15.3 - 2021-04-19 - [PR #358](https://github.com/NOAA-OWP/cahaba/pull/358)

Preprocess NHDPlus HR rasters for consistent projections, nodata values, and convert from cm to meters.

### Additions
- `preprocess_rasters.py` reprojects raster, converts to meters, and updates nodata value to -9999.
- Cleaned up log messages from `bathy_rc_adjust.py` and `usgs_gage_crosswalk.py`.
- Outputs paths updated in `generate_categorical_fim_mapping.py` and `generate_categorical_fim.py`.
- `update_raster_profile` cleans up raster crs, blocksize, nodata values, and converts elevation grids from cm to meters.
- `reproject_dem.py` imports gdal to reproject elevation rasters because an error was occurring when using rasterio.

### Changes
- `burn_in_levees.py` replaces the `gdal_calc.py` command to resolve inconsistent outputs with burned in levee values.

<br/><br/>

## v3.0.15.2 - 2021-04-16 - [PR #359](https://github.com/NOAA-OWP/cahaba/pull/359)

Hotfix to preserve desired files when production flag used in `fim_run.sh`.

### Changes

- Fixed production whitelisted files.

<br/><br/>

## v3.0.15.1 - 2021-04-13 - [PR #355](https://github.com/NOAA-OWP/cahaba/pull/355)

Sierra test considered all USGS gage locations to be mainstems even though many actually occurred with tributaries. This resulted in unrealistic comparisons as incorrect gages were assigned to mainstems segments. This feature branch identifies gages that are on mainstems via attribute field.

### Changes

- Modifies `usgs_gage_crosswalk.py` to filter out gages from the `usgs_gages.gpkg` layer such that for a "MS" run, only consider gages that contain rating curve information (via `curve` attribute) and are also mainstems gages (via `mainstems` attribute).
- Modifies `usgs_gage_crosswalk.py` to filter out gages from the `usgs_gages.gpkg` layer such that for a "FR" run, only consider gages that contain rating curve information (via `curve` attribute) and are not mainstems gages (via `mainstems` attribute).
- Modifies how mainstems segments are determined by using the `nwm_flows_ms.gpkg` as a lookup to determine if the NWM segment specified by WRDS for a gage site is a mainstems gage.

### Additions

- Adds a `mainstem` attribute field to `usgs_gages.gpkg` that indicates whether a gage is located on a mainstems river.
- Adds `NWM_FLOWS_MS` variable to the `.env` and `.env.template` files.
- Adds the `extent` argument specified by user when running `fim_run.sh` to `usgs_gage_crosswalk.py`.

<br/><br/>

## v3.0.15.0 - 2021-04-08 - [PR #340](https://github.com/NOAA-OWP/cahaba/pull/340)

Implementing a prototype technique to estimate the missing bathymetric component in the HAND-derived synthetic rating curves. The new Bathymetric Adjusted Rating Curve (BARC) function is built within the `fim_run.sh` workflow and will ingest bankfull geometry estimates provided by the user to modify the cross section area used in the synthetic rating curve generation.

### Changes
 - `add_crosswalk.py` outputs the stream order variables to `src_full_crosswalked.csv` and calls the new `bathy_rc_adjust.py` if bathy env variable set to True and `extent=MS`.
 - `run_by_unit.sh` includes a new csv outputs for reviewing BARC calculations.
 - `params_template.env` & `params_calibrated.env` contain new BARC function input variables and on/off toggle variable.
 - `eval_plots.py` now includes additional AHPS eval sites in the list of "bad_sites" (flagged issues with MS flowlines).

### Additions
 - `bathy_rc_adjust.py`:
    - Imports the existing synthetic rating curve table and the bankfull geometry input data (topwidth and cross section area per COMID).
    - Performs new synthetic rating curve calculations with bathymetry estimation modifications.
    - Flags issues with the thalweg-notch artifact.

<br/><br/>

## v3.0.14.0 - 2021-04-05 - [PR #338](https://github.com/NOAA-OWP/cahaba/pull/338)

Create tool to retrieve rating curves from USGS sites and convert to elevation (NAVD88). Intended to be used as part of the Sierra Test.

### Changes
 - Modify `usgs_gage_crosswalk.py` to:
    1) Look for `location_id` instead of `site_no` attribute field in `usgs_gages.gpkg` file.
    2) Filter out gages that do not have rating curves included in the `usgs_rating_curves.csv`.
 - Modify `rating_curve_comparison.py` to perform a check on the age of the user specified `usgs_rating_curves.csv` and alert user to the age of the file and recommend updating if file is older the 30 days.

### Additions
 - Add `rating_curve_get_usgs_curves.py`. This script will generate the following files:
     1) `usgs_rating_curves.csv`: A csv file that contains rating curves (including converted to NAVD88 elevation) for USGS gages in a format that is compatible with  `rating_curve_comparisons.py`. As it is is currently configured, only gages within CONUS will have rating curve data.
     2) `log.csv`: A log file that records status for each gage and includes error messages.
     3) `usgs_gages.gpkg`: A geospatial layer (in FIM projection) of all active USGS gages that meet a predefined criteria. Additionally, the `curve` attribute indicates whether a rating curve is found in the `usgs_rating_curves.csv`. This spatial file is only generated if the `all` option is passed with the `-l` argument.

<br/><br/>

## v3.0.13.0 - 2021-04-01 - [PR #332](https://github.com/NOAA-OWP/cahaba/pull/332)

Created tool to compare synthetic rating curve with benchmark rating curve (Sierra Test).

### Changes
 - Update `aggregate_fim_outputs.py` call argument in `fim_run.sh` from 4 jobs to 6 jobs, to optimize API performance.
 - Reroutes median elevation data from `add_crosswalk.py` and `rem.py` to new file (depreciating `hand_ref_elev_table.csv`).
 - Adds new files to `viz_whitelist` in `output_cleanup.py`.

### Additions
 - `usgs_gage_crosswalk.py`: generates `usgs_elev_table.csv` in `run_by_unit.py` with elevation and additional attributes at USGS gages.
 - `rating_curve_comparison.py`: post-processing script to plot and calculate metrics between synthetic rating curves and USGS rating curve data.

<br/><br/>

## v3.0.12.1 - 2021-03-31 - [PR #336](https://github.com/NOAA-OWP/cahaba/pull/336)

Fix spatial option in `eval_plots.py` when creating plots and spatial outputs.

### Changes
 - Removes file dependencies from spatial option. Does require the WBD layer which should be specified in `.env` file.
 - Produces outputs in a format consistent with requirements needed for publishing.
 - Preserves leading zeros in huc information for all outputs from `eval_plots.py`.

### Additions
 - Creates `fim_performance_points.shp`: this layer consists of all evaluated ahps points (with metrics). Spatial data retrieved from WRDS on the fly.
 - Creates `fim_performance_polys.shp`: this layer consists of all evaluated huc8s (with metrics). Spatial data retrieved from WBD layer.

<br/><br/>

## v3.0.12.0 - 2021-03-26 - [PR #327](https://github.com/NOAA-OWP/cahaba/pull/237)

Add more detail/information to plotting capabilities.

### Changes
 - Merge `plot_functions.py` into `eval_plots.py` and move `eval_plots.py` into the tools directory.
 - Remove `plots` subdirectory.

### Additions
 - Optional argument to create barplots of CSI for each individual site.
 - Create a csv containing the data used to create the scatterplots.

<br/><br/>

## v3.0.11.0 - 2021-03-22 - [PR #319](https://github.com/NOAA-OWP/cahaba/pull/298)

Improvements to CatFIM service source data generation.

### Changes
 - Renamed `generate_categorical_fim.py` to `generate_categorical_fim_mapping.py`.
 - Updated the status outputs of the `nws_lid_sites layer` and saved it in the same directory as the `merged catfim_library layer`.
 - Additional stability fixes (such as improved compatability with WRDS updates).

### Additions
 - Added `generate_categorical_fim.py` to wrap `generate_categorical_fim_flows.py` and `generate_categorical_fim_mapping.py`.
 - Create new `nws_lid_sites` shapefile located in same directory as the `catfim_library` shapefile.

<br/><br/>

## v3.0.10.1 - 2021-03-24 - [PR #320](https://github.com/NOAA-OWP/cahaba/pull/320)

Patch to synthesize_test_cases.py.

### Changes
 - Bug fix to `synthesize_test_cases.py` to allow comparison between `testing` version and `official` versions.

<br/><br/>

## v3.0.10.0 - 2021-03-12 - [PR #298](https://github.com/NOAA-OWP/cahaba/pull/298)

Preprocessing of flow files for Categorical FIM.

### Additions
 - Generate Categorical FIM flow files for each category (action, minor, moderate, major).
 - Generate point shapefile of Categorical FIM sites.
 - Generate csv of attribute data in shapefile.
 - Aggregate all shapefiles and csv files into one file in parent directory.
 - Add flood of record category.

 ### Changes
 - Stability fixes to `generate_categorical_fim.py`.

<br/><br/>

## v3.0.9.0 - 2021-03-12 - [PR #297](https://github.com/NOAA-OWP/cahaba/pull/297)

Enhancements to FIM API.

### Changes
 - `fim_run.sh` can now be run with jobs in parallel.
 - Viz post-processing can now be selected in API interface.
 - Jobs table shows jobs that end with errors.
 - HUC preset lists can now be selected in interface.
 - Better `output_handler` file writing.
 - Overall better restart and retry handlers for networking problems.
 - Jobs can now be canceled in API interface.
 - Both FR and MS configs can be selected for a single job.

<br/><br/>

## v3.0.8.2 - 2021-03-11 - [PR #296](https://github.com/NOAA-OWP/cahaba/pull/296)

Enhancements to post-processing for Viz-related use-cases.

### Changes
 - Aggregate grids are projected to Web Mercator during `-v` runs in `fim_run.sh`.
 - HUC6 aggregation is parallelized.
 - Aggregate grid blocksize is changed from 256 to 1024 for faster postprocessing.

<br/><br/>

## v3.0.8.1 - 2021-03-10 - [PR #302](https://github.com/NOAA-OWP/cahaba/pull/302)

Patched import issue in `tools_shared_functions.py`.

### Changes
 - Changed `utils.` to `tools_` in `tools_shared_functions.py` after recent structural change to `tools` directory.

<br/><br/>

## v3.0.8.0 - 2021-03-09 - [PR #279](https://github.com/NOAA-OWP/cahaba/pull/279)

Refactored NWS Flood Categorical HAND FIM (CatFIM) pipeline to open source.

### Changes
 - Added `VIZ_PROJECTION` to `shared_variables.py`.
 - Added missing library referenced in `inundation.py`.
 - Cleaned up and converted evaluation scripts in `generate_categorical_fim.py` to open source.
 - Removed `util` folders under `tools` directory.

<br/><br/>

## v3.0.7.1 - 2021-03-02 - [PR #290](https://github.com/NOAA-OWP/cahaba/pull/290)

Renamed benchmark layers in `test_cases` and updated variable names in evaluation scripts.

### Changes
 - Updated `run_test_case.py` with new benchmark layer names.
 - Updated `run_test_case_calibration.py` with new benchmark layer names.

<br/><br/>

## v3.0.7.0 - 2021-03-01 - [PR #288](https://github.com/NOAA-OWP/cahaba/pull/288)

Restructured the repository. This has no impact on hydrological work done in the codebase and is simply moving files and renaming directories.

### Changes
 - Moved the contents of the `lib` folder to a new folder called `src`.
 - Moved the contents of the `tests` folder to the `tools` folder.
 - Changed any instance of `lib` or `libDir` to `src` or `srcDir`.

<br/><br/>

## v3.0.6.0 - 2021-02-25 - [PR #276](https://github.com/NOAA-OWP/cahaba/pull/276)

Enhancement that creates metric plots and summary statistics using metrics compiled by `synthesize_test_cases.py`.

### Additions
 - Added `eval_plots.py`, which produces:
    - Boxplots of CSI, FAR, and POD/TPR
    - Barplot of aggregated CSI scores
    - Scatterplot of CSI comparing two FIM versions
    - CSV of aggregated statistics (CSI, FAR, POD/TPR)
    - CSV of analyzed data and analyzed sites

<br/><br/>

## v3.0.5.3 - 2021-02-23 - [PR #275](https://github.com/NOAA-OWP/cahaba/pull/275)

Bug fixes to new evaluation code.

### Changes

 - Fixed a bug in `synthesize_test_cases.py` where the extent (MS/FR) was not being written to merged metrics file properly.
 - Fixed a bug in `synthesize_test_cases.py` where only BLE test cases were being written to merged metrics file.
 - Removed unused imports from `inundation.py`.
 - Updated README.md

<br/><br/>

## v3.0.5.2 - 2021-02-23 - [PR #272](https://github.com/NOAA-OWP/cahaba/pull/272)

Adds HAND synthetic rating curve (SRC) datum elevation values to `hydroTable.csv` output.

### Changes

 - Updated `add_crosswalk.py` to included "Median_Thal_Elev_m" variable outputs in `hydroTable.csv`.
 - Renamed hydroid attribute in `rem.py` to "Median" in case we want to include other statistics in the future (e.g. min, max, range etc.).

<br/><br/>
## v3.0.5.1 - 2021-02-22

Fixed `TEST_CASES_DIR` path in `tests/utils/shared_variables.py`.

### Changes

 - Removed `"_new"` from `TEST_CASES_DIR` variable.

<br/><br/>

## v3.0.5.0 - 2021-02-22 - [PR #267](https://github.com/NOAA-OWP/cahaba/pull/267)

Enhancements to allow for evaluation at AHPS sites, the generation of a query-optimized metrics CSV, and the generation of categorical FIM. This merge requires that the `/test_cases` directory be updated for all machines performing evaluation.

### Additions

 - `generate_categorical_fim.py` was added to allow production of NWS Flood Categorical HAND FIM (CatFIM) source data. More changes on this script are to follow in subsequent branches.

### Removals

 - `ble_autoeval.sh` and `all_ble_stats_comparison.py` were deleted because `synthesize_test_cases.py` now handles the merging of metrics.
 - The code block in `run_test_case.py` that was responsible for printing the colored metrics to screen has been commented out because of the new scale of evaluations (formerly in `run_test_case.py`, now in `shared_functions.py`)
 - Remove unused imports from inundation wrappers in `/tools`.

### Changes

 - Updated `synthesize_test_cases.py` to allow for AHPS site evaluations.
 - Reorganized `run_test_case.py` by moving more functions into `shared_functions.py`.
 - Created more shared variables in `shared_variables.py` and updated import statements in relevant scripts.

<br/><br/>

## v3.0.4.4 - 2021-02-19 - [PR #266](https://github.com/NOAA-OWP/cahaba/pull/266)

Rating curves for short stream segments are replaced with rating curves from upstream/downstream segments.

### Changes

 - Short stream segments are identified and are reassigned the channel geometry from upstream/downstream segment.
 - `fossid` renamed to `fimid` and the attribute's starting value is now 1000 to avoid HydroIDs with leading zeroes.
 - Addresses issue where HydroIDs were not included in final hydrotable.
 - Added `import sys` to `inundation.py` (missing from previous feature branch).
 - Variable names and general workflow are cleaned up.

<br/><br/>

## v3.0.4.3 - 2021-02-12 - [PR #254](https://github.com/NOAA-OWP/cahaba/pull/254)

Modified `rem.py` with a new function to output HAND reference elev.

### Changes

 - Function `make_catchment_hydroid_dict` creates a df of pixel catchment ids and overlapping hydroids.
 - Merge hydroid df and thalweg minimum elevation df.
 - Produces new output containing all catchment ids and min thalweg elevation value named `hand_ref_elev_table.csv`.
 - Overwrites the `demDerived_reaches_split.gpk` layer by adding additional attribute `Min_Thal_Elev_meters` to view the elevation value for each hydroid.

<br/><br/>

## v3.0.4.2 - 2021-02-12 - [PR #255](https://github.com/NOAA-OWP/cahaba/pull/255)

Addresses issue when running on HUC6 scale.

### Changes

 - `src.json` should be fixed and slightly smaller by removing whitespace.
 - Rasters are about the same size as running fim as huc6 (compressed and tiled; aggregated are slightly larger).
 - Naming convention and feature id attribute are only added to the aggregated hucs.
 - HydroIDs are different for huc6 vs aggregated huc8s mostly due to forced split at huc boundaries (so long we use consistent workflow it shouldn't matter).
 - Fixed known issue where sometimes an incoming stream is not included in the final selection will affect aggregate outputs.

<br/><br/>

## v3.0.4.1 - 2021-02-12 - [PR #261](https://github.com/NOAA-OWP/cahaba/pull/261)

Updated MS Crosswalk method to address gaps in FIM.

### Changes

 - Fixed typo in stream midpoint calculation in `split_flows.py` and `add_crosswalk.py`.
 - `add_crosswalk.py` now restricts the MS crosswalk to NWM MS catchments.
 - `add_crosswalk.py` now performs a secondary MS crosswalk selection by nearest NWM MS catchment.

<br/><br/>

## v3.0.4.0 - 2021-02-10 - [PR #256](https://github.com/NOAA-OWP/cahaba/pull/256)

New python script "wrappers" for using `inundation.py`.

### Additions

 - Created `inundation_wrapper_nwm_flows.py` to produce inundation outputs using NWM recurrence flows: 1.5 year, 5 year, 10 year.
 - Created `inundation_wrapper_custom_flow.py` to produce inundation outputs with user-created flow file.
 - Created new `tools` parent directory to store `inundation_wrapper_nwm_flows.py` and  `inundation_wrapper_custom_flow.py`.

<br/><br/>

## v3.0.3.1 - 2021-02-04 - [PR #253](https://github.com/NOAA-OWP/cahaba/pull/253)

Bug fixes to correct mismatched variable name and file path.

### Changes

 - Corrected variable name in `fim_run.sh`.
 - `acquire_and_preprocess_inputs.py` now creates `huc_lists` folder and updates file path.

<br/><br/>

## v3.0.3.0 - 2021-02-04 - [PR #227](https://github.com/NOAA-OWP/cahaba/pull/227)

Post-process to aggregate FIM outputs to HUC6 scale.

### Additions

 - Viz outputs aggregated to HUC6 scale; saves outputs to `aggregate_fim_outputs` folder.

### Changes

 - `split_flows.py` now splits streams at HUC8 boundaries to ensure consistent catchment boundaries along edges.
 - `aggregate_fim_outputs.sh` has been depreciated but remains in the repo for potential FIM 4 development.
 - Replaced geopandas driver arg with getDriver throughout repo.
 - Organized parameters in environment files by group.
 - Cleaned up variable names in `split_flows.py` and `build_stream_traversal.py`.
 - `build_stream_traversal.py` is now assigning HydroID by midpoint instead centroid.
 - Cleanup of `clip_vectors_to_wbd.py`.

<br/><br/>

## v3.0.2.0 - 2021-01-25 - [PR #218](https://github.com/NOAA-OWP/cahaba/pull/218)

Addition of an API service to schedule, run and manage `fim_run` jobs through a user-friendly web interface.

### Additions

 - `api` folder that contains all the codebase for the new service.

<br/><br/>

## v3.0.1.0 - 2021-01-21 - [PR #206](https://github.com/NOAA-OWP/cahaba/pull/206)

Preprocess MS and FR stream networks

### Changes

 - Headwater stream segments geometries are adjusted to align with with NWM streams.
 - Incoming streams are selected using intersection points between NWM streams and HUC4 boundaries.
 - `clip_vectors_to_wbd.py` handles local headwaters.
 - Removes NHDPlus features categorized as coastline and underground conduit.  
 - Added streams layer to production whitelist.
 - Fixed progress bar in `lib/acquire_and_preprocess_inputs.py`.
 - Added `getDriver` to shared `functions.py`.
 - Cleaned up variable names and types.

<br/><br/>

## v3.0.0.4 - 2021-01-20 - [PR #230](https://github.com/NOAA-OWP/cahaba/pull/230)

Changed the directory where the `included_huc*.lst` files are being read from.

### Changes

 - Changed the directory where the `included_huc*.lst` files are being read from.

<br/><br/>

## v3.0.0.3 - 2021-01-14 - [PR #210](https://github.com/NOAA-OWP/cahaba/pull/210)

Hotfix for handling nodata value in rasterized levee lines.

### Changes

 - Resolves bug for HUCs where `$ndv > 0` (Great Lakes region).
 - Initialize the `nld_rasterized_elev.tif` using a value of `-9999` instead of `$ndv`.

 <br/><br/>

## v3.0.0.2 - 2021-01-06 - [PR #200](https://github.com/NOAA-OWP/cahaba/pull/200)

Patch to address AHPSs mapping errors.

### Changes

 - Checks `dtype` of `hydroTable.csv` columns to resolve errors caused in `inundation.py` when joining to flow forecast.
 - Exits `inundation.py` when all hydrotable HydroIDs are lake features.
 - Updates path to latest AHPs site layer.
 - Updated [readme](https://github.com/NOAA-OWP/cahaba/commit/9bffb885f32dfcd95978c7ccd2639f9df56ff829)

<br/><br/>

## v3.0.0.1 - 2020-12-31 - [PR #184](https://github.com/NOAA-OWP/cahaba/pull/184)

Modifications to build and run Docker image more reliably. Cleanup on some pre-processing scripts.

### Changes

 - Changed to noninteractive install of GRASS.
 - Changed some paths from relative to absolute and cleaned up some python shebang lines.

### Notes
 - `aggregate_vector_inputs.py` doesn't work yet. Need to externally download required data to run fim_run.sh

 <br/><br/>

## v3.0.0.0 - 2020-12-22 - [PR #181](https://github.com/NOAA-OWP/cahaba/pull/181)

The software released here builds on the flood inundation mapping capabilities demonstrated as part of the National Flood Interoperability Experiment, the Office of Water Prediction's Innovators Program and the National Water Center Summer Institute. The flood inundation mapping software implements the Height Above Nearest Drainage (HAND) algorithm and incorporates community feedback and lessons learned over several years. The software has been designed to meet the requirements set by stakeholders interested in flood prediction and has been developed in partnership with several entities across the water enterprise.<|MERGE_RESOLUTION|>--- conflicted
+++ resolved
@@ -1,8 +1,6 @@
 All notable changes to this project will be documented in this file.
 We follow the [Semantic Versioning 2.0.0](http://semver.org/) format.
 
-<<<<<<< HEAD
-=======
 ## v4.0.14.1 - 2022-12-03 - [PR #753](https://github.com/NOAA-OWP/inundation-mapping/pull/753)
 
 Creates a polygon of 3DEP DEM domain (to eliminate errors caused by stream networks with no DEM data in areas of HUCs that are outside of the U.S. border) and uses the polygon layer to clip the WBD and stream network (to a buffer inside the WBD).
@@ -16,7 +14,6 @@
 
 <br/><br/>
 
->>>>>>> 0355e2c6
 ## v4.0.14.0 - 2022-12-20 - [PR #769](https://github.com/NOAA-OWP/inundation-mapping/pull/769)
 
 Masks levee-protected areas from the DEM in branch 0 and in highest two stream order branches.
