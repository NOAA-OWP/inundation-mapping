--- conflicted
+++ resolved
@@ -2,8 +2,7 @@
 We follow the [Semantic Versioning 2.0.0](http://semver.org/) format.
 
 
-<<<<<<< HEAD
-## v4.[to be assigned] - 2022-10-12 - [PR #709](https://github.com/NOAA-OWP/inundation-mapping/pull/709)
+## v4.0.11.4 - 2022-10-12 - [PR #709](https://github.com/NOAA-OWP/inundation-mapping/pull/709)
 
 Adds capability to produce single rating curve comparison plots for each gage.
 
@@ -15,7 +14,6 @@
     
 <br/><br/>
 
-=======
 ## v4.0.11.2 - 2022-11-07 - [PR #737](https://github.com/NOAA-OWP/inundation-mapping/pull/737)
 
 Add an extra input args to the gms_**.sh files to allow for an override of the branch zero deny list, same as we can do with the unit and branch deny list overrides. This is needed for debugging purposes.
@@ -38,7 +36,6 @@
 <br/><br/>
 
 
->>>>>>> 8bedee7b
 ## v4.0.11.1 - 2022-11-01 - [PR #732](https://github.com/NOAA-OWP/inundation-mapping/pull/732)
 
 Due to a recent IT security scan, it was determined that Jupyter-core needed to be upgraded.
