All notable changes to this project will be documented in this file.
We follow the [Semantic Versioning 2.0.0](http://semver.org/) format.

<<<<<<< HEAD
## v4.0.XX.X - 2023-01-06 - [PR#782](https://github.com/NOAA-OWP/inundation-mapping/pull/782)

Changes the projection of HAND processing to EPSG 5070.
=======
## v4.0.18.0 - 2023-01-03 - [PR#780](https://github.com/NOAA-OWP/inundation-mapping/pull/780)

Clips WBD and stream branch buffer polygons to DEM domain.
>>>>>>> 0466ec4a

### Changes

- `src/`
<<<<<<< HEAD
    - `utils/shared_variables.py`: Changed the designated projection variables
    - `gms/`
        - `stream_branches.py`: Checks the projection of the input streams and changes if necessary
        - `ren_by_unit.py`: Changed the default projection crs variable
=======
    - `clip_vectors_to_wbd.py`: Clips WBD polygon to DEM domain

    - `gms/`
        - `buffer_stream_branches.py`: Clips branch buffer polygons to DEM domain
        - `derive_level_paths.py`: Stop processing if no branches exist
        - `mask_dem.py`: Checks if stream file exists before continuing
        - `remove_error_branches.py`: Checks if error_branches has data before continuing
        - `run_by_unit.sh`: Adds DEM domain as bash variable and adds it as an argument to calling `clip_vectors_to_wbd.py` and `buffer_stream_branches.py`

<br/><br/>


## v4.0.17.4 - 2023-01-06 - [PR#781](https://github.com/NOAA-OWP/inundation-mapping/pull/781)

Added crosswalk_table.csv from the root output folder as being a file push up to Hydrovis s3 bucket after FIM BED runs.

### Changes

- `config`
    - `aws_s3_put_fim4_hydrovis_whitelist.lst`:  Added crosswalk_table.csv to whitelist.

>>>>>>> 0466ec4a

<br/><br/>

## v4.0.17.3 - 2022-12-23 - [PR#773](https://github.com/NOAA-OWP/inundation-mapping/pull/773)

Cleans up REM masking of levee-protected areas and fixes associated error.

### Removals

- `src/gms/`
    - `delineate_hydros_and_produce_HAND.sh`: removes rasterization and masking of levee-protected areas from the REM
    - `rasterize_by_order`: removes this file
- `config/`
    - `deny_gms_branch_zero.lst`, `deny_gms_branches_dev.lst`, and `deny_gms_branches_prod.lst`: removes `LeveeProtectedAreas_subset_{}.tif`

### Changes

- `src/gms/rem.py`: fixes an error where the nodata value of the DEM was overlooked

<br/><br/>

## v4.0.17.2 - 2022-12-29 - [PR #779](https://github.com/NOAA-OWP/inundation-mapping/pull/779)

Remove dependency on `other` folder in `test_cases`. Also updates ESRI and QGIS agreement raster symbology label to include the addition of levee-protected areas as a mask.

### Removals

- `tools/`
    - `aggregate_metrics.py` and `cache_metrics.py`: Removes reference to test_cases/other folder

### Changes

- `config/symbology/`
    - `esri/agreement_raster.lyr` and `qgis/agreement_raster.qml`: Updates label from Waterbody mask to Masked since mask also now includes levee-protected areas
- `tools/`
    - `eval_alt_catfim.py` and `run_test_case.py`: Updates waterbody mask to dataset located in /inputs folder

<br/><br/>

## v4.0.17.1 - 2022-12-29 - [PR #778](https://github.com/NOAA-OWP/inundation-mapping/pull/778)

This merge fixes a bug where all of the Stage-Based intervals were the same.

### Changes
- `/tools/generate_categorical_fim.py`: Changed `stage` variable to `interval_stage` variable in `produce_stage_based_catfim_tifs` function call.

<br/><br/>

## v4.0.17.0 - 2022-12-21 - [PR #771](https://github.com/NOAA-OWP/inundation-mapping/pull/771)

Added rysnc to docker images. rysnc can now be used inside the images to move data around via docker mounts.

### Changes

- `Dockerfile` : added rsync 

<br/><br/>

## v4.0.16.0 - 2022-12-20 - [PR #768](https://github.com/NOAA-OWP/inundation-mapping/pull/768)

`gms_run_branch.sh` was processing all of the branches iteratively, then continuing on to a large post processing portion of code. That has now be split to two files, one for branch iteration and the other file for just post processing.

Other minor changes include:
- Removing the system where a user could override `DropStreamOrders` where they could process streams with stream orders 1 and 2 independently like other GMS branches.  This option is now removed, so it will only allow stream orders 3 and higher as gms branches and SO 1 and 2 will always be in branch zero.

- The `retry` flag on the three gms*.sh files has been removed. It did not work correctly and was not being used. Usage of it would have created unreliable results. 

### Additions

- `gms_run_post_processing.sh`
   - handles all tasks from after `gms_run_branch.sh` to this file, except for output cleanup, which stayed in `gms_run_branch.sh`.
   - Can be run completely independent from `gms_run_unit.sh` or gms_run_branch.sh` as long as all of the files are in place. And can be re-run if desired.

### Changes

- `gms_pipeline.sh`
   - Remove "retry" system.
   - Remove "dropLowStreamOrders" system.
   - Updated for newer reusable output date/time/duration system.
   - Add call to new `gms_run_post_processing.sh` file.

- `gms_run_branch.sh`
   - Remove "retry" system.
   - Remove "dropLowStreamOrders" system.
   - Updated for newer reusable output date/time/duration system.
   - Removed most code from below the branch iterator to the new `gms_run_post_processing.sh` file. However, it did keep the branch files output cleanup and non-zero exit code checking.

- `gms_run_unit.sh`
   - Remove "retry" system.
   - Remove "dropLowStreamOrders" system.
   - Updated for newer reusable output date/time/duration system.

- `src`
    - `bash_functions.env`:  Added a new method to make it easier / simpler to calculation and display duration time. 
    - `filter_catchments_and_add_attributes.py`:  Remove "dropLowStreamOrders" system.
    - `split_flows.py`: Remove "dropLowStreamOrders" system.
    - `usgs_gage_unit_setup.py`:  Remove "dropLowStreamOrders" system.

- `gms`  
    - `delineate_hydros_and_produced_HAND.sh` : Remove "dropLowStreamOrders" system.
    - `derive_level_paths.py`: Remove "dropLowStreamOrders" system and some small style updates.
    - `run_by_unit.sh`: Remove "dropLowStreamOrders" system.

- `unit_tests/gms`
    - `derive_level_paths_params.json` and `derive_level_paths_unittests.py`: Remove "dropLowStreamOrders" system.

<br/><br/>

## v4.0.15.0 - 2022-12-20 - [PR #758](https://github.com/NOAA-OWP/inundation-mapping/pull/758)

This merge addresses feedback received from field users regarding CatFIM. Users wanted a Stage-Based version of CatFIM, they wanted maps created for multiple intervals between flood categories, and they wanted documentation as to why many sites are absent from the Stage-Based CatFIM service. This merge seeks to address this feedback. CatFIM will continue to evolve with more feedback over time.

## Changes
- `/src/gms/usgs_gage_crosswalk.py`: Removed filtering of extra attributes when writing table
- `/src/gms/usgs_gage_unit_setup.py`: Removed filter of gages where `rating curve == yes`. The filtering happens later on now.
- `/tools/eval_plots.py`: Added a post-processing step to produce CSVs of spatial data
- `/tools/generate_categorical_fim.py`:
  - New arguments to support more advanced multiprocessing, support production of Stage-Based CatFIM, specific output directory pathing, upstream and downstream distance, controls on how high past "major" magnitude to go when producing interval maps for Stage-Based, the ability to run a single AHPS site.
- `/tools/generate_categorical_fim_flows.py`:
  - Allows for flows to be retrieved for only one site (useful for testing)
  - More logging
  - Filtering stream segments according to stream order
- `/tools/generate_categorical_fim_mapping.py`:
  - Support for Stage-Based CatFIM production
  - Enhanced multiprocessing
  - Improved post-processing
- `/tools/pixel_counter.py`: fixed a bug where Nonetypes were being returned
- `/tools/rating_curve_get_usgs_rating_curves.py`:
  - Removed filtering when producing `usgs_gages.gpkg`, but adding attribute as to whether or not it meets acceptance criteria, as defined in `gms_tools/tools_shared_variables.py`.
  - Creating a lookup list to filter out unacceptable gages before they're written to `usgs_rating_curves.csv`
  - The `usgs_gages.gpkg` now includes two fields indicating whether or not gages pass acceptance criteria (defined in `tools_shared_variables.py`. The fields are `acceptable_codes` and `acceptable_alt_error`
- `/tools/tools_shared_functions.py`:
  - Added `get_env_paths()` function to retrieve environmental variable information used by CatFIM and rating curves scripts
  - `Added `filter_nwm_segments_by_stream_order()` function that uses WRDS to filter out NWM feature_ids from a list if their stream order is different than a desired stream order.
- `/tools/tools_shared_variables.py`: Added the acceptance criteria and URLS for gages as non-constant variables. These can be modified and tracked through version changes. These variables are imported by the CatFIM and USGS rating curve and gage generation scripts.
- `/tools/test_case_by_hydroid.py`: reformatting code, recommend adding more comments/docstrings in future commit

<br/><br/>

## v4.0.14.2 - 2022-12-22 - [PR #772](https://github.com/NOAA-OWP/inundation-mapping/pull/772)

Added `usgs_elev_table.csv` to hydrovis whitelist files.  Also updated the name to include the word "hydrovis" in them (anticipating more s3 whitelist files).

### Changes

- `config`
    - `aws_s3_put_fim4_hydrovis_whitelist.lst`:  File name updated and added usgs_elev_table.csv so it gets push up as well.
    - `aws_s3_put_fim3_hydrovis_whitelist.lst`: File name updated

- `data/aws`
   - `s3.py`: added `/foss_fim/config/aws_s3_put_fim4_hydrovis_whitelist.lst` as a default to the -w param.

<br/><br/>

## v4.0.14.1 - 2022-12-03 - [PR #753](https://github.com/NOAA-OWP/inundation-mapping/pull/753)

Creates a polygon of 3DEP DEM domain (to eliminate errors caused by stream networks with no DEM data in areas of HUCs that are outside of the U.S. border) and uses the polygon layer to clip the WBD and stream network (to a buffer inside the WBD).

### Additions
- `data/usgs/acquire_and_preprocess_3dep_dems.py`: Adds creation of 3DEP domain polygon by polygonizing all HUC6 3DEP DEMs and then dissolving them.
- `src/gms/run_by_unit.sh`: Adds 3DEP domain polygon .gpkg as input to `src/clip_vectors_to_wbd.py`

### Changes
- `src/clip_vectors_to_wbd.py`: Clips WBD to 3DEP domain polygon and clips streams to a buffer inside the clipped WBD polygon.

<br/><br/>

## v4.0.14.0 - 2022-12-20 - [PR #769](https://github.com/NOAA-OWP/inundation-mapping/pull/769)

Masks levee-protected areas from the DEM in branch 0 and in highest two stream order branches.

### Additions

- `src/gms/`
    - `mask_dem.py`: Masks levee-protected areas from the DEM in branch 0 and in highest two stream order branches
    - `delineate_hydros_and_produce_HAND.sh`: Adds `src/gms/mask_dem.py`

<br/><br/>

## v4.0.13.2 - 2022-12-20 - [PR #767](https://github.com/NOAA-OWP/inundation-mapping/pull/767)

Fixes inundation of nodata areas of REM.

### Changes

- `tools/inundation.py`: Assigns depth a value of `0` if REM is less than `0`

## v4.0.13.1 - 2022-12-09 - [PR #743](https://github.com/NOAA-OWP/inundation-mapping/pull/743)

This merge adds the tools required to generate Alpha metrics by hydroid. It summarizes the Apha metrics by branch 0 catchment for use in the Hydrovis "FIM Performance" service.

### Additions

- `pixel_counter.py`:  A script to perform zonal statistics against raster data and geometries
- `pixel_counter_functions.py`: Supporting functions
- `pixel_counter_wrapper.py`: a script that wraps `pixel_counter.py` for batch processing
- `test_case_by_hydroid.py`: the main script to orchestrate the generation of alpha metrics by catchment

<br/><br/>

## v4.0.13.0 - 2022-11-16 - [PR #744](https://github.com/NOAA-OWP/inundation-mapping/pull/744)

Changes branch 0 headwaters data source from NHD to NWS to be consistent with branches. Removes references to NHD flowlines and headwater data.

### Changes

- `src/gms/derive_level_paths.py`: Generates headwaters before stream branch filtering

### Removals

- Removes NHD flowlines and headwater references from `gms_run_unit.sh`, `config/deny_gms_unit_prod.lst`, `src/clip_vectors_to_wbd.py`, `src/gms/run_by_unit.sh`, `unit_tests/__template_unittests.py`, `unit_tests/clip_vectors_to_wbd_params.json`, and `unit_tests/clip_vectors_to_wbd_unittests.py`

<br/><br/>

## V4.0.12.2 - 2022-12-04 - [PR #754](https://github.com/NOAA-OWP/inundation-mapping/pull/754)

Stop writing `gms_inputs_removed.csv` if no branches are removed with Error status 61.

### Changes

- `src/gms/remove_error_branches.py`: Checks if error branches is not empty before saving gms_inputs_removed.csv

<br/><br/>

## v4.0.12.1 - 2022-11-30 - [PR #751](https://github.com/NOAA-OWP/inundation-mapping/pull/751)

Updating a few deny list files.

### Changes

- `config`:
    - `deny_gms_branches_dev.lst`, `deny_gms_branches_prod.lst`, and `deny_gms_unit_prod.lst`

<br/><br/>


## v4.0.12.0 - 2022-11-28 - [PR #736](https://github.com/NOAA-OWP/inundation-mapping/pull/736)

This feature branch introduces a new methodology for computing Manning's equation for the synthetic rating curves. The new subdivision approach 1) estimates bankfull stage by crosswalking "bankfull" proxy discharge data to the raw SRC discharge values 2) identifies in-channel vs. overbank geometry values 3) applies unique in-channel and overbank Manning's n value (user provided values) to compute Manning's equation separately for channel and overbank discharge and adds the two components together for total discharge 4) computes a calibration coefficient (where benchmark data exists) that applies to the  calibrated total discharge calculation.

### Additions

- `src/subdiv_chan_obank_src.py`: new script that performs all subdiv calculations and then produce a new (modified) `hydroTable.csv`. Inputs include `src_full_crosswalked.csv` for each huc/branch and a Manning's roughness csv file (containing: featureid, channel n, overbank n; file located in the `/inputs/rating_curve/variable_roughness/`). Note that the `identify_src_bankfull.py` script must be run prior to running the subdiv workflow.

### Changes

- `config/params_template.env`: removed BARC and composite roughness parameters; added new subdivision parameters; default Manning's n file set to `mannings_global_06_12.csv`
- `gms_run_branch.sh`: moved the PostgreSQL database steps to occur immediately before the SRC calibration steps; added new subdivision step; added condition to SRC calibration to ensure subdivision routine is run
- `src/add_crosswalk.py`: removed BARC function call; update placeholder value list (removed BARC and composite roughness variables) - these placeholder variables ensure that all hydrotables have the same dimensions
- `src/identify_src_bankfull.py`: revised FIM3 starting code to work with FIM4 framework; stripped out unnecessary calculations; restricted bankfull identification to stage values > 0
- `src/src_adjust_spatial_obs.py`: added huc sort function to help user track progress from console outputs
- `src/src_adjust_usgs_rating.py`: added huc sort function to help user track progress from console outputs
- `src/src_roughness_optimization.py`: reconfigured code to compute a calibration coefficient and apply adjustments using the subdivision variables; renamed numerous variables; simplified code where possible
- `src/utils/shared_variables.py`: increased `ROUGHNESS_MAX_THRESH` from 0.6 to 0.8
- `tools/vary_mannings_n_composite.py`: *moved this script from /src to /tools*; updated this code from FIM3 to work with FIM4 structure; however, it is not currently implemented (the subdivision routine replaces this)
- `tools/aggregate_csv_files.py`: helper tool to search for csv files by name/wildcard and concatenate all found files into one csv (used for aggregating previous calibrated roughness values)
- `tools/eval_plots.py`: updated list of metrics to plot to also include equitable threat score and mathews correlation coefficient (MCC)
- `tools/synthesize_test_cases.py`: updated the list of FIM version metrics that the `PREV` flag will use to create the final aggregated metrics csv; this change will combine the dev versions provided with the `-dc` flag along with the existing `previous_fim_list` 

<br/><br/>

## v4.0.11.5 - 2022-11-18 - [PR #746](https://github.com/NOAA-OWP/inundation-mapping/pull/746)

Skips `src/usgs_gage_unit_setup.py` if no level paths exist. This may happen if a HUC has no stream orders > 2. This is a bug fix for #723 for the case that the HUC also has USGS gages.

### Changes

- `src/gms/run_by_unit.sh`: Adds check for `nwm_subset_streams_levelPaths.gpkg` before running `usgs_gage_unit_setup.py`

<br/><br/>

## v4.0.11.4 - 2022-10-12 - [PR #709](https://github.com/NOAA-OWP/inundation-mapping/pull/709)

Adds capability to produce single rating curve comparison plots for each gage.

### Changes

- `tools/rating_curve_comparison.py`
    - Adds generate_single_plot() to make a single rating curve comparison plot for each gage in a given HUC
    - Adds command line switch to generate single plots
    
<br/><br/>

## v4.0.11.3 - 2022-11-10 - [PR #739](https://github.com/NOAA-OWP/inundation-mapping/pull/739)

New tool with instructions of downloading levee protected areas and a tool to pre-process it, ready for FIM.

### Additions

- `data`
    - `nld`
         - `preprocess_levee_protected_areas.py`:  as described above

### Changes

- `data`
     - `preprocess_rasters.py`: added deprecation note. It will eventually be replaced in it's entirety.
- `src`
    - `utils`
        - `shared_functions.py`: a few styling adjustments.

<br/><br/>

## v4.0.11.2 - 2022-11-07 - [PR #737](https://github.com/NOAA-OWP/inundation-mapping/pull/737)

Add an extra input args to the gms_**.sh files to allow for an override of the branch zero deny list, same as we can do with the unit and branch deny list overrides. This is needed for debugging purposes.

Also, if there is no override for the deny branch zero list and is not using the word "none", then use the default or overridden standard branch deny list.  This will keep the branch zero's and branch output folders similar but not identical for outputs.

### Changes

- `gms_pipeline.sh`:  Add new param to allow for branch zero deny list override. Plus added better logic for catching bad deny lists earlier.
- `gms_run_branch.sh`:  Add new param to allow for branch zero deny list override.  Add logic to cleanup all branch zero output folders with the default branch deny list (not the branch zero list), UNLESS an override exists for the branch zero deny list.
- `gms_run_unit.sh`: Add new param to allow for branch zero deny list override.
- `config`
    - `deny_gms_branch_zero.lst`: update to keep an additional file in the outputs.
- `src`
    - `output_cleanup.py`: added note saying it is deprecated.
    - `gms`
        - `run_by_branch.sh`: variable name change (matching new names in related files for deny lists)
        - `run_by_unit.sh`: Add new param to allow for branch zero deny list override.

<br/><br/>

## v4.0.11.1 - 2022-11-01 - [PR #732](https://github.com/NOAA-OWP/inundation-mapping/pull/732)

Due to a recent IT security scan, it was determined that Jupyter-core needed to be upgraded.

### Changes

- `Pipfile` and `Pipfile.lock`:  Added a specific version of Jupyter Core that is compliant with IT.

<br/><br/>

## v4.0.11.0 - 2022-09-21 - [PR #690](https://github.com/NOAA-OWP/inundation-mapping/pull/690)

Masks levee-protected areas from Relative Elevation Model if branch 0 or if branch stream order exceeds a threshold.

### Additions

- `src/gms/`
   - `delineate_hydros_and_produce_HAND.sh`
      - Reprojects and creates HUC-level raster of levee-protected areas from polygon layer
      - Uses that raster to mask/remove those areas from the Relative Elevation Model
   - `rasterize_by_order.py`: Subsets levee-protected area branch-level raster if branch 0 or if order exceeds a threshold (default threshold: max order - 1)
- `config/`
   - `deny_gms_branches_default.lst`, and `deny_gms_branches_min.lst`: Added LeveeProtectedAreas_subset_{}.tif
   - `params_template.env`: Adds mask_leveed_area_toggle

### Changes

- `src/gms/delineate_hydros_and_produce_HAND.sh`: Fixes a bug in ocean/Great Lakes masking
- `tools/`
    - `eval_alt_catfim.py` and `run_test_case.py`: Changes the levee mask to the updated inputs/nld_vectors/Levee_protected_areas.gpkg

<br/><br/>

## v4.0.10.5 - 2022-10-21 - [PR #720](https://github.com/NOAA-OWP/inundation-mapping/pull/720)

Earlier versions of the acquire_and_preprocess_3dep_dems.py did not have any buffer added when downloading HUC6 DEMs. This resulted in 1 pixel nodata gaps in the final REM outputs in some cases at HUC8 sharing a HUC6 border. Adding the param of cblend 6 to the gdalwarp command meant put a 6 extra pixels all around perimeter. Testing showed that 6 pixels was plenty sufficient as the gaps were never more than 1 pixel on borders of no-data.

### Changes

- `data`
    - `usgs`
        - `acquire_and_preprocess_3dep_dems.py`: Added the `cblend 6` param to the gdalwarp call for when the dem is downloaded from USGS.
    - `create_vrt_file.py`:  Added sample usage comment.
 - `src`
     - `gms`
         `run_by_unit.sh`: Added a comment about gdal as it relates to run_by_unit.

Note: the new replacement inputs/3dep_dems/10m_5070/ files can / will be copied before PR approval as the true fix was replacment DEM's. There is zero risk of overwriting prior to code merge.

<br/><br/>

## v4.0.10.4 - 2022-10-27 - [PR #727](https://github.com/NOAA-OWP/inundation-mapping/pull/727)

Creates a single crosswalk table containing HUC (huc8), BranchID, HydroID, feature_id (and optionally LakeID) from branch-level hydroTables.csv files.

### Additions

- `tools/gms_tools/combine_crosswalk_tables.py`: reads and concatenates hydroTable.csv files, writes crosswalk table
- `gms_run_branch.sh`: Adds `tools/gms_tools/make_complete_hydrotable.py` to post-processing

<br/><br/>

## v4.0.10.3 - 2022-10-19 - [PR #718](https://github.com/NOAA-OWP/inundation-mapping/pull/718)

Fixes thalweg notch by clipping upstream ends of the stream segments to prevent the stream network from reaching the edge of the DEM and being treated as outlets when pit filling the burned DEM.

### Changes

- `src/clip_vectors_to_wbd.py`: Uses a slightly smaller buffer than wbd_buffer (wbd_buffer_distance-2*(DEM cell size)) to clip stream network inside of DEM extent.

<br/><br/>

## v4.0.10.2 - 2022-10-24 - [PR #723](https://github.com/NOAA-OWP/inundation-mapping/pull/723)

Runs branch 0 on HUCs with no other branches remaining after filtering stream orders if `drop_low_stream_orders` is used.

### Additions

- `src/gms`
    - `stream_branches.py`: adds `exclude_attribute_values()` to filter out stream orders 1&2 outside of `load_file()`

### Changes

- `src/gms`
    - `buffer_stream_branches.py`: adds check for `streams_file`
    - `derive_level_paths.py`: checks length of `stream_network` before filtering out stream orders 1&2, then filters using `stream_network.exclude_attribute_values()`
    - `generate_branch_list.py`: adds check for `stream_network_dissolved`

<br/><br/>
    
## v4.0.10.1 - 2022-10-5 - [PR #695](https://github.com/NOAA-OWP/inundation-mapping/pull/695)

This hotfix address a bug with how the rating curve comparison (sierra test) handles the branch zero synthetic rating curve in the comparison plots. Address #676 

### Changes

- `tools/rating_curve_comparison.py`
  - Added logging function to print and write to log file
  - Added new filters to ignore AHPS only sites (these are sites that we need for CatFIM but do not have a USGS gage or USGS rating curve available for sierra test analysis)
  - Added functionality to identify branch zero SRCs
  - Added new plot formatting to distinguish branch zero from other branches

<br/><br/>

## v4.0.10.0 - 2022-10-4 - [PR #697](https://github.com/NOAA-OWP/inundation-mapping/pull/697)

Change FIM to load DEM's from the new USGS 3Dep files instead of the original NHD Rasters.

### Changes

- `config`
    - `params_template.env`: Change default of the calib db back to true:  src_adjust_spatial back to "True". Plus a few text updates.
- `src`
    - `gms`
        - `run_by_unit.sh`: Change input_DEM value to the new vrt `$inputDataDir/3dep_dems/10m_5070/fim_seamless_3dep_dem_10m_5070.vrt` to load the new 3Dep DEM's. Note: The 3Dep DEM's are projected as CRS 5070, but for now, our code is using ESRI:102039. Later all code and input will be changed to CRS:5070. We now are defining the FIM desired projection (102039), so we need to reproject on the fly from 5070 to 102039 during the gdalwarp cut.
        - `run_by_branch.sh`: Removed unused lines.
    - `utils`
        - `shared_variables.py`: Changes to use the new 3Dep DEM rasters instead of the NHD rasters. Moved some values (grouped some variables). Added some new variables for 3Dep. Note: At this time, some of these new enviro variables for 3Dep are not used but are expected to be used shortly.
- `data`
    - `usgs`
        - `acquire_and_preprocess_3dep_dems.py`: Minor updates for adjustments of environmental variables. Adjustments to ensure the cell sizes are fully defined as 10 x 10 as source has a different resolution. The data we downloaded to the new `inputs/3dep_dems/10m_5070` was loaded as 10x10, CRS:5070 rasters.

### Removals

- `lib`
    - `aggregate_fim_outputs.py` : obsolete. Had been deprecated for a while and replaced by other files.
    - `fr_to_mr_raster_mask.py` : obsolete. Had been deprecated for a while and replaced by other files.

<br/><br/>

## v4.0.9.8 - 2022-10-06 - [PR #701](https://github.com/NOAA-OWP/inundation-mapping/pull/701)

Moved the calibration tool from dev-fim3 branch into "dev" (fim4) branch. Git history not available.

Also updated making it easier to deploy, along with better information for external contributors.

Changed the system so the calibration database name is configurable. This allows test databases to be setup in the same postgres db / server system. You can have more than one calb_db_keys.env running in different computers (or even more than one on one server) pointing to the same actual postgres server and service. ie) multiple dev machine can call a single production server which hosts the database.

For more details see /tools/calibration-db/README.md

### Changes

- `tools`
    - `calibration-db`
        - `docker-compose.yml`: changed to allow for configurable database name. (allows for more then one database in a postgres database system (one for prod, another for test if needed))

### Additions

- `config`
    - `calb_db_keys_template.env`: a new template verison of the required config values.

### Removals

- `tools`
    - `calibration-db`
        - `start_db.sh`: Removed as the command should be run on demand and not specifically scripted because of its configurable location of the env file.

<br/><br/>

## v4.0.9.7 - 2022-10-7 - [PR #703](https://github.com/NOAA-OWP/inundation-mapping/pull/703)

During a recent release of a FIM 3 version, it was discovered that FIM3 has slightly different AWS S3 upload requirements. A new s3 whitelist file has been created for FIM3 and the other s3 file was renamed to include the phrase "fim4" in it.

This is being added to source control as it might be used again and we don't want to loose it.

### Additions

- `config`
   - `aws_s3_put_fim3_whitelist.lst`
   
### Renamed

- `config`
   - `aws_s3_put_fim4_whitelist.lst`: renamed from aws_s3_put_whitelist.lst

<br/><br/>

## v4.0.9.6 - 2022-10-17 - [PR #711](https://github.com/NOAA-OWP/inundation-mapping/pull/711)

Bug fix and formatting upgrades. It was also upgraded to allow for misc other inundation data such as high water data.

### Changes

- `tools`
    - `inundate_nation.py`:  As stated above.

### Testing

- it was run in a production model against fim 4.0.9.2 at 100 yr and 2 yr as well as a new High Water dataset.

<br/><br/>

## v4.0.9.5 - 2022-10-3 - [PR #696](https://github.com/NOAA-OWP/inundation-mapping/pull/696)

- Fixed deny_gms_unit_prod.lst to comment LandSea_subset.gpkg, so it does not get removed. It is needed for processing in some branches
- Change default for params_template.env -> src_adjust_spatial="False", back to default of "True"
- Fixed an infinite loop when src_adjust_usgs_rating.py was unable to talk to the calib db.
- Fixed src_adjsust_usgs_rating.py for when the usgs_elev_table.csv may not exist.

### Changes

- `gms_run_branch.sh`:  removed some "time" command in favour of using fim commands from bash_functions.sh which give better time and output messages.

- `config`
    - `deny_gms_unit_prod.lst`: Commented out LandSea_subset.gpkg as some HUCs need that file in place.
    - `params_template.env`: Changed default src_adjust_spatial back to True

- `src`
    - `src_adjust_spatial_obs.py`:  Added code to a while loop (line 298) so it is not an indefinite loop that never stops running. It will now attempts to contact the calibration db after 6 attempts. Small adjustments to output and logging were also made and validation that a connection to the calib db was actually successful.
    - `src_adjust_usgs_rating.py`: Discovered that a usgs_elev_df might not exist (particularly when processing was being done for hucs that have no usgs guage data). If the usgs_elev_df does not exist, it no longer errors out.

<br/><br/>

## v4.0.9.4 - 2022-09-30 - [PR #691](https://github.com/NOAA-OWP/inundation-mapping/pull/691)

Cleanup Branch Zero output at the end of a processing run. Without this fix, some very large files were being left on the file system. Adjustments and cleanup changed the full BED output run from appx 2 TB output to appx 1 TB output.

### Additions

- `unit_tests`
    - `gms`
        - `outputs_cleanup_params.json` and `outputs_cleanup_unittests.py`: The usual unit test files.

### Changes

- `gms_pipeline.sh`: changed variables and text to reflect the renamed default `deny_gms_branchs_prod.lst` and `deny_gms_unit_prod.lst` files. Also tells how a user can use the word 'none' for the deny list parameter (both or either unit or branch deny list) to skip output cleanup(s).

- `gms_run_unit.sh`: changed variables and text to reflect the renamed default `deny_gms_unit_prod.lst` files. Also added a bit of minor output text (styling). Also tells how a user can use the word 'none' for the deny list parameter to skip output cleanup.

- `gms_run_branch.sh`:
       ... changed variables and text to reflect the renamed default `deny_gms_branches.lst` files. 
       ... added a bit of minor output text (styling).
       ... also tells how a user can use the word 'none' for the deny list parameter to skip output cleanup.
       ... added a new section that calls the `outputs_cleanup.py` file and will do post cleanup on branch zero output files.

- `src`
    - `gms`
        - `outputs_cleanup.py`: pretty much rewrote it in its entirety. Now accepts a manditory branch id (can be zero) and can recursively search subdirectories. ie) We can submit a whole output directory with all hucs and ask to cleanup branch 0 folder OR cleanup files in any particular directory as we did before (per branch id).
          
          - `run_by_unit.sh`:  updated to pass in a branch id (or the value of "0" meaning branch zero) to outputs_cleanup.py.
          - `run_by_branch.sh`:  updated to pass in a branch id to outputs_cleanup.py.
      
- `unit_tests`
    - `README.md`: updated to talk about the specific deny list for unit_testing.
    - `__template_unittests.py`: updated for the latest code standards for unit tests. 

- `config`
    - `deny_gms_branch_unittest.lst`: Added some new files to be deleted, updated others.
    - `deny_gms_branch_zero.lst`: Added some new files to be deleted.
    - `deny_gms_branches_dev.lst`:  Renamed from `deny_gms_branches_default.lst` and some new files to be deleted, updated others. Now used primarily for development and testing use.
    - `deny_gms_branches_prod.lst`:  Renamed from `deny_gms_branches_min` and some new files to be deleted, updated others. Now used primarily for when releasing a version to production.
    - `deny_gms_unit_prod.lst`: Renamed from `deny_gms_unit_default.lst`, yes... there currently is no "dev" version.  Added some new files to be deleted.

<br/><br/>

## v4.0.9.3 - 2022-09-13 - [PR #681](https://github.com/NOAA-OWP/inundation-mapping/pull/681)

Created a new tool to downloaded USGS 3Dep DEM's via their S3 bucket.

Other changes:
 - Some code file re-organization in favour of the new `data` folder which is designed for getting, setting, and processing data from external sources such as AWS, WBD, NHD, NWM, etc.
 - Added tmux as a new tool embedded inside the docker images.

### Additions

- `data`
   - `usgs`
      - `acquire_and_preprocess_3dep_dems.py`:  The new tool as described above. For now it is hardcoded to a set path for USGS AWS S3 vrt file but may change later for it to become parameter driven.
 - `create_vrt_file.py`: This is also a new tool that can take a directory of geotiff files and create a gdal virtual file, .vrt extention, also called a `virtual raster`. Instead of clipping against HUC4, 6, 8's raster files, and run risks of boundary issues, vrt's actual like all of the tif's are one giant mosaiced raster and can be clipped as one.

### Removals

- 'Dockerfile.prod`:  No longer being used (never was used)

### Changes

- `Dockerfile`:  Added apt install for tmux. This tool will now be available in docker images and assists developers.

- `data`
   - `acquire_and_preprocess_inputs.py`:  moved from the `tools` directory but not other changes made. Note: will required review/adjustments before being used again.
   - `nws`
      - `preprocess_ahps_nws.py`:  moved from the `tools` directory but not other changes made. Note: will required review/adjustments before being used again.
      - `preprocess_rasters.py`: moved from the `tools` directory but not other changes made. Note: will required review/adjustments before being used again.
    - `usgs`
         - `preprocess_ahps_usgs.py`:  moved from the `tools` directory but not other changes made. Note: will required review/adjustments before being used again.
         - `preprocess_download_usgs_grids.py`: moved from the `tools` directory but not other changes made. Note: will required review/adjustments before being used again.

 - `src`
     - `utils`
         - `shared_functions.py`:  changes made were
              - Cleanup the "imports" section of the file (including a change to how the utils.shared_variables file is loaded.
              - Added `progress_bar_handler` function which can be re-used by other code files.
              - Added `get_file_names` which can create a list of files from a given directory matching a given extension. 
              - Modified `print_current_date_time` and `print_date_time_duration` and  methods to return the date time strings. These helper methods exist to help with standardization of logging and output console messages.
              - Added `print_start_header` and `print_end_header` to help with standardization of console and logging output messages.
          - `shared_variables.py`: Additions in support of near future functionality of having fim load DEM's from USGS 3DEP instead of NHD rasters.

<br/><br/>

## v4.0.9.2 - 2022-09-12 - [PR #678](https://github.com/NOAA-OWP/inundation-mapping/pull/678)

This fixes several bugs related to branch definition and trimming due to waterbodies.

### Changes

- `src/gms/stream_branches.py`
   - Bypasses erroneous stream network data in the to ID field by using the Node attribute instead.
   - Adds check if no nwm_lakes_proj_subset.gpkg file is found due to no waterbodies in the HUC.
   - Allows for multiple upstream branches when stream order overrides arbolate sum.

<br/><br/>

## v4.0.9.1 - 2022-09-01 - [PR #664](https://github.com/NOAA-OWP/inundation-mapping/pull/664)

A couple of changes:
1) Addition of a new tool for pushing files / folders up to an AWS (Amazon Web Service) S3 bucket.
2) Updates to the Docker image creation files to include new packages for boto3 (for AWS) and also added `jupyter`, `jupterlab` and `ipympl` to make it easier to use those tools during development.
3) Correct an oversight of `logs\src_optimization` not being cleared upon `overwrite` run.

### Additions

- `src`
   - `data`
       - `README.md`: Details on how the new system for `data` folders (for communication for external data sources/services).
       - `aws`
           - `aws_base.py`:  A file using a class and inheritance system (parent / child). This file has properties and a method that all child class will be expected to use and share. This makes it quicker and easier to added new AWS tools and helps keep consistant patterns and standards.
           - `aws_creds_template.env`: There are a number of ways to validate credentials to send data up to S3. We have chosen to use an `.env` file that can be passed into the tool from any location. This is the template for that `.env` file. Later versions may be changed to use AWS profile security system.
           - `s3.py`: This file pushes file and folders up to a defined S3 bucket and root folder. Note: while it is designed only for `puts` (pushing to S3), hooks were added in case functional is added later for `gets` (pull from S3).


### Changes

- `utils`
   - `shared_functions.py`:  A couple of new features
       -  Added a method which accepts a path to a .lst or .txt file with a collection of data and load it into a  python list object. It can be used for a list of HUCS, file paths, or almost anything. 
       - A new method for quick addition of current date/time in output.
       - A new method for quick calculation and formatting of time duration in hours, min and seconds.
       - A new method for search for a string in a given python list. It was designed with the following in mind, we already have a python list loaded with whitelist of files to be included in an S3 push. As we iterate through files from the file system, we can use this tool to see if the file should be pushed to S3. This tool can easily be used contexts and there is similar functionality in other FIM4 code that might be able to this method.

- `Dockerfile` : Removed a line for reloading Shapely in recent PRs, which for some reason is no longer needed after adding the new BOTO3 python package. Must be related to python packages dependencies. This removed Shapely warning seen as a result of another recent PR. Also added AWS CLI for bash commands.

- `Pipfile` and `Pipfile.lock`:  Updates for the four new python packages, `boto3` (for AWS), `jupyter`, `jupyterlab` and `ipympl`. We have some staff that use Jupyter in their dev actitivies. Adding this package into the base Docker image will make it easier for them.

<br/><br/>

## 4.0.9.0 - 2022-09-09 - [PR #672](https://github.com/NOAA-OWP/inundation-mapping/pull/672)

When deriving level paths, this improvement allows stream order to override arbolate sum when selecting the proper upstream segment to continue the current branch.

<br/><br/>

## 4.0.8.0 - 2022-08-26 - [PR #671](https://github.com/NOAA-OWP/inundation-mapping/pull/671)

Trims ends of branches that are in waterbodies; also removes branches if they are entirely in a waterbody.

## Changes

- `src/gms/stream_branches.py`: adds `trim_branches_in_waterbodies()` and `remove_branches_in_waterbodies()` to trim and prune branches in waterbodies.

<br/><br/>

## v4.0.7.2 - 2022-08-11 - [PR #654](https://github.com/NOAA-OWP/inundation-mapping/pull/654)

`inundate_nation.py` A change to switch the inundate nation function away from refrences to `inundate.py`, and rather use `inundate_gms.py` and `mosaic_inundation.py`

### Changes

- `inundate_gms`:  Changed `mask_type = 'filter'`

<br/><br/>

## v4.0.7.1 - 2022-08-22 - [PR #665](https://github.com/NOAA-OWP/inundation-mapping/pull/665)

Hotfix for addressing missing input variable when running `gms_run_branch.sh` outside of `gms_pipeline.sh`. 

### Changes
- `gms_run_branch.sh`: defining path to WBD HUC input file directly in ogr2ogr call rather than using the $input_WBD_gdb defined in `gms_run_unit.sh`
- `src/src_adjust_spatial_obs.py`: removed an extra print statement
- `src/src_roughness_optimization.py`: removed a log file write that contained sensitive host name

<br/><br/>

## v4.0.7.0 - 2022-08-17 - [PR #657](https://github.com/NOAA-OWP/inundation-mapping/pull/657)

Introduces synthetic rating curve calibration workflow. The calibration computes new Manning's coefficients for the HAND SRCs using input data: USGS gage locations, USGS rating curve csv, and a benchmark FIM extent point database stored in PostgreSQL database. This addresses [#535].

### Additions

- `src/src_adjust_spatial_obs.py`: new synthetic rating curve calibration routine that prepares all of the spatial (point data) benchmark data for ingest to the Manning's coefficient calculations performed in `src_roughness_optimization.py`
- `src/src_adjust_usgs_rating.py`: new synthetic rating curve calibration routine that prepares all of the USGS gage location and observed rating curve data for ingest to the Manning's coefficient calculations performed in `src_roughness_optimization.py`
- `src/src_roughness_optimization.py`: new SRC post-processing script that ingests observed data and HUC/branch FIM output data to compute optimized Manning's coefficient values and update the discharge values in the SRCs. Outputs a new hydroTable.csv.

### Changes

- `config/deny_gms_branch_zero.lst`: added `gw_catchments_reaches_filtered_addedAttributes_crosswalked_{}.gpkg` to list of files to keep (used in calibration workflow)
- `config/deny_gms_branches_min.lst`: added `gw_catchments_reaches_filtered_addedAttributes_crosswalked_{}.gpkg` to list of files to keep (used in calibration workflow)
- `config/deny_gms_unit_default.lst`: added `usgs_elev_table.csv` to list of files to keep (used in calibration workflow)
- `config/params_template.env`: added new variables for user to control calibration
  - `src_adjust_usgs`: Toggle to run src adjustment routine (True=on; False=off)
  - `nwm_recur_file`: input file location with nwm feature_id and recurrence flow values
  - `src_adjust_spatial`: Toggle to run src adjustment routine (True=on; False=off)
  - `fim_obs_pnt_data`: input file location with benchmark point data used to populate the postgresql database
  - `CALB_DB_KEYS_FILE`: path to env file with sensitive paths for accessing postgres database
- `gms_run_branch.sh`: includes new steps in the workflow to connect to the calibration PostgreSQL database, run SRC calibration w/ USGS gage rating curves, run SRC calibration w/ benchmark point database
- `src/add_crosswalk.py`: added step to create placeholder variables to be replaced in post-processing (as needed). Created here to ensure consistent column variables in the final hydrotable.csv
- `src/gms/run_by_unit.sh`: added new steps to workflow to create the `usgs_subset_gages.gpkg` file for branch zero and then perform crosswalk and create `usgs_elev_table.csv` for branch zero
- `src/make_stages_and_catchlist.py`: Reconcile flows and catchments hydroids
- `src/usgs_gage_aggregate.py`: changed streamorder data type from integer to string to better handle missing values in `usgs_gage_unit_setup.py`
- `src/usgs_gage_unit_setup.py`: added new inputs and function to populate `usgs_elev_table.csv` for branch zero using all available gages within the huc (not filtering to a specific branch)
- `src/utils/shared_functions.py`: added two new functions for calibration workflow
  - `check_file_age`: check the age of a file (use for flagging potentially outdated input)
  - `concat_huc_csv`: concatenate huc csv files to a single dataframe/csv
- `src/utils/shared_variables.py`: defined new SRC calibration threshold variables
  - `DOWNSTREAM_THRESHOLD`: distance in km to propogate new roughness values downstream
  - `ROUGHNESS_MAX_THRESH`: max allowable adjusted roughness value (void values larger than this)
  - `ROUGHNESS_MIN_THRESH`: min allowable adjusted roughness value (void values smaller than this)

<br/><br/>

## v4.0.6.3 - 2022-08-04 - [PR #652](https://github.com/NOAA-OWP/inundation-mapping/pull/652)

Updated `Dockerfile`, `Pipfile` and `Pipfile.lock` to add the new psycopg2 python package required for a WIP code fix for the new FIM4 calibration db.

<br/><br/>

## v4.0.6.2 - 2022-08-16 - [PR #639](https://github.com/NOAA-OWP/inundation-mapping/pull/639)

This file converts USFIMR remote sensed inundation shapefiles into a raster that can be used to compare to the FIM data. It has to be run separately for each shapefile. This addresses [#629].

### Additions

- `/tools/fimr_to_benchmark.py`: This file converts USFIMR remote sensed inundation shapefiles into a raster that can be used to compare to the FIM data. It has to be run separately for each shapefile.

<br/><br/>

## v4.0.6.1 - 2022-08-12 - [PR #655](https://github.com/NOAA-OWP/inundation-mapping/pull/655)

Prunes branches that fail with NO_FLOWLINES_EXIST (Exit code: 61) in `gms_run_branch.sh` after running `split_flows.py`

### Additions
- Adds `remove_error_branches.py` (called from `gms_run_branch.sh`)
- Adds `gms_inputs_removed.csv` to log branches that have been removed across all HUCs

### Removals
- Deletes branch folders that fail
- Deletes branch from `gms_inputs.csv`

<br/><br/>

## v4.0.6.0 - 2022-08-10 - [PR #614](https://github.com/NOAA-OWP/inundation-mapping/pull/614)

Addressing #560, this fix in run_by_branch trims the DEM derived streamline if it extends past the end of the branch streamline. It does this by finding the terminal point of the branch stream, snapping to the nearest point on the DEM derived stream, and cutting off the remaining downstream portion of the DEM derived stream.

### Changes

- `/src/split_flows.py`: Trims the DEM derived streamline if it flows past the terminus of the branch (or level path) streamline.
- `/src/gms/delineate_hydros_and_produce_HAND.sh`: Added branch streamlines as an input to `split_flows.py`.

<br/><br/>

## v4.0.5.4 - 2022-08-01 - [PR #642](https://github.com/NOAA-OWP/inundation-mapping/pull/642)

Fixes bug that causes [Errno2] No such file or directory error when running synthesize_test_cases.py if testing_versions folder doesn't exist (for example, after downloading test_cases from ESIP S3).

### Additions

- `run_test_case.py`: Checks for testing_versions folder in test_cases and adds it if it doesn't exist.

<br/><br/>

## v4.0.5.3 - 2022-07-27 - [PR #630](https://github.com/NOAA-OWP/inundation-mapping/issues/630)

A file called gms_pipeline.sh already existed but was unusable. This has been updated and now can be used as a "one-command" execution of the fim4/gms run. While you still can run gms_run_unit.sh and gms_run_branch.sh as you did before, you no longer need to. Input arguments were simplified to allow for more default and this simplification was added to `gms_run_unit.sh` and `gms_run_branch.sh` as well. 

A new feature was added that is being used for `gms_pipeline.sh` which tests the percent and number of errors after hucs are processed before continuing onto branch processing.

New FIM4/gms usability is now just (at a minumum): `gms_pipeline.sh -n <output name> -u <HUC(s) or HUC list path>`
	
`gms_run_branch.sh` and `gms_run_branch.sh` have also been changed to add the new -a flag and default to dropping stream orders 1 and 2.

### Additions

- `src`
    - `check_unit_errors.py`: as described above.
- `unit_tests`
    - `check_unit_errors_unittests.py` and `check_unit_errors_params.json`: to match new file.    

### Changes

- `README.md`:  Updated text for FIM4, gms_pipeline, S3 input updates, information about updating dependencies, misc link updates and misc text verbage.
- `gms_pipeline.sh`: as described above.
- `gms_run_unit.sh`: as described above. Also small updates to clean up folders and files in case of an overwrite.
- `gms_run_branch.sh`: as described above.
- `src`
     - `utils`
         - `fim_enums.py`:  FIM_system_exit_codes renamed to FIM_exit_codes.
         - `shared_variables.py`: added configurable values for minimum number and percentage of unit errors.
    - `bash_functions.env`:   Update to make the cumulative time screen outputs in mins/secs instead of just seconds.
    - `check_huc_inputs.py`:  Now returns the number of HUCs being processed, needed by `gms_pipeline.sh` (Note: to get the value back to a bash file, it has to send it back via a "print" line and not a "return" value.  Improved input validation, 
- `unit_tests`
   - `README.md`: Misc text and link updates.

### Removals

- `config\params_template_calibrated.env`: No longer needed. Has been removed already from dev-fim3 and confirmed that it is not needed.
<br><br>

## v4.0.5.2 - 2022-07-25 - [PR #622](https://github.com/NOAA-OWP/inundation-mapping/pull/622)

Updates to unit tests including a minor update for outputs and loading in .json parameter files.
<br><br>


## v4.0.5.1 - 2022-06-27 - [PR #612](https://github.com/NOAA-OWP/inundation-mapping/pull/612)

`Alpha Test Refactor` An upgrade was made a few weeks back to the dev-fim3 branch that improved performance, usability and readability of running alpha tests. Some cleanup in other files for readability, debugging verbosity and styling were done as well. A newer, cleaner system for printing lines when the verbose flag is enabled was added.

### Changes

- `gms_run_branch.sh`:  Updated help instructions to about using multiple HUCs as command arguments.
- `gms_run_unit.sh`:  Updated help instructions to about using multiple HUCs as command arguments.
- `src/utils`
    - `shared_functions.py`: 
       - Added a new function called `vprint` which creates a simpler way (and better readability) for other python files when wanting to include a print line when the verbose flag is on.
       - Added a new class named `FIM_Helpers` as a wrapper for the new `vprint` method. 
       - With the new `FIM_Helpers` class, a previously existing method named `append_id_to_file_name` was moved into this class making it easier and quicker for usage in other classes.
       
- `tools`
    - `composite_inundation.py`: Updated its usage of the `append_id_to_file_name` function to now call the`FIM_Helpers` method version of it.
    - `gms_tools`
       - `inundate_gms.py`: Updated for its adjusted usage of the `append_id_to_file_name` method, also removed its own `def __vprint` function in favour of the `FIM_Helpers.vprint` method. 
       - `mosaic_inundation.py`: 
          - Added adjustments for use of `append_id_to_file_name` and adjustments for `fh.vprint`.
          - Fixed a bug for the variable `ag_mosaic_output` which was not pre-declared and would fail as using an undefined variable in certain conditions.
    - `run_test_case.py`: Ported `test_case` class from FIM 3 and tweaked slightly to allow for GMS FIM. Also added more prints against the new fh.vprint method. Also added a default print line for progress / traceability for all alpha test regardless if the verbose flag is set.
    - `synthesize_test_cases.py`: Ported `test_case` class from FIM 3.
- `unit_tests`
   - `shared_functions_unittests.py`: Update to match moving the `append_id_to_file_name` into the `FIM_Helpers` class. Also removed all "header print lines" for each unit test method (for output readability).

<br/><br/>

## v4.0.5.0 - 2022-06-16 - [PR #611](https://github.com/NOAA-OWP/inundation-mapping/pull/611)

'Branch zero' is a new branch that runs the HUCs full stream network to make up for stream orders 1 & 2 being skipped by the GMS solution and is similar to the FR extent in FIM v3. This new branch is created during `run_by_unit.sh` and the processed DEM is used by the other GMS branches during `run_by_branch.sh` to improve efficiency.

### Additions

- `src/gms/delineate_hydros_and_produce_HAND.sh`: Runs all of the modules associated with delineating stream lines and catchments and building the HAND relative elevation model. This file is called once during `gms_run_unit` to produce the branch zero files and is also run for every GMS branch in `gms_run_branch`.
- `config/deny_gms_branch_zero.lst`: A list specifically for branch zero that helps with cleanup (removing unneeded files after processing).

### Changes

- `src/`
    - `output_cleanup.py`: Fixed bug for viz flag.
    - `gms/`
        - `run_by_unit.sh`: Added creation of "branch zero", DEM pre-processing, and now calls.
        -  `delineate_hydros_and_produce_HAND.sh` to produce HAND outputs for the entire stream network.
        - `run_by_branch.sh`: Removed DEM processing steps (now done in `run_by_unit.sh`), moved stream network delineation and HAND generation to `delineate_hydros_and_produce_HAND.sh`.
        - `generate_branch_list.py`: Added argument and parameter to sure that the branch zero entry was added to the branch list.
- `config/`
     - `params_template.env`: Added `zero_branch_id` variable.
- `tools`
     - `run_test_case.py`: Some styling / readability upgrades plus some enhanced outputs.  Also changed the _verbose_ flag to _gms_verbose_ being passed into Mosaic_inundation function.
     - `synthesize_test_cases.py`: arguments being passed into the _alpha_test_args_ from being hardcoded from flags to verbose (effectively turning on verbose outputs when applicable. Note: Progress bar was not affected.
     - `tools_shared_functions.py`: Some styling / readability upgrades.
- `gms_run_unit.sh`: Added export of extent variable, dropped the -s flag and added the -a flag so it now defaults to dropping stream orders 1 and 2.
- `gms_run_branch.sh`: Fixed bug when using overwrite flag saying branch errors folder already exists, dropped the -s flag and added the -a flag so it now defaults to dropping stream orders 1 and 2.

### Removals

- `tests/`: Redundant
- `tools/shared_variables`: Redundant

<br/><br/>

## v4.0.4.3 - 2022-05-26 - [PR #605](https://github.com/NOAA-OWP/inundation-mapping/pull/605)

We needed a tool that could composite / mosaic inundation maps for FIM3 FR and FIM4 / GMS with stream orders 3 and higher. A tool previously existed named composite_fr_ms_inundation.py and it was renamed to composite_inundation.py and upgraded to handle any combination of 2 of 3 items (FIM3 FR, FIM3 MS and/or FIM4 GMS).

### Additions

- `tools/composite_inundation.py`: Technically it is a renamed from composite_ms_fr_inundation.py, and is based on that functionality, but has been heavily modified. It has a number of options, but primarily is designed to take two sets of output directories, inundate the files, then composite them into a single mosiac'd raster per huc. The primary usage is expected to be compositing FIM3 FR with FIM4 / GMS with stream orders 3 and higher. 

- `unit_tests/gms/inundate_gms_unittests.py and inundate_gms_params.json`: for running unit tests against `tools/gms_tools/inunundate_gms.py`.
- `unit_tests/shared_functions_unittests.py and shared_functions_params.json`: A new function named `append_id_to_file_name_single_identifier` was added to `src/utils/shared_functions.py` and some unit tests for that function was created.

### Removed

- `tools/composite_ms_fr_inundation.py`: replaced with upgraded version named `composite_inundation.py`.

### Changes

- `tools/gms_tools/inundate_gms.py`: some style, readabilty cleanup plus move a function up to `shared_functions.py`.
- `tools/gms_tools/mosaic_inundation.py`: some style, readabilty cleanup plus move a function up to `shared_functions.py`.
- `tools/inundation.py`: some style, readabilty cleanup.
- `tools/synthesize_test_cases.py`: was updated primarily for sample usage notes.

<br/><br/>

## v4.0.4.2 - 2022-05-03 - [PR #594](https://github.com/NOAA-OWP/inundation-mapping/pull/594)

This hotfix includes several revisions needed to fix/update the FIM4 area inundation evaluation scripts. These changes largely migrate revisions from the FIM3 evaluation code to the FIM4 evaluation code.

### Changes

- `tools/eval_plots.py`: Copied FIM3 code revisions to enable RAS2FIM evals and PND plots. Replaced deprecated parameter name for matplotlib grid()
- `tools/synthesize_test_cases.py`: Copied FIM3 code revisions to assign FR, MS, COMP resolution variable and addressed magnitude list variable for IFC eval
- `tools/tools_shared_functions.py`: Copied FIM3 code revisions to enable probability not detected (PND) metric calculation
- `tools/tools_shared_variables.py`: Updated magnitude dictionary variables for RAS2FIM evals and PND plots

<br/><br/>

## v4.0.4.1 - 2022-05-02 - [PR #587](https://github.com/NOAA-OWP/inundation-mapping/pull/587)

While testing GMS against evaluation and inundation data, we discovered some challenges for running alpha testing at full scale. Part of it was related to the very large output volume for GMS which resulted in outputs being created on multiple servers and folders. Considering the GMS volume and processing, a tool was required to extract out the ~215 HUC's that we have evaluation data for. Next, we needed isolate valid HUC output folders from original 2,188 HUC's and its 100's of thousands of branches. The first new tool allows us to point to the `test_case` data folder and create a list of all HUC's that we have validation for.

Now that we have a list of relavent HUC's, we need to consolidate output folders from the previously processed full CONUS+ output data. The new `copy_test_case_folders.py` tool extracts relavent HUC (gms unit) folders, based on the list created above, into a consolidated folder. The two tools combine result in significantly reduced overall processing time for running alpha tests at scale.

`gms_run_unit.sh` and `aggregated_branch_lists.py` were adjusted to make a previously hardcoded file path and file name to be run-time parameters. By adding the two new arguments, the file could be used against the new `copy_test_case_folders.py`. `copy_test_case_folders.py` and `gms_run_unit.sh` can now call `aggregated_branch_lists.py` to create a key input file called `gms_inputs.csv` which is a key file required for alpha testing.

A few other small adjustments were made for readability and traceability as well as a few small fixes discovered when running at scale.

### Additions

- `tools/find_test_case_folders.py`: A new tool for creating a list of HUC's that we have test/evaluation data for.
- `tools/copy_test_case_folders.py`: A new tool for using the list created above, to scan through other fully processed output folders and extract only the HUC's (gms units) and it's branches into a consolidated folder, ready for alpha test processing (or other needs).

### Changes

- `src/gms/aggregate_branch_lists.py`: Adjusted to allow two previously hardcoded values to now be incoming arguments. Now this file can be used by both `gms_run_unit.sh` and `copy_test_case_folders.py`.
- `tools/synthesize_test_cases.py`: Adjustments for readability and progress status. The embedded progress bars are not working and will be addressed later.
- `tools/run_test_case.py`: A print statement was added to help with processing progess was added.
- `gms_run_unit.sh`: This was adjusted to match the new input parameters for `aggregate_branch_lists.py` as well as additions for progress status. It now will show the entire progress period start datetime, end datetime and duration. 
- `gms_run_branch.sh`: Also was upgraded to show the entire progress period start datetime, end datetime and duration.

<br/><br/>

## v4.0.4.0 - 2022-04-12 - [PR #557](https://github.com/NOAA-OWP/inundation-mapping/pull/557)

During large scale testing of the new **filtering out stream orders 1 and 2** feature [PR #548](https://github.com/NOAA-OWP/inundation-mapping/pull/548), a bug was discovered with 14 HUCS that had no remaining streams after removing stream orders 1 and 2. This resulted in a number of unmanaged and unclear exceptions. An exception may be still raised will still be raised in this fix for logging purposes, but it is now very clear what happened. Other types of events are logged with clear codes to identify what happened.

Fixes were put in place for a couple of new logging behaviors.

1. Recognize that for system exit codes, there are times when an event is neither a success (code 0) nor a failure (code 1). During processing where stream orders are dropped, some HUCs had no remaining reaches, others had mismatched reaches and others as had missing flowlines (reaches) relating to dissolved level paths (merging individual reaches as part of GMS). When these occur, we want to abort the HUC (unit) or branch processing, identify that they were aborted for specific reasons and continue. A new custom system exit code system was adding using python enums. Logging was enhanced to recognize that some exit codes were not a 0 or a 1 and process them differently.

2. Pathing and log management became an issue. It us not uncommon for tens or hundreds of thousands of branches to be processed. A new feature was to recognize what is happening with each branch or unit and have them easily found and recognizable. Futher, processing for failure (sys exit code of 1) are now copied into a unique folder as the occur to help with visualization of run time errors. Previously errors were not extracted until the end of the entire run which may be multiple days.

3. A minor correction was made when dissolved level paths were created with the new merged level path not always having a valid stream order value.

### File Additions

- `src/`
   - `utils/`
      - `fim_enums.py`:
         - A new class called `FIM_system_exit_codes` was added. This allows tracking and blocking of duplicate system exit codes when a custom system code is required.
        

### Changes

- `fim_run.sh`: Added the gms `non-zero-exit-code` system to `fim_run` to help uncover and isolate errors during processing. Errors recorded in log files within in the logs/unit folder are now copied into a new folder called `unit_errors`.  
    
- `gms_run_branch.sh`:
    -  Minor adjustments to how the `non-zero-exit code` logs were created. Testing uncovered that previous versions were not always reliable. This is now stablized and enhanced.
    - In previous versions, only the `gms_unit.sh` was aware that **stream order filtering** was being done. Now all branch processing is also aware that filtering is in place. Processing in child files and classes can now make adjustments as/if required for stream order filtering.
    - Small output adjustments were made to help with overall screen and log readability.  

- `gms_run_unit.sh`:
    - Minor adjustments to how the `non-zero-exit-code` logs were created similar to `gms_run_branch.sh.`
    - Small text corrections, formatting and output corrections were added.
    - A feature removing all log files at the start of the entire process run were added if the `overwrite` command line argument was added.

- `src/`
   - `filter_catchments_and_add_attributes.py`:
      - Some minor formatting and readability adjustments were added.
      - Additions were made to help this code be aware and responding accordingly if that stream order filtering has occurred. Previously recorded as bugs coming from this class, are now may recorded with the new custom exit code if applicable.

   - `run_by_unit.sh` (supporting fim_run.sh):
         - As a change was made to sub-process call to `filter_catchments_and_add_attributes.py` file, which is shared by gms, related to reach errors / events.

   - `split_flows.py`:
      - Some minor formatting and readability adjustments were added.
      - Additions were made to recognize the same type of errors as being described in other files related to stream order filtering issues.
      - A correction was made to be more precise and more explicit when a gms branch error existed. This was done to ensure that we were not letting other exceptions be trapped that were NOT related to stream flow filtering.
      
   - `time_and_tee_run_by_unit.sh`:
      - The new custom system exit codes was added. Note that the values of 61 (responding system code) are hardcoded instead of using the python based `Fim_system_exit_code` system. This is related to limited communication between python and bash.

   - `gms/`
      - `derive_level_paths.py`:  
          - Was upgraded to use the new fim_enums.Fim_system_exit_codes system. This occurs when no streams / flows remain after filtering.  Without this upgrade, standard exceptions were being issued with minimal details for the error.
          - Minor adjustments to formatting for readability were made.

      - `generate_branch_list.py` :  Minor adjustments to formatting for readability were made.

      - `run_by_branch.sh`:
         - Some minor formatting and readability adjustments were added.
         - Additions to the subprocess call to `split_flows.py` were added so it was aware that branch filtering was being used. `split_flows.py` was one of the files that was throwing errors related to stream order filtering. A subprocess call to `filter_catchments_and_add_attributes.py` adjustment was also required for the same reason.

      - `run_by_unit.sh`:
         - Some minor formatting and readability adjustments were added.
         - An addition was made to help trap errors that might be triggered by `derive_level_paths.py` for `stream order filtering`.

      - `time_and_tee_run_by_branch.sh`:
         - A system was added recognize if an non successful system exit code was sent back from `run_by_branch`. This includes true errors of code 1 and other new custom system exit codes. Upon detection of non-zero-exit codes, log files are immediately copied into special folders for quicker and easier visibility. Previously errors were not brought forth until the entire process was completed which ranged fro hours up to 18 days. Note: System exit codes of 60 and 61 were hardcoded instead of using the values from the new  `FIM_system_exit_codes` due to limitation of communication between python and bash.

      - `time_and_tee_run_by_unit.sh`:
         - The same upgrade as described above in `time_and_tee_run_by_branch.sh` was applied here.
         - Minor readability and output formatting changes were made.

      - `todo.md`
         - An entry was removed from this list which talked about errors due to small level paths exactly as was fixed in this pull request set.

- `unit_tests/`
   - `gms/`
      - `derive_level_paths_unittests.py` :  Added a new unit test specifically testing this type of condition with a known HUC that triggered the branch errors previously described..
      - `derive_level_paths_params.json`:
           - Added a new node with a HUC number known to fail.
           - Changed pathing for unit test data pathing from `/data/outputs/gms_example_unit_tests` to `/data/outputs/fim_unit_test_data_do_not_remove`. The new folder is intended to be a more permanent folder for unit test data.
           - Some additional tests were added validating the argument for dropping stream orders.

### Unit Test File Additions:

- `unit_tests/`
   - `filter_catchments_and_add_attributes_unittests.py` and `filter_catchments_and_add_attributes_params.json`:

   - `split_flows_unittests.py' and `split_flows_params.json`

<br/><br/>

## v4.0.3.1 - 2022-03-10 - [PR #561](https://github.com/NOAA-OWP/inundation-mapping/pull/561)

Bug fixes to get the Alpha Test working in FIM 4.

### Changes

- `tools/sythesize_test_cases.py`: Fixed bugs that prevented multiple benchmark types in the same huc from running `run_test_case.py`.
- `tools/run_test_case.py`: Fixed mall bug for IFC benchmark.
- `tools/eval_plots.py`: Fixed Pandas query bugs.

<br/><br/>

## v4.0.3.0 - 2022-03-03 - [PR #550](https://github.com/NOAA-OWP/inundation-mapping/pull/550)

This PR ports the functionality of `usgs_gage_crosswalk.py` and `rating_curve_comparison.py` to FIM 4.

### Additions

- `src/`:
    - `usgs_gage_aggregate.py`: Aggregates all instances of `usgs_elev_table.csv` to the HUC level. This makes it easier to view the gages in each HUC without having to hunt through branch folders and easier for the Sierra Test to run at the HUC level.
    - `usgs_gage_unit_setup.py`: Assigns a branch to each USGS gage within a unit. The output of this module is `usgs_subset_gages.gpkg` at the HUC level containing the `levpa_id` attribute.

### Changes

- `gms_run_branch.sh`: Added a line to aggregate all `usgs_elev_table.csv` into the HUC directory level using `src/usgs_gage_aggregate.py`.
- `src/`:
    -  `gms/`
        - `run_by_branch.sh`: Added a block to run `src/usgs_gage_crosswalk.py`. 
        - `run_by_unit.sh`: Added a block to run `src/usgs_gage_unit_setup.py`.
    - `usgs_gage_crosswalk.py`: Similar to it's functionality in FIM 3, this module snaps USGS gages to the stream network, samples the underlying DEMs, and writes the attributes to `usgs_elev_table.csv`. This CSV is later aggregated to the HUC level and eventually used in `tools/rating_curve_comparison.py`. Addresses #539 
- `tools/rating_curve_comparison.py`: Updated Sierra Test to work with FIM 4 data structure.
- `unit_tests/`:
    - `rating_curve_comparison_unittests.py` & `rating_curve_comparison_params.json`: Unit test code and parameters for the Sierra Test.
    - `usgs_gage_crosswalk_unittests.py` & `usgs_gage_crosswalk_params.json`: Unit test code and parameters for `usgs_gage_crosswalk.py`
- `config/`:
    - `deny_gms_branches_default.lst` & `config/deny_gms_branches_min.lst`: Add `usgs_elev_table.csv` to the lists as a comment so it doesn't get deleted during cleanup.
    - `deny_gms_unit_default.lst`: Add `usgs_subset_gages.gpkg` to the lists as a comment so it doesn't get deleted during cleanup.

<br/><br/>

## v4.0.2.0 - 2022-03-02 - [PR #548](https://github.com/NOAA-OWP/inundation-mapping/pull/548)

Added a new optional system which allows an argument to be added to the `gms_run_unit.sh` command line to filter out stream orders 1 and 2 when calculating branches. 

### Changes

- `gms_run_unit.sh`: Add the new optional `-s` command line argument. Inclusion of this argument means "drop stream orders 1 and 2".

- `src/gms`
   - `run_by_unit.sh`: Capture and forward the drop stream orders flag to `derive_level_paths.py`
	
   - `derive_level_paths.py`: Capture the drop stream order flag and working with `stream_branches.py` to include/not include loading nwm stream with stream orders 1 and 2.
	
   - `stream_branchs.py`: A correction was put in place to allow for the filter of branch attributes and values to be excluded. The `from_file` method has the functionality but was incomplete. This was corrected and how could accept the values from `derive_level_paths.py` to use the branch attribute of "order_" (gkpg field) and values excluded of [1,2] when optionally desired.

- `unit_tests/gms`
    - `derive_level_paths_unittests.py` and `derive_level_paths_params.py`: Updated for testing for the new "drop stream orders 1 and 2" feature. Upgrades were also made to earlier existing incomplete test methods to test more output conditions.
	
<br/><br/>

## v4.0.1.0 - 2022-02-02 - [PR #525](https://github.com/NOAA-OWP/cahaba/pull/525)

The addition of a very simple and evolving unit test system which has two unit tests against two py files.  This will set a precendence and will grow over time and may be automated, possibly during git check-in triggered. The embedded README.md has more details of what we currently have, how to use it, how to add new unit tests, and expected future enhancements.

### Additions

- `/unit_tests/` folder which has the following:

   - `clip_vectors_to_wbd_params.json`: A set of default "happy path" values that are expected to pass validation for the clip_vectors_to_wbd.py -> clip_vectors_to_wbd (function).

   - `clip_vectors_to_wbd_unittests.py`: A unit test file for src/clip_vectors_to_wbd.py. Incomplete but evolving.

   - `README.md`: Some information about how to create unit tests and how to use them.

   - `unit_tests_utils.py`: A python file where methods that are common to all unit tests can be placed.

   - `gms/derive_level_paths_params.json`: A set of default "happy path" values that are expected to pass validation for the derive_level_paths_params.py -> Derive_level_paths (function). 

   - `gms/derive_level_paths_unittests.py`: A unit test file for `src/derive_level_paths.py`. Incomplete but evolving.

<br/><br/>

## v4.0.0.0 - 2022-02-01 - [PR #524](https://github.com/NOAA-OWP/cahaba/pull/524)

FIM4 builds upon FIM3 and allows for better representation of inundation through the reduction of artificial restriction of inundation at catchment boundaries.

More details will be made available through a publication by Aristizabal et. al. and will be included in the "Credits and References" section of the README.md, titled "Reducing Horton-Strahler Stream Order Can Enhance Flood Inundation Mapping Skill with Applications for the U.S. National Water Model."

### Additions

- `/src/gms`: A new directory containing scripts necessary to produce the FIM4 Height Above Nearest Drainage grids and synthetic rating curves needed for inundation mapping.
- `/tools/gms_tools`: A new directory containing scripts necessary to generate and evaluate inundation maps produced from FIM4 Height Above Nearest Drainage grids and synthetic rating curves.

<br/><br/>

## v3.0.24.3 - 2021-11-29 - [PR #488](https://github.com/NOAA-OWP/cahaba/pull/488)

Fixed projection issue in `synthesize_test_cases.py`.

### Changes

- `Pipfile`: Added `Pyproj` to `Pipfile` to specify a version that did not have the current projection issues.

<br/><br/>

## v3.0.24.2 - 2021-11-18 - [PR #486](https://github.com/NOAA-OWP/cahaba/pull/486)

Adding a new check to keep `usgs_elev_table.csv`, `src_base.csv`, `small_segments.csv` for runs not using the `-viz` flag. We unintentionally deleted some .csv files in `vary_mannings_n_composite.py` but need to maintain some of these for non `-viz` runs (e.g. `usgs_elev_table.csv` is used for sierra test input).

### Changes

- `fim_run.sh`: passing `-v` flag to `vary_mannings_n_composite.py` to determine which csv files to delete. Setting `$viz` = 0 for non `-v` runs.
- `src/vary_mannings_n_composite.py`: added `-v` input arg and if statement to check which .csv files to delete.
- `src/add_crosswalk.py`: removed deprecated barc variables from input args.
- `src/run_by_unit.sh`: removed deprecated barc variables from input args to `add_crosswalk.py`.

<br/><br/>

## v3.0.24.1 - 2021-11-17 - [PR #484](https://github.com/NOAA-OWP/cahaba/pull/484)

Patch to clean up unnecessary files and create better names for intermediate raster files.

### Removals

- `tools/run_test_case_gms.py`: Unnecessary file.

### Changes

- `tools/composite_ms_fr_inundation.py`: Clean up documentation and intermediate file names.
- `tools/run_test_case.py`: Remove unnecessary imports.

<br/><br/>

## v3.0.24.0 - 2021-11-08 - [PR #482](https://github.com/NOAA-OWP/cahaba/pull/482)

Adds `composite_ms_fr_inundation.py` to allow for the generation of an inundation map given a "flow file" CSV and full-resolution (FR) and mainstem (MS) relative elevation models, synthetic rating curves, and catchments rasters created by the `fim_run.sh` script.

### Additions
- `composite_ms_fr_inundation.py`: New module that is used to inundate both MS and FR FIM and composite the two inundation rasters.
- `/tools/gms_tools/`: Three modules (`inundate_gms.py`, `mosaic_inundation.py`, `overlapping_inundation.py`) ported from the GMS branch used to composite inundation rasters.

### Changes
- `inundation.py`: Added 2 exception classes ported from the GMS branch.

<br/><br/>

## v3.0.23.3 - 2021-11-04 - [PR #481](https://github.com/NOAA-OWP/cahaba/pull/481)
Includes additional hydraulic properties to the `hydroTable.csv`: `Number of Cells`, `SurfaceArea (m2)`, `BedArea (m2)`, `Volume (m3)`, `SLOPE`, `LENGTHKM`, `AREASQKM`, `Roughness`, `TopWidth (m)`, `WettedPerimeter (m)`. Also adds `demDerived_reaches_split_points.gpkg`, `flowdir_d8_burned_filled.tif`, and `dem_thalwegCond.tif` to `-v` whitelist.

### Changes
- `run_by_unit.sh`: Added `EXIT FLAG` tag and previous non-zero exit code tag to the print statement to allow log lookup.
- `add_crosswalk.py`: Added extra attributes to the hydroTable.csv. Includes a default `barc_on` and `vmann_on` (=False) attribute that is overwritten (=True) if SRC post-processing modules are run.
- `bathy_src_adjust_topwidth.py`: Overwrites the `barc_on` attribute where applicable and includes the BARC-modified Volume property.
- `vary_mannings_n_composite.py`: Overwrites the `vmann_on` attribute where applicable.
- `output_cleanup.py`: Adds new files to the `-v` whitelist.

<br/><br/>

## v3.0.23.2 - 2021-11-04 - [PR #480](https://github.com/NOAA-OWP/cahaba/pull/480)
Hotfix for `vary_manning_n_composite.py` to address null discharge values for non-CONUS hucs.

### Changes
- `vary_manning_n_composite.py`: Add numpy where clause to set final discharge value to the original value if `vmann=False`

<br/><br/>

## v3.0.23.1 - 2021-11-03 - [PR #479](https://github.com/NOAA-OWP/cahaba/pull/479)
Patches the API updater. The `params_calibrated.env` is replaced with `params_template.env` because the BARC and Multi-N modules supplant the calibrated values.

### Changes
- `api/node/updater/updater.py`: Changed `params_calibrated.env` to `params_template.env`

<br/><br/>

## v3.0.23.0 - 2021-10-31 - [PR #475](https://github.com/NOAA-OWP/cahaba/pull/475)

Moved the synthetic rating curve (SRC) processes from the `\tools` directory to `\src` directory to support post-processing in `fim_run.sh`. These SRC post-processing modules will now run as part of the default `fim_run.sh` workflow. Reconfigured bathymetry adjusted rating curve (BARC) module to use the 1.5yr flow from NWM v2 recurrence flow data in combination with the Bieger et al. (2015) regression equations with bankfull discharge predictor variable input.

### Additions
- `src/bathy_src_adjust_topwidth.py` --> New version of bathymetry adjusted rating curve (BARC) module that is configured to use the Bieger et al. (2015) regression equation with input bankfull discharge as the predictor variable (previous version used the drainage area version of the regression equations). Also added log output capability, added reconfigured output content in `src_full_crosswalked_BARC.csv` and `hydroTable.csv`, and included modifications to allow BARC to run as a post-processing step in `fim_run.sh`. Reminder: BARC is only configured for MS extent.

### Removals
- `config/params_calibrated.env` --> deprecated the calibrated roughness values by stream order with the new introduction of variable/composite roughness module
- `src/bathy_rc_adjust.py` --> deprecated the previous BARC version

### Changes
- `src/identify_src_bankfull.py` --> Moved this script from /tools to /src, added more doc strings, cleaned up output log, and reconfigured to allow execution from fim_run.sh post-processing.
- `src/vary_mannings_n_composite.py` --> Moved this script from /tools to /src, added more doc strings, cleaned up output log, added/reconfigured output content in src_full_crosswalked_vmann.csv and hydroTable.csv, and reconfigured to allow execution from fim_run.sh post-processing.
- `config/params_template.env` --> Added additional parameter/variables for input to `identify_src_bankfull.py`, `vary_mannings_n_composite.py`, and `bathy_src_adjust_topwidth.py`.
      - default BARC input: bankfull channel geometry derived from the Bieger et al. (2015) bankfull discharge regression equations
      - default bankfull flow input: NWM v2 1.5-year recurrence flows
      - default variable roughness input: global (all NWM feature_ids) roughness values of 0.06 for in-channel and 0.11 for max overbank
- `fim_run.sh` --> Added SRC post-processing calls after the `run_by_unit.sh` workflow
- `src/add_crosswalk.py` --> Removed BARC module call (moved to post-processing)
- `src/run_by_unit.sh` --> Removed old/unnecessary print statement.
      - **Note: reset exit codes to 0 for unnecessary processing flags.** Non-zero error codes in `run_by_unit.sh` prevent the `fim_run.sh` post-processing steps from running. This error handling issue will be more appropriately handled in a soon to be release enhancement.
- `tools/run_test_case.py` --> Reverted changes used during development process

<br/><br/>

## v3.0.22.8 - 2021-10-26 - [PR #471](https://github.com/NOAA-OWP/cahaba/pull/471)

Manually filtering segments from stream input layer to fix flow reversal of the MS River (HUC 08030100).

### Changes
- `clip_vectors_to_wbd.py`: Fixes bug where flow direction is reversed for HUC 08030100. The issue is resolved by filtering incoming stream segments that intersect with the elevation grid boundary.

<br/><br/>

## v3.0.22.7 - 2021-10-08 - [PR #467](https://github.com/NOAA-OWP/cahaba/pull/467)

These "tool" enhancements 1) delineate in-channel vs. out-of-channel geometry to allow more targeted development of key physical drivers influencing the SRC calculations (e.g. bathymetry & Manning’s n) #418 and 2) applies a variable/composite Manning’s roughness (n) using user provided csv with in-channel vs. overbank roughness values #419 & #410.

### Additions
- `identify_src_bankfull.p`: new post-processing tool that ingests a flow csv (e.g. NWM 1.5yr recurr flow) to approximate the bankfull STG and then calculate the channel vs. overbank proportions using the volume and hydraulic radius variables
- `vary_mannings_n_composite.py`: new post-processing tool that ingests a csv containing feature_id, channel roughness, and overbank roughness and then generates composite n values via the channel ratio variable

### Changes
- `eval_plots.py`: modified the plot legend text to display full label for development tests
- `inundation.py`: added new optional argument (-n) and corresponding function to produce a csv containing the stage value (and SRC variables) calculated from the flow to stage interpolation.

<br/><br/>

## v3.0.22.6 - 2021-09-13 - [PR #462](https://github.com/NOAA-OWP/cahaba/pull/462)

This new workflow ingests FIM point observations from users and “corrects” the synthetic rating curves to produce the desired FIM extent at locations where feedback is available (locally calibrate FIM).

### Changes
- `add_crosswalk.py`: added `NextDownID` and `order_` attributes to the exported `hydroTable.csv`. This will potentially be used in future enhancements to extend SRC changes to upstream/downstream catchments.
- `adjust_rc_with_feedback.py`: added a new workflow to perform the SRC modifications (revised discharge) using the existing HAND geometry variables combined with the user provided point location flow and stage data.
- `inundation_wrapper_custom_flow.py`: updated code to allow for huc6 processing to generate custom inundation outputs.

<br/><br/>

## v3.0.22.5 - 2021-09-08 - [PR #460](https://github.com/NOAA-OWP/cahaba/pull/460)

Patches an issue where only certain benchmark categories were being used in evaluation.

### Changes
- In `tools/tools_shared_variables.py`, created a variable `MAGNITUDE_DICT` to store benchmark category magnitudes.
- `synthesize_test_cases.py` imports `MAGNITUDE_DICT` and uses it to assign magnitudes.

<br/><br/>

## v3.0.22.4 - 2021-08-30 - [PR #456](https://github.com/NOAA-OWP/cahaba/pull/456)

Renames the BARC modified variables that are exported to `src_full_crosswalked.csv` to replace the original variables. The default/original variables are renamed with `orig_` prefix. This change is needed to ensure downstream uses of the `src_full_crosswalked.csv` are able to reference the authoritative version of the channel geometry variables (i.e. BARC-adjust where available).

### Changes
- In `src_full_crosswalked.csv`, default/original variables are renamed with `orig_` prefix and `SA_div` is renamed to `SA_div_flag`.

<br/><br/>

## v3.0.22.3 - 2021-08-27 - [PR #457](https://github.com/NOAA-OWP/cahaba/pull/457)

This fixes a bug in the `get_metadata()` function in `/tools/tools_shared_functions.py` that arose because of a WRDS update. Previously the `metadata_source` response was returned as independent variables, but now it is returned a list of strings. Another issue was observed where the `EVALUATED_SITES_CSV` variable was being misdefined (at least on the development VM) through the OS environmental variable setting.

### Changes
- In `tools_shared_functions.py`, changed parsing of WRDS `metadata_sources` to account for new list type.
- In `generate_categorical_fim_flows.py`, changed the way the `EVALUATED_SITES_CSV` path is defined from OS environmental setting to a relative path that will work within Docker container.

<br/><br/>

## v3.0.22.2 - 2021-08-26 - [PR #455](https://github.com/NOAA-OWP/cahaba/pull/455)

This merge addresses an issues with the bathymetry adjusted rating curve (BARC) calculations exacerbating single-pixel inundation issues for the lower Mississippi River. This fix allows the user to specify a stream order value that will be ignored in BARC calculations (reverts to using the original/default rating curve). If/when the "thalweg notch" issue is addressed, this change may be unmade.

### Changes
- Added new env variable `ignore_streamorders` set to 10.
- Added new BARC code to set the bathymetry adjusted cross-section area to 0 (reverts to using the default SRC values) based on the streamorder env variable.

<br/><br/>

## v3.0.22.1 - 2021-08-20 - [PR #447](https://github.com/NOAA-OWP/cahaba/pull/447)

Patches the minimum stream length in the template parameters file.

### Changes
- Changes `max_split_distance_meters` in `params_template.env` to 1500.

<br/><br/>

## v3.0.22.0 - 2021-08-19 - [PR #444](https://github.com/NOAA-OWP/cahaba/pull/444)

This adds a script, `adjust_rc_with_feedback.py`, that will be expanded  in future issues. The primary function that performs the HAND value and hydroid extraction is ingest_points_layer() but this may change as the overall synthetic rating curve automatic update machanism evolves.

### Additions
- Added `adjust_rc_with_feedback.py` with `ingest_points_layer()`, a function to extract HAND and hydroid values for use in an automatic synthetic rating curve updating mechanism.

<br/><br/>

## v3.0.21.0 - 2021-08-18 - [PR #433](https://github.com/NOAA-OWP/cahaba/pull/433)

General repository cleanup, made memory-profiling an optional flag, API's release feature now saves outputs.

### Changes
- Remove `Dockerfile.prod`, rename `Dockerfile.dev` to just `Dockerfile`, and remove `.dockerignore`.
- Clean up `Dockerfile` and remove any unused* packages or variables.
- Remove any unused* Python packages from the `Pipfile`.
- Move the `CHANGELOG.md`, `SECURITY.md`, and `TERMS.md` files to the `/docs` folder.
- Remove any unused* scripts in the `/tools` and `/src` folders.
- Move `tools/preprocess` scripts into `tools/`.
- Ensure all scripts in the `/src` folder have their code in functions and are being called via a `__main__` function (This will help with implementing memory profiling fully).
- Changed memory-profiling to be an option flag `-m` for `fim_run.sh`.
- Updated FIM API to save all outputs during a "release" job.

<br/><br/>

## v3.0.20.2 - 2021-08-13 - [PR #443](https://github.com/NOAA-OWP/cahaba/pull/443)

This merge modifies `clip_vectors_to_wbd.py` to check for relevant input data.

### Changes
- `clip_vectors_to_wbd.py` now checks that there are NWM stream segments within the buffered HUC boundary.
- `included_huc8_ms.lst` has several additional HUC8s.

<br/><br/>

## v3.0.20.1 - 2021-08-12 - [PR #442](https://github.com/NOAA-OWP/cahaba/pull/442)

This merge improves documentation in various scripts.

### Changes
This PR better documents the following:

- `inundate_nation.py`
- `synthesize_test_cases.py`
- `adjust_thalweg_lateral.py`
- `rem.py`

<br/><br/>

## v3.0.20.0 - 2021-08-11 - [PR #440](https://github.com/NOAA-OWP/cahaba/pull/440)

This merge adds two new scripts into `/tools/` for use in QAQC.

### Additions
- `inundate_nation.py` to produce inundation maps for the entire country for use in QAQC.
- `check_deep_flooding.py` to check for depths of inundation greater than a user-supplied threshold at specific areas defined by a user-supplied shapefile.

<br/><br/>

## v3.0.19.5 - 2021-07-19

Updating `README.md`.

<br/><br/>

## v3.0.19.4 - 2021-07-13 - [PR #431](https://github.com/NOAA-OWP/cahaba/pull/431)

Updating logging and fixing bug in vector preprocessing.

### Additions
- `fim_completion_check.py` adds message to docker log to log any HUCs that were requested but did not finish `run_by_unit.sh`.
- Adds `input_data_edits_changelog.txt` to the inputs folder to track any manual or version/location specific changes that were made to data used in FIM 3.

### Changes
- Provides unique exit codes to relevant domain checkpoints within `run_by_unit.sh`.
- Bug fixes in `reduce_nhd_stream_density.py`, `mprof plot` call.
- Improved error handling in `add_crosswalk.py`.

<br/><br/>

## v3.0.19.3 - 2021-07-09

Hot fix to `synthesize_test_cases`.

### Changes
- Fixed if/elif/else statement in `synthesize_test_cases.py` that resulted in only IFC data being evaluated.

<br/><br/>

## v3.0.19.2 - 2021-07-01 - [PR #429](https://github.com/NOAA-OWP/cahaba/pull/429)

Updates to evaluation scripts to allow for Alpha testing at Iowa Flood Center (IFC) sites. Also, `BAD_SITES` variable updates to omit sites not suitable for evaluation from metric calculations.

### Changes
- The `BAD_SITES` list in `tools_shared_variables.py` was updated and reasons for site omission are documented.
- Refactored `run_test_case.py`, `synthesize_test_cases.py`, `tools_shared_variables.py`, and `eval_plots.py` to allow for IFC comparisons.

<br/><br/>

## v3.0.19.1 - 2021-06-17 - [PR #417](https://github.com/NOAA-OWP/cahaba/pull/417)

Adding a thalweg profile tool to identify significant drops in thalweg elevation. Also setting lateral thalweg adjustment threshold in hydroconditioning.

### Additions
- `thalweg_drop_check.py` checks the elevation along the thalweg for each stream path downstream of MS headwaters within a HUC.

### Removals
- Removing `dissolveLinks` arg from `clip_vectors_to_wbd.py`.

### Changes
- Cleaned up code in `split_flows.py` to make it more readable.
- Refactored `reduce_nhd_stream_density.py` and `adjust_headwater_streams.py` to limit MS headwater points in `agg_nhd_headwaters_adj.gpkg`.
- Fixed a bug in `adjust_thalweg_lateral.py` lateral elevation replacement threshold; changed threshold to 3 meters.
- Updated `aggregate_vector_inputs.py` to log intermediate processes.

<br/><br/>

## v3.0.19.0 - 2021-06-10 - [PR #415](https://github.com/NOAA-OWP/cahaba/pull/415)

Feature to evaluate performance of alternative CatFIM techniques.

### Additions
- Added `eval_catfim_alt.py` to evaluate performance of alternative CatFIM techniques.

<br/><br/>

## v3.0.18.0 - 2021-06-09 - [PR #404](https://github.com/NOAA-OWP/cahaba/pull/404)

To help analyze the memory consumption of the Fim Run process, the python module `memory-profiler` has been added to give insights into where peak memory usage is with in the codebase.

In addition, the Dockerfile was previously broken due to the Taudem dependency removing the version that was previously being used by FIM. To fix this, and allow new docker images to be built, the Taudem version has been updated to the newest version on the Github repo and thus needs to be thoroughly tested to determine if this new version has affected the overall FIM outputs.

### Additions
- Added `memory-profiler` to `Pipfile` and `Pipfile.lock`.
- Added `mprof` (memory-profiler cli utility) call to the `time_and_tee_run_by_unit.sh` to create overall memory usage graph location in the `/logs/{HUC}_memory.png` of the outputs directory.
- Added `@profile` decorator to all functions within scripts used in the `run_by_unit.sh` script to allow for memory usage tracking, which is then recorded in the `/logs/{HUC}.log` file of the outputs directory.

### Changes
- Changed the Taudem version in `Dockerfile.dev` to `98137bb6541a0d0077a9c95becfed4e56d0aa0ac`.
- Changed all calls of python scripts in `run_by_unit.s` to be called with the `-m memory-profiler` argument to allow scripts to also track memory usage.

<br/><br/>

## v3.0.17.1 - 2021-06-04 - [PR #395](https://github.com/NOAA-OWP/cahaba/pull/395)

Bug fix to the `generate_nws_lid.py` script

### Changes
- Fixes incorrectly assigned attribute field "is_headwater" for some sites in the `nws_lid.gpkg` layer.
- Updated `agg_nhd_headwaters_adj.gpkg`, `agg_nhd_streams_adj.gpkg`, `nwm_flows.gpkg`, and `nwm_catchments.gpkg` input layers using latest NWS LIDs.

<br/><br/>

## v3.0.17.0 - 2021-06-04 - [PR #393](https://github.com/NOAA-OWP/cahaba/pull/393)
BARC updates to cap the bathy calculated xsec area in `bathy_rc_adjust.py` and allow user to choose input bankfull geometry.

### Changes

- Added new env variable to control which input file is used for the bankfull geometry input to bathy estimation workflow.
- Modified the bathymetry cross section area calculation to cap the additional area value so that it cannot exceed the bankfull cross section area value for each stream segment (bankfull value obtained from regression equation dataset).
- Modified the `rating_curve_comparison.py` plot output to always put the FIM rating curve on top of the USGS rating curve (avoids USGS points covering FIM).
- Created a new aggregate csv file (aggregates for all hucs) for all of the `usgs_elev_table.csv` files (one per huc).
- Evaluate the FIM Bathymetry Adjusted Rating Curve (BARC) tool performance using the estimated bankfull geometry dataset derived for the NWM route link dataset.

<br/><br/>

## v3.0.16.3 - 2021-05-21 - [PR #388](https://github.com/NOAA-OWP/cahaba/pull/388)

Enhancement and bug fixes to `synthesize_test_cases.py`.

### Changes
- Addresses a bug where AHPS sites without benchmark data were receiving a CSI of 0 in the master metrics CSV produced by `synthesize_test_cases.py`.
- Includes a feature enhancement to `synthesize_test_cases.py` that allows for the inclusion of user-specified testing versions in the master metrics CSV.
- Removes some of the print statements used by `synthesize_test_cases.py`.

<br/><br/>

## v3.0.16.2 - 2021-05-18 - [PR #384](https://github.com/NOAA-OWP/cahaba/pull/384)

Modifications and fixes to `run_test_case.py`, `eval_plots.py`, and AHPS preprocessing scripts.

### Changes
- Comment out return statement causing `run_test_case.py` to skip over sites/hucs when calculating contingency rasters.
- Move bad sites list and query statement used to filter out bad sites to the `tools_shared_variables.py`.
- Add print statements in `eval_plots.py` detailing the bad sites used and the query used to filter out bad sites.
- Update AHPS preprocessing scripts to produce a domain shapefile.
- Change output filenames produced in ahps preprocessing scripts.
- Update workarounds for some sites in ahps preprocessing scripts.

<br/><br/>

## v3.0.16.1 - 2021-05-11 - [PR #380](https://github.com/NOAA-OWP/cahaba/pull/380)

The current version of Eventlet used in the Connector module of the FIM API is outdated and vulnerable. This update bumps the version to the patched version.

### Changes
- Updated `api/node/connector/requirements.txt` to have the Eventlet version as 0.31.0

<br/><br/>

## v3.0.16.0 - 2021-05-07 - [PR #378](https://github.com/NOAA-OWP/cahaba/pull/378)

New "Release" feature added to the FIM API. This feature will allow for automated FIM, CatFIM, and relevant metrics to be generated when a new FIM Version is released. See [#373](https://github.com/NOAA-OWP/cahaba/issues/373) for more detailed steps that take place in this feature.

### Additions
- Added new window to the UI in `api/frontend/gui/templates/index.html`.
- Added new job type to `api/node/connector/connector.py` to allow these release jobs to run.
- Added additional logic in `api/node/updater/updater.py` to run the new eval and CatFIM scripts used in the release feature.

### Changes
- Updated `api/frontend/output_handler/output_handler.py` to allow for copying more broad ranges of file paths instead of only the `/data/outputs` directory.

<br/><br/>

## v3.0.15.10 - 2021-05-06 - [PR #375](https://github.com/NOAA-OWP/cahaba/pull/375)

Remove Great Lakes coastlines from WBD buffer.

### Changes
- `gl_water_polygons.gpkg` layer is used to mask out Great Lakes boundaries and remove NHDPlus HR coastline segments.

<br/><br/>

## v3.0.15.9 - 2021-05-03 - [PR #372](https://github.com/NOAA-OWP/cahaba/pull/372)

Generate `nws_lid.gpkg`.

### Additions
- Generate `nws_lid.gpkg` with attributes indicating if site is a headwater `nws_lid` as well as if it is co-located with another `nws_lid` which is referenced to the same `nwm_feature_id` segment.

<br/><br/>

## v3.0.15.8 - 2021-04-29 - [PR #371](https://github.com/NOAA-OWP/cahaba/pull/371)

Refactor NHDPlus HR preprocessing workflow. Resolves issue #238

### Changes
- Consolidate NHD streams, NWM catchments, and headwaters MS and FR layers with `mainstem` column.
- HUC8 intersections are included in the input headwaters layer.
- `clip_vectors_to_wbd.py` removes incoming stream segment from the selected layers.

<br/><br/>

## v3.0.15.7 - 2021-04-28 - [PR #367](https://github.com/NOAA-OWP/cahaba/pull/367)

Refactor synthesize_test_case.py to handle exceptions during multiprocessing. Resolves issue #351

### Changes
- refactored `inundation.py` and `run_test_case.py` to handle exceptions without using `sys.exit()`.

<br/><br/>

## v3.0.15.6 - 2021-04-23 - [PR #365](https://github.com/NOAA-OWP/cahaba/pull/365)

Implement CatFIM threshold flows to Sierra test and add AHPS benchmark preprocessing scripts.

### Additions
- Produce CatFIM flows file when running `rating_curve_get_usgs_gages.py`.
- Several scripts to preprocess AHPS benchmark data. Requires numerous file dependencies not available through Cahaba.

### Changes
- Modify `rating_curve_comparison.py` to ingest CatFIM threshold flows in calculations.
- Modify `eval_plots.py` to save all site specific bar plots in same parent directory instead of in subdirectories.
- Add variables to `env.template` for AHPS benchmark preprocessing.

<br/><br/>

## v3.0.15.5 - 2021-04-20 - [PR #363](https://github.com/NOAA-OWP/cahaba/pull/363)

Prevent eval_plots.py from erroring out when spatial argument enabled if certain datasets not analyzed.

### Changes
- Add check to make sure analyzed dataset is available prior to creating spatial dataset.

<br/><br/>

## v3.0.15.4 - 2021-04-20 - [PR #356](https://github.com/NOAA-OWP/cahaba/pull/356)

Closing all multiprocessing Pool objects in repo.

<br/><br/>

## v3.0.15.3 - 2021-04-19 - [PR #358](https://github.com/NOAA-OWP/cahaba/pull/358)

Preprocess NHDPlus HR rasters for consistent projections, nodata values, and convert from cm to meters.

### Additions
- `preprocess_rasters.py` reprojects raster, converts to meters, and updates nodata value to -9999.
- Cleaned up log messages from `bathy_rc_adjust.py` and `usgs_gage_crosswalk.py`.
- Outputs paths updated in `generate_categorical_fim_mapping.py` and `generate_categorical_fim.py`.
- `update_raster_profile` cleans up raster crs, blocksize, nodata values, and converts elevation grids from cm to meters.
- `reproject_dem.py` imports gdal to reproject elevation rasters because an error was occurring when using rasterio.

### Changes
- `burn_in_levees.py` replaces the `gdal_calc.py` command to resolve inconsistent outputs with burned in levee values.

<br/><br/>

## v3.0.15.2 - 2021-04-16 - [PR #359](https://github.com/NOAA-OWP/cahaba/pull/359)

Hotfix to preserve desired files when production flag used in `fim_run.sh`.

### Changes

- Fixed production whitelisted files.

<br/><br/>

## v3.0.15.1 - 2021-04-13 - [PR #355](https://github.com/NOAA-OWP/cahaba/pull/355)

Sierra test considered all USGS gage locations to be mainstems even though many actually occurred with tributaries. This resulted in unrealistic comparisons as incorrect gages were assigned to mainstems segments. This feature branch identifies gages that are on mainstems via attribute field.

### Changes

- Modifies `usgs_gage_crosswalk.py` to filter out gages from the `usgs_gages.gpkg` layer such that for a "MS" run, only consider gages that contain rating curve information (via `curve` attribute) and are also mainstems gages (via `mainstems` attribute).
- Modifies `usgs_gage_crosswalk.py` to filter out gages from the `usgs_gages.gpkg` layer such that for a "FR" run, only consider gages that contain rating curve information (via `curve` attribute) and are not mainstems gages (via `mainstems` attribute).
- Modifies how mainstems segments are determined by using the `nwm_flows_ms.gpkg` as a lookup to determine if the NWM segment specified by WRDS for a gage site is a mainstems gage.

### Additions

- Adds a `mainstem` attribute field to `usgs_gages.gpkg` that indicates whether a gage is located on a mainstems river.
- Adds `NWM_FLOWS_MS` variable to the `.env` and `.env.template` files.
- Adds the `extent` argument specified by user when running `fim_run.sh` to `usgs_gage_crosswalk.py`.

<br/><br/>

## v3.0.15.0 - 2021-04-08 - [PR #340](https://github.com/NOAA-OWP/cahaba/pull/340)

Implementing a prototype technique to estimate the missing bathymetric component in the HAND-derived synthetic rating curves. The new Bathymetric Adjusted Rating Curve (BARC) function is built within the `fim_run.sh` workflow and will ingest bankfull geometry estimates provided by the user to modify the cross section area used in the synthetic rating curve generation.

### Changes
 - `add_crosswalk.py` outputs the stream order variables to `src_full_crosswalked.csv` and calls the new `bathy_rc_adjust.py` if bathy env variable set to True and `extent=MS`.
 - `run_by_unit.sh` includes a new csv outputs for reviewing BARC calculations.
 - `params_template.env` & `params_calibrated.env` contain new BARC function input variables and on/off toggle variable.
 - `eval_plots.py` now includes additional AHPS eval sites in the list of "bad_sites" (flagged issues with MS flowlines).

### Additions
 - `bathy_rc_adjust.py`:
    - Imports the existing synthetic rating curve table and the bankfull geometry input data (topwidth and cross section area per COMID).
    - Performs new synthetic rating curve calculations with bathymetry estimation modifications.
    - Flags issues with the thalweg-notch artifact.

<br/><br/>

## v3.0.14.0 - 2021-04-05 - [PR #338](https://github.com/NOAA-OWP/cahaba/pull/338)

Create tool to retrieve rating curves from USGS sites and convert to elevation (NAVD88). Intended to be used as part of the Sierra Test.

### Changes
 - Modify `usgs_gage_crosswalk.py` to:
    1) Look for `location_id` instead of `site_no` attribute field in `usgs_gages.gpkg` file.
    2) Filter out gages that do not have rating curves included in the `usgs_rating_curves.csv`.
 - Modify `rating_curve_comparison.py` to perform a check on the age of the user specified `usgs_rating_curves.csv` and alert user to the age of the file and recommend updating if file is older the 30 days.

### Additions
 - Add `rating_curve_get_usgs_curves.py`. This script will generate the following files:
     1) `usgs_rating_curves.csv`: A csv file that contains rating curves (including converted to NAVD88 elevation) for USGS gages in a format that is compatible with  `rating_curve_comparisons.py`. As it is is currently configured, only gages within CONUS will have rating curve data.
     2) `log.csv`: A log file that records status for each gage and includes error messages.
     3) `usgs_gages.gpkg`: A geospatial layer (in FIM projection) of all active USGS gages that meet a predefined criteria. Additionally, the `curve` attribute indicates whether a rating curve is found in the `usgs_rating_curves.csv`. This spatial file is only generated if the `all` option is passed with the `-l` argument.

<br/><br/>

## v3.0.13.0 - 2021-04-01 - [PR #332](https://github.com/NOAA-OWP/cahaba/pull/332)

Created tool to compare synthetic rating curve with benchmark rating curve (Sierra Test).

### Changes
 - Update `aggregate_fim_outputs.py` call argument in `fim_run.sh` from 4 jobs to 6 jobs, to optimize API performance.
 - Reroutes median elevation data from `add_crosswalk.py` and `rem.py` to new file (depreciating `hand_ref_elev_table.csv`).
 - Adds new files to `viz_whitelist` in `output_cleanup.py`.

### Additions
 - `usgs_gage_crosswalk.py`: generates `usgs_elev_table.csv` in `run_by_unit.py` with elevation and additional attributes at USGS gages.
 - `rating_curve_comparison.py`: post-processing script to plot and calculate metrics between synthetic rating curves and USGS rating curve data.

<br/><br/>

## v3.0.12.1 - 2021-03-31 - [PR #336](https://github.com/NOAA-OWP/cahaba/pull/336)

Fix spatial option in `eval_plots.py` when creating plots and spatial outputs.

### Changes
 - Removes file dependencies from spatial option. Does require the WBD layer which should be specified in `.env` file.
 - Produces outputs in a format consistent with requirements needed for publishing.
 - Preserves leading zeros in huc information for all outputs from `eval_plots.py`.

### Additions
 - Creates `fim_performance_points.shp`: this layer consists of all evaluated ahps points (with metrics). Spatial data retrieved from WRDS on the fly.
 - Creates `fim_performance_polys.shp`: this layer consists of all evaluated huc8s (with metrics). Spatial data retrieved from WBD layer.

<br/><br/>

## v3.0.12.0 - 2021-03-26 - [PR #327](https://github.com/NOAA-OWP/cahaba/pull/237)

Add more detail/information to plotting capabilities.

### Changes
 - Merge `plot_functions.py` into `eval_plots.py` and move `eval_plots.py` into the tools directory.
 - Remove `plots` subdirectory.

### Additions
 - Optional argument to create barplots of CSI for each individual site.
 - Create a csv containing the data used to create the scatterplots.

<br/><br/>

## v3.0.11.0 - 2021-03-22 - [PR #319](https://github.com/NOAA-OWP/cahaba/pull/298)

Improvements to CatFIM service source data generation.

### Changes
 - Renamed `generate_categorical_fim.py` to `generate_categorical_fim_mapping.py`.
 - Updated the status outputs of the `nws_lid_sites layer` and saved it in the same directory as the `merged catfim_library layer`.
 - Additional stability fixes (such as improved compatability with WRDS updates).

### Additions
 - Added `generate_categorical_fim.py` to wrap `generate_categorical_fim_flows.py` and `generate_categorical_fim_mapping.py`.
 - Create new `nws_lid_sites` shapefile located in same directory as the `catfim_library` shapefile.

<br/><br/>

## v3.0.10.1 - 2021-03-24 - [PR #320](https://github.com/NOAA-OWP/cahaba/pull/320)

Patch to synthesize_test_cases.py.

### Changes
 - Bug fix to `synthesize_test_cases.py` to allow comparison between `testing` version and `official` versions.

<br/><br/>

## v3.0.10.0 - 2021-03-12 - [PR #298](https://github.com/NOAA-OWP/cahaba/pull/298)

Preprocessing of flow files for Categorical FIM.

### Additions
 - Generate Categorical FIM flow files for each category (action, minor, moderate, major).
 - Generate point shapefile of Categorical FIM sites.
 - Generate csv of attribute data in shapefile.
 - Aggregate all shapefiles and csv files into one file in parent directory.
 - Add flood of record category.

 ### Changes
 - Stability fixes to `generate_categorical_fim.py`.

<br/><br/>

## v3.0.9.0 - 2021-03-12 - [PR #297](https://github.com/NOAA-OWP/cahaba/pull/297)

Enhancements to FIM API.

### Changes
 - `fim_run.sh` can now be run with jobs in parallel.
 - Viz post-processing can now be selected in API interface.
 - Jobs table shows jobs that end with errors.
 - HUC preset lists can now be selected in interface.
 - Better `output_handler` file writing.
 - Overall better restart and retry handlers for networking problems.
 - Jobs can now be canceled in API interface.
 - Both FR and MS configs can be selected for a single job.

<br/><br/>

## v3.0.8.2 - 2021-03-11 - [PR #296](https://github.com/NOAA-OWP/cahaba/pull/296)

Enhancements to post-processing for Viz-related use-cases.

### Changes
 - Aggregate grids are projected to Web Mercator during `-v` runs in `fim_run.sh`.
 - HUC6 aggregation is parallelized.
 - Aggregate grid blocksize is changed from 256 to 1024 for faster postprocessing.

<br/><br/>

## v3.0.8.1 - 2021-03-10 - [PR #302](https://github.com/NOAA-OWP/cahaba/pull/302)

Patched import issue in `tools_shared_functions.py`.

### Changes
 - Changed `utils.` to `tools_` in `tools_shared_functions.py` after recent structural change to `tools` directory.

<br/><br/>

## v3.0.8.0 - 2021-03-09 - [PR #279](https://github.com/NOAA-OWP/cahaba/pull/279)

Refactored NWS Flood Categorical HAND FIM (CatFIM) pipeline to open source.

### Changes
 - Added `VIZ_PROJECTION` to `shared_variables.py`.
 - Added missing library referenced in `inundation.py`.
 - Cleaned up and converted evaluation scripts in `generate_categorical_fim.py` to open source.
 - Removed `util` folders under `tools` directory.

<br/><br/>

## v3.0.7.1 - 2021-03-02 - [PR #290](https://github.com/NOAA-OWP/cahaba/pull/290)

Renamed benchmark layers in `test_cases` and updated variable names in evaluation scripts.

### Changes
 - Updated `run_test_case.py` with new benchmark layer names.
 - Updated `run_test_case_calibration.py` with new benchmark layer names.

<br/><br/>

## v3.0.7.0 - 2021-03-01 - [PR #288](https://github.com/NOAA-OWP/cahaba/pull/288)

Restructured the repository. This has no impact on hydrological work done in the codebase and is simply moving files and renaming directories.

### Changes
 - Moved the contents of the `lib` folder to a new folder called `src`.
 - Moved the contents of the `tests` folder to the `tools` folder.
 - Changed any instance of `lib` or `libDir` to `src` or `srcDir`.

<br/><br/>

## v3.0.6.0 - 2021-02-25 - [PR #276](https://github.com/NOAA-OWP/cahaba/pull/276)

Enhancement that creates metric plots and summary statistics using metrics compiled by `synthesize_test_cases.py`.

### Additions
 - Added `eval_plots.py`, which produces:
    - Boxplots of CSI, FAR, and POD/TPR
    - Barplot of aggregated CSI scores
    - Scatterplot of CSI comparing two FIM versions
    - CSV of aggregated statistics (CSI, FAR, POD/TPR)
    - CSV of analyzed data and analyzed sites

<br/><br/>

## v3.0.5.3 - 2021-02-23 - [PR #275](https://github.com/NOAA-OWP/cahaba/pull/275)

Bug fixes to new evaluation code.

### Changes

 - Fixed a bug in `synthesize_test_cases.py` where the extent (MS/FR) was not being written to merged metrics file properly.
 - Fixed a bug in `synthesize_test_cases.py` where only BLE test cases were being written to merged metrics file.
 - Removed unused imports from `inundation.py`.
 - Updated README.md

<br/><br/>

## v3.0.5.2 - 2021-02-23 - [PR #272](https://github.com/NOAA-OWP/cahaba/pull/272)

Adds HAND synthetic rating curve (SRC) datum elevation values to `hydroTable.csv` output.

### Changes

 - Updated `add_crosswalk.py` to included "Median_Thal_Elev_m" variable outputs in `hydroTable.csv`.
 - Renamed hydroid attribute in `rem.py` to "Median" in case we want to include other statistics in the future (e.g. min, max, range etc.).

<br/><br/>
## v3.0.5.1 - 2021-02-22

Fixed `TEST_CASES_DIR` path in `tests/utils/shared_variables.py`.

### Changes

 - Removed `"_new"` from `TEST_CASES_DIR` variable.

<br/><br/>

## v3.0.5.0 - 2021-02-22 - [PR #267](https://github.com/NOAA-OWP/cahaba/pull/267)

Enhancements to allow for evaluation at AHPS sites, the generation of a query-optimized metrics CSV, and the generation of categorical FIM. This merge requires that the `/test_cases` directory be updated for all machines performing evaluation.

### Additions

 - `generate_categorical_fim.py` was added to allow production of NWS Flood Categorical HAND FIM (CatFIM) source data. More changes on this script are to follow in subsequent branches.

### Removals

 - `ble_autoeval.sh` and `all_ble_stats_comparison.py` were deleted because `synthesize_test_cases.py` now handles the merging of metrics.
 - The code block in `run_test_case.py` that was responsible for printing the colored metrics to screen has been commented out because of the new scale of evaluations (formerly in `run_test_case.py`, now in `shared_functions.py`)
 - Remove unused imports from inundation wrappers in `/tools`.

### Changes

 - Updated `synthesize_test_cases.py` to allow for AHPS site evaluations.
 - Reorganized `run_test_case.py` by moving more functions into `shared_functions.py`.
 - Created more shared variables in `shared_variables.py` and updated import statements in relevant scripts.

<br/><br/>

## v3.0.4.4 - 2021-02-19 - [PR #266](https://github.com/NOAA-OWP/cahaba/pull/266)

Rating curves for short stream segments are replaced with rating curves from upstream/downstream segments.

### Changes

 - Short stream segments are identified and are reassigned the channel geometry from upstream/downstream segment.
 - `fossid` renamed to `fimid` and the attribute's starting value is now 1000 to avoid HydroIDs with leading zeroes.
 - Addresses issue where HydroIDs were not included in final hydrotable.
 - Added `import sys` to `inundation.py` (missing from previous feature branch).
 - Variable names and general workflow are cleaned up.

<br/><br/>

## v3.0.4.3 - 2021-02-12 - [PR #254](https://github.com/NOAA-OWP/cahaba/pull/254)

Modified `rem.py` with a new function to output HAND reference elev.

### Changes

 - Function `make_catchment_hydroid_dict` creates a df of pixel catchment ids and overlapping hydroids.
 - Merge hydroid df and thalweg minimum elevation df.
 - Produces new output containing all catchment ids and min thalweg elevation value named `hand_ref_elev_table.csv`.
 - Overwrites the `demDerived_reaches_split.gpk` layer by adding additional attribute `Min_Thal_Elev_meters` to view the elevation value for each hydroid.

<br/><br/>

## v3.0.4.2 - 2021-02-12 - [PR #255](https://github.com/NOAA-OWP/cahaba/pull/255)

Addresses issue when running on HUC6 scale.

### Changes

 - `src.json` should be fixed and slightly smaller by removing whitespace.
 - Rasters are about the same size as running fim as huc6 (compressed and tiled; aggregated are slightly larger).
 - Naming convention and feature id attribute are only added to the aggregated hucs.
 - HydroIDs are different for huc6 vs aggregated huc8s mostly due to forced split at huc boundaries (so long we use consistent workflow it shouldn't matter).
 - Fixed known issue where sometimes an incoming stream is not included in the final selection will affect aggregate outputs.

<br/><br/>

## v3.0.4.1 - 2021-02-12 - [PR #261](https://github.com/NOAA-OWP/cahaba/pull/261)

Updated MS Crosswalk method to address gaps in FIM.

### Changes

 - Fixed typo in stream midpoint calculation in `split_flows.py` and `add_crosswalk.py`.
 - `add_crosswalk.py` now restricts the MS crosswalk to NWM MS catchments.
 - `add_crosswalk.py` now performs a secondary MS crosswalk selection by nearest NWM MS catchment.

<br/><br/>

## v3.0.4.0 - 2021-02-10 - [PR #256](https://github.com/NOAA-OWP/cahaba/pull/256)

New python script "wrappers" for using `inundation.py`.

### Additions

 - Created `inundation_wrapper_nwm_flows.py` to produce inundation outputs using NWM recurrence flows: 1.5 year, 5 year, 10 year.
 - Created `inundation_wrapper_custom_flow.py` to produce inundation outputs with user-created flow file.
 - Created new `tools` parent directory to store `inundation_wrapper_nwm_flows.py` and  `inundation_wrapper_custom_flow.py`.

<br/><br/>

## v3.0.3.1 - 2021-02-04 - [PR #253](https://github.com/NOAA-OWP/cahaba/pull/253)

Bug fixes to correct mismatched variable name and file path.

### Changes

 - Corrected variable name in `fim_run.sh`.
 - `acquire_and_preprocess_inputs.py` now creates `huc_lists` folder and updates file path.

<br/><br/>

## v3.0.3.0 - 2021-02-04 - [PR #227](https://github.com/NOAA-OWP/cahaba/pull/227)

Post-process to aggregate FIM outputs to HUC6 scale.

### Additions

 - Viz outputs aggregated to HUC6 scale; saves outputs to `aggregate_fim_outputs` folder.

### Changes

 - `split_flows.py` now splits streams at HUC8 boundaries to ensure consistent catchment boundaries along edges.
 - `aggregate_fim_outputs.sh` has been depreciated but remains in the repo for potential FIM 4 development.
 - Replaced geopandas driver arg with getDriver throughout repo.
 - Organized parameters in environment files by group.
 - Cleaned up variable names in `split_flows.py` and `build_stream_traversal.py`.
 - `build_stream_traversal.py` is now assigning HydroID by midpoint instead centroid.
 - Cleanup of `clip_vectors_to_wbd.py`.

<br/><br/>

## v3.0.2.0 - 2021-01-25 - [PR #218](https://github.com/NOAA-OWP/cahaba/pull/218)

Addition of an API service to schedule, run and manage `fim_run` jobs through a user-friendly web interface.

### Additions

 - `api` folder that contains all the codebase for the new service.

<br/><br/>

## v3.0.1.0 - 2021-01-21 - [PR #206](https://github.com/NOAA-OWP/cahaba/pull/206)

Preprocess MS and FR stream networks

### Changes

 - Headwater stream segments geometries are adjusted to align with with NWM streams.
 - Incoming streams are selected using intersection points between NWM streams and HUC4 boundaries.
 - `clip_vectors_to_wbd.py` handles local headwaters.
 - Removes NHDPlus features categorized as coastline and underground conduit.  
 - Added streams layer to production whitelist.
 - Fixed progress bar in `lib/acquire_and_preprocess_inputs.py`.
 - Added `getDriver` to shared `functions.py`.
 - Cleaned up variable names and types.

<br/><br/>

## v3.0.0.4 - 2021-01-20 - [PR #230](https://github.com/NOAA-OWP/cahaba/pull/230)

Changed the directory where the `included_huc*.lst` files are being read from.

### Changes

 - Changed the directory where the `included_huc*.lst` files are being read from.

<br/><br/>

## v3.0.0.3 - 2021-01-14 - [PR #210](https://github.com/NOAA-OWP/cahaba/pull/210)

Hotfix for handling nodata value in rasterized levee lines.

### Changes

 - Resolves bug for HUCs where `$ndv > 0` (Great Lakes region).
 - Initialize the `nld_rasterized_elev.tif` using a value of `-9999` instead of `$ndv`.

 <br/><br/>

## v3.0.0.2 - 2021-01-06 - [PR #200](https://github.com/NOAA-OWP/cahaba/pull/200)

Patch to address AHPSs mapping errors.

### Changes

 - Checks `dtype` of `hydroTable.csv` columns to resolve errors caused in `inundation.py` when joining to flow forecast.
 - Exits `inundation.py` when all hydrotable HydroIDs are lake features.
 - Updates path to latest AHPs site layer.
 - Updated [readme](https://github.com/NOAA-OWP/cahaba/commit/9bffb885f32dfcd95978c7ccd2639f9df56ff829)

<br/><br/>

## v3.0.0.1 - 2020-12-31 - [PR #184](https://github.com/NOAA-OWP/cahaba/pull/184)

Modifications to build and run Docker image more reliably. Cleanup on some pre-processing scripts.

### Changes

 - Changed to noninteractive install of GRASS.
 - Changed some paths from relative to absolute and cleaned up some python shebang lines.

### Notes
 - `aggregate_vector_inputs.py` doesn't work yet. Need to externally download required data to run fim_run.sh

 <br/><br/>

## v3.0.0.0 - 2020-12-22 - [PR #181](https://github.com/NOAA-OWP/cahaba/pull/181)

The software released here builds on the flood inundation mapping capabilities demonstrated as part of the National Flood Interoperability Experiment, the Office of Water Prediction's Innovators Program and the National Water Center Summer Institute. The flood inundation mapping software implements the Height Above Nearest Drainage (HAND) algorithm and incorporates community feedback and lessons learned over several years. The software has been designed to meet the requirements set by stakeholders interested in flood prediction and has been developed in partnership with several entities across the water enterprise.<|MERGE_RESOLUTION|>--- conflicted
+++ resolved
@@ -1,25 +1,27 @@
 All notable changes to this project will be documented in this file.
 We follow the [Semantic Versioning 2.0.0](http://semver.org/) format.
 
-<<<<<<< HEAD
 ## v4.0.XX.X - 2023-01-06 - [PR#782](https://github.com/NOAA-OWP/inundation-mapping/pull/782)
 
 Changes the projection of HAND processing to EPSG 5070.
-=======
-## v4.0.18.0 - 2023-01-03 - [PR#780](https://github.com/NOAA-OWP/inundation-mapping/pull/780)
-
-Clips WBD and stream branch buffer polygons to DEM domain.
->>>>>>> 0466ec4a
 
 ### Changes
 
 - `src/`
-<<<<<<< HEAD
     - `utils/shared_variables.py`: Changed the designated projection variables
     - `gms/`
         - `stream_branches.py`: Checks the projection of the input streams and changes if necessary
-        - `ren_by_unit.py`: Changed the default projection crs variable
-=======
+        - `run_by_unit.py`: Changed the default projection crs variable
+
+<br/><br/>
+
+## v4.0.18.0 - 2023-01-03 - [PR#780](https://github.com/NOAA-OWP/inundation-mapping/pull/780)
+
+Clips WBD and stream branch buffer polygons to DEM domain.
+
+### Changes
+
+- `src/`
     - `clip_vectors_to_wbd.py`: Clips WBD polygon to DEM domain
 
     - `gms/`
@@ -41,7 +43,6 @@
 - `config`
     - `aws_s3_put_fim4_hydrovis_whitelist.lst`:  Added crosswalk_table.csv to whitelist.
 
->>>>>>> 0466ec4a
 
 <br/><br/>
 
