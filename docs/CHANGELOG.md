--- conflicted
+++ resolved
@@ -1,7 +1,6 @@
 All notable changes to this project will be documented in this file.
 We follow the [Semantic Versioning 2.0.0](http://semver.org/) format.
 
-<<<<<<< HEAD
 ## v4.5.x.x - 2025-01-02 - [PR#1388]https://github.com/NOAA-OWP/inundation-mapping/pull/1388)
 
 Fixed Sierra test bugs to draw the vertical lines.
@@ -9,7 +8,6 @@
 ### Changes
 
 - `tools/rating_curve_comparison.py`: Modified the script to make sure vertical lines are displayed
-=======
 ## v4.5.13.9 - 2025-01-24 - [PR#1399](https://github.com/NOAA-OWP/inundation-mapping/pull/1399)
 
 This update improves stage-based CatFIM by detecting and correcting instances where the stage value provided in the WRDS database is actually stage + elevation (which is actually water surface elevation and, uncaught, causes overflooding). 
@@ -27,7 +25,6 @@
 ### Changes
 - `tools/catfim/generate_categorical_fim.py`: Remove references to `lid_to_run` variable.
 - ` tools/catfim/generate_categorical_fim_flows.py`: Remove references to `lid_to_run` variable.
->>>>>>> f3d814f5
 
 <br/><br/>
 
