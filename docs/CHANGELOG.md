All notable changes to this project will be documented in this file.
We follow the [Semantic Versioning 2.0.0](http://semver.org/) format.

<<<<<<< HEAD
## v4.4.8.1 - 2023-12-08 - [PR#1048](https://github.com/NOAA-OWP/inundation-mapping/pull/1048)

This script produces inundation depths and attempts to overcome the catchment boundary issue by interpolating water surface elevations between catchments. Water surface calculations require the hydroconditioned DEM (`dem_thalwegCond_{}.tif`) for computation, however, this file is not in the standard outputs from fim_pipeline.sh. Therefore, users may have to re-run fim_pipeline.sh with dem_thalwegCond_{}.tif removed from all deny lists.

### Additions

- `tools/interpolate_water_surface.py`: New post-inundation processing tool for extending depths beyond catchment limits. The `interpolate_wse()` contains the logic for computing the updated depth raster, but users can also call this module directly to perform inundation, similar to how `inundate_mosaic_wrapper.py` works, but with the new post-processing enhancement.
=======
## v4.5.2.3 - 2024-06-14 - [PR#1169](https://github.com/NOAA-OWP/inundation-mapping/pull/1169)

This tool scans all log directory looking for the word "error" (not case-sensitive). This is primary added to help find errors in the post processing logs such as src_optimization folder (and others).

### Changes

- `fim_post_processing.sh`: as described
- `src\mitigate_branch_outlet_backpool.py`: Has the word error in text which fills up the error scan logs.

<br/><br/>


## v4.5.2.2 - 2024-06-14 - [PR#1183](https://github.com/NOAA-OWP/inundation-mapping/pull/1183)

Upgrades whitebox from v2.3.1 to 2.3.4. Whitebox was upgraded by `pip install -U whitebox` and then `pipenv lock` to update the `Pipfile`.

### Changes

- `Dockerfile`: Removed whitebox hack
- `Pipfile` and `Pipfile.lock`: Upgraded whitebox to v2.3.4.

<br/><br/>

## v4.5.2.1 - 2024-05-21 - [PR#1172](https://github.com/NOAA-OWP/inundation-mapping/pull/1172)

Removes loading of `apache-arrow` repository from the Dockerfile where it was causing a GPG key error during `docker build`.

A number of python packages were updated in this PR. You will need to build a new Docker image for this release.

### Changes

- Dockerfile: Adds a line remove the loading of apache-arrow during `apt-get update`.

<br/><br/>


## v4.5.2.0 - 2024-05-20 - [PR#1166](https://github.com/NOAA-OWP/inundation-mapping/pull/1166)

The main goal of this PR is to create bridge point data that be used as a service in HydroVIS. Since every branch processes bridges separately, it's possible to inundate a bridge from more than just the feature_id it crosses. To reflect this, the `osm_bridge_centroids.gpkg` now found in HUC directories will have coincident points - one that is inundated from the reach it crosses and the other a backwater-influenced point indicated by the `is_backwater` field.

### Changes

- ` src/`
    - `aggregate_by_huc.py`: Added the aggregation steps for bridge centroids; aggregation includes using SRCs to lookup flow values for each bridge, filtering out coincident points that have the same assigned feature_ids and higher overtopping flow, and assigning select points as backwater-influenced.
    - ` delineate_hydros_and_produce_HAND.sh`: Moved the bridge healing to after the crosswalk so that the centroids can use the crosswalked catchments for feature_id and flow lookups.
    -  `heal_bridges_osm.py`: Optimized the bridge healing so that it doesn't have to write out an intermediate raster; exports bridge centroids and spatial joins them to catchments; added functions for SRC flow lookups used in `aggregate_by_huc.py`.
- ` fim_post_processing.sh`: Added a bridge flag input for `aggregate_by_huc.py`.
- `data/bridges/pull_osm_bridges.py`: Removed the saving of a midpoint geopackage.
- `config/deny_branch_zero.lst` & `deny_branches.lst`: Added `#osm_bridge_centroids_{}.gpkg` to the deny lists.

<br/><br/>


## v4.5.1.3 - 2024-05-17 - [PR#1170](https://github.com/NOAA-OWP/inundation-mapping/pull/1170)

This hotfix addresses the issue #1162 by explicitly using 'fiona' engine for reading gpkg files with Boolean dtype. This is applicable only for `usgs_gages.gpkg` and `usgs_subset_gages.gpkg` files. 

### Changes
- `src/usgs_gage_unit_setup.py`  ... changed only two lines for fiona engine
- `src/usgs_gage_crosswalk.py` ...  changed only one line for fiona engine + two small changes to use `self.branch_id` for the correct log report
- `tools/rating_curve_comparison.py`...  changed only one line for fiona engine

<br/><br/>

## v4.5.1.2 - 2024-05-17 - [PR#1135](https://github.com/NOAA-OWP/inundation-mapping/pull/1135)

Updates USGS gage processing to use the correct projection (determined by whether the HUC is in Alaska or not).

### Changes
- `src/run_by_branch.sh`: Added `huc_CRS` as an input argument for `usgs_gage_crosswalk.py`
- `src/run_unit_wb.sh`: Added `huc_CRS` as an input argument for `usgs_gage_unit_setup.py` and `usgs_gage_crosswalk.py`
- `src/usgs_gage_crosswalk.py`: Added `huc_CRS` as an input argument for the `run_crosswalk()` function and added re-projection steps wherever new data is being read in so that the files are able to be properly merged.
- `src/usgs_gage_unit_setup.py`: Added `huc_CRS` as an input argument for the `Gage2Branch()` crosswalking class.

<br/><br/>

## v4.5.1.1 - 2024-05-17 - [PR#1094](https://github.com/NOAA-OWP/inundation-mapping/pull/1094)

Extends flows (i.e., discharge) to stream segments missing from NWS and USGS validation flow files. The levelpath associated with existing flows in the AHPS domain is identified, and any stream segments of the levelpath in the domain missing from the flow file are added to the flow file by assigning the existing flow (this is a constant value regardless of other tributaries including other levelpaths in the domain). Stream segments not on the levelpath are dropped from the flow file, including tributary flows. The original flow file is saved along with the output with an appended `.bak`.

### Additions

- `data/extend_benchmark_flows.py`: Adds missing flows to NWS or USGS benchmark flow files and removes flows from tributaries. The original flow file is saved with an appended `.bak`.

### Changes

- `tools/tools_shared_variables.py`: Removed corrected flow files from `BAD_SITES` list.

<br/><br/>

## v4.5.1.0 - 2024-05-17 - [PR#1156](https://github.com/NOAA-OWP/inundation-mapping/pull/1156)

This focuses on removing hydro-conditioning artifacts by subtracting the thalweg DEM from HAND REM and adding back the original DEM. Also, a new tool was created to test this feature over multiple HUCs

### Additions
- `tools/analyze_for_missing_FIM_cells.py`: A new script `analyze_for_missing_FIM_cells.py` was added to test and analyze healed HAND for hydro-conditioning artifacts FIM. 

### Changes
- `src/delineate_hydros_and_produce_HAND.sh`: Removing hydro-conditioning artifacts from HAND REM.
- `config/params_template.env`: Creating an option to include/exclude healed HAND from FIM pipeline.

<br/><br/>

## v4.5.0.2 - 2024-05-17 - [PR#1159](https://github.com/NOAA-OWP/inundation-mapping/pull/1159)

This PR addresses issue #1132 and include the following changes on `tools/generate_nws_lid.py` for updating `nws_lid.gpkg` dataset.

In this revised version, stations only from these two groups are retrieved:
- lid stations with `rfc_forecast_point= True` 
- lid stations in `/data/inputs/ahp_sites/evaluated_ahps_sites.csv`

The lid stations in AK (Alaska), HI, and PR, with above two criteria have also been selected, as shown in the map below. In the previous version of the code, **all of lid stations** in PR and HI (regardless of meeting above two criteria), were also being retrieved. I have updated this version to exclude such stations. 

Also, In this revised version, I've eliminated the code sections that previously generated the "is_headwater" and "is_colocated" columns, which are not needed in FIM4. Therefore, in this updated version, these columns are no longer present. 

Similar to 'usgs_gages.gpkg' dataset, all lid stations, including those in Alaska, are stored in a single gpkg file (`nws_lid.gpkg`) with EPSG=5070. The Alaska stations can be identified using their HUC8 numbers (beginning with '19'). 

### Changes
- tools/generate_nws_lid.py

<br/><br/>


## v4.5.0.1 - 2024-05-09 - [PR#1150](https://github.com/NOAA-OWP/inundation-mapping/pull/1150)

Fixes two bugs discovered in v4.5.0.0:
1. `echo` missing in bash command
2. raster resolution of `dem_meters.tif` has now been explicitly set in `gdalwarp`.

### Changes

- `src/`
    - `add_crosswalk.py`: fixed stream order if max > `max_order`
    - `bash_variables.env`: added `res` environment variable for default raster cell size
    - `delineate_hydros_and_produce_HAND.sh`: added missing `echo`
    - `heal_bridges_osm.py`: fixed raster resolution and number of rows/columns
    - `run_unit_wb.sh`: added `-tr` to gdalwarp when generating `dem_meters.tif`; removed extraneous `Tcount`

<br/><br/>

## v4.5.0.0 - 2024-05-06 - [PR#1122](https://github.com/NOAA-OWP/inundation-mapping/pull/1122)

This PR includes 2 scripts to add Open Street Map bridge data into the HAND process: a script that pulls data from OSM and a script that heals those bridges in the HAND grids. Both scripts should be run as part of a pre-processing step for FIM runs. They only need to be run if we think OSM data has changed a lot or for any new FIM versions.

A new docker image is also required for `pull_osm_bridges.py` (acquire and preprocess) script.

### Additions
- `data/bridges/pull_osm_bridges.py`: First pre-processing script that pulls OSM data and saves bridge lines out as separate shapefiles by HUC8 to a specified location
- `src/heal_bridges_osm.py`: Second pre-processing script that uses the pre-saved OSM bridge lines and heals max HAND values across those bridge lines. Healed HAND grids are saved to a specified location.

### Changes
- `Pipfile`, `Pipfile.lock`: Adjusted files to add new python package to docker image.
- `data`
    - `clip_vectors_to_wdbd.py`: Updated to pre-clip new bridge data. Logging upgraded.
    - `generate_pre_clip_fim_huc8.py`: Updated to pre-clip new bridge data. Logging added and a system for multi-process logging.
- `src`
    - `delineate_hydros_and_produce_HAND.sh`: add python call to run `heal_bridges_osm.py` after hydraulic properties are calculated.
    - `bash_variables.env`: Added new variable for OSM bridges and adjusted pre-clip output date
    - `utils`
        - `shared_functions.py`: removed function no longer in use.
        - `shared_variables.py`: removed variables no longer in use.
  
<br/><br/>

## v4.4.16.0 - 2024-05-06 - [PR#1121](https://github.com/NOAA-OWP/inundation-mapping/pull/1121)

Some NWM streams, particularly in coastal areas, fail to reach the edge of the DEM resulting in reverse flow. This issue was resolved by clipping the ocean mask from the buffered WBD and DEM, and any remaining streams that didn't have outlets reaching the edge of the buffered WBD boundary were extended by snapping the end to the nearest point on the buffered WBD.

### Changes

- `data/wbd/clip_vectors_to_wbd.py`: Clips `landsea` ocean mask from the buffered WBD and adds a function to extend outlet streams to the buffered WBD
- `data/wbd/clip_vectors_to_wbd.py`: Updated multi-processing and added more logging.

<br/><br/>

## v4.4.15.4 - 2024-05-06 - [PR#1115](https://github.com/NOAA-OWP/inundation-mapping/pull/1115)

This PR addresses issue #1040 and includes the following updates:
- Upgraded to WRDS API version 3 and ensured schema compatibility of new USGS gages data.
- Expanded data retrieval to include Alaska gages alongside CONUS gages. 
- Enables retrieving SRC data for individual USGS gages, removing the necessity of using 'all' for the '-l' flag in rating_curve_get_usgs_curves.py." 


### Changes
 - `tools/tools_shared_functions.py`   
    -  Improved the stability of API calls.
    - Removed the exclusion of Alaska gages from USGS gages metadata (`usgs_gages.gpkg` output), preserving Alaska gages in the metadata.  
- `rating_curve_get_usgs_curves.py` 
    - Removed the exclusion of Alaska gages when retrieving SRC values.
    - Enabled retrieving SRC data for individual USGS gages.
- Moved the script `rating_curve_get_usgs_curves.py` from `tools` folder into `data/usgs`.

<br/><br/>

## v4.4.15.3 - 2024-05-06 - [PR#1128](https://github.com/NOAA-OWP/inundation-mapping/pull/1128)

Fixes a KeyError in `src/mitigate_branch_outlet_backpool.py`.

### Changes

`src/mitigate_branch_outlet_backpool.py`: Addresses case where `catchments_df['outlier']` are all False.

<br/><br/>

## v4.4.15.2 - 2024-05-06 - [PR#1133](https://github.com/NOAA-OWP/inundation-mapping/pull/1133)

Bug fix for error when reading the subfolders of a directory using `listdir()` where files exist that start with an 8-digit number that are later interpreted as directories.

### Changes

The following files were modified to use `listdir()` to read only directories instead of both directories and files:
- `src/`
    - `bathy_src_adjust_topwidth.py`, `identify_src_bankfull.py`, `subdiv_chan_obank_src.py`, `utils/shared_functions.py`
- `tools/vary_mannings_n_composite.py`


<br/><br/>


## v4.4.15.1 - 2024-05-06 - [PR#1081](https://github.com/NOAA-OWP/inundation-mapping/pull/1038)

This hotfix address a bug within the SRC adjustment routine to filter out USGS gauge locations that were conflated to lakeid reaches. These fatal errors were preventing `fim_post_processing.sh` from completing. There are also new try except blocks to handle potential errors when opening/writing SRC adjustment attributes to the catchment gpkg (unknown issues with collisions or corrupt gpkg files). Closes #1137 

### Changes

- `src/src_adjust_usgs_rating_trace.py`: Added filter for processing valid hydroids that meet criteria (i.e non-lakes) and more robust logging.
- `src/src_roughness_optimization.py`: Added data checks and logging to ensure input calibration data files contains necessary attributes. Also included a new try/except block to trap and log issues with file collisions or corrupt catchment gpkg read/write.

<br/><br/>

## v4.4.15.0 - 2024-04-17 - [PR#1081](https://github.com/NOAA-OWP/inundation-mapping/pull/1081)

This enhancement includes changes to the SRC calibration routine that uses the USGS published rating curve database. The modifications attempt to mimic the technique used in the stage-based CatFIM where the USGS WSE/flow is propagated upstream and downstream of the gauge location. This closes #892 

### Additions
`src/src_adjust_usgs_rating_trace.py`: updated SRC calibration routine to include the a new upstream/downstream tracing routine. The WSE(HAND stage) and flow targets obtained from the USGS rating curve are now applied to all hydroids within 8km (~5 miles) of the gauge location.  

### Changes
`fim_post_processing.sh`: using the new `src_adjust_usgs_rating_trace.py` in place of the `src_adjust_usgs_rating.py`
`src/src_roughness_optimization.py`: minor changes to facilitate new calibration input (reset index)
`src/utils/shared_variables.py`: added `USGS_CALB_TRACE_DIST` as the trace distance variable

### Removals
`src/src_adjust_usgs_rating.py`: deprecated (replaced with the new `src_adjust_usgs_rating_trace.py`)

<br/><br/>


## v4.4.14.1 - 2024-04-17 - [PR#1103](https://github.com/NOAA-OWP/inundation-mapping/pull/1103)

Adds checks for intermediate files produced by Whitebox in the AGREE process (`src/agreedem.py`). Without these checks, if Whitebox fails to produce an output, no error is generated until much later in the `src/delineate_hydros_and_produce_HAND.sh` processing chain which makes troubleshooting difficult.

### Changes

- `src/agreedem.py`: Added checks to verify existence of intermediate files before continuing

<br/><br/>

## v4.4.14.0 - 2024-04-17 - [PR#1106](https://github.com/NOAA-OWP/inundation-mapping/pull/10106)

Updates the FIM pipeline so it can process HUCs in southern Alaska. Running FIM in southern Alaska requires that a different CRS and a few different files be used. Additionally, some of the Alaska HUCs displayed an issue where the input stream density was too high, so this update introduces some logic to adjust the threshold of stream orders to exclude based on whether an Alaska HUC is listed as high or medium-high stream density. This update intriduces new Alaska-specific inputs, which are listed in the PR. 

### Changes
- `data/wbd/generate_pre_clip_fim_huc8.py`: Adjusted comment.
- `src/bash_variables.env`: Changed pre-clip HUC 8 directory to be a folder with both Alaska and CONUS HUCs.
- `src/check_huc_inputs.py`: Changed the `included_huc_list` variable to refer to a HUC list that includes Alaska.
- `src/derive_level_paths.py`: Add in logic to exclude different stream orders based on whether the HUC falls into the high or medium-high density HUC lists.
- `src/run_by_branch.sh`: Add in logic to check whether the HUC is in Alaska or not and to use the correct CRS accordingly.
- `src/run_unit_wb.sh`: Add in logic to check whether the HUC is in Alaska or not and to use the correct CRS and DEM domain filename accordingly.
- `src/utils/shared_variables.py`: Add the Alaska CRS, a list of high stream density HUCs, and a list of medium-high stream density HUCs.

<br/><br/>


## v4.4.13.3 - 2024-04-15 - [PR#1114](https://github.com/NOAA-OWP/inundation-mapping/pull/1114)

Two recent dependabot PR's came in, one for upgrading the `pillow` package and the other for upgrading idna. Both have been adjusted in this PR. 
In this PR, we also moved `openpyxl` package, which was part of an independent dockerfile, Pipfile and Pipefile.lock in the "dev" directory. This is now merged into the parent standard docker image.

Covers [PR 1111](https://github.com/NOAA-OWP/inundation-mapping/pull/1111) and 
Covers [PR 1119](https://github.com/NOAA-OWP/inundation-mapping/pull/1119)

A small update to the README.md was also updated for an unrelated topic (about AWS S3 credentials).

### Changes
- `Pipfile / Pipefile.lock`: As described above.
- `data/ble/ble_benchmark/README.md`: Updated notes to remove talking the specific ble docker image.

### Removals
- `data/ble/ble_benchmark`
   - `Dockerfile`: removed in favor the parent root Docker files.
   - `Pipfile`: removed in favor the parent root Docker files.
   - `Pipfile.lock` : removed in favor the parent root Docker files.

<br/><br/>

## v4.4.13.2 - 2024-04-04 - [PR#1110](https://github.com/NOAA-OWP/inundation-mapping/pull/1110)

This PR reflects upgrades for openJDK from 17.0.8 to something higher, minimum of 17.0.9. After some research, we can not upgrade all the way to the latest openJDK but can jump up to 19.0.  This limitation is related to version of our base docker image.  openJDK was identified as requiring an upgrade by a system wide security scan.

The "black" packages is also be upgraded from 23.7.0 to 24.3.

**NOTE: the update of "black" has change the rules slightly for formatting. This is why you see a bunch of files being changed but only for the formatting changes.**

### Files Change
- `Dockerfile`, `Pipfile`, `Pipefile.lock`
- `pre-commit-config.yaml` is also has Black upgraded for CI/CD tests for linting during GIT check ins.
- `many files`:
     - 19 files have had minor formatting changes related to the upgrade in the "black" package.

<br/><br/>

## v4.4.13.1 - 2024-03-11 - [PR#1086](https://github.com/NOAA-OWP/inundation-mapping/pull/1086)

Fixes bug where levee-protected areas were not being masked from branch 0 DEMs.

### Changes

`src/mask_dem.py`: Corrects indentation preventing masked branch 0 from overwriting existing DEM.

<br/><br/>

## v4.4.13.0 - 2024-03-11 - [PR#1006](https://github.com/NOAA-OWP/inundation-mapping/pull/1006)

Adds a new module that mitigates the branch outlet backpool error. In some HUCs, an overly-large catchment appears at the outlet of the branch (as in issue #985) which causes an artificially large amount of water to get routed to the smaller stream instead of the main stem. This issue is mitigated by trimming the levelpath just above the outlet and removing the offending pixel catchment from the pixel catchments and catchment reaches files. 

The branch outlet backpool issue is identified based on two criteria: 
  1. There is a pixel catchment that is abnormally large (more than two standard deviations above the mean.)
  2. The abnormally-large pixel catchment occurs at the outlet of the levelpath.

If both criteria are met for a branch, then the issue is mitigated by trimming the flowline to the third-to-last point.

### Additions

- `src/mitigate_branch_outlet_backpool.py`: Detects and mitigates the branch outlet backpool error. If both branch outlet backpool criteria are met, the snapped point is set to be the penultimate vertex and then the flowline is trimmed to that point (instead of the last point). Trims the `gw_catchments_pixels_<id>.tif` and `gw_catchments_reaches_<id>.tif` rasters by using `gdal_polygonize.py` to polygonize the `gw_pixel_catchments_<id>.tif` file, creating a mask that excludes the problematic pixel catchment, and then using that mask to trim the pixel catchment and catchment reaches rasters.

### Changes

- `src/delineate_hydros_and_produce_HAND.sh`: Adds the `mitigate_branch_outlet_backpool.py` module to run after the  `Gage Watershed for Pixels` step. 
- `src/split_flows.py`: Improves documentation and readability.

<br/><br/>

## v4.4.12.0 - 2024-03-11 - [PR#1078](https://github.com/NOAA-OWP/inundation-mapping/pull/1078)

Resolves issue #1033 by adding Alaska-specific data to the FIM input folders and updating the pre-clip vector process to use the proper data and CRS when an Alaska HUC is detected. The `-wbd` flag was removed from the optional arguments of `generate_pre_clip_fim_huc8`. The WBD file path will now only be sourced from the `bash_variables.env` file. The `bash_variables.env` file has been updated to include the new Alaska-specific FIM input files.

### Changes

- `/data/wbd/`
    - `clip_vectors_to_wbd.py`: Replaced all CRS inputs with the `huc_CRS` variable, which is input based on whether the HUC is Alaska or CONUS. Previously, the default FIM projection was automatically assigned as the CRS (which had been retrieved from `utils.shared_variables`).

    - `generate_pre_clip_fim_huc8.py`:
        - Added Alaska projection and links to the new Alaska data file paths that were added to `bash_variables.env`.
        - Removed the `wbd` argument from the `pre_clip_hucs_from_wbd` function and made it so that the code gets the WBD path from `bash_variables.env`.
        - Added logic to check whether the HUC is in Alaska and, if so, use the Alaska-specific HUC and input file paths.
        - Cleaned up the spelling and formatting of some comments
- `/src/`
    - `bash_variables.env`: Added the Alaska-specific projection (EPSG:3338) and file paths for Alaska-specific data (see data changelog for list of new input data)

<br/><br/>

## v4.4.11.1 - 2024-03-08 - [PR#1080](https://github.com/NOAA-OWP/inundation-mapping/pull/1080)

Fixes bug in bathymetric adjustment where `mask` is used with `geopandas.read_file`. The solution is to force `read_file` to use `fiona` instead of `pyogrio`.

### Changes

`src/bathymetric_adjustment.py`: Use `engine=fiona` instead of default `pyogrio` to use `mask=` with `geopandas.read_file`

<br/><br/>

## v4.4.11.0 - 2024-02-16 - [PR#1077](https://github.com/NOAA-OWP/inundation-mapping/pull/1077)

Replace `fiona` with `pyogrio` to improve I/O speed. `geopandas` will use `pyogrio` by default starting with version 1.0. `pyarrow` was also added as an environment variable to further speedup I/O. As a result of the changes in this PR, `fim_pipeline.sh` runs approximately 10% faster.

### Changes

- `Pipfile`: Upgraded `geopandas` from v0.12.2 to v0.14.3, added `pyogrio`, and fixed version of `pyflwdir`.
- `src/bash_variables.env`: Added environment variable for `pyogrio` to use `pyarrow`
- To all of the following files: Added `pyogrio` and `pyarrow`
    - `data/`
        - `bathymetry/preprocess_bathymetry.py`, `ble/ble_benchmark/create_flow_forecast_file.py`, `esri.py`, `nld/levee_download.py`, `usgs/acquire_and_preprocess_3dep_dems.py`, `wbd/clip_vectors_to_wbd.py`, `wbd/preprocess_wbd.py`, `write_parquet_from_calib_pts.py`
    - `src/`
        - `add_crosswalk.py`, `associate_levelpaths_with_levees.py`, `bathy_rc_adjust.py`, `bathymetric_adjustment.py`, `buffer_stream_branches.py`, `build_stream_traversal.py`, `crosswalk_nwm_demDerived.py`, `derive_headwaters.py`, `derive_level_paths.py`, `edit_points.py`, `filter_catchments_and_add_attributes.py`, `finalize_srcs.py`, `make_stages_and_catchlist.py`, `mask_dem.py`, `reachID_grid_to_vector_points.py`, `split_flows.py`, `src_adjust_spatial_obs.py`, `stream_branches.py`, `subset_catch_list_by_branch_id.py`, `usgs_gage_crosswalk.py`, `usgs_gage_unit_setup.py`, `utils/shared_functions.py`
    - `tools/`
        - `adjust_rc_with_feedback.py`, `check_deep_flooding.py`, `create_flow_forecast_file.py`, `eval_plots.py`, `evaluate_continuity.py`, `evaluate_crosswalk.py`, `fimr_to_benchmark.py`, `find_max_catchment_breadth.py`, `generate_categorical_fim.py`, `generate_categorical_fim_flows.py`, `generate_categorical_fim_mapping.py`, `generate_nws_lid.py`, `hash_compare.py`, `inundate_events.py`, `inundation.py`, `make_boxes_from_bounds.py`, `mosaic_inundation.py`, `overlapping_inundation.py`, `rating_curve_comparison.py`, `rating_curve_get_usgs_curves.py`, `test_case_by_hydro_id.py`, `tools_shared_functions.py`
        
<br/><br/>

## v4.4.10.1 - 2024-02-16 - [PR#1075](https://github.com/NOAA-OWP/inundation-mapping/pull/1075)

We recently added code to fim_pre_processing.sh that checks the CPU count. Earlier this test was being done in post-processing and was killing a pipeline that had already been running for a while.

Fix:
- Removed the CPU test from pre-processing. This puts us back to it possibly failing in post-processing but we have to leave it for now. 
- Exit status codes (non 0) are now returned in pre-processing and post-processing when an error has occurred.

Tested that the a non zero return exit from pre-processing shuts down the AWS step functions.

### Changes
- `fim_pre_processing.sh`: added non zero exit codes when in error, plus removed CPU test
- `fim_post_processing.sh`:  added non zero exit codes when in error

<br/><br/>

## v4.4.10.0 - 2024-02-02 - [PR#1054](https://github.com/NOAA-OWP/inundation-mapping/pull/1054)

Recent testing exposed a bug with the `acquire_and_preprocess_3dep_dems.py` script. It lost the ability to be re-run and look for files that were unsuccessful earlier attempts and try them again. It may have been lost due to confusion of the word "retry". Now "retry" means restart the entire run. A new flag called "repair"  has been added meaning fix what failed earlier.  This is a key feature it is common for communication failures when calling USGS to download DEMs.  And with some runs taking many hours, this feature becomes important.

Also used the opportunity to fix a couple of other minor issues:
1) Reduce log output
2) Add a test for ensuring the user does not submit job numbers (num of cpu requests) to exceed the system max cpus. This test exists in a number of places in the code but way later in the processing stack after alot of processing has been done. Now it is done at the start of the fim pipeline stack.
3) remove arguments for "isaws" which is no longer in use and has not been for a while.
4) quick upgrade to the tracker log that keeps track of duration of each unit being processed.

### Changes

- `data\usgs\`
    - `acquire_and_preprocess_3dep_dems.py`: Re-add a feature which allowed for restarting and redo missing outputs or partial outputs. System now named as a "repair" system.
- `fim_pipeline.sh`:  remove the parallel `--eta` flag to reduce logging. It was not needed, also removed "isaws" flag.
- `fim_pre_processing.sh`: Added validation tests for maximum CPU requests (job numbers)
- `fim_post_processing.sh`: Added a permissions updated as output folders were being locked due to permissions.
- `fim_process_unit_wb.sh`: Fixed a bug with output folders being locked due to permissions, but it was not recursive.
- `src`
    - `bash_functions.sh`: Added function so the unit timing logs would also have a time in percentage so it can easily be used to calculate averages.
    - `delineate_hydros_and_produce_HAND.sh`: Removed some unnecessary logging. Changed a few gdal calls to be less verbose.
    - `derive_level_paths.py`: Changed verbose to false to reduce  unnecessary logging.
    - `run_by_branch.sh`: Removed some unnecessary logging. Added a duration system so we know how long the branch took to process.
    - `run_unit_by_wb.sh`: Removed some unnecessary logging. Changed a few gdal calls to be less verbose.
    - `split_flows.py`: Removed progress bar which was unnecessary and was adding to logging.
  
<br/><br/>

## v4.4.9.2 - 2024-02-02 - [PR#1066](https://github.com/NOAA-OWP/inundation-mapping/pull/1066)

Adds an index to the aggregated `crosswalk_table.csv`. The index is a consecutive integer that starts at 1. Columns have been reordered, renamed, and sorted.

### Changes

`tools/combine_crosswalk_tables.py`: Adds index and sorts and renames columns

<br/><br/>

## v4.4.9.1 - 2024-02-02 - [PR#1073](https://github.com/NOAA-OWP/inundation-mapping/pull/1073)

Dependabot requested two fixes. One for an upgrade to pillow [#1068](https://github.com/NOAA-OWP/inundation-mapping/pull/1068) and the other for juypterlab #[1067 ](https://github.com/NOAA-OWP/inundation-mapping/pull/1067)

### Changes

- `src`
    - `Pipfile` and `Pipfile.lock`: Updated some packages.
    
<br/><br/>

## v4.4.9.0 - 2024-01-12 - [PR#1058](https://github.com/NOAA-OWP/inundation-mapping/pull/1058)

Upgrades base Docker image to GDAL v3.8.0. In order to upgrade past GDAL v.3.4.3 (see #1029), TauDEM's `aread8` was replaced with a module from the `pyflwdir` Python package.

### Additions

- `src/accumulate_headwaters.py`: Uses `pyflwdir` to accumulate headwaters and threshold and create stream pixels.

### Changes

- `Dockerfile`: Upgrade GDAL from v.3.4.3 to v.3.8.0; remove JDK 17 and TauDEM `aread8` and `threshold`.
- `Pipfile` and `Pipfile.lock`: Add `pyflwdir`, `pycryptodomex` and upgrade Python version.
- `src/delineate_hydros_and_produce_HAND.sh`: Add `src/accumulate_headwaters.py` and remove TauDEM `aread8` and `threshold`

<br/><br/>

## v4.4.8.4 - 2024-01-12 - [PR#1061](https://github.com/NOAA-OWP/inundation-mapping/pull/1061)

Adds a post-processing tool to compare crosswalked (conflated) `feature_id`s between NWM stream network to DEM-derived reaches. The tool is run if the `-x` flag is added to `fim_pipeline.sh`. Results are computed for branch 0 and saved in a summary file in the HUC output folder.

### Additions

- `tools/evaluate_crosswalk.py`: evaluates crosswalk accuracy using two methods:
    - intersections: the number of intersections between streamlines
    - network (or tree): compares the feature_ids of the immediate upstream segments

### Changes

- `Dockerfile`: added `toolsDir` environment variable
- `fim_pipeline.sh`: added `-x` flag to run crosswalk evaluation tool
- `fim_post_processing.sh`: changed hardcoded `/foss_fim/tools` to `toolsDir` environment variable
- `fim_pre_processing.sh`: added `evaluateCrosswalk` environment variable
- `src/`
    - `add_crosswalk.py`: fix bug
    - `delineate_hydros_and_produce_HAND.sh`: added a call to `verify_crosswalk.py` if evaluateCrosswalk is True.

<br/><br/>

## v4.4.8.3 - 2024-01-05 - [PR#1059](https://github.com/NOAA-OWP/inundation-mapping/pull/1059)

Fixes erroneous branch inundation in levee-protected areas.

Levees disrupt the natural hydrology and can create large catchments that contain low-lying areas in levee-protected areas that are subject to being inundated in the REM (HAND) grid. However, these low-lying areas are hydrologically disconnected from the stream associated with the catchment and can be erroneously inundated. Branch inundation in levee-protected areas is now confined to the catchment for the levelpath.

### Changes

- `src/`
    - `delineate_hydros_and_produce_HAND.sh`: Adds input argument for catchments.
    - `mask_dem.py`: Adds DEM masking for areas of levee-protected areas that are not in the levelpath catchment.

<br/><br/>


## v4.4.8.2 - 2023-12-12 - [PR#1052](https://github.com/NOAA-OWP/inundation-mapping/pull/1052)

The alpha test for v4.4.8.1 came back with a large degradation in skill and we noticed that the global manning's roughness file was changed in v4.4.7.1 - likely in error.

### Changes

- `src`/`bash_variables.env`: changed the global roughness file to `${inputsDir}/rating_curve/variable_roughness/mannings_global_06_12.csv`

<br/><br/>

## v4.4.8.1 - 2023-12-08 - [PR#1047](https://github.com/NOAA-OWP/inundation-mapping/pull/1047)

Upgrades JDK to v.17.0.9 in Docker image to address security vulnerabilities.

### Changes

- `Dockerfile`: Upgrades JDK to v.17.

<br/><br/>

## v4.4.8.0 - 2023-12-08 - [PR#1045](https://github.com/NOAA-OWP/inundation-mapping/pull/1045)

In order to avoid file system collisions on AWS, and keep the reads/writes from the same file on disk to a minimum, three files (`HUC6_dem_domain.gpkg`, `nws_lid.gpkg`, `reformat_ras_rating_curve_points_rel_101.gpkg`, & `usgs_gages.gpkg`) are now copied from disk into a scratch directory (temporary working directory), and removed after processing steps are completed.

### Changes

- `config`/`deny_unit.lst`: Add files to remove list - repetitive copies needed for processing step (`run_unit_wb.sh`)
- `src`
    - `bash_variables.env`: Add a new variable for the ras rating curve filename. It will be easier to track the filename in the `.env`, and pull into `run_unit_wb.sh`, rather than hardcode it.
    - `run_unit_wb.sh`: Copy files and update references from `$inputsDir` to `$tempHucDataDir`.

<br/><br/>

## v4.4.7.2 - 2023-12-08 - [PR#1026](https://github.com/NOAA-OWP/inundation-mapping/pull/1026)

A couple of directly related issues were fixed in this PR.
The initial problem came from Issue #[1025](https://github.com/NOAA-OWP/inundation-mapping/issues/1025) which was about a pathing issue for the outputs directory. In testing that fix, it exposed a few other pathing and file cleanup issues which are now fixed. We also added more console output to help view variables and pathing.

### Changes

- `config`/`params_template.env`:  Updated for a newer mannings global file. Changed and tested by Ryan Spies.
- `tools`
    - `inundate_mosiac_wrapper.py`:  Took out a misleading and non-required print statement.
    - `inundate_nation.py`: As mentioned above.
>>>>>>> b0d3aaa7

<br/><br/>

## v4.4.7.1 - 2023-12-01 - [PR#1036](https://github.com/NOAA-OWP/inundation-mapping/pull/1036)

Quick update to match incoming ras2fim calibration output files being feed into FIM was the initial change.

There is no FIM issue card for this, but this is related to a ras2fim [PR #205](https://github.com/NOAA-OWP/ras2fim/pull/205) which also made changes to ensure compatibility. New copies of both the `reformat_ras_rating_curve_table_rel_101.csv` and `reformat_ras_rating_curve_points_rel_101.gpkg` were generated from ras2fim but retained the version of `rel_101`.

Originally, was planning to update just the two locations for newer versions of the two `reformat_ras_rating_surve...` files. Both had been update to recognize the ras2release version rel_101.

In the process of doing that, we took the opportunity to move all inputs files from params_template.env and put them into bash_variables.env as per precedence set recently.

### Changes

- `config`/`params_template.env`: moved input variables into `src/bash_variables.env`
- `src`
    - `bash_variablles.env`: Added all input variables from `params_template.env` to here and added one new one from `run_unit_wb.sh` for ras_rating_curve_points_gpkg.
    - `run_unit_wb.sh`:   Updated an input param to the usgs_gage_unit_setup.py file to point the -ras param to the updated rel_101 value now in the `src/bash_variables.env`.
    - `usgs_gage_unit_setup.py`:  Changed to drop a column no longer going to be coming from ras2fim calibration files.

<br/><br/>

## v4.4.7.0 - 2023-11-13 - [PR#1030](https://github.com/NOAA-OWP/inundation-mapping/pull/1030)

This PR introduces the `.github/workflows/lint_and_format.yaml` file which serves as the first step in developing a Continuous Integration pipeline for this repository. 
The `flake8-pyproject` dependency is now used, as it works out of the box with the `pre-commit` GitHub Action in the GitHub Hosted Runner environment.
In switching to this package, a couple of `E721` errors appeared. Modifications were made to the appropriate files to resolve the `flake8` `E721` errors.
Also, updates to the `unit_tests` were necessary since Branch IDs have changed with the latest code.  

A small fix was also included where `src_adjust_ras2fim_rating.py` which sometimes fails with an encoding error when the ras2fim csv sometimes is created or adjsuted in windows.

### Changes
- `.pre-commit-config.yaml`: use `flake8-pyproject` package instead of `pyproject-flake8`.
- `Pipfile` and `Pipfile.lock`: updated to use `flake8-pyproject` package instead of `pyproject-flake8`, upgrade `pyarrow` version.
- `data`
    - `/wbd/generate_pre_clip_fim_huc8.py`: Add space between (-) operator line 134.
    - `write_parquet_from_calib_pts.py`: Add space between (-) operator line 234.
- `src`
    - `check_huc_inputs.py`: Change `== string` to `is str`, remove `import string`
    - `src_adjust_ras2fim_rating.py`: Fixed encoding error.
- `tools`
    - `eval_plots.py`: Add space after comma in lines 207 & 208
    - `generate_categorical_fim_mapping.py`: Use `is` instead of `==`, line 315
    - `hash_compare.py`: Add space after comma, line 153.
    - `inundate_mosaic_wrapper.py`: Use `is` instead of `==`, line 73.
    - `inundation_wrapper_nwm_flows.py`: Use `is not` instead of `!=`, line 76.
    - `mosaic_inundation.py`: Use `is` instead of `==`, line 181.
- `unit_tests`
    - `README.md`: Updated documentation, run `pytest` in `/foss_fim` directory.
    - `clip_vectors_to_wbd_test.py`: File moved to data/wbd directory, update import statement, skipped this test.
    - `filter_catchments_and_add_attributes_params.json`: Update Branch ID
    - `inundate_gms_params.json`: Moved to `unit_tests/` folder.
    - `inundate_gms_test.py`: Moved to `unit_tests/` folder.
    - `inundation_params.json`: Moved to `unit_tests/` folder.
    - `inundation_test.py`: Moved to `unit_tests/` folder.
    - `outputs_cleanup_params.json`: Update Branch ID
    - `outputs_cleanup_test.py`: Update import statement
    - `split_flows_params.json`: Update Branch ID
    - `usgs_gage_crosswalk_params.json`: Update Branch ID & update argument to gage_crosswalk.run_crosswalk
    - `usgs_gage_crosswalk_test.py`: Update params to gage_crosswalk.run_crosswalk

### Additions 
- `.github/workflows/`
    - `lint_and_format.yaml`: Add GitHub Actions Workflow file for Continuous Integration environment (lint and format test).

<br/><br/>

## v4.4.6.0 - 2023-11-17 - [PR#1031](https://github.com/NOAA-OWP/inundation-mapping/pull/1031)

Upgrade our acquire 3Dep DEMs script to pull down South Alaska HUCS with its own CRS.

The previous set of DEMs run for FIM and it's related vrt already included all of Alaska, and those have not been re-run. FIM code will be updated in the near future to detect if the HUC starts with a `19` with slight different logic, so it can preserve the CRS of EPSG:3338 all the way to final FIM outputs.  See [792 ](https://github.com/NOAA-OWP/inundation-mapping/issues/792)for new integration into FIM.

A new vrt for the new South Alaska DEMs was also run with no changes required.

This issue closes [1028](https://github.com/NOAA-OWP/inundation-mapping/issues/1028). 

### Additions
- `src/utils`
     - `shared_validators.py`: A new script where we can put in code to validate more complex arguments for python scripts. Currently has one for validating CRS values. It does valid if the CRS value is legitimate but does check a bunch of formatting including that it starts with either the name of `EPSG` or `ESRI`

### Changes
- `data/usgs` 
    - `aquire_and_preprocess_3dep_dems.py`: Changes include:
        - Add new input arg for desired target projection and logic to support an incoming CRS.
        - Updated logic for pre-existing output folders and `on-the-fly` question to users during execution if they want to overwrite the output folder (if applicable).
        - Changed date/times to utc.
        - Upgraded error handing for the gdal "processing" call.

<br/><br/>

## v4.4.5.0 - 2023-10-26 - [PR#1018](https://github.com/NOAA-OWP/inundation-mapping/pull/1018)

During a recent BED attempt which added the new pre-clip system, it was erroring out on a number of hucs. It was issuing an error in the add_crosswalk.py script. While a minor bug does exist there, after a wide number of tests, the true culprit is the memory profile system embedded throughout FIM. This system has been around for at least a few years but not in use. It is not 100% clear why it became a problem with the addition of pre-clip, but that changes how records are loaded which likely affected memory at random times.

This PR removes that system.

A couple of other minor updates were made:
- Update to the pip files (also carried forward changes from other current PRs)
- When a huc or huc list is provided to fim_pipeline, it goes to a script, check_huc_inputs.py, to ensure that the incoming HUCs are valid and in that list. In the previous code it looks for all files with the file name pattern of "included_huc*.lst". However, we now only want it to check against the file "included_huc8.list".

### Changes
- `CONTRIBUTING.md`: Text update.
- `Pipfile` and `Pipfile.lock`: updated to remove tghe memory-profiler package, update gval to 0.2.3 and update urllib3 to 1.26.18.
- `data/wbd`
    - `clip_vectors_to_wbd.py`: remove profiler
 - `src`
     - `add_crosswalk.py`: remove profiler
     - `add_thalweg_lateral.py`: remove profiler.
     - `aggregate_by_huc.py`: remove profiler and small text correction.
     - `agreedem.py`: remove profiler.
     - `bathy_src_adjust_topwidth.py`: remove profiler.
     - `burn_in_levees.py`: remove profiler.
     - `check_huc_inputs.py`: changed test pattern to just look against `included_huc8.lst`.
     - `delineate_hydros_and_produce_HAND.sh`: remove profiler.
     - `filter_catchments_and_add_attributes.py`: remove profiler.
     - `make_stages_and_catchlist.py` remove profiler.
     - `mask_dem.py`: remove profiler.
     - `reachID_grid_to_vector_points.py`: remove profiler.
     - `run_unit_wb.sh`: remove profiler.
     - `split_flows.py`: remove profiler.
     - `unique_pixel_and_allocation.py`: remove profiler.
     - `usgs_gage_crosswalk.py`: remove profiler.
     - `usgs_gage_unit_setup.py`: remove profiler.
     - `utils`
         - `shared_functions`: remove profiler.
      ` unit_tests`
          - `clip_vectors_to_wbd_tests.py`: Linting tools change order of the imports.

<br/><br/>

## v4.4.4.1 - 2023-10-26 - [PR#1007](https://github.com/NOAA-OWP/inundation-mapping/pull/1007)

Updates GVAL to address memory and performance issues associated with running synthesize test cases.

### Changes

- `tools/tools_shared_functions.py`
- `Pipfile`
- `pyproject.toml`
- `tools/run_test_case.py`
- `tools/synthesize_test_cases.py`
- `tools/inundate_mosaic_wrapper`
<br/><br/>

## v4.4.4.0 - 2023-10-20 - [PR#1012](https://github.com/NOAA-OWP/inundation-mapping/pull/1012)

The way in which watershed boundary data (WBD) is generated and processed has been modified. Instead of generating those files "on the fly" for every run, a script has been added that will take a huclist and create the .gpkg files per HUC in a specified directory (`$pre_clip_huc_dir`).  During a `fim_pipeline.sh` run, the pre-clipped staged vectors will be copied over to the containers' working directory. This reduces runtime and the repetitive computation needed to generate those files every run.

### Changes

- `src/`
    - `bash_variables.env`: Add pre_clip_huc_dir env variable. 
    - `clip_vectors_to_wbd.py`: Moved to `/data/wbd/clip_vectors_to_wbd.py`.
    - `src/run_unit_wb.sh`: Remove ogr2ogr calls to get & clip WBD, remove call to clip_vectors_to_wbd.py, and replace with copying staged .gpkg files. 

### Additions

- `data/wbd/`
    - `generate_pre_clip_fim_huc8.py`: This script generates the pre-clipped vectors at the huc level.

<br/><br/>

## v4.4.3.0 - 2023-10-10 - [PR#1005](https://github.com/NOAA-OWP/inundation-mapping/pull/1005)

Revise stream clipping to WBD by (1) reducing the buffer to clip streams away from the edge of the DEM (to prevent reverse flow issues) from 3 cells to 8 cells to account for the 70m AGREE buffer; (2) splitting MultiLineStrings formed by NWM streams being clipped by the DEM edge and then re-entering the DEM, and retaining only the lowest segment. Also changes the value of `input_WBD_gdb` to use the WBD clipped to the DEM domain.

### Changes

- `src/`
    - `bash_variables.env`: Update WBD to the WBD clipped to the DEM domain
    - `clip_vectors_to_wbd.py`: Decrease stream buffer from 3 to 8 cells inside of the WBD buffer; select the lowest segment of any incoming levelpaths that are split by the DEM edge.
    - `derive_level_paths.py`: Remove unused argument
    - `stream_branches.py`: Remove unused argument

<br/><br/>

## v4.4.2.3 - 2023-09-21 - [PR#998](https://github.com/NOAA-OWP/inundation-mapping/pull/998)

Removes exclude list for black formatter in `.pre-commit-config.yaml` as well as in `pyproject.toml`. Ran the `black` executable on the 
whole repository, the re-formatted files in `src/` & `tools/` are included.

### Changes

- `.pre-commit-config.yaml`
- `pyproject.toml`
- `src/add_crosswalk.py`
- `src/bathy_src_adjust_topwidth.py`
- `src/bathymetric_adjustment.py`
- `src/identify_src_bankfull.py`
- `src/src_roughness_optimization.py`
- `tools/vary_mannings_n_composite.py`

<br/><br/>

## v4.4.2.2 - 2023-09-21 - [PR#997](https://github.com/NOAA-OWP/inundation-mapping/pull/997)

Bug fix for an error related to reindexing in `StreamNetwork.drop()`.

### Changes

- `src/stream_branches.py`: Fixes reindexing error.

<br/><br/>

## v4.4.2.1 - 2023-09-20 - [PR#990](https://github.com/NOAA-OWP/inundation-mapping/pull/990)

Corrects a bug in `src/usgs_gage_unit_setup.py` caused by missing geometry field after `GeoDataFrame.update()`.

### Changes

- `src/usgs_gage_unit_setup.py`: Sets geometry field in `self.gages`.

<br/><br/>

## v4.4.2.0 - 2023-09-20 - [PR#993](https://github.com/NOAA-OWP/inundation-mapping/pull/993)

Resolves the causes of two warnings in pandas and geopandas: (1) `FutureWarning` from taking the `int()` of single-length Series and (2) `SettingWithCopyWarning` resulting from the use of `inplace=True`.

### Changes

Removed `inplace=True` from
- `data/`
    - `usgs/preprocess_ahps_usgs.py`
    - `write_parquet_from_calib_pts.py`
- `src/`
    - `add_crosswalk.py`
    - `bathy_src_adjust_topwidth.py`
    - `clip_vectors_to_wbd.py`
    - `crosswalk_nwm_demDerived.py`
    - `derive_level_paths.py`
    - `finalize_srcs.py`
    - `identify_src_bankfull.py`
    - `src_adjust_usgs_rating.py`
    - `src_roughness_optimization.py`
    - `stream_branches.py`
    - `subdiv_chan_obank_src.py`
    - `subset_catch_list_by_branch_id.py`
    - `usgs_gage_unit_setup.py`
    - `utils/shared_functions.py`
- `tools/`
    - `adjust_rc_with_feedback.py`
    - `aggregate_csv_files.py`
    - `combine_crosswalk_tables.py`
    - `eval_plots_stackedbar.py`
    - `inundation.py`
    - `make_boxes_from_bounds.py`
    - `mosaic_inundation.py`
    - `plots.py`
    - `rating_curve_comparison.py`
    - `vary_mannings_n_composite.py`

Fixed single-length Series in
- `src/`
    - `split_flows.py`
    - `stream_branches.py`

- ``src/stream_branches.py``: Fixed class methods

<br/><br/>

## v4.4.1.1 - 2023-09-20 - [PR#992](https://github.com/NOAA-OWP/inundation-mapping/pull/992)

Fixes errors caused when a GeoDataFrame contains a `MultiLineString` geometry instead of a `LineString`. Update black force-exclude list.

### Changes

- `src/`
    `split_flows.py` and `stream_branches.py`: Converts `MultiLineString` geometry into `LineString`s.
- `pyproject.toml` : Add three files in `src/` to exclude list.

<br/><br/>

## v4.4.1.0 - 2023-09-18 - [PR#988](https://github.com/NOAA-OWP/inundation-mapping/pull/988)

Format code using `black` formatter, incorporate `isort` package to sort import statements,
and adhere all code to PEP8 Style Guide using the `flake8` package. Remove deprecated files.
Set up git pre-commit hooks.

Not all files were modified, however, to avoid individually listing each file here, the `/*` convention
is used to denote that almost every file in those directories were formatted and linted.

### Changes

- `.gitattributes`: Add newline at EOF.
- `.github/*`: 
- `.gitignore`: Trim extra last line.
- `CONTRIBUTING.md`: Update contributing guidelines.
- `Dockerfile`: Update PYTHONPATH to point to correct `unit_tests` directory.
- `Pipfile`: Add flake8, black, pyproject-flake8, pre-commit, isort packages
- `Pipfile.lock`: Update to correspond with new packages in Pipfile 
- `README.md` : Update link to wiki, trim whitespace.
- `config/*`
- `data/*`
- `docs/*`
- `fim_pipeline.sh` : Clean up usage statement
- `fim_post_processing.sh`: Update usage statement
- `fim_pre_processing.sh`: Update usage statement.
- `fim_process_unit_wb.sh`: Make usage functional, combine usage and comments.
- `src/*`
- `tools/*`
- `unit_tests/*`: The directory name where the unit test data must reside was changed from
`fim_unit_test_data_do_not_remove` => `unit_test_data`

### Additions

- `pyproject.toml`: Configuration file
- `.pre-commit-config.yaml`: Initialize git pre-commit hooks
- `tools/hash_compare.py`: Carson's hash compare script added to compare files or directories 
in which we do not expect any changes.

### Removals

- `data/nws/preprocess_ahps_nws.py`
- `src/adjust_headwater_streams.py`
- `src/aggregate_vector_inputs.py`
- `src/utils/reproject_dem.py`
- `tools/code_standardizer/*`: Incorporated "code_standardizer" into base level Dockerfile.
- `tools/compile_comp_stats.py`
- `tools/compile_computational_stats.py`
- `tools/consolidate_metrics.py`
- `tools/copy_test_case_folders.py`
- `tools/cygnss_preprocessing.py`
- `tools/nesdis_preprocessing.py`
- `tools/plots/*`: Duplicate and unused directory.
- `.isort.cfg`: Incorporated into `pyproject.toml`

<br/><br/>

## v4.4.0.1 - 2023-09-06 - [PR#987](https://github.com/NOAA-OWP/inundation-mapping/pull/987)

Corrects a bug in `src/usgs_gage_unit_setup.py` that causes incorrect values to populate a table, generating an error in `src/usgs_gage_crosswalk.py`.

### Changes

- `src/usgs_gage_unit_setup.py`: Changes `self.gages.location_id.fillna(usgs_gages.nws_lid, inplace=True)` to `self.gages.location_id.fillna(self.gages.nws_lid, inplace=True)`

<br/><br/>

## v4.4.0.0 - 2023-09-01 - [PR#965](https://github.com/NOAA-OWP/inundation-mapping/pull/965)

This feature branch includes new functionality to perform an additional layer of HAND SRC calibration using ras2fim rating curve and point data. The calibration workflow for ras2fim data follows the same general logic as the existing USGS rating curve calibration routine.

### Additions

- `src/src_adjust_ras2fim_rating.py`: New python script to perform the data prep steps for running the SRC calibration routine:
1) merge the `ras_elev_table.csv` data and the ras2fim cross section rating curve data (`reformat_ras_rating_curve_table.csv`)
2) sample the ras2fim rating curve at NWM recurrence flow intervals (2, 5, 10, 25, 50, 100yr)
3) pass inputs to the `src_roughness_optimization.py` workflow

### Changes

- `config/deny_branches.lst`: Added `ras_elev_table.csv` to keep list. Needed for `fim_post_processing.sh`
- `config/deny_unit.lst`: Added `ras_elev_table.csv` to keep list. Needed for `fim_post_processing.sh`
- `config/params_template.env`: Added new block for ras2fim SRC calibration parameters (can turn on/off each of the three SRC calibration routines individually); also reconfigured docstrings for calibration parameters)
- `fim_post_processing.sh`: Added routines to create ras2fim calibration data and then run the SRC calibration workflow with ras2fim data
- `src/add_crosswalk.py`: Added placeholder variable (`calb_coef_ras2fim`) in all `hydrotable.csv` files
- `src/aggregate_by_huc.py`: Added new blocks to perform huc-branch aggregation for all `ras_elev_table.csv` files
- `src/run_by_branch.sh`: Revised input variable (changed from csv file to directory) for `usgs_gage_crosswalk.py` to facilitate both `usgs_elev_table.csv` and ras_elev_table.csv` outputs
- `src/run_unit_wb.sh`: Revised inputs and output variables for `usgs_gage_unit_setup.py` and `usgs_gage_crosswalk.py`
- `src/src_roughness_optimization.py`: Added code blocks to ingest ras2fim rating curve data; added new attributes/renamed output variables to catchments gpkg output
- `src/usgs_gage_crosswalk.py`: Added code block to process ras2fim point locations alongside existing USGS gage point locations; outputs a separate csv if ras2fim points exist within the huc
- `src/usgs_gage_unit_setup.py`: Added code block to ingest and process raw ras2fim point locations gpkg file (same general workflow to usgs gages); all valid points (USGS and RAS2FIM) are exported to the huc level `usgs_subset_gages.gpkg`
- `tools/inundate_nation.py`: Added functionality to allow user to pass in a single HUC for faster spot checking of NWM recurr inundation maps

<br/><br/>

## v4.3.15.6 - 2023-09-01 - [PR#972](https://github.com/NOAA-OWP/inundation-mapping/pull/972)

Adds functionality to `tools/inundate_mosaic_wrapper.py` and incorporates functionality into existing `inundation-mapping` scripts.

### Changes

- `tools/`
    - `inundate_mosaic_wrapper.py`: Refactors to call `Inundate_gms` only once; adds functionality to produce a mosaicked polygon from `depths_raster` without needing to generate the `inundation_raster`; removes `log_file` and `output_fileNames` as variables and input arguments; updates the help description for `keep_intermediate`.
    - `composite_inundation.py`, 'inundate_nation.py`, and `run_test_case.py`: Implements `produce_mosaicked_inundation()` from `tools/inundate_mosaic_wrapper.py`.
    - `inundate_gms.py`: Adds back `Inundate_gms(**vars(parser.parse_args()))` command-line function call.
    - `mosaic_inundation.py` and `overlapping_inundation.py`: Removes unused import(s).
    - `tools_shared_variables.py`: Changes hardcoded `INPUT_DIR` to environment variable.

<br/><br/>

## v4.3.15.5 - 2023-09-01 - [PR#970](https://github.com/NOAA-OWP/inundation-mapping/pull/970)

Fixes an issue where the stream network was clipped inside the DEM resulting in a burned stream channel that was then filled by the DEM depression filling process so that all pixels in the burned channel had the same elevation which was the elevation at the spill point (which wasn't necessarily at the HUC outlet). The stream network is now extended from the WBD to the buffered WBD and all streams except the outlet are clipped to the streams buffer inside the WBD (WBD - (3 x cell_size)). This also prevents reverse flow issues.

### Changes

- `src/`
    - `clip_vectors_to_wbd.py`: Clip NWM streams to buffered WBD and clip non-outlet streams to WBD streams buffer (WBD - (3 x cell_size)).
    - `derive_level_paths.py`: Add WBD input argument
    - `run_unit_wb.py`: Add WBD input argument
    - `src_stream_branches.py`: Ignore branches outside HUC
- `unit_tests/`
    - `derive_level_paths_params.json`: Add WBD parameter value
    - `derive_level_paths_test.py`: Add WBD parameter

<br/><br/>

## v4.3.15.4 - 2023-09-01 - [PR#977](https://github.com/NOAA-OWP/inundation-mapping/pull/977)

Fixes incorrect `nodata` value in `src/burn_in_levees.py` that was responsible for missing branches (Exit code: 61). Also cleans up related files.

### Changes

- `src/`
    - `buffer_stream_branches.py`: Moves script functionality into a function.
    - `burn_in_levees.py`: Corrects `nodata` value. Adds context managers for reading rasters.
    - `generate_branch_list.py`: Removes unused imports.
    - `mask_dem.py`: Removes commented code.

<br/><br/>

## v4.3.15.3 - 2023-09-01 - [PR#983](https://github.com/NOAA-OWP/inundation-mapping/pull/983)

This hotfix addresses some bugs introduced in the pandas upgrade.

### Changes

- `/tools/eval_plots_stackedbar.py`: 2 lines were changed to work with the pandas upgrade. Added an argument for a `groupby` median call and fixed a bug with the pandas `query`. Also updated with Black compliance.

<br/><br/>

## v4.3.15.2 - 2023-07-18 - [PR#948](https://github.com/NOAA-OWP/inundation-mapping/pull/948)

Adds a script to produce inundation maps (extent TIFs, polygons, and depth grids) given a flow file and hydrofabric outputs. This is meant to make it easier to team members and external collaborators to produce inundation maps.

### Additions
- `data/`
    - `/tools/inundate_mosaic_wrapper.py`: The script that performs the inundation and mosaicking processes.
    - `/tools/mosaic_inundation.py`: Add function (mosaic_final_inundation_extent_to_poly).

<br/><br/>

## v4.3.15.1 - 2023-08-08 - [PR#960](https://github.com/NOAA-OWP/inundation-mapping/pull/960)

Provides a scripted procedure for updating BLE benchmark data including downloading, extracting, and processing raw BLE data into benchmark inundation files (inundation rasters and discharge tables).

### Additions

- `data/ble/ble_benchmark/`
    - `Dockerfile`, `Pipfile`, and `Pipfile.lock`: creates a new Docker image with necessary Python packages
    - `README.md`: contains installation and usage information
    - `create_ble_benchmark.py`: main script to generate BLE benchmark data

### Changes

- `data/ble/ble_benchmark/`
    - `create_flow_forecast_file.py` and `preprocess_benchmark.py`: moved from /tools

<br/><br/>

## v4.3.15.0 - 2023-08-08 - [PR#956](https://github.com/NOAA-OWP/inundation-mapping/pull/956)

Integrating GVAL in to the evaluation of agreement maps and contingency tables.

- `Dockerfile`: Add dependencies for GVAL
- `Pipfile`: Add GVAL and update related dependencies
- `Pipfile.lock`: Setup for Docker Image builds
- `run_test_case.py`: Remove unused arguments and cleanup
- `synthesize_test_cases.py`: Fix None comparisons and cleanup
- `tools/shared_functions.py`: Add GVAL crosswalk function, add rework create_stats_from_raster, create and create_stats_from_contingency_table
- `unit_tests/tools/inundate_gms_test.py`: Bug fix

<br/><br/>

## v4.3.14.2 - 2023-08-08 - [PR#959](https://github.com/NOAA-OWP/inundation-mapping/pull/959)

The enhancements in this PR include the new modules for pre-processing bathymetric data from the USACE eHydro dataset and integrating the missing hydraulic geometry into the HAND synthetic rating curves.

### Changes
- `data/bathymetry/preprocess_bathymetry.py`: added data source column to output geopackage attribute table.
- `fim_post_processing.sh`: changed -bathy input reference location.
- `config/params_template.env`: added export to bathymetry_file

<br/><br/>

## v4.3.14.1 - 2023-07-13 - [PR#946](https://github.com/NOAA-OWP/inundation-mapping/pull/946)

ras2fim product had a need to run the acquire 3dep script to pull down some HUC8 DEMs. The old script was geared to HUC6 but could handle HUC8's but needed a few enhancements. ras2fim also did not need polys made from the DEMs, so a switch was added for that.

The earlier version on the "retry" feature would check the file size and if it was smaller than a particular size, it would attempt to reload it.  The size test has now been removed. If a file fails to download, the user will need to look at the log out, then remove the file before attempting again. Why? So the user can see why it failed and decide action from there.

Note: later, as needed, we might upgrade it to handle more than just 10m (which it is hardcoded against).

Additional changes to README to reflect how users can access ESIP's S3 as well as a one line addition to change file permissions in fim_process_unit_wb.sh.

### Changes
- `data`
    - `usgs`
        - `acquire_and_preprocess_3dep_dems.py`:  As described above.
 - `fim_pipeline.sh`:  a minor styling fix (added a couple of lines for readability)
 - `fim_pre_processing.sh`: a user message was incorrect & chmod 777 $outputDestDir.
 - `fim_process_unit_wb.sh`: chmod 777 for /output/<run_name> directory.
 - `README.md`: --no-sign-request instead of --request-payer requester for ESIP S3 access.

<br/><br/>

## v4.3.14.0 - 2023-08-03 - [PR#953](https://github.com/NOAA-OWP/inundation-mapping/pull/953)

The enhancements in this PR include the new modules for pre-processing bathymetric data from the USACE eHydro dataset and integrating the missing hydraulic geometry into the HAND synthetic rating curves.

### Additions

- `data/bathymetry/preprocess_bathymetry.py`: preprocesses the eHydro datasets.
- `src/bathymetric_adjustment.py`: adjusts synthetic rating curves for HUCs where preprocessed bathymetry is available.

### Changes

- `config/params_template.env`: added a toggle for the bathymetric adjustment routine: `bathymetry_adjust`
- `fim_post_processing.sh`: added the new `bathymetric_adjustment.py` to the postprocessing lineup
- `src/`
    - `add_crosswalk.py`, `aggregate_by_huc.py`, & `subdiv_chan_obank_src.py`: accounting for the new Bathymetry_source field in SRCs

<br/><br/>

## v4.3.13.0 - 2023-07-26 - [PR#952](https://github.com/NOAA-OWP/inundation-mapping/pull/952)

Adds a feature to manually calibrate rating curves for specified NWM `feature_id`s using a CSV of manual coefficients to output a new rating curve. Manual calibration is applied after any/all other calibrations. Coefficient values between 0 and 1 increase the discharge value (and decrease inundation) for each stage in the rating curve while values greater than 1 decrease the discharge value (and increase inundation).

Manual calibration is performed if `manual_calb_toggle="True"` and the file specified by `man_calb_file` (with `HUC8`, `feature_id`, and `calb_coef_manual` fields) exists. The original HUC-level `hydrotable.csv` (after calibration) is saved with a suffix of `_pre-manual` before the new rating curve is written.

### Additions

- `src/src_manual_calibration.py`: Adds functionality for manual calibration by CSV file

### Changes

- `config/params_template.env`: Adds `manual_calb_toggle` and `man_calb_file` parameters
- `fim_post_processing.sh`: Adds check for toggle and if `man_calb_file` exists before running manual calibration

<br/><br/>

## v4.3.12.1 - 2023-07-21 - [PR#950](https://github.com/NOAA-OWP/inundation-mapping/pull/950)

Fixes a couple of bugs that prevented inundation using HUC-level hydrotables. Update associated unit tests.

### Changes

- `tools/inundate_gms.py`: Fixes a file path error and Pandas DataFrame indexing error.
- `unit_tests/tools/inundate_gms_test.py`: Do not skip this test, refactor to check that all branch inundation rasters exist.
- `unit_tests/tools/inundate_gms_params.json`: Only test 1 HUC, update forecast filepath, use 4 'workers'.

### Removals

- `unit_tests/tools/inundate_gms_unittests.py`: No longer used. Holdover from legacy unit tests.

<br/><br/>


## v4.3.12.0 - 2023-07-05 - [PR#940](https://github.com/NOAA-OWP/inundation-mapping/pull/940)

Refactor Point Calibration Database for synthetic rating curve adjustment to use `.parquet` files instead of a PostgreSQL database.

### Additions
- `data/`
    -`write_parquet_from_calib_pts.py`: Script to write `.parquet` files based on calibration points contained in a .gpkg file.

### Changes
- `src/`
    - `src_adjust_spatial_obs.py`: Refactor to remove PostgreSQL and use `.parquet` files.
    - `src_roughness_optimization.py`: Line up comments and add newline at EOF.
    - `bash_variables.env`: Update formatting, and add `{}` to inherited `.env` variables for proper variable expansion in Python scripts.
- `/config`
    - `params_template.env`: Update comment.
- `fim_pre_processing.sh`: In usage statement, remove references to PostGRES calibration tool.
- `fim_post_processing.sh`: Remove connection to and loading of PostgreSQL database.
- `.gitignore`: Add newline.
- `README.md`: Remove references to PostGRES calibration tool.

### Removals
- `config/`
    - `calb_db_keys_template.env`: No longer necessary without PostGRES Database.

- `/tools/calibration-db` : Removed directory including files below.
    - `README.md`
    - `docker-compose.yml`
    - `docker-entrypoint-enitdb.d/init-db.sh`

<br/><br/>

## v4.3.11.7 - 2023-06-12 - [PR#932](https://github.com/NOAA-OWP/inundation-mapping/pull/932)

Write to a csv file with processing time of `run_unit_wb.sh`, update PR Template, add/update bash functions in `bash_functions.env`, and modify error handling in `src/check_huc_inputs.py`. Update unit tests to throw no failures, `25 passed, 3 skipped`.

### Changes
- `.github/`
    - `PULL_REQUEST_TEMPLATE.md` : Update PR Checklist into Issuer Checklist and Merge Checklist
- `src/`
    - `run_unit_wb.sh`: Add line to log processing time to `$outputDestDir/logs/unit/total_duration_run_by_unit_all_HUCs.csv`
    - `check_huc_inputs.py`: Modify error handling. Correctly print HUC number if it is not valid (within `included_huc*.lst`)
    - `bash_functions.env`: Add `Calc_Time` function, add `local` keyword to functionally scoped variables in `Calc_Duration`
- `unit_tests/`
    - `derive_level_paths_test.py`: Update - new parameter (`buffer_wbd_streams`)
    - `derive_level_paths_params.json`: Add new parameter (`buffer_wbd_streams`)
    - `clip_vectors_to_wbd_test.py`: Update - new parameter (`wbd_streams_buffer_filename`)
    - `clip_vectors_to_wbd_params.json`: Add new parameter (`wbd_streams_buffer_filename`) & Fix pathing for `nwm_headwaters`

<br/><br/>

## v4.3.11.6 - 2023-05-26 - [PR#919](https://github.com/NOAA-OWP/inundation-mapping/pull/919)

Auto Bot asked for the python package of `requests` be upgraded from 2.28.2 to 2.31.0. This has triggered a number of packages to upgrade.

### Changes
- `Pipfile.lock`: as described.

<br/><br/>

## v4.3.11.5 - 2023-05-30 - [PR#911](https://github.com/NOAA-OWP/inundation-mapping/pull/911)

This fix addresses bugs found when using the recently added functionality in `tools/synthesize_test_cases.py` along with the `PREV` argument. The `-pfiles` argument now performs as expected for both `DEV` and `PREV` processing. Addresses #871

### Changes
`tools/synthesize_test_cases.py`: multiple changes to enable all expected functionality with the `-pfiles` and `-pcsv` arguments

<br/><br/>

## v4.3.11.4 - 2023-05-18 - [PR#917](https://github.com/NOAA-OWP/inundation-mapping/pull/917)

There is a growing number of files that need to be pushed up to HydroVis S3 during a production release, counting the new addition of rating curve comparison reports.

Earlier, we were running a number of aws cli scripts one at a time. This tool simplies it and pushes all of the QA and supporting files. Note: the HAND files from a release, will continue to be pushed by `/data/aws/s3.py` as it filters out files to be sent to HV s3.

### Additions

- `data\aws`
     - `push-hv-data-support-files.sh`: As described above. See file for command args.

<br/><br/>


## v4.3.11.3 - 2023-05-25 - [PR#920](https://github.com/NOAA-OWP/inundation-mapping/pull/920)

Fixes a bug in CatFIM script where a bracket was missing on a pandas `concat` statement.

### Changes
- `/tools/generate_categorical_fim.py`: fixes `concat` statement where bracket was missing.

<br/><br/>

## v4.3.11.2 - 2023-05-19 - [PR#918](https://github.com/NOAA-OWP/inundation-mapping/pull/918)

This fix addresses a bug that was preventing `burn_in_levees.py` from running. The if statement in run_unit_wb.sh preceeding `burn_in_levees.py` was checking for the existence of a filepath that doesn't exist.

### Changes
- `src/run_unit_wb.sh`: fixed the if statement filepath to check for the presence of levee features to burn into the DEM

<br/><br/>

## v4.3.11.1 - 2023-05-16 - [PR#904](https://github.com/NOAA-OWP/inundation-mapping/pull/904)

`pandas.append` was deprecated in our last Pandas upgrade (v4.3.9.0). This PR updates the remaining instances of `pandas.append` to `pandas.concat`.

The file `tools/thalweg_drop_check.py` had an instance of `pandas.append` but was deleted as it is no longer used or necessary.

### Changes

The following files had instances of `pandas.append` changed to `pandas.concat`:
- `data/`
    - `nws/preprocess_ahps_nws.py`
    - `usgs/`
        - `acquire_and_preprocess_3dep_dems.py`
        - `preprocess_ahps_usgs.py`
- `src/`
    - `add_crosswalk.py`
    - `adjust_headwater_streams.py`
    - `aggregate_vector_inputs.py`
    - `reset_mannings.py`
- `tools/`
    - `aggregate_mannings_calibration.py`
    - `eval_plots.py`
    - `generate_categorical_fim.py`
    - `generate_categorical_fim_flows.py`
    - `plots/`
        - `eval_plots.py`
        - `utils/shared_functions.py`
    - `rating_curve_comparison.py`
    - `rating_curve_get_usgs_curves.py`
    - `tools_shared_functions.py`

### Removals

- `tools/thalweg_drop_check.py`

<br/><br/>

## v4.3.11.0 - 2023-05-12 - [PR#903](https://github.com/NOAA-OWP/inundation-mapping/pull/903)

These changes address some known issues where the DEM derived flowlines follow the incorrect flow path (address issues with stream order 1 and 2 only). The revised code adds a new workflow to generate a new flow direction raster separately for input to the `run_by_branch.sh` workflow (branch 0 remains unchanged). This modification helps ensure that the DEM derived flowlines follow the desired NWM flow line when generating the DEM derived flowlines at the branch level.

### Changes
- `config/deny_branch_zero.lst`: removed `LandSea_subset_{}.tif` and `flowdir_d8_burned_filled_{}.tif` from the "keep" list as these files are now kept in the huc root folder.
- `config/deny_unit.lst`: added file cleanups for newly generated branch input files stored in the huc root folder (`dem_burned.tif`, `dem_burned_filled.tif`, `flowdir_d8_burned_filled.tif`, `flows_grid_boolean.tif`, `wbd_buffered_streams.gpkg`)
- `src/clip_vectors_to_wbd.py`: saving the `wbd_streams_buffer` as an output gpkg for input to `derive_level_paths.py`
- `src/derive_level_paths.py`: added a new step to clip the `out_stream_network_dissolved` with the `buffer_wbd_streams` polygon. this resolves errors with the edge case scenarios where a NWM flow line intersects the WBD buffer polygon
- `src/run_unit_wb.sh`: Introduce new processing steps to generate separate outputs for input to branch 0 vs. all other branches. Remove the branch zero `outputs_cleanup.py` as the branches are no longer pointing to files stored in the branch 0 directory (stored in huc directory)
   - Rasterize reach boolean (1 & 0) for all branches (not branch 0): using the `nwm_subset_streams_levelPaths_dissolved.gpkg` to define the branch levelpath flow lines
   - AGREEDEM reconditioning for all branches (not branch 0)
   - Pit remove burned DEM for all branches (not branch 0)
   - D8 flow direction generation for all branches (not branch 0)
- `src/run_by_branch.sh`: changed `clip_rasters_to_branches.py` input file location for `$tempHucDataDir/flowdir_d8_burned_filled.tif` (newly created file)

<br/><br/>

## v4.3.10.0 - 2023-05-12 - [PR#888](https://github.com/NOAA-OWP/inundation-mapping/pull/888)

`aggregate_by_huc.py` was taking a long time to process. Most HUCs can aggregate their branches into one merged hydrotable.csv in just 22 seconds, but a good handful took over 2 mins and a few took over 7 mins. When multiplied by 2,138 HUCs it was super slow. Multi-proc has not been added and it now takes appx 40 mins at 80 cores.

An error logging system was also added to track errors that may have occurred during processing.

### Changes
- `fim_pipeline.sh` - added a duration counter at the end of processing HUCs
- `fim_post_processing.sh` - added a job limit (number of procs), did a little cleanup, and added a warning note about usage of job limits in this script,
- `src`
    - `aggregate_by_huc.py`: Added multi proc, made it useable for non external script calls, added a logging system for errors only.
    - `indentify_src_bankful.py`: typo fix.

<br/><br/>

## v4.3.9.2 - 2023-05-12 - [PR#902](https://github.com/NOAA-OWP/inundation-mapping/pull/902)

This merge fixes several sites in Stage-Based CatFIM sites that showed overinundation. The cause was found to be the result of Stage-Based CatFIM code pulling the wrong value from the `usgs_elev_table.csv`. Priority is intended to go to the `dem_adj_elevation` value that is not from branch 0, however there was a flaw in the prioritization logic. Also includes a change to `requests` usage that is in response to an apparent IT SSL change. This latter change was necessary in order to run CatFIM. Also added a check to make sure the `dem_adj_thalweg` is not too far off the official elevation, and continues if it is.

### Changes
- `/tools/generate_categorical_fim.py`: fixed pandas bug where the non-branch zero `dem_adj_elevation` value was not being properly indexed. Also added a check to make sure the `dem_adj_thalweg` is not too far off the official elevation, and continues if it is.
- ` /tools/tools_shared_functions.py`: added `verify=False` to `requests` library calls because connections to WRDS was being refused (likely because of new IT protocols).

<br/><br/>

## v4.3.9.1 - 2023-05-12 - [PR#893](https://github.com/NOAA-OWP/inundation-mapping/pull/893)

Fix existing unit tests, remove unwanted behavior in `check_unit_errors_test.py`, update `unit_tests/README.md`

### Changes

- `unit_tests/`
    - `README.md` : Split up headings for setting up unit tests/running unit tests & re-formatted code block.
    - `check_unit_errors_test.py`: Fixed unwanted behavior of test leaving behind `sample_n.txt` files in `unit_errors/`
    - `clip_vectors_to_wbd_params.json`: Update parameters
    - `clip_vectors_to_wbd_test.py`: Update arguments
    - `pyproject.toml`: Ignore RuntimeWarning, to suppress pytest failure.
    - `usgs_gage_crosswalk_test.py`: Enhance readability of arguments in `gage_crosswalk.run_crosswalk` call

<br/><br/>

## v4.3.9.0 - 2023-04-19 - [PR#889](https://github.com/NOAA-OWP/inundation-mapping/pull/889)

Updates GDAL in base Docker image from 3.1.2 to 3.4.3 and updates all Python packages to latest versions, including Pandas v.2.0.0. Fixes resulting errors caused by deprecation and/or other changes in dependencies.

NOTE: Although the most current GDAL is version 3.6.3, something in 3.5 causes an issue in TauDEM `aread8` (this has been submitted as https://github.com/dtarb/TauDEM/issues/254)

### Changes

- `Dockerfile`: Upgrade package versions and fix `tzdata`
- `fim_post_processing.sh`: Fix typo
- `Pipfile` and `Pipfile.lock`: Update Python versions
- `src/`
    - `add_crosswalk.py`, `aggregate_by_huc.py`, `src_adjust_usgs_rating.py`, and `usgs_gage_unit_setup.py`: Change `df1.append(df2)` (deprecated) to `pd.concat([df1, df2])`
    - `build_stream_traversal.py`: Add `dropna=True` to address change in NaN handling
    - `getRasterInfoNative.py`: Replace `import gdal` (deprecated) with `from osgeo import gdal`
    - `stream_branches.py`: Change deprecated indexing to `.iloc[0]` and avoid `groupby.max()` over geometry
- `tools`
    - `inundation.py`: Cleans unused `from gdal`
    - `eval_plots.py`: deprecated dataframe.append fixed and deprecated python query pattern fixed.

<br/><br/>

## v4.3.8.0 - 2023-04-07 - [PR#881](https://github.com/NOAA-OWP/inundation-mapping/pull/881)

Clips branch 0 to terminal segments of NWM streams using the `to` attribute of NWM streams (where `to=0`).

### Changes

- `src/`
    - `delineate_hydros_and_produce_HAND.sh`: Added input arguments to `src/split_flows.py`
    - `split_flows.py`: Added functionality to snap and trim branch 0 flows to terminal NWM streamlines

<br/><br/>

## v4.3.7.4 - 2023-04-10 - [PR#882](https://github.com/NOAA-OWP/inundation-mapping/pull/882)

Bug fix for empty `output_catchments` in `src/filter_catchments_and_add_attributes.py`

### Changes

- `src/filter_catchments_and_add_attributes.py`: Adds check for empty `output_catchments` and exits with Status 61 if empty.

<br/><br/>

## v4.3.7.3 - 2023-04-14 - [PR#880](https://github.com/NOAA-OWP/inundation-mapping/pull/880)

Hotfix for addressing an error during the NRMSE calculation/aggregation step within `tools/rating_curve_comparison.py`. Also added the "n" variable to the agg_nwm_recurr_flow_elev_stats table. Addresses #878

### Changes

- `tools/rating_curve_comparison.py`: address error for computing nrmse when n=1; added the "n" variable (sample size) to the output metrics table

<br/><br/>

## v4.3.7.2 - 2023-04-06 - [PR#879](https://github.com/NOAA-OWP/inundation-mapping/pull/879)

Replaces `os.environ` with input arguments in Python files that are called from bash scripts. The bash scripts now access the environment variables and pass them to the Python files as input arguments. In addition to adapting some Python scripts to a more modular structure which allows them to be run individually, it also allows Visual Studio Code debugger to work properly. Closes #875.

### Changes

- `fim_pre_processing.sh`: Added `-i $inputsDir` input argument to `src/check_huc_inputs.py`
- `src/`
    - `add_crosswalk.py`: Changed `min_catchment_area` and `min_stream_length` environment variables to input arguments
    - `check_huc_inputs.py`: Changed `inputsDir` environment variable to input argument
    - `delineate_hydros_and_produce_HAND.sh`: Added `-m $max_split_distance_meters -t $slope_min -b $lakes_buffer_dist_meters` input arguments to `src/split_flows.py`
    - `split_flows.py`: Changed `max_split_distance_meters`, `slope_min`, and `lakes_buffer_dist_meters` from environment variables to input arguments

<br/><br/>

## v4.3.7.1 - 2023-04-06 - [PR#874](https://github.com/NOAA-OWP/inundation-mapping/pull/874)

Hotfix to `process_branch.sh` because it wasn't removing code-61 branches on exit. Also removes the current run from the new fim_temp directory.

### Changes

- `fim_pipeline.sh`: removal of current run from fim_temp directory
- `src/process_branch.sh`: switched the exit 61 block to use the temp directory instead of the outputs directory

<br/><br/>

## v4.3.7.0 - 2023-03-02 - [PR#868](https://github.com/NOAA-OWP/inundation-mapping/pull/868)

This pull request adds a new feature to `fim_post_processing.sh` to aggregate all of the hydrotables for a given HUC into a single HUC-level `hydrotable.csv` file. Note that the aggregation step happens near the end of `fim_post_processing.sh` (after the subdivision and calibration routines), and the branch hydrotable files are preserved in the branch directories for the time being.

### Changes

- `fim_pipeline.sh`: created a new variable `$jobMaxLimit` that multiplies the `$jobHucLimit` and the `$jobBranchLimit`
- `fim_post_processing.sh`: added new aggregation/concatenation step after the SRC calibration routines; passing the new `$jobMaxLimit` to the commands that accept a multiprocessing job number input; added `$skipcal` argument to the USGS rating curve calibration routine
- `src/add_crosswalk.py`: changed the default value for `calb_applied` variable to be a boolean
- `src/aggregate_by_huc.py`: file renamed (previous name: `src/usgs_gage_aggregate.py`); updated to perform branch to huc file aggregation for `hydroTable_{branch_id}.csv` and `src_full_crosswalked_{branch_id}.csv` files; note that the input arguments ask you to specify which file types to aggregate using the flags: `-elev`, `-htable`, and `-src`
- `tools/inundate_gms.py`: added check to use the aggregated HUC-level `hydrotable.csv` if it exists, otherwise continue to use the branch hydroTable files
- `tools/inundation.py`: added `usecols` argument to the `pd.read_csv` commands to improve read time for hydrotables
- `src/subdiv_chan_obank_src.py`: add dtype to hydrotable pd.read_csv to resolve pandas dtype interpretation warnings

<br/><br/>

## v4.3.6.0 - 2023-03-23 - [PR#803](https://github.com/NOAA-OWP/inundation-mapping/pull/803)

Clips Watershed Boundary Dataset (WBD) to DEM domain for increased efficiency. Essentially, this is a wrapper for `geopandas.clip()` and moves clipping from `src/clip_vectors_to_wbd.py` to `data/wbd/preprocess_wbd.py`.

### Additions

- `data/wbd/preprocess_wbd.py`: Clips WBD to DEM domain polygon

### Changes

- `src/`
    - `bash_variables.env`: Updates `input_WBD_gdb` environment variable
    - `clip_vectors_to_wbd.py`: Removes clipping to DEM domain

<br/><br/>

## v4.3.5.1 - 2023-04-01 - [PR#867](https://github.com/NOAA-OWP/inundation-mapping/pull/867)

outputs_cleanup.py was throwing an error saying that the HUC source directory (to be cleaned up), did not exist. This was confirmed in a couple of environments. The src path in run_unit_wb.sh was sending in the "outputs" directory and not the "fim_temp" directory. This might have been a merge issue.

The log file was moved to the unit_errors folder to validate the error, as expected.

### Changes

- `src/run_unit_wb.sh`: Change the source path being submitted to `outputs_cleanup.py` from the `outputs` HUC directory to the `fim_temp` HUC directory.
- `fim_process_unit_wb.sh`: Updated the phrase "Copied temp directory" to "Moved temp directory"

<br/><br/>

## v4.3.5.0 - 2023-03-02 - [PR#857](https://github.com/NOAA-OWP/inundation-mapping/pull/857)

Addresses changes to function calls needed to run upgraded Shapely library plus other related library upgrades. Upgraded libraries include:
- shapely
- geopandas
- pandas
- numba
- rasterstats
- numpy
- rtree
- tqdm
- pyarrow
- py7zr

Pygeos is removed because its functionality is incorporated into the upgraded shapely library.

### Changes

- `Dockerfile`
- `Pipfile and Pipfile.lock`
- `src/`
	- `associate_levelpaths_with_levees.py`
    - `build_stream_traversal.py`
	- `add_crosswalk.py`
	- `adjust_headwater_streams.py`
	- `aggregate_vector_inputs.py`
	- `clip_vectors_to_wbd.py`
	- `derive_headwaters.py`
	- `stream_branches.py`
	- `split_flows.py`
- `tools/`
	- `fimr_to_benchmark.py`
	- `tools_shared_functions.py`

<br/><br/>

## v4.3.4.0 - 2023-03-16-23 [PR#847](https://github.com/NOAA-OWP/inundation-mapping/pull/847)

### Changes

Create a 'working directory' in the Docker container to run processes within the container's non-persistent filesystem. Modify variables in scripts that process HUCs and branches to use the temporary working directory, and then copy temporary directory (after trimming un-wanted files) over to output directory (persistent filesystem).  Roll back changes to `unit_tests/` to use `/data/outputs` (contains canned data), as the volume mounted `outputs/` most likely will not contain the necessary unit test data.

- `Dockerfile` - create a `/fim_temp` working directory, update `projectDir` to an `ENV`, rename inputs and outputs directory variables
- `fim_pipeline.sh` - remove `projectDir=/foss_fim`, update path of `logFile`, remove indentation
- `fim_pre_processing.sh` - change `$outputRunDataDir` => `$outputDestDir` & add `$tempRunDir`
- `fim_post_processing.sh` - change `$outputRunDataDir` => `$outputDestDir`
- `fim_process_unit_wb.sh` - change `$outputRunDataDir` => `$outputDestDir`, add vars & export `tempRunDir`, `tempHucDataDir`, & `tempBranchDataDir` to `run_unit_wb.sh`
- `README.md` - add linebreaks to codeblocks

- `src/`
  - `bash_variables.env` - `$inputDataDir` => `$inputsDir`
  - `check_huc_inputs.py` - `$inputDataDir` => `$inputsDir`
  - `delineate_hydros_and_produce_HAND.py` - `$outputHucDataDir` => `$tempHucDataDir`, `$outputCurrentBranchDataDir` => `$tempCurrentBranchDataDir`
  - `process_branch.sh` - `$outputRunDataDir` => `$outputsDestDir`
  - `run_by_branch.sh` - `$outputCurrentBranchDataDir` => `$tempCurrentBranchDataDir`, `$outputHucDataDir` => `$tempHucDataDir`
  - `run_unit_wb.sh` - `$outputRunDataDir` => `$outputDestDir`, `$outputHucDataDir` => `$tempHucDataDir`
  - `utils/`
    - `shared_functions.py` - `$inputDataDir` => `$inputsDir`

- `tools/`
  - `inundation_wrapper_custom_flow.py` - `$outputDataDir` => `$outputsDir`
  - `inundation_wrapper_nwm_flows.py`  - `$outputDataDir` => `$outputsDir`
  - `tools_shared_variables.py` - `$outputDataDir` => `$outputsDir`

- `unit_tests/`
  - `README.md` - add linebreaks to code blocks, `/outputs/` => `/data/outputs/`
  - `*_params.json` - `/outputs/` => `/data/outputs/` & `$outputRunDataDir` => `$outputDestDir`
  - `derive_level_paths_test.py` - `$outputRunDataDir` => `$outputDestDir`
  - `check_unit_errors_test.py` - `/outputs/` => `/data/outputs/`
  - `shared_functions_test.py` - `$outputRunDataDir` => `$outputDestDir`
  - `split_flows_test.py`  - `/outputs/` => `/data/outputs/`
  - `tools/`
    - `*_params.json` - `/outputs/` => `/data/outputs/` & `$outputRunDataDir` => `$outputDestDir`

<br/><br/>

## v4.3.3.7 - 2023-03-22 - [PR#856](https://github.com/NOAA-OWP/inundation-mapping/pull/856)

Simple update to the `PULL_REQUEST_TEMPLATE.md` to remove unnecessary/outdated boilerplate items, add octothorpe (#) in front of Additions, Changes, Removals to mirror `CHANGELOG.md` format, and clean up the PR Checklist.

### Changes
- `docs/`
  - `PULL_REQUEST_TEMPLATE.md`

<br/><br/>

## v4.3.3.6 - 2023-03-30 - [PR#859](https://github.com/NOAA-OWP/inundation-mapping/pull/859)

Addresses the issue of output storage space being taken up by output files from branches that did not run. Updates branch processing to remove the extraneous branch file if a branch gets an error code of 61.

### Changes

- `src/process_branch.sh`: added line 41, which removes the outputs and output folder if Error 61 occurs.

<br/><br/>

## v4.3.3.5 - 2023-03-23 - [PR#848](https://github.com/NOAA-OWP/inundation-mapping/pull/848)

Introduces two new arguments (`-pcsv` and `-pfiles`) and improves the documentation of  `synthesize_test_cases.py`. The new arguments allow the user to provide a CSV of previous metrics (`-pcsv`) and to specity whether or not metrics should pulled from previous directories (`-pfiles`).

The dtype warning was suppressed through updates to the `read_csv` function in `hydrotable.py` and additional comments were added throughout script to improve readability.

### Changes
- `tools/inundation.py`: Add data types to the section that reads in the hydrotable (line 483).

- `tools/synthesize_test_cases.py`: Improved formatting, spacing, and added comments. Added two new arguments: `pcsv` and `pfiles` along with checks to verify they are not being called concurrently (lines 388-412). In `create_master_metrics_csv`, creates an `iteration_list` that only contains `['comparison']` if `pfiles` is not true, reads in the previous metric csv `prev_metrics_csv` if it is provided and combine it with the compiled metrics (after it is converted to dataframe), and saves the metrics dataframe (`df_to_write`) to CSV.

<br/><br/>

## v4.3.3.4 - 2023-03-17 - [PR#849](https://github.com/NOAA-OWP/inundation-mapping/pull/849)

This hotfix addresses an error in inundate_nation.py relating to projection CRS.

### Changes

- `tools/inundate_nation.py`: #782 CRS projection change likely causing issue with previous projection configuration

<br/><br/>

## v4.3.3.3 - 2023-03-20 - [PR#854](https://github.com/NOAA-OWP/inundation-mapping/pull/854)

At least one site (e.g. TRYM7) was not been getting mapped in Stage-Based CatFIM, despite having all of the acceptable accuracy codes. This was caused by a data type issue in the `acceptable_coord_acc_code_list` in `tools_shared_variables.py` having the accuracy codes of 5 and 1 as a strings instead of an integers.

### Changes

- `/tools/tools_shared_variables.py`: Added integers 5 and 1 to the acceptable_coord_acc_code_list, kept the '5' and '1' strings as well.

<br/><br/>

## v4.3.3.2 - 2023-03-20 - [PR#851](https://github.com/NOAA-OWP/inundation-mapping/pull/851)

Bug fix to change `.split()` to `os.path.splitext()`

### Changes

- `src/stream_branches.py`: Change 3 occurrences of `.split()` to `os.path.splitext()`

<br/><br/>

## v4.3.3.1 - 2023-03-20 - [PR#855](https://github.com/NOAA-OWP/inundation-mapping/pull/855)

Bug fix for KeyError in `src/associate_levelpaths_with_levees.py`

### Changes

- `src/associate_levelpaths_with_levees.py`: Adds check if input files exist and handles empty GeoDataFrame(s) after intersecting levee buffers with leveed areas.

<br/><br/>

## v4.3.3.0 - 2023-03-02 - [PR#831](https://github.com/NOAA-OWP/inundation-mapping/pull/831)

Addresses bug wherein multiple CatFIM sites in the flow-based service were displaying the same NWS LID. This merge also creates a workaround solution for a slowdown that was observed in the WRDS location API, which may be a temporary workaround, until WRDS addresses the slowdown.

### Changes

- `tools/generate_categorical_fim_mapping.py`: resets the list of tifs to format for each LID within the loop that does the map processing, instead of only once before the start of the loop.
- `tools/tools_shared_functions.py`:
  - adds a try-except block around code that attempted to iterate on an empty list when the API didn't return relevant metadata for a given feature ID (this is commented out, but may be used in the future once WRDS slowdown is addressed).
  - Uses a passed NWM flows geodataframe to determine stream order.
- `/tools/generate_categorical_fim_flows.py`:
  - Adds multiprocessing to flows generation and uses `nwm_flows.gpkg` instead of the WRDS API to determine stream order of NWM feature_ids.
  - Adds duration print messages.
- `/tools/generate_categorical_fim.py`:
  - Refactor to allow for new NWM filtering scheme.
  - Bug fix in multiprocessing calls for interval map production.
  - Adds duration print messages.

<br/><br/>

## v4.3.2.0 - 2023-03-15 - [PR#845](https://github.com/NOAA-OWP/inundation-mapping/pull/845)

This merge revises the methodology for masking levee-protected areas from inundation. It accomplishes two major tasks: (1) updates the procedure for acquiring and preprocessing the levee data to be burned into the DEM and (2) revises the way levee-protected areas are masked from branches.

(1) There are now going to be two different levee vector line files in each HUC. One (`nld_subset_levees_burned.gpkg`) for the levee elevation burning and one (`nld_subset_levees.gpkg`) for the levee-level-path assignment and masking workflow.

(2) Levee-protected areas are masked from inundation based on a few methods:
  - Branch 0: All levee-protected areas are masked.
  - Other branches: Levee-protected areas are masked from the DEMs of branches for level path(s) that the levee is protecting against by using single-sided buffers alongside each side of the levee to determine which side the levee is protecting against (the side opposite the associated levee-protected area).

### Additions

- `.gitignore`: Adds `.private` folder for unversioned code.
- `data/`
    - `esri.py`: Class for querying and downloading ESRI feature services.
    - `nld/`
        - `levee_download.py`: Module that handles downloading and preprocessing levee lines and protected areas from the National Levee Database.
- `src/associate_levelpaths_with_levees.py`: Associates level paths with levees using single-sided levee buffers and writes to CSV to be used by `src/mask_dem.py`

### Changes

- `.config/`
    - `deny_branch_zero.lst`: Adds `dem_meters_{}.tif`.
    - `deny_branches.lst`: Adds `levee_levelpaths.csv` and removes `nld_subset_levees_{}.tif`.
    - `deny_unit.lst`: Adds `dem_meters.tif`.
    - `params_template.env`: Adds `levee_buffer` parameter for levee buffer size/distance in meters and `levee_id_attribute`.
- `src/`
    - `bash_variables.env`: Updates `input_nld_levee_protected_areas` and adds `input_NLD` (moved from `run_unit_wb.sh`) and `input_levees_preprocessed` environment. .variables
    - `burn_in_levees.py`: Removed the unit conversion from feet to meters because it's now being done in `levee_download.py`.
    - `clip_vectors_to_wbd.py`: Added the new levee lines for the levee-level-path assignment and masking workflow.
    - `delineate_hydros_and_produce_HAND.sh`: Updates input arguments.
    - `mask_dem.py`: Updates to use `levee_levelpaths.csv` (output from `associate_levelpaths_with_levees.py`) to mask branch DEMs.
    - `run_by_branch.sh`: Clips `dem_meters.tif` to use for branches instead of `dem_meters_0.tif` since branch 0 is already masked.
    - `run_unit_wb.sh`: Added inputs to `clip_vectors_to_wbd.py`. Added `associate_levelpaths_with_levees.py`. Processes `dem_meters.tif` and then makes a copy for branch 0. Moved `deny_unit.lst` cleanup to after branch processing.

### Removals
- `data/nld/preprocess_levee_protected_areas.py`: Deprecated.

<br/><br/>

## v4.3.1.0 - 2023-03-10 - [PR#834](https://github.com/NOAA-OWP/inundation-mapping/pull/834)

Change all occurances of /data/outputs to /outputs to honor the correct volume mount directory specified when executing docker run.

### Changes

- `Dockerfile` - updated comments in relation to `projectDir=/foss_fim`
- `fim_pipeline.sh` - updated comments in relation to `projectDir=/foss_fim`
- `fim_pre_processing.sh` -updated comments in relation to `projectDir=/foss_fim`
- `fim_post_processing.sh` - updated comments in relation to `projectDir=/foss_fim`
- `README.md` - Provide documentation on starting the Docker Container, and update docs to include additional command line option for calibration database tool.

- `src/`
  - `usgs_gage_crosswalk.py` - added newline character to shorten commented example usage
  - `usgs_gage_unit_setup.py` - `/data/outputs/` => `/outputs/`

- `tools/`
  - `cache_metrics.py` -  `/data/outputs/` => `/outputs/`
  - `copy_test_case_folders.py`  - `/data/outputs/` => `/outputs/`
  - `run_test_case.py` - `/data/outputs/` => `/outputs/`

- `unit_tests/*_params.json`  - `/data/outputs/` => `/outputs/`

- `unit_tests/split_flows_test.py`  - `/data/outputs/` => `/outputs/`

<br/><br/>

## v4.3.0.1 - 2023-03-06 - [PR#841](https://github.com/NOAA-OWP/inundation-mapping/pull/841)

Deletes intermediate files generated by `src/agreedem.py` by adding them to `config/deny_*.lst`

- `config/`
    - `deny_branch_zero.lst`, `deny_branches.lst`, `deny_branch_unittests.lst`: Added `agree_binary_bufgrid.tif`, `agree_bufgrid_zerod.tif`, and `agree_smogrid_zerod.tif`
    - `deny_unit.lst`: Added `agree_binary_bufgrid.tif`, `agree_bufgrid.tif`, `agree_bufgrid_allo.tif`, `agree_bufgrid_dist.tif`,  `agree_bufgrid_zerod.tif`, `agree_smogrid.tif`, `agree_smogrid_allo.tif`, `agree_smogrid_dist.tif`, `agree_smogrid_zerod.tif`

<br/><br/>

## v4.3.0.0 - 2023-02-15 - [PR#814](https://github.com/NOAA-OWP/inundation-mapping/pull/814)

Replaces GRASS with Whitebox. This addresses several issues, including Windows permissions and GRASS projection issues. Whitebox also has a slight performance benefit over GRASS.

### Removals

- `src/r_grow_distance.py`: Deletes file

### Changes

- `Dockerfile`: Removes GRASS, update `$outputDataDir` from `/data/outputs` to `/outputs`
- `Pipfile` and `Pipfile.lock`: Adds Whitebox and removes GRASS
- `src/`
    - `agreedem.py`: Removes `r_grow_distance`; refactors to use with context and removes redundant raster reads.
    - `adjust_lateral_thalweg.py` and `agreedem.py`: Refactors to use `with` context and removes redundant raster reads
    - `unique_pixel_and_allocation.py`: Replaces GRASS with Whitebox and remove `r_grow_distance`
    - `gms/`
        - `delineate_hydros_and_produce_HAND.sh` and `run_by_unit.sh`: Removes GRASS parameter
        - `mask_dem.py`: Removes unnecessary line

<br/><br/>

## v4.2.1.0 - 2023-02-21 - [PR#829](https://github.com/NOAA-OWP/inundation-mapping/pull/829)

During the merge from remove-fim3 PR into dev, merge conflicts were discovered in the unit_tests folders and files. Attempts to fix them at that time failed, so some files were removed, other renamed, other edited to get the merge to work.  Here are the fixes to put the unit tests system back to par.

Note: some unit tests are now temporarily disabled due to dependencies on other files / folders which may not exist in other environments.

Also.. the Changelog.md was broken and is being restored here.

Also.. a minor text addition was added to the acquire_and_preprocess_3dep_dems.py files (not directly related to this PR)

For file changes directly related to unit_test folder and it's file, please see [PR#829](https://github.com/NOAA-OWP/inundation-mapping/pull/829)

Other file changes:

### Changes
- `Pipfile.lock` : rebuilt and updated as a safety pre-caution.
- `docs`
    - `CHANGELOG.md`: additions to this file for FIM 4.2.0.0 were not merged correctly.  (re-added just below in the 4.2.0.0 section)
- `data`
    - `usgs`
        - `acquire_and_preprocess_3dep_dems.py`: Added text on data input URL source.

<br/><br/>

## v4.2.0.1 - 2023-02-16 - [PR#827](https://github.com/NOAA-OWP/inundation-mapping/pull/827)

FIM 4.2.0.0. was throwing errors for 14 HUCs that did not have any level paths. These are HUCs that have only stream orders 1 and 2 and are covered under branch zero, but no stream orders 3+ (no level paths).  This has now been changed to not throw an error but continue to process of the HUC.

### Changes

- `src`
    - `run_unit_wb.sh`: Test if branch_id.lst exists, which legitimately might not. Also a bit of text cleanup.

<br/><br/>

## v4.2.0.0 - 2023-02-16 - [PR#816](https://github.com/NOAA-OWP/inundation-mapping/pull/816)

This update removes the remaining elements of FIM3 code.  It further removes the phrases "GMS" as basically the entire FIM4 model. FIM4 is GMS. With removing FIM3, it also means remove concepts of "MS" and "FR" which were no longer relevant in FIM4.  There are only a few remaining places that will continue with the phrase "GMS" which is in some inundation files which are being re-evaluated.  Some deprecated files have been removed and some subfolders removed.

There are a lot of duplicate explanations for some of the changes, so here is a shortcut system.

- desc 1:  Remove or rename values based on phrase "GMS, MS and/or FR"
- desc 2:  Moved file from the /src/gms folder to /src  or /tools/gms_tools to /tools
- desc 3:  No longer needed as we now use the `fim_pipeline.sh` processing model.

### Removals

- `data`
    - `acquire_and_preprocess_inputs.py`:  No longer needed
- `gms_pipeline.sh` : see desc 3
- `gms_run_branch.sh` : see desc 3
- `gms_run_post_processing.sh` : see desc 3
- `gms_run_unit.sh` : see desc 3
- `src`
    - `gms`
        - `init.py` : folder removed, no longer needed.
        - `aggregate_branch_lists.py`: no longer needed.  Newer version already exists in src directory.
        - `remove_error_branches.py` :  see desc 3
        - `run_by_unit.sh` : see desc 3
        - `test_new_crosswalk.sh` : no longer needed
        - `time_and_tee_run_by_branch.sh` : see desc 3
        - `time_and_tee_run_by_unit.sh` : see desc 3
    - `output_cleanup.py` : see desc 3
 - `tools/gms_tools`
     - `init.py` : folder removed, no longer needed.

### Changes

- `config`
   - `deny_branch_unittests.lst` :  renamed from `deny_gms_branch_unittests.lst`
   - `deny_branch_zero.lst` : renamed from `deny_gms_branch_zero.lst`
   - `deny_branches.lst` :  renamed from `deny_gms_branches.lst`
   - `deny_unit.lst`  : renamed from `deny_gms_unit.lst`
   - `params_template.env` : see desc 1

- `data`
    - `nws`
        - `preprocess_ahps_nws.py`:   Added deprecation note: If reused, it needs review and/or upgrades.
    - `acquire_and_preprocess_3dep_dems.py` : see desc 1
 - `fim_post_processing.sh` : see desc 1, plus a small pathing change.
 - `fim_pre_processing.sh` : see desc 1
 - ` src`
     - `add_crosswalk.py` : see desc 1. Also cleaned up some formatting and commented out a code block in favor of a better way to pass args from "__main__"
     - `bash_variables.env` : see desc 1
     - `buffer_stream_branches.py` : see desc 2
     - `clip_rasters_to_branches.py` : see desc 2
     - `crosswalk_nwm_demDerived.py` :  see desc 1 and desc 2
     - `delineate_hydros_and_produce_HAND.sh` : see desc 1 and desc 2
     - `derive_level_paths.py`  :  see desc 1 and desc 2
     - `edit_points.py` : see desc  2
     - `filter_inputs_by_huc.py`: see desc 1 and desc 2
     - `finalize_srcs.py`:  see desc 2
     - `generate_branch_list.py` : see desc 1
     - `make_rem.py` : see desc 2
     - `make_dem.py` : see desc  2
     - `outputs_cleanup.py`:  see desc 1
     - `process_branch.sh`:  see desc 1
     - `query_vectors_by_branch_polygons.py`: see desc 2
     - `reset_mannings.py` : see desc 2
     - `run_by_branch.sh`:  see desc 1
     - `run_unit_wb.sh`: see desc 1
     - `stream_branches.py`:  see desc 2
     - `subset_catch_list_by_branch_id.py`: see desc 2
     - `toDo.md`: see desc 2
     - `usgs_gage_aggregate.py`:  see desc 1
     - `usgs_gage_unit_setup.py` : see desc 1
     - `utils`
         - `fim_enums.py` : see desc 1

- `tools`
    - `combine_crosswalk_tables.py` : see desc 2
    - `compare_ms_and_non_ms_metrics.py` : see desc 2
    - `compile_comp_stats.py`: see desc 2  and added note about possible deprecation.
    - `compile_computation_stats.py` : see desc 2  and added note about possible deprecation.
    - `composite_inundation.py` : see desc 1 : note.. references a file called inundate_gms which retains it's name for now.
    - `consolidate_metrics.py`: added note about possible deprecation.
    - `copy_test_case_folders.py`: see desc 1
    - `eval_plots.py` : see desc 1
    - `evaluate_continuity.py`: see desc 2
    - `find_max_catchment_breadth.py` : see desc 2
    - `generate_categorical_fim_mapping.py` : see desc 1
    - `inundate_gms.py`: see desc 1 and desc 2. Note: This file has retained its name with the phrase "gms" in it as it might be upgraded later and there are some similar files with similar names.
    - `inundate_nation.py` : see desc 1
    - `inundation.py`:  text styling change
    - `make_boxes_from_bounds.py`: text styling change
    - `mosaic_inundation.py`:  see desc 1 and desc 2
    - `overlapping_inundation.py`: see desc 2
    - `plots.py` : see desc 2
    - `run_test_case.py`:  see desc 1
    - `synthesize_test_cases.py`: see desc 1

- `unit_tests`
    - `README.md`: see desc 1
    - `__template_unittests.py`: see desc 1
    - `check_unit_errors_params.json`  and `check_unit_errors_unittests.py` : see desc 1
    - `derive_level_paths_params.json` and `derive_level_paths_unittests.py` : see desc 1 and desc 2
    - `filter_catchments_and_add_attributes_unittests.py`: see desc 1
    - `outputs_cleanup_params.json` and `outputs_cleanup_unittests.py`: see desc 1 and desc 2
    - `split_flows_unittests.py` : see desc 1
    - `tools`
        - `inundate_gms_params.json` and `inundate_gms_unittests.py`: see desc 1 and desc 2

<br/><br/>

## v4.1.3.0 - 2023-02-13 - [PR#812](https://github.com/NOAA-OWP/inundation-mapping/pull/812)

An update was required to adjust host name when in the AWS environment

### Changes

- `fim_post_processing.sh`: Added an "if isAWS" flag system based on the input command args from fim_pipeline.sh or

- `tools/calibration-db`
    - `README.md`: Minor text correction.

<br/><br/>

## v4.1.2.0 - 2023-02-15 - [PR#808](https://github.com/NOAA-OWP/inundation-mapping/pull/808)

Add `pytest` package and refactor existing unit tests. Update parameters to unit tests (`/unit_tests/*_params.json`) to valid paths. Add leading slash to paths in `/config/params_template.env`.

### Additions

- `/unit_tests`
  - `__init__.py`  - needed for `pytest` command line executable to pick up tests.
  - `pyproject.toml`  - used to specify which warnings are excluded/filtered.
  - `/gms`
    - `__init__.py` - needed for `pytest` command line executable to pick up tests.
  - `/tools`
    - `__init__.py`  - needed for `pytest` command line executable to pick up tests.
    - `inundate_gms_params.json` - file moved up into this directory
    - `inundate_gms_test.py`     - file moved up into this directory
    - `inundation_params.json`   - file moved up into this directory
    - `inundation_test.py`       - file moved up into this directory

### Removals

- `/unit_tests/tools/gms_tools/` directory removed, and files moved up into `/unit_tests/tools`

### Changes

- `Pipfile` - updated to include pytest as a dependency
- `Pipfile.lock` - updated to include pytest as a dependency

- `/config`
  - `params_template.env` - leading slash added to paths

- `/unit_tests/` - All of the `*_test.py` files were refactored to follow the `pytest` paradigm.
  - `*_params.json` - valid paths on `fim-dev1` provided
  - `README.md`  - updated to include documentation on pytest.
  - `unit_tests_utils.py`
  - `__template_unittests.py` -> `__template.py` - exclude the `_test` suffix to remove from test suite. Updated example on new format for pytest.
  - `check_unit_errors_test.py`
  - `clip_vectors_to_wbd_test.py`
  - `filter_catchments_and_add_attributes_test.py`
  - `rating_curve_comparison_test.py`
  - `shared_functions_test.py`
  - `split_flow_test.py`
  - `usgs_gage_crosswalk_test.py`
  - `aggregate_branch_lists_test.py`
  - `generate_branch_list_test.py`
  - `generate_branch_list_csv_test.py`
  - `aggregate_branch_lists_test.py`
  - `generate_branch_list_csv_test.py`
  - `generate_branch_list_test.py`
    - `/gms`
      - `derive_level_paths_test.py`
      - `outputs_cleanup_test.py`
    - `/tools`
      - `inundate_unittests.py` -> `inundation_test.py`
      - `inundate_gms_test.py`


<br/><br/>

## v4.1.1.0 - 2023-02-16 - [PR#809](https://github.com/NOAA-OWP/inundation-mapping/pull/809)

The CatFIM code was updated to allow 1-foot interval processing across all stage-based AHPS sites ranging from action stage to 5 feet above major stage, along with restart capability for interrupted processing runs.

### Changes

- `tools/generate_categorical_fim.py` (all changes made here)
    - Added try-except blocks for code that didn't allow most sites to actually get processed because it was trying to check values of some USGS-related variables that most of the sites didn't have
    - Overwrite abilities of the different outputs for the viz team were not consistent (i.e., one of the files had the ability to be overwritten but another didn't), so that has been made consistent to disallow any overwrites of the existing final outputs for a specified output folder.
    - The code also has the ability to restart from an interrupted run and resume processing uncompleted HUCs by first checking for a simple "complete" file for each HUC. If a HUC has that file, then it is skipped (because it already completed processing during a run for a particular output folder / run name).
    - When a HUC is successfully processed, an empty "complete" text file is created / touched.

<br/><br/>

## v4.1.0.0 - 2023-01-30 - [PR#806](https://github.com/NOAA-OWP/inundation-mapping/pull/806)

As we move to Amazon Web Service, AWS, we need to change our processing system. Currently, it is `gms_pipeline.sh` using bash "parallel" as an iterator which then first processes all HUCs, but not their branches. One of `gms_pipeline.sh`'s next steps is to do branch processing which is again iterated via "parallel". AKA. Units processed as one step, branches processed as second independent step.

**Note:** While we are taking steps to move to AWS, we will continue to maintain the ability of doing all processing on a single server using a single docker container as we have for a long time. Moving to AWS is simply taking portions of code from FIM and adding it to AWS tools for performance of large scale production runs.

Our new processing system, starting with this PR,  is to allow each HUC to process it's own branches.

A further requirement was to split up the overall processing flow to independent steps, with each step being able to process itself without relying on "export" variables from other files. Note: There are still a few exceptions.  The basic flow now becomes
- `fim_pre_processing.sh`,
- one or more calls to `fim_process_unit_wb.sh` (calling this file for each single HUC to be processed).
- followed by a call to `fim_post_processing.sh`.


Note: This is a very large, complex PR with alot of critical details. Please read the details at [PR 806](https://github.com/NOAA-OWP/inundation-mapping/pull/806).

### CRITICAL NOTE
The new `fim_pipeline.sh` and by proxy `fim_pre_processing.sh` has two new key input args, one named **-jh** (job HUCs) and one named **-jb** (job branches).  You can assign the number of cores/CPU's are used for processing a HUC versus the number of branches.  For the -jh number arg, it only is used against the `fim_pipeline.sh` file when it is processing more than one HUC or a list of HUCs as it is the iterator for HUCs.   The -jb flag says how many cores/CPU's can be used when processing branches (note.. the average HUC has 26 branches).

BUT.... you have to be careful not to overload your system.  **You need to multiply the -jh and the -jb values together, but only when using the `fim_pipeline.sh` script.**  Why? _If you have 16 CPU's available on your machine, and you assign -jh as 10 and -jb as 26, you are actually asking for 126 cores (10 x 26) but your machine only has 16 cores._   If you are not using `fim_pipeline.sh` but using the three processing steps independently, then the -jh value has not need to be anything but the number of 1 as each actual HUC can only be processed one at a time. (aka.. no iterator).
</br>

### Additions

- `fim_pipeline.sh` :  The wrapper for the three new major "FIM" processing steps. This script allows processing in one command, same as the current tool of `gms_pipeline.sh`.
- `fim_pre_processing.sh`: This file handles all argument input from the user, validates those inputs and sets up or cleans up folders. It also includes a new system of taking most input parameters and some key enviro variables and writing them out to a files called `runtime_args.env`.  Future processing steps need minimal input arguments as it can read most values it needs from this new `runtime_args.env`. This allows the three major steps to work independently from each other. Someone can now come in, run `fim_pre_processing.sh`, then run `fim_process_unit_wb.sh`, each with one HUC, as many time as they like, each adding just its own HUC folder to the output runtime folder.
- `fim_post_processing.sh`: Scans all HUC folders inside the runtime folders to handle a number of processing steps which include (to name a few):
    - aggregating errors
    - aggregating to create a single list (gms_inputs.csv) for all valid HUCs and their branch ids
    - usgs gage aggregation
    - adjustments to SRV's
    - and more
- `fim_process_unit_wb.sh`: Accepts only input args of runName and HUC number. It then sets up global variable, folders, etc to process just the one HUC. The logic for processing the HUC is in `run_unit_wb.sh` but managed by this `fim_process_unit_wb.sh` file including all error trapping.
- `src`
    - `aggregate_branch_lists.py`:  When each HUC is being processed, it creates it's own .csv file with its branch id's. In post processing we need one master csv list and this file aggregates them. Note: This is a similar file already in the `src/gms` folder but that version operates a bit different and will be deprecated soon.
    - `generate_branch_list.py`: This creates the single .lst for a HUC defining each branch id. With this list, `run_unit_wb.sh` can do a parallelized iteration over each of its branches for processing. Note: This is also similar to the current `src/gms` file of the same name and the gms folder version will also be deprecated soon.
    - `generate_branch_list_csv.py`. As each branch, including branch zero, has processed and if it was successful, it will add to a .csv list in the HUC directory. At the end, it becomes a list of all successful branches. This file will be aggregates with all similar .csv in post processing for future processing.
    - `run_unit_wb.sh`:  The actual HUC processing logic. Note: This is fundamentally the same as the current HUC processing logic that exists currently in `src/gms/run_by_unit.sh`, which will be removed in the very near future. However, at the end of this file, it creates and manages a parallelized iterator for processing each of it's branches.
    - `process_branch.sh`:  Same concept as `process_unit_wb.sh` but this one is for processing a single branch. This file manages the true branch processing file of `src/gms/run_by_branch.sh`.  It is a wrapper file to `src/gms/run_by_branch.sh` and catches all error and copies error files as applicable. This allows the parent processing files to continue despite branch errors. Both the new fim processing system and the older gms processing system currently share the branch processing file of `src/gms/run_by_branch.sh`. When the gms processing file is removed, this file will likely not change, only moved one directory up and be no longer in the `gms` sub-folder.
- `unit_tests`
    - `aggregate_branch_lists_unittests.py' and `aggregate_branch_lists_params.json`  (based on the newer `src` directory edition of `aggregate_branch_lists.py`).
    - `generate_branch_list_unittest.py` and `generate_branch_list_params.json` (based on the newer `src` directory edition of `generate_branch_list.py`).
    -  `generate_branch_list_csv_unittest.py` and `generate_branch_list_csv_params.json`

### Changes

- `config`
    - `params_template.env`: Removed the `default_max_jobs` value and moved the `startDiv` and `stopDiv` to the `bash_variables.env` file.
    - `deny_gms_unit.lst` : Renamed from `deny_gms_unit_prod.lst`
    - `deny_gms_branches.lst` : Renamed from `deny_gms_branches_prod.lst`

- `gms_pipeline.sh`, `gms_run_branch.sh`, `gms_run_unit.sh`, and `gms_post_processing.sh` :  Changed to hardcode the `default_max_jobs` to the value of 1. (we don't want this to be changed at all). They were also changed for minor adjustments for the `deny` list files names.

- `src`
    - `bash_functions.env`: Fix error with calculating durations.
    - `bash_variables.env`:  Adds the two export lines (stopDiv and startDiv) from `params_template.env`
    - `clip_vectors_to_wbd.py`: Cleaned up some print statements for better output traceability.
    - `check_huc_inputs.py`: Added logic to ensure the file was an .lst file. Other file formats were not be handled correctly.
    - `gms`
        - `delineate_hydros_and_produce_HAND.sh`: Removed all `stopDiv` variable to reduce log and screen output.
        - `run_by_branch.sh`: Removed an unnecessary test for overriding outputs.

### Removed

- `config`
    - `deny_gms_branches_dev.lst`

<br/><br/>

## v4.0.19.5 - 2023-01-24 - [PR#801](https://github.com/NOAA-OWP/inundation-mapping/pull/801)

When running tools/test_case_by_hydroid.py, it throws an error of local variable 'stats' referenced before assignment.

### Changes

- `tools`
    - `pixel_counter.py`: declare stats object and remove the GA_Readonly flag
    - `test_case_by_hydroid_id_py`: Added more logging.

<br/><br/>

## v4.0.19.4 - 2023-01-25 - [PR#802](https://github.com/NOAA-OWP/inundation-mapping/pull/802)

This revision includes a slight alteration to the filtering technique used to trim/remove lakeid nwm_reaches that exist at the upstream end of each branch network. By keeping a single lakeid reach at the branch level, we can avoid issues with the branch headwater point starting at a lake boundary. This ensures the headwater catchments for some branches are properly identified as a lake catchment (no inundation produced).

### Changes

- `src/gms/stream_branches.py`: New changes to the `find_upstream_reaches_in_waterbodies` function: Added a step to create a list of nonlake segments (lakeid = -9999) . Use the list of nonlake reaches to allow the filter to keep a the first lakeid reach that connects to a nonlake segment.

<br/><br/>

## v4.0.19.3 - 2023-01-17 - [PR#794](https://github.com/NOAA-OWP/inundation-mapping/pull/794)

Removing FIM3 files and references.  Anything still required for FIM 3 are held in the dev-fim3 branch.

### Removals

- `data`
    - `preprocess_rasters.py`: no longer valid as it is for NHD DEM rasters.
- `fim_run.sh`
- ` src`
    - `aggregate_fim_outputs.sh`
    - `fr_to_ms_raster.mask.py`
    - `get_all_huc_in_inputs.py`
    - `reduce_nhd_stream_density.py`
    - `rem.py`:  There are two files named `rem.py`, one in the src directory and one in the gms directory. This version in the src directory is no longer valid. The `rem.py` in the gms directory is being renamed to avoid future enhancements of moving files.
    - `run_by_unit.sh`:  There are two files named `run_by_unit.sh`, one in the src directory and one in the gms directory. This version in the src directory is for fim3. For the remaining `run_by_unit.sh`, it is NOT being renamed at this time as it will likely be renamed in the near future.
    - `time_and_tee_run_by_unit.sh`:  Same not as above for `run_by_unit.sh`.
    - `utils`
        - `archive_cleanup.py`
 - `tools`
     - `compare_gms_srcs_to_fr.py`
     - `preprocess_fimx.py`

### Changes

- `src`
    - `adjust_headwater_streams.py`: Likely deprecated but kept for safety reason. Deprecation note added.
- `tools`
    - `cygnss_preprocess.py`: Likely deprecated but kept for safety reason. Deprecation note added.
    - `nesdis_preprocess.py`: Likely deprecated but kept for safety reason. Deprecation note added.

<br/><br/>

## v4.0.19.2 - 2023-01-17 - [PR#797](https://github.com/NOAA-OWP/inundation-mapping/pull/797)

Consolidates global bash environment variables into a new `src/bash_variables.env` file. Additionally, Python environment variables have been moved into this file and `src/utils/shared_variables.py` now references this file. Hardcoded projections have been replaced by an environment variable. This also replaces the Manning's N file in `config/params_template.env` with a constant and updates relevant code. Unused environment variables have been removed.

### Additions

- `src/bash_variables.env`: Adds file for global environment variables

### Removals

- `config/`
    - `mannings_default.json`
    - `mannings_default_calibrated.json`

### Changes

- `config/params_template.env`: Changes manning_n from filename to default value of 0.06
- `gms_run_branch.sh`: Adds `bash_variables.env`
- `gms_run_post_processing.sh`: Adds `bash_variables.env` and changes projection from hardcoded to environment variable
- `gms_run_unit.sh`: Adds `bash_variables.env`
- `src/`
    - `add_crosswalk.py`: Assigns default manning_n value and removes assignments by stream orders
    - `aggregate_vector_inputs.py`: Removes unused references to environment variables and function
    - `gms/run_by_unit.sh`: Removes environment variable assignments and uses projection from environment variables
    - `utils/shared_variables.py`: Removes environment variables and instead references src/bash_variables.env

<br/><br/>

## v4.0.19.1 - 2023-01-17 - [PR#796](https://github.com/NOAA-OWP/inundation-mapping/pull/796)

### Changes

- `tools/gms_tools/combine_crosswalk_tables.py`: Checks length of dataframe list before concatenating

<br/><br/>

## v4.0.19.0 - 2023-01-06 - [PR#782](https://github.com/NOAA-OWP/inundation-mapping/pull/782)

Changes the projection of HAND processing to EPSG 5070.

### Changes

- `gms_run_post_processing.sh`: Adds target projection for `points`
- `data/nld/preprocess_levee_protected_areas.py`: Changed to use `utils.shared_variables.DEFAULT_FIM_PROJECTION_CRS`
- `src/`
    - `clip_vectors_to_wbd.py`: Save intermediate outputs in EPSG:5070
    - `src_adjust_spatial_obs.py`: Changed to use `utils.shared_variables.DEFAULT_FIM_PROJECTION_CRS`
    - `utils/shared_variables.py`: Changes the designated projection variables
    - `gms/`
        - `stream_branches.py`: Checks the projection of the input streams and changes if necessary
        - `run_by_unit.py`: Changes the default projection crs variable and added as HUC target projection
- `tools/inundate_nation.py`: Changed to use `utils.shared_variables.PREP_PROJECTION`

<br/><br/>

## v4.0.18.2 - 2023-01-11 - [PR#790](https://github.com/NOAA-OWP/inundation-mapping/pull/790)

Remove Great Lakes clipping

### Changes

- `src/`
    - `clip_vectors_to_wbd.py`: Removes Great Lakes clipping and references to Great Lakes polygons and lake buffer size

    - `gms/run_by_unit.sh`: Removes Great Lakes polygon and lake buffer size arguments to `src/clip_vectors_to_wbd.py`

<br/><br/>

## v4.0.18.1 - 2022-12-13 - [PR #760](https://github.com/NOAA-OWP/inundation-mapping/pull/760)

Adds stacked bar eval plots.

### Additions

- `/tools/eval_plots_stackedbar.py`: produces stacked bar eval plots in the same manner as `eval_plots.py`.

<br/><br/>

## v4.0.18.0 - 2023-01-03 - [PR#780](https://github.com/NOAA-OWP/inundation-mapping/pull/780)

Clips WBD and stream branch buffer polygons to DEM domain.

### Changes

- `src/`
    - `clip_vectors_to_wbd.py`: Clips WBD polygon to DEM domain

    - `gms/`
        - `buffer_stream_branches.py`: Clips branch buffer polygons to DEM domain
        - `derive_level_paths.py`: Stop processing if no branches exist
        - `mask_dem.py`: Checks if stream file exists before continuing
        - `remove_error_branches.py`: Checks if error_branches has data before continuing
        - `run_by_unit.sh`: Adds DEM domain as bash variable and adds it as an argument to calling `clip_vectors_to_wbd.py` and `buffer_stream_branches.py`

<br/><br/>


## v4.0.17.4 - 2023-01-06 - [PR#781](https://github.com/NOAA-OWP/inundation-mapping/pull/781)

Added crosswalk_table.csv from the root output folder as being a file push up to Hydrovis s3 bucket after FIM BED runs.

### Changes

- `config`
    - `aws_s3_put_fim4_hydrovis_whitelist.lst`:  Added crosswalk_table.csv to whitelist.


<br/><br/>

## v4.0.17.3 - 2022-12-23 - [PR#773](https://github.com/NOAA-OWP/inundation-mapping/pull/773)

Cleans up REM masking of levee-protected areas and fixes associated error.

### Removals

- `src/gms/`
    - `delineate_hydros_and_produce_HAND.sh`: removes rasterization and masking of levee-protected areas from the REM
    - `rasterize_by_order`: removes this file
- `config/`
    - `deny_gms_branch_zero.lst`, `deny_gms_branches_dev.lst`, and `deny_gms_branches_prod.lst`: removes `LeveeProtectedAreas_subset_{}.tif`

### Changes

- `src/gms/rem.py`: fixes an error where the nodata value of the DEM was overlooked

<br/><br/>

## v4.0.17.2 - 2022-12-29 - [PR #779](https://github.com/NOAA-OWP/inundation-mapping/pull/779)

Remove dependency on `other` folder in `test_cases`. Also updates ESRI and QGIS agreement raster symbology label to include the addition of levee-protected areas as a mask.

### Removals

- `tools/`
    - `aggregate_metrics.py` and `cache_metrics.py`: Removes reference to test_cases/other folder

### Changes

- `config/symbology/`
    - `esri/agreement_raster.lyr` and `qgis/agreement_raster.qml`: Updates label from Waterbody mask to Masked since mask also now includes levee-protected areas
- `tools/`
    - `eval_alt_catfim.py` and `run_test_case.py`: Updates waterbody mask to dataset located in /inputs folder

<br/><br/>

## v4.0.17.1 - 2022-12-29 - [PR #778](https://github.com/NOAA-OWP/inundation-mapping/pull/778)

This merge fixes a bug where all of the Stage-Based intervals were the same.

### Changes
- `/tools/generate_categorical_fim.py`: Changed `stage` variable to `interval_stage` variable in `produce_stage_based_catfim_tifs` function call.

<br/><br/>

## v4.0.17.0 - 2022-12-21 - [PR #771](https://github.com/NOAA-OWP/inundation-mapping/pull/771)

Added rysnc to docker images. rysnc can now be used inside the images to move data around via docker mounts.

### Changes

- `Dockerfile` : added rsync

<br/><br/>

## v4.0.16.0 - 2022-12-20 - [PR #768](https://github.com/NOAA-OWP/inundation-mapping/pull/768)

`gms_run_branch.sh` was processing all of the branches iteratively, then continuing on to a large post processing portion of code. That has now be split to two files, one for branch iteration and the other file for just post processing.

Other minor changes include:
- Removing the system where a user could override `DropStreamOrders` where they could process streams with stream orders 1 and 2 independently like other GMS branches.  This option is now removed, so it will only allow stream orders 3 and higher as gms branches and SO 1 and 2 will always be in branch zero.

- The `retry` flag on the three gms*.sh files has been removed. It did not work correctly and was not being used. Usage of it would have created unreliable results.

### Additions

- `gms_run_post_processing.sh`
   - handles all tasks from after `gms_run_branch.sh` to this file, except for output cleanup, which stayed in `gms_run_branch.sh`.
   - Can be run completely independent from `gms_run_unit.sh` or gms_run_branch.sh` as long as all of the files are in place. And can be re-run if desired.

### Changes

- `gms_pipeline.sh`
   - Remove "retry" system.
   - Remove "dropLowStreamOrders" system.
   - Updated for newer reusable output date/time/duration system.
   - Add call to new `gms_run_post_processing.sh` file.

- `gms_run_branch.sh`
   - Remove "retry" system.
   - Remove "dropLowStreamOrders" system.
   - Updated for newer reusable output date/time/duration system.
   - Removed most code from below the branch iterator to the new `gms_run_post_processing.sh` file. However, it did keep the branch files output cleanup and non-zero exit code checking.

- `gms_run_unit.sh`
   - Remove "retry" system.
   - Remove "dropLowStreamOrders" system.
   - Updated for newer reusable output date/time/duration system.

- `src`
    - `bash_functions.env`:  Added a new method to make it easier / simpler to calculation and display duration time.
    - `filter_catchments_and_add_attributes.py`:  Remove "dropLowStreamOrders" system.
    - `split_flows.py`: Remove "dropLowStreamOrders" system.
    - `usgs_gage_unit_setup.py`:  Remove "dropLowStreamOrders" system.

- `gms`
    - `delineate_hydros_and_produced_HAND.sh` : Remove "dropLowStreamOrders" system.
    - `derive_level_paths.py`: Remove "dropLowStreamOrders" system and some small style updates.
    - `run_by_unit.sh`: Remove "dropLowStreamOrders" system.

- `unit_tests/gms`
    - `derive_level_paths_params.json` and `derive_level_paths_unittests.py`: Remove "dropLowStreamOrders" system.

<br/><br/>

## v4.0.15.0 - 2022-12-20 - [PR #758](https://github.com/NOAA-OWP/inundation-mapping/pull/758)

This merge addresses feedback received from field users regarding CatFIM. Users wanted a Stage-Based version of CatFIM, they wanted maps created for multiple intervals between flood categories, and they wanted documentation as to why many sites are absent from the Stage-Based CatFIM service. This merge seeks to address this feedback. CatFIM will continue to evolve with more feedback over time.

## Changes
- `/src/gms/usgs_gage_crosswalk.py`: Removed filtering of extra attributes when writing table
- `/src/gms/usgs_gage_unit_setup.py`: Removed filter of gages where `rating curve == yes`. The filtering happens later on now.
- `/tools/eval_plots.py`: Added a post-processing step to produce CSVs of spatial data
- `/tools/generate_categorical_fim.py`:
  - New arguments to support more advanced multiprocessing, support production of Stage-Based CatFIM, specific output directory pathing, upstream and downstream distance, controls on how high past "major" magnitude to go when producing interval maps for Stage-Based, the ability to run a single AHPS site.
- `/tools/generate_categorical_fim_flows.py`:
  - Allows for flows to be retrieved for only one site (useful for testing)
  - More logging
  - Filtering stream segments according to stream order
- `/tools/generate_categorical_fim_mapping.py`:
  - Support for Stage-Based CatFIM production
  - Enhanced multiprocessing
  - Improved post-processing
- `/tools/pixel_counter.py`: fixed a bug where Nonetypes were being returned
- `/tools/rating_curve_get_usgs_rating_curves.py`:
  - Removed filtering when producing `usgs_gages.gpkg`, but adding attribute as to whether or not it meets acceptance criteria, as defined in `gms_tools/tools_shared_variables.py`.
  - Creating a lookup list to filter out unacceptable gages before they're written to `usgs_rating_curves.csv`
  - The `usgs_gages.gpkg` now includes two fields indicating whether or not gages pass acceptance criteria (defined in `tools_shared_variables.py`. The fields are `acceptable_codes` and `acceptable_alt_error`
- `/tools/tools_shared_functions.py`:
  - Added `get_env_paths()` function to retrieve environmental variable information used by CatFIM and rating curves scripts
  - `Added `filter_nwm_segments_by_stream_order()` function that uses WRDS to filter out NWM feature_ids from a list if their stream order is different than a desired stream order.
- `/tools/tools_shared_variables.py`: Added the acceptance criteria and URLS for gages as non-constant variables. These can be modified and tracked through version changes. These variables are imported by the CatFIM and USGS rating curve and gage generation scripts.
- `/tools/test_case_by_hydroid.py`: reformatting code, recommend adding more comments/docstrings in future commit

<br/><br/>

## v4.0.14.2 - 2022-12-22 - [PR #772](https://github.com/NOAA-OWP/inundation-mapping/pull/772)

Added `usgs_elev_table.csv` to hydrovis whitelist files.  Also updated the name to include the word "hydrovis" in them (anticipating more s3 whitelist files).

### Changes

- `config`
    - `aws_s3_put_fim4_hydrovis_whitelist.lst`:  File name updated and added usgs_elev_table.csv so it gets push up as well.
    - `aws_s3_put_fim3_hydrovis_whitelist.lst`: File name updated

- `data/aws`
   - `s3.py`: added `/foss_fim/config/aws_s3_put_fim4_hydrovis_whitelist.lst` as a default to the -w param.

<br/><br/>

## v4.0.14.1 - 2022-12-03 - [PR #753](https://github.com/NOAA-OWP/inundation-mapping/pull/753)

Creates a polygon of 3DEP DEM domain (to eliminate errors caused by stream networks with no DEM data in areas of HUCs that are outside of the U.S. border) and uses the polygon layer to clip the WBD and stream network (to a buffer inside the WBD).

### Additions
- `data/usgs/acquire_and_preprocess_3dep_dems.py`: Adds creation of 3DEP domain polygon by polygonizing all HUC6 3DEP DEMs and then dissolving them.
- `src/gms/run_by_unit.sh`: Adds 3DEP domain polygon .gpkg as input to `src/clip_vectors_to_wbd.py`

### Changes
- `src/clip_vectors_to_wbd.py`: Clips WBD to 3DEP domain polygon and clips streams to a buffer inside the clipped WBD polygon.

<br/><br/>

## v4.0.14.0 - 2022-12-20 - [PR #769](https://github.com/NOAA-OWP/inundation-mapping/pull/769)

Masks levee-protected areas from the DEM in branch 0 and in highest two stream order branches.

### Additions

- `src/gms/`
    - `mask_dem.py`: Masks levee-protected areas from the DEM in branch 0 and in highest two stream order branches
    - `delineate_hydros_and_produce_HAND.sh`: Adds `src/gms/mask_dem.py`

<br/><br/>

## v4.0.13.2 - 2022-12-20 - [PR #767](https://github.com/NOAA-OWP/inundation-mapping/pull/767)

Fixes inundation of nodata areas of REM.

### Changes

- `tools/inundation.py`: Assigns depth a value of `0` if REM is less than `0`

<br/><br/>

## v4.0.13.1 - 2022-12-09 - [PR #743](https://github.com/NOAA-OWP/inundation-mapping/pull/743)

This merge adds the tools required to generate Alpha metrics by hydroid. It summarizes the Apha metrics by branch 0 catchment for use in the Hydrovis "FIM Performance" service.

### Additions

- `pixel_counter.py`:  A script to perform zonal statistics against raster data and geometries
- `pixel_counter_functions.py`: Supporting functions
- `pixel_counter_wrapper.py`: a script that wraps `pixel_counter.py` for batch processing
- `test_case_by_hydroid.py`: the main script to orchestrate the generation of alpha metrics by catchment

<br/><br/>

## v4.0.13.0 - 2022-11-16 - [PR #744](https://github.com/NOAA-OWP/inundation-mapping/pull/744)

Changes branch 0 headwaters data source from NHD to NWS to be consistent with branches. Removes references to NHD flowlines and headwater data.

### Changes

- `src/gms/derive_level_paths.py`: Generates headwaters before stream branch filtering

### Removals

- Removes NHD flowlines and headwater references from `gms_run_unit.sh`, `config/deny_gms_unit_prod.lst`, `src/clip_vectors_to_wbd.py`, `src/gms/run_by_unit.sh`, `unit_tests/__template_unittests.py`, `unit_tests/clip_vectors_to_wbd_params.json`, and `unit_tests/clip_vectors_to_wbd_unittests.py`

<br/><br/>

## V4.0.12.2 - 2022-12-04 - [PR #754](https://github.com/NOAA-OWP/inundation-mapping/pull/754)

Stop writing `gms_inputs_removed.csv` if no branches are removed with Error status 61.

### Changes

- `src/gms/remove_error_branches.py`: Checks if error branches is not empty before saving gms_inputs_removed.csv

<br/><br/>

## v4.0.12.1 - 2022-11-30 - [PR #751](https://github.com/NOAA-OWP/inundation-mapping/pull/751)

Updating a few deny list files.

### Changes

- `config`:
    - `deny_gms_branches_dev.lst`, `deny_gms_branches_prod.lst`, and `deny_gms_unit_prod.lst`

<br/><br/>


## v4.0.12.0 - 2022-11-28 - [PR #736](https://github.com/NOAA-OWP/inundation-mapping/pull/736)

This feature branch introduces a new methodology for computing Manning's equation for the synthetic rating curves. The new subdivision approach 1) estimates bankfull stage by crosswalking "bankfull" proxy discharge data to the raw SRC discharge values 2) identifies in-channel vs. overbank geometry values 3) applies unique in-channel and overbank Manning's n value (user provided values) to compute Manning's equation separately for channel and overbank discharge and adds the two components together for total discharge 4) computes a calibration coefficient (where benchmark data exists) that applies to the  calibrated total discharge calculation.

### Additions

- `src/subdiv_chan_obank_src.py`: new script that performs all subdiv calculations and then produce a new (modified) `hydroTable.csv`. Inputs include `src_full_crosswalked.csv` for each huc/branch and a Manning's roughness csv file (containing: featureid, channel n, overbank n; file located in the `/inputs/rating_curve/variable_roughness/`). Note that the `identify_src_bankfull.py` script must be run prior to running the subdiv workflow.

### Changes

- `config/params_template.env`: removed BARC and composite roughness parameters; added new subdivision parameters; default Manning's n file set to `mannings_global_06_12.csv`
- `gms_run_branch.sh`: moved the PostgreSQL database steps to occur immediately before the SRC calibration steps; added new subdivision step; added condition to SRC calibration to ensure subdivision routine is run
- `src/add_crosswalk.py`: removed BARC function call; update placeholder value list (removed BARC and composite roughness variables) - these placeholder variables ensure that all hydrotables have the same dimensions
- `src/identify_src_bankfull.py`: revised FIM3 starting code to work with FIM4 framework; stripped out unnecessary calculations; restricted bankfull identification to stage values > 0
- `src/src_adjust_spatial_obs.py`: added huc sort function to help user track progress from console outputs
- `src/src_adjust_usgs_rating.py`: added huc sort function to help user track progress from console outputs
- `src/src_roughness_optimization.py`: reconfigured code to compute a calibration coefficient and apply adjustments using the subdivision variables; renamed numerous variables; simplified code where possible
- `src/utils/shared_variables.py`: increased `ROUGHNESS_MAX_THRESH` from 0.6 to 0.8
- `tools/vary_mannings_n_composite.py`: *moved this script from /src to /tools*; updated this code from FIM3 to work with FIM4 structure; however, it is not currently implemented (the subdivision routine replaces this)
- `tools/aggregate_csv_files.py`: helper tool to search for csv files by name/wildcard and concatenate all found files into one csv (used for aggregating previous calibrated roughness values)
- `tools/eval_plots.py`: updated list of metrics to plot to also include equitable threat score and mathews correlation coefficient (MCC)
- `tools/synthesize_test_cases.py`: updated the list of FIM version metrics that the `PREV` flag will use to create the final aggregated metrics csv; this change will combine the dev versions provided with the `-dc` flag along with the existing `previous_fim_list`

<br/><br/>

## v4.0.11.5 - 2022-11-18 - [PR #746](https://github.com/NOAA-OWP/inundation-mapping/pull/746)

Skips `src/usgs_gage_unit_setup.py` if no level paths exist. This may happen if a HUC has no stream orders > 2. This is a bug fix for #723 for the case that the HUC also has USGS gages.

### Changes

- `src/gms/run_by_unit.sh`: Adds check for `nwm_subset_streams_levelPaths.gpkg` before running `usgs_gage_unit_setup.py`

<br/><br/>

## v4.0.11.4 - 2022-10-12 - [PR #709](https://github.com/NOAA-OWP/inundation-mapping/pull/709)

Adds capability to produce single rating curve comparison plots for each gage.

### Changes

- `tools/rating_curve_comparison.py`
    - Adds generate_single_plot() to make a single rating curve comparison plot for each gage in a given HUC
    - Adds command line switch to generate single plots

<br/><br/>

## v4.0.11.3 - 2022-11-10 - [PR #739](https://github.com/NOAA-OWP/inundation-mapping/pull/739)

New tool with instructions of downloading levee protected areas and a tool to pre-process it, ready for FIM.

### Additions

- `data`
    - `nld`
         - `preprocess_levee_protected_areas.py`:  as described above

### Changes

- `data`
     - `preprocess_rasters.py`: added deprecation note. It will eventually be replaced in it's entirety.
- `src`
    - `utils`
        - `shared_functions.py`: a few styling adjustments.

<br/><br/>

## v4.0.11.2 - 2022-11-07 - [PR #737](https://github.com/NOAA-OWP/inundation-mapping/pull/737)

Add an extra input args to the gms_**.sh files to allow for an override of the branch zero deny list, same as we can do with the unit and branch deny list overrides. This is needed for debugging purposes.

Also, if there is no override for the deny branch zero list and is not using the word "none", then use the default or overridden standard branch deny list.  This will keep the branch zero's and branch output folders similar but not identical for outputs.

### Changes

- `gms_pipeline.sh`:  Add new param to allow for branch zero deny list override. Plus added better logic for catching bad deny lists earlier.
- `gms_run_branch.sh`:  Add new param to allow for branch zero deny list override.  Add logic to cleanup all branch zero output folders with the default branch deny list (not the branch zero list), UNLESS an override exists for the branch zero deny list.
- `gms_run_unit.sh`: Add new param to allow for branch zero deny list override.
- `config`
    - `deny_gms_branch_zero.lst`: update to keep an additional file in the outputs.
- `src`
    - `output_cleanup.py`: added note saying it is deprecated.
    - `gms`
        - `run_by_branch.sh`: variable name change (matching new names in related files for deny lists)
        - `run_by_unit.sh`: Add new param to allow for branch zero deny list override.

<br/><br/>

## v4.0.11.1 - 2022-11-01 - [PR #732](https://github.com/NOAA-OWP/inundation-mapping/pull/732)

Due to a recent IT security scan, it was determined that Jupyter-core needed to be upgraded.

### Changes

- `Pipfile` and `Pipfile.lock`:  Added a specific version of Jupyter Core that is compliant with IT.

<br/><br/>

## v4.0.11.0 - 2022-09-21 - [PR #690](https://github.com/NOAA-OWP/inundation-mapping/pull/690)

Masks levee-protected areas from Relative Elevation Model if branch 0 or if branch stream order exceeds a threshold.

### Additions

- `src/gms/`
   - `delineate_hydros_and_produce_HAND.sh`
      - Reprojects and creates HUC-level raster of levee-protected areas from polygon layer
      - Uses that raster to mask/remove those areas from the Relative Elevation Model
   - `rasterize_by_order.py`: Subsets levee-protected area branch-level raster if branch 0 or if order exceeds a threshold (default threshold: max order - 1)
- `config/`
   - `deny_gms_branches_default.lst`, and `deny_gms_branches_min.lst`: Added LeveeProtectedAreas_subset_{}.tif
   - `params_template.env`: Adds mask_leveed_area_toggle

### Changes

- `src/gms/delineate_hydros_and_produce_HAND.sh`: Fixes a bug in ocean/Great Lakes masking
- `tools/`
    - `eval_alt_catfim.py` and `run_test_case.py`: Changes the levee mask to the updated inputs/nld_vectors/Levee_protected_areas.gpkg

<br/><br/>

## v4.0.10.5 - 2022-10-21 - [PR #720](https://github.com/NOAA-OWP/inundation-mapping/pull/720)

Earlier versions of the acquire_and_preprocess_3dep_dems.py did not have any buffer added when downloading HUC6 DEMs. This resulted in 1 pixel nodata gaps in the final REM outputs in some cases at HUC8 sharing a HUC6 border. Adding the param of cblend 6 to the gdalwarp command meant put a 6 extra pixels all around perimeter. Testing showed that 6 pixels was plenty sufficient as the gaps were never more than 1 pixel on borders of no-data.

### Changes

- `data`
    - `usgs`
        - `acquire_and_preprocess_3dep_dems.py`: Added the `cblend 6` param to the gdalwarp call for when the dem is downloaded from USGS.
    - `create_vrt_file.py`:  Added sample usage comment.
 - `src`
     - `gms`
         `run_by_unit.sh`: Added a comment about gdal as it relates to run_by_unit.

Note: the new replacement inputs/3dep_dems/10m_5070/ files can / will be copied before PR approval as the true fix was replacment DEM's. There is zero risk of overwriting prior to code merge.

<br/><br/>

## v4.0.10.4 - 2022-10-27 - [PR #727](https://github.com/NOAA-OWP/inundation-mapping/pull/727)

Creates a single crosswalk table containing HUC (huc8), BranchID, HydroID, feature_id (and optionally LakeID) from branch-level hydroTables.csv files.

### Additions

- `tools/gms_tools/combine_crosswalk_tables.py`: reads and concatenates hydroTable.csv files, writes crosswalk table
- `gms_run_branch.sh`: Adds `tools/gms_tools/make_complete_hydrotable.py` to post-processing

<br/><br/>

## v4.0.10.3 - 2022-10-19 - [PR #718](https://github.com/NOAA-OWP/inundation-mapping/pull/718)

Fixes thalweg notch by clipping upstream ends of the stream segments to prevent the stream network from reaching the edge of the DEM and being treated as outlets when pit filling the burned DEM.

### Changes

- `src/clip_vectors_to_wbd.py`: Uses a slightly smaller buffer than wbd_buffer (wbd_buffer_distance-2*(DEM cell size)) to clip stream network inside of DEM extent.

<br/><br/>

## v4.0.10.2 - 2022-10-24 - [PR #723](https://github.com/NOAA-OWP/inundation-mapping/pull/723)

Runs branch 0 on HUCs with no other branches remaining after filtering stream orders if `drop_low_stream_orders` is used.

### Additions

- `src/gms`
    - `stream_branches.py`: adds `exclude_attribute_values()` to filter out stream orders 1&2 outside of `load_file()`

### Changes

- `src/gms`
    - `buffer_stream_branches.py`: adds check for `streams_file`
    - `derive_level_paths.py`: checks length of `stream_network` before filtering out stream orders 1&2, then filters using `stream_network.exclude_attribute_values()`
    - `generate_branch_list.py`: adds check for `stream_network_dissolved`

<br/><br/>

## v4.0.10.1 - 2022-10-5 - [PR #695](https://github.com/NOAA-OWP/inundation-mapping/pull/695)

This hotfix address a bug with how the rating curve comparison (sierra test) handles the branch zero synthetic rating curve in the comparison plots. Address #676

### Changes

- `tools/rating_curve_comparison.py`
  - Added logging function to print and write to log file
  - Added new filters to ignore AHPS only sites (these are sites that we need for CatFIM but do not have a USGS gage or USGS rating curve available for sierra test analysis)
  - Added functionality to identify branch zero SRCs
  - Added new plot formatting to distinguish branch zero from other branches

<br/><br/>

## v4.0.10.0 - 2022-10-4 - [PR #697](https://github.com/NOAA-OWP/inundation-mapping/pull/697)

Change FIM to load DEM's from the new USGS 3Dep files instead of the original NHD Rasters.

### Changes

- `config`
    - `params_template.env`: Change default of the calib db back to true:  src_adjust_spatial back to "True". Plus a few text updates.
- `src`
    - `gms`
        - `run_by_unit.sh`: Change input_DEM value to the new vrt `$inputDataDir/3dep_dems/10m_5070/fim_seamless_3dep_dem_10m_5070.vrt` to load the new 3Dep DEM's. Note: The 3Dep DEM's are projected as CRS 5070, but for now, our code is using ESRI:102039. Later all code and input will be changed to CRS:5070. We now are defining the FIM desired projection (102039), so we need to reproject on the fly from 5070 to 102039 during the gdalwarp cut.
        - `run_by_branch.sh`: Removed unused lines.
    - `utils`
        - `shared_variables.py`: Changes to use the new 3Dep DEM rasters instead of the NHD rasters. Moved some values (grouped some variables). Added some new variables for 3Dep. Note: At this time, some of these new enviro variables for 3Dep are not used but are expected to be used shortly.
- `data`
    - `usgs`
        - `acquire_and_preprocess_3dep_dems.py`: Minor updates for adjustments of environmental variables. Adjustments to ensure the cell sizes are fully defined as 10 x 10 as source has a different resolution. The data we downloaded to the new `inputs/3dep_dems/10m_5070` was loaded as 10x10, CRS:5070 rasters.

### Removals

- `lib`
    - `aggregate_fim_outputs.py` : obsolete. Had been deprecated for a while and replaced by other files.
    - `fr_to_mr_raster_mask.py` : obsolete. Had been deprecated for a while and replaced by other files.

<br/><br/>

## v4.0.9.8 - 2022-10-06 - [PR #701](https://github.com/NOAA-OWP/inundation-mapping/pull/701)

Moved the calibration tool from dev-fim3 branch into "dev" (fim4) branch. Git history not available.

Also updated making it easier to deploy, along with better information for external contributors.

Changed the system so the calibration database name is configurable. This allows test databases to be setup in the same postgres db / server system. You can have more than one calb_db_keys.env running in different computers (or even more than one on one server) pointing to the same actual postgres server and service. ie) multiple dev machine can call a single production server which hosts the database.

For more details see /tools/calibration-db/README.md

### Changes

- `tools`
    - `calibration-db`
        - `docker-compose.yml`: changed to allow for configurable database name. (allows for more then one database in a postgres database system (one for prod, another for test if needed))

### Additions

- `config`
    - `calb_db_keys_template.env`: a new template verison of the required config values.

### Removals

- `tools`
    - `calibration-db`
        - `start_db.sh`: Removed as the command should be run on demand and not specifically scripted because of its configurable location of the env file.

<br/><br/>

## v4.0.9.7 - 2022-10-7 - [PR #703](https://github.com/NOAA-OWP/inundation-mapping/pull/703)

During a recent release of a FIM 3 version, it was discovered that FIM3 has slightly different AWS S3 upload requirements. A new s3 whitelist file has been created for FIM3 and the other s3 file was renamed to include the phrase "fim4" in it.

This is being added to source control as it might be used again and we don't want to loose it.

### Additions

- `config`
   - `aws_s3_put_fim3_whitelist.lst`

### Renamed

- `config`
   - `aws_s3_put_fim4_whitelist.lst`: renamed from aws_s3_put_whitelist.lst

<br/><br/>

## v4.0.9.6 - 2022-10-17 - [PR #711](https://github.com/NOAA-OWP/inundation-mapping/pull/711)

Bug fix and formatting upgrades. It was also upgraded to allow for misc other inundation data such as high water data.

### Changes

- `tools`
    - `inundate_nation.py`:  As stated above.

### Testing

- it was run in a production model against fim 4.0.9.2 at 100 yr and 2 yr as well as a new High Water dataset.

<br/><br/>

## v4.0.9.5 - 2022-10-3 - [PR #696](https://github.com/NOAA-OWP/inundation-mapping/pull/696)

- Fixed deny_gms_unit_prod.lst to comment LandSea_subset.gpkg, so it does not get removed. It is needed for processing in some branches
- Change default for params_template.env -> src_adjust_spatial="False", back to default of "True"
- Fixed an infinite loop when src_adjust_usgs_rating.py was unable to talk to the calib db.
- Fixed src_adjsust_usgs_rating.py for when the usgs_elev_table.csv may not exist.

### Changes

- `gms_run_branch.sh`:  removed some "time" command in favour of using fim commands from bash_functions.sh which give better time and output messages.

- `config`
    - `deny_gms_unit_prod.lst`: Commented out LandSea_subset.gpkg as some HUCs need that file in place.
    - `params_template.env`: Changed default src_adjust_spatial back to True

- `src`
    - `src_adjust_spatial_obs.py`:  Added code to a while loop (line 298) so it is not an indefinite loop that never stops running. It will now attempts to contact the calibration db after 6 attempts. Small adjustments to output and logging were also made and validation that a connection to the calib db was actually successful.
    - `src_adjust_usgs_rating.py`: Discovered that a usgs_elev_df might not exist (particularly when processing was being done for hucs that have no usgs guage data). If the usgs_elev_df does not exist, it no longer errors out.

<br/><br/>

## v4.0.9.4 - 2022-09-30 - [PR #691](https://github.com/NOAA-OWP/inundation-mapping/pull/691)

Cleanup Branch Zero output at the end of a processing run. Without this fix, some very large files were being left on the file system. Adjustments and cleanup changed the full BED output run from appx 2 TB output to appx 1 TB output.

### Additions

- `unit_tests`
    - `gms`
        - `outputs_cleanup_params.json` and `outputs_cleanup_unittests.py`: The usual unit test files.

### Changes

- `gms_pipeline.sh`: changed variables and text to reflect the renamed default `deny_gms_branchs_prod.lst` and `deny_gms_unit_prod.lst` files. Also tells how a user can use the word 'none' for the deny list parameter (both or either unit or branch deny list) to skip output cleanup(s).

- `gms_run_unit.sh`: changed variables and text to reflect the renamed default `deny_gms_unit_prod.lst` files. Also added a bit of minor output text (styling). Also tells how a user can use the word 'none' for the deny list parameter to skip output cleanup.

- `gms_run_branch.sh`:
       ... changed variables and text to reflect the renamed default `deny_gms_branches.lst` files.
       ... added a bit of minor output text (styling).
       ... also tells how a user can use the word 'none' for the deny list parameter to skip output cleanup.
       ... added a new section that calls the `outputs_cleanup.py` file and will do post cleanup on branch zero output files.

- `src`
    - `gms`
        - `outputs_cleanup.py`: pretty much rewrote it in its entirety. Now accepts a manditory branch id (can be zero) and can recursively search subdirectories. ie) We can submit a whole output directory with all hucs and ask to cleanup branch 0 folder OR cleanup files in any particular directory as we did before (per branch id).

          - `run_by_unit.sh`:  updated to pass in a branch id (or the value of "0" meaning branch zero) to outputs_cleanup.py.
          - `run_by_branch.sh`:  updated to pass in a branch id to outputs_cleanup.py.

- `unit_tests`
    - `README.md`: updated to talk about the specific deny list for unit_testing.
    - `__template_unittests.py`: updated for the latest code standards for unit tests.

- `config`
    - `deny_gms_branch_unittest.lst`: Added some new files to be deleted, updated others.
    - `deny_gms_branch_zero.lst`: Added some new files to be deleted.
    - `deny_gms_branches_dev.lst`:  Renamed from `deny_gms_branches_default.lst` and some new files to be deleted, updated others. Now used primarily for development and testing use.
    - `deny_gms_branches_prod.lst`:  Renamed from `deny_gms_branches_min` and some new files to be deleted, updated others. Now used primarily for when releasing a version to production.
    - `deny_gms_unit_prod.lst`: Renamed from `deny_gms_unit_default.lst`, yes... there currently is no "dev" version.  Added some new files to be deleted.

<br/><br/>

## v4.0.9.3 - 2022-09-13 - [PR #681](https://github.com/NOAA-OWP/inundation-mapping/pull/681)

Created a new tool to downloaded USGS 3Dep DEM's via their S3 bucket.

Other changes:
 - Some code file re-organization in favour of the new `data` folder which is designed for getting, setting, and processing data from external sources such as AWS, WBD, NHD, NWM, etc.
 - Added tmux as a new tool embedded inside the docker images.

### Additions

- `data`
   - `usgs`
      - `acquire_and_preprocess_3dep_dems.py`:  The new tool as described above. For now it is hardcoded to a set path for USGS AWS S3 vrt file but may change later for it to become parameter driven.
 - `create_vrt_file.py`: This is also a new tool that can take a directory of geotiff files and create a gdal virtual file, .vrt extention, also called a `virtual raster`. Instead of clipping against HUC4, 6, 8's raster files, and run risks of boundary issues, vrt's actual like all of the tif's are one giant mosaiced raster and can be clipped as one.

### Removals

- 'Dockerfile.prod`:  No longer being used (never was used)

### Changes

- `Dockerfile`:  Added apt install for tmux. This tool will now be available in docker images and assists developers.

- `data`
   - `acquire_and_preprocess_inputs.py`:  moved from the `tools` directory but not other changes made. Note: will required review/adjustments before being used again.
   - `nws`
      - `preprocess_ahps_nws.py`:  moved from the `tools` directory but not other changes made. Note: will required review/adjustments before being used again.
      - `preprocess_rasters.py`: moved from the `tools` directory but not other changes made. Note: will required review/adjustments before being used again.
    - `usgs`
         - `preprocess_ahps_usgs.py`:  moved from the `tools` directory but not other changes made. Note: will required review/adjustments before being used again.
         - `preprocess_download_usgs_grids.py`: moved from the `tools` directory but not other changes made. Note: will required review/adjustments before being used again.

 - `src`
     - `utils`
         - `shared_functions.py`:  changes made were
              - Cleanup the "imports" section of the file (including a change to how the utils.shared_variables file is loaded.
              - Added `progress_bar_handler` function which can be re-used by other code files.
              - Added `get_file_names` which can create a list of files from a given directory matching a given extension.
              - Modified `print_current_date_time` and `print_date_time_duration` and  methods to return the date time strings. These helper methods exist to help with standardization of logging and output console messages.
              - Added `print_start_header` and `print_end_header` to help with standardization of console and logging output messages.
          - `shared_variables.py`: Additions in support of near future functionality of having fim load DEM's from USGS 3DEP instead of NHD rasters.

<br/><br/>

## v4.0.9.2 - 2022-09-12 - [PR #678](https://github.com/NOAA-OWP/inundation-mapping/pull/678)

This fixes several bugs related to branch definition and trimming due to waterbodies.

### Changes

- `src/gms/stream_branches.py`
   - Bypasses erroneous stream network data in the to ID field by using the Node attribute instead.
   - Adds check if no nwm_lakes_proj_subset.gpkg file is found due to no waterbodies in the HUC.
   - Allows for multiple upstream branches when stream order overrides arbolate sum.

<br/><br/>

## v4.0.9.1 - 2022-09-01 - [PR #664](https://github.com/NOAA-OWP/inundation-mapping/pull/664)

A couple of changes:
1) Addition of a new tool for pushing files / folders up to an AWS (Amazon Web Service) S3 bucket.
2) Updates to the Docker image creation files to include new packages for boto3 (for AWS) and also added `jupyter`, `jupterlab` and `ipympl` to make it easier to use those tools during development.
3) Correct an oversight of `logs\src_optimization` not being cleared upon `overwrite` run.

### Additions

- `src`
   - `data`
       - `README.md`: Details on how the new system for `data` folders (for communication for external data sources/services).
       - `aws`
           - `aws_base.py`:  A file using a class and inheritance system (parent / child). This file has properties and a method that all child class will be expected to use and share. This makes it quicker and easier to added new AWS tools and helps keep consistant patterns and standards.
           - `aws_creds_template.env`: There are a number of ways to validate credentials to send data up to S3. We have chosen to use an `.env` file that can be passed into the tool from any location. This is the template for that `.env` file. Later versions may be changed to use AWS profile security system.
           - `s3.py`: This file pushes file and folders up to a defined S3 bucket and root folder. Note: while it is designed only for `puts` (pushing to S3), hooks were added in case functional is added later for `gets` (pull from S3).


### Changes

- `utils`
   - `shared_functions.py`:  A couple of new features
       -  Added a method which accepts a path to a .lst or .txt file with a collection of data and load it into a  python list object. It can be used for a list of HUCS, file paths, or almost anything.
       - A new method for quick addition of current date/time in output.
       - A new method for quick calculation and formatting of time duration in hours, min and seconds.
       - A new method for search for a string in a given python list. It was designed with the following in mind, we already have a python list loaded with whitelist of files to be included in an S3 push. As we iterate through files from the file system, we can use this tool to see if the file should be pushed to S3. This tool can easily be used contexts and there is similar functionality in other FIM4 code that might be able to this method.

- `Dockerfile` : Removed a line for reloading Shapely in recent PRs, which for some reason is no longer needed after adding the new BOTO3 python package. Must be related to python packages dependencies. This removed Shapely warning seen as a result of another recent PR. Also added AWS CLI for bash commands.

- `Pipfile` and `Pipfile.lock`:  Updates for the four new python packages, `boto3` (for AWS), `jupyter`, `jupyterlab` and `ipympl`. We have some staff that use Jupyter in their dev actitivies. Adding this package into the base Docker image will make it easier for them.

<br/><br/>

## 4.0.9.0 - 2022-09-09 - [PR #672](https://github.com/NOAA-OWP/inundation-mapping/pull/672)

When deriving level paths, this improvement allows stream order to override arbolate sum when selecting the proper upstream segment to continue the current branch.

<br/><br/>

## 4.0.8.0 - 2022-08-26 - [PR #671](https://github.com/NOAA-OWP/inundation-mapping/pull/671)

Trims ends of branches that are in waterbodies; also removes branches if they are entirely in a waterbody.

## Changes

- `src/gms/stream_branches.py`: adds `trim_branches_in_waterbodies()` and `remove_branches_in_waterbodies()` to trim and prune branches in waterbodies.

<br/><br/>

## v4.0.7.2 - 2022-08-11 - [PR #654](https://github.com/NOAA-OWP/inundation-mapping/pull/654)

`inundate_nation.py` A change to switch the inundate nation function away from refrences to `inundate.py`, and rather use `inundate_gms.py` and `mosaic_inundation.py`

### Changes

- `inundate_gms`:  Changed `mask_type = 'filter'`

<br/><br/>

## v4.0.7.1 - 2022-08-22 - [PR #665](https://github.com/NOAA-OWP/inundation-mapping/pull/665)

Hotfix for addressing missing input variable when running `gms_run_branch.sh` outside of `gms_pipeline.sh`.

### Changes
- `gms_run_branch.sh`: defining path to WBD HUC input file directly in ogr2ogr call rather than using the $input_WBD_gdb defined in `gms_run_unit.sh`
- `src/src_adjust_spatial_obs.py`: removed an extra print statement
- `src/src_roughness_optimization.py`: removed a log file write that contained sensitive host name

<br/><br/>

## v4.0.7.0 - 2022-08-17 - [PR #657](https://github.com/NOAA-OWP/inundation-mapping/pull/657)

Introduces synthetic rating curve calibration workflow. The calibration computes new Manning's coefficients for the HAND SRCs using input data: USGS gage locations, USGS rating curve csv, and a benchmark FIM extent point database stored in PostgreSQL database. This addresses [#535].

### Additions

- `src/src_adjust_spatial_obs.py`: new synthetic rating curve calibration routine that prepares all of the spatial (point data) benchmark data for ingest to the Manning's coefficient calculations performed in `src_roughness_optimization.py`
- `src/src_adjust_usgs_rating.py`: new synthetic rating curve calibration routine that prepares all of the USGS gage location and observed rating curve data for ingest to the Manning's coefficient calculations performed in `src_roughness_optimization.py`
- `src/src_roughness_optimization.py`: new SRC post-processing script that ingests observed data and HUC/branch FIM output data to compute optimized Manning's coefficient values and update the discharge values in the SRCs. Outputs a new hydroTable.csv.

### Changes

- `config/deny_gms_branch_zero.lst`: added `gw_catchments_reaches_filtered_addedAttributes_crosswalked_{}.gpkg` to list of files to keep (used in calibration workflow)
- `config/deny_gms_branches_min.lst`: added `gw_catchments_reaches_filtered_addedAttributes_crosswalked_{}.gpkg` to list of files to keep (used in calibration workflow)
- `config/deny_gms_unit_default.lst`: added `usgs_elev_table.csv` to list of files to keep (used in calibration workflow)
- `config/params_template.env`: added new variables for user to control calibration
  - `src_adjust_usgs`: Toggle to run src adjustment routine (True=on; False=off)
  - `nwm_recur_file`: input file location with nwm feature_id and recurrence flow values
  - `src_adjust_spatial`: Toggle to run src adjustment routine (True=on; False=off)
  - `fim_obs_pnt_data`: input file location with benchmark point data used to populate the postgresql database
  - `CALB_DB_KEYS_FILE`: path to env file with sensitive paths for accessing postgres database
- `gms_run_branch.sh`: includes new steps in the workflow to connect to the calibration PostgreSQL database, run SRC calibration w/ USGS gage rating curves, run SRC calibration w/ benchmark point database
- `src/add_crosswalk.py`: added step to create placeholder variables to be replaced in post-processing (as needed). Created here to ensure consistent column variables in the final hydrotable.csv
- `src/gms/run_by_unit.sh`: added new steps to workflow to create the `usgs_subset_gages.gpkg` file for branch zero and then perform crosswalk and create `usgs_elev_table.csv` for branch zero
- `src/make_stages_and_catchlist.py`: Reconcile flows and catchments hydroids
- `src/usgs_gage_aggregate.py`: changed streamorder data type from integer to string to better handle missing values in `usgs_gage_unit_setup.py`
- `src/usgs_gage_unit_setup.py`: added new inputs and function to populate `usgs_elev_table.csv` for branch zero using all available gages within the huc (not filtering to a specific branch)
- `src/utils/shared_functions.py`: added two new functions for calibration workflow
  - `check_file_age`: check the age of a file (use for flagging potentially outdated input)
  - `concat_huc_csv`: concatenate huc csv files to a single dataframe/csv
- `src/utils/shared_variables.py`: defined new SRC calibration threshold variables
  - `DOWNSTREAM_THRESHOLD`: distance in km to propogate new roughness values downstream
  - `ROUGHNESS_MAX_THRESH`: max allowable adjusted roughness value (void values larger than this)
  - `ROUGHNESS_MIN_THRESH`: min allowable adjusted roughness value (void values smaller than this)

<br/><br/>

## v4.0.6.3 - 2022-08-04 - [PR #652](https://github.com/NOAA-OWP/inundation-mapping/pull/652)

Updated `Dockerfile`, `Pipfile` and `Pipfile.lock` to add the new psycopg2 python package required for a WIP code fix for the new FIM4 calibration db.

<br/><br/>

## v4.0.6.2 - 2022-08-16 - [PR #639](https://github.com/NOAA-OWP/inundation-mapping/pull/639)

This file converts USFIMR remote sensed inundation shapefiles into a raster that can be used to compare to the FIM data. It has to be run separately for each shapefile. This addresses [#629].

### Additions

- `/tools/fimr_to_benchmark.py`: This file converts USFIMR remote sensed inundation shapefiles into a raster that can be used to compare to the FIM data. It has to be run separately for each shapefile.

<br/><br/>

## v4.0.6.1 - 2022-08-12 - [PR #655](https://github.com/NOAA-OWP/inundation-mapping/pull/655)

Prunes branches that fail with NO_FLOWLINES_EXIST (Exit code: 61) in `gms_run_branch.sh` after running `split_flows.py`

### Additions
- Adds `remove_error_branches.py` (called from `gms_run_branch.sh`)
- Adds `gms_inputs_removed.csv` to log branches that have been removed across all HUCs

### Removals
- Deletes branch folders that fail
- Deletes branch from `gms_inputs.csv`

<br/><br/>

## v4.0.6.0 - 2022-08-10 - [PR #614](https://github.com/NOAA-OWP/inundation-mapping/pull/614)

Addressing #560, this fix in run_by_branch trims the DEM derived streamline if it extends past the end of the branch streamline. It does this by finding the terminal point of the branch stream, snapping to the nearest point on the DEM derived stream, and cutting off the remaining downstream portion of the DEM derived stream.

### Changes

- `/src/split_flows.py`: Trims the DEM derived streamline if it flows past the terminus of the branch (or level path) streamline.
- `/src/gms/delineate_hydros_and_produce_HAND.sh`: Added branch streamlines as an input to `split_flows.py`.

<br/><br/>

## v4.0.5.4 - 2022-08-01 - [PR #642](https://github.com/NOAA-OWP/inundation-mapping/pull/642)

Fixes bug that causes [Errno2] No such file or directory error when running synthesize_test_cases.py if testing_versions folder doesn't exist (for example, after downloading test_cases from ESIP S3).

### Additions

- `run_test_case.py`: Checks for testing_versions folder in test_cases and adds it if it doesn't exist.

<br/><br/>

## v4.0.5.3 - 2022-07-27 - [PR #630](https://github.com/NOAA-OWP/inundation-mapping/issues/630)

A file called gms_pipeline.sh already existed but was unusable. This has been updated and now can be used as a "one-command" execution of the fim4/gms run. While you still can run gms_run_unit.sh and gms_run_branch.sh as you did before, you no longer need to. Input arguments were simplified to allow for more default and this simplification was added to `gms_run_unit.sh` and `gms_run_branch.sh` as well.

A new feature was added that is being used for `gms_pipeline.sh` which tests the percent and number of errors after hucs are processed before continuing onto branch processing.

New FIM4/gms usability is now just (at a minumum): `gms_pipeline.sh -n <output name> -u <HUC(s) or HUC list path>`

`gms_run_branch.sh` and `gms_run_branch.sh` have also been changed to add the new -a flag and default to dropping stream orders 1 and 2.

### Additions

- `src`
    - `check_unit_errors.py`: as described above.
- `unit_tests`
    - `check_unit_errors_unittests.py` and `check_unit_errors_params.json`: to match new file.

### Changes

- `README.md`:  Updated text for FIM4, gms_pipeline, S3 input updates, information about updating dependencies, misc link updates and misc text verbage.
- `gms_pipeline.sh`: as described above.
- `gms_run_unit.sh`: as described above. Also small updates to clean up folders and files in case of an overwrite.
- `gms_run_branch.sh`: as described above.
- `src`
     - `utils`
         - `fim_enums.py`:  FIM_system_exit_codes renamed to FIM_exit_codes.
         - `shared_variables.py`: added configurable values for minimum number and percentage of unit errors.
    - `bash_functions.env`:   Update to make the cumulative time screen outputs in mins/secs instead of just seconds.
    - `check_huc_inputs.py`:  Now returns the number of HUCs being processed, needed by `gms_pipeline.sh` (Note: to get the value back to a bash file, it has to send it back via a "print" line and not a "return" value.  Improved input validation,
- `unit_tests`
   - `README.md`: Misc text and link updates.

### Removals

- `config\params_template_calibrated.env`: No longer needed. Has been removed already from dev-fim3 and confirmed that it is not needed.
<br><br>

## v4.0.5.2 - 2022-07-25 - [PR #622](https://github.com/NOAA-OWP/inundation-mapping/pull/622)

Updates to unit tests including a minor update for outputs and loading in .json parameter files.
<br><br>


## v4.0.5.1 - 2022-06-27 - [PR #612](https://github.com/NOAA-OWP/inundation-mapping/pull/612)

`Alpha Test Refactor` An upgrade was made a few weeks back to the dev-fim3 branch that improved performance, usability and readability of running alpha tests. Some cleanup in other files for readability, debugging verbosity and styling were done as well. A newer, cleaner system for printing lines when the verbose flag is enabled was added.

### Changes

- `gms_run_branch.sh`:  Updated help instructions to about using multiple HUCs as command arguments.
- `gms_run_unit.sh`:  Updated help instructions to about using multiple HUCs as command arguments.
- `src/utils`
    - `shared_functions.py`:
       - Added a new function called `vprint` which creates a simpler way (and better readability) for other python files when wanting to include a print line when the verbose flag is on.
       - Added a new class named `FIM_Helpers` as a wrapper for the new `vprint` method.
       - With the new `FIM_Helpers` class, a previously existing method named `append_id_to_file_name` was moved into this class making it easier and quicker for usage in other classes.

- `tools`
    - `composite_inundation.py`: Updated its usage of the `append_id_to_file_name` function to now call the`FIM_Helpers` method version of it.
    - `gms_tools`
       - `inundate_gms.py`: Updated for its adjusted usage of the `append_id_to_file_name` method, also removed its own `def __vprint` function in favour of the `FIM_Helpers.vprint` method.
       - `mosaic_inundation.py`:
          - Added adjustments for use of `append_id_to_file_name` and adjustments for `fh.vprint`.
          - Fixed a bug for the variable `ag_mosaic_output` which was not pre-declared and would fail as using an undefined variable in certain conditions.
    - `run_test_case.py`: Ported `test_case` class from FIM 3 and tweaked slightly to allow for GMS FIM. Also added more prints against the new fh.vprint method. Also added a default print line for progress / traceability for all alpha test regardless if the verbose flag is set.
    - `synthesize_test_cases.py`: Ported `test_case` class from FIM 3.
- `unit_tests`
   - `shared_functions_unittests.py`: Update to match moving the `append_id_to_file_name` into the `FIM_Helpers` class. Also removed all "header print lines" for each unit test method (for output readability).

<br/><br/>

## v4.0.5.0 - 2022-06-16 - [PR #611](https://github.com/NOAA-OWP/inundation-mapping/pull/611)

'Branch zero' is a new branch that runs the HUCs full stream network to make up for stream orders 1 & 2 being skipped by the GMS solution and is similar to the FR extent in FIM v3. This new branch is created during `run_by_unit.sh` and the processed DEM is used by the other GMS branches during `run_by_branch.sh` to improve efficiency.

### Additions

- `src/gms/delineate_hydros_and_produce_HAND.sh`: Runs all of the modules associated with delineating stream lines and catchments and building the HAND relative elevation model. This file is called once during `gms_run_unit` to produce the branch zero files and is also run for every GMS branch in `gms_run_branch`.
- `config/deny_gms_branch_zero.lst`: A list specifically for branch zero that helps with cleanup (removing unneeded files after processing).

### Changes

- `src/`
    - `output_cleanup.py`: Fixed bug for viz flag.
    - `gms/`
        - `run_by_unit.sh`: Added creation of "branch zero", DEM pre-processing, and now calls.
        -  `delineate_hydros_and_produce_HAND.sh` to produce HAND outputs for the entire stream network.
        - `run_by_branch.sh`: Removed DEM processing steps (now done in `run_by_unit.sh`), moved stream network delineation and HAND generation to `delineate_hydros_and_produce_HAND.sh`.
        - `generate_branch_list.py`: Added argument and parameter to sure that the branch zero entry was added to the branch list.
- `config/`
     - `params_template.env`: Added `zero_branch_id` variable.
- `tools`
     - `run_test_case.py`: Some styling / readability upgrades plus some enhanced outputs.  Also changed the _verbose_ flag to _gms_verbose_ being passed into Mosaic_inundation function.
     - `synthesize_test_cases.py`: arguments being passed into the _alpha_test_args_ from being hardcoded from flags to verbose (effectively turning on verbose outputs when applicable. Note: Progress bar was not affected.
     - `tools_shared_functions.py`: Some styling / readability upgrades.
- `gms_run_unit.sh`: Added export of extent variable, dropped the -s flag and added the -a flag so it now defaults to dropping stream orders 1 and 2.
- `gms_run_branch.sh`: Fixed bug when using overwrite flag saying branch errors folder already exists, dropped the -s flag and added the -a flag so it now defaults to dropping stream orders 1 and 2.

### Removals

- `tests/`: Redundant
- `tools/shared_variables`: Redundant

<br/><br/>

## v4.0.4.3 - 2022-05-26 - [PR #605](https://github.com/NOAA-OWP/inundation-mapping/pull/605)

We needed a tool that could composite / mosaic inundation maps for FIM3 FR and FIM4 / GMS with stream orders 3 and higher. A tool previously existed named composite_fr_ms_inundation.py and it was renamed to composite_inundation.py and upgraded to handle any combination of 2 of 3 items (FIM3 FR, FIM3 MS and/or FIM4 GMS).

### Additions

- `tools/composite_inundation.py`: Technically it is a renamed from composite_ms_fr_inundation.py, and is based on that functionality, but has been heavily modified. It has a number of options, but primarily is designed to take two sets of output directories, inundate the files, then composite them into a single mosiac'd raster per huc. The primary usage is expected to be compositing FIM3 FR with FIM4 / GMS with stream orders 3 and higher.

- `unit_tests/gms/inundate_gms_unittests.py and inundate_gms_params.json`: for running unit tests against `tools/gms_tools/inunundate_gms.py`.
- `unit_tests/shared_functions_unittests.py and shared_functions_params.json`: A new function named `append_id_to_file_name_single_identifier` was added to `src/utils/shared_functions.py` and some unit tests for that function was created.

### Removed

- `tools/composite_ms_fr_inundation.py`: replaced with upgraded version named `composite_inundation.py`.

### Changes

- `tools/gms_tools/inundate_gms.py`: some style, readabilty cleanup plus move a function up to `shared_functions.py`.
- `tools/gms_tools/mosaic_inundation.py`: some style, readabilty cleanup plus move a function up to `shared_functions.py`.
- `tools/inundation.py`: some style, readabilty cleanup.
- `tools/synthesize_test_cases.py`: was updated primarily for sample usage notes.

<br/><br/>

## v4.0.4.2 - 2022-05-03 - [PR #594](https://github.com/NOAA-OWP/inundation-mapping/pull/594)

This hotfix includes several revisions needed to fix/update the FIM4 area inundation evaluation scripts. These changes largely migrate revisions from the FIM3 evaluation code to the FIM4 evaluation code.

### Changes

- `tools/eval_plots.py`: Copied FIM3 code revisions to enable RAS2FIM evals and PND plots. Replaced deprecated parameter name for matplotlib grid()
- `tools/synthesize_test_cases.py`: Copied FIM3 code revisions to assign FR, MS, COMP resolution variable and addressed magnitude list variable for IFC eval
- `tools/tools_shared_functions.py`: Copied FIM3 code revisions to enable probability not detected (PND) metric calculation
- `tools/tools_shared_variables.py`: Updated magnitude dictionary variables for RAS2FIM evals and PND plots

<br/><br/>

## v4.0.4.1 - 2022-05-02 - [PR #587](https://github.com/NOAA-OWP/inundation-mapping/pull/587)

While testing GMS against evaluation and inundation data, we discovered some challenges for running alpha testing at full scale. Part of it was related to the very large output volume for GMS which resulted in outputs being created on multiple servers and folders. Considering the GMS volume and processing, a tool was required to extract out the ~215 HUC's that we have evaluation data for. Next, we needed isolate valid HUC output folders from original 2,188 HUC's and its 100's of thousands of branches. The first new tool allows us to point to the `test_case` data folder and create a list of all HUC's that we have validation for.

Now that we have a list of relavent HUC's, we need to consolidate output folders from the previously processed full CONUS+ output data. The new `copy_test_case_folders.py` tool extracts relavent HUC (gms unit) folders, based on the list created above, into a consolidated folder. The two tools combine result in significantly reduced overall processing time for running alpha tests at scale.

`gms_run_unit.sh` and `aggregated_branch_lists.py` were adjusted to make a previously hardcoded file path and file name to be run-time parameters. By adding the two new arguments, the file could be used against the new `copy_test_case_folders.py`. `copy_test_case_folders.py` and `gms_run_unit.sh` can now call `aggregated_branch_lists.py` to create a key input file called `gms_inputs.csv` which is a key file required for alpha testing.

A few other small adjustments were made for readability and traceability as well as a few small fixes discovered when running at scale.

### Additions

- `tools/find_test_case_folders.py`: A new tool for creating a list of HUC's that we have test/evaluation data for.
- `tools/copy_test_case_folders.py`: A new tool for using the list created above, to scan through other fully processed output folders and extract only the HUC's (gms units) and it's branches into a consolidated folder, ready for alpha test processing (or other needs).

### Changes

- `src/gms/aggregate_branch_lists.py`: Adjusted to allow two previously hardcoded values to now be incoming arguments. Now this file can be used by both `gms_run_unit.sh` and `copy_test_case_folders.py`.
- `tools/synthesize_test_cases.py`: Adjustments for readability and progress status. The embedded progress bars are not working and will be addressed later.
- `tools/run_test_case.py`: A print statement was added to help with processing progess was added.
- `gms_run_unit.sh`: This was adjusted to match the new input parameters for `aggregate_branch_lists.py` as well as additions for progress status. It now will show the entire progress period start datetime, end datetime and duration.
- `gms_run_branch.sh`: Also was upgraded to show the entire progress period start datetime, end datetime and duration.

<br/><br/>

## v4.0.4.0 - 2022-04-12 - [PR #557](https://github.com/NOAA-OWP/inundation-mapping/pull/557)

During large scale testing of the new **filtering out stream orders 1 and 2** feature [PR #548](https://github.com/NOAA-OWP/inundation-mapping/pull/548), a bug was discovered with 14 HUCS that had no remaining streams after removing stream orders 1 and 2. This resulted in a number of unmanaged and unclear exceptions. An exception may be still raised will still be raised in this fix for logging purposes, but it is now very clear what happened. Other types of events are logged with clear codes to identify what happened.

Fixes were put in place for a couple of new logging behaviors.

1. Recognize that for system exit codes, there are times when an event is neither a success (code 0) nor a failure (code 1). During processing where stream orders are dropped, some HUCs had no remaining reaches, others had mismatched reaches and others as had missing flowlines (reaches) relating to dissolved level paths (merging individual reaches as part of GMS). When these occur, we want to abort the HUC (unit) or branch processing, identify that they were aborted for specific reasons and continue. A new custom system exit code system was adding using python enums. Logging was enhanced to recognize that some exit codes were not a 0 or a 1 and process them differently.

2. Pathing and log management became an issue. It us not uncommon for tens or hundreds of thousands of branches to be processed. A new feature was to recognize what is happening with each branch or unit and have them easily found and recognizable. Futher, processing for failure (sys exit code of 1) are now copied into a unique folder as the occur to help with visualization of run time errors. Previously errors were not extracted until the end of the entire run which may be multiple days.

3. A minor correction was made when dissolved level paths were created with the new merged level path not always having a valid stream order value.

### File Additions

- `src/`
   - `utils/`
      - `fim_enums.py`:
         - A new class called `FIM_system_exit_codes` was added. This allows tracking and blocking of duplicate system exit codes when a custom system code is required.


### Changes

- `fim_run.sh`: Added the gms `non-zero-exit-code` system to `fim_run` to help uncover and isolate errors during processing. Errors recorded in log files within in the logs/unit folder are now copied into a new folder called `unit_errors`.

- `gms_run_branch.sh`:
    -  Minor adjustments to how the `non-zero-exit code` logs were created. Testing uncovered that previous versions were not always reliable. This is now stablized and enhanced.
    - In previous versions, only the `gms_unit.sh` was aware that **stream order filtering** was being done. Now all branch processing is also aware that filtering is in place. Processing in child files and classes can now make adjustments as/if required for stream order filtering.
    - Small output adjustments were made to help with overall screen and log readability.

- `gms_run_unit.sh`:
    - Minor adjustments to how the `non-zero-exit-code` logs were created similar to `gms_run_branch.sh.`
    - Small text corrections, formatting and output corrections were added.
    - A feature removing all log files at the start of the entire process run were added if the `overwrite` command line argument was added.

- `src/`
   - `filter_catchments_and_add_attributes.py`:
      - Some minor formatting and readability adjustments were added.
      - Additions were made to help this code be aware and responding accordingly if that stream order filtering has occurred. Previously recorded as bugs coming from this class, are now may recorded with the new custom exit code if applicable.

   - `run_by_unit.sh` (supporting fim_run.sh):
         - As a change was made to sub-process call to `filter_catchments_and_add_attributes.py` file, which is shared by gms, related to reach errors / events.

   - `split_flows.py`:
      - Some minor formatting and readability adjustments were added.
      - Additions were made to recognize the same type of errors as being described in other files related to stream order filtering issues.
      - A correction was made to be more precise and more explicit when a gms branch error existed. This was done to ensure that we were not letting other exceptions be trapped that were NOT related to stream flow filtering.

   - `time_and_tee_run_by_unit.sh`:
      - The new custom system exit codes was added. Note that the values of 61 (responding system code) are hardcoded instead of using the python based `Fim_system_exit_code` system. This is related to limited communication between python and bash.

   - `gms/`
      - `derive_level_paths.py`:
          - Was upgraded to use the new fim_enums.Fim_system_exit_codes system. This occurs when no streams / flows remain after filtering.  Without this upgrade, standard exceptions were being issued with minimal details for the error.
          - Minor adjustments to formatting for readability were made.

      - `generate_branch_list.py` :  Minor adjustments to formatting for readability were made.

      - `run_by_branch.sh`:
         - Some minor formatting and readability adjustments were added.
         - Additions to the subprocess call to `split_flows.py` were added so it was aware that branch filtering was being used. `split_flows.py` was one of the files that was throwing errors related to stream order filtering. A subprocess call to `filter_catchments_and_add_attributes.py` adjustment was also required for the same reason.

      - `run_by_unit.sh`:
         - Some minor formatting and readability adjustments were added.
         - An addition was made to help trap errors that might be triggered by `derive_level_paths.py` for `stream order filtering`.

      - `time_and_tee_run_by_branch.sh`:
         - A system was added recognize if an non successful system exit code was sent back from `run_by_branch`. This includes true errors of code 1 and other new custom system exit codes. Upon detection of non-zero-exit codes, log files are immediately copied into special folders for quicker and easier visibility. Previously errors were not brought forth until the entire process was completed which ranged fro hours up to 18 days. Note: System exit codes of 60 and 61 were hardcoded instead of using the values from the new  `FIM_system_exit_codes` due to limitation of communication between python and bash.

      - `time_and_tee_run_by_unit.sh`:
         - The same upgrade as described above in `time_and_tee_run_by_branch.sh` was applied here.
         - Minor readability and output formatting changes were made.

      - `todo.md`
         - An entry was removed from this list which talked about errors due to small level paths exactly as was fixed in this pull request set.

- `unit_tests/`
   - `gms/`
      - `derive_level_paths_unittests.py` :  Added a new unit test specifically testing this type of condition with a known HUC that triggered the branch errors previously described..
      - `derive_level_paths_params.json`:
           - Added a new node with a HUC number known to fail.
           - Changed pathing for unit test data pathing from `/data/outputs/gms_example_unit_tests` to `/data/outputs/fim_unit_test_data_do_not_remove`. The new folder is intended to be a more permanent folder for unit test data.
           - Some additional tests were added validating the argument for dropping stream orders.

### Unit Test File Additions:

- `unit_tests/`
   - `filter_catchments_and_add_attributes_unittests.py` and `filter_catchments_and_add_attributes_params.json`:

   - `split_flows_unittests.py' and `split_flows_params.json`

<br/><br/>

## v4.0.3.1 - 2022-03-10 - [PR #561](https://github.com/NOAA-OWP/inundation-mapping/pull/561)

Bug fixes to get the Alpha Test working in FIM 4.

### Changes

- `tools/sythesize_test_cases.py`: Fixed bugs that prevented multiple benchmark types in the same huc from running `run_test_case.py`.
- `tools/run_test_case.py`: Fixed mall bug for IFC benchmark.
- `tools/eval_plots.py`: Fixed Pandas query bugs.

<br/><br/>

## v4.0.3.0 - 2022-03-03 - [PR #550](https://github.com/NOAA-OWP/inundation-mapping/pull/550)

This PR ports the functionality of `usgs_gage_crosswalk.py` and `rating_curve_comparison.py` to FIM 4.

### Additions

- `src/`:
    - `usgs_gage_aggregate.py`: Aggregates all instances of `usgs_elev_table.csv` to the HUC level. This makes it easier to view the gages in each HUC without having to hunt through branch folders and easier for the Sierra Test to run at the HUC level.
    - `usgs_gage_unit_setup.py`: Assigns a branch to each USGS gage within a unit. The output of this module is `usgs_subset_gages.gpkg` at the HUC level containing the `levpa_id` attribute.

### Changes

- `gms_run_branch.sh`: Added a line to aggregate all `usgs_elev_table.csv` into the HUC directory level using `src/usgs_gage_aggregate.py`.
- `src/`:
    -  `gms/`
        - `run_by_branch.sh`: Added a block to run `src/usgs_gage_crosswalk.py`.
        - `run_by_unit.sh`: Added a block to run `src/usgs_gage_unit_setup.py`.
    - `usgs_gage_crosswalk.py`: Similar to it's functionality in FIM 3, this module snaps USGS gages to the stream network, samples the underlying DEMs, and writes the attributes to `usgs_elev_table.csv`. This CSV is later aggregated to the HUC level and eventually used in `tools/rating_curve_comparison.py`. Addresses #539
- `tools/rating_curve_comparison.py`: Updated Sierra Test to work with FIM 4 data structure.
- `unit_tests/`:
    - `rating_curve_comparison_unittests.py` & `rating_curve_comparison_params.json`: Unit test code and parameters for the Sierra Test.
    - `usgs_gage_crosswalk_unittests.py` & `usgs_gage_crosswalk_params.json`: Unit test code and parameters for `usgs_gage_crosswalk.py`
- `config/`:
    - `deny_gms_branches_default.lst` & `config/deny_gms_branches_min.lst`: Add `usgs_elev_table.csv` to the lists as a comment so it doesn't get deleted during cleanup.
    - `deny_gms_unit_default.lst`: Add `usgs_subset_gages.gpkg` to the lists as a comment so it doesn't get deleted during cleanup.

<br/><br/>

## v4.0.2.0 - 2022-03-02 - [PR #548](https://github.com/NOAA-OWP/inundation-mapping/pull/548)

Added a new optional system which allows an argument to be added to the `gms_run_unit.sh` command line to filter out stream orders 1 and 2 when calculating branches.

### Changes

- `gms_run_unit.sh`: Add the new optional `-s` command line argument. Inclusion of this argument means "drop stream orders 1 and 2".

- `src/gms`
   - `run_by_unit.sh`: Capture and forward the drop stream orders flag to `derive_level_paths.py`

   - `derive_level_paths.py`: Capture the drop stream order flag and working with `stream_branches.py` to include/not include loading nwm stream with stream orders 1 and 2.

   - `stream_branchs.py`: A correction was put in place to allow for the filter of branch attributes and values to be excluded. The `from_file` method has the functionality but was incomplete. This was corrected and how could accept the values from `derive_level_paths.py` to use the branch attribute of "order_" (gkpg field) and values excluded of [1,2] when optionally desired.

- `unit_tests/gms`
    - `derive_level_paths_unittests.py` and `derive_level_paths_params.py`: Updated for testing for the new "drop stream orders 1 and 2" feature. Upgrades were also made to earlier existing incomplete test methods to test more output conditions.

<br/><br/>

## v4.0.1.0 - 2022-02-02 - [PR #525](https://github.com/NOAA-OWP/cahaba/pull/525)

The addition of a very simple and evolving unit test system which has two unit tests against two py files.  This will set a precendence and will grow over time and may be automated, possibly during git check-in triggered. The embedded README.md has more details of what we currently have, how to use it, how to add new unit tests, and expected future enhancements.

### Additions

- `/unit_tests/` folder which has the following:

   - `clip_vectors_to_wbd_params.json`: A set of default "happy path" values that are expected to pass validation for the clip_vectors_to_wbd.py -> clip_vectors_to_wbd (function).

   - `clip_vectors_to_wbd_unittests.py`: A unit test file for src/clip_vectors_to_wbd.py. Incomplete but evolving.

   - `README.md`: Some information about how to create unit tests and how to use them.

   - `unit_tests_utils.py`: A python file where methods that are common to all unit tests can be placed.

   - `gms/derive_level_paths_params.json`: A set of default "happy path" values that are expected to pass validation for the derive_level_paths_params.py -> Derive_level_paths (function).

   - `gms/derive_level_paths_unittests.py`: A unit test file for `src/derive_level_paths.py`. Incomplete but evolving.

<br/><br/>

## v4.0.0.0 - 2022-02-01 - [PR #524](https://github.com/NOAA-OWP/cahaba/pull/524)

FIM4 builds upon FIM3 and allows for better representation of inundation through the reduction of artificial restriction of inundation at catchment boundaries.

More details will be made available through a publication by Aristizabal et. al. and will be included in the "Credits and References" section of the README.md, titled "Reducing Horton-Strahler Stream Order Can Enhance Flood Inundation Mapping Skill with Applications for the U.S. National Water Model."

### Additions

- `/src/gms`: A new directory containing scripts necessary to produce the FIM4 Height Above Nearest Drainage grids and synthetic rating curves needed for inundation mapping.
- `/tools/gms_tools`: A new directory containing scripts necessary to generate and evaluate inundation maps produced from FIM4 Height Above Nearest Drainage grids and synthetic rating curves.

<br/><br/>

## v3.0.24.3 - 2021-11-29 - [PR #488](https://github.com/NOAA-OWP/cahaba/pull/488)

Fixed projection issue in `synthesize_test_cases.py`.

### Changes

- `Pipfile`: Added `Pyproj` to `Pipfile` to specify a version that did not have the current projection issues.

<br/><br/>

## v3.0.24.2 - 2021-11-18 - [PR #486](https://github.com/NOAA-OWP/cahaba/pull/486)

Adding a new check to keep `usgs_elev_table.csv`, `src_base.csv`, `small_segments.csv` for runs not using the `-viz` flag. We unintentionally deleted some .csv files in `vary_mannings_n_composite.py` but need to maintain some of these for non `-viz` runs (e.g. `usgs_elev_table.csv` is used for sierra test input).

### Changes

- `fim_run.sh`: passing `-v` flag to `vary_mannings_n_composite.py` to determine which csv files to delete. Setting `$viz` = 0 for non `-v` runs.
- `src/vary_mannings_n_composite.py`: added `-v` input arg and if statement to check which .csv files to delete.
- `src/add_crosswalk.py`: removed deprecated barc variables from input args.
- `src/run_by_unit.sh`: removed deprecated barc variables from input args to `add_crosswalk.py`.

<br/><br/>

## v3.0.24.1 - 2021-11-17 - [PR #484](https://github.com/NOAA-OWP/cahaba/pull/484)

Patch to clean up unnecessary files and create better names for intermediate raster files.

### Removals

- `tools/run_test_case_gms.py`: Unnecessary file.

### Changes

- `tools/composite_ms_fr_inundation.py`: Clean up documentation and intermediate file names.
- `tools/run_test_case.py`: Remove unnecessary imports.

<br/><br/>

## v3.0.24.0 - 2021-11-08 - [PR #482](https://github.com/NOAA-OWP/cahaba/pull/482)

Adds `composite_ms_fr_inundation.py` to allow for the generation of an inundation map given a "flow file" CSV and full-resolution (FR) and mainstem (MS) relative elevation models, synthetic rating curves, and catchments rasters created by the `fim_run.sh` script.

### Additions
- `composite_ms_fr_inundation.py`: New module that is used to inundate both MS and FR FIM and composite the two inundation rasters.
- `/tools/gms_tools/`: Three modules (`inundate_gms.py`, `mosaic_inundation.py`, `overlapping_inundation.py`) ported from the GMS branch used to composite inundation rasters.

### Changes
- `inundation.py`: Added 2 exception classes ported from the GMS branch.

<br/><br/>

## v3.0.23.3 - 2021-11-04 - [PR #481](https://github.com/NOAA-OWP/cahaba/pull/481)
Includes additional hydraulic properties to the `hydroTable.csv`: `Number of Cells`, `SurfaceArea (m2)`, `BedArea (m2)`, `Volume (m3)`, `SLOPE`, `LENGTHKM`, `AREASQKM`, `Roughness`, `TopWidth (m)`, `WettedPerimeter (m)`. Also adds `demDerived_reaches_split_points.gpkg`, `flowdir_d8_burned_filled.tif`, and `dem_thalwegCond.tif` to `-v` whitelist.

### Changes
- `run_by_unit.sh`: Added `EXIT FLAG` tag and previous non-zero exit code tag to the print statement to allow log lookup.
- `add_crosswalk.py`: Added extra attributes to the hydroTable.csv. Includes a default `barc_on` and `vmann_on` (=False) attribute that is overwritten (=True) if SRC post-processing modules are run.
- `bathy_src_adjust_topwidth.py`: Overwrites the `barc_on` attribute where applicable and includes the BARC-modified Volume property.
- `vary_mannings_n_composite.py`: Overwrites the `vmann_on` attribute where applicable.
- `output_cleanup.py`: Adds new files to the `-v` whitelist.

<br/><br/>

## v3.0.23.2 - 2021-11-04 - [PR #480](https://github.com/NOAA-OWP/cahaba/pull/480)
Hotfix for `vary_manning_n_composite.py` to address null discharge values for non-CONUS hucs.

### Changes
- `vary_manning_n_composite.py`: Add numpy where clause to set final discharge value to the original value if `vmann=False`

<br/><br/>

## v3.0.23.1 - 2021-11-03 - [PR #479](https://github.com/NOAA-OWP/cahaba/pull/479)
Patches the API updater. The `params_calibrated.env` is replaced with `params_template.env` because the BARC and Multi-N modules supplant the calibrated values.

### Changes
- `api/node/updater/updater.py`: Changed `params_calibrated.env` to `params_template.env`

<br/><br/>

## v3.0.23.0 - 2021-10-31 - [PR #475](https://github.com/NOAA-OWP/cahaba/pull/475)

Moved the synthetic rating curve (SRC) processes from the `\tools` directory to `\src` directory to support post-processing in `fim_run.sh`. These SRC post-processing modules will now run as part of the default `fim_run.sh` workflow. Reconfigured bathymetry adjusted rating curve (BARC) module to use the 1.5yr flow from NWM v2 recurrence flow data in combination with the Bieger et al. (2015) regression equations with bankfull discharge predictor variable input.

### Additions
- `src/bathy_src_adjust_topwidth.py` --> New version of bathymetry adjusted rating curve (BARC) module that is configured to use the Bieger et al. (2015) regression equation with input bankfull discharge as the predictor variable (previous version used the drainage area version of the regression equations). Also added log output capability, added reconfigured output content in `src_full_crosswalked_BARC.csv` and `hydroTable.csv`, and included modifications to allow BARC to run as a post-processing step in `fim_run.sh`. Reminder: BARC is only configured for MS extent.

### Removals
- `config/params_calibrated.env` --> deprecated the calibrated roughness values by stream order with the new introduction of variable/composite roughness module
- `src/bathy_rc_adjust.py` --> deprecated the previous BARC version

### Changes
- `src/identify_src_bankfull.py` --> Moved this script from /tools to /src, added more doc strings, cleaned up output log, and reconfigured to allow execution from fim_run.sh post-processing.
- `src/vary_mannings_n_composite.py` --> Moved this script from /tools to /src, added more doc strings, cleaned up output log, added/reconfigured output content in src_full_crosswalked_vmann.csv and hydroTable.csv, and reconfigured to allow execution from fim_run.sh post-processing.
- `config/params_template.env` --> Added additional parameter/variables for input to `identify_src_bankfull.py`, `vary_mannings_n_composite.py`, and `bathy_src_adjust_topwidth.py`.
      - default BARC input: bankfull channel geometry derived from the Bieger et al. (2015) bankfull discharge regression equations
      - default bankfull flow input: NWM v2 1.5-year recurrence flows
      - default variable roughness input: global (all NWM feature_ids) roughness values of 0.06 for in-channel and 0.11 for max overbank
- `fim_run.sh` --> Added SRC post-processing calls after the `run_by_unit.sh` workflow
- `src/add_crosswalk.py` --> Removed BARC module call (moved to post-processing)
- `src/run_by_unit.sh` --> Removed old/unnecessary print statement.
      - **Note: reset exit codes to 0 for unnecessary processing flags.** Non-zero error codes in `run_by_unit.sh` prevent the `fim_run.sh` post-processing steps from running. This error handling issue will be more appropriately handled in a soon to be release enhancement.
- `tools/run_test_case.py` --> Reverted changes used during development process

<br/><br/>

## v3.0.22.8 - 2021-10-26 - [PR #471](https://github.com/NOAA-OWP/cahaba/pull/471)

Manually filtering segments from stream input layer to fix flow reversal of the MS River (HUC 08030100).

### Changes
- `clip_vectors_to_wbd.py`: Fixes bug where flow direction is reversed for HUC 08030100. The issue is resolved by filtering incoming stream segments that intersect with the elevation grid boundary.

<br/><br/>

## v3.0.22.7 - 2021-10-08 - [PR #467](https://github.com/NOAA-OWP/cahaba/pull/467)

These "tool" enhancements 1) delineate in-channel vs. out-of-channel geometry to allow more targeted development of key physical drivers influencing the SRC calculations (e.g. bathymetry & Manning’s n) #418 and 2) applies a variable/composite Manning’s roughness (n) using user provided csv with in-channel vs. overbank roughness values #419 & #410.

### Additions
- `identify_src_bankfull.p`: new post-processing tool that ingests a flow csv (e.g. NWM 1.5yr recurr flow) to approximate the bankfull STG and then calculate the channel vs. overbank proportions using the volume and hydraulic radius variables
- `vary_mannings_n_composite.py`: new post-processing tool that ingests a csv containing feature_id, channel roughness, and overbank roughness and then generates composite n values via the channel ratio variable

### Changes
- `eval_plots.py`: modified the plot legend text to display full label for development tests
- `inundation.py`: added new optional argument (-n) and corresponding function to produce a csv containing the stage value (and SRC variables) calculated from the flow to stage interpolation.

<br/><br/>

## v3.0.22.6 - 2021-09-13 - [PR #462](https://github.com/NOAA-OWP/cahaba/pull/462)

This new workflow ingests FIM point observations from users and “corrects” the synthetic rating curves to produce the desired FIM extent at locations where feedback is available (locally calibrate FIM).

### Changes
- `add_crosswalk.py`: added `NextDownID` and `order_` attributes to the exported `hydroTable.csv`. This will potentially be used in future enhancements to extend SRC changes to upstream/downstream catchments.
- `adjust_rc_with_feedback.py`: added a new workflow to perform the SRC modifications (revised discharge) using the existing HAND geometry variables combined with the user provided point location flow and stage data.
- `inundation_wrapper_custom_flow.py`: updated code to allow for huc6 processing to generate custom inundation outputs.

<br/><br/>

## v3.0.22.5 - 2021-09-08 - [PR #460](https://github.com/NOAA-OWP/cahaba/pull/460)

Patches an issue where only certain benchmark categories were being used in evaluation.

### Changes
- In `tools/tools_shared_variables.py`, created a variable `MAGNITUDE_DICT` to store benchmark category magnitudes.
- `synthesize_test_cases.py` imports `MAGNITUDE_DICT` and uses it to assign magnitudes.

<br/><br/>

## v3.0.22.4 - 2021-08-30 - [PR #456](https://github.com/NOAA-OWP/cahaba/pull/456)

Renames the BARC modified variables that are exported to `src_full_crosswalked.csv` to replace the original variables. The default/original variables are renamed with `orig_` prefix. This change is needed to ensure downstream uses of the `src_full_crosswalked.csv` are able to reference the authoritative version of the channel geometry variables (i.e. BARC-adjust where available).

### Changes
- In `src_full_crosswalked.csv`, default/original variables are renamed with `orig_` prefix and `SA_div` is renamed to `SA_div_flag`.

<br/><br/>

## v3.0.22.3 - 2021-08-27 - [PR #457](https://github.com/NOAA-OWP/cahaba/pull/457)

This fixes a bug in the `get_metadata()` function in `/tools/tools_shared_functions.py` that arose because of a WRDS update. Previously the `metadata_source` response was returned as independent variables, but now it is returned a list of strings. Another issue was observed where the `EVALUATED_SITES_CSV` variable was being misdefined (at least on the development VM) through the OS environmental variable setting.

### Changes
- In `tools_shared_functions.py`, changed parsing of WRDS `metadata_sources` to account for new list type.
- In `generate_categorical_fim_flows.py`, changed the way the `EVALUATED_SITES_CSV` path is defined from OS environmental setting to a relative path that will work within Docker container.

<br/><br/>

## v3.0.22.2 - 2021-08-26 - [PR #455](https://github.com/NOAA-OWP/cahaba/pull/455)

This merge addresses an issues with the bathymetry adjusted rating curve (BARC) calculations exacerbating single-pixel inundation issues for the lower Mississippi River. This fix allows the user to specify a stream order value that will be ignored in BARC calculations (reverts to using the original/default rating curve). If/when the "thalweg notch" issue is addressed, this change may be unmade.

### Changes
- Added new env variable `ignore_streamorders` set to 10.
- Added new BARC code to set the bathymetry adjusted cross-section area to 0 (reverts to using the default SRC values) based on the streamorder env variable.

<br/><br/>

## v3.0.22.1 - 2021-08-20 - [PR #447](https://github.com/NOAA-OWP/cahaba/pull/447)

Patches the minimum stream length in the template parameters file.

### Changes
- Changes `max_split_distance_meters` in `params_template.env` to 1500.

<br/><br/>

## v3.0.22.0 - 2021-08-19 - [PR #444](https://github.com/NOAA-OWP/cahaba/pull/444)

This adds a script, `adjust_rc_with_feedback.py`, that will be expanded  in future issues. The primary function that performs the HAND value and hydroid extraction is ingest_points_layer() but this may change as the overall synthetic rating curve automatic update machanism evolves.

### Additions
- Added `adjust_rc_with_feedback.py` with `ingest_points_layer()`, a function to extract HAND and hydroid values for use in an automatic synthetic rating curve updating mechanism.

<br/><br/>

## v3.0.21.0 - 2021-08-18 - [PR #433](https://github.com/NOAA-OWP/cahaba/pull/433)

General repository cleanup, made memory-profiling an optional flag, API's release feature now saves outputs.

### Changes
- Remove `Dockerfile.prod`, rename `Dockerfile.dev` to just `Dockerfile`, and remove `.dockerignore`.
- Clean up `Dockerfile` and remove any unused* packages or variables.
- Remove any unused* Python packages from the `Pipfile`.
- Move the `CHANGELOG.md`, `SECURITY.md`, and `TERMS.md` files to the `/docs` folder.
- Remove any unused* scripts in the `/tools` and `/src` folders.
- Move `tools/preprocess` scripts into `tools/`.
- Ensure all scripts in the `/src` folder have their code in functions and are being called via a `__main__` function (This will help with implementing memory profiling fully).
- Changed memory-profiling to be an option flag `-m` for `fim_run.sh`.
- Updated FIM API to save all outputs during a "release" job.

<br/><br/>

## v3.0.20.2 - 2021-08-13 - [PR #443](https://github.com/NOAA-OWP/cahaba/pull/443)

This merge modifies `clip_vectors_to_wbd.py` to check for relevant input data.

### Changes
- `clip_vectors_to_wbd.py` now checks that there are NWM stream segments within the buffered HUC boundary.
- `included_huc8_ms.lst` has several additional HUC8s.

<br/><br/>

## v3.0.20.1 - 2021-08-12 - [PR #442](https://github.com/NOAA-OWP/cahaba/pull/442)

This merge improves documentation in various scripts.

### Changes
This PR better documents the following:

- `inundate_nation.py`
- `synthesize_test_cases.py`
- `adjust_thalweg_lateral.py`
- `rem.py`

<br/><br/>

## v3.0.20.0 - 2021-08-11 - [PR #440](https://github.com/NOAA-OWP/cahaba/pull/440)

This merge adds two new scripts into `/tools/` for use in QAQC.

### Additions
- `inundate_nation.py` to produce inundation maps for the entire country for use in QAQC.
- `check_deep_flooding.py` to check for depths of inundation greater than a user-supplied threshold at specific areas defined by a user-supplied shapefile.

<br/><br/>

## v3.0.19.5 - 2021-07-19

Updating `README.md`.

<br/><br/>

## v3.0.19.4 - 2021-07-13 - [PR #431](https://github.com/NOAA-OWP/cahaba/pull/431)

Updating logging and fixing bug in vector preprocessing.

### Additions
- `fim_completion_check.py` adds message to docker log to log any HUCs that were requested but did not finish `run_by_unit.sh`.
- Adds `input_data_edits_changelog.txt` to the inputs folder to track any manual or version/location specific changes that were made to data used in FIM 3.

### Changes
- Provides unique exit codes to relevant domain checkpoints within `run_by_unit.sh`.
- Bug fixes in `reduce_nhd_stream_density.py`, `mprof plot` call.
- Improved error handling in `add_crosswalk.py`.

<br/><br/>

## v3.0.19.3 - 2021-07-09

Hot fix to `synthesize_test_cases`.

### Changes
- Fixed if/elif/else statement in `synthesize_test_cases.py` that resulted in only IFC data being evaluated.

<br/><br/>

## v3.0.19.2 - 2021-07-01 - [PR #429](https://github.com/NOAA-OWP/cahaba/pull/429)

Updates to evaluation scripts to allow for Alpha testing at Iowa Flood Center (IFC) sites. Also, `BAD_SITES` variable updates to omit sites not suitable for evaluation from metric calculations.

### Changes
- The `BAD_SITES` list in `tools_shared_variables.py` was updated and reasons for site omission are documented.
- Refactored `run_test_case.py`, `synthesize_test_cases.py`, `tools_shared_variables.py`, and `eval_plots.py` to allow for IFC comparisons.

<br/><br/>

## v3.0.19.1 - 2021-06-17 - [PR #417](https://github.com/NOAA-OWP/cahaba/pull/417)

Adding a thalweg profile tool to identify significant drops in thalweg elevation. Also setting lateral thalweg adjustment threshold in hydroconditioning.

### Additions
- `thalweg_drop_check.py` checks the elevation along the thalweg for each stream path downstream of MS headwaters within a HUC.

### Removals
- Removing `dissolveLinks` arg from `clip_vectors_to_wbd.py`.

### Changes
- Cleaned up code in `split_flows.py` to make it more readable.
- Refactored `reduce_nhd_stream_density.py` and `adjust_headwater_streams.py` to limit MS headwater points in `agg_nhd_headwaters_adj.gpkg`.
- Fixed a bug in `adjust_thalweg_lateral.py` lateral elevation replacement threshold; changed threshold to 3 meters.
- Updated `aggregate_vector_inputs.py` to log intermediate processes.

<br/><br/>

## v3.0.19.0 - 2021-06-10 - [PR #415](https://github.com/NOAA-OWP/cahaba/pull/415)

Feature to evaluate performance of alternative CatFIM techniques.

### Additions
- Added `eval_catfim_alt.py` to evaluate performance of alternative CatFIM techniques.

<br/><br/>

## v3.0.18.0 - 2021-06-09 - [PR #404](https://github.com/NOAA-OWP/cahaba/pull/404)

To help analyze the memory consumption of the Fim Run process, the python module `memory-profiler` has been added to give insights into where peak memory usage is with in the codebase.

In addition, the Dockerfile was previously broken due to the Taudem dependency removing the version that was previously being used by FIM. To fix this, and allow new docker images to be built, the Taudem version has been updated to the newest version on the Github repo and thus needs to be thoroughly tested to determine if this new version has affected the overall FIM outputs.

### Additions
- Added `memory-profiler` to `Pipfile` and `Pipfile.lock`.
- Added `mprof` (memory-profiler cli utility) call to the `time_and_tee_run_by_unit.sh` to create overall memory usage graph location in the `/logs/{HUC}_memory.png` of the outputs directory.
- Added `@profile` decorator to all functions within scripts used in the `run_by_unit.sh` script to allow for memory usage tracking, which is then recorded in the `/logs/{HUC}.log` file of the outputs directory.

### Changes
- Changed the Taudem version in `Dockerfile.dev` to `98137bb6541a0d0077a9c95becfed4e56d0aa0ac`.
- Changed all calls of python scripts in `run_by_unit.s` to be called with the `-m memory-profiler` argument to allow scripts to also track memory usage.

<br/><br/>

## v3.0.17.1 - 2021-06-04 - [PR #395](https://github.com/NOAA-OWP/cahaba/pull/395)

Bug fix to the `generate_nws_lid.py` script

### Changes
- Fixes incorrectly assigned attribute field "is_headwater" for some sites in the `nws_lid.gpkg` layer.
- Updated `agg_nhd_headwaters_adj.gpkg`, `agg_nhd_streams_adj.gpkg`, `nwm_flows.gpkg`, and `nwm_catchments.gpkg` input layers using latest NWS LIDs.

<br/><br/>

## v3.0.17.0 - 2021-06-04 - [PR #393](https://github.com/NOAA-OWP/cahaba/pull/393)
BARC updates to cap the bathy calculated xsec area in `bathy_rc_adjust.py` and allow user to choose input bankfull geometry.

### Changes

- Added new env variable to control which input file is used for the bankfull geometry input to bathy estimation workflow.
- Modified the bathymetry cross section area calculation to cap the additional area value so that it cannot exceed the bankfull cross section area value for each stream segment (bankfull value obtained from regression equation dataset).
- Modified the `rating_curve_comparison.py` plot output to always put the FIM rating curve on top of the USGS rating curve (avoids USGS points covering FIM).
- Created a new aggregate csv file (aggregates for all hucs) for all of the `usgs_elev_table.csv` files (one per huc).
- Evaluate the FIM Bathymetry Adjusted Rating Curve (BARC) tool performance using the estimated bankfull geometry dataset derived for the NWM route link dataset.

<br/><br/>

## v3.0.16.3 - 2021-05-21 - [PR #388](https://github.com/NOAA-OWP/cahaba/pull/388)

Enhancement and bug fixes to `synthesize_test_cases.py`.

### Changes
- Addresses a bug where AHPS sites without benchmark data were receiving a CSI of 0 in the master metrics CSV produced by `synthesize_test_cases.py`.
- Includes a feature enhancement to `synthesize_test_cases.py` that allows for the inclusion of user-specified testing versions in the master metrics CSV.
- Removes some of the print statements used by `synthesize_test_cases.py`.

<br/><br/>

## v3.0.16.2 - 2021-05-18 - [PR #384](https://github.com/NOAA-OWP/cahaba/pull/384)

Modifications and fixes to `run_test_case.py`, `eval_plots.py`, and AHPS preprocessing scripts.

### Changes
- Comment out return statement causing `run_test_case.py` to skip over sites/hucs when calculating contingency rasters.
- Move bad sites list and query statement used to filter out bad sites to the `tools_shared_variables.py`.
- Add print statements in `eval_plots.py` detailing the bad sites used and the query used to filter out bad sites.
- Update AHPS preprocessing scripts to produce a domain shapefile.
- Change output filenames produced in ahps preprocessing scripts.
- Update workarounds for some sites in ahps preprocessing scripts.

<br/><br/>

## v3.0.16.1 - 2021-05-11 - [PR #380](https://github.com/NOAA-OWP/cahaba/pull/380)

The current version of Eventlet used in the Connector module of the FIM API is outdated and vulnerable. This update bumps the version to the patched version.

### Changes
- Updated `api/node/connector/requirements.txt` to have the Eventlet version as 0.31.0

<br/><br/>

## v3.0.16.0 - 2021-05-07 - [PR #378](https://github.com/NOAA-OWP/cahaba/pull/378)

New "Release" feature added to the FIM API. This feature will allow for automated FIM, CatFIM, and relevant metrics to be generated when a new FIM Version is released. See [#373](https://github.com/NOAA-OWP/cahaba/issues/373) for more detailed steps that take place in this feature.

### Additions
- Added new window to the UI in `api/frontend/gui/templates/index.html`.
- Added new job type to `api/node/connector/connector.py` to allow these release jobs to run.
- Added additional logic in `api/node/updater/updater.py` to run the new eval and CatFIM scripts used in the release feature.

### Changes
- Updated `api/frontend/output_handler/output_handler.py` to allow for copying more broad ranges of file paths instead of only the `/data/outputs` directory.

<br/><br/>

## v3.0.15.10 - 2021-05-06 - [PR #375](https://github.com/NOAA-OWP/cahaba/pull/375)

Remove Great Lakes coastlines from WBD buffer.

### Changes
- `gl_water_polygons.gpkg` layer is used to mask out Great Lakes boundaries and remove NHDPlus HR coastline segments.

<br/><br/>

## v3.0.15.9 - 2021-05-03 - [PR #372](https://github.com/NOAA-OWP/cahaba/pull/372)

Generate `nws_lid.gpkg`.

### Additions
- Generate `nws_lid.gpkg` with attributes indicating if site is a headwater `nws_lid` as well as if it is co-located with another `nws_lid` which is referenced to the same `nwm_feature_id` segment.

<br/><br/>

## v3.0.15.8 - 2021-04-29 - [PR #371](https://github.com/NOAA-OWP/cahaba/pull/371)

Refactor NHDPlus HR preprocessing workflow. Resolves issue #238

### Changes
- Consolidate NHD streams, NWM catchments, and headwaters MS and FR layers with `mainstem` column.
- HUC8 intersections are included in the input headwaters layer.
- `clip_vectors_to_wbd.py` removes incoming stream segment from the selected layers.

<br/><br/>

## v3.0.15.7 - 2021-04-28 - [PR #367](https://github.com/NOAA-OWP/cahaba/pull/367)

Refactor synthesize_test_case.py to handle exceptions during multiprocessing. Resolves issue #351

### Changes
- refactored `inundation.py` and `run_test_case.py` to handle exceptions without using `sys.exit()`.

<br/><br/>

## v3.0.15.6 - 2021-04-23 - [PR #365](https://github.com/NOAA-OWP/cahaba/pull/365)

Implement CatFIM threshold flows to Sierra test and add AHPS benchmark preprocessing scripts.

### Additions
- Produce CatFIM flows file when running `rating_curve_get_usgs_gages.py`.
- Several scripts to preprocess AHPS benchmark data. Requires numerous file dependencies not available through Cahaba.

### Changes
- Modify `rating_curve_comparison.py` to ingest CatFIM threshold flows in calculations.
- Modify `eval_plots.py` to save all site specific bar plots in same parent directory instead of in subdirectories.
- Add variables to `env.template` for AHPS benchmark preprocessing.

<br/><br/>

## v3.0.15.5 - 2021-04-20 - [PR #363](https://github.com/NOAA-OWP/cahaba/pull/363)

Prevent eval_plots.py from erroring out when spatial argument enabled if certain datasets not analyzed.

### Changes
- Add check to make sure analyzed dataset is available prior to creating spatial dataset.

<br/><br/>

## v3.0.15.4 - 2021-04-20 - [PR #356](https://github.com/NOAA-OWP/cahaba/pull/356)

Closing all multiprocessing Pool objects in repo.

<br/><br/>

## v3.0.15.3 - 2021-04-19 - [PR #358](https://github.com/NOAA-OWP/cahaba/pull/358)

Preprocess NHDPlus HR rasters for consistent projections, nodata values, and convert from cm to meters.

### Additions
- `preprocess_rasters.py` reprojects raster, converts to meters, and updates nodata value to -9999.
- Cleaned up log messages from `bathy_rc_adjust.py` and `usgs_gage_crosswalk.py`.
- Outputs paths updated in `generate_categorical_fim_mapping.py` and `generate_categorical_fim.py`.
- `update_raster_profile` cleans up raster crs, blocksize, nodata values, and converts elevation grids from cm to meters.
- `reproject_dem.py` imports gdal to reproject elevation rasters because an error was occurring when using rasterio.

### Changes
- `burn_in_levees.py` replaces the `gdal_calc.py` command to resolve inconsistent outputs with burned in levee values.

<br/><br/>

## v3.0.15.2 - 2021-04-16 - [PR #359](https://github.com/NOAA-OWP/cahaba/pull/359)

Hotfix to preserve desired files when production flag used in `fim_run.sh`.

### Changes

- Fixed production whitelisted files.

<br/><br/>

## v3.0.15.1 - 2021-04-13 - [PR #355](https://github.com/NOAA-OWP/cahaba/pull/355)

Sierra test considered all USGS gage locations to be mainstems even though many actually occurred with tributaries. This resulted in unrealistic comparisons as incorrect gages were assigned to mainstems segments. This feature branch identifies gages that are on mainstems via attribute field.

### Changes

- Modifies `usgs_gage_crosswalk.py` to filter out gages from the `usgs_gages.gpkg` layer such that for a "MS" run, only consider gages that contain rating curve information (via `curve` attribute) and are also mainstems gages (via `mainstems` attribute).
- Modifies `usgs_gage_crosswalk.py` to filter out gages from the `usgs_gages.gpkg` layer such that for a "FR" run, only consider gages that contain rating curve information (via `curve` attribute) and are not mainstems gages (via `mainstems` attribute).
- Modifies how mainstems segments are determined by using the `nwm_flows_ms.gpkg` as a lookup to determine if the NWM segment specified by WRDS for a gage site is a mainstems gage.

### Additions

- Adds a `mainstem` attribute field to `usgs_gages.gpkg` that indicates whether a gage is located on a mainstems river.
- Adds `NWM_FLOWS_MS` variable to the `.env` and `.env.template` files.
- Adds the `extent` argument specified by user when running `fim_run.sh` to `usgs_gage_crosswalk.py`.

<br/><br/>

## v3.0.15.0 - 2021-04-08 - [PR #340](https://github.com/NOAA-OWP/cahaba/pull/340)

Implementing a prototype technique to estimate the missing bathymetric component in the HAND-derived synthetic rating curves. The new Bathymetric Adjusted Rating Curve (BARC) function is built within the `fim_run.sh` workflow and will ingest bankfull geometry estimates provided by the user to modify the cross section area used in the synthetic rating curve generation.

### Changes
 - `add_crosswalk.py` outputs the stream order variables to `src_full_crosswalked.csv` and calls the new `bathy_rc_adjust.py` if bathy env variable set to True and `extent=MS`.
 - `run_by_unit.sh` includes a new csv outputs for reviewing BARC calculations.
 - `params_template.env` & `params_calibrated.env` contain new BARC function input variables and on/off toggle variable.
 - `eval_plots.py` now includes additional AHPS eval sites in the list of "bad_sites" (flagged issues with MS flowlines).

### Additions
 - `bathy_rc_adjust.py`:
    - Imports the existing synthetic rating curve table and the bankfull geometry input data (topwidth and cross section area per COMID).
    - Performs new synthetic rating curve calculations with bathymetry estimation modifications.
    - Flags issues with the thalweg-notch artifact.

<br/><br/>

## v3.0.14.0 - 2021-04-05 - [PR #338](https://github.com/NOAA-OWP/cahaba/pull/338)

Create tool to retrieve rating curves from USGS sites and convert to elevation (NAVD88). Intended to be used as part of the Sierra Test.

### Changes
 - Modify `usgs_gage_crosswalk.py` to:
    1) Look for `location_id` instead of `site_no` attribute field in `usgs_gages.gpkg` file.
    2) Filter out gages that do not have rating curves included in the `usgs_rating_curves.csv`.
 - Modify `rating_curve_comparison.py` to perform a check on the age of the user specified `usgs_rating_curves.csv` and alert user to the age of the file and recommend updating if file is older the 30 days.

### Additions
 - Add `rating_curve_get_usgs_curves.py`. This script will generate the following files:
     1) `usgs_rating_curves.csv`: A csv file that contains rating curves (including converted to NAVD88 elevation) for USGS gages in a format that is compatible with  `rating_curve_comparisons.py`. As it is is currently configured, only gages within CONUS will have rating curve data.
     2) `log.csv`: A log file that records status for each gage and includes error messages.
     3) `usgs_gages.gpkg`: A geospatial layer (in FIM projection) of all active USGS gages that meet a predefined criteria. Additionally, the `curve` attribute indicates whether a rating curve is found in the `usgs_rating_curves.csv`. This spatial file is only generated if the `all` option is passed with the `-l` argument.

<br/><br/>

## v3.0.13.0 - 2021-04-01 - [PR #332](https://github.com/NOAA-OWP/cahaba/pull/332)

Created tool to compare synthetic rating curve with benchmark rating curve (Sierra Test).

### Changes
 - Update `aggregate_fim_outputs.py` call argument in `fim_run.sh` from 4 jobs to 6 jobs, to optimize API performance.
 - Reroutes median elevation data from `add_crosswalk.py` and `rem.py` to new file (depreciating `hand_ref_elev_table.csv`).
 - Adds new files to `viz_whitelist` in `output_cleanup.py`.

### Additions
 - `usgs_gage_crosswalk.py`: generates `usgs_elev_table.csv` in `run_by_unit.py` with elevation and additional attributes at USGS gages.
 - `rating_curve_comparison.py`: post-processing script to plot and calculate metrics between synthetic rating curves and USGS rating curve data.

<br/><br/>

## v3.0.12.1 - 2021-03-31 - [PR #336](https://github.com/NOAA-OWP/cahaba/pull/336)

Fix spatial option in `eval_plots.py` when creating plots and spatial outputs.

### Changes
 - Removes file dependencies from spatial option. Does require the WBD layer which should be specified in `.env` file.
 - Produces outputs in a format consistent with requirements needed for publishing.
 - Preserves leading zeros in huc information for all outputs from `eval_plots.py`.

### Additions
 - Creates `fim_performance_points.shp`: this layer consists of all evaluated ahps points (with metrics). Spatial data retrieved from WRDS on the fly.
 - Creates `fim_performance_polys.shp`: this layer consists of all evaluated huc8s (with metrics). Spatial data retrieved from WBD layer.

<br/><br/>

## v3.0.12.0 - 2021-03-26 - [PR #327](https://github.com/NOAA-OWP/cahaba/pull/237)

Add more detail/information to plotting capabilities.

### Changes
 - Merge `plot_functions.py` into `eval_plots.py` and move `eval_plots.py` into the tools directory.
 - Remove `plots` subdirectory.

### Additions
 - Optional argument to create barplots of CSI for each individual site.
 - Create a csv containing the data used to create the scatterplots.

<br/><br/>

## v3.0.11.0 - 2021-03-22 - [PR #319](https://github.com/NOAA-OWP/cahaba/pull/298)

Improvements to CatFIM service source data generation.

### Changes
 - Renamed `generate_categorical_fim.py` to `generate_categorical_fim_mapping.py`.
 - Updated the status outputs of the `nws_lid_sites layer` and saved it in the same directory as the `merged catfim_library layer`.
 - Additional stability fixes (such as improved compatability with WRDS updates).

### Additions
 - Added `generate_categorical_fim.py` to wrap `generate_categorical_fim_flows.py` and `generate_categorical_fim_mapping.py`.
 - Create new `nws_lid_sites` shapefile located in same directory as the `catfim_library` shapefile.

<br/><br/>

## v3.0.10.1 - 2021-03-24 - [PR #320](https://github.com/NOAA-OWP/cahaba/pull/320)

Patch to synthesize_test_cases.py.

### Changes
 - Bug fix to `synthesize_test_cases.py` to allow comparison between `testing` version and `official` versions.

<br/><br/>

## v3.0.10.0 - 2021-03-12 - [PR #298](https://github.com/NOAA-OWP/cahaba/pull/298)

Preprocessing of flow files for Categorical FIM.

### Additions
 - Generate Categorical FIM flow files for each category (action, minor, moderate, major).
 - Generate point shapefile of Categorical FIM sites.
 - Generate csv of attribute data in shapefile.
 - Aggregate all shapefiles and csv files into one file in parent directory.
 - Add flood of record category.

 ### Changes
 - Stability fixes to `generate_categorical_fim.py`.

<br/><br/>

## v3.0.9.0 - 2021-03-12 - [PR #297](https://github.com/NOAA-OWP/cahaba/pull/297)

Enhancements to FIM API.

### Changes
 - `fim_run.sh` can now be run with jobs in parallel.
 - Viz post-processing can now be selected in API interface.
 - Jobs table shows jobs that end with errors.
 - HUC preset lists can now be selected in interface.
 - Better `output_handler` file writing.
 - Overall better restart and retry handlers for networking problems.
 - Jobs can now be canceled in API interface.
 - Both FR and MS configs can be selected for a single job.

<br/><br/>

## v3.0.8.2 - 2021-03-11 - [PR #296](https://github.com/NOAA-OWP/cahaba/pull/296)

Enhancements to post-processing for Viz-related use-cases.

### Changes
 - Aggregate grids are projected to Web Mercator during `-v` runs in `fim_run.sh`.
 - HUC6 aggregation is parallelized.
 - Aggregate grid blocksize is changed from 256 to 1024 for faster postprocessing.

<br/><br/>

## v3.0.8.1 - 2021-03-10 - [PR #302](https://github.com/NOAA-OWP/cahaba/pull/302)

Patched import issue in `tools_shared_functions.py`.

### Changes
 - Changed `utils.` to `tools_` in `tools_shared_functions.py` after recent structural change to `tools` directory.

<br/><br/>

## v3.0.8.0 - 2021-03-09 - [PR #279](https://github.com/NOAA-OWP/cahaba/pull/279)

Refactored NWS Flood Categorical HAND FIM (CatFIM) pipeline to open source.

### Changes
 - Added `VIZ_PROJECTION` to `shared_variables.py`.
 - Added missing library referenced in `inundation.py`.
 - Cleaned up and converted evaluation scripts in `generate_categorical_fim.py` to open source.
 - Removed `util` folders under `tools` directory.

<br/><br/>

## v3.0.7.1 - 2021-03-02 - [PR #290](https://github.com/NOAA-OWP/cahaba/pull/290)

Renamed benchmark layers in `test_cases` and updated variable names in evaluation scripts.

### Changes
 - Updated `run_test_case.py` with new benchmark layer names.
 - Updated `run_test_case_calibration.py` with new benchmark layer names.

<br/><br/>

## v3.0.7.0 - 2021-03-01 - [PR #288](https://github.com/NOAA-OWP/cahaba/pull/288)

Restructured the repository. This has no impact on hydrological work done in the codebase and is simply moving files and renaming directories.

### Changes
 - Moved the contents of the `lib` folder to a new folder called `src`.
 - Moved the contents of the `tests` folder to the `tools` folder.
 - Changed any instance of `lib` or `libDir` to `src` or `srcDir`.

<br/><br/>

## v3.0.6.0 - 2021-02-25 - [PR #276](https://github.com/NOAA-OWP/cahaba/pull/276)

Enhancement that creates metric plots and summary statistics using metrics compiled by `synthesize_test_cases.py`.

### Additions
 - Added `eval_plots.py`, which produces:
    - Boxplots of CSI, FAR, and POD/TPR
    - Barplot of aggregated CSI scores
    - Scatterplot of CSI comparing two FIM versions
    - CSV of aggregated statistics (CSI, FAR, POD/TPR)
    - CSV of analyzed data and analyzed sites

<br/><br/>

## v3.0.5.3 - 2021-02-23 - [PR #275](https://github.com/NOAA-OWP/cahaba/pull/275)

Bug fixes to new evaluation code.

### Changes

 - Fixed a bug in `synthesize_test_cases.py` where the extent (MS/FR) was not being written to merged metrics file properly.
 - Fixed a bug in `synthesize_test_cases.py` where only BLE test cases were being written to merged metrics file.
 - Removed unused imports from `inundation.py`.
 - Updated README.md

<br/><br/>

## v3.0.5.2 - 2021-02-23 - [PR #272](https://github.com/NOAA-OWP/cahaba/pull/272)

Adds HAND synthetic rating curve (SRC) datum elevation values to `hydroTable.csv` output.

### Changes

 - Updated `add_crosswalk.py` to included "Median_Thal_Elev_m" variable outputs in `hydroTable.csv`.
 - Renamed hydroid attribute in `rem.py` to "Median" in case we want to include other statistics in the future (e.g. min, max, range etc.).

<br/><br/>
## v3.0.5.1 - 2021-02-22

Fixed `TEST_CASES_DIR` path in `tests/utils/shared_variables.py`.

### Changes

 - Removed `"_new"` from `TEST_CASES_DIR` variable.

<br/><br/>

## v3.0.5.0 - 2021-02-22 - [PR #267](https://github.com/NOAA-OWP/cahaba/pull/267)

Enhancements to allow for evaluation at AHPS sites, the generation of a query-optimized metrics CSV, and the generation of categorical FIM. This merge requires that the `/test_cases` directory be updated for all machines performing evaluation.

### Additions

 - `generate_categorical_fim.py` was added to allow production of NWS Flood Categorical HAND FIM (CatFIM) source data. More changes on this script are to follow in subsequent branches.

### Removals

 - `ble_autoeval.sh` and `all_ble_stats_comparison.py` were deleted because `synthesize_test_cases.py` now handles the merging of metrics.
 - The code block in `run_test_case.py` that was responsible for printing the colored metrics to screen has been commented out because of the new scale of evaluations (formerly in `run_test_case.py`, now in `shared_functions.py`)
 - Remove unused imports from inundation wrappers in `/tools`.

### Changes

 - Updated `synthesize_test_cases.py` to allow for AHPS site evaluations.
 - Reorganized `run_test_case.py` by moving more functions into `shared_functions.py`.
 - Created more shared variables in `shared_variables.py` and updated import statements in relevant scripts.

<br/><br/>

## v3.0.4.4 - 2021-02-19 - [PR #266](https://github.com/NOAA-OWP/cahaba/pull/266)

Rating curves for short stream segments are replaced with rating curves from upstream/downstream segments.

### Changes

 - Short stream segments are identified and are reassigned the channel geometry from upstream/downstream segment.
 - `fossid` renamed to `fimid` and the attribute's starting value is now 1000 to avoid HydroIDs with leading zeroes.
 - Addresses issue where HydroIDs were not included in final hydrotable.
 - Added `import sys` to `inundation.py` (missing from previous feature branch).
 - Variable names and general workflow are cleaned up.

<br/><br/>

## v3.0.4.3 - 2021-02-12 - [PR #254](https://github.com/NOAA-OWP/cahaba/pull/254)

Modified `rem.py` with a new function to output HAND reference elev.

### Changes

 - Function `make_catchment_hydroid_dict` creates a df of pixel catchment ids and overlapping hydroids.
 - Merge hydroid df and thalweg minimum elevation df.
 - Produces new output containing all catchment ids and min thalweg elevation value named `hand_ref_elev_table.csv`.
 - Overwrites the `demDerived_reaches_split.gpk` layer by adding additional attribute `Min_Thal_Elev_meters` to view the elevation value for each hydroid.

<br/><br/>

## v3.0.4.2 - 2021-02-12 - [PR #255](https://github.com/NOAA-OWP/cahaba/pull/255)

Addresses issue when running on HUC6 scale.

### Changes

 - `src.json` should be fixed and slightly smaller by removing whitespace.
 - Rasters are about the same size as running fim as huc6 (compressed and tiled; aggregated are slightly larger).
 - Naming convention and feature id attribute are only added to the aggregated hucs.
 - HydroIDs are different for huc6 vs aggregated huc8s mostly due to forced split at huc boundaries (so long we use consistent workflow it shouldn't matter).
 - Fixed known issue where sometimes an incoming stream is not included in the final selection will affect aggregate outputs.

<br/><br/>

## v3.0.4.1 - 2021-02-12 - [PR #261](https://github.com/NOAA-OWP/cahaba/pull/261)

Updated MS Crosswalk method to address gaps in FIM.

### Changes

 - Fixed typo in stream midpoint calculation in `split_flows.py` and `add_crosswalk.py`.
 - `add_crosswalk.py` now restricts the MS crosswalk to NWM MS catchments.
 - `add_crosswalk.py` now performs a secondary MS crosswalk selection by nearest NWM MS catchment.

<br/><br/>

## v3.0.4.0 - 2021-02-10 - [PR #256](https://github.com/NOAA-OWP/cahaba/pull/256)

New python script "wrappers" for using `inundation.py`.

### Additions

 - Created `inundation_wrapper_nwm_flows.py` to produce inundation outputs using NWM recurrence flows: 1.5 year, 5 year, 10 year.
 - Created `inundation_wrapper_custom_flow.py` to produce inundation outputs with user-created flow file.
 - Created new `tools` parent directory to store `inundation_wrapper_nwm_flows.py` and  `inundation_wrapper_custom_flow.py`.

<br/><br/>

## v3.0.3.1 - 2021-02-04 - [PR #253](https://github.com/NOAA-OWP/cahaba/pull/253)

Bug fixes to correct mismatched variable name and file path.

### Changes

 - Corrected variable name in `fim_run.sh`.
 - `acquire_and_preprocess_inputs.py` now creates `huc_lists` folder and updates file path.

<br/><br/>

## v3.0.3.0 - 2021-02-04 - [PR #227](https://github.com/NOAA-OWP/cahaba/pull/227)

Post-process to aggregate FIM outputs to HUC6 scale.

### Additions

 - Viz outputs aggregated to HUC6 scale; saves outputs to `aggregate_fim_outputs` folder.

### Changes

 - `split_flows.py` now splits streams at HUC8 boundaries to ensure consistent catchment boundaries along edges.
 - `aggregate_fim_outputs.sh` has been depreciated but remains in the repo for potential FIM 4 development.
 - Replaced geopandas driver arg with getDriver throughout repo.
 - Organized parameters in environment files by group.
 - Cleaned up variable names in `split_flows.py` and `build_stream_traversal.py`.
 - `build_stream_traversal.py` is now assigning HydroID by midpoint instead centroid.
 - Cleanup of `clip_vectors_to_wbd.py`.

<br/><br/>

## v3.0.2.0 - 2021-01-25 - [PR #218](https://github.com/NOAA-OWP/cahaba/pull/218)

Addition of an API service to schedule, run and manage `fim_run` jobs through a user-friendly web interface.

### Additions

 - `api` folder that contains all the codebase for the new service.

<br/><br/>

## v3.0.1.0 - 2021-01-21 - [PR #206](https://github.com/NOAA-OWP/cahaba/pull/206)

Preprocess MS and FR stream networks

### Changes

 - Headwater stream segments geometries are adjusted to align with with NWM streams.
 - Incoming streams are selected using intersection points between NWM streams and HUC4 boundaries.
 - `clip_vectors_to_wbd.py` handles local headwaters.
 - Removes NHDPlus features categorized as coastline and underground conduit.
 - Added streams layer to production whitelist.
 - Fixed progress bar in `lib/acquire_and_preprocess_inputs.py`.
 - Added `getDriver` to shared `functions.py`.
 - Cleaned up variable names and types.

<br/><br/>

## v3.0.0.4 - 2021-01-20 - [PR #230](https://github.com/NOAA-OWP/cahaba/pull/230)

Changed the directory where the `included_huc*.lst` files are being read from.

### Changes

 - Changed the directory where the `included_huc*.lst` files are being read from.

<br/><br/>

## v3.0.0.3 - 2021-01-14 - [PR #210](https://github.com/NOAA-OWP/cahaba/pull/210)

Hotfix for handling nodata value in rasterized levee lines.

### Changes

 - Resolves bug for HUCs where `$ndv > 0` (Great Lakes region).
 - Initialize the `nld_rasterized_elev.tif` using a value of `-9999` instead of `$ndv`.

 <br/><br/>

## v3.0.0.2 - 2021-01-06 - [PR #200](https://github.com/NOAA-OWP/cahaba/pull/200)

Patch to address AHPSs mapping errors.

### Changes

 - Checks `dtype` of `hydroTable.csv` columns to resolve errors caused in `inundation.py` when joining to flow forecast.
 - Exits `inundation.py` when all hydrotable HydroIDs are lake features.
 - Updates path to latest AHPs site layer.
 - Updated [readme](https://github.com/NOAA-OWP/cahaba/commit/9bffb885f32dfcd95978c7ccd2639f9df56ff829)

<br/><br/>

## v3.0.0.1 - 2020-12-31 - [PR #184](https://github.com/NOAA-OWP/cahaba/pull/184)

Modifications to build and run Docker image more reliably. Cleanup on some pre-processing scripts.

### Changes

 - Changed to noninteractive install of GRASS.
 - Changed some paths from relative to absolute and cleaned up some python shebang lines.

### Notes
 - `aggregate_vector_inputs.py` doesn't work yet. Need to externally download required data to run fim_run.sh

 <br/><br/>

## v3.0.0.0 - 2020-12-22 - [PR #181](https://github.com/NOAA-OWP/cahaba/pull/181)

The software released here builds on the flood inundation mapping capabilities demonstrated as part of the National Flood Interoperability Experiment, the Office of Water Prediction's Innovators Program and the National Water Center Summer Institute. The flood inundation mapping software implements the Height Above Nearest Drainage (HAND) algorithm and incorporates community feedback and lessons learned over several years. The software has been designed to meet the requirements set by stakeholders interested in flood prediction and has been developed in partnership with several entities across the water enterprise.<|MERGE_RESOLUTION|>--- conflicted
+++ resolved
@@ -1,7 +1,6 @@
 All notable changes to this project will be documented in this file.
 We follow the [Semantic Versioning 2.0.0](http://semver.org/) format.
 
-<<<<<<< HEAD
 ## v4.4.8.1 - 2023-12-08 - [PR#1048](https://github.com/NOAA-OWP/inundation-mapping/pull/1048)
 
 This script produces inundation depths and attempts to overcome the catchment boundary issue by interpolating water surface elevations between catchments. Water surface calculations require the hydroconditioned DEM (`dem_thalwegCond_{}.tif`) for computation, however, this file is not in the standard outputs from fim_pipeline.sh. Therefore, users may have to re-run fim_pipeline.sh with dem_thalwegCond_{}.tif removed from all deny lists.
@@ -9,7 +8,9 @@
 ### Additions
 
 - `tools/interpolate_water_surface.py`: New post-inundation processing tool for extending depths beyond catchment limits. The `interpolate_wse()` contains the logic for computing the updated depth raster, but users can also call this module directly to perform inundation, similar to how `inundate_mosaic_wrapper.py` works, but with the new post-processing enhancement.
-=======
+
+<br/><br/>
+
 ## v4.5.2.3 - 2024-06-14 - [PR#1169](https://github.com/NOAA-OWP/inundation-mapping/pull/1169)
 
 This tool scans all log directory looking for the word "error" (not case-sensitive). This is primary added to help find errors in the post processing logs such as src_optimization folder (and others).
@@ -562,7 +563,6 @@
 - `tools`
     - `inundate_mosiac_wrapper.py`:  Took out a misleading and non-required print statement.
     - `inundate_nation.py`: As mentioned above.
->>>>>>> b0d3aaa7
 
 <br/><br/>
 
