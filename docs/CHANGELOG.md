All notable changes to this project will be documented in this file.
We follow the [Semantic Versioning 2.0.0](http://semver.org/) format.

<<<<<<< HEAD
## v4.5.x.x - 2024-05-22 - [PR#1178](https://github.com/NOAA-OWP/inundation-mapping/pull/1178)

### Summary
Contains files to generate data to run and evaluate FIM (`fim_pipeline.sh` and `synthesize_test_cases.py`) for specified HUC(s) as well update code to generate pre-clip data so that WBD for Alaska contains only one layer. NOTE: this PR requires `wbd.gpkg` to be created by the updated `generate_pre_clip_fim_huc8.py` to be copied to the pre-clip HUC folders to remove a warning in `synthesize_test_case.py`.

### Usage
```
python /foss_fim/data/sandbox/get_sample_data.py -u 03100204 -i /data -o /foss_fim/data/sample-data

### Additions

- `data/`
    - `sandbox/` [archived]
        - `Dockerfile`: A copy of the root Dockerfile that also pulls code and data into the build image [archived]
        - `fim-in-a-box.ipynb`: Jupyter notebook to run and evaluate an example HUC [archived]
        - 'README.md' [archived]
    - `get_sample_data.py`: Copies relevant data for `inputs` and `test_cases` from the FIM data folder for specified HUC(s) and saves it to a separate location
    - `wbd/generate_pre_clip_fim_huc8.py`: Fix file paths and layers

## v4.x.x.x - 2024-12-27 - [PR#1387](https://github.com/NOAA-OWP/inundation-mapping/pull/1387)
=======
## v4.5.13.7 - 2025-01-10 - [PR#1379](https://github.com/NOAA-OWP/inundation-mapping/pull/1379)

There are many sites in non-CONUS regions (AK, PR, HI) where we would like to run CatFIM but they are being excluded because they are not NWM forecast points. This update brings back the double API pull and adds in some code to filter out duplicate (and NULL) lids from the metadata lists. 

### Additions
- `inundation-mapping/tools/catfim/vis_categorical_fim.py`: Functions for reading in, processing, and visualizing CatFIM results. 
-  `inundation-mapping/tools/catfim/notebooks/vis_catfim_cross_section.ipynb`: A new Jupyter notebook for viewing and analyzing CatFIM results.
- `inundation-mapping/tools/catfim/notebooks/eval_catfim_metadata.ipynb`: A new Jupyter notebook for evaluating metadata and results from CatFIM runs. 
- `inundation-mapping\config/symbology/qgis/catfim_library.qml`: Symbology preset for viewing CatFIM library in QGIS.


### Changes

- `inundation-mapping/tools/catfim/generate_categorical_fim_flows.py`: Re-implements the dual API call and filters out duplicate sites.


<br/><br/>

## v4.5.13.6 - 2025-01-10 - [PR#1387](https://github.com/NOAA-OWP/inundation-mapping/pull/1387)
>>>>>>> 8e76d85a

Fixes two issues in test_cases:
1. An error in `synthesize_test_cases` and `run_test_case` if any directories of the 5 benchmark sources (BLE, NWS, IFC, USGS, or ras2fim) do not exist. This issue was originally discovered and fixed in #1178, but is being elevated to its own PR here. Fixes #1386.
2. Updated `run_test_cases` to accommodate levee and waterbody masking in Alaska. As part of these changes, hardcoded paths were replaced by environment variables.

### Changes

<<<<<<< HEAD
- `src/bash_variables.env`: Added environment variables for Alaska waterbody and levee masks and two variables to replace fixed paths in an upcoming PR (#1178).
=======
>>>>>>> 8e76d85a
- `tools/`
    - `run_test_case.py`: Fixed error if missing validation data. Updated masking data to include Alaska.
    - `synthesize_test_cases.py`: Fixed error if missing validation data.
    
<br/><br/>

<<<<<<< HEAD
=======

## v4.5.13.5 - 2025-01-09 - [PR#1389](https://github.com/NOAA-OWP/inundation-mapping/pull/1389)

Updates Python packages to resolve dependency conflicts that were preventing `Dockerfile.dev` to build on Mac. This also resolves two security warnings: https://github.com/NOAA-OWP/inundation-mapping/security/dependabot/51 and https://github.com/NOAA-OWP/inundation-mapping/security/dependabot/52.

### Changes

- `Pipfile` and `Pipfile.lock`: Upgrades Python packages

<br/><br/>
>>>>>>> 8e76d85a


## v4.5.13.4 - 2024-01-03 - [PR#1382](https://github.com/NOAA-OWP/inundation-mapping/pull/1382)

Cleans up Python files within `delineate_hydros_and_produce_HAND.sh` to improve performance, especially memory management, including removing unused imports, deleting object references when objects are no longer needed, and removing GDAL from the `fim_process_unit_wb.sh` step of FIM pipeline. Contributes to #1351 and #1376.

### Changes
- `data/create_vrt_file.py` and `tools/pixel_counter.py`: Removes unused import
- `src/`
    - `accumulate_headwaters.py`, `add_crosswalk.py`, `adjust_thalweg_lateral.py`, `filter_catchments_and_add_attributes.py`, `heal_bridges_osm.py`, `make_rem.py`, `make_stages_and_catchlist.py`, `mitigate_branch_outlet_backpool.py`, `reachID_grid_to_vector_points.py`, `split_flows.py`, `unique_pixel_and_allocation.py`: Deletes objects no longer in use
    - `delineate_hydros_and_produce_HAND.sh`, `run_by_branch.sh`, `run_unit_wb.sh` : Updates arguments
    - `getRasterInfoNative.py`: Refactors in `rasterio` (removed `gdal`)
- `tools/evaluate_crosswalk.py`: Deletes objects no longer in use

<br/><br/>


## v4.5.13.3 - 2025-01-03 - [PR#1048](https://github.com/NOAA-OWP/inundation-mapping/pull/1048)

This script produces inundation depths and attempts to overcome the catchment boundary issue by interpolating water surface elevations between catchments. Water surface calculations require the hydroconditioned DEM (`dem_thalwegCond_{}.tif`) for computation, however, this file is not in the standard outputs from fim_pipeline.sh. Therefore, users may have to re-run fim_pipeline.sh with dem_thalwegCond_{}.tif removed from all deny lists.

### Additions

- `tools/interpolate_water_surface.py`: New post-inundation processing tool for extending depths beyond catchment limits. The `interpolate_wse()` contains the logic for computing the updated depth raster, but users can also call this module directly to perform inundation, similar to how `inundate_mosaic_wrapper.py` works, but with the new post-processing enhancement.

<br/><br/>


## v4.5.13.2 - 2025-01-03 - [PR#1360](https://github.com/NOAA-OWP/inundation-mapping/pull/1360)

Fixed missing osmid in osm_bridge_centroid.gpkg. Also, HUC column is added to outputs.

### Changes
- `data/bridges/pull_osm_bridges.py`
- `src/aggregate_by_huc.py`

<br/><br/>


## v4.5.13.1 - 2024-12-13 - [PR#1361](https://github.com/NOAA-OWP/inundation-mapping/pull/1361)

This PR was triggered by two dep-bot PR's. One for Tornado, one for aiohttp. Upon further research, these two exist only as dependencies for Jupyter and Jupyterlab which were very out of date. Upgrading Jupyter/JupyterLab took care of the other two.

Also fixed a minor warning during docker builds.

Covers PR [1237](https://github.com/NOAA-OWP/inundation-mapping/pull/1347): Bump aiohttp from 3.10.5 to 3.10.11  and  PR [1348](https://github.com/NOAA-OWP/inundation-mapping/pull/1348): Bump tornado from 6.4.1 to 6.4.2


### Changes
- `Dockerfile.dev` and `Dockerfile.prod`:  As described above.
- `Pipfile` and `Pipefile.lock`:   As described above.

<br/><br/>


## v4.5.13.0 - 2024-12-10 - [PR#1285](https://github.com/NOAA-OWP/inundation-mapping/pull/1285)

Major upgrades and bug fixes to the CatFIM product, informally called CatFIM 2.1. See the PR for all details

<br/><br/>


## v4.5.12.2 - 2024-12-10 - [PR#1346](https://github.com/NOAA-OWP/inundation-mapping/pull/1346)

This PR updates deny lists to avoid saving unnecessary files.
I also added PR #1260 (changes to data/bathymetry/preprocess_bathymetry.py ) to this PR.

### Changes

- `config/deny_branch_zero.lst`
- `config/deny_branches.lst`
- `config/deny_unit.lst`
- `data/bathymetry/preprocess_bathymetry.py`

<br/><br/>


## v4.5.12.1 - 2024-11-22 - [PR#1328](https://github.com/NOAA-OWP/inundation-mapping/pull/1328)

Fixes bug and adds error checking in FIM Performance. Fixes #1326.

### Changes
- `src/utils/fim_logger.py`: Fix a spacing issue
- `tools/`
    - `pixel_counter.py`: Adds check if file exists
    - `run_test_case.py`: if there is a .aux.xml file in the test_case dir, this can fail. now fixed.
    - `test_case_by_hydro_id.py`: Fixes bug and adds error checking/logging

<br/><br/>


## v4.5.12.0 - 2024-11-01 - [PR#1327](https://github.com/NOAA-OWP/inundation-mapping/pull/1327)

The purpose of this PR is to cut down the runtime for four Alaska HUCs (19020104, 19020503, 19020402 , and 19020602). It significantly optimizes runtime by replacing a nested for loop, used for updating rating curve for small segments, with a vectorized process. This changes were applied only to the Alaska HUCs.
As part of this PR, small modification was applied to bridge_inundation.py.

### Changes

- `src/add_crosswalk.py`
- `src/delineate_hydros_and_produce_HAND.sh`
- `tools/bridge_inundation.py`

<br/><br/>




## v4.5.11.3 - 2024-10-25 - [PR#1320](https://github.com/NOAA-OWP/inundation-mapping/pull/1320)

The fix: During the post processing scan for the word "error" or "warning", it was only finding records which had either of those two words as stand alone words and not part of bigger phrases.  ie); "error" was found, but not "fielderror". Added wildcards and it is now fixed.

Note: it is finding a good handful more errors and warnings that were being missed in earlier code versions.

### Changes
`fim_post_processing.sh`: fix as described.

<br/><br/>


## v4.5.11.2 - 2024-10-25 - [PR#1322](https://github.com/NOAA-OWP/inundation-mapping/pull/1322)

For security reasons, we needed to create a docker image that does not use the root user in anyway. The new `Dockerfile.prod` file is to be used when we want to use a non-root user. The  original `Dockerfile` has been renamed to `Dockerfile.dev` and will continue to use it's root users which has no problems with interacting with external mounts.

Note: Re: using pip or pipenv installs.
In the Dockerfile.prod, you can not do installs or update using either pipenv or pip.  Those types of tests and adjustments need to be done in the `Dockerfile.dev`. `Dockerfile.dev` will also allow change to the `Pipfile` and `Pipfile.lock` . Both docker files share the Pipfiles so it should be just fine.

### File Renames
- Was: `Dockerfile`,  now `Dockerfile.dev`

### Additions

- Dockerfile.prod: as described

### Changes
- `README.md`: change notes from phrase `Dockerfile` to `Dockerfile.dev`. Also added some notes about the new convention of outputs no longer starting with `fim_` but now `hand_`
- `fim_pipeline.sh`: Change for the new `Dockerfile.prod` for permissions.
- `fim_post_processing.sh`: Change for the new `Dockerfile.prod` for permissions.
- `fim_pre_processing.sh`: Change for the new `Dockerfile.prod` for permissions.
- `fim_process_unit_wb.sh`: Change for the new `Dockerfile.prod` for permissions.

<br/><br/>


## v4.5.11.1 - 2024-10-16 - [PR#1318](https://github.com/NOAA-OWP/inundation-mapping/pull/1318)

Bug fixes to address issues during `fim_pipeline.sh`.

### Changes

- `src/`
    - `aggregate_by_huc.py`: Fix `pyogrio` field error.
    - `stream_branches.py`: Remove `bids_temp` and fix index.

<br/><br/>

## v4.5.11.0 - 2024-10-11 - [PR#1298](https://github.com/NOAA-OWP/inundation-mapping/pull/1298)

This PR addresses four issues regarding OSM bridges. It dissolves touching bridge lines so each bridge has a single linestring. It also removes abandoned bridge from the dataset and it adds bridge type field to bridge centroids. As part of this PR, `max_hand_ft` and `max_discharge_cfs` columns are added to `osm_bridge_centroids.gkpg`.

### Changes

- `data/bridges/pull_osm_bridges.py`
- `src/heal_bridges_osm.py`

<br/><br/>


## v4.5.10.3 - 2024-10-11 - [PR#1306](https://github.com/NOAA-OWP/inundation-mapping/pull/1306)

Extends outlet levelpath(s) outside HUC.

Previously, levelpaths at the outlet of a HUC may not extend to the buffered WBD that is used to clip the DEM, and during pit-filling this results in reverse flow which can cause DEM-derived reaches to deviate from the channel in the DEM and may result in dropped catchments where the midpoint of the reaches exceeds the snap distance from the NWM stream lines.

This PR extends outlet levelpaths in two ways:
- Segments of levelpaths that terminate in waterbodies are removed from the levelpath. If there is a waterbody downstream of the HUC then the outlet reaches may be trimmed such that the outlet no longer reaches the edge of the DEM, which causes a number of cascading issues originating in the pit-filling such that reverse flow in the DEM-derived reaches can result in erroneous flowlines and inundation. This PR stops trimming levelpaths outside of the HUC.
- Dissolved outlet levelpaths may terminate downstream outside of the HUC (e.g., at a confluence with a larger river) at a point that is within the buffered WBD. These levelpaths are extended by adding on the downstream segment(s) of the HUC's `nwm_subset_streams` layer. The extended levelpath(s) are saved in a new file that is used to create the boolean raster stream network.

### Changes

- `config/`
    - `deny_unit.lst`, `deny_branch_zero.lst`, and `deny_branches.lst`: Adds new file to deny lists
- `src/`
    - `derive_level_paths.py`:  Adds WBD as an input to `stream_network.trim_branches_in_waterbodies()` and adds new argument for new filename.
    - `run_unit_wb.sh`: Adds new argument for new filename.
    - `stream_branches.py`: Selects only segments intersecting the WBD as candidates for removal if they end in waterbodies and adds downstream segment(s) to outlet levelpath(s).
    
<br/><br/>


## v4.5.10.2 - 2024-10-11 - [PR#1244](https://github.com/NOAA-OWP/inundation-mapping/pull/1244)

New tool that can assess the impact of a flood on road and/or building vector files. Closes #1226.

### Additions
- `tools/analyze_flood_impact.py` : added a tool that assesses the impact of a flood on roads and buildings by calculating how many roads and structures the test flood extent intersects, comparing the test impacted roads and structures to a benchmark, and calculating CSI.

 <br/><br/>


## v4.5.10.1 - 2024-10-11 - [PR#1314](https://github.com/NOAA-OWP/inundation-mapping/pull/1314)

This PR fixes bugs from hand_4_5_10_0, which failed to run for Alaska HUCs and HUC 02030201. It modifies scripts to use two different DEM paths: one for Alaska and one for the CONUS.

### Changes

- `src/derive_level_paths.py`
- `src/stream_branches.py`
- `src/run_unit_wb.sh`

<br/><br/>


## v4.5.10.0 - 2024-09-25 - [PR#1301](https://github.com/NOAA-OWP/inundation-mapping/pull/1301)

A reload of all 3Dep DEMs from USGS was performed to refresh our data.

`acquire_and_preprocess_3dep_dems.py` had to be run twice, one for Alaska and once for the rest to two different folder. This is due to different CRS's. Eventually, we could merge these into one run. This also meant two separate vrt runs / files. 

This also triggered a new set of pre-clips for both AK and CONUS+ but the outputs can/were put into the same folder, so fim_pipeline looks in one common pre-clip folder.

Other minor adjustment include:
- A change to chmod (permissions) files / folder for the logging folders. After careful re-analysis, it was discovered there was some duplication. 
- Added a simple duration system to the sierra test system, `rating_curve_comparions.py`. This was added as it is expected to be used soon for a  full BED/Production.  The fix focuses purely on duration, but a test did detect a possible pre-existing logic problem. A separate card will be created for that.

Note:
The root folder for DEM is being changed from:
    /inputs/3dep_dems/....   to  
    /inputs/dems/3dep_dems/....
    This recognizes other DEMs that may be coming in the near future.
    The same sub-folder patterns have not be changed.
    No attempts will be made at this time to move older files, only new incoming from this PR.

### Changes
- `CITATION.cff`: has not be updated for a very long time.
- `fim_post_processing.sh`: Update to file/folder permissions.
- `data`
    - `usgs\acquire_and_preprocesss_3dep_dem.pys
        - Minor text updates and updated datatime.now patterns as the old ones are not deprecated
        - An adjustment to how number of jobs are handled. The system dis-likes too many multi-procs due to open network connections to the source.
        - Change the target output folder from optional to required.
    - `wbd`
        - `generate_pre_clip_from_huc8.py`: 
            - Minor text updates
        - `preprocess_wbd.py`
            - Minor text updates
- `src\base_variables.env`: Changes to variables to reflect new dems and pre-clip paths.
- `tools\rating_curve_comparisons.py`
    - Added duration system as mentioned above.

<br/><br/>


## v4.5.9.0 - 2024-09-25 - [PR#1291](https://github.com/NOAA-OWP/inundation-mapping/pull/1291)

Changes Docker base image to `gdal:ubuntu-small` in order to avoid JDK from being carried over in the base image and triggering security vulnerabilities.

This PR incorporates a number of changes to the Docker environment:
- Changes Docker base image to `gdal:ubuntu-small` in order to avoid JDK from being carried over in the base image and triggering security vulnerabilities. Resolves #1278.
- Upgrades `fiona` and `jupterlab`. Closes #1270 and closes #1290.
- Eliminates `whitebox` downloading during `fim_pipeline`. Resolves #1209 and closes #1293.

During testing, it was discovered that many files which are not in the `src` directory, can no longer see the `src\utils` files. Adjusting the dockerfile to add extra values to the PYTHONPATH variable fixed it.

Note: This triggers new docker images to be made.

### Changes

- `Dockerfile`: Changes base image to `gdal:ubuntu-small-3.8.4` and removes code related to JDK
- `Pipfile` and `Pipfile.lock`: Upgrades `fiona`, `jupyterlab`, and `whitebox`
- `fim_pre_processing`: Removes `WBT_PATH` assignment
- `src/`
    - `agreedem.py` and `unique_pixel_and_allocation.py`: sets `whitebox_dir` to `WBT_PATH`

<br/><br/>

## v4.5.8.0 - 2024-09-13 - [PR#1165](https://github.com/NOAA-OWP/inundation-mapping/pull/1165)

This PR was originally intended to get Alaska HUCs incorporated into CatFIM, but there were a very, very large array of problems and the tool was unable to run. We have made some major modifications and many more will come in the near future. There are partial hooks and commented code for Alaska integration, but temporarily disabled are included and will be handled by a separate branch / PR.

One of the biggest improvement was to add a logging system to track what is breaking and where.  Earlier, there were a very large number of places were errors occurred but they were suppressed and never recorded anywhere. A few put the errors on screen but this is a very long running process tool, which can take 2 days, and any messages to the screen are lost. Now all  errors and warning are caught and at least logged in the master log but also the "warning" or "error" log to help them stand out better. Many of the warnings are truly and fairly rejected but at least we know when and why. When we started working with CatFIM again a few months back, there were show stopping errors and we did not know where or why but now we can find and diagnose them.

All three of the core "generate_catfim...py" files include major amounts of changes to improve variable and function names, improve flow and readability, move functions for better understanding of the product, lots of new inline commenting. However, there is a lot to do but it is on a better footing, is pretty stable and hopefully easier to continue upgrades in the near future.

CatFIM is still considered a WIP but it is fully functional again and more adjustments hopefully will go much quicker and smoother.

Also added a system where a config file can be passed into the CatFIM tools instead of assuming a file name and path of simply ".env" in the tools directory. 

This update also relaxes the coordinate accuracy requirements for stage-based CatFIM, which will result in stage-based CatFIM being generated for more sites. 

#### Informally, this is now known as CatFIM 2.0


### Additions
- `config/catfim_template.env`:  Template version of the required catfim env file. The template keeps all values that are non sensitive but removes one that is. The true catfim.env for OWP can be found in our .. data/config/catfim.env. Example pathing here based on docker mounts.

- `src/utils/fim_logger.py`:  A new multi proc custom logging system, modelled directly off of the proven ras2fim logging system. The reason for this custom system is that the native Python logging is not stable in multi-proc environments and tends to loose data. This new logger can relatively easily be bolted into almost any of our py scripts if required.

### Changes
- `.pre-commit-config.yaml`: A linting config adjustment.
- `pyproject.toml`: linting config adjustments
- `src/utils/shared_variables.py`:  Added a comment
- `tools`
    - `generate_categorical_fim.py`: As mentioned above
    - `generate_categorical_fim_flows.py`: As mentioned above
    - `generate_categorical_fim_mapping.py`: As mentioned above
    - `generate_nws_lid.py`:  No real changes but Git thinks something did. It is the same as in current Dev.
    - `mosaic_inundation.py`: Added a comment
    - `tools_shared_functions.py`
         - added some better error handing in a few places, plus some commenting and cleanup.
         - Added a feature to the `aggregate_wbd_hucs` function to optionally submit a list of HUCs for filtering results.

<br/><br/>

## v4.5.7.2 - 2024-09-13 - [PR#1149](https://github.com/NOAA-OWP/inundation-mapping/pull/1149)

This PR adds scripts that can identify areas within produced inundation rasters where glasswalling of inundation occurs due to catchment boundaries, know as catchment boundary issues.

### Additions
- `tools/identify_catchment_boundary.py`: Identifies where catchment boundaries are glasswalling inundation extent.

- `tools/inundate_catchment_boundary.py`: Produces inundation for given HUC and identifies catchment boundary issues in produced FIM. 

 <br/><br/>

## v4.5.7.1 - 2024-09-13 - [PR#1246](https://github.com/NOAA-OWP/inundation-mapping/pull/1246)

Indents the mosaicking block so that `inundate_mosaic_wrapper.py` mosaics both inundation extents and depths.

### Changes

- `tools/inundate_mosaic_wrapper.py`: Moves mosaicking inside `for` loop.

 <br/><br/>

 
## v4.5.7.0 - 2024-09-13 - [PR#1267](https://github.com/NOAA-OWP/inundation-mapping/pull/1267)

`pyogrio` seems to have a difficulty writing files when all values in a column are null (None or nan). The workaround here is to use `fiona` for writing files where `pyogrio` is explicitly set in geopandas (gpd) by `gpd.options.io_engine = "pyogrio"`.

### Changes
Adds `engine='fiona'` to `.to_file()` in all of the following files
- `data/`: `esri.py`, `nld/levee_download.py`, `usgs/acquire_and_preprocess_3dep_dems.py`, `usgs/rating_curve_get_usgs_curves.py`, `wbd/preprocess_wbd.py`
- `src/`: `derive_headwaters.py`, `derive_level_paths.py`, `edit_points.py`, `filter_catchments_and_add_attributes.py`, `reachID_grid_to_vector_points.py`, `reachID_grid_to_vector_points.py`, `split_flows.py`, `src_adjust_spatial_obs.py`, `src_roughness_optimization.py`, `stream_branches.py`
- `tools/`: `eval_plots.py`, `evaluate_continuity.py`, `generate_nws_lid.py`, `make_boxes_from_bounds.py`, `mosaic_inundation.py`, `rating_curve_comparison.py`, `test_case_by_hydro_id.py`

<br/><br/>


## v4.5.6.1 - 2024-09-13 - [PR#1271](https://github.com/NOAA-OWP/inundation-mapping/pull/1271)

Upgrade for `test_case_by_hydro_id.py` that enables the ability to run on HUCs with differing projections (e.g. Alaska) and adds a logging system.

### Changes

- `tools/test_case_by_hydro_id.py`: Moved the reprojection step to accommodate  multiple input projections and fixed a lot of unnecessary logic. Also added an optional logging system that is activated by the new `-l` flag.

<br/><br/>


## v4.5.6.0 - 2024-08-23 - [PR#1253](https://github.com/NOAA-OWP/inundation-mapping/pull/1253)

Upgrades Python packages and dependencies and fixes backwards incompatibilities with new version of `geopandas`. Major changes include:
- Upgrading `boto3`, `fiona`, `geopandas`, `gval`, `pyarrow`, `pyogrio`, `pyproj`, and `rasterio`
- Removing `aiobotocore` and `aiohttp`

### Changes

- `Dockerfile`: Upgrade GDAL (v3.8.3) and pipenv
- `Pipfile` and `Pipfile.lock`: Upgrade Python packages, add dask-expr, and remove aiohttp
- `src/`
    - `build_stream_traversal.py`, `derive_level_paths.py`, `heal_bridges_osm.py`, `mitigate_branch_outlet_backpool.py`, `split_flows.py`, `stream_branches.py`, `usgs_gage_unit_setup.py`: Fix backwards incompatibilities with new version of `geopandas`.

<br/><br/>

## v4.5.5.1 - 2024-08-16 - [PR#1225](https://github.com/NOAA-OWP/inundation-mapping/pull/1225)

Removes warning when running `heal_bridges_osm.py` by not saving the empty DataFrame.

### Changes

- `src/heal_bridges_osm.py`

<br/><br/>


## v4.5.5.0 - 2024-08-16 - [PR#1247](https://github.com/NOAA-OWP/inundation-mapping/pull/1247)

Updated the gauge crosswalk and SRC adjustment routine to use the ras2fim v2 files. The v2 ras2fim file structure was changed to organize the data by huc8 - one gpkg and csv per huc8. Addresses #1091 

### Changes
- `fim_post_processing.sh`: added new input variables for running the `src_adjust_ras2fim_rating.py`
- `src/bash_variables.env`: renamed and reassigned the ras2fim input variables: `ras2fim_input_dir`, `ras_rating_curve_csv_filename`, `ras_rating_curve_gpkg_filename`
- `src/run_unit_wb.sh`: Added logic to check if huc in process has ras2fim input data to process. If yes - copy the ras2fim cross section point gpkg to the huc run directory.
- `src/src_adjust_ras2fim_rating.py`: Updated code logic to use the huc-specific input files containing the ras2fim rating curve data (previous ras2fim input file contained all hucs in one csv)
- `src/utils/shared_functions.py`: Added function to find huc subdirectories with the same name btw two parent folders

<br/><br/>



## v4.5.4.4 - 2024-08-02 - [PR#1238](https://github.com/NOAA-OWP/inundation-mapping/pull/1238)

Prior to this fix, fim_post_processing.sh took just under 4 hours to reset permissions on all files and folder under the entire run. On closer inspection, it was updating permissions for all HUC folders where were already correct. A few other folders needed to have permission updates added. This will speed that up significantly.

Also, use this opportunity to added a new note to hash_compare.py and fix an annoying duration time showing milliseconds.

### Changes
- `fim_pipeline.sh`: fix duration msgs.
- `fim_post_processing.sh`:  permissions reset fix, a bit of output cleanup and fix duration msgs.
- `src`
    - `bash_functions.env`: update the Calc duration to allow for a msg prefix to be added to the duration calcs. Also adjusted the duration message to show hours as well, previously only min and seconds.
    - `run_by_branch.sh`: fix duration msgs.
    - `run_unit_wb.sh`: fix duration msgs.
    - `src\src_adjust_ras2fim_rating.py`: minor duration display msg change.
- `tools\hash_compare.py`: Added note

 <br/><br/>


## v4.5.4.3 - 2024-08-02 - [PR#1136](https://github.com/NOAA-OWP/inundation-mapping/pull/1136)

Levee-protected areas are associated with levelpaths based on a 1000 m buffer on each side of the levee line. However, not all levees are designed to protect against all associated levelpaths, especially where the levelpath flows through the levee-protected area. Levee-protected areas are unmasked by removing levelpaths from association that don't intersect levees but instead flow around them which allows inundation by these branches.

### Changes

- `src/associate_levelpaths_with_levees.py`: Finds levelpaths that don't intersect levees and removes them from their association with their levee-protected area.

<br/><br/>


## v4.5.4.2 - 2024-08-02 - [PR#1125](https://github.com/NOAA-OWP/inundation-mapping/pull/1125)

This PR focuses on updating the preprocess_bathymetry.py for 3 issues: 1) the capability of preprocessing SurveyJobs that have negative depth values, 2) changing the SurveyDateStamp format, and 3) the capability of including multiple SurveyJobs for one NWM feature-id if needed.

### Changes
`data/bathymetry/preprocess_bathymetry.py`: Addressing 3 issues including, the capability of preprocessing SurveyJobs that have negative depth values, changing the SurveyDateStamp format, and the capability of including multiple SurveyJobs for one NWM feature-id.


<br/><br/>

## v4.5.4.1 - 2024-08-02 - [PR#1185](https://github.com/NOAA-OWP/inundation-mapping/pull/1185)

This PR brings back the `preprocess_ahps_nws.py` code to FIM4 and generates new AHPS benchmark datasets for sites SXRA2 and SKLA2 in Alaska.  The new AHPS benchmark datasets are available on dev1 here: "/dev_fim_share/foss_fim/outputs/ali_ahps_alaska/AHPS_Results_Alaska/19020302/"


To process a new station, follow these steps:

1. Add the name of the new site (s) to the`/data/inputs/ahps_sites/evaluated_ahps_sites.csv` file. 
2. Collect/Download the grid depth dataset, typically available as ESRI gdb.
3. Use arcpy (or ArcGIS pro ) to convert the grid depths (in ESRI gdb) into TIFF files
    - Make sure the TIFF files have crs
    - Store all the TIFF files in a directory called "depth_grid," which should be a sub-folder inside a folder named after the gage code (must be a 5-character code)
4. Run the script as described below. **Note that sites in CONUS and Alaska cannot be mixed in a single run. Separate runs should be done for Alaska sites and CONUS sites.**

Note that for the "SKLA2" site, the downloaded ESRI-GDB grid files had a datum issue. This issue was manually corrected during the conversion of GDB files into TIFF files.

### Additions
- `data/nws/preprocess_ahps_nws.py`  ... retrieved from previous versions of FIM and updated for shapely v2

### Changes
- `tools/tools_shared_functions.py`  ... updated for shapely v2

<br/><br/>

## v4.5.4.0 - 2024-08-02 - [PR#1198](https://github.com/NOAA-OWP/inundation-mapping/pull/1198)

### Changes
- `src/bash_variables.env`: high water threshold and recurrence flows CSV files were updated into new NWM v3 flow files. Also, a new Manning numbers file created from the new NWM v3 dataset was used.
-  `src/src_adjust_ras2fim_rating.py`: 100 year recurrence was removed since it is not included in the new AEP.
-  `src/src_adjust_usgs_rating_trace.py`: 100 year recurrence was removed since it is not included in the new AEP.
-  `tools/rating_curve_comparison.py`: 100 year recurrence was removed since it is not included in the new AEP. Also, the name of recurrence flow CSV file was updated.
-  `tools/composite_inundation.py`
-  `tools/inundate_nation.py`

<br/><br/>

## v4.5.3.1 - 2024-07-24 - [PR#1233](https://github.com/NOAA-OWP/inundation-mapping/pull/1233)

In a PR [1217](https://github.com/NOAA-OWP/inundation-mapping/pull/1217), which is about to be merged, it updates a bunch of python packages. One is numpy. This has triggered a very large amount of on-screen output from a new numpy warning while running `synthesize_test_cases.py`.

### Changes
- `tools\overlapping_inundation.py`: As described

 <br/><br/>
 

## v4.5.3.0 - 2024-07-24 - [PR#1217](https://github.com/NOAA-OWP/inundation-mapping/pull/1217)

This PR rolls up a bunch of other PR's and python packages requests including:
- Issue [1208](https://github.com/NOAA-OWP/inundation-mapping/issues/1208)  Bump OpenJDK from 17.0.8 to 17.0.10 (via updating to JDK 21.0.3)
- PR [1207](https://github.com/NOAA-OWP/inundation-mapping/pull/1207) - Dependabot bump certifi from 2023.7.22 to 2024.7.4
- PR [1192](https://github.com/NOAA-OWP/inundation-mapping/pull/1192) - Dependabot Bump urllib3 from 1.26.18 to 1.26.19
- Updates required from ongoing PR [1206](https://github.com/NOAA-OWP/inundation-mapping/pull/1206) - Probabilistic Flood Inundation Mapping. These updates make it easier for that branch/task to continue forward and staying in sync with dev. This triggered a few other packages that needed to be updated.

Other tasks included are:
- Removing the now heavily obsolete `unit_test` system, including the package `pytest`. This included some changes to the `CONTRIBUTING.md` document.
- Clean of a couple of packages no longer in use: `pluggy` and `iniconfig`
- Removal of a deprecated file named `config/aws_s3_put_fim3_hydrovis_whitelist.lst`
- Removed duration stamps around a few parts in `fim_post_processing.sh`
- Fixes and updates to linting files. e.g. `pyproject.toml`. (line length was not working correctly)

### Changes
- `Dockerfile`, `Pipfile`, `Pipfile.lock`: as describe above for python package changes
- `.gitignore`, `CONTRIBUTING.md`: File changes related to removing the `unit_test` system.
- `fim_post_processing.sh`: noted above.
- `pyproject.toml`: fixes and updates for linting

### Removals
- `unit_tests` folder and all related files under it. Appx 25 to 30 files removed.

<br/><br/>


## v4.5.2.11 - 2024-07-19 - [PR#1222](https://github.com/NOAA-OWP/inundation-mapping/pull/1222)

We are having problems with post processing overall duration taking a long time. This new system captures duration times for each module/section inside fim_post_processing.sh and records it to a file on the output directory. It records it as it progress and will also help us learn if fim_post_processing.sh stopped along the way.

Note: When used in code, we call `Set_log_file_path` shell variable with a file name and path (no validation done at this time).  The each time a person wants to print to screen and console, use the `l_echo` command instead of the native `echo` command. If the log file has not been set, the output will continue to go to screen, just not the log file.

### Changes
- `fim_pipeline.sh`: A couple of minor text output changes.
- `fim_post_processing.sh`:  As described above.
- `src\bash_functions.env`:  New functions and adjustments to support the new log system.

<br/><br/>


## v4.5.2.10 - 2024-07-19 - [PR#1224](https://github.com/NOAA-OWP/inundation-mapping/pull/1224)

Addresses warnings to reduce output messages.

### Changes

- `src/'
    - `adjust_thalweg_lateral.py`: fixes number type
    - `src/delineate_hydros_and_produce_HAND.sh`: removes division by zero warning
    - `getRasterInfoNative.py`: adds `gdal.UseExceptions()`

<br/><br/>


## v4.5.2.9 - 2024-07-19 - [PR#1216](https://github.com/NOAA-OWP/inundation-mapping/pull/1216)

Adds `NO_VALID_CROSSWALKS` to `FIM_exit_codes` which is used when the crosswalk table or output_catchments DataFrame is empty. Removes branches that fail with `NO_VALID_CROSSWALKS`.

### Changes
    - `add_crosswalk.py`: Added `NO_VALID_CROSSWALKS` as exit status when crosswalk or output_catchments is empty
    - `process_branch.sh`: Removed branches that fail with `NO_VALID_CROSSWALKS`
    - `utils/fim_enums.py`: Added `NO_VALID_CROSSWALKS` to `FIM_exit_codes`

<br/><br/>


## v4.5.2.8 - 2024-07-19 - [PR#1219](https://github.com/NOAA-OWP/inundation-mapping/pull/1219)

Changes non-fatal `ERROR` messages to `WARNINGS` to avoid triggering being logged as errors.

### Changes

- `src/`
    - `bathymetric_adjustment.py`: Changes `WARNING` to `ERROR` in Exception
    - `src_roughness_optimization.py`: Changes `ERROR` messages to `WARNING`

<br/><br/>

## v4.5.2.7 - 2024-07-19 - [PR#1220](https://github.com/NOAA-OWP/inundation-mapping/pull/1220)

With this PR we can run post_processing.sh multiple times on a processed batch without any concerns that it may change the hydroTable or src_full_crosswalked files.

### Additions

- `src/update_htable_src.py`

### Changes

-  `config/deny_branch_zero.lst`
-  `config/deny_branches.lst`
-  `fim_post_processing.sh`

<br/><br/>

## v4.5.2.6 - 2024-07-12 - [PR#1184](https://github.com/NOAA-OWP/inundation-mapping/pull/1184)

This PR adds a new script to determine which bridges are inundated by a specific flow. It will assign a risk status to each bridge point based on a specific threshold.

### Additions

- `tools/bridge_inundation.py`

<br/><br/>

## v4.5.2.5 - 2024-07-08 - [PR#1205](https://github.com/NOAA-OWP/inundation-mapping/pull/1205)

Snaps crosswalk from the midpoint of DEM-derived reaches to the nearest point on NWM streams within a threshold of 100 meters. DEM-derived streams that do not locate any NWM streams within 100 meters of their midpoints are removed from the FIM hydrofabric and their catchments are not inundated.

### Changes

- `src/add_crosswalk.py`: Locates nearest NWM stream to midpoint of DEM-derived reaches if within 100 meters. Also fixes a couple of minor bugs. 

<br/><br/>

## v4.5.2.4 - 2024-07-08 - [PR#1204](https://github.com/NOAA-OWP/inundation-mapping/pull/1204)

Bug fix for extending outlets in order to ensure proper flow direction in depression filling algorithm. This PR adds a distance criteria that in order for the end of an outlet stream to be snapped to the wbd_buffered boundary, the end point must be less than 100 meters from the WBD boundary.

Also adds missing argparse arguments so that the script can be run from the command line.

### Changes

- `data`
     - `wbd`
          - `clip_vectors_to_wbd.py`: Adds a 100 meter distance threshold to WBD to snap outlets to buffered WBD.
          - `generate_pre_clip_fim_huc8.py`: Upgrading logging system.
- `src`
     - `bash_variables.env`: Updated pre-clip input path to new pre-clip files.

<br/><br/>

## v4.5.2.3 - 2024-06-14 - [PR#1169](https://github.com/NOAA-OWP/inundation-mapping/pull/1169)

This tool scans all log directory looking for the word "error" (not case-sensitive). This is primary added to help find errors in the post processing logs such as src_optimization folder (and others).

### Changes

- `fim_post_processing.sh`: as described
- `src\mitigate_branch_outlet_backpool.py`: Has the word error in text which fills up the error scan logs.

<br/><br/>

## v4.5.2.2 - 2024-06-14 - [PR#1183](https://github.com/NOAA-OWP/inundation-mapping/pull/1183)

Upgrades whitebox from v2.3.1 to 2.3.4. Whitebox was upgraded by `pip install -U whitebox` and then `pipenv lock` to update the `Pipfile`.

### Changes

- `Dockerfile`: Removed whitebox hack
- `Pipfile` and `Pipfile.lock`: Upgraded whitebox to v2.3.4.

<br/><br/>

## v4.5.2.1 - 2024-05-21 - [PR#1172](https://github.com/NOAA-OWP/inundation-mapping/pull/1172)

Removes loading of `apache-arrow` repository from the Dockerfile where it was causing a GPG key error during `docker build`.

A number of python packages were updated in this PR. You will need to build a new Docker image for this release.

### Changes

- Dockerfile: Adds a line remove the loading of apache-arrow during `apt-get update`.

<br/><br/>

## v4.5.2.0 - 2024-05-20 - [PR#1166](https://github.com/NOAA-OWP/inundation-mapping/pull/1166)

The main goal of this PR is to create bridge point data that be used as a service in HydroVIS. Since every branch processes bridges separately, it's possible to inundate a bridge from more than just the feature_id it crosses. To reflect this, the `osm_bridge_centroids.gpkg` now found in HUC directories will have coincident points - one that is inundated from the reach it crosses and the other a backwater-influenced point indicated by the `is_backwater` field.

### Changes

- ` src/`
    - `aggregate_by_huc.py`: Added the aggregation steps for bridge centroids; aggregation includes using SRCs to lookup flow values for each bridge, filtering out coincident points that have the same assigned feature_ids and higher overtopping flow, and assigning select points as backwater-influenced.
    - ` delineate_hydros_and_produce_HAND.sh`: Moved the bridge healing to after the crosswalk so that the centroids can use the crosswalked catchments for feature_id and flow lookups.
    -  `heal_bridges_osm.py`: Optimized the bridge healing so that it doesn't have to write out an intermediate raster; exports bridge centroids and spatial joins them to catchments; added functions for SRC flow lookups used in `aggregate_by_huc.py`.
- ` fim_post_processing.sh`: Added a bridge flag input for `aggregate_by_huc.py`.
- `data/bridges/pull_osm_bridges.py`: Removed the saving of a midpoint geopackage.
- `config/deny_branch_zero.lst` & `deny_branches.lst`: Added `#osm_bridge_centroids_{}.gpkg` to the deny lists.

<br/><br/>

## v4.5.1.3 - 2024-05-17 - [PR#1170](https://github.com/NOAA-OWP/inundation-mapping/pull/1170)

This hotfix addresses the issue #1162 by explicitly using 'fiona' engine for reading gpkg files with Boolean dtype. This is applicable only for `usgs_gages.gpkg` and `usgs_subset_gages.gpkg` files. 

### Changes
- `src/usgs_gage_unit_setup.py`  ... changed only two lines for fiona engine
- `src/usgs_gage_crosswalk.py` ...  changed only one line for fiona engine + two small changes to use `self.branch_id` for the correct log report
- `tools/rating_curve_comparison.py`...  changed only one line for fiona engine

<br/><br/>

## v4.5.1.2 - 2024-05-17 - [PR#1135](https://github.com/NOAA-OWP/inundation-mapping/pull/1135)

Updates USGS gage processing to use the correct projection (determined by whether the HUC is in Alaska or not).

### Changes
- `src/run_by_branch.sh`: Added `huc_CRS` as an input argument for `usgs_gage_crosswalk.py`
- `src/run_unit_wb.sh`: Added `huc_CRS` as an input argument for `usgs_gage_unit_setup.py` and `usgs_gage_crosswalk.py`
- `src/usgs_gage_crosswalk.py`: Added `huc_CRS` as an input argument for the `run_crosswalk()` function and added re-projection steps wherever new data is being read in so that the files are able to be properly merged.
- `src/usgs_gage_unit_setup.py`: Added `huc_CRS` as an input argument for the `Gage2Branch()` crosswalking class.

<br/><br/>

## v4.5.1.1 - 2024-05-17 - [PR#1094](https://github.com/NOAA-OWP/inundation-mapping/pull/1094)

Extends flows (i.e., discharge) to stream segments missing from NWS and USGS validation flow files. The levelpath associated with existing flows in the AHPS domain is identified, and any stream segments of the levelpath in the domain missing from the flow file are added to the flow file by assigning the existing flow (this is a constant value regardless of other tributaries including other levelpaths in the domain). Stream segments not on the levelpath are dropped from the flow file, including tributary flows. The original flow file is saved along with the output with an appended `.bak`.

### Additions

- `data/extend_benchmark_flows.py`: Adds missing flows to NWS or USGS benchmark flow files and removes flows from tributaries. The original flow file is saved with an appended `.bak`.

### Changes

- `tools/tools_shared_variables.py`: Removed corrected flow files from `BAD_SITES` list.

<br/><br/>

## v4.5.1.0 - 2024-05-17 - [PR#1156](https://github.com/NOAA-OWP/inundation-mapping/pull/1156)

This focuses on removing hydro-conditioning artifacts by subtracting the thalweg DEM from HAND REM and adding back the original DEM. Also, a new tool was created to test this feature over multiple HUCs

### Additions
- `tools/analyze_for_missing_FIM_cells.py`: A new script `analyze_for_missing_FIM_cells.py` was added to test and analyze healed HAND for hydro-conditioning artifacts FIM. 

### Changes
- `src/delineate_hydros_and_produce_HAND.sh`: Removing hydro-conditioning artifacts from HAND REM.
- `config/params_template.env`: Creating an option to include/exclude healed HAND from FIM pipeline.

<br/><br/>

## v4.5.0.2 - 2024-05-17 - [PR#1159](https://github.com/NOAA-OWP/inundation-mapping/pull/1159)

This PR addresses issue #1132 and include the following changes on `tools/generate_nws_lid.py` for updating `nws_lid.gpkg` dataset.

In this revised version, stations only from these two groups are retrieved:
- lid stations with `rfc_forecast_point= True` 
- lid stations in `/data/inputs/ahp_sites/evaluated_ahps_sites.csv`

The lid stations in AK (Alaska), HI, and PR, with above two criteria have also been selected, as shown in the map below. In the previous version of the code, **all of lid stations** in PR and HI (regardless of meeting above two criteria), were also being retrieved. I have updated this version to exclude such stations. 

Also, In this revised version, I've eliminated the code sections that previously generated the "is_headwater" and "is_colocated" columns, which are not needed in FIM4. Therefore, in this updated version, these columns are no longer present. 

Similar to 'usgs_gages.gpkg' dataset, all lid stations, including those in Alaska, are stored in a single gpkg file (`nws_lid.gpkg`) with EPSG=5070. The Alaska stations can be identified using their HUC8 numbers (beginning with '19'). 

### Changes
- tools/generate_nws_lid.py

<br/><br/>


## v4.5.0.1 - 2024-05-09 - [PR#1150](https://github.com/NOAA-OWP/inundation-mapping/pull/1150)

Fixes two bugs discovered in v4.5.0.0:
1. `echo` missing in bash command
2. raster resolution of `dem_meters.tif` has now been explicitly set in `gdalwarp`.

### Changes

- `src/`
    - `add_crosswalk.py`: fixed stream order if max > `max_order`
    - `bash_variables.env`: added `res` environment variable for default raster cell size
    - `delineate_hydros_and_produce_HAND.sh`: added missing `echo`
    - `heal_bridges_osm.py`: fixed raster resolution and number of rows/columns
    - `run_unit_wb.sh`: added `-tr` to gdalwarp when generating `dem_meters.tif`; removed extraneous `Tcount`

<br/><br/>

## v4.5.0.0 - 2024-05-06 - [PR#1122](https://github.com/NOAA-OWP/inundation-mapping/pull/1122)

This PR includes 2 scripts to add Open Street Map bridge data into the HAND process: a script that pulls data from OSM and a script that heals those bridges in the HAND grids. Both scripts should be run as part of a pre-processing step for FIM runs. They only need to be run if we think OSM data has changed a lot or for any new FIM versions.

A new docker image is also required for `pull_osm_bridges.py` (acquire and preprocess) script.

### Additions
- `data/bridges/pull_osm_bridges.py`: First pre-processing script that pulls OSM data and saves bridge lines out as separate shapefiles by HUC8 to a specified location
- `src/heal_bridges_osm.py`: Second pre-processing script that uses the pre-saved OSM bridge lines and heals max HAND values across those bridge lines. Healed HAND grids are saved to a specified location.

### Changes
- `Pipfile`, `Pipfile.lock`: Adjusted files to add new python package to docker image.
- `data`
    - `clip_vectors_to_wdbd.py`: Updated to pre-clip new bridge data. Logging upgraded.
    - `generate_pre_clip_fim_huc8.py`: Updated to pre-clip new bridge data. Logging added and a system for multi-process logging.
- `src`
    - `delineate_hydros_and_produce_HAND.sh`: add python call to run `heal_bridges_osm.py` after hydraulic properties are calculated.
    - `bash_variables.env`: Added new variable for OSM bridges and adjusted pre-clip output date
    - `utils`
        - `shared_functions.py`: removed function no longer in use.
        - `shared_variables.py`: removed variables no longer in use.
  
<br/><br/>

## v4.4.16.0 - 2024-05-06 - [PR#1121](https://github.com/NOAA-OWP/inundation-mapping/pull/1121)

Some NWM streams, particularly in coastal areas, fail to reach the edge of the DEM resulting in reverse flow. This issue was resolved by clipping the ocean mask from the buffered WBD and DEM, and any remaining streams that didn't have outlets reaching the edge of the buffered WBD boundary were extended by snapping the end to the nearest point on the buffered WBD.

### Changes

- `data/wbd/clip_vectors_to_wbd.py`: Clips `landsea` ocean mask from the buffered WBD and adds a function to extend outlet streams to the buffered WBD

<br/><br/>


- `data/wbd/clip_vectors_to_wbd.py`: Updated multi-processing and added more logging.

<br/><br/>

## v4.4.15.4 - 2024-05-06 - [PR#1115](https://github.com/NOAA-OWP/inundation-mapping/pull/1115)

This PR addresses issue #1040 and includes the following updates:
- Upgraded to WRDS API version 3 and ensured schema compatibility of new USGS gages data.
- Expanded data retrieval to include Alaska gages alongside CONUS gages. 
- Enables retrieving SRC data for individual USGS gages, removing the necessity of using 'all' for the '-l' flag in rating_curve_get_usgs_curves.py." 


### Changes
 - `tools/tools_shared_functions.py`   
    -  Improved the stability of API calls.
    - Removed the exclusion of Alaska gages from USGS gages metadata (`usgs_gages.gpkg` output), preserving Alaska gages in the metadata.  
- `rating_curve_get_usgs_curves.py` 
    - Removed the exclusion of Alaska gages when retrieving SRC values.
    - Enabled retrieving SRC data for individual USGS gages.
- Moved the script `rating_curve_get_usgs_curves.py` from `tools` folder into `data/usgs`.

<br/><br/>

## v4.4.15.3 - 2024-05-06 - [PR#1128](https://github.com/NOAA-OWP/inundation-mapping/pull/1128)

Fixes a KeyError in `src/mitigate_branch_outlet_backpool.py`.

### Changes

`src/mitigate_branch_outlet_backpool.py`: Addresses case where `catchments_df['outlier']` are all False.

<br/><br/>

## v4.4.15.2 - 2024-05-06 - [PR#1133](https://github.com/NOAA-OWP/inundation-mapping/pull/1133)

Bug fix for error when reading the subfolders of a directory using `listdir()` where files exist that start with an 8-digit number that are later interpreted as directories.

### Changes

The following files were modified to use `listdir()` to read only directories instead of both directories and files:
- `src/`
    - `bathy_src_adjust_topwidth.py`, `identify_src_bankfull.py`, `subdiv_chan_obank_src.py`, `utils/shared_functions.py`
- `tools/vary_mannings_n_composite.py`


<br/><br/>


## v4.4.15.1 - 2024-05-06 - [PR#1081](https://github.com/NOAA-OWP/inundation-mapping/pull/1038)

This hotfix address a bug within the SRC adjustment routine to filter out USGS gauge locations that were conflated to lakeid reaches. These fatal errors were preventing `fim_post_processing.sh` from completing. There are also new try except blocks to handle potential errors when opening/writing SRC adjustment attributes to the catchment gpkg (unknown issues with collisions or corrupt gpkg files). Closes #1137 

### Changes

- `src/src_adjust_usgs_rating_trace.py`: Added filter for processing valid hydroids that meet criteria (i.e non-lakes) and more robust logging.
- `src/src_roughness_optimization.py`: Added data checks and logging to ensure input calibration data files contains necessary attributes. Also included a new try/except block to trap and log issues with file collisions or corrupt catchment gpkg read/write.

<br/><br/>

## v4.4.15.0 - 2024-04-17 - [PR#1081](https://github.com/NOAA-OWP/inundation-mapping/pull/1081)

This enhancement includes changes to the SRC calibration routine that uses the USGS published rating curve database. The modifications attempt to mimic the technique used in the stage-based CatFIM where the USGS WSE/flow is propagated upstream and downstream of the gauge location. This closes #892 

### Additions
`src/src_adjust_usgs_rating_trace.py`: updated SRC calibration routine to include the a new upstream/downstream tracing routine. The WSE(HAND stage) and flow targets obtained from the USGS rating curve are now applied to all hydroids within 8km (~5 miles) of the gauge location.  

### Changes
`fim_post_processing.sh`: using the new `src_adjust_usgs_rating_trace.py` in place of the `src_adjust_usgs_rating.py`
`src/src_roughness_optimization.py`: minor changes to facilitate new calibration input (reset index)
`src/utils/shared_variables.py`: added `USGS_CALB_TRACE_DIST` as the trace distance variable

### Removals
`src/src_adjust_usgs_rating.py`: deprecated (replaced with the new `src_adjust_usgs_rating_trace.py`)

<br/><br/>


## v4.4.14.1 - 2024-04-17 - [PR#1103](https://github.com/NOAA-OWP/inundation-mapping/pull/1103)

Adds checks for intermediate files produced by Whitebox in the AGREE process (`src/agreedem.py`). Without these checks, if Whitebox fails to produce an output, no error is generated until much later in the `src/delineate_hydros_and_produce_HAND.sh` processing chain which makes troubleshooting difficult.

### Changes

- `src/agreedem.py`: Added checks to verify existence of intermediate files before continuing

<br/><br/>

## v4.4.14.0 - 2024-04-17 - [PR#1106](https://github.com/NOAA-OWP/inundation-mapping/pull/10106)

Updates the FIM pipeline so it can process HUCs in southern Alaska. Running FIM in southern Alaska requires that a different CRS and a few different files be used. Additionally, some of the Alaska HUCs displayed an issue where the input stream density was too high, so this update introduces some logic to adjust the threshold of stream orders to exclude based on whether an Alaska HUC is listed as high or medium-high stream density. This update intriduces new Alaska-specific inputs, which are listed in the PR. 

### Changes
- `data/wbd/generate_pre_clip_fim_huc8.py`: Adjusted comment.
- `src/bash_variables.env`: Changed pre-clip HUC 8 directory to be a folder with both Alaska and CONUS HUCs.
- `src/check_huc_inputs.py`: Changed the `included_huc_list` variable to refer to a HUC list that includes Alaska.
- `src/derive_level_paths.py`: Add in logic to exclude different stream orders based on whether the HUC falls into the high or medium-high density HUC lists.
- `src/run_by_branch.sh`: Add in logic to check whether the HUC is in Alaska or not and to use the correct CRS accordingly.
- `src/run_unit_wb.sh`: Add in logic to check whether the HUC is in Alaska or not and to use the correct CRS and DEM domain filename accordingly.
- `src/utils/shared_variables.py`: Add the Alaska CRS, a list of high stream density HUCs, and a list of medium-high stream density HUCs.

<br/><br/>


## v4.4.13.3 - 2024-04-15 - [PR#1114](https://github.com/NOAA-OWP/inundation-mapping/pull/1114)

Two recent dependabot PR's came in, one for upgrading the `pillow` package and the other for upgrading idna. Both have been adjusted in this PR. 
In this PR, we also moved `openpyxl` package, which was part of an independent dockerfile, Pipfile and Pipefile.lock in the "dev" directory. This is now merged into the parent standard docker image.

Covers [PR 1111](https://github.com/NOAA-OWP/inundation-mapping/pull/1111) and 
Covers [PR 1119](https://github.com/NOAA-OWP/inundation-mapping/pull/1119)

A small update to the README.md was also updated for an unrelated topic (about AWS S3 credentials).

### Changes
- `Pipfile / Pipefile.lock`: As described above.
- `data/ble/ble_benchmark/README.md`: Updated notes to remove talking the specific ble docker image.

### Removals
- `data/ble/ble_benchmark`
   - `Dockerfile`: removed in favor the parent root Docker files.
   - `Pipfile`: removed in favor the parent root Docker files.
   - `Pipfile.lock` : removed in favor the parent root Docker files.

<br/><br/>

## v4.4.13.2 - 2024-04-04 - [PR#1110](https://github.com/NOAA-OWP/inundation-mapping/pull/1110)

This PR reflects upgrades for openJDK from 17.0.8 to something higher, minimum of 17.0.9. After some research, we can not upgrade all the way to the latest openJDK but can jump up to 19.0.  This limitation is related to version of our base docker image.  openJDK was identified as requiring an upgrade by a system wide security scan.

The "black" packages is also be upgraded from 23.7.0 to 24.3.

**NOTE: the update of "black" has change the rules slightly for formatting. This is why you see a bunch of files being changed but only for the formatting changes.**

### Files Change
- `Dockerfile`, `Pipfile`, `Pipefile.lock`
- `pre-commit-config.yaml` is also has Black upgraded for CI/CD tests for linting during GIT check ins.
- `many files`:
     - 19 files have had minor formatting changes related to the upgrade in the "black" package.

<br/><br/>


## v4.4.13.1 - 2024-03-11 - [PR#1086](https://github.com/NOAA-OWP/inundation-mapping/pull/1086)

Fixes bug where levee-protected areas were not being masked from branch 0 DEMs.

### Changes

`src/mask_dem.py`: Corrects indentation preventing masked branch 0 from overwriting existing DEM.

<br/><br/>

## v4.4.13.0 - 2024-03-11 - [PR#1006](https://github.com/NOAA-OWP/inundation-mapping/pull/1006)

Adds a new module that mitigates the branch outlet backpool error. In some HUCs, an overly-large catchment appears at the outlet of the branch (as in issue #985) which causes an artificially large amount of water to get routed to the smaller stream instead of the main stem. This issue is mitigated by trimming the levelpath just above the outlet and removing the offending pixel catchment from the pixel catchments and catchment reaches files. 

The branch outlet backpool issue is identified based on two criteria: 
  1. There is a pixel catchment that is abnormally large (more than two standard deviations above the mean.)
  2. The abnormally-large pixel catchment occurs at the outlet of the levelpath.

If both criteria are met for a branch, then the issue is mitigated by trimming the flowline to the third-to-last point.

### Additions

- `src/mitigate_branch_outlet_backpool.py`: Detects and mitigates the branch outlet backpool error. If both branch outlet backpool criteria are met, the snapped point is set to be the penultimate vertex and then the flowline is trimmed to that point (instead of the last point). Trims the `gw_catchments_pixels_<id>.tif` and `gw_catchments_reaches_<id>.tif` rasters by using `gdal_polygonize.py` to polygonize the `gw_pixel_catchments_<id>.tif` file, creating a mask that excludes the problematic pixel catchment, and then using that mask to trim the pixel catchment and catchment reaches rasters.

### Changes

- `src/delineate_hydros_and_produce_HAND.sh`: Adds the `mitigate_branch_outlet_backpool.py` module to run after the  `Gage Watershed for Pixels` step. 
- `src/split_flows.py`: Improves documentation and readability.

<br/><br/>

## v4.4.12.0 - 2024-03-11 - [PR#1078](https://github.com/NOAA-OWP/inundation-mapping/pull/1078)

Resolves issue #1033 by adding Alaska-specific data to the FIM input folders and updating the pre-clip vector process to use the proper data and CRS when an Alaska HUC is detected. The `-wbd` flag was removed from the optional arguments of `generate_pre_clip_fim_huc8`. The WBD file path will now only be sourced from the `bash_variables.env` file. The `bash_variables.env` file has been updated to include the new Alaska-specific FIM input files.

### Changes

- `/data/wbd/`
    - `clip_vectors_to_wbd.py`: Replaced all CRS inputs with the `huc_CRS` variable, which is input based on whether the HUC is Alaska or CONUS. Previously, the default FIM projection was automatically assigned as the CRS (which had been retrieved from `utils.shared_variables`).

    - `generate_pre_clip_fim_huc8.py`:
        - Added Alaska projection and links to the new Alaska data file paths that were added to `bash_variables.env`.
        - Removed the `wbd` argument from the `pre_clip_hucs_from_wbd` function and made it so that the code gets the WBD path from `bash_variables.env`.
        - Added logic to check whether the HUC is in Alaska and, if so, use the Alaska-specific HUC and input file paths.
        - Cleaned up the spelling and formatting of some comments
- `/src/`
    - `bash_variables.env`: Added the Alaska-specific projection (EPSG:3338) and file paths for Alaska-specific data (see data changelog for list of new input data)

<br/><br/>

## v4.4.11.1 - 2024-03-08 - [PR#1080](https://github.com/NOAA-OWP/inundation-mapping/pull/1080)

Fixes bug in bathymetric adjustment where `mask` is used with `geopandas.read_file`. The solution is to force `read_file` to use `fiona` instead of `pyogrio`.

### Changes

`src/bathymetric_adjustment.py`: Use `engine=fiona` instead of default `pyogrio` to use `mask=` with `geopandas.read_file`

<br/><br/>

## v4.4.11.0 - 2024-02-16 - [PR#1077](https://github.com/NOAA-OWP/inundation-mapping/pull/1077)

Replace `fiona` with `pyogrio` to improve I/O speed. `geopandas` will use `pyogrio` by default starting with version 1.0. `pyarrow` was also added as an environment variable to further speedup I/O. As a result of the changes in this PR, `fim_pipeline.sh` runs approximately 10% faster.

### Changes

- `Pipfile`: Upgraded `geopandas` from v0.12.2 to v0.14.3, added `pyogrio`, and fixed version of `pyflwdir`.
- `src/bash_variables.env`: Added environment variable for `pyogrio` to use `pyarrow`
- To all of the following files: Added `pyogrio` and `pyarrow`
    - `data/`
        - `bathymetry/preprocess_bathymetry.py`, `ble/ble_benchmark/create_flow_forecast_file.py`, `esri.py`, `nld/levee_download.py`, `usgs/acquire_and_preprocess_3dep_dems.py`, `wbd/clip_vectors_to_wbd.py`, `wbd/preprocess_wbd.py`, `write_parquet_from_calib_pts.py`
    - `src/`
        - `add_crosswalk.py`, `associate_levelpaths_with_levees.py`, `bathy_rc_adjust.py`, `bathymetric_adjustment.py`, `buffer_stream_branches.py`, `build_stream_traversal.py`, `crosswalk_nwm_demDerived.py`, `derive_headwaters.py`, `derive_level_paths.py`, `edit_points.py`, `filter_catchments_and_add_attributes.py`, `finalize_srcs.py`, `make_stages_and_catchlist.py`, `mask_dem.py`, `reachID_grid_to_vector_points.py`, `split_flows.py`, `src_adjust_spatial_obs.py`, `stream_branches.py`, `subset_catch_list_by_branch_id.py`, `usgs_gage_crosswalk.py`, `usgs_gage_unit_setup.py`, `utils/shared_functions.py`
    - `tools/`
        - `adjust_rc_with_feedback.py`, `check_deep_flooding.py`, `create_flow_forecast_file.py`, `eval_plots.py`, `evaluate_continuity.py`, `evaluate_crosswalk.py`, `fimr_to_benchmark.py`, `find_max_catchment_breadth.py`, `generate_categorical_fim.py`, `generate_categorical_fim_flows.py`, `generate_categorical_fim_mapping.py`, `generate_nws_lid.py`, `hash_compare.py`, `inundate_events.py`, `inundation.py`, `make_boxes_from_bounds.py`, `mosaic_inundation.py`, `overlapping_inundation.py`, `rating_curve_comparison.py`, `rating_curve_get_usgs_curves.py`, `test_case_by_hydro_id.py`, `tools_shared_functions.py`
        
<br/><br/>

## v4.4.10.1 - 2024-02-16 - [PR#1075](https://github.com/NOAA-OWP/inundation-mapping/pull/1075)

We recently added code to fim_pre_processing.sh that checks the CPU count. Earlier this test was being done in post-processing and was killing a pipeline that had already been running for a while.

Fix:
- Removed the CPU test from pre-processing. This puts us back to it possibly failing in post-processing but we have to leave it for now. 
- Exit status codes (non 0) are now returned in pre-processing and post-processing when an error has occurred.

Tested that the a non zero return exit from pre-processing shuts down the AWS step functions.

### Changes
- `fim_pre_processing.sh`: added non zero exit codes when in error, plus removed CPU test
- `fim_post_processing.sh`:  added non zero exit codes when in error

<br/><br/>

## v4.4.10.0 - 2024-02-02 - [PR#1054](https://github.com/NOAA-OWP/inundation-mapping/pull/1054)

Recent testing exposed a bug with the `acquire_and_preprocess_3dep_dems.py` script. It lost the ability to be re-run and look for files that were unsuccessful earlier attempts and try them again. It may have been lost due to confusion of the word "retry". Now "retry" means restart the entire run. A new flag called "repair"  has been added meaning fix what failed earlier.  This is a key feature it is common for communication failures when calling USGS to download DEMs.  And with some runs taking many hours, this feature becomes important.

Also used the opportunity to fix a couple of other minor issues:
1) Reduce log output
2) Add a test for ensuring the user does not submit job numbers (num of cpu requests) to exceed the system max cpus. This test exists in a number of places in the code but way later in the processing stack after alot of processing has been done. Now it is done at the start of the fim pipeline stack.
3) remove arguments for "isaws" which is no longer in use and has not been for a while.
4) quick upgrade to the tracker log that keeps track of duration of each unit being processed.

### Changes

- `data\usgs\`
    - `acquire_and_preprocess_3dep_dems.py`: Re-add a feature which allowed for restarting and redo missing outputs or partial outputs. System now named as a "repair" system.
- `fim_pipeline.sh`:  remove the parallel `--eta` flag to reduce logging. It was not needed, also removed "isaws" flag.
- `fim_pre_processing.sh`: Added validation tests for maximum CPU requests (job numbers)
- `fim_post_processing.sh`: Added a permissions updated as output folders were being locked due to permissions.
- `fim_process_unit_wb.sh`: Fixed a bug with output folders being locked due to permissions, but it was not recursive.
- `src`
    - `bash_functions.sh`: Added function so the unit timing logs would also have a time in percentage so it can easily be used to calculate averages.
    - `delineate_hydros_and_produce_HAND.sh`: Removed some unnecessary logging. Changed a few gdal calls to be less verbose.
    - `derive_level_paths.py`: Changed verbose to false to reduce  unnecessary logging.
    - `run_by_branch.sh`: Removed some unnecessary logging. Added a duration system so we know how long the branch took to process.
    - `run_unit_by_wb.sh`: Removed some unnecessary logging. Changed a few gdal calls to be less verbose.
    - `split_flows.py`: Removed progress bar which was unnecessary and was adding to logging.
  
<br/><br/>

## v4.4.9.2 - 2024-02-02 - [PR#1066](https://github.com/NOAA-OWP/inundation-mapping/pull/1066)

Adds an index to the aggregated `crosswalk_table.csv`. The index is a consecutive integer that starts at 1. Columns have been reordered, renamed, and sorted.

### Changes

`tools/combine_crosswalk_tables.py`: Adds index and sorts and renames columns

<br/><br/>

## v4.4.9.1 - 2024-02-02 - [PR#1073](https://github.com/NOAA-OWP/inundation-mapping/pull/1073)

Dependabot requested two fixes. One for an upgrade to pillow [#1068](https://github.com/NOAA-OWP/inundation-mapping/pull/1068) and the other for juypterlab #[1067 ](https://github.com/NOAA-OWP/inundation-mapping/pull/1067)

### Changes

- `src`
    - `Pipfile` and `Pipfile.lock`: Updated some packages.
    
<br/><br/>

## v4.4.9.0 - 2024-01-12 - [PR#1058](https://github.com/NOAA-OWP/inundation-mapping/pull/1058)

Upgrades base Docker image to GDAL v3.8.0. In order to upgrade past GDAL v.3.4.3 (see #1029), TauDEM's `aread8` was replaced with a module from the `pyflwdir` Python package.

### Additions

- `src/accumulate_headwaters.py`: Uses `pyflwdir` to accumulate headwaters and threshold and create stream pixels.

### Changes

- `Dockerfile`: Upgrade GDAL from v.3.4.3 to v.3.8.0; remove JDK 17 and TauDEM `aread8` and `threshold`.
- `Pipfile` and `Pipfile.lock`: Add `pyflwdir`, `pycryptodomex` and upgrade Python version.
- `src/delineate_hydros_and_produce_HAND.sh`: Add `src/accumulate_headwaters.py` and remove TauDEM `aread8` and `threshold`

<br/><br/>

## v4.4.8.4 - 2024-01-12 - [PR#1061](https://github.com/NOAA-OWP/inundation-mapping/pull/1061)

Adds a post-processing tool to compare crosswalked (conflated) `feature_id`s between NWM stream network to DEM-derived reaches. The tool is run if the `-x` flag is added to `fim_pipeline.sh`. Results are computed for branch 0 and saved in a summary file in the HUC output folder.

### Additions

- `tools/evaluate_crosswalk.py`: evaluates crosswalk accuracy using two methods:
    - intersections: the number of intersections between streamlines
    - network (or tree): compares the feature_ids of the immediate upstream segments

### Changes

- `Dockerfile`: added `toolsDir` environment variable
- `fim_pipeline.sh`: added `-x` flag to run crosswalk evaluation tool
- `fim_post_processing.sh`: changed hardcoded `/foss_fim/tools` to `toolsDir` environment variable
- `fim_pre_processing.sh`: added `evaluateCrosswalk` environment variable
- `src/`
    - `add_crosswalk.py`: fix bug
    - `delineate_hydros_and_produce_HAND.sh`: added a call to `verify_crosswalk.py` if evaluateCrosswalk is True.

<br/><br/>

## v4.4.8.3 - 2024-01-05 - [PR#1059](https://github.com/NOAA-OWP/inundation-mapping/pull/1059)

Fixes erroneous branch inundation in levee-protected areas.

Levees disrupt the natural hydrology and can create large catchments that contain low-lying areas in levee-protected areas that are subject to being inundated in the REM (HAND) grid. However, these low-lying areas are hydrologically disconnected from the stream associated with the catchment and can be erroneously inundated. Branch inundation in levee-protected areas is now confined to the catchment for the levelpath.

### Changes

- `src/`
    - `delineate_hydros_and_produce_HAND.sh`: Adds input argument for catchments.
    - `mask_dem.py`: Adds DEM masking for areas of levee-protected areas that are not in the levelpath catchment.

<br/><br/>


## v4.4.8.2 - 2023-12-12 - [PR#1052](https://github.com/NOAA-OWP/inundation-mapping/pull/1052)

The alpha test for v4.4.8.1 came back with a large degradation in skill and we noticed that the global manning's roughness file was changed in v4.4.7.1 - likely in error.

### Changes

- `src`/`bash_variables.env`: changed the global roughness file to `${inputsDir}/rating_curve/variable_roughness/mannings_global_06_12.csv`

<br/><br/>

## v4.4.8.1 - 2023-12-08 - [PR#1047](https://github.com/NOAA-OWP/inundation-mapping/pull/1047)

Upgrades JDK to v.17.0.9 in Docker image to address security vulnerabilities.

### Changes

- `Dockerfile`: Upgrades JDK to v.17.

<br/><br/>

## v4.4.8.0 - 2023-12-08 - [PR#1045](https://github.com/NOAA-OWP/inundation-mapping/pull/1045)

In order to avoid file system collisions on AWS, and keep the reads/writes from the same file on disk to a minimum, three files (`HUC6_dem_domain.gpkg`, `nws_lid.gpkg`, `reformat_ras_rating_curve_points_rel_101.gpkg`, & `usgs_gages.gpkg`) are now copied from disk into a scratch directory (temporary working directory), and removed after processing steps are completed.

### Changes

- `config`/`deny_unit.lst`: Add files to remove list - repetitive copies needed for processing step (`run_unit_wb.sh`)
- `src`
    - `bash_variables.env`: Add a new variable for the ras rating curve filename. It will be easier to track the filename in the `.env`, and pull into `run_unit_wb.sh`, rather than hardcode it.
    - `run_unit_wb.sh`: Copy files and update references from `$inputsDir` to `$tempHucDataDir`.

<br/><br/>

## v4.4.7.2 - 2023-12-08 - [PR#1026](https://github.com/NOAA-OWP/inundation-mapping/pull/1026)

A couple of directly related issues were fixed in this PR.
The initial problem came from Issue #[1025](https://github.com/NOAA-OWP/inundation-mapping/issues/1025) which was about a pathing issue for the outputs directory. In testing that fix, it exposed a few other pathing and file cleanup issues which are now fixed. We also added more console output to help view variables and pathing.

### Changes

- `config`/`params_template.env`:  Updated for a newer mannings global file. Changed and tested by Ryan Spies.
- `tools`
    - `inundate_mosiac_wrapper.py`:  Took out a misleading and non-required print statement.
    - `inundate_nation.py`: As mentioned above.

<br/><br/>

## v4.4.7.1 - 2023-12-01 - [PR#1036](https://github.com/NOAA-OWP/inundation-mapping/pull/1036)

Quick update to match incoming ras2fim calibration output files being feed into FIM was the initial change.

There is no FIM issue card for this, but this is related to a ras2fim [PR #205](https://github.com/NOAA-OWP/ras2fim/pull/205) which also made changes to ensure compatibility. New copies of both the `reformat_ras_rating_curve_table_rel_101.csv` and `reformat_ras_rating_curve_points_rel_101.gpkg` were generated from ras2fim but retained the version of `rel_101`.

Originally, was planning to update just the two locations for newer versions of the two `reformat_ras_rating_surve...` files. Both had been update to recognize the ras2release version rel_101.

In the process of doing that, we took the opportunity to move all inputs files from params_template.env and put them into bash_variables.env as per precedence set recently.

### Changes

- `config`/`params_template.env`: moved input variables into `src/bash_variables.env`
- `src`
    - `bash_variablles.env`: Added all input variables from `params_template.env` to here and added one new one from `run_unit_wb.sh` for ras_rating_curve_points_gpkg.
    - `run_unit_wb.sh`:   Updated an input param to the usgs_gage_unit_setup.py file to point the -ras param to the updated rel_101 value now in the `src/bash_variables.env`.
    - `usgs_gage_unit_setup.py`:  Changed to drop a column no longer going to be coming from ras2fim calibration files.

<br/><br/>

## v4.4.7.0 - 2023-11-13 - [PR#1030](https://github.com/NOAA-OWP/inundation-mapping/pull/1030)

This PR introduces the `.github/workflows/lint_and_format.yaml` file which serves as the first step in developing a Continuous Integration pipeline for this repository. 
The `flake8-pyproject` dependency is now used, as it works out of the box with the `pre-commit` GitHub Action in the GitHub Hosted Runner environment.
In switching to this package, a couple of `E721` errors appeared. Modifications were made to the appropriate files to resolve the `flake8` `E721` errors.
Also, updates to the `unit_tests` were necessary since Branch IDs have changed with the latest code.  

A small fix was also included where `src_adjust_ras2fim_rating.py` which sometimes fails with an encoding error when the ras2fim csv sometimes is created or adjsuted in windows.

### Changes
- `.pre-commit-config.yaml`: use `flake8-pyproject` package instead of `pyproject-flake8`.
- `Pipfile` and `Pipfile.lock`: updated to use `flake8-pyproject` package instead of `pyproject-flake8`, upgrade `pyarrow` version.
- `data`
    - `/wbd/generate_pre_clip_fim_huc8.py`: Add space between (-) operator line 134.
    - `write_parquet_from_calib_pts.py`: Add space between (-) operator line 234.
- `src`
    - `check_huc_inputs.py`: Change `== string` to `is str`, remove `import string`
    - `src_adjust_ras2fim_rating.py`: Fixed encoding error.
- `tools`
    - `eval_plots.py`: Add space after comma in lines 207 & 208
    - `generate_categorical_fim_mapping.py`: Use `is` instead of `==`, line 315
    - `hash_compare.py`: Add space after comma, line 153.
    - `inundate_mosaic_wrapper.py`: Use `is` instead of `==`, line 73.
    - `inundation_wrapper_nwm_flows.py`: Use `is not` instead of `!=`, line 76.
    - `mosaic_inundation.py`: Use `is` instead of `==`, line 181.
- `unit_tests`
    - `README.md`: Updated documentation, run `pytest` in `/foss_fim` directory.
    - `clip_vectors_to_wbd_test.py`: File moved to data/wbd directory, update import statement, skipped this test.
    - `filter_catchments_and_add_attributes_params.json`: Update Branch ID
    - `inundate_gms_params.json`: Moved to `unit_tests/` folder.
    - `inundate_gms_test.py`: Moved to `unit_tests/` folder.
    - `inundation_params.json`: Moved to `unit_tests/` folder.
    - `inundation_test.py`: Moved to `unit_tests/` folder.
    - `outputs_cleanup_params.json`: Update Branch ID
    - `outputs_cleanup_test.py`: Update import statement
    - `split_flows_params.json`: Update Branch ID
    - `usgs_gage_crosswalk_params.json`: Update Branch ID & update argument to gage_crosswalk.run_crosswalk
    - `usgs_gage_crosswalk_test.py`: Update params to gage_crosswalk.run_crosswalk

### Additions 
- `.github/workflows/`
    - `lint_and_format.yaml`: Add GitHub Actions Workflow file for Continuous Integration environment (lint and format test).

<br/><br/>

## v4.4.6.0 - 2023-11-17 - [PR#1031](https://github.com/NOAA-OWP/inundation-mapping/pull/1031)

Upgrade our acquire 3Dep DEMs script to pull down South Alaska HUCS with its own CRS.

The previous set of DEMs run for FIM and it's related vrt already included all of Alaska, and those have not been re-run. FIM code will be updated in the near future to detect if the HUC starts with a `19` with slight different logic, so it can preserve the CRS of EPSG:3338 all the way to final FIM outputs.  See [792 ](https://github.com/NOAA-OWP/inundation-mapping/issues/792)for new integration into FIM.

A new vrt for the new South Alaska DEMs was also run with no changes required.

This issue closes [1028](https://github.com/NOAA-OWP/inundation-mapping/issues/1028). 

### Additions
- `src/utils`
     - `shared_validators.py`: A new script where we can put in code to validate more complex arguments for python scripts. Currently has one for validating CRS values. It does valid if the CRS value is legitimate but does check a bunch of formatting including that it starts with either the name of `EPSG` or `ESRI`

### Changes
- `data/usgs` 
    - `aquire_and_preprocess_3dep_dems.py`: Changes include:
        - Add new input arg for desired target projection and logic to support an incoming CRS.
        - Updated logic for pre-existing output folders and `on-the-fly` question to users during execution if they want to overwrite the output folder (if applicable).
        - Changed date/times to utc.
        - Upgraded error handing for the gdal "processing" call.

<br/><br/>

## v4.4.5.0 - 2023-10-26 - [PR#1018](https://github.com/NOAA-OWP/inundation-mapping/pull/1018)

During a recent BED attempt which added the new pre-clip system, it was erroring out on a number of hucs. It was issuing an error in the add_crosswalk.py script. While a minor bug does exist there, after a wide number of tests, the true culprit is the memory profile system embedded throughout FIM. This system has been around for at least a few years but not in use. It is not 100% clear why it became a problem with the addition of pre-clip, but that changes how records are loaded which likely affected memory at random times.

This PR removes that system.

A couple of other minor updates were made:
- Update to the pip files (also carried forward changes from other current PRs)
- When a huc or huc list is provided to fim_pipeline, it goes to a script, check_huc_inputs.py, to ensure that the incoming HUCs are valid and in that list. In the previous code it looks for all files with the file name pattern of "included_huc*.lst". However, we now only want it to check against the file "included_huc8.list".

### Changes
- `CONTRIBUTING.md`: Text update.
- `Pipfile` and `Pipfile.lock`: updated to remove tghe memory-profiler package, update gval to 0.2.3 and update urllib3 to 1.26.18.
- `data/wbd`
    - `clip_vectors_to_wbd.py`: remove profiler
 - `src`
     - `add_crosswalk.py`: remove profiler
     - `add_thalweg_lateral.py`: remove profiler.
     - `aggregate_by_huc.py`: remove profiler and small text correction.
     - `agreedem.py`: remove profiler.
     - `bathy_src_adjust_topwidth.py`: remove profiler.
     - `burn_in_levees.py`: remove profiler.
     - `check_huc_inputs.py`: changed test pattern to just look against `included_huc8.lst`.
     - `delineate_hydros_and_produce_HAND.sh`: remove profiler.
     - `filter_catchments_and_add_attributes.py`: remove profiler.
     - `make_stages_and_catchlist.py` remove profiler.
     - `mask_dem.py`: remove profiler.
     - `reachID_grid_to_vector_points.py`: remove profiler.
     - `run_unit_wb.sh`: remove profiler.
     - `split_flows.py`: remove profiler.
     - `unique_pixel_and_allocation.py`: remove profiler.
     - `usgs_gage_crosswalk.py`: remove profiler.
     - `usgs_gage_unit_setup.py`: remove profiler.
     - `utils`
         - `shared_functions`: remove profiler.
      ` unit_tests`
          - `clip_vectors_to_wbd_tests.py`: Linting tools change order of the imports.

<br/><br/>

## v4.4.4.1 - 2023-10-26 - [PR#1007](https://github.com/NOAA-OWP/inundation-mapping/pull/1007)

Updates GVAL to address memory and performance issues associated with running synthesize test cases.

### Changes

- `tools/tools_shared_functions.py`
- `Pipfile`
- `pyproject.toml`
- `tools/run_test_case.py`
- `tools/synthesize_test_cases.py`
- `tools/inundate_mosaic_wrapper`
<br/><br/>

## v4.4.4.0 - 2023-10-20 - [PR#1012](https://github.com/NOAA-OWP/inundation-mapping/pull/1012)

The way in which watershed boundary data (WBD) is generated and processed has been modified. Instead of generating those files "on the fly" for every run, a script has been added that will take a huclist and create the .gpkg files per HUC in a specified directory (`$pre_clip_huc_dir`).  During a `fim_pipeline.sh` run, the pre-clipped staged vectors will be copied over to the containers' working directory. This reduces runtime and the repetitive computation needed to generate those files every run.

### Changes

- `src/`
    - `bash_variables.env`: Add pre_clip_huc_dir env variable. 
    - `clip_vectors_to_wbd.py`: Moved to `/data/wbd/clip_vectors_to_wbd.py`.
    - `src/run_unit_wb.sh`: Remove ogr2ogr calls to get & clip WBD, remove call to clip_vectors_to_wbd.py, and replace with copying staged .gpkg files. 

### Additions

- `data/wbd/`
    - `generate_pre_clip_fim_huc8.py`: This script generates the pre-clipped vectors at the huc level.

<br/><br/>

## v4.4.3.0 - 2023-10-10 - [PR#1005](https://github.com/NOAA-OWP/inundation-mapping/pull/1005)

Revise stream clipping to WBD by (1) reducing the buffer to clip streams away from the edge of the DEM (to prevent reverse flow issues) from 3 cells to 8 cells to account for the 70m AGREE buffer; (2) splitting MultiLineStrings formed by NWM streams being clipped by the DEM edge and then re-entering the DEM, and retaining only the lowest segment. Also changes the value of `input_WBD_gdb` to use the WBD clipped to the DEM domain.

### Changes

- `src/`
    - `bash_variables.env`: Update WBD to the WBD clipped to the DEM domain
    - `clip_vectors_to_wbd.py`: Decrease stream buffer from 3 to 8 cells inside of the WBD buffer; select the lowest segment of any incoming levelpaths that are split by the DEM edge.
    - `derive_level_paths.py`: Remove unused argument
    - `stream_branches.py`: Remove unused argument

<br/><br/>

## v4.4.2.3 - 2023-09-21 - [PR#998](https://github.com/NOAA-OWP/inundation-mapping/pull/998)

Removes exclude list for black formatter in `.pre-commit-config.yaml` as well as in `pyproject.toml`. Ran the `black` executable on the 
whole repository, the re-formatted files in `src/` & `tools/` are included.

### Changes

- `.pre-commit-config.yaml`
- `pyproject.toml`
- `src/add_crosswalk.py`
- `src/bathy_src_adjust_topwidth.py`
- `src/bathymetric_adjustment.py`
- `src/identify_src_bankfull.py`
- `src/src_roughness_optimization.py`
- `tools/vary_mannings_n_composite.py`

<br/><br/>

## v4.4.2.2 - 2023-09-21 - [PR#997](https://github.com/NOAA-OWP/inundation-mapping/pull/997)

Bug fix for an error related to reindexing in `StreamNetwork.drop()`.

### Changes

- `src/stream_branches.py`: Fixes reindexing error.

<br/><br/>

## v4.4.2.1 - 2023-09-20 - [PR#990](https://github.com/NOAA-OWP/inundation-mapping/pull/990)

Corrects a bug in `src/usgs_gage_unit_setup.py` caused by missing geometry field after `GeoDataFrame.update()`.

### Changes

- `src/usgs_gage_unit_setup.py`: Sets geometry field in `self.gages`.

<br/><br/>

## v4.4.2.0 - 2023-09-20 - [PR#993](https://github.com/NOAA-OWP/inundation-mapping/pull/993)

Resolves the causes of two warnings in pandas and geopandas: (1) `FutureWarning` from taking the `int()` of single-length Series and (2) `SettingWithCopyWarning` resulting from the use of `inplace=True`.

### Changes

Removed `inplace=True` from
- `data/`
    - `usgs/preprocess_ahps_usgs.py`
    - `write_parquet_from_calib_pts.py`
- `src/`
    - `add_crosswalk.py`
    - `bathy_src_adjust_topwidth.py`
    - `clip_vectors_to_wbd.py`
    - `crosswalk_nwm_demDerived.py`
    - `derive_level_paths.py`
    - `finalize_srcs.py`
    - `identify_src_bankfull.py`
    - `src_adjust_usgs_rating.py`
    - `src_roughness_optimization.py`
    - `stream_branches.py`
    - `subdiv_chan_obank_src.py`
    - `subset_catch_list_by_branch_id.py`
    - `usgs_gage_unit_setup.py`
    - `utils/shared_functions.py`
- `tools/`
    - `adjust_rc_with_feedback.py`
    - `aggregate_csv_files.py`
    - `combine_crosswalk_tables.py`
    - `eval_plots_stackedbar.py`
    - `inundation.py`
    - `make_boxes_from_bounds.py`
    - `mosaic_inundation.py`
    - `plots.py`
    - `rating_curve_comparison.py`
    - `vary_mannings_n_composite.py`

Fixed single-length Series in
- `src/`
    - `split_flows.py`
    - `stream_branches.py`

- ``src/stream_branches.py``: Fixed class methods

<br/><br/>

## v4.4.1.1 - 2023-09-20 - [PR#992](https://github.com/NOAA-OWP/inundation-mapping/pull/992)

Fixes errors caused when a GeoDataFrame contains a `MultiLineString` geometry instead of a `LineString`. Update black force-exclude list.

### Changes

- `src/`
    `split_flows.py` and `stream_branches.py`: Converts `MultiLineString` geometry into `LineString`s.
- `pyproject.toml` : Add three files in `src/` to exclude list.

<br/><br/>

## v4.4.1.0 - 2023-09-18 - [PR#988](https://github.com/NOAA-OWP/inundation-mapping/pull/988)

Format code using `black` formatter, incorporate `isort` package to sort import statements,
and adhere all code to PEP8 Style Guide using the `flake8` package. Remove deprecated files.
Set up git pre-commit hooks.

Not all files were modified, however, to avoid individually listing each file here, the `/*` convention
is used to denote that almost every file in those directories were formatted and linted.

### Changes

- `.gitattributes`: Add newline at EOF.
- `.github/*`: 
- `.gitignore`: Trim extra last line.
- `CONTRIBUTING.md`: Update contributing guidelines.
- `Dockerfile`: Update PYTHONPATH to point to correct `unit_tests` directory.
- `Pipfile`: Add flake8, black, pyproject-flake8, pre-commit, isort packages
- `Pipfile.lock`: Update to correspond with new packages in Pipfile 
- `README.md` : Update link to wiki, trim whitespace.
- `config/*`
- `data/*`
- `docs/*`
- `fim_pipeline.sh` : Clean up usage statement
- `fim_post_processing.sh`: Update usage statement
- `fim_pre_processing.sh`: Update usage statement.
- `fim_process_unit_wb.sh`: Make usage functional, combine usage and comments.
- `src/*`
- `tools/*`
- `unit_tests/*`: The directory name where the unit test data must reside was changed from
`fim_unit_test_data_do_not_remove` => `unit_test_data`

### Additions

- `pyproject.toml`: Configuration file
- `.pre-commit-config.yaml`: Initialize git pre-commit hooks
- `tools/hash_compare.py`: Carson's hash compare script added to compare files or directories 
in which we do not expect any changes.

### Removals

- `data/nws/preprocess_ahps_nws.py`
- `src/adjust_headwater_streams.py`
- `src/aggregate_vector_inputs.py`
- `src/utils/reproject_dem.py`
- `tools/code_standardizer/*`: Incorporated "code_standardizer" into base level Dockerfile.
- `tools/compile_comp_stats.py`
- `tools/compile_computational_stats.py`
- `tools/consolidate_metrics.py`
- `tools/copy_test_case_folders.py`
- `tools/cygnss_preprocessing.py`
- `tools/nesdis_preprocessing.py`
- `tools/plots/*`: Duplicate and unused directory.
- `.isort.cfg`: Incorporated into `pyproject.toml`

<br/><br/>

## v4.4.0.1 - 2023-09-06 - [PR#987](https://github.com/NOAA-OWP/inundation-mapping/pull/987)

Corrects a bug in `src/usgs_gage_unit_setup.py` that causes incorrect values to populate a table, generating an error in `src/usgs_gage_crosswalk.py`.

### Changes

- `src/usgs_gage_unit_setup.py`: Changes `self.gages.location_id.fillna(usgs_gages.nws_lid, inplace=True)` to `self.gages.location_id.fillna(self.gages.nws_lid, inplace=True)`

<br/><br/>

## v4.4.0.0 - 2023-09-01 - [PR#965](https://github.com/NOAA-OWP/inundation-mapping/pull/965)

This feature branch includes new functionality to perform an additional layer of HAND SRC calibration using ras2fim rating curve and point data. The calibration workflow for ras2fim data follows the same general logic as the existing USGS rating curve calibration routine.

### Additions

- `src/src_adjust_ras2fim_rating.py`: New python script to perform the data prep steps for running the SRC calibration routine:
1) merge the `ras_elev_table.csv` data and the ras2fim cross section rating curve data (`reformat_ras_rating_curve_table.csv`)
2) sample the ras2fim rating curve at NWM recurrence flow intervals (2, 5, 10, 25, 50, 100yr)
3) pass inputs to the `src_roughness_optimization.py` workflow

### Changes

- `config/deny_branches.lst`: Added `ras_elev_table.csv` to keep list. Needed for `fim_post_processing.sh`
- `config/deny_unit.lst`: Added `ras_elev_table.csv` to keep list. Needed for `fim_post_processing.sh`
- `config/params_template.env`: Added new block for ras2fim SRC calibration parameters (can turn on/off each of the three SRC calibration routines individually); also reconfigured docstrings for calibration parameters)
- `fim_post_processing.sh`: Added routines to create ras2fim calibration data and then run the SRC calibration workflow with ras2fim data
- `src/add_crosswalk.py`: Added placeholder variable (`calb_coef_ras2fim`) in all `hydrotable.csv` files
- `src/aggregate_by_huc.py`: Added new blocks to perform huc-branch aggregation for all `ras_elev_table.csv` files
- `src/run_by_branch.sh`: Revised input variable (changed from csv file to directory) for `usgs_gage_crosswalk.py` to facilitate both `usgs_elev_table.csv` and ras_elev_table.csv` outputs
- `src/run_unit_wb.sh`: Revised inputs and output variables for `usgs_gage_unit_setup.py` and `usgs_gage_crosswalk.py`
- `src/src_roughness_optimization.py`: Added code blocks to ingest ras2fim rating curve data; added new attributes/renamed output variables to catchments gpkg output
- `src/usgs_gage_crosswalk.py`: Added code block to process ras2fim point locations alongside existing USGS gage point locations; outputs a separate csv if ras2fim points exist within the huc
- `src/usgs_gage_unit_setup.py`: Added code block to ingest and process raw ras2fim point locations gpkg file (same general workflow to usgs gages); all valid points (USGS and RAS2FIM) are exported to the huc level `usgs_subset_gages.gpkg`
- `tools/inundate_nation.py`: Added functionality to allow user to pass in a single HUC for faster spot checking of NWM recurr inundation maps

<br/><br/>

## v4.3.15.6 - 2023-09-01 - [PR#972](https://github.com/NOAA-OWP/inundation-mapping/pull/972)

Adds functionality to `tools/inundate_mosaic_wrapper.py` and incorporates functionality into existing `inundation-mapping` scripts.

### Changes

- `tools/`
    - `inundate_mosaic_wrapper.py`: Refactors to call `Inundate_gms` only once; adds functionality to produce a mosaicked polygon from `depths_raster` without needing to generate the `inundation_raster`; removes `log_file` and `output_fileNames` as variables and input arguments; updates the help description for `keep_intermediate`.
    - `composite_inundation.py`, 'inundate_nation.py`, and `run_test_case.py`: Implements `produce_mosaicked_inundation()` from `tools/inundate_mosaic_wrapper.py`.
    - `inundate_gms.py`: Adds back `Inundate_gms(**vars(parser.parse_args()))` command-line function call.
    - `mosaic_inundation.py` and `overlapping_inundation.py`: Removes unused import(s).
    - `tools_shared_variables.py`: Changes hardcoded `INPUT_DIR` to environment variable.

<br/><br/>

## v4.3.15.5 - 2023-09-01 - [PR#970](https://github.com/NOAA-OWP/inundation-mapping/pull/970)

Fixes an issue where the stream network was clipped inside the DEM resulting in a burned stream channel that was then filled by the DEM depression filling process so that all pixels in the burned channel had the same elevation which was the elevation at the spill point (which wasn't necessarily at the HUC outlet). The stream network is now extended from the WBD to the buffered WBD and all streams except the outlet are clipped to the streams buffer inside the WBD (WBD - (3 x cell_size)). This also prevents reverse flow issues.

### Changes

- `src/`
    - `clip_vectors_to_wbd.py`: Clip NWM streams to buffered WBD and clip non-outlet streams to WBD streams buffer (WBD - (3 x cell_size)).
    - `derive_level_paths.py`: Add WBD input argument
    - `run_unit_wb.py`: Add WBD input argument
    - `src_stream_branches.py`: Ignore branches outside HUC
- `unit_tests/`
    - `derive_level_paths_params.json`: Add WBD parameter value
    - `derive_level_paths_test.py`: Add WBD parameter

<br/><br/>

## v4.3.15.4 - 2023-09-01 - [PR#977](https://github.com/NOAA-OWP/inundation-mapping/pull/977)

Fixes incorrect `nodata` value in `src/burn_in_levees.py` that was responsible for missing branches (Exit code: 61). Also cleans up related files.

### Changes

- `src/`
    - `buffer_stream_branches.py`: Moves script functionality into a function.
    - `burn_in_levees.py`: Corrects `nodata` value. Adds context managers for reading rasters.
    - `generate_branch_list.py`: Removes unused imports.
    - `mask_dem.py`: Removes commented code.

<br/><br/>

## v4.3.15.3 - 2023-09-01 - [PR#983](https://github.com/NOAA-OWP/inundation-mapping/pull/983)

This hotfix addresses some bugs introduced in the pandas upgrade.

### Changes

- `/tools/eval_plots_stackedbar.py`: 2 lines were changed to work with the pandas upgrade. Added an argument for a `groupby` median call and fixed a bug with the pandas `query`. Also updated with Black compliance.

<br/><br/>

## v4.3.15.2 - 2023-07-18 - [PR#948](https://github.com/NOAA-OWP/inundation-mapping/pull/948)

Adds a script to produce inundation maps (extent TIFs, polygons, and depth grids) given a flow file and hydrofabric outputs. This is meant to make it easier to team members and external collaborators to produce inundation maps.

### Additions
- `data/`
    - `/tools/inundate_mosaic_wrapper.py`: The script that performs the inundation and mosaicking processes.
    - `/tools/mosaic_inundation.py`: Add function (mosaic_final_inundation_extent_to_poly).

<br/><br/>

## v4.3.15.1 - 2023-08-08 - [PR#960](https://github.com/NOAA-OWP/inundation-mapping/pull/960)

Provides a scripted procedure for updating BLE benchmark data including downloading, extracting, and processing raw BLE data into benchmark inundation files (inundation rasters and discharge tables).

### Additions

- `data/ble/ble_benchmark/`
    - `Dockerfile`, `Pipfile`, and `Pipfile.lock`: creates a new Docker image with necessary Python packages
    - `README.md`: contains installation and usage information
    - `create_ble_benchmark.py`: main script to generate BLE benchmark data

### Changes

- `data/ble/ble_benchmark/`
    - `create_flow_forecast_file.py` and `preprocess_benchmark.py`: moved from /tools

<br/><br/>

## v4.3.15.0 - 2023-08-08 - [PR#956](https://github.com/NOAA-OWP/inundation-mapping/pull/956)

Integrating GVAL in to the evaluation of agreement maps and contingency tables.

- `Dockerfile`: Add dependencies for GVAL
- `Pipfile`: Add GVAL and update related dependencies
- `Pipfile.lock`: Setup for Docker Image builds
- `run_test_case.py`: Remove unused arguments and cleanup
- `synthesize_test_cases.py`: Fix None comparisons and cleanup
- `tools/shared_functions.py`: Add GVAL crosswalk function, add rework create_stats_from_raster, create and create_stats_from_contingency_table
- `unit_tests/tools/inundate_gms_test.py`: Bug fix

<br/><br/>

## v4.3.14.2 - 2023-08-08 - [PR#959](https://github.com/NOAA-OWP/inundation-mapping/pull/959)

The enhancements in this PR include the new modules for pre-processing bathymetric data from the USACE eHydro dataset and integrating the missing hydraulic geometry into the HAND synthetic rating curves.

### Changes
- `data/bathymetry/preprocess_bathymetry.py`: added data source column to output geopackage attribute table.
- `fim_post_processing.sh`: changed -bathy input reference location.
- `config/params_template.env`: added export to bathymetry_file

<br/><br/>

## v4.3.14.1 - 2023-07-13 - [PR#946](https://github.com/NOAA-OWP/inundation-mapping/pull/946)

ras2fim product had a need to run the acquire 3dep script to pull down some HUC8 DEMs. The old script was geared to HUC6 but could handle HUC8's but needed a few enhancements. ras2fim also did not need polys made from the DEMs, so a switch was added for that.

The earlier version on the "retry" feature would check the file size and if it was smaller than a particular size, it would attempt to reload it.  The size test has now been removed. If a file fails to download, the user will need to look at the log out, then remove the file before attempting again. Why? So the user can see why it failed and decide action from there.

Note: later, as needed, we might upgrade it to handle more than just 10m (which it is hardcoded against).

Additional changes to README to reflect how users can access ESIP's S3 as well as a one line addition to change file permissions in fim_process_unit_wb.sh.

### Changes
- `data`
    - `usgs`
        - `acquire_and_preprocess_3dep_dems.py`:  As described above.
 - `fim_pipeline.sh`:  a minor styling fix (added a couple of lines for readability)
 - `fim_pre_processing.sh`: a user message was incorrect & chmod 777 $outputDestDir.
 - `fim_process_unit_wb.sh`: chmod 777 for /output/<run_name> directory.
 - `README.md`: --no-sign-request instead of --request-payer requester for ESIP S3 access.

<br/><br/>

## v4.3.14.0 - 2023-08-03 - [PR#953](https://github.com/NOAA-OWP/inundation-mapping/pull/953)

The enhancements in this PR include the new modules for pre-processing bathymetric data from the USACE eHydro dataset and integrating the missing hydraulic geometry into the HAND synthetic rating curves.

### Additions

- `data/bathymetry/preprocess_bathymetry.py`: preprocesses the eHydro datasets.
- `src/bathymetric_adjustment.py`: adjusts synthetic rating curves for HUCs where preprocessed bathymetry is available.

### Changes

- `config/params_template.env`: added a toggle for the bathymetric adjustment routine: `bathymetry_adjust`
- `fim_post_processing.sh`: added the new `bathymetric_adjustment.py` to the postprocessing lineup
- `src/`
    - `add_crosswalk.py`, `aggregate_by_huc.py`, & `subdiv_chan_obank_src.py`: accounting for the new Bathymetry_source field in SRCs

<br/><br/>

## v4.3.13.0 - 2023-07-26 - [PR#952](https://github.com/NOAA-OWP/inundation-mapping/pull/952)

Adds a feature to manually calibrate rating curves for specified NWM `feature_id`s using a CSV of manual coefficients to output a new rating curve. Manual calibration is applied after any/all other calibrations. Coefficient values between 0 and 1 increase the discharge value (and decrease inundation) for each stage in the rating curve while values greater than 1 decrease the discharge value (and increase inundation).

Manual calibration is performed if `manual_calb_toggle="True"` and the file specified by `man_calb_file` (with `HUC8`, `feature_id`, and `calb_coef_manual` fields) exists. The original HUC-level `hydrotable.csv` (after calibration) is saved with a suffix of `_pre-manual` before the new rating curve is written.

### Additions

- `src/src_manual_calibration.py`: Adds functionality for manual calibration by CSV file

### Changes

- `config/params_template.env`: Adds `manual_calb_toggle` and `man_calb_file` parameters
- `fim_post_processing.sh`: Adds check for toggle and if `man_calb_file` exists before running manual calibration

<br/><br/>

## v4.3.12.1 - 2023-07-21 - [PR#950](https://github.com/NOAA-OWP/inundation-mapping/pull/950)

Fixes a couple of bugs that prevented inundation using HUC-level hydrotables. Update associated unit tests.

### Changes

- `tools/inundate_gms.py`: Fixes a file path error and Pandas DataFrame indexing error.
- `unit_tests/tools/inundate_gms_test.py`: Do not skip this test, refactor to check that all branch inundation rasters exist.
- `unit_tests/tools/inundate_gms_params.json`: Only test 1 HUC, update forecast filepath, use 4 'workers'.

### Removals

- `unit_tests/tools/inundate_gms_unittests.py`: No longer used. Holdover from legacy unit tests.

<br/><br/>


## v4.3.12.0 - 2023-07-05 - [PR#940](https://github.com/NOAA-OWP/inundation-mapping/pull/940)

Refactor Point Calibration Database for synthetic rating curve adjustment to use `.parquet` files instead of a PostgreSQL database.

### Additions
- `data/`
    -`write_parquet_from_calib_pts.py`: Script to write `.parquet` files based on calibration points contained in a .gpkg file.

### Changes
- `src/`
    - `src_adjust_spatial_obs.py`: Refactor to remove PostgreSQL and use `.parquet` files.
    - `src_roughness_optimization.py`: Line up comments and add newline at EOF.
    - `bash_variables.env`: Update formatting, and add `{}` to inherited `.env` variables for proper variable expansion in Python scripts.
- `/config`
    - `params_template.env`: Update comment.
- `fim_pre_processing.sh`: In usage statement, remove references to PostGRES calibration tool.
- `fim_post_processing.sh`: Remove connection to and loading of PostgreSQL database.
- `.gitignore`: Add newline.
- `README.md`: Remove references to PostGRES calibration tool.

### Removals
- `config/`
    - `calb_db_keys_template.env`: No longer necessary without PostGRES Database.

- `/tools/calibration-db` : Removed directory including files below.
    - `README.md`
    - `docker-compose.yml`
    - `docker-entrypoint-enitdb.d/init-db.sh`

<br/><br/>

## v4.3.11.7 - 2023-06-12 - [PR#932](https://github.com/NOAA-OWP/inundation-mapping/pull/932)

Write to a csv file with processing time of `run_unit_wb.sh`, update PR Template, add/update bash functions in `bash_functions.env`, and modify error handling in `src/check_huc_inputs.py`. Update unit tests to throw no failures, `25 passed, 3 skipped`.

### Changes
- `.github/`
    - `PULL_REQUEST_TEMPLATE.md` : Update PR Checklist into Issuer Checklist and Merge Checklist
- `src/`
    - `run_unit_wb.sh`: Add line to log processing time to `$outputDestDir/logs/unit/total_duration_run_by_unit_all_HUCs.csv`
    - `check_huc_inputs.py`: Modify error handling. Correctly print HUC number if it is not valid (within `included_huc*.lst`)
    - `bash_functions.env`: Add `Calc_Time` function, add `local` keyword to functionally scoped variables in `Calc_Duration`
- `unit_tests/`
    - `derive_level_paths_test.py`: Update - new parameter (`buffer_wbd_streams`)
    - `derive_level_paths_params.json`: Add new parameter (`buffer_wbd_streams`)
    - `clip_vectors_to_wbd_test.py`: Update - new parameter (`wbd_streams_buffer_filename`)
    - `clip_vectors_to_wbd_params.json`: Add new parameter (`wbd_streams_buffer_filename`) & Fix pathing for `nwm_headwaters`

<br/><br/>

## v4.3.11.6 - 2023-05-26 - [PR#919](https://github.com/NOAA-OWP/inundation-mapping/pull/919)

Auto Bot asked for the python package of `requests` be upgraded from 2.28.2 to 2.31.0. This has triggered a number of packages to upgrade.

### Changes
- `Pipfile.lock`: as described.

<br/><br/>

## v4.3.11.5 - 2023-05-30 - [PR#911](https://github.com/NOAA-OWP/inundation-mapping/pull/911)

This fix addresses bugs found when using the recently added functionality in `tools/synthesize_test_cases.py` along with the `PREV` argument. The `-pfiles` argument now performs as expected for both `DEV` and `PREV` processing. Addresses #871

### Changes
`tools/synthesize_test_cases.py`: multiple changes to enable all expected functionality with the `-pfiles` and `-pcsv` arguments

<br/><br/>

## v4.3.11.4 - 2023-05-18 - [PR#917](https://github.com/NOAA-OWP/inundation-mapping/pull/917)

There is a growing number of files that need to be pushed up to HydroVis S3 during a production release, counting the new addition of rating curve comparison reports.

Earlier, we were running a number of aws cli scripts one at a time. This tool simplies it and pushes all of the QA and supporting files. Note: the HAND files from a release, will continue to be pushed by `/data/aws/s3.py` as it filters out files to be sent to HV s3.

### Additions

- `data\aws`
     - `push-hv-data-support-files.sh`: As described above. See file for command args.

<br/><br/>


## v4.3.11.3 - 2023-05-25 - [PR#920](https://github.com/NOAA-OWP/inundation-mapping/pull/920)

Fixes a bug in CatFIM script where a bracket was missing on a pandas `concat` statement.

### Changes
- `/tools/generate_categorical_fim.py`: fixes `concat` statement where bracket was missing.

<br/><br/>

## v4.3.11.2 - 2023-05-19 - [PR#918](https://github.com/NOAA-OWP/inundation-mapping/pull/918)

This fix addresses a bug that was preventing `burn_in_levees.py` from running. The if statement in run_unit_wb.sh preceeding `burn_in_levees.py` was checking for the existence of a filepath that doesn't exist.

### Changes
- `src/run_unit_wb.sh`: fixed the if statement filepath to check for the presence of levee features to burn into the DEM

<br/><br/>

## v4.3.11.1 - 2023-05-16 - [PR#904](https://github.com/NOAA-OWP/inundation-mapping/pull/904)

`pandas.append` was deprecated in our last Pandas upgrade (v4.3.9.0). This PR updates the remaining instances of `pandas.append` to `pandas.concat`.

The file `tools/thalweg_drop_check.py` had an instance of `pandas.append` but was deleted as it is no longer used or necessary.

### Changes

The following files had instances of `pandas.append` changed to `pandas.concat`:
- `data/`
    - `nws/preprocess_ahps_nws.py`
    - `usgs/`
        - `acquire_and_preprocess_3dep_dems.py`
        - `preprocess_ahps_usgs.py`
- `src/`
    - `add_crosswalk.py`
    - `adjust_headwater_streams.py`
    - `aggregate_vector_inputs.py`
    - `reset_mannings.py`
- `tools/`
    - `aggregate_mannings_calibration.py`
    - `eval_plots.py`
    - `generate_categorical_fim.py`
    - `generate_categorical_fim_flows.py`
    - `plots/`
        - `eval_plots.py`
        - `utils/shared_functions.py`
    - `rating_curve_comparison.py`
    - `rating_curve_get_usgs_curves.py`
    - `tools_shared_functions.py`

### Removals

- `tools/thalweg_drop_check.py`

<br/><br/>

## v4.3.11.0 - 2023-05-12 - [PR#903](https://github.com/NOAA-OWP/inundation-mapping/pull/903)

These changes address some known issues where the DEM derived flowlines follow the incorrect flow path (address issues with stream order 1 and 2 only). The revised code adds a new workflow to generate a new flow direction raster separately for input to the `run_by_branch.sh` workflow (branch 0 remains unchanged). This modification helps ensure that the DEM derived flowlines follow the desired NWM flow line when generating the DEM derived flowlines at the branch level.

### Changes
- `config/deny_branch_zero.lst`: removed `LandSea_subset_{}.tif` and `flowdir_d8_burned_filled_{}.tif` from the "keep" list as these files are now kept in the huc root folder.
- `config/deny_unit.lst`: added file cleanups for newly generated branch input files stored in the huc root folder (`dem_burned.tif`, `dem_burned_filled.tif`, `flowdir_d8_burned_filled.tif`, `flows_grid_boolean.tif`, `wbd_buffered_streams.gpkg`)
- `src/clip_vectors_to_wbd.py`: saving the `wbd_streams_buffer` as an output gpkg for input to `derive_level_paths.py`
- `src/derive_level_paths.py`: added a new step to clip the `out_stream_network_dissolved` with the `buffer_wbd_streams` polygon. this resolves errors with the edge case scenarios where a NWM flow line intersects the WBD buffer polygon
- `src/run_unit_wb.sh`: Introduce new processing steps to generate separate outputs for input to branch 0 vs. all other branches. Remove the branch zero `outputs_cleanup.py` as the branches are no longer pointing to files stored in the branch 0 directory (stored in huc directory)
   - Rasterize reach boolean (1 & 0) for all branches (not branch 0): using the `nwm_subset_streams_levelPaths_dissolved.gpkg` to define the branch levelpath flow lines
   - AGREEDEM reconditioning for all branches (not branch 0)
   - Pit remove burned DEM for all branches (not branch 0)
   - D8 flow direction generation for all branches (not branch 0)
- `src/run_by_branch.sh`: changed `clip_rasters_to_branches.py` input file location for `$tempHucDataDir/flowdir_d8_burned_filled.tif` (newly created file)

<br/><br/>

## v4.3.10.0 - 2023-05-12 - [PR#888](https://github.com/NOAA-OWP/inundation-mapping/pull/888)

`aggregate_by_huc.py` was taking a long time to process. Most HUCs can aggregate their branches into one merged hydrotable.csv in just 22 seconds, but a good handful took over 2 mins and a few took over 7 mins. When multiplied by 2,138 HUCs it was super slow. Multi-proc has not been added and it now takes appx 40 mins at 80 cores.

An error logging system was also added to track errors that may have occurred during processing.

### Changes
- `fim_pipeline.sh` - added a duration counter at the end of processing HUCs
- `fim_post_processing.sh` - added a job limit (number of procs), did a little cleanup, and added a warning note about usage of job limits in this script,
- `src`
    - `aggregate_by_huc.py`: Added multi proc, made it useable for non external script calls, added a logging system for errors only.
    - `indentify_src_bankful.py`: typo fix.

<br/><br/>

## v4.3.9.2 - 2023-05-12 - [PR#902](https://github.com/NOAA-OWP/inundation-mapping/pull/902)

This merge fixes several sites in Stage-Based CatFIM sites that showed overinundation. The cause was found to be the result of Stage-Based CatFIM code pulling the wrong value from the `usgs_elev_table.csv`. Priority is intended to go to the `dem_adj_elevation` value that is not from branch 0, however there was a flaw in the prioritization logic. Also includes a change to `requests` usage that is in response to an apparent IT SSL change. This latter change was necessary in order to run CatFIM. Also added a check to make sure the `dem_adj_thalweg` is not too far off the official elevation, and continues if it is.

### Changes
- `/tools/generate_categorical_fim.py`: fixed pandas bug where the non-branch zero `dem_adj_elevation` value was not being properly indexed. Also added a check to make sure the `dem_adj_thalweg` is not too far off the official elevation, and continues if it is.
- ` /tools/tools_shared_functions.py`: added `verify=False` to `requests` library calls because connections to WRDS was being refused (likely because of new IT protocols).

<br/><br/>

## v4.3.9.1 - 2023-05-12 - [PR#893](https://github.com/NOAA-OWP/inundation-mapping/pull/893)

Fix existing unit tests, remove unwanted behavior in `check_unit_errors_test.py`, update `unit_tests/README.md`

### Changes

- `unit_tests/`
    - `README.md` : Split up headings for setting up unit tests/running unit tests & re-formatted code block.
    - `check_unit_errors_test.py`: Fixed unwanted behavior of test leaving behind `sample_n.txt` files in `unit_errors/`
    - `clip_vectors_to_wbd_params.json`: Update parameters
    - `clip_vectors_to_wbd_test.py`: Update arguments
    - `pyproject.toml`: Ignore RuntimeWarning, to suppress pytest failure.
    - `usgs_gage_crosswalk_test.py`: Enhance readability of arguments in `gage_crosswalk.run_crosswalk` call

<br/><br/>

## v4.3.9.0 - 2023-04-19 - [PR#889](https://github.com/NOAA-OWP/inundation-mapping/pull/889)

Updates GDAL in base Docker image from 3.1.2 to 3.4.3 and updates all Python packages to latest versions, including Pandas v.2.0.0. Fixes resulting errors caused by deprecation and/or other changes in dependencies.

NOTE: Although the most current GDAL is version 3.6.3, something in 3.5 causes an issue in TauDEM `aread8` (this has been submitted as https://github.com/dtarb/TauDEM/issues/254)

### Changes

- `Dockerfile`: Upgrade package versions and fix `tzdata`
- `fim_post_processing.sh`: Fix typo
- `Pipfile` and `Pipfile.lock`: Update Python versions
- `src/`
    - `add_crosswalk.py`, `aggregate_by_huc.py`, `src_adjust_usgs_rating.py`, and `usgs_gage_unit_setup.py`: Change `df1.append(df2)` (deprecated) to `pd.concat([df1, df2])`
    - `build_stream_traversal.py`: Add `dropna=True` to address change in NaN handling
    - `getRasterInfoNative.py`: Replace `import gdal` (deprecated) with `from osgeo import gdal`
    - `stream_branches.py`: Change deprecated indexing to `.iloc[0]` and avoid `groupby.max()` over geometry
- `tools`
    - `inundation.py`: Cleans unused `from gdal`
    - `eval_plots.py`: deprecated dataframe.append fixed and deprecated python query pattern fixed.

<br/><br/>

## v4.3.8.0 - 2023-04-07 - [PR#881](https://github.com/NOAA-OWP/inundation-mapping/pull/881)

Clips branch 0 to terminal segments of NWM streams using the `to` attribute of NWM streams (where `to=0`).

### Changes

- `src/`
    - `delineate_hydros_and_produce_HAND.sh`: Added input arguments to `src/split_flows.py`
    - `split_flows.py`: Added functionality to snap and trim branch 0 flows to terminal NWM streamlines

<br/><br/>

## v4.3.7.4 - 2023-04-10 - [PR#882](https://github.com/NOAA-OWP/inundation-mapping/pull/882)

Bug fix for empty `output_catchments` in `src/filter_catchments_and_add_attributes.py`

### Changes

- `src/filter_catchments_and_add_attributes.py`: Adds check for empty `output_catchments` and exits with Status 61 if empty.

<br/><br/>

## v4.3.7.3 - 2023-04-14 - [PR#880](https://github.com/NOAA-OWP/inundation-mapping/pull/880)

Hotfix for addressing an error during the NRMSE calculation/aggregation step within `tools/rating_curve_comparison.py`. Also added the "n" variable to the agg_nwm_recurr_flow_elev_stats table. Addresses #878

### Changes

- `tools/rating_curve_comparison.py`: address error for computing nrmse when n=1; added the "n" variable (sample size) to the output metrics table

<br/><br/>

## v4.3.7.2 - 2023-04-06 - [PR#879](https://github.com/NOAA-OWP/inundation-mapping/pull/879)

Replaces `os.environ` with input arguments in Python files that are called from bash scripts. The bash scripts now access the environment variables and pass them to the Python files as input arguments. In addition to adapting some Python scripts to a more modular structure which allows them to be run individually, it also allows Visual Studio Code debugger to work properly. Closes #875.

### Changes

- `fim_pre_processing.sh`: Added `-i $inputsDir` input argument to `src/check_huc_inputs.py`
- `src/`
    - `add_crosswalk.py`: Changed `min_catchment_area` and `min_stream_length` environment variables to input arguments
    - `check_huc_inputs.py`: Changed `inputsDir` environment variable to input argument
    - `delineate_hydros_and_produce_HAND.sh`: Added `-m $max_split_distance_meters -t $slope_min -b $lakes_buffer_dist_meters` input arguments to `src/split_flows.py`
    - `split_flows.py`: Changed `max_split_distance_meters`, `slope_min`, and `lakes_buffer_dist_meters` from environment variables to input arguments

<br/><br/>

## v4.3.7.1 - 2023-04-06 - [PR#874](https://github.com/NOAA-OWP/inundation-mapping/pull/874)

Hotfix to `process_branch.sh` because it wasn't removing code-61 branches on exit. Also removes the current run from the new fim_temp directory.

### Changes

- `fim_pipeline.sh`: removal of current run from fim_temp directory
- `src/process_branch.sh`: switched the exit 61 block to use the temp directory instead of the outputs directory

<br/><br/>

## v4.3.7.0 - 2023-03-02 - [PR#868](https://github.com/NOAA-OWP/inundation-mapping/pull/868)

This pull request adds a new feature to `fim_post_processing.sh` to aggregate all of the hydrotables for a given HUC into a single HUC-level `hydrotable.csv` file. Note that the aggregation step happens near the end of `fim_post_processing.sh` (after the subdivision and calibration routines), and the branch hydrotable files are preserved in the branch directories for the time being.

### Changes

- `fim_pipeline.sh`: created a new variable `$jobMaxLimit` that multiplies the `$jobHucLimit` and the `$jobBranchLimit`
- `fim_post_processing.sh`: added new aggregation/concatenation step after the SRC calibration routines; passing the new `$jobMaxLimit` to the commands that accept a multiprocessing job number input; added `$skipcal` argument to the USGS rating curve calibration routine
- `src/add_crosswalk.py`: changed the default value for `calb_applied` variable to be a boolean
- `src/aggregate_by_huc.py`: file renamed (previous name: `src/usgs_gage_aggregate.py`); updated to perform branch to huc file aggregation for `hydroTable_{branch_id}.csv` and `src_full_crosswalked_{branch_id}.csv` files; note that the input arguments ask you to specify which file types to aggregate using the flags: `-elev`, `-htable`, and `-src`
- `tools/inundate_gms.py`: added check to use the aggregated HUC-level `hydrotable.csv` if it exists, otherwise continue to use the branch hydroTable files
- `tools/inundation.py`: added `usecols` argument to the `pd.read_csv` commands to improve read time for hydrotables
- `src/subdiv_chan_obank_src.py`: add dtype to hydrotable pd.read_csv to resolve pandas dtype interpretation warnings

<br/><br/>

## v4.3.6.0 - 2023-03-23 - [PR#803](https://github.com/NOAA-OWP/inundation-mapping/pull/803)

Clips Watershed Boundary Dataset (WBD) to DEM domain for increased efficiency. Essentially, this is a wrapper for `geopandas.clip()` and moves clipping from `src/clip_vectors_to_wbd.py` to `data/wbd/preprocess_wbd.py`.

### Additions

- `data/wbd/preprocess_wbd.py`: Clips WBD to DEM domain polygon

### Changes

- `src/`
    - `bash_variables.env`: Updates `input_WBD_gdb` environment variable
    - `clip_vectors_to_wbd.py`: Removes clipping to DEM domain

<br/><br/>

## v4.3.5.1 - 2023-04-01 - [PR#867](https://github.com/NOAA-OWP/inundation-mapping/pull/867)

outputs_cleanup.py was throwing an error saying that the HUC source directory (to be cleaned up), did not exist. This was confirmed in a couple of environments. The src path in run_unit_wb.sh was sending in the "outputs" directory and not the "fim_temp" directory. This might have been a merge issue.

The log file was moved to the unit_errors folder to validate the error, as expected.

### Changes

- `src/run_unit_wb.sh`: Change the source path being submitted to `outputs_cleanup.py` from the `outputs` HUC directory to the `fim_temp` HUC directory.
- `fim_process_unit_wb.sh`: Updated the phrase "Copied temp directory" to "Moved temp directory"

<br/><br/>

## v4.3.5.0 - 2023-03-02 - [PR#857](https://github.com/NOAA-OWP/inundation-mapping/pull/857)

Addresses changes to function calls needed to run upgraded Shapely library plus other related library upgrades. Upgraded libraries include:
- shapely
- geopandas
- pandas
- numba
- rasterstats
- numpy
- rtree
- tqdm
- pyarrow
- py7zr

Pygeos is removed because its functionality is incorporated into the upgraded shapely library.

### Changes

- `Dockerfile`
- `Pipfile and Pipfile.lock`
- `src/`
	- `associate_levelpaths_with_levees.py`
    - `build_stream_traversal.py`
	- `add_crosswalk.py`
	- `adjust_headwater_streams.py`
	- `aggregate_vector_inputs.py`
	- `clip_vectors_to_wbd.py`
	- `derive_headwaters.py`
	- `stream_branches.py`
	- `split_flows.py`
- `tools/`
	- `fimr_to_benchmark.py`
	- `tools_shared_functions.py`

<br/><br/>

## v4.3.4.0 - 2023-03-16-23 [PR#847](https://github.com/NOAA-OWP/inundation-mapping/pull/847)

### Changes

Create a 'working directory' in the Docker container to run processes within the container's non-persistent filesystem. Modify variables in scripts that process HUCs and branches to use the temporary working directory, and then copy temporary directory (after trimming un-wanted files) over to output directory (persistent filesystem).  Roll back changes to `unit_tests/` to use `/data/outputs` (contains canned data), as the volume mounted `outputs/` most likely will not contain the necessary unit test data.

- `Dockerfile` - create a `/fim_temp` working directory, update `projectDir` to an `ENV`, rename inputs and outputs directory variables
- `fim_pipeline.sh` - remove `projectDir=/foss_fim`, update path of `logFile`, remove indentation
- `fim_pre_processing.sh` - change `$outputRunDataDir` => `$outputDestDir` & add `$tempRunDir`
- `fim_post_processing.sh` - change `$outputRunDataDir` => `$outputDestDir`
- `fim_process_unit_wb.sh` - change `$outputRunDataDir` => `$outputDestDir`, add vars & export `tempRunDir`, `tempHucDataDir`, & `tempBranchDataDir` to `run_unit_wb.sh`
- `README.md` - add linebreaks to codeblocks

- `src/`
  - `bash_variables.env` - `$inputDataDir` => `$inputsDir`
  - `check_huc_inputs.py` - `$inputDataDir` => `$inputsDir`
  - `delineate_hydros_and_produce_HAND.py` - `$outputHucDataDir` => `$tempHucDataDir`, `$outputCurrentBranchDataDir` => `$tempCurrentBranchDataDir`
  - `process_branch.sh` - `$outputRunDataDir` => `$outputsDestDir`
  - `run_by_branch.sh` - `$outputCurrentBranchDataDir` => `$tempCurrentBranchDataDir`, `$outputHucDataDir` => `$tempHucDataDir`
  - `run_unit_wb.sh` - `$outputRunDataDir` => `$outputDestDir`, `$outputHucDataDir` => `$tempHucDataDir`
  - `utils/`
    - `shared_functions.py` - `$inputDataDir` => `$inputsDir`

- `tools/`
  - `inundation_wrapper_custom_flow.py` - `$outputDataDir` => `$outputsDir`
  - `inundation_wrapper_nwm_flows.py`  - `$outputDataDir` => `$outputsDir`
  - `tools_shared_variables.py` - `$outputDataDir` => `$outputsDir`

- `unit_tests/`
  - `README.md` - add linebreaks to code blocks, `/outputs/` => `/data/outputs/`
  - `*_params.json` - `/outputs/` => `/data/outputs/` & `$outputRunDataDir` => `$outputDestDir`
  - `derive_level_paths_test.py` - `$outputRunDataDir` => `$outputDestDir`
  - `check_unit_errors_test.py` - `/outputs/` => `/data/outputs/`
  - `shared_functions_test.py` - `$outputRunDataDir` => `$outputDestDir`
  - `split_flows_test.py`  - `/outputs/` => `/data/outputs/`
  - `tools/`
    - `*_params.json` - `/outputs/` => `/data/outputs/` & `$outputRunDataDir` => `$outputDestDir`

<br/><br/>

## v4.3.3.7 - 2023-03-22 - [PR#856](https://github.com/NOAA-OWP/inundation-mapping/pull/856)

Simple update to the `PULL_REQUEST_TEMPLATE.md` to remove unnecessary/outdated boilerplate items, add octothorpe (#) in front of Additions, Changes, Removals to mirror `CHANGELOG.md` format, and clean up the PR Checklist.

### Changes
- `docs/`
  - `PULL_REQUEST_TEMPLATE.md`

<br/><br/>

## v4.3.3.6 - 2023-03-30 - [PR#859](https://github.com/NOAA-OWP/inundation-mapping/pull/859)

Addresses the issue of output storage space being taken up by output files from branches that did not run. Updates branch processing to remove the extraneous branch file if a branch gets an error code of 61.

### Changes

- `src/process_branch.sh`: added line 41, which removes the outputs and output folder if Error 61 occurs.

<br/><br/>

## v4.3.3.5 - 2023-03-23 - [PR#848](https://github.com/NOAA-OWP/inundation-mapping/pull/848)

Introduces two new arguments (`-pcsv` and `-pfiles`) and improves the documentation of  `synthesize_test_cases.py`. The new arguments allow the user to provide a CSV of previous metrics (`-pcsv`) and to specity whether or not metrics should pulled from previous directories (`-pfiles`).

The dtype warning was suppressed through updates to the `read_csv` function in `hydrotable.py` and additional comments were added throughout script to improve readability.

### Changes
- `tools/inundation.py`: Add data types to the section that reads in the hydrotable (line 483).

- `tools/synthesize_test_cases.py`: Improved formatting, spacing, and added comments. Added two new arguments: `pcsv` and `pfiles` along with checks to verify they are not being called concurrently (lines 388-412). In `create_master_metrics_csv`, creates an `iteration_list` that only contains `['comparison']` if `pfiles` is not true, reads in the previous metric csv `prev_metrics_csv` if it is provided and combine it with the compiled metrics (after it is converted to dataframe), and saves the metrics dataframe (`df_to_write`) to CSV.

<br/><br/>

## v4.3.3.4 - 2023-03-17 - [PR#849](https://github.com/NOAA-OWP/inundation-mapping/pull/849)

This hotfix addresses an error in inundate_nation.py relating to projection CRS.

### Changes

- `tools/inundate_nation.py`: #782 CRS projection change likely causing issue with previous projection configuration

<br/><br/>

## v4.3.3.3 - 2023-03-20 - [PR#854](https://github.com/NOAA-OWP/inundation-mapping/pull/854)

At least one site (e.g. TRYM7) was not been getting mapped in Stage-Based CatFIM, despite having all of the acceptable accuracy codes. This was caused by a data type issue in the `acceptable_coord_acc_code_list` in `tools_shared_variables.py` having the accuracy codes of 5 and 1 as a strings instead of an integers.

### Changes

- `/tools/tools_shared_variables.py`: Added integers 5 and 1 to the acceptable_coord_acc_code_list, kept the '5' and '1' strings as well.

<br/><br/>

## v4.3.3.2 - 2023-03-20 - [PR#851](https://github.com/NOAA-OWP/inundation-mapping/pull/851)

Bug fix to change `.split()` to `os.path.splitext()`

### Changes

- `src/stream_branches.py`: Change 3 occurrences of `.split()` to `os.path.splitext()`

<br/><br/>

## v4.3.3.1 - 2023-03-20 - [PR#855](https://github.com/NOAA-OWP/inundation-mapping/pull/855)

Bug fix for KeyError in `src/associate_levelpaths_with_levees.py`

### Changes

- `src/associate_levelpaths_with_levees.py`: Adds check if input files exist and handles empty GeoDataFrame(s) after intersecting levee buffers with leveed areas.

<br/><br/>

## v4.3.3.0 - 2023-03-02 - [PR#831](https://github.com/NOAA-OWP/inundation-mapping/pull/831)

Addresses bug wherein multiple CatFIM sites in the flow-based service were displaying the same NWS LID. This merge also creates a workaround solution for a slowdown that was observed in the WRDS location API, which may be a temporary workaround, until WRDS addresses the slowdown.

### Changes

- `tools/generate_categorical_fim_mapping.py`: resets the list of tifs to format for each LID within the loop that does the map processing, instead of only once before the start of the loop.
- `tools/tools_shared_functions.py`:
  - adds a try-except block around code that attempted to iterate on an empty list when the API didn't return relevant metadata for a given feature ID (this is commented out, but may be used in the future once WRDS slowdown is addressed).
  - Uses a passed NWM flows geodataframe to determine stream order.
- `/tools/generate_categorical_fim_flows.py`:
  - Adds multiprocessing to flows generation and uses `nwm_flows.gpkg` instead of the WRDS API to determine stream order of NWM feature_ids.
  - Adds duration print messages.
- `/tools/generate_categorical_fim.py`:
  - Refactor to allow for new NWM filtering scheme.
  - Bug fix in multiprocessing calls for interval map production.
  - Adds duration print messages.

<br/><br/>

## v4.3.2.0 - 2023-03-15 - [PR#845](https://github.com/NOAA-OWP/inundation-mapping/pull/845)

This merge revises the methodology for masking levee-protected areas from inundation. It accomplishes two major tasks: (1) updates the procedure for acquiring and preprocessing the levee data to be burned into the DEM and (2) revises the way levee-protected areas are masked from branches.

(1) There are now going to be two different levee vector line files in each HUC. One (`nld_subset_levees_burned.gpkg`) for the levee elevation burning and one (`nld_subset_levees.gpkg`) for the levee-level-path assignment and masking workflow.

(2) Levee-protected areas are masked from inundation based on a few methods:
  - Branch 0: All levee-protected areas are masked.
  - Other branches: Levee-protected areas are masked from the DEMs of branches for level path(s) that the levee is protecting against by using single-sided buffers alongside each side of the levee to determine which side the levee is protecting against (the side opposite the associated levee-protected area).

### Additions

- `.gitignore`: Adds `.private` folder for unversioned code.
- `data/`
    - `esri.py`: Class for querying and downloading ESRI feature services.
    - `nld/`
        - `levee_download.py`: Module that handles downloading and preprocessing levee lines and protected areas from the National Levee Database.
- `src/associate_levelpaths_with_levees.py`: Associates level paths with levees using single-sided levee buffers and writes to CSV to be used by `src/mask_dem.py`

### Changes

- `.config/`
    - `deny_branch_zero.lst`: Adds `dem_meters_{}.tif`.
    - `deny_branches.lst`: Adds `levee_levelpaths.csv` and removes `nld_subset_levees_{}.tif`.
    - `deny_unit.lst`: Adds `dem_meters.tif`.
    - `params_template.env`: Adds `levee_buffer` parameter for levee buffer size/distance in meters and `levee_id_attribute`.
- `src/`
    - `bash_variables.env`: Updates `input_nld_levee_protected_areas` and adds `input_NLD` (moved from `run_unit_wb.sh`) and `input_levees_preprocessed` environment. .variables
    - `burn_in_levees.py`: Removed the unit conversion from feet to meters because it's now being done in `levee_download.py`.
    - `clip_vectors_to_wbd.py`: Added the new levee lines for the levee-level-path assignment and masking workflow.
    - `delineate_hydros_and_produce_HAND.sh`: Updates input arguments.
    - `mask_dem.py`: Updates to use `levee_levelpaths.csv` (output from `associate_levelpaths_with_levees.py`) to mask branch DEMs.
    - `run_by_branch.sh`: Clips `dem_meters.tif` to use for branches instead of `dem_meters_0.tif` since branch 0 is already masked.
    - `run_unit_wb.sh`: Added inputs to `clip_vectors_to_wbd.py`. Added `associate_levelpaths_with_levees.py`. Processes `dem_meters.tif` and then makes a copy for branch 0. Moved `deny_unit.lst` cleanup to after branch processing.

### Removals
- `data/nld/preprocess_levee_protected_areas.py`: Deprecated.

<br/><br/>

## v4.3.1.0 - 2023-03-10 - [PR#834](https://github.com/NOAA-OWP/inundation-mapping/pull/834)

Change all occurances of /data/outputs to /outputs to honor the correct volume mount directory specified when executing docker run.

### Changes

- `Dockerfile` - updated comments in relation to `projectDir=/foss_fim`
- `fim_pipeline.sh` - updated comments in relation to `projectDir=/foss_fim`
- `fim_pre_processing.sh` -updated comments in relation to `projectDir=/foss_fim`
- `fim_post_processing.sh` - updated comments in relation to `projectDir=/foss_fim`
- `README.md` - Provide documentation on starting the Docker Container, and update docs to include additional command line option for calibration database tool.

- `src/`
  - `usgs_gage_crosswalk.py` - added newline character to shorten commented example usage
  - `usgs_gage_unit_setup.py` - `/data/outputs/` => `/outputs/`

- `tools/`
  - `cache_metrics.py` -  `/data/outputs/` => `/outputs/`
  - `copy_test_case_folders.py`  - `/data/outputs/` => `/outputs/`
  - `run_test_case.py` - `/data/outputs/` => `/outputs/`

- `unit_tests/*_params.json`  - `/data/outputs/` => `/outputs/`

- `unit_tests/split_flows_test.py`  - `/data/outputs/` => `/outputs/`

<br/><br/>

## v4.3.0.1 - 2023-03-06 - [PR#841](https://github.com/NOAA-OWP/inundation-mapping/pull/841)

Deletes intermediate files generated by `src/agreedem.py` by adding them to `config/deny_*.lst`

- `config/`
    - `deny_branch_zero.lst`, `deny_branches.lst`, `deny_branch_unittests.lst`: Added `agree_binary_bufgrid.tif`, `agree_bufgrid_zerod.tif`, and `agree_smogrid_zerod.tif`
    - `deny_unit.lst`: Added `agree_binary_bufgrid.tif`, `agree_bufgrid.tif`, `agree_bufgrid_allo.tif`, `agree_bufgrid_dist.tif`,  `agree_bufgrid_zerod.tif`, `agree_smogrid.tif`, `agree_smogrid_allo.tif`, `agree_smogrid_dist.tif`, `agree_smogrid_zerod.tif`

<br/><br/>

## v4.3.0.0 - 2023-02-15 - [PR#814](https://github.com/NOAA-OWP/inundation-mapping/pull/814)

Replaces GRASS with Whitebox. This addresses several issues, including Windows permissions and GRASS projection issues. Whitebox also has a slight performance benefit over GRASS.

### Removals

- `src/r_grow_distance.py`: Deletes file

### Changes

- `Dockerfile`: Removes GRASS, update `$outputDataDir` from `/data/outputs` to `/outputs`
- `Pipfile` and `Pipfile.lock`: Adds Whitebox and removes GRASS
- `src/`
    - `agreedem.py`: Removes `r_grow_distance`; refactors to use with context and removes redundant raster reads.
    - `adjust_lateral_thalweg.py` and `agreedem.py`: Refactors to use `with` context and removes redundant raster reads
    - `unique_pixel_and_allocation.py`: Replaces GRASS with Whitebox and remove `r_grow_distance`
    - `gms/`
        - `delineate_hydros_and_produce_HAND.sh` and `run_by_unit.sh`: Removes GRASS parameter
        - `mask_dem.py`: Removes unnecessary line

<br/><br/>

## v4.2.1.0 - 2023-02-21 - [PR#829](https://github.com/NOAA-OWP/inundation-mapping/pull/829)

During the merge from remove-fim3 PR into dev, merge conflicts were discovered in the unit_tests folders and files. Attempts to fix them at that time failed, so some files were removed, other renamed, other edited to get the merge to work.  Here are the fixes to put the unit tests system back to par.

Note: some unit tests are now temporarily disabled due to dependencies on other files / folders which may not exist in other environments.

Also.. the Changelog.md was broken and is being restored here.

Also.. a minor text addition was added to the acquire_and_preprocess_3dep_dems.py files (not directly related to this PR)

For file changes directly related to unit_test folder and it's file, please see [PR#829](https://github.com/NOAA-OWP/inundation-mapping/pull/829)

Other file changes:

### Changes
- `Pipfile.lock` : rebuilt and updated as a safety pre-caution.
- `docs`
    - `CHANGELOG.md`: additions to this file for FIM 4.2.0.0 were not merged correctly.  (re-added just below in the 4.2.0.0 section)
- `data`
    - `usgs`
        - `acquire_and_preprocess_3dep_dems.py`: Added text on data input URL source.

<br/><br/>

## v4.2.0.1 - 2023-02-16 - [PR#827](https://github.com/NOAA-OWP/inundation-mapping/pull/827)

FIM 4.2.0.0. was throwing errors for 14 HUCs that did not have any level paths. These are HUCs that have only stream orders 1 and 2 and are covered under branch zero, but no stream orders 3+ (no level paths).  This has now been changed to not throw an error but continue to process of the HUC.

### Changes

- `src`
    - `run_unit_wb.sh`: Test if branch_id.lst exists, which legitimately might not. Also a bit of text cleanup.

<br/><br/>

## v4.2.0.0 - 2023-02-16 - [PR#816](https://github.com/NOAA-OWP/inundation-mapping/pull/816)

This update removes the remaining elements of FIM3 code.  It further removes the phrases "GMS" as basically the entire FIM4 model. FIM4 is GMS. With removing FIM3, it also means remove concepts of "MS" and "FR" which were no longer relevant in FIM4.  There are only a few remaining places that will continue with the phrase "GMS" which is in some inundation files which are being re-evaluated.  Some deprecated files have been removed and some subfolders removed.

There are a lot of duplicate explanations for some of the changes, so here is a shortcut system.

- desc 1:  Remove or rename values based on phrase "GMS, MS and/or FR"
- desc 2:  Moved file from the /src/gms folder to /src  or /tools/gms_tools to /tools
- desc 3:  No longer needed as we now use the `fim_pipeline.sh` processing model.

### Removals

- `data`
    - `acquire_and_preprocess_inputs.py`:  No longer needed
- `gms_pipeline.sh` : see desc 3
- `gms_run_branch.sh` : see desc 3
- `gms_run_post_processing.sh` : see desc 3
- `gms_run_unit.sh` : see desc 3
- `src`
    - `gms`
        - `init.py` : folder removed, no longer needed.
        - `aggregate_branch_lists.py`: no longer needed.  Newer version already exists in src directory.
        - `remove_error_branches.py` :  see desc 3
        - `run_by_unit.sh` : see desc 3
        - `test_new_crosswalk.sh` : no longer needed
        - `time_and_tee_run_by_branch.sh` : see desc 3
        - `time_and_tee_run_by_unit.sh` : see desc 3
    - `output_cleanup.py` : see desc 3
 - `tools/gms_tools`
     - `init.py` : folder removed, no longer needed.

### Changes

- `config`
   - `deny_branch_unittests.lst` :  renamed from `deny_gms_branch_unittests.lst`
   - `deny_branch_zero.lst` : renamed from `deny_gms_branch_zero.lst`
   - `deny_branches.lst` :  renamed from `deny_gms_branches.lst`
   - `deny_unit.lst`  : renamed from `deny_gms_unit.lst`
   - `params_template.env` : see desc 1

- `data`
    - `nws`
        - `preprocess_ahps_nws.py`:   Added deprecation note: If reused, it needs review and/or upgrades.
    - `acquire_and_preprocess_3dep_dems.py` : see desc 1
 - `fim_post_processing.sh` : see desc 1, plus a small pathing change.
 - `fim_pre_processing.sh` : see desc 1
 - ` src`
     - `add_crosswalk.py` : see desc 1. Also cleaned up some formatting and commented out a code block in favor of a better way to pass args from "__main__"
     - `bash_variables.env` : see desc 1
     - `buffer_stream_branches.py` : see desc 2
     - `clip_rasters_to_branches.py` : see desc 2
     - `crosswalk_nwm_demDerived.py` :  see desc 1 and desc 2
     - `delineate_hydros_and_produce_HAND.sh` : see desc 1 and desc 2
     - `derive_level_paths.py`  :  see desc 1 and desc 2
     - `edit_points.py` : see desc  2
     - `filter_inputs_by_huc.py`: see desc 1 and desc 2
     - `finalize_srcs.py`:  see desc 2
     - `generate_branch_list.py` : see desc 1
     - `make_rem.py` : see desc 2
     - `make_dem.py` : see desc  2
     - `outputs_cleanup.py`:  see desc 1
     - `process_branch.sh`:  see desc 1
     - `query_vectors_by_branch_polygons.py`: see desc 2
     - `reset_mannings.py` : see desc 2
     - `run_by_branch.sh`:  see desc 1
     - `run_unit_wb.sh`: see desc 1
     - `stream_branches.py`:  see desc 2
     - `subset_catch_list_by_branch_id.py`: see desc 2
     - `toDo.md`: see desc 2
     - `usgs_gage_aggregate.py`:  see desc 1
     - `usgs_gage_unit_setup.py` : see desc 1
     - `utils`
         - `fim_enums.py` : see desc 1

- `tools`
    - `combine_crosswalk_tables.py` : see desc 2
    - `compare_ms_and_non_ms_metrics.py` : see desc 2
    - `compile_comp_stats.py`: see desc 2  and added note about possible deprecation.
    - `compile_computation_stats.py` : see desc 2  and added note about possible deprecation.
    - `composite_inundation.py` : see desc 1 : note.. references a file called inundate_gms which retains it's name for now.
    - `consolidate_metrics.py`: added note about possible deprecation.
    - `copy_test_case_folders.py`: see desc 1
    - `eval_plots.py` : see desc 1
    - `evaluate_continuity.py`: see desc 2
    - `find_max_catchment_breadth.py` : see desc 2
    - `generate_categorical_fim_mapping.py` : see desc 1
    - `inundate_gms.py`: see desc 1 and desc 2. Note: This file has retained its name with the phrase "gms" in it as it might be upgraded later and there are some similar files with similar names.
    - `inundate_nation.py` : see desc 1
    - `inundation.py`:  text styling change
    - `make_boxes_from_bounds.py`: text styling change
    - `mosaic_inundation.py`:  see desc 1 and desc 2
    - `overlapping_inundation.py`: see desc 2
    - `plots.py` : see desc 2
    - `run_test_case.py`:  see desc 1
    - `synthesize_test_cases.py`: see desc 1

- `unit_tests`
    - `README.md`: see desc 1
    - `__template_unittests.py`: see desc 1
    - `check_unit_errors_params.json`  and `check_unit_errors_unittests.py` : see desc 1
    - `derive_level_paths_params.json` and `derive_level_paths_unittests.py` : see desc 1 and desc 2
    - `filter_catchments_and_add_attributes_unittests.py`: see desc 1
    - `outputs_cleanup_params.json` and `outputs_cleanup_unittests.py`: see desc 1 and desc 2
    - `split_flows_unittests.py` : see desc 1
    - `tools`
        - `inundate_gms_params.json` and `inundate_gms_unittests.py`: see desc 1 and desc 2

<br/><br/>

## v4.1.3.0 - 2023-02-13 - [PR#812](https://github.com/NOAA-OWP/inundation-mapping/pull/812)

An update was required to adjust host name when in the AWS environment

### Changes

- `fim_post_processing.sh`: Added an "if isAWS" flag system based on the input command args from fim_pipeline.sh or

- `tools/calibration-db`
    - `README.md`: Minor text correction.

<br/><br/>

## v4.1.2.0 - 2023-02-15 - [PR#808](https://github.com/NOAA-OWP/inundation-mapping/pull/808)

Add `pytest` package and refactor existing unit tests. Update parameters to unit tests (`/unit_tests/*_params.json`) to valid paths. Add leading slash to paths in `/config/params_template.env`.

### Additions

- `/unit_tests`
  - `__init__.py`  - needed for `pytest` command line executable to pick up tests.
  - `pyproject.toml`  - used to specify which warnings are excluded/filtered.
  - `/gms`
    - `__init__.py` - needed for `pytest` command line executable to pick up tests.
  - `/tools`
    - `__init__.py`  - needed for `pytest` command line executable to pick up tests.
    - `inundate_gms_params.json` - file moved up into this directory
    - `inundate_gms_test.py`     - file moved up into this directory
    - `inundation_params.json`   - file moved up into this directory
    - `inundation_test.py`       - file moved up into this directory

### Removals

- `/unit_tests/tools/gms_tools/` directory removed, and files moved up into `/unit_tests/tools`

### Changes

- `Pipfile` - updated to include pytest as a dependency
- `Pipfile.lock` - updated to include pytest as a dependency

- `/config`
  - `params_template.env` - leading slash added to paths

- `/unit_tests/` - All of the `*_test.py` files were refactored to follow the `pytest` paradigm.
  - `*_params.json` - valid paths on `fim-dev1` provided
  - `README.md`  - updated to include documentation on pytest.
  - `unit_tests_utils.py`
  - `__template_unittests.py` -> `__template.py` - exclude the `_test` suffix to remove from test suite. Updated example on new format for pytest.
  - `check_unit_errors_test.py`
  - `clip_vectors_to_wbd_test.py`
  - `filter_catchments_and_add_attributes_test.py`
  - `rating_curve_comparison_test.py`
  - `shared_functions_test.py`
  - `split_flow_test.py`
  - `usgs_gage_crosswalk_test.py`
  - `aggregate_branch_lists_test.py`
  - `generate_branch_list_test.py`
  - `generate_branch_list_csv_test.py`
  - `aggregate_branch_lists_test.py`
  - `generate_branch_list_csv_test.py`
  - `generate_branch_list_test.py`
    - `/gms`
      - `derive_level_paths_test.py`
      - `outputs_cleanup_test.py`
    - `/tools`
      - `inundate_unittests.py` -> `inundation_test.py`
      - `inundate_gms_test.py`


<br/><br/>

## v4.1.1.0 - 2023-02-16 - [PR#809](https://github.com/NOAA-OWP/inundation-mapping/pull/809)

The CatFIM code was updated to allow 1-foot interval processing across all stage-based AHPS sites ranging from action stage to 5 feet above major stage, along with restart capability for interrupted processing runs.

### Changes

- `tools/generate_categorical_fim.py` (all changes made here)
    - Added try-except blocks for code that didn't allow most sites to actually get processed because it was trying to check values of some USGS-related variables that most of the sites didn't have
    - Overwrite abilities of the different outputs for the viz team were not consistent (i.e., one of the files had the ability to be overwritten but another didn't), so that has been made consistent to disallow any overwrites of the existing final outputs for a specified output folder.
    - The code also has the ability to restart from an interrupted run and resume processing uncompleted HUCs by first checking for a simple "complete" file for each HUC. If a HUC has that file, then it is skipped (because it already completed processing during a run for a particular output folder / run name).
    - When a HUC is successfully processed, an empty "complete" text file is created / touched.

<br/><br/>

## v4.1.0.0 - 2023-01-30 - [PR#806](https://github.com/NOAA-OWP/inundation-mapping/pull/806)

As we move to Amazon Web Service, AWS, we need to change our processing system. Currently, it is `gms_pipeline.sh` using bash "parallel" as an iterator which then first processes all HUCs, but not their branches. One of `gms_pipeline.sh`'s next steps is to do branch processing which is again iterated via "parallel". AKA. Units processed as one step, branches processed as second independent step.

**Note:** While we are taking steps to move to AWS, we will continue to maintain the ability of doing all processing on a single server using a single docker container as we have for a long time. Moving to AWS is simply taking portions of code from FIM and adding it to AWS tools for performance of large scale production runs.

Our new processing system, starting with this PR,  is to allow each HUC to process it's own branches.

A further requirement was to split up the overall processing flow to independent steps, with each step being able to process itself without relying on "export" variables from other files. Note: There are still a few exceptions.  The basic flow now becomes
- `fim_pre_processing.sh`,
- one or more calls to `fim_process_unit_wb.sh` (calling this file for each single HUC to be processed).
- followed by a call to `fim_post_processing.sh`.


Note: This is a very large, complex PR with alot of critical details. Please read the details at [PR 806](https://github.com/NOAA-OWP/inundation-mapping/pull/806).

### CRITICAL NOTE
The new `fim_pipeline.sh` and by proxy `fim_pre_processing.sh` has two new key input args, one named **-jh** (job HUCs) and one named **-jb** (job branches).  You can assign the number of cores/CPU's are used for processing a HUC versus the number of branches.  For the -jh number arg, it only is used against the `fim_pipeline.sh` file when it is processing more than one HUC or a list of HUCs as it is the iterator for HUCs.   The -jb flag says how many cores/CPU's can be used when processing branches (note.. the average HUC has 26 branches).

BUT.... you have to be careful not to overload your system.  **You need to multiply the -jh and the -jb values together, but only when using the `fim_pipeline.sh` script.**  Why? _If you have 16 CPU's available on your machine, and you assign -jh as 10 and -jb as 26, you are actually asking for 126 cores (10 x 26) but your machine only has 16 cores._   If you are not using `fim_pipeline.sh` but using the three processing steps independently, then the -jh value has not need to be anything but the number of 1 as each actual HUC can only be processed one at a time. (aka.. no iterator).
</br>

### Additions

- `fim_pipeline.sh` :  The wrapper for the three new major "FIM" processing steps. This script allows processing in one command, same as the current tool of `gms_pipeline.sh`.
- `fim_pre_processing.sh`: This file handles all argument input from the user, validates those inputs and sets up or cleans up folders. It also includes a new system of taking most input parameters and some key enviro variables and writing them out to a files called `runtime_args.env`.  Future processing steps need minimal input arguments as it can read most values it needs from this new `runtime_args.env`. This allows the three major steps to work independently from each other. Someone can now come in, run `fim_pre_processing.sh`, then run `fim_process_unit_wb.sh`, each with one HUC, as many time as they like, each adding just its own HUC folder to the output runtime folder.
- `fim_post_processing.sh`: Scans all HUC folders inside the runtime folders to handle a number of processing steps which include (to name a few):
    - aggregating errors
    - aggregating to create a single list (gms_inputs.csv) for all valid HUCs and their branch ids
    - usgs gage aggregation
    - adjustments to SRV's
    - and more
- `fim_process_unit_wb.sh`: Accepts only input args of runName and HUC number. It then sets up global variable, folders, etc to process just the one HUC. The logic for processing the HUC is in `run_unit_wb.sh` but managed by this `fim_process_unit_wb.sh` file including all error trapping.
- `src`
    - `aggregate_branch_lists.py`:  When each HUC is being processed, it creates it's own .csv file with its branch id's. In post processing we need one master csv list and this file aggregates them. Note: This is a similar file already in the `src/gms` folder but that version operates a bit different and will be deprecated soon.
    - `generate_branch_list.py`: This creates the single .lst for a HUC defining each branch id. With this list, `run_unit_wb.sh` can do a parallelized iteration over each of its branches for processing. Note: This is also similar to the current `src/gms` file of the same name and the gms folder version will also be deprecated soon.
    - `generate_branch_list_csv.py`. As each branch, including branch zero, has processed and if it was successful, it will add to a .csv list in the HUC directory. At the end, it becomes a list of all successful branches. This file will be aggregates with all similar .csv in post processing for future processing.
    - `run_unit_wb.sh`:  The actual HUC processing logic. Note: This is fundamentally the same as the current HUC processing logic that exists currently in `src/gms/run_by_unit.sh`, which will be removed in the very near future. However, at the end of this file, it creates and manages a parallelized iterator for processing each of it's branches.
    - `process_branch.sh`:  Same concept as `process_unit_wb.sh` but this one is for processing a single branch. This file manages the true branch processing file of `src/gms/run_by_branch.sh`.  It is a wrapper file to `src/gms/run_by_branch.sh` and catches all error and copies error files as applicable. This allows the parent processing files to continue despite branch errors. Both the new fim processing system and the older gms processing system currently share the branch processing file of `src/gms/run_by_branch.sh`. When the gms processing file is removed, this file will likely not change, only moved one directory up and be no longer in the `gms` sub-folder.
- `unit_tests`
    - `aggregate_branch_lists_unittests.py' and `aggregate_branch_lists_params.json`  (based on the newer `src` directory edition of `aggregate_branch_lists.py`).
    - `generate_branch_list_unittest.py` and `generate_branch_list_params.json` (based on the newer `src` directory edition of `generate_branch_list.py`).
    -  `generate_branch_list_csv_unittest.py` and `generate_branch_list_csv_params.json`

### Changes

- `config`
    - `params_template.env`: Removed the `default_max_jobs` value and moved the `startDiv` and `stopDiv` to the `bash_variables.env` file.
    - `deny_gms_unit.lst` : Renamed from `deny_gms_unit_prod.lst`
    - `deny_gms_branches.lst` : Renamed from `deny_gms_branches_prod.lst`

- `gms_pipeline.sh`, `gms_run_branch.sh`, `gms_run_unit.sh`, and `gms_post_processing.sh` :  Changed to hardcode the `default_max_jobs` to the value of 1. (we don't want this to be changed at all). They were also changed for minor adjustments for the `deny` list files names.

- `src`
    - `bash_functions.env`: Fix error with calculating durations.
    - `bash_variables.env`:  Adds the two export lines (stopDiv and startDiv) from `params_template.env`
    - `clip_vectors_to_wbd.py`: Cleaned up some print statements for better output traceability.
    - `check_huc_inputs.py`: Added logic to ensure the file was an .lst file. Other file formats were not be handled correctly.
    - `gms`
        - `delineate_hydros_and_produce_HAND.sh`: Removed all `stopDiv` variable to reduce log and screen output.
        - `run_by_branch.sh`: Removed an unnecessary test for overriding outputs.

### Removed

- `config`
    - `deny_gms_branches_dev.lst`

<br/><br/>

## v4.0.19.5 - 2023-01-24 - [PR#801](https://github.com/NOAA-OWP/inundation-mapping/pull/801)

When running tools/test_case_by_hydroid.py, it throws an error of local variable 'stats' referenced before assignment.

### Changes

- `tools`
    - `pixel_counter.py`: declare stats object and remove the GA_Readonly flag
    - `test_case_by_hydroid_id_py`: Added more logging.

<br/><br/>

## v4.0.19.4 - 2023-01-25 - [PR#802](https://github.com/NOAA-OWP/inundation-mapping/pull/802)

This revision includes a slight alteration to the filtering technique used to trim/remove lakeid nwm_reaches that exist at the upstream end of each branch network. By keeping a single lakeid reach at the branch level, we can avoid issues with the branch headwater point starting at a lake boundary. This ensures the headwater catchments for some branches are properly identified as a lake catchment (no inundation produced).

### Changes

- `src/gms/stream_branches.py`: New changes to the `find_upstream_reaches_in_waterbodies` function: Added a step to create a list of nonlake segments (lakeid = -9999) . Use the list of nonlake reaches to allow the filter to keep a the first lakeid reach that connects to a nonlake segment.

<br/><br/>

## v4.0.19.3 - 2023-01-17 - [PR#794](https://github.com/NOAA-OWP/inundation-mapping/pull/794)

Removing FIM3 files and references.  Anything still required for FIM 3 are held in the dev-fim3 branch.

### Removals

- `data`
    - `preprocess_rasters.py`: no longer valid as it is for NHD DEM rasters.
- `fim_run.sh`
- ` src`
    - `aggregate_fim_outputs.sh`
    - `fr_to_ms_raster.mask.py`
    - `get_all_huc_in_inputs.py`
    - `reduce_nhd_stream_density.py`
    - `rem.py`:  There are two files named `rem.py`, one in the src directory and one in the gms directory. This version in the src directory is no longer valid. The `rem.py` in the gms directory is being renamed to avoid future enhancements of moving files.
    - `run_by_unit.sh`:  There are two files named `run_by_unit.sh`, one in the src directory and one in the gms directory. This version in the src directory is for fim3. For the remaining `run_by_unit.sh`, it is NOT being renamed at this time as it will likely be renamed in the near future.
    - `time_and_tee_run_by_unit.sh`:  Same not as above for `run_by_unit.sh`.
    - `utils`
        - `archive_cleanup.py`
 - `tools`
     - `compare_gms_srcs_to_fr.py`
     - `preprocess_fimx.py`

### Changes

- `src`
    - `adjust_headwater_streams.py`: Likely deprecated but kept for safety reason. Deprecation note added.
- `tools`
    - `cygnss_preprocess.py`: Likely deprecated but kept for safety reason. Deprecation note added.
    - `nesdis_preprocess.py`: Likely deprecated but kept for safety reason. Deprecation note added.

<br/><br/>

## v4.0.19.2 - 2023-01-17 - [PR#797](https://github.com/NOAA-OWP/inundation-mapping/pull/797)

Consolidates global bash environment variables into a new `src/bash_variables.env` file. Additionally, Python environment variables have been moved into this file and `src/utils/shared_variables.py` now references this file. Hardcoded projections have been replaced by an environment variable. This also replaces the Manning's N file in `config/params_template.env` with a constant and updates relevant code. Unused environment variables have been removed.

### Additions

- `src/bash_variables.env`: Adds file for global environment variables

### Removals

- `config/`
    - `mannings_default.json`
    - `mannings_default_calibrated.json`

### Changes

- `config/params_template.env`: Changes manning_n from filename to default value of 0.06
- `gms_run_branch.sh`: Adds `bash_variables.env`
- `gms_run_post_processing.sh`: Adds `bash_variables.env` and changes projection from hardcoded to environment variable
- `gms_run_unit.sh`: Adds `bash_variables.env`
- `src/`
    - `add_crosswalk.py`: Assigns default manning_n value and removes assignments by stream orders
    - `aggregate_vector_inputs.py`: Removes unused references to environment variables and function
    - `gms/run_by_unit.sh`: Removes environment variable assignments and uses projection from environment variables
    - `utils/shared_variables.py`: Removes environment variables and instead references src/bash_variables.env

<br/><br/>

## v4.0.19.1 - 2023-01-17 - [PR#796](https://github.com/NOAA-OWP/inundation-mapping/pull/796)

### Changes

- `tools/gms_tools/combine_crosswalk_tables.py`: Checks length of dataframe list before concatenating

<br/><br/>

## v4.0.19.0 - 2023-01-06 - [PR#782](https://github.com/NOAA-OWP/inundation-mapping/pull/782)

Changes the projection of HAND processing to EPSG 5070.

### Changes

- `gms_run_post_processing.sh`: Adds target projection for `points`
- `data/nld/preprocess_levee_protected_areas.py`: Changed to use `utils.shared_variables.DEFAULT_FIM_PROJECTION_CRS`
- `src/`
    - `clip_vectors_to_wbd.py`: Save intermediate outputs in EPSG:5070
    - `src_adjust_spatial_obs.py`: Changed to use `utils.shared_variables.DEFAULT_FIM_PROJECTION_CRS`
    - `utils/shared_variables.py`: Changes the designated projection variables
    - `gms/`
        - `stream_branches.py`: Checks the projection of the input streams and changes if necessary
        - `run_by_unit.py`: Changes the default projection crs variable and added as HUC target projection
- `tools/inundate_nation.py`: Changed to use `utils.shared_variables.PREP_PROJECTION`

<br/><br/>

## v4.0.18.2 - 2023-01-11 - [PR#790](https://github.com/NOAA-OWP/inundation-mapping/pull/790)

Remove Great Lakes clipping

### Changes

- `src/`
    - `clip_vectors_to_wbd.py`: Removes Great Lakes clipping and references to Great Lakes polygons and lake buffer size

    - `gms/run_by_unit.sh`: Removes Great Lakes polygon and lake buffer size arguments to `src/clip_vectors_to_wbd.py`

<br/><br/>

## v4.0.18.1 - 2022-12-13 - [PR #760](https://github.com/NOAA-OWP/inundation-mapping/pull/760)

Adds stacked bar eval plots.

### Additions

- `/tools/eval_plots_stackedbar.py`: produces stacked bar eval plots in the same manner as `eval_plots.py`.

<br/><br/>

## v4.0.18.0 - 2023-01-03 - [PR#780](https://github.com/NOAA-OWP/inundation-mapping/pull/780)

Clips WBD and stream branch buffer polygons to DEM domain.

### Changes

- `src/`
    - `clip_vectors_to_wbd.py`: Clips WBD polygon to DEM domain

    - `gms/`
        - `buffer_stream_branches.py`: Clips branch buffer polygons to DEM domain
        - `derive_level_paths.py`: Stop processing if no branches exist
        - `mask_dem.py`: Checks if stream file exists before continuing
        - `remove_error_branches.py`: Checks if error_branches has data before continuing
        - `run_by_unit.sh`: Adds DEM domain as bash variable and adds it as an argument to calling `clip_vectors_to_wbd.py` and `buffer_stream_branches.py`

<br/><br/>


## v4.0.17.4 - 2023-01-06 - [PR#781](https://github.com/NOAA-OWP/inundation-mapping/pull/781)

Added crosswalk_table.csv from the root output folder as being a file push up to Hydrovis s3 bucket after FIM BED runs.

### Changes

- `config`
    - `aws_s3_put_fim4_hydrovis_whitelist.lst`:  Added crosswalk_table.csv to whitelist.


<br/><br/>

## v4.0.17.3 - 2022-12-23 - [PR#773](https://github.com/NOAA-OWP/inundation-mapping/pull/773)

Cleans up REM masking of levee-protected areas and fixes associated error.

### Removals

- `src/gms/`
    - `delineate_hydros_and_produce_HAND.sh`: removes rasterization and masking of levee-protected areas from the REM
    - `rasterize_by_order`: removes this file
- `config/`
    - `deny_gms_branch_zero.lst`, `deny_gms_branches_dev.lst`, and `deny_gms_branches_prod.lst`: removes `LeveeProtectedAreas_subset_{}.tif`

### Changes

- `src/gms/rem.py`: fixes an error where the nodata value of the DEM was overlooked

<br/><br/>

## v4.0.17.2 - 2022-12-29 - [PR #779](https://github.com/NOAA-OWP/inundation-mapping/pull/779)

Remove dependency on `other` folder in `test_cases`. Also updates ESRI and QGIS agreement raster symbology label to include the addition of levee-protected areas as a mask.

### Removals

- `tools/`
    - `aggregate_metrics.py` and `cache_metrics.py`: Removes reference to test_cases/other folder

### Changes

- `config/symbology/`
    - `esri/agreement_raster.lyr` and `qgis/agreement_raster.qml`: Updates label from Waterbody mask to Masked since mask also now includes levee-protected areas
- `tools/`
    - `eval_alt_catfim.py` and `run_test_case.py`: Updates waterbody mask to dataset located in /inputs folder

<br/><br/>

## v4.0.17.1 - 2022-12-29 - [PR #778](https://github.com/NOAA-OWP/inundation-mapping/pull/778)

This merge fixes a bug where all of the Stage-Based intervals were the same.

### Changes
- `/tools/generate_categorical_fim.py`: Changed `stage` variable to `interval_stage` variable in `produce_stage_based_catfim_tifs` function call.

<br/><br/>

## v4.0.17.0 - 2022-12-21 - [PR #771](https://github.com/NOAA-OWP/inundation-mapping/pull/771)

Added rysnc to docker images. rysnc can now be used inside the images to move data around via docker mounts.

### Changes

- `Dockerfile` : added rsync

<br/><br/>

## v4.0.16.0 - 2022-12-20 - [PR #768](https://github.com/NOAA-OWP/inundation-mapping/pull/768)

`gms_run_branch.sh` was processing all of the branches iteratively, then continuing on to a large post processing portion of code. That has now be split to two files, one for branch iteration and the other file for just post processing.

Other minor changes include:
- Removing the system where a user could override `DropStreamOrders` where they could process streams with stream orders 1 and 2 independently like other GMS branches.  This option is now removed, so it will only allow stream orders 3 and higher as gms branches and SO 1 and 2 will always be in branch zero.

- The `retry` flag on the three gms*.sh files has been removed. It did not work correctly and was not being used. Usage of it would have created unreliable results.

### Additions

- `gms_run_post_processing.sh`
   - handles all tasks from after `gms_run_branch.sh` to this file, except for output cleanup, which stayed in `gms_run_branch.sh`.
   - Can be run completely independent from `gms_run_unit.sh` or gms_run_branch.sh` as long as all of the files are in place. And can be re-run if desired.

### Changes

- `gms_pipeline.sh`
   - Remove "retry" system.
   - Remove "dropLowStreamOrders" system.
   - Updated for newer reusable output date/time/duration system.
   - Add call to new `gms_run_post_processing.sh` file.

- `gms_run_branch.sh`
   - Remove "retry" system.
   - Remove "dropLowStreamOrders" system.
   - Updated for newer reusable output date/time/duration system.
   - Removed most code from below the branch iterator to the new `gms_run_post_processing.sh` file. However, it did keep the branch files output cleanup and non-zero exit code checking.

- `gms_run_unit.sh`
   - Remove "retry" system.
   - Remove "dropLowStreamOrders" system.
   - Updated for newer reusable output date/time/duration system.

- `src`
    - `bash_functions.env`:  Added a new method to make it easier / simpler to calculation and display duration time.
    - `filter_catchments_and_add_attributes.py`:  Remove "dropLowStreamOrders" system.
    - `split_flows.py`: Remove "dropLowStreamOrders" system.
    - `usgs_gage_unit_setup.py`:  Remove "dropLowStreamOrders" system.

- `gms`
    - `delineate_hydros_and_produced_HAND.sh` : Remove "dropLowStreamOrders" system.
    - `derive_level_paths.py`: Remove "dropLowStreamOrders" system and some small style updates.
    - `run_by_unit.sh`: Remove "dropLowStreamOrders" system.

- `unit_tests/gms`
    - `derive_level_paths_params.json` and `derive_level_paths_unittests.py`: Remove "dropLowStreamOrders" system.

<br/><br/>

## v4.0.15.0 - 2022-12-20 - [PR #758](https://github.com/NOAA-OWP/inundation-mapping/pull/758)

This merge addresses feedback received from field users regarding CatFIM. Users wanted a Stage-Based version of CatFIM, they wanted maps created for multiple intervals between flood categories, and they wanted documentation as to why many sites are absent from the Stage-Based CatFIM service. This merge seeks to address this feedback. CatFIM will continue to evolve with more feedback over time.

## Changes
- `/src/gms/usgs_gage_crosswalk.py`: Removed filtering of extra attributes when writing table
- `/src/gms/usgs_gage_unit_setup.py`: Removed filter of gages where `rating curve == yes`. The filtering happens later on now.
- `/tools/eval_plots.py`: Added a post-processing step to produce CSVs of spatial data
- `/tools/generate_categorical_fim.py`:
  - New arguments to support more advanced multiprocessing, support production of Stage-Based CatFIM, specific output directory pathing, upstream and downstream distance, controls on how high past "major" magnitude to go when producing interval maps for Stage-Based, the ability to run a single AHPS site.
- `/tools/generate_categorical_fim_flows.py`:
  - Allows for flows to be retrieved for only one site (useful for testing)
  - More logging
  - Filtering stream segments according to stream order
- `/tools/generate_categorical_fim_mapping.py`:
  - Support for Stage-Based CatFIM production
  - Enhanced multiprocessing
  - Improved post-processing
- `/tools/pixel_counter.py`: fixed a bug where Nonetypes were being returned
- `/tools/rating_curve_get_usgs_rating_curves.py`:
  - Removed filtering when producing `usgs_gages.gpkg`, but adding attribute as to whether or not it meets acceptance criteria, as defined in `gms_tools/tools_shared_variables.py`.
  - Creating a lookup list to filter out unacceptable gages before they're written to `usgs_rating_curves.csv`
  - The `usgs_gages.gpkg` now includes two fields indicating whether or not gages pass acceptance criteria (defined in `tools_shared_variables.py`. The fields are `acceptable_codes` and `acceptable_alt_error`
- `/tools/tools_shared_functions.py`:
  - Added `get_env_paths()` function to retrieve environmental variable information used by CatFIM and rating curves scripts
  - `Added `filter_nwm_segments_by_stream_order()` function that uses WRDS to filter out NWM feature_ids from a list if their stream order is different than a desired stream order.
- `/tools/tools_shared_variables.py`: Added the acceptance criteria and URLS for gages as non-constant variables. These can be modified and tracked through version changes. These variables are imported by the CatFIM and USGS rating curve and gage generation scripts.
- `/tools/test_case_by_hydroid.py`: reformatting code, recommend adding more comments/docstrings in future commit

<br/><br/>

## v4.0.14.2 - 2022-12-22 - [PR #772](https://github.com/NOAA-OWP/inundation-mapping/pull/772)

Added `usgs_elev_table.csv` to hydrovis whitelist files.  Also updated the name to include the word "hydrovis" in them (anticipating more s3 whitelist files).

### Changes

- `config`
    - `aws_s3_put_fim4_hydrovis_whitelist.lst`:  File name updated and added usgs_elev_table.csv so it gets push up as well.
    - `aws_s3_put_fim3_hydrovis_whitelist.lst`: File name updated

- `data/aws`
   - `s3.py`: added `/foss_fim/config/aws_s3_put_fim4_hydrovis_whitelist.lst` as a default to the -w param.

<br/><br/>

## v4.0.14.1 - 2022-12-03 - [PR #753](https://github.com/NOAA-OWP/inundation-mapping/pull/753)

Creates a polygon of 3DEP DEM domain (to eliminate errors caused by stream networks with no DEM data in areas of HUCs that are outside of the U.S. border) and uses the polygon layer to clip the WBD and stream network (to a buffer inside the WBD).

### Additions
- `data/usgs/acquire_and_preprocess_3dep_dems.py`: Adds creation of 3DEP domain polygon by polygonizing all HUC6 3DEP DEMs and then dissolving them.
- `src/gms/run_by_unit.sh`: Adds 3DEP domain polygon .gpkg as input to `src/clip_vectors_to_wbd.py`

### Changes
- `src/clip_vectors_to_wbd.py`: Clips WBD to 3DEP domain polygon and clips streams to a buffer inside the clipped WBD polygon.

<br/><br/>

## v4.0.14.0 - 2022-12-20 - [PR #769](https://github.com/NOAA-OWP/inundation-mapping/pull/769)

Masks levee-protected areas from the DEM in branch 0 and in highest two stream order branches.

### Additions

- `src/gms/`
    - `mask_dem.py`: Masks levee-protected areas from the DEM in branch 0 and in highest two stream order branches
    - `delineate_hydros_and_produce_HAND.sh`: Adds `src/gms/mask_dem.py`

<br/><br/>

## v4.0.13.2 - 2022-12-20 - [PR #767](https://github.com/NOAA-OWP/inundation-mapping/pull/767)

Fixes inundation of nodata areas of REM.

### Changes

- `tools/inundation.py`: Assigns depth a value of `0` if REM is less than `0`

<br/><br/>

## v4.0.13.1 - 2022-12-09 - [PR #743](https://github.com/NOAA-OWP/inundation-mapping/pull/743)

This merge adds the tools required to generate Alpha metrics by hydroid. It summarizes the Apha metrics by branch 0 catchment for use in the Hydrovis "FIM Performance" service.

### Additions

- `pixel_counter.py`:  A script to perform zonal statistics against raster data and geometries
- `pixel_counter_functions.py`: Supporting functions
- `pixel_counter_wrapper.py`: a script that wraps `pixel_counter.py` for batch processing
- `test_case_by_hydroid.py`: the main script to orchestrate the generation of alpha metrics by catchment

<br/><br/>

## v4.0.13.0 - 2022-11-16 - [PR #744](https://github.com/NOAA-OWP/inundation-mapping/pull/744)

Changes branch 0 headwaters data source from NHD to NWS to be consistent with branches. Removes references to NHD flowlines and headwater data.

### Changes

- `src/gms/derive_level_paths.py`: Generates headwaters before stream branch filtering

### Removals

- Removes NHD flowlines and headwater references from `gms_run_unit.sh`, `config/deny_gms_unit_prod.lst`, `src/clip_vectors_to_wbd.py`, `src/gms/run_by_unit.sh`, `unit_tests/__template_unittests.py`, `unit_tests/clip_vectors_to_wbd_params.json`, and `unit_tests/clip_vectors_to_wbd_unittests.py`

<br/><br/>

## V4.0.12.2 - 2022-12-04 - [PR #754](https://github.com/NOAA-OWP/inundation-mapping/pull/754)

Stop writing `gms_inputs_removed.csv` if no branches are removed with Error status 61.

### Changes

- `src/gms/remove_error_branches.py`: Checks if error branches is not empty before saving gms_inputs_removed.csv

<br/><br/>

## v4.0.12.1 - 2022-11-30 - [PR #751](https://github.com/NOAA-OWP/inundation-mapping/pull/751)

Updating a few deny list files.

### Changes

- `config`:
    - `deny_gms_branches_dev.lst`, `deny_gms_branches_prod.lst`, and `deny_gms_unit_prod.lst`

<br/><br/>


## v4.0.12.0 - 2022-11-28 - [PR #736](https://github.com/NOAA-OWP/inundation-mapping/pull/736)

This feature branch introduces a new methodology for computing Manning's equation for the synthetic rating curves. The new subdivision approach 1) estimates bankfull stage by crosswalking "bankfull" proxy discharge data to the raw SRC discharge values 2) identifies in-channel vs. overbank geometry values 3) applies unique in-channel and overbank Manning's n value (user provided values) to compute Manning's equation separately for channel and overbank discharge and adds the two components together for total discharge 4) computes a calibration coefficient (where benchmark data exists) that applies to the  calibrated total discharge calculation.

### Additions

- `src/subdiv_chan_obank_src.py`: new script that performs all subdiv calculations and then produce a new (modified) `hydroTable.csv`. Inputs include `src_full_crosswalked.csv` for each huc/branch and a Manning's roughness csv file (containing: featureid, channel n, overbank n; file located in the `/inputs/rating_curve/variable_roughness/`). Note that the `identify_src_bankfull.py` script must be run prior to running the subdiv workflow.

### Changes

- `config/params_template.env`: removed BARC and composite roughness parameters; added new subdivision parameters; default Manning's n file set to `mannings_global_06_12.csv`
- `gms_run_branch.sh`: moved the PostgreSQL database steps to occur immediately before the SRC calibration steps; added new subdivision step; added condition to SRC calibration to ensure subdivision routine is run
- `src/add_crosswalk.py`: removed BARC function call; update placeholder value list (removed BARC and composite roughness variables) - these placeholder variables ensure that all hydrotables have the same dimensions
- `src/identify_src_bankfull.py`: revised FIM3 starting code to work with FIM4 framework; stripped out unnecessary calculations; restricted bankfull identification to stage values > 0
- `src/src_adjust_spatial_obs.py`: added huc sort function to help user track progress from console outputs
- `src/src_adjust_usgs_rating.py`: added huc sort function to help user track progress from console outputs
- `src/src_roughness_optimization.py`: reconfigured code to compute a calibration coefficient and apply adjustments using the subdivision variables; renamed numerous variables; simplified code where possible
- `src/utils/shared_variables.py`: increased `ROUGHNESS_MAX_THRESH` from 0.6 to 0.8
- `tools/vary_mannings_n_composite.py`: *moved this script from /src to /tools*; updated this code from FIM3 to work with FIM4 structure; however, it is not currently implemented (the subdivision routine replaces this)
- `tools/aggregate_csv_files.py`: helper tool to search for csv files by name/wildcard and concatenate all found files into one csv (used for aggregating previous calibrated roughness values)
- `tools/eval_plots.py`: updated list of metrics to plot to also include equitable threat score and mathews correlation coefficient (MCC)
- `tools/synthesize_test_cases.py`: updated the list of FIM version metrics that the `PREV` flag will use to create the final aggregated metrics csv; this change will combine the dev versions provided with the `-dc` flag along with the existing `previous_fim_list`

<br/><br/>

## v4.0.11.5 - 2022-11-18 - [PR #746](https://github.com/NOAA-OWP/inundation-mapping/pull/746)

Skips `src/usgs_gage_unit_setup.py` if no level paths exist. This may happen if a HUC has no stream orders > 2. This is a bug fix for #723 for the case that the HUC also has USGS gages.

### Changes

- `src/gms/run_by_unit.sh`: Adds check for `nwm_subset_streams_levelPaths.gpkg` before running `usgs_gage_unit_setup.py`

<br/><br/>

## v4.0.11.4 - 2022-10-12 - [PR #709](https://github.com/NOAA-OWP/inundation-mapping/pull/709)

Adds capability to produce single rating curve comparison plots for each gage.

### Changes

- `tools/rating_curve_comparison.py`
    - Adds generate_single_plot() to make a single rating curve comparison plot for each gage in a given HUC
    - Adds command line switch to generate single plots

<br/><br/>

## v4.0.11.3 - 2022-11-10 - [PR #739](https://github.com/NOAA-OWP/inundation-mapping/pull/739)

New tool with instructions of downloading levee protected areas and a tool to pre-process it, ready for FIM.

### Additions

- `data`
    - `nld`
         - `preprocess_levee_protected_areas.py`:  as described above

### Changes

- `data`
     - `preprocess_rasters.py`: added deprecation note. It will eventually be replaced in it's entirety.
- `src`
    - `utils`
        - `shared_functions.py`: a few styling adjustments.

<br/><br/>

## v4.0.11.2 - 2022-11-07 - [PR #737](https://github.com/NOAA-OWP/inundation-mapping/pull/737)

Add an extra input args to the gms_**.sh files to allow for an override of the branch zero deny list, same as we can do with the unit and branch deny list overrides. This is needed for debugging purposes.

Also, if there is no override for the deny branch zero list and is not using the word "none", then use the default or overridden standard branch deny list.  This will keep the branch zero's and branch output folders similar but not identical for outputs.

### Changes

- `gms_pipeline.sh`:  Add new param to allow for branch zero deny list override. Plus added better logic for catching bad deny lists earlier.
- `gms_run_branch.sh`:  Add new param to allow for branch zero deny list override.  Add logic to cleanup all branch zero output folders with the default branch deny list (not the branch zero list), UNLESS an override exists for the branch zero deny list.
- `gms_run_unit.sh`: Add new param to allow for branch zero deny list override.
- `config`
    - `deny_gms_branch_zero.lst`: update to keep an additional file in the outputs.
- `src`
    - `output_cleanup.py`: added note saying it is deprecated.
    - `gms`
        - `run_by_branch.sh`: variable name change (matching new names in related files for deny lists)
        - `run_by_unit.sh`: Add new param to allow for branch zero deny list override.

<br/><br/>

## v4.0.11.1 - 2022-11-01 - [PR #732](https://github.com/NOAA-OWP/inundation-mapping/pull/732)

Due to a recent IT security scan, it was determined that Jupyter-core needed to be upgraded.

### Changes

- `Pipfile` and `Pipfile.lock`:  Added a specific version of Jupyter Core that is compliant with IT.

<br/><br/>

## v4.0.11.0 - 2022-09-21 - [PR #690](https://github.com/NOAA-OWP/inundation-mapping/pull/690)

Masks levee-protected areas from Relative Elevation Model if branch 0 or if branch stream order exceeds a threshold.

### Additions

- `src/gms/`
   - `delineate_hydros_and_produce_HAND.sh`
      - Reprojects and creates HUC-level raster of levee-protected areas from polygon layer
      - Uses that raster to mask/remove those areas from the Relative Elevation Model
   - `rasterize_by_order.py`: Subsets levee-protected area branch-level raster if branch 0 or if order exceeds a threshold (default threshold: max order - 1)
- `config/`
   - `deny_gms_branches_default.lst`, and `deny_gms_branches_min.lst`: Added LeveeProtectedAreas_subset_{}.tif
   - `params_template.env`: Adds mask_leveed_area_toggle

### Changes

- `src/gms/delineate_hydros_and_produce_HAND.sh`: Fixes a bug in ocean/Great Lakes masking
- `tools/`
    - `eval_alt_catfim.py` and `run_test_case.py`: Changes the levee mask to the updated inputs/nld_vectors/Levee_protected_areas.gpkg

<br/><br/>

## v4.0.10.5 - 2022-10-21 - [PR #720](https://github.com/NOAA-OWP/inundation-mapping/pull/720)

Earlier versions of the acquire_and_preprocess_3dep_dems.py did not have any buffer added when downloading HUC6 DEMs. This resulted in 1 pixel nodata gaps in the final REM outputs in some cases at HUC8 sharing a HUC6 border. Adding the param of cblend 6 to the gdalwarp command meant put a 6 extra pixels all around perimeter. Testing showed that 6 pixels was plenty sufficient as the gaps were never more than 1 pixel on borders of no-data.

### Changes

- `data`
    - `usgs`
        - `acquire_and_preprocess_3dep_dems.py`: Added the `cblend 6` param to the gdalwarp call for when the dem is downloaded from USGS.
    - `create_vrt_file.py`:  Added sample usage comment.
 - `src`
     - `gms`
         `run_by_unit.sh`: Added a comment about gdal as it relates to run_by_unit.

Note: the new replacement inputs/3dep_dems/10m_5070/ files can / will be copied before PR approval as the true fix was replacment DEM's. There is zero risk of overwriting prior to code merge.

<br/><br/>

## v4.0.10.4 - 2022-10-27 - [PR #727](https://github.com/NOAA-OWP/inundation-mapping/pull/727)

Creates a single crosswalk table containing HUC (huc8), BranchID, HydroID, feature_id (and optionally LakeID) from branch-level hydroTables.csv files.

### Additions

- `tools/gms_tools/combine_crosswalk_tables.py`: reads and concatenates hydroTable.csv files, writes crosswalk table
- `gms_run_branch.sh`: Adds `tools/gms_tools/make_complete_hydrotable.py` to post-processing

<br/><br/>

## v4.0.10.3 - 2022-10-19 - [PR #718](https://github.com/NOAA-OWP/inundation-mapping/pull/718)

Fixes thalweg notch by clipping upstream ends of the stream segments to prevent the stream network from reaching the edge of the DEM and being treated as outlets when pit filling the burned DEM.

### Changes

- `src/clip_vectors_to_wbd.py`: Uses a slightly smaller buffer than wbd_buffer (wbd_buffer_distance-2*(DEM cell size)) to clip stream network inside of DEM extent.

<br/><br/>

## v4.0.10.2 - 2022-10-24 - [PR #723](https://github.com/NOAA-OWP/inundation-mapping/pull/723)

Runs branch 0 on HUCs with no other branches remaining after filtering stream orders if `drop_low_stream_orders` is used.

### Additions

- `src/gms`
    - `stream_branches.py`: adds `exclude_attribute_values()` to filter out stream orders 1&2 outside of `load_file()`

### Changes

- `src/gms`
    - `buffer_stream_branches.py`: adds check for `streams_file`
    - `derive_level_paths.py`: checks length of `stream_network` before filtering out stream orders 1&2, then filters using `stream_network.exclude_attribute_values()`
    - `generate_branch_list.py`: adds check for `stream_network_dissolved`

<br/><br/>

## v4.0.10.1 - 2022-10-5 - [PR #695](https://github.com/NOAA-OWP/inundation-mapping/pull/695)

This hotfix address a bug with how the rating curve comparison (sierra test) handles the branch zero synthetic rating curve in the comparison plots. Address #676

### Changes

- `tools/rating_curve_comparison.py`
  - Added logging function to print and write to log file
  - Added new filters to ignore AHPS only sites (these are sites that we need for CatFIM but do not have a USGS gage or USGS rating curve available for sierra test analysis)
  - Added functionality to identify branch zero SRCs
  - Added new plot formatting to distinguish branch zero from other branches

<br/><br/>

## v4.0.10.0 - 2022-10-4 - [PR #697](https://github.com/NOAA-OWP/inundation-mapping/pull/697)

Change FIM to load DEM's from the new USGS 3Dep files instead of the original NHD Rasters.

### Changes

- `config`
    - `params_template.env`: Change default of the calib db back to true:  src_adjust_spatial back to "True". Plus a few text updates.
- `src`
    - `gms`
        - `run_by_unit.sh`: Change input_DEM value to the new vrt `$inputDataDir/3dep_dems/10m_5070/fim_seamless_3dep_dem_10m_5070.vrt` to load the new 3Dep DEM's. Note: The 3Dep DEM's are projected as CRS 5070, but for now, our code is using ESRI:102039. Later all code and input will be changed to CRS:5070. We now are defining the FIM desired projection (102039), so we need to reproject on the fly from 5070 to 102039 during the gdalwarp cut.
        - `run_by_branch.sh`: Removed unused lines.
    - `utils`
        - `shared_variables.py`: Changes to use the new 3Dep DEM rasters instead of the NHD rasters. Moved some values (grouped some variables). Added some new variables for 3Dep. Note: At this time, some of these new enviro variables for 3Dep are not used but are expected to be used shortly.
- `data`
    - `usgs`
        - `acquire_and_preprocess_3dep_dems.py`: Minor updates for adjustments of environmental variables. Adjustments to ensure the cell sizes are fully defined as 10 x 10 as source has a different resolution. The data we downloaded to the new `inputs/3dep_dems/10m_5070` was loaded as 10x10, CRS:5070 rasters.

### Removals

- `lib`
    - `aggregate_fim_outputs.py` : obsolete. Had been deprecated for a while and replaced by other files.
    - `fr_to_mr_raster_mask.py` : obsolete. Had been deprecated for a while and replaced by other files.

<br/><br/>

## v4.0.9.8 - 2022-10-06 - [PR #701](https://github.com/NOAA-OWP/inundation-mapping/pull/701)

Moved the calibration tool from dev-fim3 branch into "dev" (fim4) branch. Git history not available.

Also updated making it easier to deploy, along with better information for external contributors.

Changed the system so the calibration database name is configurable. This allows test databases to be setup in the same postgres db / server system. You can have more than one calb_db_keys.env running in different computers (or even more than one on one server) pointing to the same actual postgres server and service. ie) multiple dev machine can call a single production server which hosts the database.

For more details see /tools/calibration-db/README.md

### Changes

- `tools`
    - `calibration-db`
        - `docker-compose.yml`: changed to allow for configurable database name. (allows for more then one database in a postgres database system (one for prod, another for test if needed))

### Additions

- `config`
    - `calb_db_keys_template.env`: a new template verison of the required config values.

### Removals

- `tools`
    - `calibration-db`
        - `start_db.sh`: Removed as the command should be run on demand and not specifically scripted because of its configurable location of the env file.

<br/><br/>

## v4.0.9.7 - 2022-10-7 - [PR #703](https://github.com/NOAA-OWP/inundation-mapping/pull/703)

During a recent release of a FIM 3 version, it was discovered that FIM3 has slightly different AWS S3 upload requirements. A new s3 whitelist file has been created for FIM3 and the other s3 file was renamed to include the phrase "fim4" in it.

This is being added to source control as it might be used again and we don't want to loose it.

### Additions

- `config`
   - `aws_s3_put_fim3_whitelist.lst`

### Renamed

- `config`
   - `aws_s3_put_fim4_whitelist.lst`: renamed from aws_s3_put_whitelist.lst

<br/><br/>

## v4.0.9.6 - 2022-10-17 - [PR #711](https://github.com/NOAA-OWP/inundation-mapping/pull/711)

Bug fix and formatting upgrades. It was also upgraded to allow for misc other inundation data such as high water data.

### Changes

- `tools`
    - `inundate_nation.py`:  As stated above.

### Testing

- it was run in a production model against fim 4.0.9.2 at 100 yr and 2 yr as well as a new High Water dataset.

<br/><br/>

## v4.0.9.5 - 2022-10-3 - [PR #696](https://github.com/NOAA-OWP/inundation-mapping/pull/696)

- Fixed deny_gms_unit_prod.lst to comment LandSea_subset.gpkg, so it does not get removed. It is needed for processing in some branches
- Change default for params_template.env -> src_adjust_spatial="False", back to default of "True"
- Fixed an infinite loop when src_adjust_usgs_rating.py was unable to talk to the calib db.
- Fixed src_adjsust_usgs_rating.py for when the usgs_elev_table.csv may not exist.

### Changes

- `gms_run_branch.sh`:  removed some "time" command in favour of using fim commands from bash_functions.sh which give better time and output messages.

- `config`
    - `deny_gms_unit_prod.lst`: Commented out LandSea_subset.gpkg as some HUCs need that file in place.
    - `params_template.env`: Changed default src_adjust_spatial back to True

- `src`
    - `src_adjust_spatial_obs.py`:  Added code to a while loop (line 298) so it is not an indefinite loop that never stops running. It will now attempts to contact the calibration db after 6 attempts. Small adjustments to output and logging were also made and validation that a connection to the calib db was actually successful.
    - `src_adjust_usgs_rating.py`: Discovered that a usgs_elev_df might not exist (particularly when processing was being done for hucs that have no usgs guage data). If the usgs_elev_df does not exist, it no longer errors out.

<br/><br/>

## v4.0.9.4 - 2022-09-30 - [PR #691](https://github.com/NOAA-OWP/inundation-mapping/pull/691)

Cleanup Branch Zero output at the end of a processing run. Without this fix, some very large files were being left on the file system. Adjustments and cleanup changed the full BED output run from appx 2 TB output to appx 1 TB output.

### Additions

- `unit_tests`
    - `gms`
        - `outputs_cleanup_params.json` and `outputs_cleanup_unittests.py`: The usual unit test files.

### Changes

- `gms_pipeline.sh`: changed variables and text to reflect the renamed default `deny_gms_branchs_prod.lst` and `deny_gms_unit_prod.lst` files. Also tells how a user can use the word 'none' for the deny list parameter (both or either unit or branch deny list) to skip output cleanup(s).

- `gms_run_unit.sh`: changed variables and text to reflect the renamed default `deny_gms_unit_prod.lst` files. Also added a bit of minor output text (styling). Also tells how a user can use the word 'none' for the deny list parameter to skip output cleanup.

- `gms_run_branch.sh`:
       ... changed variables and text to reflect the renamed default `deny_gms_branches.lst` files.
       ... added a bit of minor output text (styling).
       ... also tells how a user can use the word 'none' for the deny list parameter to skip output cleanup.
       ... added a new section that calls the `outputs_cleanup.py` file and will do post cleanup on branch zero output files.

- `src`
    - `gms`
        - `outputs_cleanup.py`: pretty much rewrote it in its entirety. Now accepts a manditory branch id (can be zero) and can recursively search subdirectories. ie) We can submit a whole output directory with all hucs and ask to cleanup branch 0 folder OR cleanup files in any particular directory as we did before (per branch id).

          - `run_by_unit.sh`:  updated to pass in a branch id (or the value of "0" meaning branch zero) to outputs_cleanup.py.
          - `run_by_branch.sh`:  updated to pass in a branch id to outputs_cleanup.py.

- `unit_tests`
    - `README.md`: updated to talk about the specific deny list for unit_testing.
    - `__template_unittests.py`: updated for the latest code standards for unit tests.

- `config`
    - `deny_gms_branch_unittest.lst`: Added some new files to be deleted, updated others.
    - `deny_gms_branch_zero.lst`: Added some new files to be deleted.
    - `deny_gms_branches_dev.lst`:  Renamed from `deny_gms_branches_default.lst` and some new files to be deleted, updated others. Now used primarily for development and testing use.
    - `deny_gms_branches_prod.lst`:  Renamed from `deny_gms_branches_min` and some new files to be deleted, updated others. Now used primarily for when releasing a version to production.
    - `deny_gms_unit_prod.lst`: Renamed from `deny_gms_unit_default.lst`, yes... there currently is no "dev" version.  Added some new files to be deleted.

<br/><br/>

## v4.0.9.3 - 2022-09-13 - [PR #681](https://github.com/NOAA-OWP/inundation-mapping/pull/681)

Created a new tool to downloaded USGS 3Dep DEM's via their S3 bucket.

Other changes:
 - Some code file re-organization in favour of the new `data` folder which is designed for getting, setting, and processing data from external sources such as AWS, WBD, NHD, NWM, etc.
 - Added tmux as a new tool embedded inside the docker images.

### Additions

- `data`
   - `usgs`
      - `acquire_and_preprocess_3dep_dems.py`:  The new tool as described above. For now it is hardcoded to a set path for USGS AWS S3 vrt file but may change later for it to become parameter driven.
 - `create_vrt_file.py`: This is also a new tool that can take a directory of geotiff files and create a gdal virtual file, .vrt extention, also called a `virtual raster`. Instead of clipping against HUC4, 6, 8's raster files, and run risks of boundary issues, vrt's actual like all of the tif's are one giant mosaiced raster and can be clipped as one.

### Removals

- 'Dockerfile.prod`:  No longer being used (never was used)

### Changes

- `Dockerfile`:  Added apt install for tmux. This tool will now be available in docker images and assists developers.

- `data`
   - `acquire_and_preprocess_inputs.py`:  moved from the `tools` directory but not other changes made. Note: will required review/adjustments before being used again.
   - `nws`
      - `preprocess_ahps_nws.py`:  moved from the `tools` directory but not other changes made. Note: will required review/adjustments before being used again.
      - `preprocess_rasters.py`: moved from the `tools` directory but not other changes made. Note: will required review/adjustments before being used again.
    - `usgs`
         - `preprocess_ahps_usgs.py`:  moved from the `tools` directory but not other changes made. Note: will required review/adjustments before being used again.
         - `preprocess_download_usgs_grids.py`: moved from the `tools` directory but not other changes made. Note: will required review/adjustments before being used again.

 - `src`
     - `utils`
         - `shared_functions.py`:  changes made were
              - Cleanup the "imports" section of the file (including a change to how the utils.shared_variables file is loaded.
              - Added `progress_bar_handler` function which can be re-used by other code files.
              - Added `get_file_names` which can create a list of files from a given directory matching a given extension.
              - Modified `print_current_date_time` and `print_date_time_duration` and  methods to return the date time strings. These helper methods exist to help with standardization of logging and output console messages.
              - Added `print_start_header` and `print_end_header` to help with standardization of console and logging output messages.
          - `shared_variables.py`: Additions in support of near future functionality of having fim load DEM's from USGS 3DEP instead of NHD rasters.

<br/><br/>

## v4.0.9.2 - 2022-09-12 - [PR #678](https://github.com/NOAA-OWP/inundation-mapping/pull/678)

This fixes several bugs related to branch definition and trimming due to waterbodies.

### Changes

- `src/gms/stream_branches.py`
   - Bypasses erroneous stream network data in the to ID field by using the Node attribute instead.
   - Adds check if no nwm_lakes_proj_subset.gpkg file is found due to no waterbodies in the HUC.
   - Allows for multiple upstream branches when stream order overrides arbolate sum.

<br/><br/>

## v4.0.9.1 - 2022-09-01 - [PR #664](https://github.com/NOAA-OWP/inundation-mapping/pull/664)

A couple of changes:
1) Addition of a new tool for pushing files / folders up to an AWS (Amazon Web Service) S3 bucket.
2) Updates to the Docker image creation files to include new packages for boto3 (for AWS) and also added `jupyter`, `jupterlab` and `ipympl` to make it easier to use those tools during development.
3) Correct an oversight of `logs\src_optimization` not being cleared upon `overwrite` run.

### Additions

- `src`
   - `data`
       - `README.md`: Details on how the new system for `data` folders (for communication for external data sources/services).
       - `aws`
           - `aws_base.py`:  A file using a class and inheritance system (parent / child). This file has properties and a method that all child class will be expected to use and share. This makes it quicker and easier to added new AWS tools and helps keep consistant patterns and standards.
           - `aws_creds_template.env`: There are a number of ways to validate credentials to send data up to S3. We have chosen to use an `.env` file that can be passed into the tool from any location. This is the template for that `.env` file. Later versions may be changed to use AWS profile security system.
           - `s3.py`: This file pushes file and folders up to a defined S3 bucket and root folder. Note: while it is designed only for `puts` (pushing to S3), hooks were added in case functional is added later for `gets` (pull from S3).


### Changes

- `utils`
   - `shared_functions.py`:  A couple of new features
       -  Added a method which accepts a path to a .lst or .txt file with a collection of data and load it into a  python list object. It can be used for a list of HUCS, file paths, or almost anything.
       - A new method for quick addition of current date/time in output.
       - A new method for quick calculation and formatting of time duration in hours, min and seconds.
       - A new method for search for a string in a given python list. It was designed with the following in mind, we already have a python list loaded with whitelist of files to be included in an S3 push. As we iterate through files from the file system, we can use this tool to see if the file should be pushed to S3. This tool can easily be used contexts and there is similar functionality in other FIM4 code that might be able to this method.

- `Dockerfile` : Removed a line for reloading Shapely in recent PRs, which for some reason is no longer needed after adding the new BOTO3 python package. Must be related to python packages dependencies. This removed Shapely warning seen as a result of another recent PR. Also added AWS CLI for bash commands.

- `Pipfile` and `Pipfile.lock`:  Updates for the four new python packages, `boto3` (for AWS), `jupyter`, `jupyterlab` and `ipympl`. We have some staff that use Jupyter in their dev actitivies. Adding this package into the base Docker image will make it easier for them.

<br/><br/>

## 4.0.9.0 - 2022-09-09 - [PR #672](https://github.com/NOAA-OWP/inundation-mapping/pull/672)

When deriving level paths, this improvement allows stream order to override arbolate sum when selecting the proper upstream segment to continue the current branch.

<br/><br/>

## 4.0.8.0 - 2022-08-26 - [PR #671](https://github.com/NOAA-OWP/inundation-mapping/pull/671)

Trims ends of branches that are in waterbodies; also removes branches if they are entirely in a waterbody.

## Changes

- `src/gms/stream_branches.py`: adds `trim_branches_in_waterbodies()` and `remove_branches_in_waterbodies()` to trim and prune branches in waterbodies.

<br/><br/>

## v4.0.7.2 - 2022-08-11 - [PR #654](https://github.com/NOAA-OWP/inundation-mapping/pull/654)

`inundate_nation.py` A change to switch the inundate nation function away from refrences to `inundate.py`, and rather use `inundate_gms.py` and `mosaic_inundation.py`

### Changes

- `inundate_gms`:  Changed `mask_type = 'filter'`

<br/><br/>

## v4.0.7.1 - 2022-08-22 - [PR #665](https://github.com/NOAA-OWP/inundation-mapping/pull/665)

Hotfix for addressing missing input variable when running `gms_run_branch.sh` outside of `gms_pipeline.sh`.

### Changes
- `gms_run_branch.sh`: defining path to WBD HUC input file directly in ogr2ogr call rather than using the $input_WBD_gdb defined in `gms_run_unit.sh`
- `src/src_adjust_spatial_obs.py`: removed an extra print statement
- `src/src_roughness_optimization.py`: removed a log file write that contained sensitive host name

<br/><br/>

## v4.0.7.0 - 2022-08-17 - [PR #657](https://github.com/NOAA-OWP/inundation-mapping/pull/657)

Introduces synthetic rating curve calibration workflow. The calibration computes new Manning's coefficients for the HAND SRCs using input data: USGS gage locations, USGS rating curve csv, and a benchmark FIM extent point database stored in PostgreSQL database. This addresses [#535].

### Additions

- `src/src_adjust_spatial_obs.py`: new synthetic rating curve calibration routine that prepares all of the spatial (point data) benchmark data for ingest to the Manning's coefficient calculations performed in `src_roughness_optimization.py`
- `src/src_adjust_usgs_rating.py`: new synthetic rating curve calibration routine that prepares all of the USGS gage location and observed rating curve data for ingest to the Manning's coefficient calculations performed in `src_roughness_optimization.py`
- `src/src_roughness_optimization.py`: new SRC post-processing script that ingests observed data and HUC/branch FIM output data to compute optimized Manning's coefficient values and update the discharge values in the SRCs. Outputs a new hydroTable.csv.

### Changes

- `config/deny_gms_branch_zero.lst`: added `gw_catchments_reaches_filtered_addedAttributes_crosswalked_{}.gpkg` to list of files to keep (used in calibration workflow)
- `config/deny_gms_branches_min.lst`: added `gw_catchments_reaches_filtered_addedAttributes_crosswalked_{}.gpkg` to list of files to keep (used in calibration workflow)
- `config/deny_gms_unit_default.lst`: added `usgs_elev_table.csv` to list of files to keep (used in calibration workflow)
- `config/params_template.env`: added new variables for user to control calibration
  - `src_adjust_usgs`: Toggle to run src adjustment routine (True=on; False=off)
  - `nwm_recur_file`: input file location with nwm feature_id and recurrence flow values
  - `src_adjust_spatial`: Toggle to run src adjustment routine (True=on; False=off)
  - `fim_obs_pnt_data`: input file location with benchmark point data used to populate the postgresql database
  - `CALB_DB_KEYS_FILE`: path to env file with sensitive paths for accessing postgres database
- `gms_run_branch.sh`: includes new steps in the workflow to connect to the calibration PostgreSQL database, run SRC calibration w/ USGS gage rating curves, run SRC calibration w/ benchmark point database
- `src/add_crosswalk.py`: added step to create placeholder variables to be replaced in post-processing (as needed). Created here to ensure consistent column variables in the final hydrotable.csv
- `src/gms/run_by_unit.sh`: added new steps to workflow to create the `usgs_subset_gages.gpkg` file for branch zero and then perform crosswalk and create `usgs_elev_table.csv` for branch zero
- `src/make_stages_and_catchlist.py`: Reconcile flows and catchments hydroids
- `src/usgs_gage_aggregate.py`: changed streamorder data type from integer to string to better handle missing values in `usgs_gage_unit_setup.py`
- `src/usgs_gage_unit_setup.py`: added new inputs and function to populate `usgs_elev_table.csv` for branch zero using all available gages within the huc (not filtering to a specific branch)
- `src/utils/shared_functions.py`: added two new functions for calibration workflow
  - `check_file_age`: check the age of a file (use for flagging potentially outdated input)
  - `concat_huc_csv`: concatenate huc csv files to a single dataframe/csv
- `src/utils/shared_variables.py`: defined new SRC calibration threshold variables
  - `DOWNSTREAM_THRESHOLD`: distance in km to propogate new roughness values downstream
  - `ROUGHNESS_MAX_THRESH`: max allowable adjusted roughness value (void values larger than this)
  - `ROUGHNESS_MIN_THRESH`: min allowable adjusted roughness value (void values smaller than this)

<br/><br/>

## v4.0.6.3 - 2022-08-04 - [PR #652](https://github.com/NOAA-OWP/inundation-mapping/pull/652)

Updated `Dockerfile`, `Pipfile` and `Pipfile.lock` to add the new psycopg2 python package required for a WIP code fix for the new FIM4 calibration db.

<br/><br/>

## v4.0.6.2 - 2022-08-16 - [PR #639](https://github.com/NOAA-OWP/inundation-mapping/pull/639)

This file converts USFIMR remote sensed inundation shapefiles into a raster that can be used to compare to the FIM data. It has to be run separately for each shapefile. This addresses [#629].

### Additions

- `/tools/fimr_to_benchmark.py`: This file converts USFIMR remote sensed inundation shapefiles into a raster that can be used to compare to the FIM data. It has to be run separately for each shapefile.

<br/><br/>

## v4.0.6.1 - 2022-08-12 - [PR #655](https://github.com/NOAA-OWP/inundation-mapping/pull/655)

Prunes branches that fail with NO_FLOWLINES_EXIST (Exit code: 61) in `gms_run_branch.sh` after running `split_flows.py`

### Additions
- Adds `remove_error_branches.py` (called from `gms_run_branch.sh`)
- Adds `gms_inputs_removed.csv` to log branches that have been removed across all HUCs

### Removals
- Deletes branch folders that fail
- Deletes branch from `gms_inputs.csv`

<br/><br/>

## v4.0.6.0 - 2022-08-10 - [PR #614](https://github.com/NOAA-OWP/inundation-mapping/pull/614)

Addressing #560, this fix in run_by_branch trims the DEM derived streamline if it extends past the end of the branch streamline. It does this by finding the terminal point of the branch stream, snapping to the nearest point on the DEM derived stream, and cutting off the remaining downstream portion of the DEM derived stream.

### Changes

- `/src/split_flows.py`: Trims the DEM derived streamline if it flows past the terminus of the branch (or level path) streamline.
- `/src/gms/delineate_hydros_and_produce_HAND.sh`: Added branch streamlines as an input to `split_flows.py`.

<br/><br/>

## v4.0.5.4 - 2022-08-01 - [PR #642](https://github.com/NOAA-OWP/inundation-mapping/pull/642)

Fixes bug that causes [Errno2] No such file or directory error when running synthesize_test_cases.py if testing_versions folder doesn't exist (for example, after downloading test_cases from ESIP S3).

### Additions

- `run_test_case.py`: Checks for testing_versions folder in test_cases and adds it if it doesn't exist.

<br/><br/>

## v4.0.5.3 - 2022-07-27 - [PR #630](https://github.com/NOAA-OWP/inundation-mapping/issues/630)

A file called gms_pipeline.sh already existed but was unusable. This has been updated and now can be used as a "one-command" execution of the fim4/gms run. While you still can run gms_run_unit.sh and gms_run_branch.sh as you did before, you no longer need to. Input arguments were simplified to allow for more default and this simplification was added to `gms_run_unit.sh` and `gms_run_branch.sh` as well.

A new feature was added that is being used for `gms_pipeline.sh` which tests the percent and number of errors after hucs are processed before continuing onto branch processing.

New FIM4/gms usability is now just (at a minumum): `gms_pipeline.sh -n <output name> -u <HUC(s) or HUC list path>`

`gms_run_branch.sh` and `gms_run_branch.sh` have also been changed to add the new -a flag and default to dropping stream orders 1 and 2.

### Additions

- `src`
    - `check_unit_errors.py`: as described above.
- `unit_tests`
    - `check_unit_errors_unittests.py` and `check_unit_errors_params.json`: to match new file.

### Changes

- `README.md`:  Updated text for FIM4, gms_pipeline, S3 input updates, information about updating dependencies, misc link updates and misc text verbage.
- `gms_pipeline.sh`: as described above.
- `gms_run_unit.sh`: as described above. Also small updates to clean up folders and files in case of an overwrite.
- `gms_run_branch.sh`: as described above.
- `src`
     - `utils`
         - `fim_enums.py`:  FIM_system_exit_codes renamed to FIM_exit_codes.
         - `shared_variables.py`: added configurable values for minimum number and percentage of unit errors.
    - `bash_functions.env`:   Update to make the cumulative time screen outputs in mins/secs instead of just seconds.
    - `check_huc_inputs.py`:  Now returns the number of HUCs being processed, needed by `gms_pipeline.sh` (Note: to get the value back to a bash file, it has to send it back via a "print" line and not a "return" value.  Improved input validation,
- `unit_tests`
   - `README.md`: Misc text and link updates.

### Removals

- `config\params_template_calibrated.env`: No longer needed. Has been removed already from dev-fim3 and confirmed that it is not needed.
<br><br>

## v4.0.5.2 - 2022-07-25 - [PR #622](https://github.com/NOAA-OWP/inundation-mapping/pull/622)

Updates to unit tests including a minor update for outputs and loading in .json parameter files.
<br><br>


## v4.0.5.1 - 2022-06-27 - [PR #612](https://github.com/NOAA-OWP/inundation-mapping/pull/612)

`Alpha Test Refactor` An upgrade was made a few weeks back to the dev-fim3 branch that improved performance, usability and readability of running alpha tests. Some cleanup in other files for readability, debugging verbosity and styling were done as well. A newer, cleaner system for printing lines when the verbose flag is enabled was added.

### Changes

- `gms_run_branch.sh`:  Updated help instructions to about using multiple HUCs as command arguments.
- `gms_run_unit.sh`:  Updated help instructions to about using multiple HUCs as command arguments.
- `src/utils`
    - `shared_functions.py`:
       - Added a new function called `vprint` which creates a simpler way (and better readability) for other python files when wanting to include a print line when the verbose flag is on.
       - Added a new class named `FIM_Helpers` as a wrapper for the new `vprint` method.
       - With the new `FIM_Helpers` class, a previously existing method named `append_id_to_file_name` was moved into this class making it easier and quicker for usage in other classes.

- `tools`
    - `composite_inundation.py`: Updated its usage of the `append_id_to_file_name` function to now call the`FIM_Helpers` method version of it.
    - `gms_tools`
       - `inundate_gms.py`: Updated for its adjusted usage of the `append_id_to_file_name` method, also removed its own `def __vprint` function in favour of the `FIM_Helpers.vprint` method.
       - `mosaic_inundation.py`:
          - Added adjustments for use of `append_id_to_file_name` and adjustments for `fh.vprint`.
          - Fixed a bug for the variable `ag_mosaic_output` which was not pre-declared and would fail as using an undefined variable in certain conditions.
    - `run_test_case.py`: Ported `test_case` class from FIM 3 and tweaked slightly to allow for GMS FIM. Also added more prints against the new fh.vprint method. Also added a default print line for progress / traceability for all alpha test regardless if the verbose flag is set.
    - `synthesize_test_cases.py`: Ported `test_case` class from FIM 3.
- `unit_tests`
   - `shared_functions_unittests.py`: Update to match moving the `append_id_to_file_name` into the `FIM_Helpers` class. Also removed all "header print lines" for each unit test method (for output readability).

<br/><br/>

## v4.0.5.0 - 2022-06-16 - [PR #611](https://github.com/NOAA-OWP/inundation-mapping/pull/611)

'Branch zero' is a new branch that runs the HUCs full stream network to make up for stream orders 1 & 2 being skipped by the GMS solution and is similar to the FR extent in FIM v3. This new branch is created during `run_by_unit.sh` and the processed DEM is used by the other GMS branches during `run_by_branch.sh` to improve efficiency.

### Additions

- `src/gms/delineate_hydros_and_produce_HAND.sh`: Runs all of the modules associated with delineating stream lines and catchments and building the HAND relative elevation model. This file is called once during `gms_run_unit` to produce the branch zero files and is also run for every GMS branch in `gms_run_branch`.
- `config/deny_gms_branch_zero.lst`: A list specifically for branch zero that helps with cleanup (removing unneeded files after processing).

### Changes

- `src/`
    - `output_cleanup.py`: Fixed bug for viz flag.
    - `gms/`
        - `run_by_unit.sh`: Added creation of "branch zero", DEM pre-processing, and now calls.
        -  `delineate_hydros_and_produce_HAND.sh` to produce HAND outputs for the entire stream network.
        - `run_by_branch.sh`: Removed DEM processing steps (now done in `run_by_unit.sh`), moved stream network delineation and HAND generation to `delineate_hydros_and_produce_HAND.sh`.
        - `generate_branch_list.py`: Added argument and parameter to sure that the branch zero entry was added to the branch list.
- `config/`
     - `params_template.env`: Added `zero_branch_id` variable.
- `tools`
     - `run_test_case.py`: Some styling / readability upgrades plus some enhanced outputs.  Also changed the _verbose_ flag to _gms_verbose_ being passed into Mosaic_inundation function.
     - `synthesize_test_cases.py`: arguments being passed into the _alpha_test_args_ from being hardcoded from flags to verbose (effectively turning on verbose outputs when applicable. Note: Progress bar was not affected.
     - `tools_shared_functions.py`: Some styling / readability upgrades.
- `gms_run_unit.sh`: Added export of extent variable, dropped the -s flag and added the -a flag so it now defaults to dropping stream orders 1 and 2.
- `gms_run_branch.sh`: Fixed bug when using overwrite flag saying branch errors folder already exists, dropped the -s flag and added the -a flag so it now defaults to dropping stream orders 1 and 2.

### Removals

- `tests/`: Redundant
- `tools/shared_variables`: Redundant

<br/><br/>

## v4.0.4.3 - 2022-05-26 - [PR #605](https://github.com/NOAA-OWP/inundation-mapping/pull/605)

We needed a tool that could composite / mosaic inundation maps for FIM3 FR and FIM4 / GMS with stream orders 3 and higher. A tool previously existed named composite_fr_ms_inundation.py and it was renamed to composite_inundation.py and upgraded to handle any combination of 2 of 3 items (FIM3 FR, FIM3 MS and/or FIM4 GMS).

### Additions

- `tools/composite_inundation.py`: Technically it is a renamed from composite_ms_fr_inundation.py, and is based on that functionality, but has been heavily modified. It has a number of options, but primarily is designed to take two sets of output directories, inundate the files, then composite them into a single mosiac'd raster per huc. The primary usage is expected to be compositing FIM3 FR with FIM4 / GMS with stream orders 3 and higher.

- `unit_tests/gms/inundate_gms_unittests.py and inundate_gms_params.json`: for running unit tests against `tools/gms_tools/inunundate_gms.py`.
- `unit_tests/shared_functions_unittests.py and shared_functions_params.json`: A new function named `append_id_to_file_name_single_identifier` was added to `src/utils/shared_functions.py` and some unit tests for that function was created.

### Removed

- `tools/composite_ms_fr_inundation.py`: replaced with upgraded version named `composite_inundation.py`.

### Changes

- `tools/gms_tools/inundate_gms.py`: some style, readabilty cleanup plus move a function up to `shared_functions.py`.
- `tools/gms_tools/mosaic_inundation.py`: some style, readabilty cleanup plus move a function up to `shared_functions.py`.
- `tools/inundation.py`: some style, readabilty cleanup.
- `tools/synthesize_test_cases.py`: was updated primarily for sample usage notes.

<br/><br/>

## v4.0.4.2 - 2022-05-03 - [PR #594](https://github.com/NOAA-OWP/inundation-mapping/pull/594)

This hotfix includes several revisions needed to fix/update the FIM4 area inundation evaluation scripts. These changes largely migrate revisions from the FIM3 evaluation code to the FIM4 evaluation code.

### Changes

- `tools/eval_plots.py`: Copied FIM3 code revisions to enable RAS2FIM evals and PND plots. Replaced deprecated parameter name for matplotlib grid()
- `tools/synthesize_test_cases.py`: Copied FIM3 code revisions to assign FR, MS, COMP resolution variable and addressed magnitude list variable for IFC eval
- `tools/tools_shared_functions.py`: Copied FIM3 code revisions to enable probability not detected (PND) metric calculation
- `tools/tools_shared_variables.py`: Updated magnitude dictionary variables for RAS2FIM evals and PND plots

<br/><br/>

## v4.0.4.1 - 2022-05-02 - [PR #587](https://github.com/NOAA-OWP/inundation-mapping/pull/587)

While testing GMS against evaluation and inundation data, we discovered some challenges for running alpha testing at full scale. Part of it was related to the very large output volume for GMS which resulted in outputs being created on multiple servers and folders. Considering the GMS volume and processing, a tool was required to extract out the ~215 HUC's that we have evaluation data for. Next, we needed isolate valid HUC output folders from original 2,188 HUC's and its 100's of thousands of branches. The first new tool allows us to point to the `test_case` data folder and create a list of all HUC's that we have validation for.

Now that we have a list of relavent HUC's, we need to consolidate output folders from the previously processed full CONUS+ output data. The new `copy_test_case_folders.py` tool extracts relavent HUC (gms unit) folders, based on the list created above, into a consolidated folder. The two tools combine result in significantly reduced overall processing time for running alpha tests at scale.

`gms_run_unit.sh` and `aggregated_branch_lists.py` were adjusted to make a previously hardcoded file path and file name to be run-time parameters. By adding the two new arguments, the file could be used against the new `copy_test_case_folders.py`. `copy_test_case_folders.py` and `gms_run_unit.sh` can now call `aggregated_branch_lists.py` to create a key input file called `gms_inputs.csv` which is a key file required for alpha testing.

A few other small adjustments were made for readability and traceability as well as a few small fixes discovered when running at scale.

### Additions

- `tools/find_test_case_folders.py`: A new tool for creating a list of HUC's that we have test/evaluation data for.
- `tools/copy_test_case_folders.py`: A new tool for using the list created above, to scan through other fully processed output folders and extract only the HUC's (gms units) and it's branches into a consolidated folder, ready for alpha test processing (or other needs).

### Changes

- `src/gms/aggregate_branch_lists.py`: Adjusted to allow two previously hardcoded values to now be incoming arguments. Now this file can be used by both `gms_run_unit.sh` and `copy_test_case_folders.py`.
- `tools/synthesize_test_cases.py`: Adjustments for readability and progress status. The embedded progress bars are not working and will be addressed later.
- `tools/run_test_case.py`: A print statement was added to help with processing progess was added.
- `gms_run_unit.sh`: This was adjusted to match the new input parameters for `aggregate_branch_lists.py` as well as additions for progress status. It now will show the entire progress period start datetime, end datetime and duration.
- `gms_run_branch.sh`: Also was upgraded to show the entire progress period start datetime, end datetime and duration.

<br/><br/>

## v4.0.4.0 - 2022-04-12 - [PR #557](https://github.com/NOAA-OWP/inundation-mapping/pull/557)

During large scale testing of the new **filtering out stream orders 1 and 2** feature [PR #548](https://github.com/NOAA-OWP/inundation-mapping/pull/548), a bug was discovered with 14 HUCS that had no remaining streams after removing stream orders 1 and 2. This resulted in a number of unmanaged and unclear exceptions. An exception may be still raised will still be raised in this fix for logging purposes, but it is now very clear what happened. Other types of events are logged with clear codes to identify what happened.

Fixes were put in place for a couple of new logging behaviors.

1. Recognize that for system exit codes, there are times when an event is neither a success (code 0) nor a failure (code 1). During processing where stream orders are dropped, some HUCs had no remaining reaches, others had mismatched reaches and others as had missing flowlines (reaches) relating to dissolved level paths (merging individual reaches as part of GMS). When these occur, we want to abort the HUC (unit) or branch processing, identify that they were aborted for specific reasons and continue. A new custom system exit code system was adding using python enums. Logging was enhanced to recognize that some exit codes were not a 0 or a 1 and process them differently.

2. Pathing and log management became an issue. It us not uncommon for tens or hundreds of thousands of branches to be processed. A new feature was to recognize what is happening with each branch or unit and have them easily found and recognizable. Futher, processing for failure (sys exit code of 1) are now copied into a unique folder as the occur to help with visualization of run time errors. Previously errors were not extracted until the end of the entire run which may be multiple days.

3. A minor correction was made when dissolved level paths were created with the new merged level path not always having a valid stream order value.

### File Additions

- `src/`
   - `utils/`
      - `fim_enums.py`:
         - A new class called `FIM_system_exit_codes` was added. This allows tracking and blocking of duplicate system exit codes when a custom system code is required.


### Changes

- `fim_run.sh`: Added the gms `non-zero-exit-code` system to `fim_run` to help uncover and isolate errors during processing. Errors recorded in log files within in the logs/unit folder are now copied into a new folder called `unit_errors`.

- `gms_run_branch.sh`:
    -  Minor adjustments to how the `non-zero-exit code` logs were created. Testing uncovered that previous versions were not always reliable. This is now stablized and enhanced.
    - In previous versions, only the `gms_unit.sh` was aware that **stream order filtering** was being done. Now all branch processing is also aware that filtering is in place. Processing in child files and classes can now make adjustments as/if required for stream order filtering.
    - Small output adjustments were made to help with overall screen and log readability.

- `gms_run_unit.sh`:
    - Minor adjustments to how the `non-zero-exit-code` logs were created similar to `gms_run_branch.sh.`
    - Small text corrections, formatting and output corrections were added.
    - A feature removing all log files at the start of the entire process run were added if the `overwrite` command line argument was added.

- `src/`
   - `filter_catchments_and_add_attributes.py`:
      - Some minor formatting and readability adjustments were added.
      - Additions were made to help this code be aware and responding accordingly if that stream order filtering has occurred. Previously recorded as bugs coming from this class, are now may recorded with the new custom exit code if applicable.

   - `run_by_unit.sh` (supporting fim_run.sh):
         - As a change was made to sub-process call to `filter_catchments_and_add_attributes.py` file, which is shared by gms, related to reach errors / events.

   - `split_flows.py`:
      - Some minor formatting and readability adjustments were added.
      - Additions were made to recognize the same type of errors as being described in other files related to stream order filtering issues.
      - A correction was made to be more precise and more explicit when a gms branch error existed. This was done to ensure that we were not letting other exceptions be trapped that were NOT related to stream flow filtering.

   - `time_and_tee_run_by_unit.sh`:
      - The new custom system exit codes was added. Note that the values of 61 (responding system code) are hardcoded instead of using the python based `Fim_system_exit_code` system. This is related to limited communication between python and bash.

   - `gms/`
      - `derive_level_paths.py`:
          - Was upgraded to use the new fim_enums.Fim_system_exit_codes system. This occurs when no streams / flows remain after filtering.  Without this upgrade, standard exceptions were being issued with minimal details for the error.
          - Minor adjustments to formatting for readability were made.

      - `generate_branch_list.py` :  Minor adjustments to formatting for readability were made.

      - `run_by_branch.sh`:
         - Some minor formatting and readability adjustments were added.
         - Additions to the subprocess call to `split_flows.py` were added so it was aware that branch filtering was being used. `split_flows.py` was one of the files that was throwing errors related to stream order filtering. A subprocess call to `filter_catchments_and_add_attributes.py` adjustment was also required for the same reason.

      - `run_by_unit.sh`:
         - Some minor formatting and readability adjustments were added.
         - An addition was made to help trap errors that might be triggered by `derive_level_paths.py` for `stream order filtering`.

      - `time_and_tee_run_by_branch.sh`:
         - A system was added recognize if an non successful system exit code was sent back from `run_by_branch`. This includes true errors of code 1 and other new custom system exit codes. Upon detection of non-zero-exit codes, log files are immediately copied into special folders for quicker and easier visibility. Previously errors were not brought forth until the entire process was completed which ranged fro hours up to 18 days. Note: System exit codes of 60 and 61 were hardcoded instead of using the values from the new  `FIM_system_exit_codes` due to limitation of communication between python and bash.

      - `time_and_tee_run_by_unit.sh`:
         - The same upgrade as described above in `time_and_tee_run_by_branch.sh` was applied here.
         - Minor readability and output formatting changes were made.

      - `todo.md`
         - An entry was removed from this list which talked about errors due to small level paths exactly as was fixed in this pull request set.

- `unit_tests/`
   - `gms/`
      - `derive_level_paths_unittests.py` :  Added a new unit test specifically testing this type of condition with a known HUC that triggered the branch errors previously described..
      - `derive_level_paths_params.json`:
           - Added a new node with a HUC number known to fail.
           - Changed pathing for unit test data pathing from `/data/outputs/gms_example_unit_tests` to `/data/outputs/fim_unit_test_data_do_not_remove`. The new folder is intended to be a more permanent folder for unit test data.
           - Some additional tests were added validating the argument for dropping stream orders.

### Unit Test File Additions:

- `unit_tests/`
   - `filter_catchments_and_add_attributes_unittests.py` and `filter_catchments_and_add_attributes_params.json`:

   - `split_flows_unittests.py' and `split_flows_params.json`

<br/><br/>

## v4.0.3.1 - 2022-03-10 - [PR #561](https://github.com/NOAA-OWP/inundation-mapping/pull/561)

Bug fixes to get the Alpha Test working in FIM 4.

### Changes

- `tools/sythesize_test_cases.py`: Fixed bugs that prevented multiple benchmark types in the same huc from running `run_test_case.py`.
- `tools/run_test_case.py`: Fixed mall bug for IFC benchmark.
- `tools/eval_plots.py`: Fixed Pandas query bugs.

<br/><br/>

## v4.0.3.0 - 2022-03-03 - [PR #550](https://github.com/NOAA-OWP/inundation-mapping/pull/550)

This PR ports the functionality of `usgs_gage_crosswalk.py` and `rating_curve_comparison.py` to FIM 4.

### Additions

- `src/`:
    - `usgs_gage_aggregate.py`: Aggregates all instances of `usgs_elev_table.csv` to the HUC level. This makes it easier to view the gages in each HUC without having to hunt through branch folders and easier for the Sierra Test to run at the HUC level.
    - `usgs_gage_unit_setup.py`: Assigns a branch to each USGS gage within a unit. The output of this module is `usgs_subset_gages.gpkg` at the HUC level containing the `levpa_id` attribute.

### Changes

- `gms_run_branch.sh`: Added a line to aggregate all `usgs_elev_table.csv` into the HUC directory level using `src/usgs_gage_aggregate.py`.
- `src/`:
    -  `gms/`
        - `run_by_branch.sh`: Added a block to run `src/usgs_gage_crosswalk.py`.
        - `run_by_unit.sh`: Added a block to run `src/usgs_gage_unit_setup.py`.
    - `usgs_gage_crosswalk.py`: Similar to it's functionality in FIM 3, this module snaps USGS gages to the stream network, samples the underlying DEMs, and writes the attributes to `usgs_elev_table.csv`. This CSV is later aggregated to the HUC level and eventually used in `tools/rating_curve_comparison.py`. Addresses #539
- `tools/rating_curve_comparison.py`: Updated Sierra Test to work with FIM 4 data structure.
- `unit_tests/`:
    - `rating_curve_comparison_unittests.py` & `rating_curve_comparison_params.json`: Unit test code and parameters for the Sierra Test.
    - `usgs_gage_crosswalk_unittests.py` & `usgs_gage_crosswalk_params.json`: Unit test code and parameters for `usgs_gage_crosswalk.py`
- `config/`:
    - `deny_gms_branches_default.lst` & `config/deny_gms_branches_min.lst`: Add `usgs_elev_table.csv` to the lists as a comment so it doesn't get deleted during cleanup.
    - `deny_gms_unit_default.lst`: Add `usgs_subset_gages.gpkg` to the lists as a comment so it doesn't get deleted during cleanup.

<br/><br/>

## v4.0.2.0 - 2022-03-02 - [PR #548](https://github.com/NOAA-OWP/inundation-mapping/pull/548)

Added a new optional system which allows an argument to be added to the `gms_run_unit.sh` command line to filter out stream orders 1 and 2 when calculating branches.

### Changes

- `gms_run_unit.sh`: Add the new optional `-s` command line argument. Inclusion of this argument means "drop stream orders 1 and 2".

- `src/gms`
   - `run_by_unit.sh`: Capture and forward the drop stream orders flag to `derive_level_paths.py`

   - `derive_level_paths.py`: Capture the drop stream order flag and working with `stream_branches.py` to include/not include loading nwm stream with stream orders 1 and 2.

   - `stream_branchs.py`: A correction was put in place to allow for the filter of branch attributes and values to be excluded. The `from_file` method has the functionality but was incomplete. This was corrected and how could accept the values from `derive_level_paths.py` to use the branch attribute of "order_" (gkpg field) and values excluded of [1,2] when optionally desired.

- `unit_tests/gms`
    - `derive_level_paths_unittests.py` and `derive_level_paths_params.py`: Updated for testing for the new "drop stream orders 1 and 2" feature. Upgrades were also made to earlier existing incomplete test methods to test more output conditions.

<br/><br/>

## v4.0.1.0 - 2022-02-02 - [PR #525](https://github.com/NOAA-OWP/cahaba/pull/525)

The addition of a very simple and evolving unit test system which has two unit tests against two py files.  This will set a precendence and will grow over time and may be automated, possibly during git check-in triggered. The embedded README.md has more details of what we currently have, how to use it, how to add new unit tests, and expected future enhancements.

### Additions

- `/unit_tests/` folder which has the following:

   - `clip_vectors_to_wbd_params.json`: A set of default "happy path" values that are expected to pass validation for the clip_vectors_to_wbd.py -> clip_vectors_to_wbd (function).

   - `clip_vectors_to_wbd_unittests.py`: A unit test file for src/clip_vectors_to_wbd.py. Incomplete but evolving.

   - `README.md`: Some information about how to create unit tests and how to use them.

   - `unit_tests_utils.py`: A python file where methods that are common to all unit tests can be placed.

   - `gms/derive_level_paths_params.json`: A set of default "happy path" values that are expected to pass validation for the derive_level_paths_params.py -> Derive_level_paths (function).

   - `gms/derive_level_paths_unittests.py`: A unit test file for `src/derive_level_paths.py`. Incomplete but evolving.

<br/><br/>

## v4.0.0.0 - 2022-02-01 - [PR #524](https://github.com/NOAA-OWP/cahaba/pull/524)

FIM4 builds upon FIM3 and allows for better representation of inundation through the reduction of artificial restriction of inundation at catchment boundaries.

More details will be made available through a publication by Aristizabal et. al. and will be included in the "Credits and References" section of the README.md, titled "Reducing Horton-Strahler Stream Order Can Enhance Flood Inundation Mapping Skill with Applications for the U.S. National Water Model."

### Additions

- `/src/gms`: A new directory containing scripts necessary to produce the FIM4 Height Above Nearest Drainage grids and synthetic rating curves needed for inundation mapping.
- `/tools/gms_tools`: A new directory containing scripts necessary to generate and evaluate inundation maps produced from FIM4 Height Above Nearest Drainage grids and synthetic rating curves.

<br/><br/>

## v3.0.24.3 - 2021-11-29 - [PR #488](https://github.com/NOAA-OWP/cahaba/pull/488)

Fixed projection issue in `synthesize_test_cases.py`.

### Changes

- `Pipfile`: Added `Pyproj` to `Pipfile` to specify a version that did not have the current projection issues.

<br/><br/>

## v3.0.24.2 - 2021-11-18 - [PR #486](https://github.com/NOAA-OWP/cahaba/pull/486)

Adding a new check to keep `usgs_elev_table.csv`, `src_base.csv`, `small_segments.csv` for runs not using the `-viz` flag. We unintentionally deleted some .csv files in `vary_mannings_n_composite.py` but need to maintain some of these for non `-viz` runs (e.g. `usgs_elev_table.csv` is used for sierra test input).

### Changes

- `fim_run.sh`: passing `-v` flag to `vary_mannings_n_composite.py` to determine which csv files to delete. Setting `$viz` = 0 for non `-v` runs.
- `src/vary_mannings_n_composite.py`: added `-v` input arg and if statement to check which .csv files to delete.
- `src/add_crosswalk.py`: removed deprecated barc variables from input args.
- `src/run_by_unit.sh`: removed deprecated barc variables from input args to `add_crosswalk.py`.

<br/><br/>

## v3.0.24.1 - 2021-11-17 - [PR #484](https://github.com/NOAA-OWP/cahaba/pull/484)

Patch to clean up unnecessary files and create better names for intermediate raster files.

### Removals

- `tools/run_test_case_gms.py`: Unnecessary file.

### Changes

- `tools/composite_ms_fr_inundation.py`: Clean up documentation and intermediate file names.
- `tools/run_test_case.py`: Remove unnecessary imports.

<br/><br/>

## v3.0.24.0 - 2021-11-08 - [PR #482](https://github.com/NOAA-OWP/cahaba/pull/482)

Adds `composite_ms_fr_inundation.py` to allow for the generation of an inundation map given a "flow file" CSV and full-resolution (FR) and mainstem (MS) relative elevation models, synthetic rating curves, and catchments rasters created by the `fim_run.sh` script.

### Additions
- `composite_ms_fr_inundation.py`: New module that is used to inundate both MS and FR FIM and composite the two inundation rasters.
- `/tools/gms_tools/`: Three modules (`inundate_gms.py`, `mosaic_inundation.py`, `overlapping_inundation.py`) ported from the GMS branch used to composite inundation rasters.

### Changes
- `inundation.py`: Added 2 exception classes ported from the GMS branch.

<br/><br/>

## v3.0.23.3 - 2021-11-04 - [PR #481](https://github.com/NOAA-OWP/cahaba/pull/481)
Includes additional hydraulic properties to the `hydroTable.csv`: `Number of Cells`, `SurfaceArea (m2)`, `BedArea (m2)`, `Volume (m3)`, `SLOPE`, `LENGTHKM`, `AREASQKM`, `Roughness`, `TopWidth (m)`, `WettedPerimeter (m)`. Also adds `demDerived_reaches_split_points.gpkg`, `flowdir_d8_burned_filled.tif`, and `dem_thalwegCond.tif` to `-v` whitelist.

### Changes
- `run_by_unit.sh`: Added `EXIT FLAG` tag and previous non-zero exit code tag to the print statement to allow log lookup.
- `add_crosswalk.py`: Added extra attributes to the hydroTable.csv. Includes a default `barc_on` and `vmann_on` (=False) attribute that is overwritten (=True) if SRC post-processing modules are run.
- `bathy_src_adjust_topwidth.py`: Overwrites the `barc_on` attribute where applicable and includes the BARC-modified Volume property.
- `vary_mannings_n_composite.py`: Overwrites the `vmann_on` attribute where applicable.
- `output_cleanup.py`: Adds new files to the `-v` whitelist.

<br/><br/>

## v3.0.23.2 - 2021-11-04 - [PR #480](https://github.com/NOAA-OWP/cahaba/pull/480)
Hotfix for `vary_manning_n_composite.py` to address null discharge values for non-CONUS hucs.

### Changes
- `vary_manning_n_composite.py`: Add numpy where clause to set final discharge value to the original value if `vmann=False`

<br/><br/>

## v3.0.23.1 - 2021-11-03 - [PR #479](https://github.com/NOAA-OWP/cahaba/pull/479)
Patches the API updater. The `params_calibrated.env` is replaced with `params_template.env` because the BARC and Multi-N modules supplant the calibrated values.

### Changes
- `api/node/updater/updater.py`: Changed `params_calibrated.env` to `params_template.env`

<br/><br/>

## v3.0.23.0 - 2021-10-31 - [PR #475](https://github.com/NOAA-OWP/cahaba/pull/475)

Moved the synthetic rating curve (SRC) processes from the `\tools` directory to `\src` directory to support post-processing in `fim_run.sh`. These SRC post-processing modules will now run as part of the default `fim_run.sh` workflow. Reconfigured bathymetry adjusted rating curve (BARC) module to use the 1.5yr flow from NWM v2 recurrence flow data in combination with the Bieger et al. (2015) regression equations with bankfull discharge predictor variable input.

### Additions
- `src/bathy_src_adjust_topwidth.py` --> New version of bathymetry adjusted rating curve (BARC) module that is configured to use the Bieger et al. (2015) regression equation with input bankfull discharge as the predictor variable (previous version used the drainage area version of the regression equations). Also added log output capability, added reconfigured output content in `src_full_crosswalked_BARC.csv` and `hydroTable.csv`, and included modifications to allow BARC to run as a post-processing step in `fim_run.sh`. Reminder: BARC is only configured for MS extent.

### Removals
- `config/params_calibrated.env` --> deprecated the calibrated roughness values by stream order with the new introduction of variable/composite roughness module
- `src/bathy_rc_adjust.py` --> deprecated the previous BARC version

### Changes
- `src/identify_src_bankfull.py` --> Moved this script from /tools to /src, added more doc strings, cleaned up output log, and reconfigured to allow execution from fim_run.sh post-processing.
- `src/vary_mannings_n_composite.py` --> Moved this script from /tools to /src, added more doc strings, cleaned up output log, added/reconfigured output content in src_full_crosswalked_vmann.csv and hydroTable.csv, and reconfigured to allow execution from fim_run.sh post-processing.
- `config/params_template.env` --> Added additional parameter/variables for input to `identify_src_bankfull.py`, `vary_mannings_n_composite.py`, and `bathy_src_adjust_topwidth.py`.
      - default BARC input: bankfull channel geometry derived from the Bieger et al. (2015) bankfull discharge regression equations
      - default bankfull flow input: NWM v2 1.5-year recurrence flows
      - default variable roughness input: global (all NWM feature_ids) roughness values of 0.06 for in-channel and 0.11 for max overbank
- `fim_run.sh` --> Added SRC post-processing calls after the `run_by_unit.sh` workflow
- `src/add_crosswalk.py` --> Removed BARC module call (moved to post-processing)
- `src/run_by_unit.sh` --> Removed old/unnecessary print statement.
      - **Note: reset exit codes to 0 for unnecessary processing flags.** Non-zero error codes in `run_by_unit.sh` prevent the `fim_run.sh` post-processing steps from running. This error handling issue will be more appropriately handled in a soon to be release enhancement.
- `tools/run_test_case.py` --> Reverted changes used during development process

<br/><br/>

## v3.0.22.8 - 2021-10-26 - [PR #471](https://github.com/NOAA-OWP/cahaba/pull/471)

Manually filtering segments from stream input layer to fix flow reversal of the MS River (HUC 08030100).

### Changes
- `clip_vectors_to_wbd.py`: Fixes bug where flow direction is reversed for HUC 08030100. The issue is resolved by filtering incoming stream segments that intersect with the elevation grid boundary.

<br/><br/>

## v3.0.22.7 - 2021-10-08 - [PR #467](https://github.com/NOAA-OWP/cahaba/pull/467)

These "tool" enhancements 1) delineate in-channel vs. out-of-channel geometry to allow more targeted development of key physical drivers influencing the SRC calculations (e.g. bathymetry & Manning’s n) #418 and 2) applies a variable/composite Manning’s roughness (n) using user provided csv with in-channel vs. overbank roughness values #419 & #410.

### Additions
- `identify_src_bankfull.p`: new post-processing tool that ingests a flow csv (e.g. NWM 1.5yr recurr flow) to approximate the bankfull STG and then calculate the channel vs. overbank proportions using the volume and hydraulic radius variables
- `vary_mannings_n_composite.py`: new post-processing tool that ingests a csv containing feature_id, channel roughness, and overbank roughness and then generates composite n values via the channel ratio variable

### Changes
- `eval_plots.py`: modified the plot legend text to display full label for development tests
- `inundation.py`: added new optional argument (-n) and corresponding function to produce a csv containing the stage value (and SRC variables) calculated from the flow to stage interpolation.

<br/><br/>

## v3.0.22.6 - 2021-09-13 - [PR #462](https://github.com/NOAA-OWP/cahaba/pull/462)

This new workflow ingests FIM point observations from users and “corrects” the synthetic rating curves to produce the desired FIM extent at locations where feedback is available (locally calibrate FIM).

### Changes
- `add_crosswalk.py`: added `NextDownID` and `order_` attributes to the exported `hydroTable.csv`. This will potentially be used in future enhancements to extend SRC changes to upstream/downstream catchments.
- `adjust_rc_with_feedback.py`: added a new workflow to perform the SRC modifications (revised discharge) using the existing HAND geometry variables combined with the user provided point location flow and stage data.
- `inundation_wrapper_custom_flow.py`: updated code to allow for huc6 processing to generate custom inundation outputs.

<br/><br/>

## v3.0.22.5 - 2021-09-08 - [PR #460](https://github.com/NOAA-OWP/cahaba/pull/460)

Patches an issue where only certain benchmark categories were being used in evaluation.

### Changes
- In `tools/tools_shared_variables.py`, created a variable `MAGNITUDE_DICT` to store benchmark category magnitudes.
- `synthesize_test_cases.py` imports `MAGNITUDE_DICT` and uses it to assign magnitudes.

<br/><br/>

## v3.0.22.4 - 2021-08-30 - [PR #456](https://github.com/NOAA-OWP/cahaba/pull/456)

Renames the BARC modified variables that are exported to `src_full_crosswalked.csv` to replace the original variables. The default/original variables are renamed with `orig_` prefix. This change is needed to ensure downstream uses of the `src_full_crosswalked.csv` are able to reference the authoritative version of the channel geometry variables (i.e. BARC-adjust where available).

### Changes
- In `src_full_crosswalked.csv`, default/original variables are renamed with `orig_` prefix and `SA_div` is renamed to `SA_div_flag`.

<br/><br/>

## v3.0.22.3 - 2021-08-27 - [PR #457](https://github.com/NOAA-OWP/cahaba/pull/457)

This fixes a bug in the `get_metadata()` function in `/tools/tools_shared_functions.py` that arose because of a WRDS update. Previously the `metadata_source` response was returned as independent variables, but now it is returned a list of strings. Another issue was observed where the `EVALUATED_SITES_CSV` variable was being misdefined (at least on the development VM) through the OS environmental variable setting.

### Changes
- In `tools_shared_functions.py`, changed parsing of WRDS `metadata_sources` to account for new list type.
- In `generate_categorical_fim_flows.py`, changed the way the `EVALUATED_SITES_CSV` path is defined from OS environmental setting to a relative path that will work within Docker container.

<br/><br/>

## v3.0.22.2 - 2021-08-26 - [PR #455](https://github.com/NOAA-OWP/cahaba/pull/455)

This merge addresses an issues with the bathymetry adjusted rating curve (BARC) calculations exacerbating single-pixel inundation issues for the lower Mississippi River. This fix allows the user to specify a stream order value that will be ignored in BARC calculations (reverts to using the original/default rating curve). If/when the "thalweg notch" issue is addressed, this change may be unmade.

### Changes
- Added new env variable `ignore_streamorders` set to 10.
- Added new BARC code to set the bathymetry adjusted cross-section area to 0 (reverts to using the default SRC values) based on the streamorder env variable.

<br/><br/>

## v3.0.22.1 - 2021-08-20 - [PR #447](https://github.com/NOAA-OWP/cahaba/pull/447)

Patches the minimum stream length in the template parameters file.

### Changes
- Changes `max_split_distance_meters` in `params_template.env` to 1500.

<br/><br/>

## v3.0.22.0 - 2021-08-19 - [PR #444](https://github.com/NOAA-OWP/cahaba/pull/444)

This adds a script, `adjust_rc_with_feedback.py`, that will be expanded  in future issues. The primary function that performs the HAND value and hydroid extraction is ingest_points_layer() but this may change as the overall synthetic rating curve automatic update machanism evolves.

### Additions
- Added `adjust_rc_with_feedback.py` with `ingest_points_layer()`, a function to extract HAND and hydroid values for use in an automatic synthetic rating curve updating mechanism.

<br/><br/>

## v3.0.21.0 - 2021-08-18 - [PR #433](https://github.com/NOAA-OWP/cahaba/pull/433)

General repository cleanup, made memory-profiling an optional flag, API's release feature now saves outputs.

### Changes
- Remove `Dockerfile.prod`, rename `Dockerfile.dev` to just `Dockerfile`, and remove `.dockerignore`.
- Clean up `Dockerfile` and remove any unused* packages or variables.
- Remove any unused* Python packages from the `Pipfile`.
- Move the `CHANGELOG.md`, `SECURITY.md`, and `TERMS.md` files to the `/docs` folder.
- Remove any unused* scripts in the `/tools` and `/src` folders.
- Move `tools/preprocess` scripts into `tools/`.
- Ensure all scripts in the `/src` folder have their code in functions and are being called via a `__main__` function (This will help with implementing memory profiling fully).
- Changed memory-profiling to be an option flag `-m` for `fim_run.sh`.
- Updated FIM API to save all outputs during a "release" job.

<br/><br/>

## v3.0.20.2 - 2021-08-13 - [PR #443](https://github.com/NOAA-OWP/cahaba/pull/443)

This merge modifies `clip_vectors_to_wbd.py` to check for relevant input data.

### Changes
- `clip_vectors_to_wbd.py` now checks that there are NWM stream segments within the buffered HUC boundary.
- `included_huc8_ms.lst` has several additional HUC8s.

<br/><br/>

## v3.0.20.1 - 2021-08-12 - [PR #442](https://github.com/NOAA-OWP/cahaba/pull/442)

This merge improves documentation in various scripts.

### Changes
This PR better documents the following:

- `inundate_nation.py`
- `synthesize_test_cases.py`
- `adjust_thalweg_lateral.py`
- `rem.py`

<br/><br/>

## v3.0.20.0 - 2021-08-11 - [PR #440](https://github.com/NOAA-OWP/cahaba/pull/440)

This merge adds two new scripts into `/tools/` for use in QAQC.

### Additions
- `inundate_nation.py` to produce inundation maps for the entire country for use in QAQC.
- `check_deep_flooding.py` to check for depths of inundation greater than a user-supplied threshold at specific areas defined by a user-supplied shapefile.

<br/><br/>

## v3.0.19.5 - 2021-07-19

Updating `README.md`.

<br/><br/>

## v3.0.19.4 - 2021-07-13 - [PR #431](https://github.com/NOAA-OWP/cahaba/pull/431)

Updating logging and fixing bug in vector preprocessing.

### Additions
- `fim_completion_check.py` adds message to docker log to log any HUCs that were requested but did not finish `run_by_unit.sh`.
- Adds `input_data_edits_changelog.txt` to the inputs folder to track any manual or version/location specific changes that were made to data used in FIM 3.

### Changes
- Provides unique exit codes to relevant domain checkpoints within `run_by_unit.sh`.
- Bug fixes in `reduce_nhd_stream_density.py`, `mprof plot` call.
- Improved error handling in `add_crosswalk.py`.

<br/><br/>

## v3.0.19.3 - 2021-07-09

Hot fix to `synthesize_test_cases`.

### Changes
- Fixed if/elif/else statement in `synthesize_test_cases.py` that resulted in only IFC data being evaluated.

<br/><br/>

## v3.0.19.2 - 2021-07-01 - [PR #429](https://github.com/NOAA-OWP/cahaba/pull/429)

Updates to evaluation scripts to allow for Alpha testing at Iowa Flood Center (IFC) sites. Also, `BAD_SITES` variable updates to omit sites not suitable for evaluation from metric calculations.

### Changes
- The `BAD_SITES` list in `tools_shared_variables.py` was updated and reasons for site omission are documented.
- Refactored `run_test_case.py`, `synthesize_test_cases.py`, `tools_shared_variables.py`, and `eval_plots.py` to allow for IFC comparisons.

<br/><br/>

## v3.0.19.1 - 2021-06-17 - [PR #417](https://github.com/NOAA-OWP/cahaba/pull/417)

Adding a thalweg profile tool to identify significant drops in thalweg elevation. Also setting lateral thalweg adjustment threshold in hydroconditioning.

### Additions
- `thalweg_drop_check.py` checks the elevation along the thalweg for each stream path downstream of MS headwaters within a HUC.

### Removals
- Removing `dissolveLinks` arg from `clip_vectors_to_wbd.py`.

### Changes
- Cleaned up code in `split_flows.py` to make it more readable.
- Refactored `reduce_nhd_stream_density.py` and `adjust_headwater_streams.py` to limit MS headwater points in `agg_nhd_headwaters_adj.gpkg`.
- Fixed a bug in `adjust_thalweg_lateral.py` lateral elevation replacement threshold; changed threshold to 3 meters.
- Updated `aggregate_vector_inputs.py` to log intermediate processes.

<br/><br/>

## v3.0.19.0 - 2021-06-10 - [PR #415](https://github.com/NOAA-OWP/cahaba/pull/415)

Feature to evaluate performance of alternative CatFIM techniques.

### Additions
- Added `eval_catfim_alt.py` to evaluate performance of alternative CatFIM techniques.

<br/><br/>

## v3.0.18.0 - 2021-06-09 - [PR #404](https://github.com/NOAA-OWP/cahaba/pull/404)

To help analyze the memory consumption of the Fim Run process, the python module `memory-profiler` has been added to give insights into where peak memory usage is with in the codebase.

In addition, the Dockerfile was previously broken due to the Taudem dependency removing the version that was previously being used by FIM. To fix this, and allow new docker images to be built, the Taudem version has been updated to the newest version on the Github repo and thus needs to be thoroughly tested to determine if this new version has affected the overall FIM outputs.

### Additions
- Added `memory-profiler` to `Pipfile` and `Pipfile.lock`.
- Added `mprof` (memory-profiler cli utility) call to the `time_and_tee_run_by_unit.sh` to create overall memory usage graph location in the `/logs/{HUC}_memory.png` of the outputs directory.
- Added `@profile` decorator to all functions within scripts used in the `run_by_unit.sh` script to allow for memory usage tracking, which is then recorded in the `/logs/{HUC}.log` file of the outputs directory.

### Changes
- Changed the Taudem version in `Dockerfile.dev` to `98137bb6541a0d0077a9c95becfed4e56d0aa0ac`.
- Changed all calls of python scripts in `run_by_unit.s` to be called with the `-m memory-profiler` argument to allow scripts to also track memory usage.

<br/><br/>

## v3.0.17.1 - 2021-06-04 - [PR #395](https://github.com/NOAA-OWP/cahaba/pull/395)

Bug fix to the `generate_nws_lid.py` script

### Changes
- Fixes incorrectly assigned attribute field "is_headwater" for some sites in the `nws_lid.gpkg` layer.
- Updated `agg_nhd_headwaters_adj.gpkg`, `agg_nhd_streams_adj.gpkg`, `nwm_flows.gpkg`, and `nwm_catchments.gpkg` input layers using latest NWS LIDs.

<br/><br/>

## v3.0.17.0 - 2021-06-04 - [PR #393](https://github.com/NOAA-OWP/cahaba/pull/393)
BARC updates to cap the bathy calculated xsec area in `bathy_rc_adjust.py` and allow user to choose input bankfull geometry.

### Changes

- Added new env variable to control which input file is used for the bankfull geometry input to bathy estimation workflow.
- Modified the bathymetry cross section area calculation to cap the additional area value so that it cannot exceed the bankfull cross section area value for each stream segment (bankfull value obtained from regression equation dataset).
- Modified the `rating_curve_comparison.py` plot output to always put the FIM rating curve on top of the USGS rating curve (avoids USGS points covering FIM).
- Created a new aggregate csv file (aggregates for all hucs) for all of the `usgs_elev_table.csv` files (one per huc).
- Evaluate the FIM Bathymetry Adjusted Rating Curve (BARC) tool performance using the estimated bankfull geometry dataset derived for the NWM route link dataset.

<br/><br/>

## v3.0.16.3 - 2021-05-21 - [PR #388](https://github.com/NOAA-OWP/cahaba/pull/388)

Enhancement and bug fixes to `synthesize_test_cases.py`.

### Changes
- Addresses a bug where AHPS sites without benchmark data were receiving a CSI of 0 in the master metrics CSV produced by `synthesize_test_cases.py`.
- Includes a feature enhancement to `synthesize_test_cases.py` that allows for the inclusion of user-specified testing versions in the master metrics CSV.
- Removes some of the print statements used by `synthesize_test_cases.py`.

<br/><br/>

## v3.0.16.2 - 2021-05-18 - [PR #384](https://github.com/NOAA-OWP/cahaba/pull/384)

Modifications and fixes to `run_test_case.py`, `eval_plots.py`, and AHPS preprocessing scripts.

### Changes
- Comment out return statement causing `run_test_case.py` to skip over sites/hucs when calculating contingency rasters.
- Move bad sites list and query statement used to filter out bad sites to the `tools_shared_variables.py`.
- Add print statements in `eval_plots.py` detailing the bad sites used and the query used to filter out bad sites.
- Update AHPS preprocessing scripts to produce a domain shapefile.
- Change output filenames produced in ahps preprocessing scripts.
- Update workarounds for some sites in ahps preprocessing scripts.

<br/><br/>

## v3.0.16.1 - 2021-05-11 - [PR #380](https://github.com/NOAA-OWP/cahaba/pull/380)

The current version of Eventlet used in the Connector module of the FIM API is outdated and vulnerable. This update bumps the version to the patched version.

### Changes
- Updated `api/node/connector/requirements.txt` to have the Eventlet version as 0.31.0

<br/><br/>

## v3.0.16.0 - 2021-05-07 - [PR #378](https://github.com/NOAA-OWP/cahaba/pull/378)

New "Release" feature added to the FIM API. This feature will allow for automated FIM, CatFIM, and relevant metrics to be generated when a new FIM Version is released. See [#373](https://github.com/NOAA-OWP/cahaba/issues/373) for more detailed steps that take place in this feature.

### Additions
- Added new window to the UI in `api/frontend/gui/templates/index.html`.
- Added new job type to `api/node/connector/connector.py` to allow these release jobs to run.
- Added additional logic in `api/node/updater/updater.py` to run the new eval and CatFIM scripts used in the release feature.

### Changes
- Updated `api/frontend/output_handler/output_handler.py` to allow for copying more broad ranges of file paths instead of only the `/data/outputs` directory.

<br/><br/>

## v3.0.15.10 - 2021-05-06 - [PR #375](https://github.com/NOAA-OWP/cahaba/pull/375)

Remove Great Lakes coastlines from WBD buffer.

### Changes
- `gl_water_polygons.gpkg` layer is used to mask out Great Lakes boundaries and remove NHDPlus HR coastline segments.

<br/><br/>

## v3.0.15.9 - 2021-05-03 - [PR #372](https://github.com/NOAA-OWP/cahaba/pull/372)

Generate `nws_lid.gpkg`.

### Additions
- Generate `nws_lid.gpkg` with attributes indicating if site is a headwater `nws_lid` as well as if it is co-located with another `nws_lid` which is referenced to the same `nwm_feature_id` segment.

<br/><br/>

## v3.0.15.8 - 2021-04-29 - [PR #371](https://github.com/NOAA-OWP/cahaba/pull/371)

Refactor NHDPlus HR preprocessing workflow. Resolves issue #238

### Changes
- Consolidate NHD streams, NWM catchments, and headwaters MS and FR layers with `mainstem` column.
- HUC8 intersections are included in the input headwaters layer.
- `clip_vectors_to_wbd.py` removes incoming stream segment from the selected layers.

<br/><br/>

## v3.0.15.7 - 2021-04-28 - [PR #367](https://github.com/NOAA-OWP/cahaba/pull/367)

Refactor synthesize_test_case.py to handle exceptions during multiprocessing. Resolves issue #351

### Changes
- refactored `inundation.py` and `run_test_case.py` to handle exceptions without using `sys.exit()`.

<br/><br/>

## v3.0.15.6 - 2021-04-23 - [PR #365](https://github.com/NOAA-OWP/cahaba/pull/365)

Implement CatFIM threshold flows to Sierra test and add AHPS benchmark preprocessing scripts.

### Additions
- Produce CatFIM flows file when running `rating_curve_get_usgs_gages.py`.
- Several scripts to preprocess AHPS benchmark data. Requires numerous file dependencies not available through Cahaba.

### Changes
- Modify `rating_curve_comparison.py` to ingest CatFIM threshold flows in calculations.
- Modify `eval_plots.py` to save all site specific bar plots in same parent directory instead of in subdirectories.
- Add variables to `env.template` for AHPS benchmark preprocessing.

<br/><br/>

## v3.0.15.5 - 2021-04-20 - [PR #363](https://github.com/NOAA-OWP/cahaba/pull/363)

Prevent eval_plots.py from erroring out when spatial argument enabled if certain datasets not analyzed.

### Changes
- Add check to make sure analyzed dataset is available prior to creating spatial dataset.

<br/><br/>

## v3.0.15.4 - 2021-04-20 - [PR #356](https://github.com/NOAA-OWP/cahaba/pull/356)

Closing all multiprocessing Pool objects in repo.

<br/><br/>

## v3.0.15.3 - 2021-04-19 - [PR #358](https://github.com/NOAA-OWP/cahaba/pull/358)

Preprocess NHDPlus HR rasters for consistent projections, nodata values, and convert from cm to meters.

### Additions
- `preprocess_rasters.py` reprojects raster, converts to meters, and updates nodata value to -9999.
- Cleaned up log messages from `bathy_rc_adjust.py` and `usgs_gage_crosswalk.py`.
- Outputs paths updated in `generate_categorical_fim_mapping.py` and `generate_categorical_fim.py`.
- `update_raster_profile` cleans up raster crs, blocksize, nodata values, and converts elevation grids from cm to meters.
- `reproject_dem.py` imports gdal to reproject elevation rasters because an error was occurring when using rasterio.

### Changes
- `burn_in_levees.py` replaces the `gdal_calc.py` command to resolve inconsistent outputs with burned in levee values.

<br/><br/>

## v3.0.15.2 - 2021-04-16 - [PR #359](https://github.com/NOAA-OWP/cahaba/pull/359)

Hotfix to preserve desired files when production flag used in `fim_run.sh`.

### Changes

- Fixed production whitelisted files.

<br/><br/>

## v3.0.15.1 - 2021-04-13 - [PR #355](https://github.com/NOAA-OWP/cahaba/pull/355)

Sierra test considered all USGS gage locations to be mainstems even though many actually occurred with tributaries. This resulted in unrealistic comparisons as incorrect gages were assigned to mainstems segments. This feature branch identifies gages that are on mainstems via attribute field.

### Changes

- Modifies `usgs_gage_crosswalk.py` to filter out gages from the `usgs_gages.gpkg` layer such that for a "MS" run, only consider gages that contain rating curve information (via `curve` attribute) and are also mainstems gages (via `mainstems` attribute).
- Modifies `usgs_gage_crosswalk.py` to filter out gages from the `usgs_gages.gpkg` layer such that for a "FR" run, only consider gages that contain rating curve information (via `curve` attribute) and are not mainstems gages (via `mainstems` attribute).
- Modifies how mainstems segments are determined by using the `nwm_flows_ms.gpkg` as a lookup to determine if the NWM segment specified by WRDS for a gage site is a mainstems gage.

### Additions

- Adds a `mainstem` attribute field to `usgs_gages.gpkg` that indicates whether a gage is located on a mainstems river.
- Adds `NWM_FLOWS_MS` variable to the `.env` and `.env.template` files.
- Adds the `extent` argument specified by user when running `fim_run.sh` to `usgs_gage_crosswalk.py`.

<br/><br/>

## v3.0.15.0 - 2021-04-08 - [PR #340](https://github.com/NOAA-OWP/cahaba/pull/340)

Implementing a prototype technique to estimate the missing bathymetric component in the HAND-derived synthetic rating curves. The new Bathymetric Adjusted Rating Curve (BARC) function is built within the `fim_run.sh` workflow and will ingest bankfull geometry estimates provided by the user to modify the cross section area used in the synthetic rating curve generation.

### Changes
 - `add_crosswalk.py` outputs the stream order variables to `src_full_crosswalked.csv` and calls the new `bathy_rc_adjust.py` if bathy env variable set to True and `extent=MS`.
 - `run_by_unit.sh` includes a new csv outputs for reviewing BARC calculations.
 - `params_template.env` & `params_calibrated.env` contain new BARC function input variables and on/off toggle variable.
 - `eval_plots.py` now includes additional AHPS eval sites in the list of "bad_sites" (flagged issues with MS flowlines).

### Additions
 - `bathy_rc_adjust.py`:
    - Imports the existing synthetic rating curve table and the bankfull geometry input data (topwidth and cross section area per COMID).
    - Performs new synthetic rating curve calculations with bathymetry estimation modifications.
    - Flags issues with the thalweg-notch artifact.

<br/><br/>

## v3.0.14.0 - 2021-04-05 - [PR #338](https://github.com/NOAA-OWP/cahaba/pull/338)

Create tool to retrieve rating curves from USGS sites and convert to elevation (NAVD88). Intended to be used as part of the Sierra Test.

### Changes
 - Modify `usgs_gage_crosswalk.py` to:
    1) Look for `location_id` instead of `site_no` attribute field in `usgs_gages.gpkg` file.
    2) Filter out gages that do not have rating curves included in the `usgs_rating_curves.csv`.
 - Modify `rating_curve_comparison.py` to perform a check on the age of the user specified `usgs_rating_curves.csv` and alert user to the age of the file and recommend updating if file is older the 30 days.

### Additions
 - Add `rating_curve_get_usgs_curves.py`. This script will generate the following files:
     1) `usgs_rating_curves.csv`: A csv file that contains rating curves (including converted to NAVD88 elevation) for USGS gages in a format that is compatible with  `rating_curve_comparisons.py`. As it is is currently configured, only gages within CONUS will have rating curve data.
     2) `log.csv`: A log file that records status for each gage and includes error messages.
     3) `usgs_gages.gpkg`: A geospatial layer (in FIM projection) of all active USGS gages that meet a predefined criteria. Additionally, the `curve` attribute indicates whether a rating curve is found in the `usgs_rating_curves.csv`. This spatial file is only generated if the `all` option is passed with the `-l` argument.

<br/><br/>

## v3.0.13.0 - 2021-04-01 - [PR #332](https://github.com/NOAA-OWP/cahaba/pull/332)

Created tool to compare synthetic rating curve with benchmark rating curve (Sierra Test).

### Changes
 - Update `aggregate_fim_outputs.py` call argument in `fim_run.sh` from 4 jobs to 6 jobs, to optimize API performance.
 - Reroutes median elevation data from `add_crosswalk.py` and `rem.py` to new file (depreciating `hand_ref_elev_table.csv`).
 - Adds new files to `viz_whitelist` in `output_cleanup.py`.

### Additions
 - `usgs_gage_crosswalk.py`: generates `usgs_elev_table.csv` in `run_by_unit.py` with elevation and additional attributes at USGS gages.
 - `rating_curve_comparison.py`: post-processing script to plot and calculate metrics between synthetic rating curves and USGS rating curve data.

<br/><br/>

## v3.0.12.1 - 2021-03-31 - [PR #336](https://github.com/NOAA-OWP/cahaba/pull/336)

Fix spatial option in `eval_plots.py` when creating plots and spatial outputs.

### Changes
 - Removes file dependencies from spatial option. Does require the WBD layer which should be specified in `.env` file.
 - Produces outputs in a format consistent with requirements needed for publishing.
 - Preserves leading zeros in huc information for all outputs from `eval_plots.py`.

### Additions
 - Creates `fim_performance_points.shp`: this layer consists of all evaluated ahps points (with metrics). Spatial data retrieved from WRDS on the fly.
 - Creates `fim_performance_polys.shp`: this layer consists of all evaluated huc8s (with metrics). Spatial data retrieved from WBD layer.

<br/><br/>

## v3.0.12.0 - 2021-03-26 - [PR #327](https://github.com/NOAA-OWP/cahaba/pull/237)

Add more detail/information to plotting capabilities.

### Changes
 - Merge `plot_functions.py` into `eval_plots.py` and move `eval_plots.py` into the tools directory.
 - Remove `plots` subdirectory.

### Additions
 - Optional argument to create barplots of CSI for each individual site.
 - Create a csv containing the data used to create the scatterplots.

<br/><br/>

## v3.0.11.0 - 2021-03-22 - [PR #319](https://github.com/NOAA-OWP/cahaba/pull/298)

Improvements to CatFIM service source data generation.

### Changes
 - Renamed `generate_categorical_fim.py` to `generate_categorical_fim_mapping.py`.
 - Updated the status outputs of the `nws_lid_sites layer` and saved it in the same directory as the `merged catfim_library layer`.
 - Additional stability fixes (such as improved compatability with WRDS updates).

### Additions
 - Added `generate_categorical_fim.py` to wrap `generate_categorical_fim_flows.py` and `generate_categorical_fim_mapping.py`.
 - Create new `nws_lid_sites` shapefile located in same directory as the `catfim_library` shapefile.

<br/><br/>

## v3.0.10.1 - 2021-03-24 - [PR #320](https://github.com/NOAA-OWP/cahaba/pull/320)

Patch to synthesize_test_cases.py.

### Changes
 - Bug fix to `synthesize_test_cases.py` to allow comparison between `testing` version and `official` versions.

<br/><br/>

## v3.0.10.0 - 2021-03-12 - [PR #298](https://github.com/NOAA-OWP/cahaba/pull/298)

Preprocessing of flow files for Categorical FIM.

### Additions
 - Generate Categorical FIM flow files for each category (action, minor, moderate, major).
 - Generate point shapefile of Categorical FIM sites.
 - Generate csv of attribute data in shapefile.
 - Aggregate all shapefiles and csv files into one file in parent directory.
 - Add flood of record category.

 ### Changes
 - Stability fixes to `generate_categorical_fim.py`.

<br/><br/>

## v3.0.9.0 - 2021-03-12 - [PR #297](https://github.com/NOAA-OWP/cahaba/pull/297)

Enhancements to FIM API.

### Changes
 - `fim_run.sh` can now be run with jobs in parallel.
 - Viz post-processing can now be selected in API interface.
 - Jobs table shows jobs that end with errors.
 - HUC preset lists can now be selected in interface.
 - Better `output_handler` file writing.
 - Overall better restart and retry handlers for networking problems.
 - Jobs can now be canceled in API interface.
 - Both FR and MS configs can be selected for a single job.

<br/><br/>

## v3.0.8.2 - 2021-03-11 - [PR #296](https://github.com/NOAA-OWP/cahaba/pull/296)

Enhancements to post-processing for Viz-related use-cases.

### Changes
 - Aggregate grids are projected to Web Mercator during `-v` runs in `fim_run.sh`.
 - HUC6 aggregation is parallelized.
 - Aggregate grid blocksize is changed from 256 to 1024 for faster postprocessing.

<br/><br/>

## v3.0.8.1 - 2021-03-10 - [PR #302](https://github.com/NOAA-OWP/cahaba/pull/302)

Patched import issue in `tools_shared_functions.py`.

### Changes
 - Changed `utils.` to `tools_` in `tools_shared_functions.py` after recent structural change to `tools` directory.

<br/><br/>

## v3.0.8.0 - 2021-03-09 - [PR #279](https://github.com/NOAA-OWP/cahaba/pull/279)

Refactored NWS Flood Categorical HAND FIM (CatFIM) pipeline to open source.

### Changes
 - Added `VIZ_PROJECTION` to `shared_variables.py`.
 - Added missing library referenced in `inundation.py`.
 - Cleaned up and converted evaluation scripts in `generate_categorical_fim.py` to open source.
 - Removed `util` folders under `tools` directory.

<br/><br/>

## v3.0.7.1 - 2021-03-02 - [PR #290](https://github.com/NOAA-OWP/cahaba/pull/290)

Renamed benchmark layers in `test_cases` and updated variable names in evaluation scripts.

### Changes
 - Updated `run_test_case.py` with new benchmark layer names.
 - Updated `run_test_case_calibration.py` with new benchmark layer names.

<br/><br/>

## v3.0.7.0 - 2021-03-01 - [PR #288](https://github.com/NOAA-OWP/cahaba/pull/288)

Restructured the repository. This has no impact on hydrological work done in the codebase and is simply moving files and renaming directories.

### Changes
 - Moved the contents of the `lib` folder to a new folder called `src`.
 - Moved the contents of the `tests` folder to the `tools` folder.
 - Changed any instance of `lib` or `libDir` to `src` or `srcDir`.

<br/><br/>

## v3.0.6.0 - 2021-02-25 - [PR #276](https://github.com/NOAA-OWP/cahaba/pull/276)

Enhancement that creates metric plots and summary statistics using metrics compiled by `synthesize_test_cases.py`.

### Additions
 - Added `eval_plots.py`, which produces:
    - Boxplots of CSI, FAR, and POD/TPR
    - Barplot of aggregated CSI scores
    - Scatterplot of CSI comparing two FIM versions
    - CSV of aggregated statistics (CSI, FAR, POD/TPR)
    - CSV of analyzed data and analyzed sites

<br/><br/>

## v3.0.5.3 - 2021-02-23 - [PR #275](https://github.com/NOAA-OWP/cahaba/pull/275)

Bug fixes to new evaluation code.

### Changes

 - Fixed a bug in `synthesize_test_cases.py` where the extent (MS/FR) was not being written to merged metrics file properly.
 - Fixed a bug in `synthesize_test_cases.py` where only BLE test cases were being written to merged metrics file.
 - Removed unused imports from `inundation.py`.
 - Updated README.md

<br/><br/>

## v3.0.5.2 - 2021-02-23 - [PR #272](https://github.com/NOAA-OWP/cahaba/pull/272)

Adds HAND synthetic rating curve (SRC) datum elevation values to `hydroTable.csv` output.

### Changes

 - Updated `add_crosswalk.py` to included "Median_Thal_Elev_m" variable outputs in `hydroTable.csv`.
 - Renamed hydroid attribute in `rem.py` to "Median" in case we want to include other statistics in the future (e.g. min, max, range etc.).

<br/><br/>
## v3.0.5.1 - 2021-02-22

Fixed `TEST_CASES_DIR` path in `tests/utils/shared_variables.py`.

### Changes

 - Removed `"_new"` from `TEST_CASES_DIR` variable.

<br/><br/>

## v3.0.5.0 - 2021-02-22 - [PR #267](https://github.com/NOAA-OWP/cahaba/pull/267)

Enhancements to allow for evaluation at AHPS sites, the generation of a query-optimized metrics CSV, and the generation of categorical FIM. This merge requires that the `/test_cases` directory be updated for all machines performing evaluation.

### Additions

 - `generate_categorical_fim.py` was added to allow production of NWS Flood Categorical HAND FIM (CatFIM) source data. More changes on this script are to follow in subsequent branches.

### Removals

 - `ble_autoeval.sh` and `all_ble_stats_comparison.py` were deleted because `synthesize_test_cases.py` now handles the merging of metrics.
 - The code block in `run_test_case.py` that was responsible for printing the colored metrics to screen has been commented out because of the new scale of evaluations (formerly in `run_test_case.py`, now in `shared_functions.py`)
 - Remove unused imports from inundation wrappers in `/tools`.

### Changes

 - Updated `synthesize_test_cases.py` to allow for AHPS site evaluations.
 - Reorganized `run_test_case.py` by moving more functions into `shared_functions.py`.
 - Created more shared variables in `shared_variables.py` and updated import statements in relevant scripts.

<br/><br/>

## v3.0.4.4 - 2021-02-19 - [PR #266](https://github.com/NOAA-OWP/cahaba/pull/266)

Rating curves for short stream segments are replaced with rating curves from upstream/downstream segments.

### Changes

 - Short stream segments are identified and are reassigned the channel geometry from upstream/downstream segment.
 - `fossid` renamed to `fimid` and the attribute's starting value is now 1000 to avoid HydroIDs with leading zeroes.
 - Addresses issue where HydroIDs were not included in final hydrotable.
 - Added `import sys` to `inundation.py` (missing from previous feature branch).
 - Variable names and general workflow are cleaned up.

<br/><br/>

## v3.0.4.3 - 2021-02-12 - [PR #254](https://github.com/NOAA-OWP/cahaba/pull/254)

Modified `rem.py` with a new function to output HAND reference elev.

### Changes

 - Function `make_catchment_hydroid_dict` creates a df of pixel catchment ids and overlapping hydroids.
 - Merge hydroid df and thalweg minimum elevation df.
 - Produces new output containing all catchment ids and min thalweg elevation value named `hand_ref_elev_table.csv`.
 - Overwrites the `demDerived_reaches_split.gpk` layer by adding additional attribute `Min_Thal_Elev_meters` to view the elevation value for each hydroid.

<br/><br/>

## v3.0.4.2 - 2021-02-12 - [PR #255](https://github.com/NOAA-OWP/cahaba/pull/255)

Addresses issue when running on HUC6 scale.

### Changes

 - `src.json` should be fixed and slightly smaller by removing whitespace.
 - Rasters are about the same size as running fim as huc6 (compressed and tiled; aggregated are slightly larger).
 - Naming convention and feature id attribute are only added to the aggregated hucs.
 - HydroIDs are different for huc6 vs aggregated huc8s mostly due to forced split at huc boundaries (so long we use consistent workflow it shouldn't matter).
 - Fixed known issue where sometimes an incoming stream is not included in the final selection will affect aggregate outputs.

<br/><br/>

## v3.0.4.1 - 2021-02-12 - [PR #261](https://github.com/NOAA-OWP/cahaba/pull/261)

Updated MS Crosswalk method to address gaps in FIM.

### Changes

 - Fixed typo in stream midpoint calculation in `split_flows.py` and `add_crosswalk.py`.
 - `add_crosswalk.py` now restricts the MS crosswalk to NWM MS catchments.
 - `add_crosswalk.py` now performs a secondary MS crosswalk selection by nearest NWM MS catchment.

<br/><br/>

## v3.0.4.0 - 2021-02-10 - [PR #256](https://github.com/NOAA-OWP/cahaba/pull/256)

New python script "wrappers" for using `inundation.py`.

### Additions

 - Created `inundation_wrapper_nwm_flows.py` to produce inundation outputs using NWM recurrence flows: 1.5 year, 5 year, 10 year.
 - Created `inundation_wrapper_custom_flow.py` to produce inundation outputs with user-created flow file.
 - Created new `tools` parent directory to store `inundation_wrapper_nwm_flows.py` and  `inundation_wrapper_custom_flow.py`.

<br/><br/>

## v3.0.3.1 - 2021-02-04 - [PR #253](https://github.com/NOAA-OWP/cahaba/pull/253)

Bug fixes to correct mismatched variable name and file path.

### Changes

 - Corrected variable name in `fim_run.sh`.
 - `acquire_and_preprocess_inputs.py` now creates `huc_lists` folder and updates file path.

<br/><br/>

## v3.0.3.0 - 2021-02-04 - [PR #227](https://github.com/NOAA-OWP/cahaba/pull/227)

Post-process to aggregate FIM outputs to HUC6 scale.

### Additions

 - Viz outputs aggregated to HUC6 scale; saves outputs to `aggregate_fim_outputs` folder.

### Changes

 - `split_flows.py` now splits streams at HUC8 boundaries to ensure consistent catchment boundaries along edges.
 - `aggregate_fim_outputs.sh` has been depreciated but remains in the repo for potential FIM 4 development.
 - Replaced geopandas driver arg with getDriver throughout repo.
 - Organized parameters in environment files by group.
 - Cleaned up variable names in `split_flows.py` and `build_stream_traversal.py`.
 - `build_stream_traversal.py` is now assigning HydroID by midpoint instead centroid.
 - Cleanup of `clip_vectors_to_wbd.py`.

<br/><br/>

## v3.0.2.0 - 2021-01-25 - [PR #218](https://github.com/NOAA-OWP/cahaba/pull/218)

Addition of an API service to schedule, run and manage `fim_run` jobs through a user-friendly web interface.

### Additions

 - `api` folder that contains all the codebase for the new service.

<br/><br/>

## v3.0.1.0 - 2021-01-21 - [PR #206](https://github.com/NOAA-OWP/cahaba/pull/206)

Preprocess MS and FR stream networks

### Changes

 - Headwater stream segments geometries are adjusted to align with with NWM streams.
 - Incoming streams are selected using intersection points between NWM streams and HUC4 boundaries.
 - `clip_vectors_to_wbd.py` handles local headwaters.
 - Removes NHDPlus features categorized as coastline and underground conduit.
 - Added streams layer to production whitelist.
 - Fixed progress bar in `lib/acquire_and_preprocess_inputs.py`.
 - Added `getDriver` to shared `functions.py`.
 - Cleaned up variable names and types.

<br/><br/>

## v3.0.0.4 - 2021-01-20 - [PR #230](https://github.com/NOAA-OWP/cahaba/pull/230)

Changed the directory where the `included_huc*.lst` files are being read from.

### Changes

 - Changed the directory where the `included_huc*.lst` files are being read from.

<br/><br/>

## v3.0.0.3 - 2021-01-14 - [PR #210](https://github.com/NOAA-OWP/cahaba/pull/210)

Hotfix for handling nodata value in rasterized levee lines.

### Changes

 - Resolves bug for HUCs where `$ndv > 0` (Great Lakes region).
 - Initialize the `nld_rasterized_elev.tif` using a value of `-9999` instead of `$ndv`.

 <br/><br/>

## v3.0.0.2 - 2021-01-06 - [PR #200](https://github.com/NOAA-OWP/cahaba/pull/200)

Patch to address AHPSs mapping errors.

### Changes

 - Checks `dtype` of `hydroTable.csv` columns to resolve errors caused in `inundation.py` when joining to flow forecast.
 - Exits `inundation.py` when all hydrotable HydroIDs are lake features.
 - Updates path to latest AHPs site layer.
 - Updated [readme](https://github.com/NOAA-OWP/cahaba/commit/9bffb885f32dfcd95978c7ccd2639f9df56ff829)

<br/><br/>

## v3.0.0.1 - 2020-12-31 - [PR #184](https://github.com/NOAA-OWP/cahaba/pull/184)

Modifications to build and run Docker image more reliably. Cleanup on some pre-processing scripts.

### Changes

 - Changed to noninteractive install of GRASS.
 - Changed some paths from relative to absolute and cleaned up some python shebang lines.

### Notes
 - `aggregate_vector_inputs.py` doesn't work yet. Need to externally download required data to run fim_run.sh

 <br/><br/>

## v3.0.0.0 - 2020-12-22 - [PR #181](https://github.com/NOAA-OWP/cahaba/pull/181)

The software released here builds on the flood inundation mapping capabilities demonstrated as part of the National Flood Interoperability Experiment, the Office of Water Prediction's Innovators Program and the National Water Center Summer Institute. The flood inundation mapping software implements the Height Above Nearest Drainage (HAND) algorithm and incorporates community feedback and lessons learned over several years. The software has been designed to meet the requirements set by stakeholders interested in flood prediction and has been developed in partnership with several entities across the water enterprise.<|MERGE_RESOLUTION|>--- conflicted
+++ resolved
@@ -1,7 +1,6 @@
 All notable changes to this project will be documented in this file.
 We follow the [Semantic Versioning 2.0.0](http://semver.org/) format.
 
-<<<<<<< HEAD
 ## v4.5.x.x - 2024-05-22 - [PR#1178](https://github.com/NOAA-OWP/inundation-mapping/pull/1178)
 
 ### Summary
@@ -22,7 +21,6 @@
     - `wbd/generate_pre_clip_fim_huc8.py`: Fix file paths and layers
 
 ## v4.x.x.x - 2024-12-27 - [PR#1387](https://github.com/NOAA-OWP/inundation-mapping/pull/1387)
-=======
 ## v4.5.13.7 - 2025-01-10 - [PR#1379](https://github.com/NOAA-OWP/inundation-mapping/pull/1379)
 
 There are many sites in non-CONUS regions (AK, PR, HI) where we would like to run CatFIM but they are being excluded because they are not NWM forecast points. This update brings back the double API pull and adds in some code to filter out duplicate (and NULL) lids from the metadata lists. 
@@ -42,7 +40,6 @@
 <br/><br/>
 
 ## v4.5.13.6 - 2025-01-10 - [PR#1387](https://github.com/NOAA-OWP/inundation-mapping/pull/1387)
->>>>>>> 8e76d85a
 
 Fixes two issues in test_cases:
 1. An error in `synthesize_test_cases` and `run_test_case` if any directories of the 5 benchmark sources (BLE, NWS, IFC, USGS, or ras2fim) do not exist. This issue was originally discovered and fixed in #1178, but is being elevated to its own PR here. Fixes #1386.
@@ -50,18 +47,13 @@
 
 ### Changes
 
-<<<<<<< HEAD
 - `src/bash_variables.env`: Added environment variables for Alaska waterbody and levee masks and two variables to replace fixed paths in an upcoming PR (#1178).
-=======
->>>>>>> 8e76d85a
 - `tools/`
     - `run_test_case.py`: Fixed error if missing validation data. Updated masking data to include Alaska.
     - `synthesize_test_cases.py`: Fixed error if missing validation data.
     
 <br/><br/>
 
-<<<<<<< HEAD
-=======
 
 ## v4.5.13.5 - 2025-01-09 - [PR#1389](https://github.com/NOAA-OWP/inundation-mapping/pull/1389)
 
@@ -72,7 +64,6 @@
 - `Pipfile` and `Pipfile.lock`: Upgrades Python packages
 
 <br/><br/>
->>>>>>> 8e76d85a
 
 
 ## v4.5.13.4 - 2024-01-03 - [PR#1382](https://github.com/NOAA-OWP/inundation-mapping/pull/1382)
