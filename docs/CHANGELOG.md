--- conflicted
+++ resolved
@@ -1,7 +1,6 @@
 All notable changes to this project will be documented in this file.
 We follow the [Semantic Versioning 2.0.0](http://semver.org/) format.
 
-<<<<<<< HEAD
 ## v4.5.x.x - 2024-09-25 - [PR#1301](https://github.com/NOAA-OWP/inundation-mapping/pull/1301)
 
 A reload of all 3Dep DEMs from USGS was performed to refresh our data.
@@ -41,7 +40,7 @@
 
 <br/><br/>
 
-=======
+
 ## v4.5.9.0 - 2024-09-25 - [PR#1291](https://github.com/NOAA-OWP/inundation-mapping/pull/1291)
 
 Changes Docker base image to `gdal:ubuntu-small` in order to avoid JDK from being carried over in the base image and triggering security vulnerabilities.
@@ -64,7 +63,6 @@
     - `agreedem.py` and `unique_pixel_and_allocation.py`: sets `whitebox_dir` to `WBT_PATH`
 
 <br/><br/>
->>>>>>> be2f8b88
 
 ## v4.5.8.0 - 2024-09-13 - [PR#1165](https://github.com/NOAA-OWP/inundation-mapping/pull/1165)
 
