All notable changes to this project will be documented in this file.
We follow the [Semantic Versioning 2.0.0](http://semver.org/) format.

<<<<<<< HEAD
=======
## v3.0.24.11 - 2022-01-24 - [PR #508](https://github.com/NOAA-OWP/cahaba/pull/508)

Adds a tool that can be used to compare water surface elevation (WSE) between FIM synthetic rating curves and USGS/AHPS rating curves. There are also some enhancements made to the sierra test (`tools/rating_curve_comparison.py`), including updated rating curve comparison plots.

## Additions

- `tools/compare_water_surface_elev.py`: New class (`WaterSurfaceElev()`) for comparing water surface elevation of FIM and USGS/AHPS water surface elevation (WSE). Class includes methods for building a SQLite database that stores rating curves and datum info as well as a method (`convert_flows_to_wse`) that can be fed flows for real-time water surface elevation comparison to AHPS stages.

## Changes

- `tools/rating_curve_comparison.py`: Updated capability to work with new AHPS sites. Also enhanced the rating curve comparison plots to show NWM 17C recurrence intervals (2, 5, 10, 25, 50, 100) for each site.
- `src/run_by_unit.sh`: Added AHPS sites as in input to `usgs_gage_crosswalk.py`
- `src/usgs_gage_crosswalk.py`: AHPS sites are now crosswalked alongside USGS gages. The `usgs_elev_table.csv` output now has a `nws_lid` column.
- `tools/rating_curve_get_usgs_curves.py`: Updated doc string.

<br/><br/>

>>>>>>> 9c7e5f6c
## v3.0.24.10 - 2022-01-21 - [PR #509](https://github.com/NOAA-OWP/cahaba/pull/509)

This code enhancement generates a USGS gage database that contains the USGS rating curves with stage converted to water surface elevations (above HAND datum) and flow values sampled at NWM recurrence flow intervals. The database is then used to adjust the HAND-derived synthetic rating curves to more closely align with USGS gage rating curves (hydroID catchments that contain USGS gages).

## Additions
- `tools/usgs_gage_src_adjust.py`: Creates a database of USGS gage locations with USGS rating curve values converted to water surface elevations (sampled at flow values corresponding to NWM recurrence flow intervals -2, 5, 10, 25, 50, 100-year values). Log files are provided in the provided `fim_dir` in a new directory - `src_optimization/`

## Changes
- `tools/adjust_rc_with_feedback.py`: Modified to pass a dataframe of user supplied WSE/flow data instead of a csv file. Also, added an if statement to catch instances where all valid hydroID roughness calculations are removed when lakeid catchments are scrubbed.
- `tools/rating_curve_comparison.py`: Updated to plot both "FIM" and "FIM_default" SRCs where available.
- `tools/tools_shared_functions.py`: Added two new functions. 1) `concat_huc_csv` concatenates huc output csv files into a single dataframe and 2) `check_file_age` returns the date modified attribute of an input file
- `tools/wrapper_usgs_gage_crosswalk.py`: This wrapper script allows the user to run the `src/usgs_gage_crosswalk.py` function without needing to perform an entire run of `fim_run.sh`

<br/><br/>

## v3.0.24.9 - 2022-01-19 - [PR #506](https://github.com/NOAA-OWP/cahaba/pull/506)

Adding catchments and streams layers to viz post-processing outputs.

## Additions
- Added `catchments_{huc6}.gpkg` and `streams_{huc6}.gpkg` layers to aggregate_fim_outputs

<br/><br/>


## v3.0.24.8 - 2022-01-12 - [PR #503](https://github.com/NOAA-OWP/cahaba/pull/503)

This pull request adds an additional feature_id attribute associated with USGS gage locations (feature_id obtained from the WRDS API) output in the `usgs_gage_crosswalk.py`. There is also a new USGS gage query to ensure gage's HUC8 matches the FIM HUC when performing the gage-huc spatial query (avoids duplicating gages in multiple HUCs).

## Changes
- `src/run_by_unit.sh`: updated to include the HUC8 id as an input argument to `usgs_gage_crosswalk.py` when running `fim_run.sh`
- `usgs_gage_crosswalk.py`: updated to include both `feature_id` (HAND-FIM crosswalked feature_id) and `feature_id_wrds` (feature_id assoicated with USGS gage location obtained from WRDS API). Also included the `gage_distance_to_line` attribute to potentially identify issues with correlating gage locations to the nearest thalweg pixel.

<br/><br/>


## v3.0.24.7 - 2021-12-30 - [PR #500](https://github.com/NOAA-OWP/cahaba/pull/500)

Update API Release Branch

## Changes
- `api/node/updater/updater.py`: Changed the branch used to run the "Release" feature from "dev" to "dev-fim3".

<br/><br/>

## v3.0.24.6 - 2021-12-13 - [PR #494](https://github.com/NOAA-OWP/cahaba/pull/494)

This feature branch includes additional enhancements to the synthetic rating curve adjustment algorithm. In addition to local hydroid catchment calculations of roughness, the algorithm now applies adjustments to corresponding hydroids that share a common featureid, and the mean roughness values for interconnected hydroids are also propagated downstream by a set distance (e.g. 10km).

## Changes
- `tools/adjust_rc_with_feedback.py`: New additions include improved upstream to downstream traversal; blending roughness calculations for hydroid, featured, and group mean (prioritized in that order); new optional intermediate outputs for evaluating and debugging roughness calculations/application.
- `tools/tools_shared_variables.py`: Added new variables for max roughness, min roughness and downstream distance used in `adjust_rc_with_feedback.py`

<br/><br/>

## v3.0.24.5 - 2021-12-10 - [PR #493](https://github.com/NOAA-OWP/cahaba/pull/493)

This merge adds the functionality to create a geopackage with a point layer whose attribute table includes statistical comparison between SRCs and USGS rating curves.

## Changes
- `/tools/rating_curve_comparison.py`:
    - updated recurrence intervals to reflect newest 17C run: 2, 5, 10, 25, 50, 100
    - added `create_static_gpkg()` function which is called when the optional `--stat_gages` option is passed and will create a GPKG that joins a USGS gage dataset with the Sierra Test statistics
- `/tools/rating_curve_get_usgs_gages.py`: bug fixes and added simple progress indicator for gage requests and metadata processing
- `/tools/tools_shared_functions.py`: added `requests_get_with_retry()` function that is a wrapper for the requests to API calls that will retry and wait if the response is throttled

<br/><br/>

## v3.0.24.4 - 2021-12-03 - [PR #491](https://github.com/NOAA-OWP/cahaba/pull/491)

Adds Probability Not Detected (PND) as metric to evaluation code.

## Changes
- `synthesize_test_cases.py`: added `PND` into the dictionary of searched metrics.
- `tool_shared_variables.py`: added `PND` to the `GO_DOWN_STATS` list variable.
- `tools_shared_functions.py`: added the `PND` calculation and inclusion into stats_dictionary.
- `eval_plots.py`: added automatic plotting of `PND` and inclusion in spatial outputs. Also updated an argument in matplotlib call (I changed `b` to `visible`) in accordance with matplotlib recommendations concerning an impending deprecation of `b`.

<br/><br/>

## v3.0.24.3 - 2021-11-29 - [PR #488](https://github.com/NOAA-OWP/cahaba/pull/488)

Fixed projection issue in `synthesize_test_cases.py`.

## Changes

- `Pipfile`: Added `Pyproj` to `Pipfile` to specify a version that did not have the current projection issues.

<br/><br/>

## v3.0.24.2 - 2021-11-18 - [PR #486](https://github.com/NOAA-OWP/cahaba/pull/486)

Adding a new check to keep `usgs_elev_table.csv`, `src_base.csv`, `small_segments.csv` for runs not using the `-viz` flag. We unintentionally deleted some .csv files in `vary_mannings_n_composite.py` but need to maintain some of these for non `-viz` runs (e.g. `usgs_elev_table.csv` is used for sierra test input).

## Changes

- `fim_run.sh`: passing `-v` flag to `vary_mannings_n_composite.py` to determine which csv files to delete. Setting `$viz` = 0 for non `-v` runs.
- `src/vary_mannings_n_composite.py`: added `-v` input arg and if statement to check which .csv files to delete.
- `src/add_crosswalk.py`: removed deprecated barc variables from input args.
- `src/run_by_unit.sh`: removed deprecated barc variables from input args to `add_crosswalk.py`.

<br/><br/>

## v3.0.24.1 - 2021-11-17 - [PR #484](https://github.com/NOAA-OWP/cahaba/pull/484)

Patch to clean up unnecessary files and create better names for intermediate raster files.

## Removals

- `tools/run_test_case_gms.py`: Unnecessary file.

## Changes

- `tools/composite_ms_fr_inundation.py`: Clean up documentation and intermediate file names.
- `tools/run_test_case.py`: Remove unnecessary imports.

<br/><br/>

## v3.0.24.0 - 2021-11-08 - [PR #482](https://github.com/NOAA-OWP/cahaba/pull/482)

Adds `composite_ms_fr_inundation.py` to allow for the generation of an inundation map given a "flow file" CSV and full-resolution (FR) and mainstem (MS) relative elevation models, synthetic rating curves, and catchments rasters created by the `fim_run.sh` script.

## Additions
- `composite_ms_fr_inundation.py`: New module that is used to inundate both MS and FR FIM and composite the two inundation rasters.
- `/tools/gms_tools/`: Three modules (`inundate_gms.py`, `mosaic_inundation.py`, `overlapping_inundation.py`) ported from the GMS branch used to composite inundation rasters.

## Changes
- `inundation.py`: Added 2 exception classes ported from the GMS branch.

<br/><br/>

## v3.0.23.3 - 2021-11-04 - [PR #481](https://github.com/NOAA-OWP/cahaba/pull/481)
Includes additional hydraulic properties to the `hydroTable.csv`: `Number of Cells`, `SurfaceArea (m2)`, `BedArea (m2)`, `Volume (m3)`, `SLOPE`, `LENGTHKM`, `AREASQKM`, `Roughness`, `TopWidth (m)`, `WettedPerimeter (m)`. Also adds `demDerived_reaches_split_points.gpkg`, `flowdir_d8_burned_filled.tif`, and `dem_thalwegCond.tif` to `-v` whitelist.

## Changes
- `run_by_unit.sh`: Added `EXIT FLAG` tag and previous non-zero exit code tag to the print statement to allow log lookup.
- `add_crosswalk.py`: Added extra attributes to the hydroTable.csv. Includes a default `barc_on` and `vmann_on` (=False) attribute that is overwritten (=True) if SRC post-processing modules are run.
- `bathy_src_adjust_topwidth.py`: Overwrites the `barc_on` attribute where applicable and includes the BARC-modified Volume property.
- `vary_mannings_n_composite.py`: Overwrites the `vmann_on` attribute where applicable.
- `output_cleanup.py`: Adds new files to the `-v` whitelist.

<br/><br/>

## v3.0.23.2 - 2021-11-04 - [PR #480](https://github.com/NOAA-OWP/cahaba/pull/480)
Hotfix for `vary_manning_n_composite.py` to address null discharge values for non-CONUS hucs.

## Changes
- `vary_manning_n_composite.py`: Add numpy where clause to set final discharge value to the original value if `vmann=False`

<br/><br/>

## v3.0.23.1 - 2021-11-03 - [PR #479](https://github.com/NOAA-OWP/cahaba/pull/479)
Patches the API updater. The `params_calibrated.env` is replaced with `params_template.env` because the BARC and Multi-N modules supplant the calibrated values.

## Changes
- `api/node/updater/updater.py`: Changed `params_calibrated.env` to `params_template.env`

<br/><br/>

## v3.0.23.0 - 2021-10-31 - [PR #475](https://github.com/NOAA-OWP/cahaba/pull/475)

Moved the synthetic rating curve (SRC) processes from the `\tools` directory to `\src` directory to support post-processing in `fim_run.sh`. These SRC post-processing modules will now run as part of the default `fim_run.sh` workflow. Reconfigured bathymetry adjusted rating curve (BARC) module to use the 1.5yr flow from NWM v2 recurrence flow data in combination with the Bieger et al. (2015) regression equations with bankfull discharge predictor variable input.

## Additions
- `src/bathy_src_adjust_topwidth.py` --> New version of bathymetry adjusted rating curve (BARC) module that is configured to use the Bieger et al. (2015) regression equation with input bankfull discharge as the predictor variable (previous version used the drainage area version of the regression equations). Also added log output capability, added reconfigured output content in `src_full_crosswalked_BARC.csv` and `hydroTable.csv`, and included modifications to allow BARC to run as a post-processing step in `fim_run.sh`. Reminder: BARC is only configured for MS extent.

## Removals
- `config/params_calibrated.env` --> deprecated the calibrated roughness values by stream order with the new introduction of variable/composite roughness module
- `src/bathy_rc_adjust.py` --> deprecated the previous BARC version

## Changes
- `src/identify_src_bankfull.py` --> Moved this script from /tools to /src, added more doc strings, cleaned up output log, and reconfigured to allow execution from fim_run.sh post-processing.
- `src/vary_mannings_n_composite.py` --> Moved this script from /tools to /src, added more doc strings, cleaned up output log, added/reconfigured output content in src_full_crosswalked_vmann.csv and hydroTable.csv, and reconfigured to allow execution from fim_run.sh post-processing.
- `config/params_template.env` --> Added additional parameter/variables for input to `identify_src_bankfull.py`, `vary_mannings_n_composite.py`, and `bathy_src_adjust_topwidth.py`.
      - default BARC input: bankfull channel geometry derived from the Bieger et al. (2015) bankfull discharge regression equations
      - default bankfull flow input: NWM v2 1.5-year recurrence flows
      - default variable roughness input: global (all NWM feature_ids) roughness values of 0.06 for in-channel and 0.11 for max overbank
- `fim_run.sh` --> Added SRC post-processing calls after the `run_by_unit.sh` workflow
- `src/add_crosswalk.py` --> Removed BARC module call (moved to post-processing)
- `src/run_by_unit.sh` --> Removed old/unnecessary print statement.
      - **Note: reset exit codes to 0 for unnecessary processing flags.** Non-zero error codes in `run_by_unit.sh` prevent the `fim_run.sh` post-processing steps from running. This error handling issue will be more appropriately handled in a soon to be release enhancement.
- `tools/run_test_case.py` --> Reverted changes used during development process

<br/><br/>

## v3.0.22.8 - 2021-10-26 - [PR #471](https://github.com/NOAA-OWP/cahaba/pull/471)

Manually filtering segments from stream input layer to fix flow reversal of the MS River (HUC 08030100).

## Changes
- `clip_vectors_to_wbd.py`: Fixes bug where flow direction is reversed for HUC 08030100. The issue is resolved by filtering incoming stream segments that intersect with the elevation grid boundary.

<br/><br/>

## v3.0.22.7 - 2021-10-08 - [PR #467](https://github.com/NOAA-OWP/cahaba/pull/467)

These "tool" enhancements 1) delineate in-channel vs. out-of-channel geometry to allow more targeted development of key physical drivers influencing the SRC calculations (e.g. bathymetry & Manning’s n) #418 and 2) applies a variable/composite Manning’s roughness (n) using user provided csv with in-channel vs. overbank roughness values #419 & #410.

## Additions
- `identify_src_bankfull.p`: new post-processing tool that ingests a flow csv (e.g. NWM 1.5yr recurr flow) to approximate the bankfull STG and then calculate the channel vs. overbank proportions using the volume and hydraulic radius variables
- `vary_mannings_n_composite.py`: new post-processing tool that ingests a csv containing feature_id, channel roughness, and overbank roughness and then generates composite n values via the channel ratio variable

## Changes
- `eval_plots.py`: modified the plot legend text to display full label for development tests
- `inundation.py`: added new optional argument (-n) and corresponding function to produce a csv containing the stage value (and SRC variables) calculated from the flow to stage interpolation.

<br/><br/>

## v3.0.22.6 - 2021-09-13 - [PR #462](https://github.com/NOAA-OWP/cahaba/pull/462)

This new workflow ingests FIM point observations from users and “corrects” the synthetic rating curves to produce the desired FIM extent at locations where feedback is available (locally calibrate FIM).

## Changes
- `add_crosswalk.py`: added `NextDownID` and `order_` attributes to the exported `hydroTable.csv`. This will potentially be used in future enhancements to extend SRC changes to upstream/downstream catchments.
- `adjust_rc_with_feedback.py`: added a new workflow to perform the SRC modifications (revised discharge) using the existing HAND geometry variables combined with the user provided point location flow and stage data.
- `inundation_wrapper_custom_flow.py`: updated code to allow for huc6 processing to generate custom inundation outputs.

<br/><br/>

## v3.0.22.5 - 2021-09-08 - [PR #460](https://github.com/NOAA-OWP/cahaba/pull/460)

Patches an issue where only certain benchmark categories were being used in evaluation.

## Changes
- In `tools/tools_shared_variables.py`, created a variable `MAGNITUDE_DICT` to store benchmark category magnitudes.
- `synthesize_test_cases.py` imports `MAGNITUDE_DICT` and uses it to assign magnitudes.

<br/><br/>

## v3.0.22.4 - 2021-08-30 - [PR #456](https://github.com/NOAA-OWP/cahaba/pull/456)

Renames the BARC modified variables that are exported to `src_full_crosswalked.csv` to replace the original variables. The default/original variables are renamed with `orig_` prefix. This change is needed to ensure downstream uses of the `src_full_crosswalked.csv` are able to reference the authoritative version of the channel geometry variables (i.e. BARC-adjust where available).

## Changes
- In `src_full_crosswalked.csv`, default/original variables are renamed with `orig_` prefix and `SA_div` is renamed to `SA_div_flag`.

<br/><br/>

## v3.0.22.3 - 2021-08-27 - [PR #457](https://github.com/NOAA-OWP/cahaba/pull/457)

This fixes a bug in the `get_metadata()` function in `/tools/tools_shared_functions.py` that arose because of a WRDS update. Previously the `metadata_source` response was returned as independent variables, but now it is returned a list of strings. Another issue was observed where the `EVALUATED_SITES_CSV` variable was being misdefined (at least on the development VM) through the OS environmental variable setting.

## Changes
- In `tools_shared_functions.py`, changed parsing of WRDS `metadata_sources` to account for new list type.
- In `generate_categorical_fim_flows.py`, changed the way the `EVALUATED_SITES_CSV` path is defined from OS environmental setting to a relative path that will work within Docker container.

<br/><br/>

## v3.0.22.2 - 2021-08-26 - [PR #455](https://github.com/NOAA-OWP/cahaba/pull/455)

This merge addresses an issues with the bathymetry adjusted rating curve (BARC) calculations exacerbating single-pixel inundation issues for the lower Mississippi River. This fix allows the user to specify a stream order value that will be ignored in BARC calculations (reverts to using the original/default rating curve). If/when the "thalweg notch" issue is addressed, this change may be unmade.

## Changes
- Added new env variable `ignore_streamorders` set to 10.
- Added new BARC code to set the bathymetry adjusted cross-section area to 0 (reverts to using the default SRC values) based on the streamorder env variable.

<br/><br/>

## v3.0.22.1 - 2021-08-20 - [PR #447](https://github.com/NOAA-OWP/cahaba/pull/447)

Patches the minimum stream length in the template parameters file.

## Changes
- Changes `max_split_distance_meters` in `params_template.env` to 1500.

<br/><br/>

## v3.0.22.0 - 2021-08-19 - [PR #444](https://github.com/NOAA-OWP/cahaba/pull/444)

This adds a script, `adjust_rc_with_feedback.py`, that will be expanded  in future issues. The primary function that performs the HAND value and hydroid extraction is ingest_points_layer() but this may change as the overall synthetic rating curve automatic update machanism evolves.

## Additions
- Added `adjust_rc_with_feedback.py` with `ingest_points_layer()`, a function to extract HAND and hydroid values for use in an automatic synthetic rating curve updating mechanism.

<br/><br/>

## v3.0.21.0 - 2021-08-18 - [PR #433](https://github.com/NOAA-OWP/cahaba/pull/433)

General repository cleanup, made memory-profiling an optional flag, API's release feature now saves outputs.

## Changes
- Remove `Dockerfile.prod`, rename `Dockerfile.dev` to just `Dockerfile`, and remove `.dockerignore`.
- Clean up `Dockerfile` and remove any unused* packages or variables.
- Remove any unused* Python packages from the `Pipfile`.
- Move the `CHANGELOG.md`, `SECURITY.md`, and `TERMS.md` files to the `/docs` folder.
- Remove any unused* scripts in the `/tools` and `/src` folders.
- Move `tools/preprocess` scripts into `tools/`.
- Ensure all scripts in the `/src` folder have their code in functions and are being called via a `__main__` function (This will help with implementing memory profiling fully).
- Changed memory-profiling to be an option flag `-m` for `fim_run.sh`.
- Updated FIM API to save all outputs during a "release" job.

<br/><br/>

## v3.0.20.2 - 2021-08-13 - [PR #443](https://github.com/NOAA-OWP/cahaba/pull/443)

This merge modifies `clip_vectors_to_wbd.py` to check for relevant input data.

## Changes
- `clip_vectors_to_wbd.py` now checks that there are NWM stream segments within the buffered HUC boundary.
- `included_huc8_ms.lst` has several additional HUC8s.

<br/><br/>

## v3.0.20.1 - 2021-08-12 - [PR #442](https://github.com/NOAA-OWP/cahaba/pull/442)

This merge improves documentation in various scripts.

## Changes
This PR better documents the following:

- `inundate_nation.py`
- `synthesize_test_cases.py`
- `adjust_thalweg_lateral.py`
- `rem.py`

<br/><br/>

## v3.0.20.0 - 2021-08-11 - [PR #440](https://github.com/NOAA-OWP/cahaba/pull/440)

This merge adds two new scripts into `/tools/` for use in QAQC.

## Additions
- `inundate_nation.py` to produce inundation maps for the entire country for use in QAQC.
- `check_deep_flooding.py` to check for depths of inundation greater than a user-supplied threshold at specific areas defined by a user-supplied shapefile.

<br/><br/>

## v3.0.19.5 - 2021-07-19

Updating `README.md`.

<br/><br/>

## v3.0.19.4 - 2021-07-13 - [PR #431](https://github.com/NOAA-OWP/cahaba/pull/431)

Updating logging and fixing bug in vector preprocessing.

## Additions
- `fim_completion_check.py` adds message to docker log to log any HUCs that were requested but did not finish `run_by_unit.sh`.
- Adds `input_data_edits_changelog.txt` to the inputs folder to track any manual or version/location specific changes that were made to data used in FIM 3.

## Changes
- Provides unique exit codes to relevant domain checkpoints within `run_by_unit.sh`.
- Bug fixes in `reduce_nhd_stream_density.py`, `mprof plot` call.
- Improved error handling in `add_crosswalk.py`.

<br/><br/>

## v3.0.19.3 - 2021-07-09

Hot fix to `synthesize_test_cases`.

## Changes
- Fixed if/elif/else statement in `synthesize_test_cases.py` that resulted in only IFC data being evaluated.

<br/><br/>

## v3.0.19.2 - 2021-07-01 - [PR #429](https://github.com/NOAA-OWP/cahaba/pull/429)

Updates to evaluation scripts to allow for Alpha testing at Iowa Flood Center (IFC) sites. Also, `BAD_SITES` variable updates to omit sites not suitable for evaluation from metric calculations.

## Changes
- The `BAD_SITES` list in `tools_shared_variables.py` was updated and reasons for site omission are documented.
- Refactored `run_test_case.py`, `synthesize_test_cases.py`, `tools_shared_variables.py`, and `eval_plots.py` to allow for IFC comparisons.

<br/><br/>

## v3.0.19.1 - 2021-06-17 - [PR #417](https://github.com/NOAA-OWP/cahaba/pull/417)

Adding a thalweg profile tool to identify significant drops in thalweg elevation. Also setting lateral thalweg adjustment threshold in hydroconditioning.

## Additions
- `thalweg_drop_check.py` checks the elevation along the thalweg for each stream path downstream of MS headwaters within a HUC.

## Removals
- Removing `dissolveLinks` arg from `clip_vectors_to_wbd.py`.

## Changes
- Cleaned up code in `split_flows.py` to make it more readable.
- Refactored `reduce_nhd_stream_density.py` and `adjust_headwater_streams.py` to limit MS headwater points in `agg_nhd_headwaters_adj.gpkg`.
- Fixed a bug in `adjust_thalweg_lateral.py` lateral elevation replacement threshold; changed threshold to 3 meters.
- Updated `aggregate_vector_inputs.py` to log intermediate processes.

<br/><br/>

## v3.0.19.0 - 2021-06-10 - [PR #415](https://github.com/NOAA-OWP/cahaba/pull/415)

Feature to evaluate performance of alternative CatFIM techniques.

## Additions
- Added `eval_catfim_alt.py` to evaluate performance of alternative CatFIM techniques.

<br/><br/>
## v3.0.18.0 - 2021-06-09 - [PR #404](https://github.com/NOAA-OWP/cahaba/pull/404)

To help analyze the memory consumption of the Fim Run process, the python module `memory-profiler` has been added to give insights into where peak memory usage is with in the codebase.

In addition, the Dockerfile was previously broken due to the Taudem dependency removing the version that was previously being used by FIM. To fix this, and allow new docker images to be built, the Taudem version has been updated to the newest version on the Github repo and thus needs to be thoroughly tested to determine if this new version has affected the overall FIM outputs.

## Additions
- Added `memory-profiler` to `Pipfile` and `Pipfile.lock`.
- Added `mprof` (memory-profiler cli utility) call to the `time_and_tee_run_by_unit.sh` to create overall memory usage graph location in the `/logs/{HUC}_memory.png` of the outputs directory.
- Added `@profile` decorator to all functions within scripts used in the `run_by_unit.sh` script to allow for memory usage tracking, which is then recorded in the `/logs/{HUC}.log` file of the outputs directory.

## Changes
- Changed the Taudem version in `Dockerfile.dev` to `98137bb6541a0d0077a9c95becfed4e56d0aa0ac`.
- Changed all calls of python scripts in `run_by_unit.s` to be called with the `-m memory-profiler` argument to allow scripts to also track memory usage.

<br/><br/>
## v3.0.17.1 - 2021-06-04 - [PR #395](https://github.com/NOAA-OWP/cahaba/pull/395)

Bug fix to the `generate_nws_lid.py` script

## Changes
- Fixes incorrectly assigned attribute field "is_headwater" for some sites in the `nws_lid.gpkg` layer.
- Updated `agg_nhd_headwaters_adj.gpkg`, `agg_nhd_streams_adj.gpkg`, `nwm_flows.gpkg`, and `nwm_catchments.gpkg` input layers using latest NWS LIDs.

<br/><br/>
## v3.0.17.0 - 2021-06-04 - [PR #393](https://github.com/NOAA-OWP/cahaba/pull/393)
BARC updates to cap the bathy calculated xsec area in `bathy_rc_adjust.py` and allow user to choose input bankfull geometry.

## Changes

- Added new env variable to control which input file is used for the bankfull geometry input to bathy estimation workflow.
- Modified the bathymetry cross section area calculation to cap the additional area value so that it cannot exceed the bankfull cross section area value for each stream segment (bankfull value obtained from regression equation dataset).
- Modified the `rating_curve_comparison.py` plot output to always put the FIM rating curve on top of the USGS rating curve (avoids USGS points covering FIM).
- Created a new aggregate csv file (aggregates for all hucs) for all of the `usgs_elev_table.csv` files (one per huc).
- Evaluate the FIM Bathymetry Adjusted Rating Curve (BARC) tool performance using the estimated bankfull geometry dataset derived for the NWM route link dataset.

<br/><br/>
## v3.0.16.3 - 2021-05-21 - [PR #388](https://github.com/NOAA-OWP/cahaba/pull/388)

Enhancement and bug fixes to `synthesize_test_cases.py`.

## Changes
- Addresses a bug where AHPS sites without benchmark data were receiving a CSI of 0 in the master metrics CSV produced by `synthesize_test_cases.py`.
- Includes a feature enhancement to `synthesize_test_cases.py` that allows for the inclusion of user-specified testing versions in the master metrics CSV.
- Removes some of the print statements used by `synthesize_test_cases.py`.

<br/><br/>
## v3.0.16.2 - 2021-05-18 - [PR #384](https://github.com/NOAA-OWP/cahaba/pull/384)

Modifications and fixes to `run_test_case.py`, `eval_plots.py`, and AHPS preprocessing scripts.

## Changes
- Comment out return statement causing `run_test_case.py` to skip over sites/hucs when calculating contingency rasters.
- Move bad sites list and query statement used to filter out bad sites to the `tools_shared_variables.py`.
- Add print statements in `eval_plots.py` detailing the bad sites used and the query used to filter out bad sites.
- Update AHPS preprocessing scripts to produce a domain shapefile.
- Change output filenames produced in ahps preprocessing scripts.
- Update workarounds for some sites in ahps preprocessing scripts.

<br/><br/>
## v3.0.16.1 - 2021-05-11 - [PR #380](https://github.com/NOAA-OWP/cahaba/pull/380)

The current version of Eventlet used in the Connector module of the FIM API is outdated and vulnerable. This update bumps the version to the patched version.

## Changes
- Updated `api/node/connector/requirements.txt` to have the Eventlet version as 0.31.0

<br/><br/>
## v3.0.16.0 - 2021-05-07 - [PR #378](https://github.com/NOAA-OWP/cahaba/pull/378)

New "Release" feature added to the FIM API. This feature will allow for automated FIM, CatFIM, and relevant metrics to be generated when a new FIM Version is released. See [#373](https://github.com/NOAA-OWP/cahaba/issues/373) for more detailed steps that take place in this feature.

## Additions
- Added new window to the UI in `api/frontend/gui/templates/index.html`.
- Added new job type to `api/node/connector/connector.py` to allow these release jobs to run.
- Added additional logic in `api/node/updater/updater.py` to run the new eval and CatFIM scripts used in the release feature.

## Changes
- Updated `api/frontend/output_handler/output_handler.py` to allow for copying more broad ranges of file paths instead of only the `/data/outputs` directory.

<br/><br/>
## v3.0.15.10 - 2021-05-06 - [PR #375](https://github.com/NOAA-OWP/cahaba/pull/375)

Remove Great Lakes coastlines from WBD buffer.

## Changes
- `gl_water_polygons.gpkg` layer is used to mask out Great Lakes boundaries and remove NHDPlus HR coastline segments.

<br/><br/>
## v3.0.15.9 - 2021-05-03 - [PR #372](https://github.com/NOAA-OWP/cahaba/pull/372)

Generate `nws_lid.gpkg`.

## Additions
- Generate `nws_lid.gpkg` with attributes indicating if site is a headwater `nws_lid` as well as if it is co-located with another `nws_lid` which is referenced to the same `nwm_feature_id` segment.

<br/><br/>
## v3.0.15.8 - 2021-04-29 - [PR #371](https://github.com/NOAA-OWP/cahaba/pull/371)

Refactor NHDPlus HR preprocessing workflow. Resolves issue #238

## Changes
- Consolidate NHD streams, NWM catchments, and headwaters MS and FR layers with `mainstem` column.
- HUC8 intersections are included in the input headwaters layer.
- `clip_vectors_to_wbd.py` removes incoming stream segment from the selected layers.

<br/><br/>
## v3.0.15.7 - 2021-04-28 - [PR #367](https://github.com/NOAA-OWP/cahaba/pull/367)

Refactor synthesize_test_case.py to handle exceptions during multiprocessing. Resolves issue #351

## Changes
- refactored `inundation.py` and `run_test_case.py` to handle exceptions without using `sys.exit()`.

<br/><br/>
## v3.0.15.6 - 2021-04-23 - [PR #365](https://github.com/NOAA-OWP/cahaba/pull/365)

Implement CatFIM threshold flows to Sierra test and add AHPS benchmark preprocessing scripts.

## Additions
- Produce CatFIM flows file when running `rating_curve_get_usgs_gages.py`.
- Several scripts to preprocess AHPS benchmark data. Requires numerous file dependencies not available through Cahaba.

## Changes
- Modify `rating_curve_comparison.py` to ingest CatFIM threshold flows in calculations.
- Modify `eval_plots.py` to save all site specific bar plots in same parent directory instead of in subdirectories.
- Add variables to `env.template` for AHPS benchmark preprocessing.

<br/><br/>
## v3.0.15.5 - 2021-04-20 - [PR #363](https://github.com/NOAA-OWP/cahaba/pull/363)

Prevent eval_plots.py from erroring out when spatial argument enabled if certain datasets not analyzed.

## Changes
- Add check to make sure analyzed dataset is available prior to creating spatial dataset.

<br/><br/>
## v3.0.15.4 - 2021-04-20 - [PR #356](https://github.com/NOAA-OWP/cahaba/pull/356)

Closing all multiprocessing Pool objects in repo.

<br/><br/>
## v3.0.15.3 - 2021-04-19 - [PR #358](https://github.com/NOAA-OWP/cahaba/pull/358)

Preprocess NHDPlus HR rasters for consistent projections, nodata values, and convert from cm to meters.

## Additions
- `preprocess_rasters.py` reprojects raster, converts to meters, and updates nodata value to -9999.
- Cleaned up log messages from `bathy_rc_adjust.py` and `usgs_gage_crosswalk.py`.
- Outputs paths updated in `generate_categorical_fim_mapping.py` and `generate_categorical_fim.py`.
- `update_raster_profile` cleans up raster crs, blocksize, nodata values, and converts elevation grids from cm to meters.
- `reproject_dem.py` imports gdal to reproject elevation rasters because an error was occurring when using rasterio.

## Changes
- `burn_in_levees.py` replaces the `gdal_calc.py` command to resolve inconsistent outputs with burned in levee values.

<br/><br/>
## v3.0.15.2 - 2021-04-16 - [PR #359](https://github.com/NOAA-OWP/cahaba/pull/359)

Hotfix to preserve desired files when production flag used in `fim_run.sh`.

## Changes

- Fixed production whitelisted files.

<br/><br/>
## v3.0.15.1 - 2021-04-13 - [PR #355](https://github.com/NOAA-OWP/cahaba/pull/355)

Sierra test considered all USGS gage locations to be mainstems even though many actually occurred with tributaries. This resulted in unrealistic comparisons as incorrect gages were assigned to mainstems segments. This feature branch identifies gages that are on mainstems via attribute field.

## Changes

- Modifies `usgs_gage_crosswalk.py` to filter out gages from the `usgs_gages.gpkg` layer such that for a "MS" run, only consider gages that contain rating curve information (via `curve` attribute) and are also mainstems gages (via `mainstems` attribute).
- Modifies `usgs_gage_crosswalk.py` to filter out gages from the `usgs_gages.gpkg` layer such that for a "FR" run, only consider gages that contain rating curve information (via `curve` attribute) and are not mainstems gages (via `mainstems` attribute).
- Modifies how mainstems segments are determined by using the `nwm_flows_ms.gpkg` as a lookup to determine if the NWM segment specified by WRDS for a gage site is a mainstems gage.

## Additions

- Adds a `mainstem` attribute field to `usgs_gages.gpkg` that indicates whether a gage is located on a mainstems river.
- Adds `NWM_FLOWS_MS` variable to the `.env` and `.env.template` files.
- Adds the `extent` argument specified by user when running `fim_run.sh` to `usgs_gage_crosswalk.py`.

<br/><br/>
## v3.0.15.0 - 2021-04-08 - [PR #340](https://github.com/NOAA-OWP/cahaba/pull/340)

Implementing a prototype technique to estimate the missing bathymetric component in the HAND-derived synthetic rating curves. The new Bathymetric Adjusted Rating Curve (BARC) function is built within the `fim_run.sh` workflow and will ingest bankfull geometry estimates provided by the user to modify the cross section area used in the synthetic rating curve generation.

### Changes
 - `add_crosswalk.py` outputs the stream order variables to `src_full_crosswalked.csv` and calls the new `bathy_rc_adjust.py` if bathy env variable set to True and `extent=MS`.
 - `run_by_unit.sh` includes a new csv outputs for reviewing BARC calculations.
 - `params_template.env` & `params_calibrated.env` contain new BARC function input variables and on/off toggle variable.
 - `eval_plots.py` now includes additional AHPS eval sites in the list of "bad_sites" (flagged issues with MS flowlines).

### Additions
 - `bathy_rc_adjust.py`:
    - Imports the existing synthetic rating curve table and the bankfull geometry input data (topwidth and cross section area per COMID).
    - Performs new synthetic rating curve calculations with bathymetry estimation modifications.
    - Flags issues with the thalweg-notch artifact.

<br/><br/>
## v3.0.14.0 - 2021-04-05 - [PR #338](https://github.com/NOAA-OWP/cahaba/pull/338)

Create tool to retrieve rating curves from USGS sites and convert to elevation (NAVD88). Intended to be used as part of the Sierra Test.

### Changes
 - Modify `usgs_gage_crosswalk.py` to:
    1) Look for `location_id` instead of `site_no` attribute field in `usgs_gages.gpkg` file.
    2) Filter out gages that do not have rating curves included in the `usgs_rating_curves.csv`.
 - Modify `rating_curve_comparison.py` to perform a check on the age of the user specified `usgs_rating_curves.csv` and alert user to the age of the file and recommend updating if file is older the 30 days.

### Additions
 - Add `rating_curve_get_usgs_curves.py`. This script will generate the following files:
     1) `usgs_rating_curves.csv`: A csv file that contains rating curves (including converted to NAVD88 elevation) for USGS gages in a format that is compatible with  `rating_curve_comparisons.py`. As it is is currently configured, only gages within CONUS will have rating curve data.
     2) `log.csv`: A log file that records status for each gage and includes error messages.
     3) `usgs_gages.gpkg`: A geospatial layer (in FIM projection) of all active USGS gages that meet a predefined criteria. Additionally, the `curve` attribute indicates whether a rating curve is found in the `usgs_rating_curves.csv`. This spatial file is only generated if the `all` option is passed with the `-l` argument.

<br/><br/>
## v3.0.13.0 - 2021-04-01 - [PR #332](https://github.com/NOAA-OWP/cahaba/pull/332)

Created tool to compare synthetic rating curve with benchmark rating curve (Sierra Test).

### Changes
 - Update `aggregate_fim_outputs.py` call argument in `fim_run.sh` from 4 jobs to 6 jobs, to optimize API performance.
 - Reroutes median elevation data from `add_crosswalk.py` and `rem.py` to new file (depreciating `hand_ref_elev_table.csv`).
 - Adds new files to `viz_whitelist` in `output_cleanup.py`.

### Additions
 - `usgs_gage_crosswalk.py`: generates `usgs_elev_table.csv` in `run_by_unit.py` with elevation and additional attributes at USGS gages.
 - `rating_curve_comparison.py`: post-processing script to plot and calculate metrics between synthetic rating curves and USGS rating curve data.

<br/><br/>
## v3.0.12.1 - 2021-03-31 - [PR #336](https://github.com/NOAA-OWP/cahaba/pull/336)

Fix spatial option in `eval_plots.py` when creating plots and spatial outputs.

### Changes
 - Removes file dependencies from spatial option. Does require the WBD layer which should be specified in `.env` file.
 - Produces outputs in a format consistent with requirements needed for publishing.
 - Preserves leading zeros in huc information for all outputs from `eval_plots.py`.

### Additions
 - Creates `fim_performance_points.shp`: this layer consists of all evaluated ahps points (with metrics). Spatial data retrieved from WRDS on the fly.
 - Creates `fim_performance_polys.shp`: this layer consists of all evaluated huc8s (with metrics). Spatial data retrieved from WBD layer.

<br/><br/>
## v3.0.12.0 - 2021-03-26 - [PR #327](https://github.com/NOAA-OWP/cahaba/pull/237)

Add more detail/information to plotting capabilities.

### Changes
 - Merge `plot_functions.py` into `eval_plots.py` and move `eval_plots.py` into the tools directory.
 - Remove `plots` subdirectory.

### Additions
 - Optional argument to create barplots of CSI for each individual site.
 - Create a csv containing the data used to create the scatterplots.

<br/><br/>
## v3.0.11.0 - 2021-03-22 - [PR #319](https://github.com/NOAA-OWP/cahaba/pull/298)

Improvements to CatFIM service source data generation.

### Changes
 - Renamed `generate_categorical_fim.py` to `generate_categorical_fim_mapping.py`.
 - Updated the status outputs of the `nws_lid_sites layer` and saved it in the same directory as the `merged catfim_library layer`.
 - Additional stability fixes (such as improved compatability with WRDS updates).

### Additions
 - Added `generate_categorical_fim.py` to wrap `generate_categorical_fim_flows.py` and `generate_categorical_fim_mapping.py`.
 - Create new `nws_lid_sites` shapefile located in same directory as the `catfim_library` shapefile.

<br/><br/>
## v3.0.10.1 - 2021-03-24 - [PR #320](https://github.com/NOAA-OWP/cahaba/pull/320)

Patch to synthesize_test_cases.py.

### Changes
 - Bug fix to `synthesize_test_cases.py` to allow comparison between `testing` version and `official` versions.

<br/><br/>
## v3.0.10.0 - 2021-03-12 - [PR #298](https://github.com/NOAA-OWP/cahaba/pull/298)

Preprocessing of flow files for Categorical FIM.

### Additions
 - Generate Categorical FIM flow files for each category (action, minor, moderate, major).
 - Generate point shapefile of Categorical FIM sites.
 - Generate csv of attribute data in shapefile.
 - Aggregate all shapefiles and csv files into one file in parent directory.
 - Add flood of record category.

 ### Changes
 - Stability fixes to `generate_categorical_fim.py`.

<br/><br/>
## v3.0.9.0 - 2021-03-12 - [PR #297](https://github.com/NOAA-OWP/cahaba/pull/297)

Enhancements to FIM API.

### Changes
 - `fim_run.sh` can now be run with jobs in parallel.
 - Viz post-processing can now be selected in API interface.
 - Jobs table shows jobs that end with errors.
 - HUC preset lists can now be selected in interface.
 - Better `output_handler` file writing.
 - Overall better restart and retry handlers for networking problems.
 - Jobs can now be canceled in API interface.
 - Both FR and MS configs can be selected for a single job.

<br/><br/>
## v3.0.8.2 - 2021-03-11 - [PR #296](https://github.com/NOAA-OWP/cahaba/pull/296)

Enhancements to post-processing for Viz-related use-cases.

### Changes
 - Aggregate grids are projected to Web Mercator during `-v` runs in `fim_run.sh`.
 - HUC6 aggregation is parallelized.
 - Aggregate grid blocksize is changed from 256 to 1024 for faster postprocessing.

<br/><br/>
## v3.0.8.1 - 2021-03-10 - [PR #302](https://github.com/NOAA-OWP/cahaba/pull/302)

Patched import issue in `tools_shared_functions.py`.

### Changes
 - Changed `utils.` to `tools_` in `tools_shared_functions.py` after recent structural change to `tools` directory.

<br/><br/>
## v3.0.8.0 - 2021-03-09 - [PR #279](https://github.com/NOAA-OWP/cahaba/pull/279)

Refactored NWS Flood Categorical HAND FIM (CatFIM) pipeline to open source.

### Changes
 - Added `VIZ_PROJECTION` to `shared_variables.py`.
 - Added missing library referenced in `inundation.py`.
 - Cleaned up and converted evaluation scripts in `generate_categorical_fim.py` to open source.
 - Removed `util` folders under `tools` directory.

<br/><br/>
## v3.0.7.1 - 2021-03-02 - [PR #290](https://github.com/NOAA-OWP/cahaba/pull/290)

Renamed benchmark layers in `test_cases` and updated variable names in evaluation scripts.

### Changes
 - Updated `run_test_case.py` with new benchmark layer names.
 - Updated `run_test_case_calibration.py` with new benchmark layer names.

<br/><br/>
## v3.0.7.0 - 2021-03-01 - [PR #288](https://github.com/NOAA-OWP/cahaba/pull/288)

Restructured the repository. This has no impact on hydrological work done in the codebase and is simply moving files and renaming directories.

### Changes
 - Moved the contents of the `lib` folder to a new folder called `src`.
 - Moved the contents of the `tests` folder to the `tools` folder.
 - Changed any instance of `lib` or `libDir` to `src` or `srcDir`.

<br/><br/>
## v3.0.6.0 - 2021-02-25 - [PR #276](https://github.com/NOAA-OWP/cahaba/pull/276)

Enhancement that creates metric plots and summary statistics using metrics compiled by `synthesize_test_cases.py`.

### Additions
 - Added `eval_plots.py`, which produces:
    - Boxplots of CSI, FAR, and POD/TPR
    - Barplot of aggregated CSI scores
    - Scatterplot of CSI comparing two FIM versions
    - CSV of aggregated statistics (CSI, FAR, POD/TPR)
    - CSV of analyzed data and analyzed sites

<br/><br/>
## v3.0.5.3 - 2021-02-23 - [PR #275](https://github.com/NOAA-OWP/cahaba/pull/275)

Bug fixes to new evaluation code.

### Changes

 - Fixed a bug in `synthesize_test_cases.py` where the extent (MS/FR) was not being written to merged metrics file properly.
 - Fixed a bug in `synthesize_test_cases.py` where only BLE test cases were being written to merged metrics file.
 - Removed unused imports from `inundation.py`.
 - Updated README.md

<br/><br/>
## v3.0.5.2 - 2021-02-23 - [PR #272](https://github.com/NOAA-OWP/cahaba/pull/272)

Adds HAND synthetic rating curve (SRC) datum elevation values to `hydroTable.csv` output.

### Changes

 - Updated `add_crosswalk.py` to included "Median_Thal_Elev_m" variable outputs in `hydroTable.csv`.
 - Renamed hydroid attribute in `rem.py` to "Median" in case we want to include other statistics in the future (e.g. min, max, range etc.).

<br/><br/>
## v3.0.5.1 - 2021-02-22

Fixed `TEST_CASES_DIR` path in `tests/utils/shared_variables.py`.

### Changes

 - Removed `"_new"` from `TEST_CASES_DIR` variable.

<br/><br/>
## v3.0.5.0 - 2021-02-22 - [PR #267](https://github.com/NOAA-OWP/cahaba/pull/267)

Enhancements to allow for evaluation at AHPS sites, the generation of a query-optimized metrics CSV, and the generation of categorical FIM. This merge requires that the `/test_cases` directory be updated for all machines performing evaluation.

### Additions

 - `generate_categorical_fim.py` was added to allow production of NWS Flood Categorical HAND FIM (CatFIM) source data. More changes on this script are to follow in subsequent branches.

### Removals

 - `ble_autoeval.sh` and `all_ble_stats_comparison.py` were deleted because `synthesize_test_cases.py` now handles the merging of metrics.
 - The code block in `run_test_case.py` that was responsible for printing the colored metrics to screen has been commented out because of the new scale of evaluations (formerly in `run_test_case.py`, now in `shared_functions.py`)
 - Remove unused imports from inundation wrappers in `/tools`.

### Changes

 - Updated `synthesize_test_cases.py` to allow for AHPS site evaluations.
 - Reorganized `run_test_case.py` by moving more functions into `shared_functions.py`.
 - Created more shared variables in `shared_variables.py` and updated import statements in relevant scripts.

<br/><br/>

## v3.0.4.4 - 2021-02-19 - [PR #266](https://github.com/NOAA-OWP/cahaba/pull/266)

Rating curves for short stream segments are replaced with rating curves from upstream/downstream segments.

### Changes

 - Short stream segments are identified and are reassigned the channel geometry from upstream/downstream segment.
 - `fossid` renamed to `fimid` and the attribute's starting value is now 1000 to avoid HydroIDs with leading zeroes.
 - Addresses issue where HydroIDs were not included in final hydrotable.
 - Added `import sys` to `inundation.py` (missing from previous feature branch).
 - Variable names and general workflow are cleaned up.

<br/><br/>
## v3.0.4.3 - 2021-02-12 - [PR #254](https://github.com/NOAA-OWP/cahaba/pull/254)

Modified `rem.py` with a new function to output HAND reference elev.

### Changes

 - Function `make_catchment_hydroid_dict` creates a df of pixel catchment ids and overlapping hydroids.
 - Merge hydroid df and thalweg minimum elevation df.
 - Produces new output containing all catchment ids and min thalweg elevation value named `hand_ref_elev_table.csv`.
 - Overwrites the `demDerived_reaches_split.gpk` layer by adding additional attribute `Min_Thal_Elev_meters` to view the elevation value for each hydroid.

<br/><br/>
## v3.0.4.2 - 2021-02-12 - [PR #255](https://github.com/NOAA-OWP/cahaba/pull/255)

Addresses issue when running on HUC6 scale.

### Changes

 - `src.json` should be fixed and slightly smaller by removing whitespace.
 - Rasters are about the same size as running fim as huc6 (compressed and tiled; aggregated are slightly larger).
 - Naming convention and feature id attribute are only added to the aggregated hucs.
 - HydroIDs are different for huc6 vs aggregated huc8s mostly due to forced split at huc boundaries (so long we use consistent workflow it shouldn't matter).
 - Fixed known issue where sometimes an incoming stream is not included in the final selection will affect aggregate outputs.

<br/><br/>
## v3.0.4.1 - 2021-02-12 - [PR #261](https://github.com/NOAA-OWP/cahaba/pull/261)

Updated MS Crosswalk method to address gaps in FIM.

### Changes

 - Fixed typo in stream midpoint calculation in `split_flows.py` and `add_crosswalk.py`.
 - `add_crosswalk.py` now restricts the MS crosswalk to NWM MS catchments.
 - `add_crosswalk.py` now performs a secondary MS crosswalk selection by nearest NWM MS catchment.

<br/><br/>
## v3.0.4.0 - 2021-02-10 - [PR #256](https://github.com/NOAA-OWP/cahaba/pull/256)

New python script "wrappers" for using `inundation.py`.

### Additions

 - Created `inundation_wrapper_nwm_flows.py` to produce inundation outputs using NWM recurrence flows: 1.5 year, 5 year, 10 year.
 - Created `inundation_wrapper_custom_flow.py` to produce inundation outputs with user-created flow file.
 - Created new `tools` parent directory to store `inundation_wrapper_nwm_flows.py` and  `inundation_wrapper_custom_flow.py`.

<br/><br/>
## v3.0.3.1 - 2021-02-04 - [PR #253](https://github.com/NOAA-OWP/cahaba/pull/253)

Bug fixes to correct mismatched variable name and file path.

### Changes

 - Corrected variable name in `fim_run.sh`.
 - `acquire_and_preprocess_inputs.py` now creates `huc_lists` folder and updates file path.

<br/><br/>
## v3.0.3.0 - 2021-02-04 - [PR #227](https://github.com/NOAA-OWP/cahaba/pull/227)

Post-process to aggregate FIM outputs to HUC6 scale.

### Additions

 - Viz outputs aggregated to HUC6 scale; saves outputs to `aggregate_fim_outputs` folder.

### Changes

 - `split_flows.py` now splits streams at HUC8 boundaries to ensure consistent catchment boundaries along edges.
 - `aggregate_fim_outputs.sh` has been depreciated but remains in the repo for potential FIM 4 development.
 - Replaced geopandas driver arg with getDriver throughout repo.
 - Organized parameters in environment files by group.
 - Cleaned up variable names in `split_flows.py` and `build_stream_traversal.py`.
 - `build_stream_traversal.py` is now assigning HydroID by midpoint instead centroid.
 - Cleanup of `clip_vectors_to_wbd.py`.

<br/><br/>
## v3.0.2.0 - 2021-01-25 - [PR #218](https://github.com/NOAA-OWP/cahaba/pull/218)

Addition of an API service to schedule, run and manage `fim_run` jobs through a user-friendly web interface.

### Additions

 - `api` folder that contains all the codebase for the new service.

<br/><br/>
## v3.0.1.0 - 2021-01-21 - [PR #206](https://github.com/NOAA-OWP/cahaba/pull/206)

Preprocess MS and FR stream networks

### Changes

 - Headwater stream segments geometries are adjusted to align with with NWM streams.
 - Incoming streams are selected using intersection points between NWM streams and HUC4 boundaries.
 - `clip_vectors_to_wbd.py` handles local headwaters.
 - Removes NHDPlus features categorized as coastline and underground conduit.  
 - Added streams layer to production whitelist.
 - Fixed progress bar in `lib/acquire_and_preprocess_inputs.py`.
 - Added `getDriver` to shared `functions.py`.
 - Cleaned up variable names and types.

<br/><br/>
## v3.0.0.4 - 2021-01-20 - [PR #230](https://github.com/NOAA-OWP/cahaba/pull/230)

Changed the directory where the `included_huc*.lst` files are being read from.

### Changes

 - Changed the directory where the `included_huc*.lst` files are being read from.

<br/><br/>
## v3.0.0.3 - 2021-01-14 - [PR #210](https://github.com/NOAA-OWP/cahaba/pull/210)

Hotfix for handling nodata value in rasterized levee lines.

### Changes

 - Resolves bug for HUCs where `$ndv > 0` (Great Lakes region).
 - Initialize the `nld_rasterized_elev.tif` using a value of `-9999` instead of `$ndv`.

 <br/><br/>
## v3.0.0.2 - 2021-01-06 - [PR #200](https://github.com/NOAA-OWP/cahaba/pull/200)

Patch to address AHPSs mapping errors.

### Changes

 - Checks `dtype` of `hydroTable.csv` columns to resolve errors caused in `inundation.py` when joining to flow forecast.
 - Exits `inundation.py` when all hydrotable HydroIDs are lake features.
 - Updates path to latest AHPs site layer.
 - Updated [readme](https://github.com/NOAA-OWP/cahaba/commit/9bffb885f32dfcd95978c7ccd2639f9df56ff829)

<br/><br/>
## v3.0.0.1 - 2020-12-31 - [PR #184](https://github.com/NOAA-OWP/cahaba/pull/184)

Modifications to build and run Docker image more reliably. Cleanup on some pre-processing scripts.

### Changes

 - Changed to noninteractive install of GRASS.
 - Changed some paths from relative to absolute and cleaned up some python shebang lines.

### Notes
 - `aggregate_vector_inputs.py` doesn't work yet. Need to externally download required data to run fim_run.sh

 <br/><br/>
## v3.0.0.0 - 2020-12-22 - [PR #181](https://github.com/NOAA-OWP/cahaba/pull/181)

The software released here builds on the flood inundation mapping capabilities demonstrated as part of the National Flood Interoperability Experiment, the Office of Water Prediction's Innovators Program and the National Water Center Summer Institute. The flood inundation mapping software implements the Height Above Nearest Drainage (HAND) algorithm and incorporates community feedback and lessons learned over several years. The software has been designed to meet the requirements set by stakeholders interested in flood prediction and has been developed in partnership with several entities across the water enterprise.<|MERGE_RESOLUTION|>--- conflicted
+++ resolved
@@ -1,8 +1,6 @@
 All notable changes to this project will be documented in this file.
 We follow the [Semantic Versioning 2.0.0](http://semver.org/) format.
 
-<<<<<<< HEAD
-=======
 ## v3.0.24.11 - 2022-01-24 - [PR #508](https://github.com/NOAA-OWP/cahaba/pull/508)
 
 Adds a tool that can be used to compare water surface elevation (WSE) between FIM synthetic rating curves and USGS/AHPS rating curves. There are also some enhancements made to the sierra test (`tools/rating_curve_comparison.py`), including updated rating curve comparison plots.
@@ -20,7 +18,6 @@
 
 <br/><br/>
 
->>>>>>> 9c7e5f6c
 ## v3.0.24.10 - 2022-01-21 - [PR #509](https://github.com/NOAA-OWP/cahaba/pull/509)
 
 This code enhancement generates a USGS gage database that contains the USGS rating curves with stage converted to water surface elevations (above HAND datum) and flow values sampled at NWM recurrence flow intervals. The database is then used to adjust the HAND-derived synthetic rating curves to more closely align with USGS gage rating curves (hydroID catchments that contain USGS gages).
