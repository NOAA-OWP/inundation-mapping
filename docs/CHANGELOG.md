All notable changes to this project will be documented in this file.
We follow the [Semantic Versioning 2.0.0](http://semver.org/) format.


<<<<<<< HEAD
## v4.[number to be assigned] - 2022-09-21 - [PR #690](https://github.com/NOAA-OWP/inundation-mapping/pull/690)

Masks levee-protected areas from Relative Elevation Model if branch 0 or if branch stream order exceeds a threshold (default order 10)

### Additions

- `src/gms/`
   - `delineate_hydros_and_produce_HAND.sh`
      - Reprojects and creates HUC-level raster of levee-protected areas from polygon layer
      - Uses that raster to mask/remove those areas from the Relative Elevation Model
   - `rasterize_by_order.py`
      - Subsets levee-protected area branch-level raster if branch 0 or if order exceeds a threshold
- `config/`
   - `deny_gms_branches_default.lst`, and `deny_gms_branches_min.lst`: Added LeveeProtectedAreas_subset_{}.tif

### Changes

- `src/gms/delineate_hydros_and_produce_HAND.sh`
   - Fixes a bug in ocean/Great Lakes masking

<br/><br/>

=======
## v4.0.9.3 - 2022-09-13 - [PR #681](https://github.com/NOAA-OWP/inundation-mapping/pull/681)

Created a new tool to downloaded USGS 3Dep DEM's via their S3 bucket.

Other changes:
 - Some code file re-organization in favour of the new `data` folder which is designed for getting, setting, and processing data from external sources such as AWS, WBD, NHD, NWM, etc.
 - Added tmux as a new tool embedded inside the docker images.

### Additions

- `data`
   - `usgs`
      - `acquire_and_preprocess_3dep_dems.py`:  The new tool as described above. For now it is hardcoded to a set path for USGS AWS S3 vrt file but may change later for it to become parameter driven.
 - `create_vrt_file.py`: This is also a new tool that can take a directory of geotiff files and create a gdal virtual file, .vrt extention, also called a `virtual raster`. Instead of clipping against HUC4, 6, 8's raster files, and run risks of boundary issues, vrt's actual like all of the tif's are one giant mosaiced raster and can be clipped as one.

### Removals

- 'Dockerfile.prod`:  No longer being used (never was used)

### Changes

- `Dockerfile`:  Added apt install for tmux. This tool will now be available in docker images and assists developers.

- `data`
   - `acquire_and_preprocess_inputs.py`:  moved from the `tools` directory but not other changes made. Note: will required review/adjustments before being used again.
   - `nws`
      - `preprocess_ahps_nws.py`:  moved from the `tools` directory but not other changes made. Note: will required review/adjustments before being used again.
      - `preprocess_rasters.py`: moved from the `tools` directory but not other changes made. Note: will required review/adjustments before being used again.
    - `usgs`
         - `preprocess_ahps_usgs.py`:  moved from the `tools` directory but not other changes made. Note: will required review/adjustments before being used again.
         - `preprocess_download_usgs_grids.py`: moved from the `tools` directory but not other changes made. Note: will required review/adjustments before being used again.

 - `src`
     - `utils`
         - `shared_functions.py`:  changes made were
              - Cleanup the "imports" section of the file (including a change to how the utils.shared_variables file is loaded.
              - Added `progress_bar_handler` function which can be re-used by other code files.
              - Added `get_file_names` which can create a list of files from a given directory matching a given extension. 
              - Modified `print_current_date_time` and `print_date_time_duration` and  methods to return the date time strings. These helper methods exist to help with standardization of logging and output console messages.
              - Added `print_start_header` and `print_end_header` to help with standardization of console and logging output messages.
          - `shared_variables.py`: Additions in support of near future functionality of having fim load DEM's from USGS 3DEP instead of NHD rasters.

<br/><br/>


>>>>>>> ba37f9c6
## v4.0.9.2 - 2022-09-12 - [PR #678](https://github.com/NOAA-OWP/inundation-mapping/pull/678)

This fixes several bugs related to branch definition and trimming due to waterbodies.

### Changes

- `src/gms/stream_branches.py`
   - Bypasses erroneous stream network data in the to ID field by using the Node attribute instead.
   - Adds check if no nwm_lakes_proj_subset.gpkg file is found due to no waterbodies in the HUC.
   - Allows for multiple upstream branches when stream order overrides arbolate sum.

<br/><br/>

## v4.0.9.1 - 2022-09-01 - [PR #664](https://github.com/NOAA-OWP/inundation-mapping/pull/664)

A couple of changes:
1) Addition of a new tool for pushing files / folders up to an AWS (Amazon Web Service) S3 bucket.
2) Updates to the Docker image creation files to include new packages for boto3 (for AWS) and also added `jupyter`, `jupterlab` and `ipympl` to make it easier to use those tools during development.
3) Correct an oversight of `logs\src_optimization` not being cleared upon `overwrite` run.

### Additions

- `src`
   - `data`
       - `README.md`: Details on how the new system for `data` folders (for communication for external data sources/services).
       - `aws`
           - `aws_base.py`:  A file using a class and inheritance system (parent / child). This file has properties and a method that all child class will be expected to use and share. This makes it quicker and easier to added new AWS tools and helps keep consistant patterns and standards.
           - `aws_creds_template.env`: There are a number of ways to validate credentials to send data up to S3. We have chosen to use an `.env` file that can be passed into the tool from any location. This is the template for that `.env` file. Later versions may be changed to use AWS profile security system.
           - `s3.py`: This file pushes file and folders up to a defined S3 bucket and root folder. Note: while it is designed only for `puts` (pushing to S3), hooks were added in case functional is added later for `gets` (pull from S3).


### Changes

- `utils`
   - `shared_functions.py`:  A couple of new features
       -  Added a method which accepts a path to a .lst or .txt file with a collection of data and load it into a  python list object. It can be used for a list of HUCS, file paths, or almost anything. 
       - A new method for quick addition of current date/time in output.
       - A new method for quick calculation and formatting of time duration in hours, min and seconds.
       - A new method for search for a string in a given python list. It was designed with the following in mind, we already have a python list loaded with whitelist of files to be included in an S3 push. As we iterate through files from the file system, we can use this tool to see if the file should be pushed to S3. This tool can easily be used contexts and there is similar functionality in other FIM4 code that might be able to this method.

- `Dockerfile` : Removed a line for reloading Shapely in recent PRs, which for some reason is no longer needed after adding the new BOTO3 python package. Must be related to python packages dependencies. This removed Shapely warning seen as a result of another recent PR. Also added AWS CLI for bash commands.

- `Pipfile` and `Pipfile.lock`:  Updates for the four new python packages, `boto3` (for AWS), `jupyter`, `jupyterlab` and `ipympl`. We have some staff that use Jupyter in their dev actitivies. Adding this package into the base Docker image will make it easier for them.

<br/><br/>

## 4.0.9.0 - 2022-09-09 - [PR #672](https://github.com/NOAA-OWP/inundation-mapping/pull/672)

When deriving level paths, this improvement allows stream order to override arbolate sum when selecting the proper upstream segment to continue the current branch.

<br/><br/>

## 4.0.8.0 - 2022-08-26 - [PR #671](https://github.com/NOAA-OWP/inundation-mapping/pull/671)

Trims ends of branches that are in waterbodies; also removes branches if they are entirely in a waterbody.

## Changes

- `src/gms/stream_branches.py`: adds `trim_branches_in_waterbodies()` and `remove_branches_in_waterbodies()` to trim and prune branches in waterbodies.

<br/><br/>

## v4.0.7.2 - 2022-08-11 - [PR #654](https://github.com/NOAA-OWP/inundation-mapping/pull/654)

`inundate_nation.py` A change to switch the inundate nation function away from refrences to `inundate.py`, and rather use `inundate_gms.py` and `mosaic_inundation.py`

### Changes

- `inundate_gms`:  Changed `mask_type = 'filter'`

<br/><br/>

## v4.0.7.1 - 2022-08-22 - [PR #665](https://github.com/NOAA-OWP/inundation-mapping/pull/665)

Hotfix for addressing missing input variable when running `gms_run_branch.sh` outside of `gms_pipeline.sh`. 

### Changes
- `gms_run_branch.sh`: defining path to WBD HUC input file directly in ogr2ogr call rather than using the $input_WBD_gdb defined in `gms_run_unit.sh`
- `src/src_adjust_spatial_obs.py`: removed an extra print statement
- `src/src_roughness_optimization.py`: removed a log file write that contained sensitive host name

<br/><br/>

## v4.0.7.0 - 2022-08-17 - [PR #657](https://github.com/NOAA-OWP/inundation-mapping/pull/657)

Introduces synthetic rating curve calibration workflow. The calibration computes new Manning's coefficients for the HAND SRCs using input data: USGS gage locations, USGS rating curve csv, and a benchmark FIM extent point database stored in PostgreSQL database. This addresses [#535].

### Additions

- `src/src_adjust_spatial_obs.py`: new synthetic rating curve calibration routine that prepares all of the spatial (point data) benchmark data for ingest to the Manning's coefficient calculations performed in `src_roughness_optimization.py`
- `src/src_adjust_usgs_rating.py`: new synthetic rating curve calibration routine that prepares all of the USGS gage location and observed rating curve data for ingest to the Manning's coefficient calculations performed in `src_roughness_optimization.py`
- `src/src_roughness_optimization.py`: new SRC post-processing script that ingests observed data and HUC/branch FIM output data to compute optimized Manning's coefficient values and update the discharge values in the SRCs. Outputs a new hydroTable.csv.

### Changes

- `config/deny_gms_branch_zero.lst`: added `gw_catchments_reaches_filtered_addedAttributes_crosswalked_{}.gpkg` to list of files to keep (used in calibration workflow)
- `config/deny_gms_branches_min.lst`: added `gw_catchments_reaches_filtered_addedAttributes_crosswalked_{}.gpkg` to list of files to keep (used in calibration workflow)
- `config/deny_gms_unit_default.lst`: added `usgs_elev_table.csv` to list of files to keep (used in calibration workflow)
- `config/params_template.env`: added new variables for user to control calibration
  - `src_adjust_usgs`: Toggle to run src adjustment routine (True=on; False=off)
  - `nwm_recur_file`: input file location with nwm feature_id and recurrence flow values
  - `src_adjust_spatial`: Toggle to run src adjustment routine (True=on; False=off)
  - `fim_obs_pnt_data`: input file location with benchmark point data used to populate the postgresql database
  - `CALB_DB_KEYS_FILE`: path to env file with sensitive paths for accessing postgres database
- `gms_run_branch.sh`: includes new steps in the workflow to connect to the calibration PostgreSQL database, run SRC calibration w/ USGS gage rating curves, run SRC calibration w/ benchmark point database
- `src/add_crosswalk.py`: added step to create placeholder variables to be replaced in post-processing (as needed). Created here to ensure consistent column variables in the final hydrotable.csv
- `src/gms/run_by_unit.sh`: added new steps to workflow to create the `usgs_subset_gages.gpkg` file for branch zero and then perform crosswalk and create `usgs_elev_table.csv` for branch zero
- `src/make_stages_and_catchlist.py`: Reconcile flows and catchments hydroids
- `src/usgs_gage_aggregate.py`: changed streamorder data type from integer to string to better handle missing values in `usgs_gage_unit_setup.py`
- `src/usgs_gage_unit_setup.py`: added new inputs and function to populate `usgs_elev_table.csv` for branch zero using all available gages within the huc (not filtering to a specific branch)
- `src/utils/shared_functions.py`: added two new functions for calibration workflow
  - `check_file_age`: check the age of a file (use for flagging potentially outdated input)
  - `concat_huc_csv`: concatenate huc csv files to a single dataframe/csv
- `src/utils/shared_variables.py`: defined new SRC calibration threshold variables
  - `DOWNSTREAM_THRESHOLD`: distance in km to propogate new roughness values downstream
  - `ROUGHNESS_MAX_THRESH`: max allowable adjusted roughness value (void values larger than this)
  - `ROUGHNESS_MIN_THRESH`: min allowable adjusted roughness value (void values smaller than this)

<br/><br/>

## v4.0.6.3 - 2022-08-04 - [PR #652](https://github.com/NOAA-OWP/inundation-mapping/pull/652)

Updated `Dockerfile`, `Pipfile` and `Pipfile.lock` to add the new psycopg2 python package required for a WIP code fix for the new FIM4 calibration db.

<br/><br/>

## v4.0.6.2 - 2022-08-16 - [PR #639](https://github.com/NOAA-OWP/inundation-mapping/pull/639)

This file converts USFIMR remote sensed inundation shapefiles into a raster that can be used to compare to the FIM data. It has to be run separately for each shapefile. This addresses [#629].

### Additions

- `/tools/fimr_to_benchmark.py`: This file converts USFIMR remote sensed inundation shapefiles into a raster that can be used to compare to the FIM data. It has to be run separately for each shapefile.

<br/><br/>

## v4.0.6.1 - 2022-08-12 - [PR #655](https://github.com/NOAA-OWP/inundation-mapping/pull/655)

Prunes branches that fail with NO_FLOWLINES_EXIST (Exit code: 61) in `gms_run_branch.sh` after running `split_flows.py`

### Additions
- Adds `remove_error_branches.py` (called from `gms_run_branch.sh`)
- Adds `gms_inputs_removed.csv` to log branches that have been removed across all HUCs

### Removals
- Deletes branch folders that fail
- Deletes branch from `gms_inputs.csv`

<br/><br/>


## v4.0.6.0 - 2022-08-10 - [PR #614](https://github.com/NOAA-OWP/inundation-mapping/pull/614)

Addressing #560, this fix in run_by_branch trims the DEM derived streamline if it extends past the end of the branch streamline. It does this by finding the terminal point of the branch stream, snapping to the nearest point on the DEM derived stream, and cutting off the remaining downstream portion of the DEM derived stream.

### Changes

- `/src/split_flows.py`: Trims the DEM derived streamline if it flows past the terminus of the branch (or level path) streamline.
- `/src/gms/delineate_hydros_and_produce_HAND.sh`: Added branch streamlines as an input to `split_flows.py`.

<br/><br/>

## v4.0.5.4 - 2022-08-01 - [PR #642](https://github.com/NOAA-OWP/inundation-mapping/pull/642)

Fixes bug that causes [Errno2] No such file or directory error when running synthesize_test_cases.py if testing_versions folder doesn't exist (for example, after downloading test_cases from ESIP S3).

### Additions

- `run_test_case.py`: Checks for testing_versions folder in test_cases and adds it if it doesn't exist.

<br/><br/>

## v4.0.5.3 - 2022-07-27 - [PR #630](https://github.com/NOAA-OWP/inundation-mapping/issues/630)

A file called gms_pipeline.sh already existed but was unusable. This has been updated and now can be used as a "one-command" execution of the fim4/gms run. While you still can run gms_run_unit.sh and gms_run_branch.sh as you did before, you no longer need to. Input arguments were simplified to allow for more default and this simplification was added to `gms_run_unit.sh` and `gms_run_branch.sh` as well. 

A new feature was added that is being used for `gms_pipeline.sh` which tests the percent and number of errors after hucs are processed before continuing onto branch processing.

New FIM4/gms usability is now just (at a minumum): `gms_pipeline.sh -n <output name> -u <HUC(s) or HUC list path>`
	
`gms_run_branch.sh` and `gms_run_branch.sh` have also been changed to add the new -a flag and default to dropping stream orders 1 and 2.

### Additions

- `src`
    - `check_unit_errors.py`: as described above.
- `unit_tests`
    - `check_unit_errors_unittests.py` and `check_unit_errors_params.json`: to match new file.    

### Changes

- `README.md`:  Updated text for FIM4, gms_pipeline, S3 input updates, information about updating dependencies, misc link updates and misc text verbage.
- `gms_pipeline.sh`: as described above.
- `gms_run_unit.sh`: as described above. Also small updates to clean up folders and files in case of an overwrite.
- `gms_run_branch.sh`: as described above.
- `src`
     - `utils`
         - `fim_enums.py`:  FIM_system_exit_codes renamed to FIM_exit_codes.
         - `shared_variables.py`: added configurable values for minimum number and percentage of unit errors.
    - `bash_functions.env`:   Update to make the cumulative time screen outputs in mins/secs instead of just seconds.
    - `check_huc_inputs.py`:  Now returns the number of HUCs being processed, needed by `gms_pipeline.sh` (Note: to get the value back to a bash file, it has to send it back via a "print" line and not a "return" value.  Improved input validation, 
- `unit_tests`
   - `README.md`: Misc text and link updates.

### Removals

- `config\params_template_calibrated.env`: No longer needed. Has been removed already from dev-fim3 and confirmed that it is not needed.
<br><br>

## v4.0.5.2 - 2022-07-25 - [PR #622](https://github.com/NOAA-OWP/inundation-mapping/pull/622)

Updates to unit tests including a minor update for outputs and loading in .json parameter files.
<br><br>


## v4.0.5.1 - 2022-06-27 - [PR #612](https://github.com/NOAA-OWP/inundation-mapping/pull/612)

`Alpha Test Refactor` An upgrade was made a few weeks back to the dev-fim3 branch that improved performance, usability and readability of running alpha tests. Some cleanup in other files for readability, debugging verbosity and styling were done as well. A newer, cleaner system for printing lines when the verbose flag is enabled was added.

### Changes

- `gms_run_branch.sh`:  Updated help instructions to about using multiple HUCs as command arguments.
- `gms_run_unit.sh`:  Updated help instructions to about using multiple HUCs as command arguments.
- `src/utils`
    - `shared_functions.py`: 
       - Added a new function called `vprint` which creates a simpler way (and better readability) for other python files when wanting to include a print line when the verbose flag is on.
       - Added a new class named `FIM_Helpers` as a wrapper for the new `vprint` method. 
       - With the new `FIM_Helpers` class, a previously existing method named `append_id_to_file_name` was moved into this class making it easier and quicker for usage in other classes.
       
- `tools`
    - `composite_inundation.py`: Updated its usage of the `append_id_to_file_name` function to now call the`FIM_Helpers` method version of it.
    - `gms_tools`
       - `inundate_gms.py`: Updated for its adjusted usage of the `append_id_to_file_name` method, also removed its own `def __vprint` function in favour of the `FIM_Helpers.vprint` method. 
       - `mosaic_inundation.py`: 
          - Added adjustments for use of `append_id_to_file_name` and adjustments for `fh.vprint`.
          - Fixed a bug for the variable `ag_mosaic_output` which was not pre-declared and would fail as using an undefined variable in certain conditions.
    - `run_test_case.py`: Ported `test_case` class from FIM 3 and tweaked slightly to allow for GMS FIM. Also added more prints against the new fh.vprint method. Also added a default print line for progress / traceability for all alpha test regardless if the verbose flag is set.
    - `synthesize_test_cases.py`: Ported `test_case` class from FIM 3.
- `unit_tests`
   - `shared_functions_unittests.py`: Update to match moving the `append_id_to_file_name` into the `FIM_Helpers` class. Also removed all "header print lines" for each unit test method (for output readability).

<br/><br/>

## v4.0.5.0 - 2022-06-16 - [PR #611](https://github.com/NOAA-OWP/inundation-mapping/pull/611)

'Branch zero' is a new branch that runs the HUCs full stream network to make up for stream orders 1 & 2 being skipped by the GMS solution and is similar to the FR extent in FIM v3. This new branch is created during `run_by_unit.sh` and the processed DEM is used by the other GMS branches during `run_by_branch.sh` to improve efficiency.

### Additions

- `src/gms/delineate_hydros_and_produce_HAND.sh`: Runs all of the modules associated with delineating stream lines and catchments and building the HAND relative elevation model. This file is called once during `gms_run_unit` to produce the branch zero files and is also run for every GMS branch in `gms_run_branch`.
- `config/deny_gms_branch_zero.lst`: A list specifically for branch zero that helps with cleanup (removing unneeded files after processing).

### Changes

- `src/`
    - `output_cleanup.py`: Fixed bug for viz flag.
    - `gms/`
        - `run_by_unit.sh`: Added creation of "branch zero", DEM pre-processing, and now calls.
        -  `delineate_hydros_and_produce_HAND.sh` to produce HAND outputs for the entire stream network.
        - `run_by_branch.sh`: Removed DEM processing steps (now done in `run_by_unit.sh`), moved stream network delineation and HAND generation to `delineate_hydros_and_produce_HAND.sh`.
        - `generate_branch_list.py`: Added argument and parameter to sure that the branch zero entry was added to the branch list.
- `config/`
     - `params_template.env`: Added `zero_branch_id` variable.
- `tools`
     - `run_test_case.py`: Some styling / readability upgrades plus some enhanced outputs.  Also changed the _verbose_ flag to _gms_verbose_ being passed into Mosaic_inundation function.
     - `synthesize_test_cases.py`: arguments being passed into the _alpha_test_args_ from being hardcoded from flags to verbose (effectively turning on verbose outputs when applicable. Note: Progress bar was not affected.
     - `tools_shared_functions.py`: Some styling / readability upgrades.
- `gms_run_unit.sh`: Added export of extent variable, dropped the -s flag and added the -a flag so it now defaults to dropping stream orders 1 and 2.
- `gms_run_branch.sh`: Fixed bug when using overwrite flag saying branch errors folder already exists, dropped the -s flag and added the -a flag so it now defaults to dropping stream orders 1 and 2.

### Removals

- `tests/`: Redundant
- `tools/shared_variables`: Redundant

<br/><br/>

## v4.0.4.3 - 2022-05-26 - [PR #605](https://github.com/NOAA-OWP/inundation-mapping/pull/605)

We needed a tool that could composite / mosaic inundation maps for FIM3 FR and FIM4 / GMS with stream orders 3 and higher. A tool previously existed named composite_fr_ms_inundation.py and it was renamed to composite_inundation.py and upgraded to handle any combination of 2 of 3 items (FIM3 FR, FIM3 MS and/or FIM4 GMS).

### Additions

- `tools/composite_inundation.py`: Technically it is a renamed from composite_ms_fr_inundation.py, and is based on that functionality, but has been heavily modified. It has a number of options, but primarily is designed to take two sets of output directories, inundate the files, then composite them into a single mosiac'd raster per huc. The primary usage is expected to be compositing FIM3 FR with FIM4 / GMS with stream orders 3 and higher. 

- `unit_tests/gms/inundate_gms_unittests.py and inundate_gms_params.json`: for running unit tests against `tools/gms_tools/inunundate_gms.py`.
- `unit_tests/shared_functions_unittests.py and shared_functions_params.json`: A new function named `append_id_to_file_name_single_identifier` was added to `src/utils/shared_functions.py` and some unit tests for that function was created.

### Removed

- `tools/composite_ms_fr_inundation.py`: replaced with upgraded version named `composite_inundation.py`.

### Changes

- `tools/gms_tools/inundate_gms.py`: some style, readabilty cleanup plus move a function up to `shared_functions.py`.
- `tools/gms_tools/mosaic_inundation.py`: some style, readabilty cleanup plus move a function up to `shared_functions.py`.
- `tools/inundation.py`: some style, readabilty cleanup.
- `tools/synthesize_test_cases.py`: was updated primarily for sample usage notes.

<br/><br/>

## v4.0.4.2 - 2022-05-03 - [PR #594](https://github.com/NOAA-OWP/inundation-mapping/pull/594)

This hotfix includes several revisions needed to fix/update the FIM4 area inundation evaluation scripts. These changes largely migrate revisions from the FIM3 evaluation code to the FIM4 evaluation code.

### Changes

- `tools/eval_plots.py`: Copied FIM3 code revisions to enable RAS2FIM evals and PND plots. Replaced deprecated parameter name for matplotlib grid()
- `tools/synthesize_test_cases.py`: Copied FIM3 code revisions to assign FR, MS, COMP resolution variable and addressed magnitude list variable for IFC eval
- `tools/tools_shared_functions.py`: Copied FIM3 code revisions to enable probability not detected (PND) metric calculation
- `tools/tools_shared_variables.py`: Updated magnitude dictionary variables for RAS2FIM evals and PND plots

<br/><br/>

## v4.0.4.1 - 2022-05-02 - [PR #587](https://github.com/NOAA-OWP/inundation-mapping/pull/587)

While testing GMS against evaluation and inundation data, we discovered some challenges for running alpha testing at full scale. Part of it was related to the very large output volume for GMS which resulted in outputs being created on multiple servers and folders. Considering the GMS volume and processing, a tool was required to extract out the ~215 HUC's that we have evaluation data for. Next, we needed isolate valid HUC output folders from original 2,188 HUC's and its 100's of thousands of branches. The first new tool allows us to point to the `test_case` data folder and create a list of all HUC's that we have validation for.

Now that we have a list of relavent HUC's, we need to consolidate output folders from the previously processed full CONUS+ output data. The new `copy_test_case_folders.py` tool extracts relavent HUC (gms unit) folders, based on the list created above, into a consolidated folder. The two tools combine result in significantly reduced overall processing time for running alpha tests at scale.

`gms_run_unit.sh` and `aggregated_branch_lists.py` were adjusted to make a previously hardcoded file path and file name to be run-time parameters. By adding the two new arguments, the file could be used against the new `copy_test_case_folders.py`. `copy_test_case_folders.py` and `gms_run_unit.sh` can now call `aggregated_branch_lists.py` to create a key input file called `gms_inputs.csv` which is a key file required for alpha testing.

A few other small adjustments were made for readability and traceability as well as a few small fixes discovered when running at scale.

### Additions

- `tools/find_test_case_folders.py`: A new tool for creating a list of HUC's that we have test/evaluation data for.
- `tools/copy_test_case_folders.py`: A new tool for using the list created above, to scan through other fully processed output folders and extract only the HUC's (gms units) and it's branches into a consolidated folder, ready for alpha test processing (or other needs).

### Changes

- `src/gms/aggregate_branch_lists.py`: Adjusted to allow two previously hardcoded values to now be incoming arguments. Now this file can be used by both `gms_run_unit.sh` and `copy_test_case_folders.py`.
- `tools/synthesize_test_cases.py`: Adjustments for readability and progress status. The embedded progress bars are not working and will be addressed later.
- `tools/run_test_case.py`: A print statement was added to help with processing progess was added.
- `gms_run_unit.sh`: This was adjusted to match the new input parameters for `aggregate_branch_lists.py` as well as additions for progress status. It now will show the entire progress period start datetime, end datetime and duration. 
- `gms_run_branch.sh`: Also was upgraded to show the entire progress period start datetime, end datetime and duration.

<br/><br/>

## v4.0.4.0 - 2022-04-12 - [PR #557](https://github.com/NOAA-OWP/inundation-mapping/pull/557)

During large scale testing of the new **filtering out stream orders 1 and 2** feature [PR #548](https://github.com/NOAA-OWP/inundation-mapping/pull/548), a bug was discovered with 14 HUCS that had no remaining streams after removing stream orders 1 and 2. This resulted in a number of unmanaged and unclear exceptions. An exception may be still raised will still be raised in this fix for logging purposes, but it is now very clear what happened. Other types of events are logged with clear codes to identify what happened.

Fixes were put in place for a couple of new logging behaviors.

1. Recognize that for system exit codes, there are times when an event is neither a success (code 0) nor a failure (code 1). During processing where stream orders are dropped, some HUCs had no remaining reaches, others had mismatched reaches and others as had missing flowlines (reaches) relating to dissolved level paths (merging individual reaches as part of GMS). When these occur, we want to abort the HUC (unit) or branch processing, identify that they were aborted for specific reasons and continue. A new custom system exit code system was adding using python enums. Logging was enhanced to recognize that some exit codes were not a 0 or a 1 and process them differently.

2. Pathing and log management became an issue. It us not uncommon for tens or hundreds of thousands of branches to be processed. A new feature was to recognize what is happening with each branch or unit and have them easily found and recognizable. Futher, processing for failure (sys exit code of 1) are now copied into a unique folder as the occur to help with visualization of run time errors. Previously errors were not extracted until the end of the entire run which may be multiple days.

3. A minor correction was made when dissolved level paths were created with the new merged level path not always having a valid stream order value.

### File Additions

- `src/`
   - `utils/`
      - `fim_enums.py`:
         - A new class called `FIM_system_exit_codes` was added. This allows tracking and blocking of duplicate system exit codes when a custom system code is required.
        

### Changes

- `fim_run.sh`: Added the gms `non-zero-exit-code` system to `fim_run` to help uncover and isolate errors during processing. Errors recorded in log files within in the logs/unit folder are now copied into a new folder called `unit_errors`.  
    
- `gms_run_branch.sh`:
    -  Minor adjustments to how the `non-zero-exit code` logs were created. Testing uncovered that previous versions were not always reliable. This is now stablized and enhanced.
    - In previous versions, only the `gms_unit.sh` was aware that **stream order filtering** was being done. Now all branch processing is also aware that filtering is in place. Processing in child files and classes can now make adjustments as/if required for stream order filtering.
    - Small output adjustments were made to help with overall screen and log readability.  

- `gms_run_unit.sh`:
    - Minor adjustments to how the `non-zero-exit-code` logs were created similar to `gms_run_branch.sh.`
    - Small text corrections, formatting and output corrections were added.
    - A feature removing all log files at the start of the entire process run were added if the `overwrite` command line argument was added.

- `src/`
   - `filter_catchments_and_add_attributes.py`:
      - Some minor formatting and readability adjustments were added.
      - Additions were made to help this code be aware and responding accordingly if that stream order filtering has occurred. Previously recorded as bugs coming from this class, are now may recorded with the new custom exit code if applicable.

   - `run_by_unit.sh` (supporting fim_run.sh):
         - As a change was made to sub-process call to `filter_catchments_and_add_attributes.py` file, which is shared by gms, related to reach errors / events.

   - `split_flows.py`:
      - Some minor formatting and readability adjustments were added.
      - Additions were made to recognize the same type of errors as being described in other files related to stream order filtering issues.
      - A correction was made to be more precise and more explicit when a gms branch error existed. This was done to ensure that we were not letting other exceptions be trapped that were NOT related to stream flow filtering.
      
   - `time_and_tee_run_by_unit.sh`:
      - The new custom system exit codes was added. Note that the values of 61 (responding system code) are hardcoded instead of using the python based `Fim_system_exit_code` system. This is related to limited communication between python and bash.

   - `gms/`
      - `derive_level_paths.py`:  
          - Was upgraded to use the new fim_enums.Fim_system_exit_codes system. This occurs when no streams / flows remain after filtering.  Without this upgrade, standard exceptions were being issued with minimal details for the error.
          - Minor adjustments to formatting for readability were made.

      - `generate_branch_list.py` :  Minor adjustments to formatting for readability were made.

      - `run_by_branch.sh`:
         - Some minor formatting and readability adjustments were added.
         - Additions to the subprocess call to `split_flows.py` were added so it was aware that branch filtering was being used. `split_flows.py` was one of the files that was throwing errors related to stream order filtering. A subprocess call to `filter_catchments_and_add_attributes.py` adjustment was also required for the same reason.

      - `run_by_unit.sh`:
         - Some minor formatting and readability adjustments were added.
         - An addition was made to help trap errors that might be triggered by `derive_level_paths.py` for `stream order filtering`.

      - `time_and_tee_run_by_branch.sh`:
         - A system was added recognize if an non successful system exit code was sent back from `run_by_branch`. This includes true errors of code 1 and other new custom system exit codes. Upon detection of non-zero-exit codes, log files are immediately copied into special folders for quicker and easier visibility. Previously errors were not brought forth until the entire process was completed which ranged fro hours up to 18 days. Note: System exit codes of 60 and 61 were hardcoded instead of using the values from the new  `FIM_system_exit_codes` due to limitation of communication between python and bash.

      - `time_and_tee_run_by_unit.sh`:
         - The same upgrade as described above in `time_and_tee_run_by_branch.sh` was applied here.
         - Minor readability and output formatting changes were made.

      - `todo.md`
         - An entry was removed from this list which talked about errors due to small level paths exactly as was fixed in this pull request set.

- `unit_tests/`
   - `gms/`
      - `derive_level_paths_unittests.py` :  Added a new unit test specifically testing this type of condition with a known HUC that triggered the branch errors previously described..
      - `derive_level_paths_params.json`:
           - Added a new node with a HUC number known to fail.
           - Changed pathing for unit test data pathing from `/data/outputs/gms_example_unit_tests` to `/data/outputs/fim_unit_test_data_do_not_remove`. The new folder is intended to be a more permanent folder for unit test data.
           - Some additional tests were added validating the argument for dropping stream orders.

### Unit Test File Additions:

- `unit_tests/`
   - `filter_catchments_and_add_attributes_unittests.py` and `filter_catchments_and_add_attributes_params.json`:

   - `split_flows_unittests.py' and `split_flows_params.json`

<br/><br/>

## v4.0.3.1 - 2022-03-10 - [PR #561](https://github.com/NOAA-OWP/inundation-mapping/pull/561)

Bug fixes to get the Alpha Test working in FIM 4.

### Changes

- `tools/sythesize_test_cases.py`: Fixed bugs that prevented multiple benchmark types in the same huc from running `run_test_case.py`.
- `tools/run_test_case.py`: Fixed mall bug for IFC benchmark.
- `tools/eval_plots.py`: Fixed Pandas query bugs.

<br/><br/>

## v4.0.3.0 - 2022-03-03 - [PR #550](https://github.com/NOAA-OWP/inundation-mapping/pull/550)

This PR ports the functionality of `usgs_gage_crosswalk.py` and `rating_curve_comparison.py` to FIM 4.

### Additions

- `src/`:
    - `usgs_gage_aggregate.py`: Aggregates all instances of `usgs_elev_table.csv` to the HUC level. This makes it easier to view the gages in each HUC without having to hunt through branch folders and easier for the Sierra Test to run at the HUC level.
    - `usgs_gage_unit_setup.py`: Assigns a branch to each USGS gage within a unit. The output of this module is `usgs_subset_gages.gpkg` at the HUC level containing the `levpa_id` attribute.

### Changes

- `gms_run_branch.sh`: Added a line to aggregate all `usgs_elev_table.csv` into the HUC directory level using `src/usgs_gage_aggregate.py`.
- `src/`:
    -  `gms/`
        - `run_by_branch.sh`: Added a block to run `src/usgs_gage_crosswalk.py`. 
        - `run_by_unit.sh`: Added a block to run `src/usgs_gage_unit_setup.py`.
    - `usgs_gage_crosswalk.py`: Similar to it's functionality in FIM 3, this module snaps USGS gages to the stream network, samples the underlying DEMs, and writes the attributes to `usgs_elev_table.csv`. This CSV is later aggregated to the HUC level and eventually used in `tools/rating_curve_comparison.py`. Addresses #539 
- `tools/rating_curve_comparison.py`: Updated Sierra Test to work with FIM 4 data structure.
- `unit_tests/`:
    - `rating_curve_comparison_unittests.py` & `rating_curve_comparison_params.json`: Unit test code and parameters for the Sierra Test.
    - `usgs_gage_crosswalk_unittests.py` & `usgs_gage_crosswalk_params.json`: Unit test code and parameters for `usgs_gage_crosswalk.py`
- `config/`:
    - `deny_gms_branches_default.lst` & `config/deny_gms_branches_min.lst`: Add `usgs_elev_table.csv` to the lists as a comment so it doesn't get deleted during cleanup.
    - `deny_gms_unit_default.lst`: Add `usgs_subset_gages.gpkg` to the lists as a comment so it doesn't get deleted during cleanup.

<br/><br/>

## v4.0.2.0 - 2022-03-02 - [PR #548](https://github.com/NOAA-OWP/inundation-mapping/pull/548)

Added a new optional system which allows an argument to be added to the `gms_run_unit.sh` command line to filter out stream orders 1 and 2 when calculating branches. 

### Changes

- `gms_run_unit.sh`: Add the new optional `-s` command line argument. Inclusion of this argument means "drop stream orders 1 and 2".

- `src/gms`
   - `run_by_unit.sh`: Capture and forward the drop stream orders flag to `derive_level_paths.py`
	
   - `derive_level_paths.py`: Capture the drop stream order flag and working with `stream_branches.py` to include/not include loading nwm stream with stream orders 1 and 2.
	
   - `stream_branchs.py`: A correction was put in place to allow for the filter of branch attributes and values to be excluded. The `from_file` method has the functionality but was incomplete. This was corrected and how could accept the values from `derive_level_paths.py` to use the branch attribute of "order_" (gkpg field) and values excluded of [1,2] when optionally desired.

- `unit_tests/gms`
    - `derive_level_paths_unittests.py` and `derive_level_paths_params.py`: Updated for testing for the new "drop stream orders 1 and 2" feature. Upgrades were also made to earlier existing incomplete test methods to test more output conditions.
	
<br/><br/>

## v4.0.1.0 - 2022-02-02 - [PR #525](https://github.com/NOAA-OWP/cahaba/pull/525)

The addition of a very simple and evolving unit test system which has two unit tests against two py files.  This will set a precendence and will grow over time and may be automated, possibly during git check-in triggered. The embedded README.md has more details of what we currently have, how to use it, how to add new unit tests, and expected future enhancements.

### Additions

- `/unit_tests/` folder which has the following:

   - `clip_vectors_to_wbd_params.json`: A set of default "happy path" values that are expected to pass validation for the clip_vectors_to_wbd.py -> clip_vectors_to_wbd (function).

   - `clip_vectors_to_wbd_unittests.py`: A unit test file for src/clip_vectors_to_wbd.py. Incomplete but evolving.

   - `README.md`: Some information about how to create unit tests and how to use them.

   - `unit_tests_utils.py`: A python file where methods that are common to all unit tests can be placed.

   - `gms/derive_level_paths_params.json`: A set of default "happy path" values that are expected to pass validation for the derive_level_paths_params.py -> Derive_level_paths (function). 

   - `gms/derive_level_paths_unittests.py`: A unit test file for `src/derive_level_paths.py`. Incomplete but evolving.

<br/><br/>

## v4.0.0.0 - 2022-02-01 - [PR #524](https://github.com/NOAA-OWP/cahaba/pull/524)

FIM4 builds upon FIM3 and allows for better representation of inundation through the reduction of artificial restriction of inundation at catchment boundaries.

More details will be made available through a publication by Aristizabal et. al. and will be included in the "Credits and References" section of the README.md, titled "Reducing Horton-Strahler Stream Order Can Enhance Flood Inundation Mapping Skill with Applications for the U.S. National Water Model."

### Additions

- `/src/gms`: A new directory containing scripts necessary to produce the FIM4 Height Above Nearest Drainage grids and synthetic rating curves needed for inundation mapping.
- `/tools/gms_tools`: A new directory containing scripts necessary to generate and evaluate inundation maps produced from FIM4 Height Above Nearest Drainage grids and synthetic rating curves.

<br/><br/>

## v3.0.24.3 - 2021-11-29 - [PR #488](https://github.com/NOAA-OWP/cahaba/pull/488)

Fixed projection issue in `synthesize_test_cases.py`.

### Changes

- `Pipfile`: Added `Pyproj` to `Pipfile` to specify a version that did not have the current projection issues.

<br/><br/>

## v3.0.24.2 - 2021-11-18 - [PR #486](https://github.com/NOAA-OWP/cahaba/pull/486)

Adding a new check to keep `usgs_elev_table.csv`, `src_base.csv`, `small_segments.csv` for runs not using the `-viz` flag. We unintentionally deleted some .csv files in `vary_mannings_n_composite.py` but need to maintain some of these for non `-viz` runs (e.g. `usgs_elev_table.csv` is used for sierra test input).

### Changes

- `fim_run.sh`: passing `-v` flag to `vary_mannings_n_composite.py` to determine which csv files to delete. Setting `$viz` = 0 for non `-v` runs.
- `src/vary_mannings_n_composite.py`: added `-v` input arg and if statement to check which .csv files to delete.
- `src/add_crosswalk.py`: removed deprecated barc variables from input args.
- `src/run_by_unit.sh`: removed deprecated barc variables from input args to `add_crosswalk.py`.

<br/><br/>

## v3.0.24.1 - 2021-11-17 - [PR #484](https://github.com/NOAA-OWP/cahaba/pull/484)

Patch to clean up unnecessary files and create better names for intermediate raster files.

### Removals

- `tools/run_test_case_gms.py`: Unnecessary file.

### Changes

- `tools/composite_ms_fr_inundation.py`: Clean up documentation and intermediate file names.
- `tools/run_test_case.py`: Remove unnecessary imports.

<br/><br/>

## v3.0.24.0 - 2021-11-08 - [PR #482](https://github.com/NOAA-OWP/cahaba/pull/482)

Adds `composite_ms_fr_inundation.py` to allow for the generation of an inundation map given a "flow file" CSV and full-resolution (FR) and mainstem (MS) relative elevation models, synthetic rating curves, and catchments rasters created by the `fim_run.sh` script.

### Additions
- `composite_ms_fr_inundation.py`: New module that is used to inundate both MS and FR FIM and composite the two inundation rasters.
- `/tools/gms_tools/`: Three modules (`inundate_gms.py`, `mosaic_inundation.py`, `overlapping_inundation.py`) ported from the GMS branch used to composite inundation rasters.

### Changes
- `inundation.py`: Added 2 exception classes ported from the GMS branch.

<br/><br/>

## v3.0.23.3 - 2021-11-04 - [PR #481](https://github.com/NOAA-OWP/cahaba/pull/481)
Includes additional hydraulic properties to the `hydroTable.csv`: `Number of Cells`, `SurfaceArea (m2)`, `BedArea (m2)`, `Volume (m3)`, `SLOPE`, `LENGTHKM`, `AREASQKM`, `Roughness`, `TopWidth (m)`, `WettedPerimeter (m)`. Also adds `demDerived_reaches_split_points.gpkg`, `flowdir_d8_burned_filled.tif`, and `dem_thalwegCond.tif` to `-v` whitelist.

### Changes
- `run_by_unit.sh`: Added `EXIT FLAG` tag and previous non-zero exit code tag to the print statement to allow log lookup.
- `add_crosswalk.py`: Added extra attributes to the hydroTable.csv. Includes a default `barc_on` and `vmann_on` (=False) attribute that is overwritten (=True) if SRC post-processing modules are run.
- `bathy_src_adjust_topwidth.py`: Overwrites the `barc_on` attribute where applicable and includes the BARC-modified Volume property.
- `vary_mannings_n_composite.py`: Overwrites the `vmann_on` attribute where applicable.
- `output_cleanup.py`: Adds new files to the `-v` whitelist.

<br/><br/>

## v3.0.23.2 - 2021-11-04 - [PR #480](https://github.com/NOAA-OWP/cahaba/pull/480)
Hotfix for `vary_manning_n_composite.py` to address null discharge values for non-CONUS hucs.

### Changes
- `vary_manning_n_composite.py`: Add numpy where clause to set final discharge value to the original value if `vmann=False`

<br/><br/>

## v3.0.23.1 - 2021-11-03 - [PR #479](https://github.com/NOAA-OWP/cahaba/pull/479)
Patches the API updater. The `params_calibrated.env` is replaced with `params_template.env` because the BARC and Multi-N modules supplant the calibrated values.

### Changes
- `api/node/updater/updater.py`: Changed `params_calibrated.env` to `params_template.env`

<br/><br/>

## v3.0.23.0 - 2021-10-31 - [PR #475](https://github.com/NOAA-OWP/cahaba/pull/475)

Moved the synthetic rating curve (SRC) processes from the `\tools` directory to `\src` directory to support post-processing in `fim_run.sh`. These SRC post-processing modules will now run as part of the default `fim_run.sh` workflow. Reconfigured bathymetry adjusted rating curve (BARC) module to use the 1.5yr flow from NWM v2 recurrence flow data in combination with the Bieger et al. (2015) regression equations with bankfull discharge predictor variable input.

### Additions
- `src/bathy_src_adjust_topwidth.py` --> New version of bathymetry adjusted rating curve (BARC) module that is configured to use the Bieger et al. (2015) regression equation with input bankfull discharge as the predictor variable (previous version used the drainage area version of the regression equations). Also added log output capability, added reconfigured output content in `src_full_crosswalked_BARC.csv` and `hydroTable.csv`, and included modifications to allow BARC to run as a post-processing step in `fim_run.sh`. Reminder: BARC is only configured for MS extent.

### Removals
- `config/params_calibrated.env` --> deprecated the calibrated roughness values by stream order with the new introduction of variable/composite roughness module
- `src/bathy_rc_adjust.py` --> deprecated the previous BARC version

### Changes
- `src/identify_src_bankfull.py` --> Moved this script from /tools to /src, added more doc strings, cleaned up output log, and reconfigured to allow execution from fim_run.sh post-processing.
- `src/vary_mannings_n_composite.py` --> Moved this script from /tools to /src, added more doc strings, cleaned up output log, added/reconfigured output content in src_full_crosswalked_vmann.csv and hydroTable.csv, and reconfigured to allow execution from fim_run.sh post-processing.
- `config/params_template.env` --> Added additional parameter/variables for input to `identify_src_bankfull.py`, `vary_mannings_n_composite.py`, and `bathy_src_adjust_topwidth.py`.
      - default BARC input: bankfull channel geometry derived from the Bieger et al. (2015) bankfull discharge regression equations
      - default bankfull flow input: NWM v2 1.5-year recurrence flows
      - default variable roughness input: global (all NWM feature_ids) roughness values of 0.06 for in-channel and 0.11 for max overbank
- `fim_run.sh` --> Added SRC post-processing calls after the `run_by_unit.sh` workflow
- `src/add_crosswalk.py` --> Removed BARC module call (moved to post-processing)
- `src/run_by_unit.sh` --> Removed old/unnecessary print statement.
      - **Note: reset exit codes to 0 for unnecessary processing flags.** Non-zero error codes in `run_by_unit.sh` prevent the `fim_run.sh` post-processing steps from running. This error handling issue will be more appropriately handled in a soon to be release enhancement.
- `tools/run_test_case.py` --> Reverted changes used during development process

<br/><br/>

## v3.0.22.8 - 2021-10-26 - [PR #471](https://github.com/NOAA-OWP/cahaba/pull/471)

Manually filtering segments from stream input layer to fix flow reversal of the MS River (HUC 08030100).

### Changes
- `clip_vectors_to_wbd.py`: Fixes bug where flow direction is reversed for HUC 08030100. The issue is resolved by filtering incoming stream segments that intersect with the elevation grid boundary.

<br/><br/>

## v3.0.22.7 - 2021-10-08 - [PR #467](https://github.com/NOAA-OWP/cahaba/pull/467)

These "tool" enhancements 1) delineate in-channel vs. out-of-channel geometry to allow more targeted development of key physical drivers influencing the SRC calculations (e.g. bathymetry & Manning’s n) #418 and 2) applies a variable/composite Manning’s roughness (n) using user provided csv with in-channel vs. overbank roughness values #419 & #410.

### Additions
- `identify_src_bankfull.p`: new post-processing tool that ingests a flow csv (e.g. NWM 1.5yr recurr flow) to approximate the bankfull STG and then calculate the channel vs. overbank proportions using the volume and hydraulic radius variables
- `vary_mannings_n_composite.py`: new post-processing tool that ingests a csv containing feature_id, channel roughness, and overbank roughness and then generates composite n values via the channel ratio variable

### Changes
- `eval_plots.py`: modified the plot legend text to display full label for development tests
- `inundation.py`: added new optional argument (-n) and corresponding function to produce a csv containing the stage value (and SRC variables) calculated from the flow to stage interpolation.

<br/><br/>

## v3.0.22.6 - 2021-09-13 - [PR #462](https://github.com/NOAA-OWP/cahaba/pull/462)

This new workflow ingests FIM point observations from users and “corrects” the synthetic rating curves to produce the desired FIM extent at locations where feedback is available (locally calibrate FIM).

### Changes
- `add_crosswalk.py`: added `NextDownID` and `order_` attributes to the exported `hydroTable.csv`. This will potentially be used in future enhancements to extend SRC changes to upstream/downstream catchments.
- `adjust_rc_with_feedback.py`: added a new workflow to perform the SRC modifications (revised discharge) using the existing HAND geometry variables combined with the user provided point location flow and stage data.
- `inundation_wrapper_custom_flow.py`: updated code to allow for huc6 processing to generate custom inundation outputs.

<br/><br/>

## v3.0.22.5 - 2021-09-08 - [PR #460](https://github.com/NOAA-OWP/cahaba/pull/460)

Patches an issue where only certain benchmark categories were being used in evaluation.

### Changes
- In `tools/tools_shared_variables.py`, created a variable `MAGNITUDE_DICT` to store benchmark category magnitudes.
- `synthesize_test_cases.py` imports `MAGNITUDE_DICT` and uses it to assign magnitudes.

<br/><br/>

## v3.0.22.4 - 2021-08-30 - [PR #456](https://github.com/NOAA-OWP/cahaba/pull/456)

Renames the BARC modified variables that are exported to `src_full_crosswalked.csv` to replace the original variables. The default/original variables are renamed with `orig_` prefix. This change is needed to ensure downstream uses of the `src_full_crosswalked.csv` are able to reference the authoritative version of the channel geometry variables (i.e. BARC-adjust where available).

### Changes
- In `src_full_crosswalked.csv`, default/original variables are renamed with `orig_` prefix and `SA_div` is renamed to `SA_div_flag`.

<br/><br/>

## v3.0.22.3 - 2021-08-27 - [PR #457](https://github.com/NOAA-OWP/cahaba/pull/457)

This fixes a bug in the `get_metadata()` function in `/tools/tools_shared_functions.py` that arose because of a WRDS update. Previously the `metadata_source` response was returned as independent variables, but now it is returned a list of strings. Another issue was observed where the `EVALUATED_SITES_CSV` variable was being misdefined (at least on the development VM) through the OS environmental variable setting.

### Changes
- In `tools_shared_functions.py`, changed parsing of WRDS `metadata_sources` to account for new list type.
- In `generate_categorical_fim_flows.py`, changed the way the `EVALUATED_SITES_CSV` path is defined from OS environmental setting to a relative path that will work within Docker container.

<br/><br/>

## v3.0.22.2 - 2021-08-26 - [PR #455](https://github.com/NOAA-OWP/cahaba/pull/455)

This merge addresses an issues with the bathymetry adjusted rating curve (BARC) calculations exacerbating single-pixel inundation issues for the lower Mississippi River. This fix allows the user to specify a stream order value that will be ignored in BARC calculations (reverts to using the original/default rating curve). If/when the "thalweg notch" issue is addressed, this change may be unmade.

### Changes
- Added new env variable `ignore_streamorders` set to 10.
- Added new BARC code to set the bathymetry adjusted cross-section area to 0 (reverts to using the default SRC values) based on the streamorder env variable.

<br/><br/>

## v3.0.22.1 - 2021-08-20 - [PR #447](https://github.com/NOAA-OWP/cahaba/pull/447)

Patches the minimum stream length in the template parameters file.

### Changes
- Changes `max_split_distance_meters` in `params_template.env` to 1500.

<br/><br/>

## v3.0.22.0 - 2021-08-19 - [PR #444](https://github.com/NOAA-OWP/cahaba/pull/444)

This adds a script, `adjust_rc_with_feedback.py`, that will be expanded  in future issues. The primary function that performs the HAND value and hydroid extraction is ingest_points_layer() but this may change as the overall synthetic rating curve automatic update machanism evolves.

### Additions
- Added `adjust_rc_with_feedback.py` with `ingest_points_layer()`, a function to extract HAND and hydroid values for use in an automatic synthetic rating curve updating mechanism.

<br/><br/>

## v3.0.21.0 - 2021-08-18 - [PR #433](https://github.com/NOAA-OWP/cahaba/pull/433)

General repository cleanup, made memory-profiling an optional flag, API's release feature now saves outputs.

### Changes
- Remove `Dockerfile.prod`, rename `Dockerfile.dev` to just `Dockerfile`, and remove `.dockerignore`.
- Clean up `Dockerfile` and remove any unused* packages or variables.
- Remove any unused* Python packages from the `Pipfile`.
- Move the `CHANGELOG.md`, `SECURITY.md`, and `TERMS.md` files to the `/docs` folder.
- Remove any unused* scripts in the `/tools` and `/src` folders.
- Move `tools/preprocess` scripts into `tools/`.
- Ensure all scripts in the `/src` folder have their code in functions and are being called via a `__main__` function (This will help with implementing memory profiling fully).
- Changed memory-profiling to be an option flag `-m` for `fim_run.sh`.
- Updated FIM API to save all outputs during a "release" job.

<br/><br/>

## v3.0.20.2 - 2021-08-13 - [PR #443](https://github.com/NOAA-OWP/cahaba/pull/443)

This merge modifies `clip_vectors_to_wbd.py` to check for relevant input data.

### Changes
- `clip_vectors_to_wbd.py` now checks that there are NWM stream segments within the buffered HUC boundary.
- `included_huc8_ms.lst` has several additional HUC8s.

<br/><br/>

## v3.0.20.1 - 2021-08-12 - [PR #442](https://github.com/NOAA-OWP/cahaba/pull/442)

This merge improves documentation in various scripts.

### Changes
This PR better documents the following:

- `inundate_nation.py`
- `synthesize_test_cases.py`
- `adjust_thalweg_lateral.py`
- `rem.py`

<br/><br/>

## v3.0.20.0 - 2021-08-11 - [PR #440](https://github.com/NOAA-OWP/cahaba/pull/440)

This merge adds two new scripts into `/tools/` for use in QAQC.

### Additions
- `inundate_nation.py` to produce inundation maps for the entire country for use in QAQC.
- `check_deep_flooding.py` to check for depths of inundation greater than a user-supplied threshold at specific areas defined by a user-supplied shapefile.

<br/><br/>

## v3.0.19.5 - 2021-07-19

Updating `README.md`.

<br/><br/>

## v3.0.19.4 - 2021-07-13 - [PR #431](https://github.com/NOAA-OWP/cahaba/pull/431)

Updating logging and fixing bug in vector preprocessing.

### Additions
- `fim_completion_check.py` adds message to docker log to log any HUCs that were requested but did not finish `run_by_unit.sh`.
- Adds `input_data_edits_changelog.txt` to the inputs folder to track any manual or version/location specific changes that were made to data used in FIM 3.

### Changes
- Provides unique exit codes to relevant domain checkpoints within `run_by_unit.sh`.
- Bug fixes in `reduce_nhd_stream_density.py`, `mprof plot` call.
- Improved error handling in `add_crosswalk.py`.

<br/><br/>

## v3.0.19.3 - 2021-07-09

Hot fix to `synthesize_test_cases`.

### Changes
- Fixed if/elif/else statement in `synthesize_test_cases.py` that resulted in only IFC data being evaluated.

<br/><br/>

## v3.0.19.2 - 2021-07-01 - [PR #429](https://github.com/NOAA-OWP/cahaba/pull/429)

Updates to evaluation scripts to allow for Alpha testing at Iowa Flood Center (IFC) sites. Also, `BAD_SITES` variable updates to omit sites not suitable for evaluation from metric calculations.

### Changes
- The `BAD_SITES` list in `tools_shared_variables.py` was updated and reasons for site omission are documented.
- Refactored `run_test_case.py`, `synthesize_test_cases.py`, `tools_shared_variables.py`, and `eval_plots.py` to allow for IFC comparisons.

<br/><br/>

## v3.0.19.1 - 2021-06-17 - [PR #417](https://github.com/NOAA-OWP/cahaba/pull/417)

Adding a thalweg profile tool to identify significant drops in thalweg elevation. Also setting lateral thalweg adjustment threshold in hydroconditioning.

### Additions
- `thalweg_drop_check.py` checks the elevation along the thalweg for each stream path downstream of MS headwaters within a HUC.

### Removals
- Removing `dissolveLinks` arg from `clip_vectors_to_wbd.py`.

### Changes
- Cleaned up code in `split_flows.py` to make it more readable.
- Refactored `reduce_nhd_stream_density.py` and `adjust_headwater_streams.py` to limit MS headwater points in `agg_nhd_headwaters_adj.gpkg`.
- Fixed a bug in `adjust_thalweg_lateral.py` lateral elevation replacement threshold; changed threshold to 3 meters.
- Updated `aggregate_vector_inputs.py` to log intermediate processes.

<br/><br/>

## v3.0.19.0 - 2021-06-10 - [PR #415](https://github.com/NOAA-OWP/cahaba/pull/415)

Feature to evaluate performance of alternative CatFIM techniques.

### Additions
- Added `eval_catfim_alt.py` to evaluate performance of alternative CatFIM techniques.

<br/><br/>

## v3.0.18.0 - 2021-06-09 - [PR #404](https://github.com/NOAA-OWP/cahaba/pull/404)

To help analyze the memory consumption of the Fim Run process, the python module `memory-profiler` has been added to give insights into where peak memory usage is with in the codebase.

In addition, the Dockerfile was previously broken due to the Taudem dependency removing the version that was previously being used by FIM. To fix this, and allow new docker images to be built, the Taudem version has been updated to the newest version on the Github repo and thus needs to be thoroughly tested to determine if this new version has affected the overall FIM outputs.

### Additions
- Added `memory-profiler` to `Pipfile` and `Pipfile.lock`.
- Added `mprof` (memory-profiler cli utility) call to the `time_and_tee_run_by_unit.sh` to create overall memory usage graph location in the `/logs/{HUC}_memory.png` of the outputs directory.
- Added `@profile` decorator to all functions within scripts used in the `run_by_unit.sh` script to allow for memory usage tracking, which is then recorded in the `/logs/{HUC}.log` file of the outputs directory.

### Changes
- Changed the Taudem version in `Dockerfile.dev` to `98137bb6541a0d0077a9c95becfed4e56d0aa0ac`.
- Changed all calls of python scripts in `run_by_unit.s` to be called with the `-m memory-profiler` argument to allow scripts to also track memory usage.

<br/><br/>

## v3.0.17.1 - 2021-06-04 - [PR #395](https://github.com/NOAA-OWP/cahaba/pull/395)

Bug fix to the `generate_nws_lid.py` script

### Changes
- Fixes incorrectly assigned attribute field "is_headwater" for some sites in the `nws_lid.gpkg` layer.
- Updated `agg_nhd_headwaters_adj.gpkg`, `agg_nhd_streams_adj.gpkg`, `nwm_flows.gpkg`, and `nwm_catchments.gpkg` input layers using latest NWS LIDs.

<br/><br/>

## v3.0.17.0 - 2021-06-04 - [PR #393](https://github.com/NOAA-OWP/cahaba/pull/393)
BARC updates to cap the bathy calculated xsec area in `bathy_rc_adjust.py` and allow user to choose input bankfull geometry.

### Changes

- Added new env variable to control which input file is used for the bankfull geometry input to bathy estimation workflow.
- Modified the bathymetry cross section area calculation to cap the additional area value so that it cannot exceed the bankfull cross section area value for each stream segment (bankfull value obtained from regression equation dataset).
- Modified the `rating_curve_comparison.py` plot output to always put the FIM rating curve on top of the USGS rating curve (avoids USGS points covering FIM).
- Created a new aggregate csv file (aggregates for all hucs) for all of the `usgs_elev_table.csv` files (one per huc).
- Evaluate the FIM Bathymetry Adjusted Rating Curve (BARC) tool performance using the estimated bankfull geometry dataset derived for the NWM route link dataset.

<br/><br/>

## v3.0.16.3 - 2021-05-21 - [PR #388](https://github.com/NOAA-OWP/cahaba/pull/388)

Enhancement and bug fixes to `synthesize_test_cases.py`.

### Changes
- Addresses a bug where AHPS sites without benchmark data were receiving a CSI of 0 in the master metrics CSV produced by `synthesize_test_cases.py`.
- Includes a feature enhancement to `synthesize_test_cases.py` that allows for the inclusion of user-specified testing versions in the master metrics CSV.
- Removes some of the print statements used by `synthesize_test_cases.py`.

<br/><br/>

## v3.0.16.2 - 2021-05-18 - [PR #384](https://github.com/NOAA-OWP/cahaba/pull/384)

Modifications and fixes to `run_test_case.py`, `eval_plots.py`, and AHPS preprocessing scripts.

### Changes
- Comment out return statement causing `run_test_case.py` to skip over sites/hucs when calculating contingency rasters.
- Move bad sites list and query statement used to filter out bad sites to the `tools_shared_variables.py`.
- Add print statements in `eval_plots.py` detailing the bad sites used and the query used to filter out bad sites.
- Update AHPS preprocessing scripts to produce a domain shapefile.
- Change output filenames produced in ahps preprocessing scripts.
- Update workarounds for some sites in ahps preprocessing scripts.

<br/><br/>

## v3.0.16.1 - 2021-05-11 - [PR #380](https://github.com/NOAA-OWP/cahaba/pull/380)

The current version of Eventlet used in the Connector module of the FIM API is outdated and vulnerable. This update bumps the version to the patched version.

### Changes
- Updated `api/node/connector/requirements.txt` to have the Eventlet version as 0.31.0

<br/><br/>

## v3.0.16.0 - 2021-05-07 - [PR #378](https://github.com/NOAA-OWP/cahaba/pull/378)

New "Release" feature added to the FIM API. This feature will allow for automated FIM, CatFIM, and relevant metrics to be generated when a new FIM Version is released. See [#373](https://github.com/NOAA-OWP/cahaba/issues/373) for more detailed steps that take place in this feature.

### Additions
- Added new window to the UI in `api/frontend/gui/templates/index.html`.
- Added new job type to `api/node/connector/connector.py` to allow these release jobs to run.
- Added additional logic in `api/node/updater/updater.py` to run the new eval and CatFIM scripts used in the release feature.

### Changes
- Updated `api/frontend/output_handler/output_handler.py` to allow for copying more broad ranges of file paths instead of only the `/data/outputs` directory.

<br/><br/>

## v3.0.15.10 - 2021-05-06 - [PR #375](https://github.com/NOAA-OWP/cahaba/pull/375)

Remove Great Lakes coastlines from WBD buffer.

### Changes
- `gl_water_polygons.gpkg` layer is used to mask out Great Lakes boundaries and remove NHDPlus HR coastline segments.

<br/><br/>

## v3.0.15.9 - 2021-05-03 - [PR #372](https://github.com/NOAA-OWP/cahaba/pull/372)

Generate `nws_lid.gpkg`.

### Additions
- Generate `nws_lid.gpkg` with attributes indicating if site is a headwater `nws_lid` as well as if it is co-located with another `nws_lid` which is referenced to the same `nwm_feature_id` segment.

<br/><br/>

## v3.0.15.8 - 2021-04-29 - [PR #371](https://github.com/NOAA-OWP/cahaba/pull/371)

Refactor NHDPlus HR preprocessing workflow. Resolves issue #238

### Changes
- Consolidate NHD streams, NWM catchments, and headwaters MS and FR layers with `mainstem` column.
- HUC8 intersections are included in the input headwaters layer.
- `clip_vectors_to_wbd.py` removes incoming stream segment from the selected layers.

<br/><br/>

## v3.0.15.7 - 2021-04-28 - [PR #367](https://github.com/NOAA-OWP/cahaba/pull/367)

Refactor synthesize_test_case.py to handle exceptions during multiprocessing. Resolves issue #351

### Changes
- refactored `inundation.py` and `run_test_case.py` to handle exceptions without using `sys.exit()`.

<br/><br/>

## v3.0.15.6 - 2021-04-23 - [PR #365](https://github.com/NOAA-OWP/cahaba/pull/365)

Implement CatFIM threshold flows to Sierra test and add AHPS benchmark preprocessing scripts.

### Additions
- Produce CatFIM flows file when running `rating_curve_get_usgs_gages.py`.
- Several scripts to preprocess AHPS benchmark data. Requires numerous file dependencies not available through Cahaba.

### Changes
- Modify `rating_curve_comparison.py` to ingest CatFIM threshold flows in calculations.
- Modify `eval_plots.py` to save all site specific bar plots in same parent directory instead of in subdirectories.
- Add variables to `env.template` for AHPS benchmark preprocessing.

<br/><br/>

## v3.0.15.5 - 2021-04-20 - [PR #363](https://github.com/NOAA-OWP/cahaba/pull/363)

Prevent eval_plots.py from erroring out when spatial argument enabled if certain datasets not analyzed.

### Changes
- Add check to make sure analyzed dataset is available prior to creating spatial dataset.

<br/><br/>

## v3.0.15.4 - 2021-04-20 - [PR #356](https://github.com/NOAA-OWP/cahaba/pull/356)

Closing all multiprocessing Pool objects in repo.

<br/><br/>

## v3.0.15.3 - 2021-04-19 - [PR #358](https://github.com/NOAA-OWP/cahaba/pull/358)

Preprocess NHDPlus HR rasters for consistent projections, nodata values, and convert from cm to meters.

### Additions
- `preprocess_rasters.py` reprojects raster, converts to meters, and updates nodata value to -9999.
- Cleaned up log messages from `bathy_rc_adjust.py` and `usgs_gage_crosswalk.py`.
- Outputs paths updated in `generate_categorical_fim_mapping.py` and `generate_categorical_fim.py`.
- `update_raster_profile` cleans up raster crs, blocksize, nodata values, and converts elevation grids from cm to meters.
- `reproject_dem.py` imports gdal to reproject elevation rasters because an error was occurring when using rasterio.

### Changes
- `burn_in_levees.py` replaces the `gdal_calc.py` command to resolve inconsistent outputs with burned in levee values.

<br/><br/>

## v3.0.15.2 - 2021-04-16 - [PR #359](https://github.com/NOAA-OWP/cahaba/pull/359)

Hotfix to preserve desired files when production flag used in `fim_run.sh`.

### Changes

- Fixed production whitelisted files.

<br/><br/>

## v3.0.15.1 - 2021-04-13 - [PR #355](https://github.com/NOAA-OWP/cahaba/pull/355)

Sierra test considered all USGS gage locations to be mainstems even though many actually occurred with tributaries. This resulted in unrealistic comparisons as incorrect gages were assigned to mainstems segments. This feature branch identifies gages that are on mainstems via attribute field.

### Changes

- Modifies `usgs_gage_crosswalk.py` to filter out gages from the `usgs_gages.gpkg` layer such that for a "MS" run, only consider gages that contain rating curve information (via `curve` attribute) and are also mainstems gages (via `mainstems` attribute).
- Modifies `usgs_gage_crosswalk.py` to filter out gages from the `usgs_gages.gpkg` layer such that for a "FR" run, only consider gages that contain rating curve information (via `curve` attribute) and are not mainstems gages (via `mainstems` attribute).
- Modifies how mainstems segments are determined by using the `nwm_flows_ms.gpkg` as a lookup to determine if the NWM segment specified by WRDS for a gage site is a mainstems gage.

### Additions

- Adds a `mainstem` attribute field to `usgs_gages.gpkg` that indicates whether a gage is located on a mainstems river.
- Adds `NWM_FLOWS_MS` variable to the `.env` and `.env.template` files.
- Adds the `extent` argument specified by user when running `fim_run.sh` to `usgs_gage_crosswalk.py`.

<br/><br/>

## v3.0.15.0 - 2021-04-08 - [PR #340](https://github.com/NOAA-OWP/cahaba/pull/340)

Implementing a prototype technique to estimate the missing bathymetric component in the HAND-derived synthetic rating curves. The new Bathymetric Adjusted Rating Curve (BARC) function is built within the `fim_run.sh` workflow and will ingest bankfull geometry estimates provided by the user to modify the cross section area used in the synthetic rating curve generation.

### Changes
 - `add_crosswalk.py` outputs the stream order variables to `src_full_crosswalked.csv` and calls the new `bathy_rc_adjust.py` if bathy env variable set to True and `extent=MS`.
 - `run_by_unit.sh` includes a new csv outputs for reviewing BARC calculations.
 - `params_template.env` & `params_calibrated.env` contain new BARC function input variables and on/off toggle variable.
 - `eval_plots.py` now includes additional AHPS eval sites in the list of "bad_sites" (flagged issues with MS flowlines).

### Additions
 - `bathy_rc_adjust.py`:
    - Imports the existing synthetic rating curve table and the bankfull geometry input data (topwidth and cross section area per COMID).
    - Performs new synthetic rating curve calculations with bathymetry estimation modifications.
    - Flags issues with the thalweg-notch artifact.

<br/><br/>

## v3.0.14.0 - 2021-04-05 - [PR #338](https://github.com/NOAA-OWP/cahaba/pull/338)

Create tool to retrieve rating curves from USGS sites and convert to elevation (NAVD88). Intended to be used as part of the Sierra Test.

### Changes
 - Modify `usgs_gage_crosswalk.py` to:
    1) Look for `location_id` instead of `site_no` attribute field in `usgs_gages.gpkg` file.
    2) Filter out gages that do not have rating curves included in the `usgs_rating_curves.csv`.
 - Modify `rating_curve_comparison.py` to perform a check on the age of the user specified `usgs_rating_curves.csv` and alert user to the age of the file and recommend updating if file is older the 30 days.

### Additions
 - Add `rating_curve_get_usgs_curves.py`. This script will generate the following files:
     1) `usgs_rating_curves.csv`: A csv file that contains rating curves (including converted to NAVD88 elevation) for USGS gages in a format that is compatible with  `rating_curve_comparisons.py`. As it is is currently configured, only gages within CONUS will have rating curve data.
     2) `log.csv`: A log file that records status for each gage and includes error messages.
     3) `usgs_gages.gpkg`: A geospatial layer (in FIM projection) of all active USGS gages that meet a predefined criteria. Additionally, the `curve` attribute indicates whether a rating curve is found in the `usgs_rating_curves.csv`. This spatial file is only generated if the `all` option is passed with the `-l` argument.

<br/><br/>

## v3.0.13.0 - 2021-04-01 - [PR #332](https://github.com/NOAA-OWP/cahaba/pull/332)

Created tool to compare synthetic rating curve with benchmark rating curve (Sierra Test).

### Changes
 - Update `aggregate_fim_outputs.py` call argument in `fim_run.sh` from 4 jobs to 6 jobs, to optimize API performance.
 - Reroutes median elevation data from `add_crosswalk.py` and `rem.py` to new file (depreciating `hand_ref_elev_table.csv`).
 - Adds new files to `viz_whitelist` in `output_cleanup.py`.

### Additions
 - `usgs_gage_crosswalk.py`: generates `usgs_elev_table.csv` in `run_by_unit.py` with elevation and additional attributes at USGS gages.
 - `rating_curve_comparison.py`: post-processing script to plot and calculate metrics between synthetic rating curves and USGS rating curve data.

<br/><br/>

## v3.0.12.1 - 2021-03-31 - [PR #336](https://github.com/NOAA-OWP/cahaba/pull/336)

Fix spatial option in `eval_plots.py` when creating plots and spatial outputs.

### Changes
 - Removes file dependencies from spatial option. Does require the WBD layer which should be specified in `.env` file.
 - Produces outputs in a format consistent with requirements needed for publishing.
 - Preserves leading zeros in huc information for all outputs from `eval_plots.py`.

### Additions
 - Creates `fim_performance_points.shp`: this layer consists of all evaluated ahps points (with metrics). Spatial data retrieved from WRDS on the fly.
 - Creates `fim_performance_polys.shp`: this layer consists of all evaluated huc8s (with metrics). Spatial data retrieved from WBD layer.

<br/><br/>

## v3.0.12.0 - 2021-03-26 - [PR #327](https://github.com/NOAA-OWP/cahaba/pull/237)

Add more detail/information to plotting capabilities.

### Changes
 - Merge `plot_functions.py` into `eval_plots.py` and move `eval_plots.py` into the tools directory.
 - Remove `plots` subdirectory.

### Additions
 - Optional argument to create barplots of CSI for each individual site.
 - Create a csv containing the data used to create the scatterplots.

<br/><br/>

## v3.0.11.0 - 2021-03-22 - [PR #319](https://github.com/NOAA-OWP/cahaba/pull/298)

Improvements to CatFIM service source data generation.

### Changes
 - Renamed `generate_categorical_fim.py` to `generate_categorical_fim_mapping.py`.
 - Updated the status outputs of the `nws_lid_sites layer` and saved it in the same directory as the `merged catfim_library layer`.
 - Additional stability fixes (such as improved compatability with WRDS updates).

### Additions
 - Added `generate_categorical_fim.py` to wrap `generate_categorical_fim_flows.py` and `generate_categorical_fim_mapping.py`.
 - Create new `nws_lid_sites` shapefile located in same directory as the `catfim_library` shapefile.

<br/><br/>

## v3.0.10.1 - 2021-03-24 - [PR #320](https://github.com/NOAA-OWP/cahaba/pull/320)

Patch to synthesize_test_cases.py.

### Changes
 - Bug fix to `synthesize_test_cases.py` to allow comparison between `testing` version and `official` versions.

<br/><br/>

## v3.0.10.0 - 2021-03-12 - [PR #298](https://github.com/NOAA-OWP/cahaba/pull/298)

Preprocessing of flow files for Categorical FIM.

### Additions
 - Generate Categorical FIM flow files for each category (action, minor, moderate, major).
 - Generate point shapefile of Categorical FIM sites.
 - Generate csv of attribute data in shapefile.
 - Aggregate all shapefiles and csv files into one file in parent directory.
 - Add flood of record category.

 ### Changes
 - Stability fixes to `generate_categorical_fim.py`.

<br/><br/>

## v3.0.9.0 - 2021-03-12 - [PR #297](https://github.com/NOAA-OWP/cahaba/pull/297)

Enhancements to FIM API.

### Changes
 - `fim_run.sh` can now be run with jobs in parallel.
 - Viz post-processing can now be selected in API interface.
 - Jobs table shows jobs that end with errors.
 - HUC preset lists can now be selected in interface.
 - Better `output_handler` file writing.
 - Overall better restart and retry handlers for networking problems.
 - Jobs can now be canceled in API interface.
 - Both FR and MS configs can be selected for a single job.

<br/><br/>

## v3.0.8.2 - 2021-03-11 - [PR #296](https://github.com/NOAA-OWP/cahaba/pull/296)

Enhancements to post-processing for Viz-related use-cases.

### Changes
 - Aggregate grids are projected to Web Mercator during `-v` runs in `fim_run.sh`.
 - HUC6 aggregation is parallelized.
 - Aggregate grid blocksize is changed from 256 to 1024 for faster postprocessing.

<br/><br/>

## v3.0.8.1 - 2021-03-10 - [PR #302](https://github.com/NOAA-OWP/cahaba/pull/302)

Patched import issue in `tools_shared_functions.py`.

### Changes
 - Changed `utils.` to `tools_` in `tools_shared_functions.py` after recent structural change to `tools` directory.

<br/><br/>

## v3.0.8.0 - 2021-03-09 - [PR #279](https://github.com/NOAA-OWP/cahaba/pull/279)

Refactored NWS Flood Categorical HAND FIM (CatFIM) pipeline to open source.

### Changes
 - Added `VIZ_PROJECTION` to `shared_variables.py`.
 - Added missing library referenced in `inundation.py`.
 - Cleaned up and converted evaluation scripts in `generate_categorical_fim.py` to open source.
 - Removed `util` folders under `tools` directory.

<br/><br/>

## v3.0.7.1 - 2021-03-02 - [PR #290](https://github.com/NOAA-OWP/cahaba/pull/290)

Renamed benchmark layers in `test_cases` and updated variable names in evaluation scripts.

### Changes
 - Updated `run_test_case.py` with new benchmark layer names.
 - Updated `run_test_case_calibration.py` with new benchmark layer names.

<br/><br/>

## v3.0.7.0 - 2021-03-01 - [PR #288](https://github.com/NOAA-OWP/cahaba/pull/288)

Restructured the repository. This has no impact on hydrological work done in the codebase and is simply moving files and renaming directories.

### Changes
 - Moved the contents of the `lib` folder to a new folder called `src`.
 - Moved the contents of the `tests` folder to the `tools` folder.
 - Changed any instance of `lib` or `libDir` to `src` or `srcDir`.

<br/><br/>

## v3.0.6.0 - 2021-02-25 - [PR #276](https://github.com/NOAA-OWP/cahaba/pull/276)

Enhancement that creates metric plots and summary statistics using metrics compiled by `synthesize_test_cases.py`.

### Additions
 - Added `eval_plots.py`, which produces:
    - Boxplots of CSI, FAR, and POD/TPR
    - Barplot of aggregated CSI scores
    - Scatterplot of CSI comparing two FIM versions
    - CSV of aggregated statistics (CSI, FAR, POD/TPR)
    - CSV of analyzed data and analyzed sites

<br/><br/>

## v3.0.5.3 - 2021-02-23 - [PR #275](https://github.com/NOAA-OWP/cahaba/pull/275)

Bug fixes to new evaluation code.

### Changes

 - Fixed a bug in `synthesize_test_cases.py` where the extent (MS/FR) was not being written to merged metrics file properly.
 - Fixed a bug in `synthesize_test_cases.py` where only BLE test cases were being written to merged metrics file.
 - Removed unused imports from `inundation.py`.
 - Updated README.md

<br/><br/>

## v3.0.5.2 - 2021-02-23 - [PR #272](https://github.com/NOAA-OWP/cahaba/pull/272)

Adds HAND synthetic rating curve (SRC) datum elevation values to `hydroTable.csv` output.

### Changes

 - Updated `add_crosswalk.py` to included "Median_Thal_Elev_m" variable outputs in `hydroTable.csv`.
 - Renamed hydroid attribute in `rem.py` to "Median" in case we want to include other statistics in the future (e.g. min, max, range etc.).

<br/><br/>
## v3.0.5.1 - 2021-02-22

Fixed `TEST_CASES_DIR` path in `tests/utils/shared_variables.py`.

### Changes

 - Removed `"_new"` from `TEST_CASES_DIR` variable.

<br/><br/>

## v3.0.5.0 - 2021-02-22 - [PR #267](https://github.com/NOAA-OWP/cahaba/pull/267)

Enhancements to allow for evaluation at AHPS sites, the generation of a query-optimized metrics CSV, and the generation of categorical FIM. This merge requires that the `/test_cases` directory be updated for all machines performing evaluation.

### Additions

 - `generate_categorical_fim.py` was added to allow production of NWS Flood Categorical HAND FIM (CatFIM) source data. More changes on this script are to follow in subsequent branches.

### Removals

 - `ble_autoeval.sh` and `all_ble_stats_comparison.py` were deleted because `synthesize_test_cases.py` now handles the merging of metrics.
 - The code block in `run_test_case.py` that was responsible for printing the colored metrics to screen has been commented out because of the new scale of evaluations (formerly in `run_test_case.py`, now in `shared_functions.py`)
 - Remove unused imports from inundation wrappers in `/tools`.

### Changes

 - Updated `synthesize_test_cases.py` to allow for AHPS site evaluations.
 - Reorganized `run_test_case.py` by moving more functions into `shared_functions.py`.
 - Created more shared variables in `shared_variables.py` and updated import statements in relevant scripts.

<br/><br/>

## v3.0.4.4 - 2021-02-19 - [PR #266](https://github.com/NOAA-OWP/cahaba/pull/266)

Rating curves for short stream segments are replaced with rating curves from upstream/downstream segments.

### Changes

 - Short stream segments are identified and are reassigned the channel geometry from upstream/downstream segment.
 - `fossid` renamed to `fimid` and the attribute's starting value is now 1000 to avoid HydroIDs with leading zeroes.
 - Addresses issue where HydroIDs were not included in final hydrotable.
 - Added `import sys` to `inundation.py` (missing from previous feature branch).
 - Variable names and general workflow are cleaned up.

<br/><br/>

## v3.0.4.3 - 2021-02-12 - [PR #254](https://github.com/NOAA-OWP/cahaba/pull/254)

Modified `rem.py` with a new function to output HAND reference elev.

### Changes

 - Function `make_catchment_hydroid_dict` creates a df of pixel catchment ids and overlapping hydroids.
 - Merge hydroid df and thalweg minimum elevation df.
 - Produces new output containing all catchment ids and min thalweg elevation value named `hand_ref_elev_table.csv`.
 - Overwrites the `demDerived_reaches_split.gpk` layer by adding additional attribute `Min_Thal_Elev_meters` to view the elevation value for each hydroid.

<br/><br/>

## v3.0.4.2 - 2021-02-12 - [PR #255](https://github.com/NOAA-OWP/cahaba/pull/255)

Addresses issue when running on HUC6 scale.

### Changes

 - `src.json` should be fixed and slightly smaller by removing whitespace.
 - Rasters are about the same size as running fim as huc6 (compressed and tiled; aggregated are slightly larger).
 - Naming convention and feature id attribute are only added to the aggregated hucs.
 - HydroIDs are different for huc6 vs aggregated huc8s mostly due to forced split at huc boundaries (so long we use consistent workflow it shouldn't matter).
 - Fixed known issue where sometimes an incoming stream is not included in the final selection will affect aggregate outputs.

<br/><br/>

## v3.0.4.1 - 2021-02-12 - [PR #261](https://github.com/NOAA-OWP/cahaba/pull/261)

Updated MS Crosswalk method to address gaps in FIM.

### Changes

 - Fixed typo in stream midpoint calculation in `split_flows.py` and `add_crosswalk.py`.
 - `add_crosswalk.py` now restricts the MS crosswalk to NWM MS catchments.
 - `add_crosswalk.py` now performs a secondary MS crosswalk selection by nearest NWM MS catchment.

<br/><br/>

## v3.0.4.0 - 2021-02-10 - [PR #256](https://github.com/NOAA-OWP/cahaba/pull/256)

New python script "wrappers" for using `inundation.py`.

### Additions

 - Created `inundation_wrapper_nwm_flows.py` to produce inundation outputs using NWM recurrence flows: 1.5 year, 5 year, 10 year.
 - Created `inundation_wrapper_custom_flow.py` to produce inundation outputs with user-created flow file.
 - Created new `tools` parent directory to store `inundation_wrapper_nwm_flows.py` and  `inundation_wrapper_custom_flow.py`.

<br/><br/>

## v3.0.3.1 - 2021-02-04 - [PR #253](https://github.com/NOAA-OWP/cahaba/pull/253)

Bug fixes to correct mismatched variable name and file path.

### Changes

 - Corrected variable name in `fim_run.sh`.
 - `acquire_and_preprocess_inputs.py` now creates `huc_lists` folder and updates file path.

<br/><br/>

## v3.0.3.0 - 2021-02-04 - [PR #227](https://github.com/NOAA-OWP/cahaba/pull/227)

Post-process to aggregate FIM outputs to HUC6 scale.

### Additions

 - Viz outputs aggregated to HUC6 scale; saves outputs to `aggregate_fim_outputs` folder.

### Changes

 - `split_flows.py` now splits streams at HUC8 boundaries to ensure consistent catchment boundaries along edges.
 - `aggregate_fim_outputs.sh` has been depreciated but remains in the repo for potential FIM 4 development.
 - Replaced geopandas driver arg with getDriver throughout repo.
 - Organized parameters in environment files by group.
 - Cleaned up variable names in `split_flows.py` and `build_stream_traversal.py`.
 - `build_stream_traversal.py` is now assigning HydroID by midpoint instead centroid.
 - Cleanup of `clip_vectors_to_wbd.py`.

<br/><br/>

## v3.0.2.0 - 2021-01-25 - [PR #218](https://github.com/NOAA-OWP/cahaba/pull/218)

Addition of an API service to schedule, run and manage `fim_run` jobs through a user-friendly web interface.

### Additions

 - `api` folder that contains all the codebase for the new service.

<br/><br/>

## v3.0.1.0 - 2021-01-21 - [PR #206](https://github.com/NOAA-OWP/cahaba/pull/206)

Preprocess MS and FR stream networks

### Changes

 - Headwater stream segments geometries are adjusted to align with with NWM streams.
 - Incoming streams are selected using intersection points between NWM streams and HUC4 boundaries.
 - `clip_vectors_to_wbd.py` handles local headwaters.
 - Removes NHDPlus features categorized as coastline and underground conduit.  
 - Added streams layer to production whitelist.
 - Fixed progress bar in `lib/acquire_and_preprocess_inputs.py`.
 - Added `getDriver` to shared `functions.py`.
 - Cleaned up variable names and types.

<br/><br/>

## v3.0.0.4 - 2021-01-20 - [PR #230](https://github.com/NOAA-OWP/cahaba/pull/230)

Changed the directory where the `included_huc*.lst` files are being read from.

### Changes

 - Changed the directory where the `included_huc*.lst` files are being read from.

<br/><br/>

## v3.0.0.3 - 2021-01-14 - [PR #210](https://github.com/NOAA-OWP/cahaba/pull/210)

Hotfix for handling nodata value in rasterized levee lines.

### Changes

 - Resolves bug for HUCs where `$ndv > 0` (Great Lakes region).
 - Initialize the `nld_rasterized_elev.tif` using a value of `-9999` instead of `$ndv`.

 <br/><br/>

## v3.0.0.2 - 2021-01-06 - [PR #200](https://github.com/NOAA-OWP/cahaba/pull/200)

Patch to address AHPSs mapping errors.

### Changes

 - Checks `dtype` of `hydroTable.csv` columns to resolve errors caused in `inundation.py` when joining to flow forecast.
 - Exits `inundation.py` when all hydrotable HydroIDs are lake features.
 - Updates path to latest AHPs site layer.
 - Updated [readme](https://github.com/NOAA-OWP/cahaba/commit/9bffb885f32dfcd95978c7ccd2639f9df56ff829)

<br/><br/>

## v3.0.0.1 - 2020-12-31 - [PR #184](https://github.com/NOAA-OWP/cahaba/pull/184)

Modifications to build and run Docker image more reliably. Cleanup on some pre-processing scripts.

### Changes

 - Changed to noninteractive install of GRASS.
 - Changed some paths from relative to absolute and cleaned up some python shebang lines.

### Notes
 - `aggregate_vector_inputs.py` doesn't work yet. Need to externally download required data to run fim_run.sh

 <br/><br/>

## v3.0.0.0 - 2020-12-22 - [PR #181](https://github.com/NOAA-OWP/cahaba/pull/181)

The software released here builds on the flood inundation mapping capabilities demonstrated as part of the National Flood Interoperability Experiment, the Office of Water Prediction's Innovators Program and the National Water Center Summer Institute. The flood inundation mapping software implements the Height Above Nearest Drainage (HAND) algorithm and incorporates community feedback and lessons learned over several years. The software has been designed to meet the requirements set by stakeholders interested in flood prediction and has been developed in partnership with several entities across the water enterprise.<|MERGE_RESOLUTION|>--- conflicted
+++ resolved
@@ -2,7 +2,6 @@
 We follow the [Semantic Versioning 2.0.0](http://semver.org/) format.
 
 
-<<<<<<< HEAD
 ## v4.[number to be assigned] - 2022-09-21 - [PR #690](https://github.com/NOAA-OWP/inundation-mapping/pull/690)
 
 Masks levee-protected areas from Relative Elevation Model if branch 0 or if branch stream order exceeds a threshold (default order 10)
@@ -25,7 +24,6 @@
 
 <br/><br/>
 
-=======
 ## v4.0.9.3 - 2022-09-13 - [PR #681](https://github.com/NOAA-OWP/inundation-mapping/pull/681)
 
 Created a new tool to downloaded USGS 3Dep DEM's via their S3 bucket.
@@ -71,7 +69,6 @@
 <br/><br/>
 
 
->>>>>>> ba37f9c6
 ## v4.0.9.2 - 2022-09-12 - [PR #678](https://github.com/NOAA-OWP/inundation-mapping/pull/678)
 
 This fixes several bugs related to branch definition and trimming due to waterbodies.
