All notable changes to this project will be documented in this file.
We follow the [Semantic Versioning 2.0.0](http://semver.org/) format.

<<<<<<< HEAD
## v4.x.x.x - 2024-03-14 - [PR#1094](https://github.com/NOAA-OWP/inundation-mapping/pull/1094)

Extends flows (i.e., discharge) to stream segments missing from NWS and USGS validation flow files. The levelpath associated with existing flows in the AHPS domain is identified, and any stream segments of the levelpath in the domain missing from the flow file are added to the flow file by assigning the existing flow (this is a constant value regardless of other tributaries including other levelpaths in the domain). Stream segments not on the levelpath are dropped from the flow file, including tributary flows. The original flow file is saved along with the output with an appended `.bak`.

### Additions

- `data/extend_benchmark_flows.py`: Adds missing flows to NWS or USGS benchmark flow files and removes flows from tributaries. The original flow file is saved with an appended `.bak`.

### Changes

- `tools/tools_shared_variables.py`: Removed corrected flow files from `BAD_SITES` list.

<br/><br/>

=======

## v4.4.15.0 - 2024-04-17 - [PR#1081](https://github.com/NOAA-OWP/inundation-mapping/pull/1081)

This enhancement includes changes to the SRC calibration routine that uses the USGS published rating curve database. The modifications attempt to mimic the technique used in the stage-based CatFIM where the USGS WSE/flow is propagated upstream and downstream of the gauge location. This closes #892 

### Additions
`src/src_adjust_usgs_rating_trace.py`: updated SRC calibration routine to include the a new upstream/downstream tracing routine. The WSE(HAND stage) and flow targets obtained from the USGS rating curve are now applied to all hydroids within 8km (~5 miles) of the gauge location.  

### Changes
`fim_post_processing.sh`: using the new `src_adjust_usgs_rating_trace.py` in place of the `src_adjust_usgs_rating.py`
`src/src_roughness_optimization.py`: minor changes to facilitate new calibration input (reset index)
`src/utils/shared_variables.py`: added `USGS_CALB_TRACE_DIST` as the trace distance variable

### Removals
`src/src_adjust_usgs_rating.py`: deprecated (replaced with the new `src_adjust_usgs_rating_trace.py`)

<br/><br/>


## v4.4.14.1 - 2024-04-17 - [PR#1103](https://github.com/NOAA-OWP/inundation-mapping/pull/1103)

Adds checks for intermediate files produced by Whitebox in the AGREE process (`src/agreedem.py`). Without these checks, if Whitebox fails to produce an output, no error is generated until much later in the `src/delineate_hydros_and_produce_HAND.sh` processing chain which makes troubleshooting difficult.

### Changes

- `src/agreedem.py`: Added checks to verify existence of intermediate files before continuing

<br/><br/>


## v4.4.14.0 - 2024-04-17 - [PR#1106](https://github.com/NOAA-OWP/inundation-mapping/pull/10106)

Updates the FIM pipeline so it can process HUCs in southern Alaska. Running FIM in southern Alaska requires that a different CRS and a few different files be used. Additionally, some of the Alaska HUCs displayed an issue where the input stream density was too high, so this update introduces some logic to adjust the threshold of stream orders to exclude based on whether an Alaska HUC is listed as high or medium-high stream density. This update intriduces new Alaska-specific inputs, which are listed in the PR. 

### Changes
- `data/wbd/generate_pre_clip_fim_huc8.py`: Adjusted comment.
- `src/bash_variables.env`: Changed pre-clip HUC 8 directory to be a folder with both Alaska and CONUS HUCs.
- `src/check_huc_inputs.py`: Changed the `included_huc_list` variable to refer to a HUC list that includes Alaska.
- `src/derive_level_paths.py`: Add in logic to exclude different stream orders based on whether the HUC falls into the high or medium-high density HUC lists.
- `src/run_by_branch.sh`: Add in logic to check whether the HUC is in Alaska or not and to use the correct CRS accordingly.
- `src/run_unit_wb.sh`: Add in logic to check whether the HUC is in Alaska or not and to use the correct CRS and DEM domain filename accordingly.
- `src/utils/shared_variables.py`: Add the Alaska CRS, a list of high stream density HUCs, and a list of medium-high stream density HUCs.

<br/><br/>


>>>>>>> f30a4862
## v4.4.13.3 - 2024-04-15 - [PR#1114](https://github.com/NOAA-OWP/inundation-mapping/pull/1114)

Two recent dependabot PR's came in, one for upgrading the `pillow` package and the other for upgrading idna. Both have been adjusted in this PR. 
In this PR, we also moved `openpyxl` package, which was part of an independent dockerfile, Pipfile and Pipefile.lock in the "dev" directory. This is now merged into the parent standard docker image.

Covers [PR 1111](https://github.com/NOAA-OWP/inundation-mapping/pull/1111) and 
Covers [PR 1119](https://github.com/NOAA-OWP/inundation-mapping/pull/1119)

A small update to the README.md was also updated for an unrelated topic (about AWS S3 credentials).

### Changes
- `Pipfile / Pipefile.lock`: As described above.
- `data/ble/ble_benchmark/README.md`: Updated notes to remove talking the specific ble docker image.

### Removals
- `data/ble/ble_benchmark`
   - `Dockerfile`: removed in favor the parent root Docker files.
   - `Pipfile`: removed in favor the parent root Docker files.
   - `Pipfile.lock` : removed in favor the parent root Docker files.

<br/><br/>


## v4.4.13.2 - 2024-04-04 - [PR#1110](https://github.com/NOAA-OWP/inundation-mapping/pull/1110)

This PR reflects upgrades for openJDK from 17.0.8 to something higher, minimum of 17.0.9. After some research, we can not upgrade all the way to the latest openJDK but can jump up to 19.0.  This limitation is related to version of our base docker image.  openJDK was identified as requiring an upgrade by a system wide security scan.

The "black" packages is also be upgraded from 23.7.0 to 24.3.

**NOTE: the update of "black" has change the rules slightly for formatting. This is why you see a bunch of files being changed but only for the formatting changes.**

### Files Change
- `Dockerfile`, `Pipfile`, `Pipefile.lock`
- `pre-commit-config.yaml` is also has Black upgraded for CI/CD tests for linting during GIT check ins.
- `many files`:
     - 19 files have had minor formatting changes related to the upgrade in the "black" package.

<br/><br/>

## v4.4.13.1 - 2024-03-11 - [PR#1086](https://github.com/NOAA-OWP/inundation-mapping/pull/1086)

Fixes bug where levee-protected areas were not being masked from branch 0 DEMs.

### Changes

`src/mask_dem.py`: Corrects indentation preventing masked branch 0 from overwriting existing DEM.

<br/><br/>

## v4.4.13.0 - 2024-03-11 - [PR#1006](https://github.com/NOAA-OWP/inundation-mapping/pull/1006)

Adds a new module that mitigates the branch outlet backpool error. In some HUCs, an overly-large catchment appears at the outlet of the branch (as in issue #985) which causes an artificially large amount of water to get routed to the smaller stream instead of the main stem. This issue is mitigated by trimming the levelpath just above the outlet and removing the offending pixel catchment from the pixel catchments and catchment reaches files. 

The branch outlet backpool issue is identified based on two criteria: 
  1. There is a pixel catchment that is abnormally large (more than two standard deviations above the mean.)
  2. The abnormally-large pixel catchment occurs at the outlet of the levelpath.

If both criteria are met for a branch, then the issue is mitigated by trimming the flowline to the third-to-last point.

### Additions

- `src/mitigate_branch_outlet_backpool.py`: Detects and mitigates the branch outlet backpool error. If both branch outlet backpool criteria are met, the snapped point is set to be the penultimate vertex and then the flowline is trimmed to that point (instead of the last point). Trims the `gw_catchments_pixels_<id>.tif` and `gw_catchments_reaches_<id>.tif` rasters by using `gdal_polygonize.py` to polygonize the `gw_pixel_catchments_<id>.tif` file, creating a mask that excludes the problematic pixel catchment, and then using that mask to trim the pixel catchment and catchment reaches rasters.

### Changes

- `src/delineate_hydros_and_produce_HAND.sh`: Adds the `mitigate_branch_outlet_backpool.py` module to run after the  `Gage Watershed for Pixels` step. 
- `src/split_flows.py`: Improves documentation and readability.

<br/><br/>


## v4.4.12.0 - 2024-03-11 - [PR#1078](https://github.com/NOAA-OWP/inundation-mapping/pull/1078)

Resolves issue #1033 by adding Alaska-specific data to the FIM input folders and updating the pre-clip vector process to use the proper data and CRS when an Alaska HUC is detected. The `-wbd` flag was removed from the optional arguments of `generate_pre_clip_fim_huc8`. The WBD file path will now only be sourced from the `bash_variables.env` file. The `bash_variables.env` file has been updated to include the new Alaska-specific FIM input files.

### Changes

- `/data/wbd/`
    - `clip_vectors_to_wbd.py`: Replaced all CRS inputs with the `huc_CRS` variable, which is input based on whether the HUC is Alaska or CONUS. Previously, the default FIM projection was automatically assigned as the CRS (which had been retrieved from `utils.shared_variables`).

    - `generate_pre_clip_fim_huc8.py`:
        - Added Alaska projection and links to the new Alaska data file paths that were added to `bash_variables.env`.
        - Removed the `wbd` argument from the `pre_clip_hucs_from_wbd` function and made it so that the code gets the WBD path from `bash_variables.env`.
        - Added logic to check whether the HUC is in Alaska and, if so, use the Alaska-specific HUC and input file paths.
        - Cleaned up the spelling and formatting of some comments
- `/src/`
    - `bash_variables.env`: Added the Alaska-specific projection (EPSG:3338) and file paths for Alaska-specific data (see data changelog for list of new input data)

<br/><br/>


## v4.4.11.1 - 2024-03-08 - [PR#1080](https://github.com/NOAA-OWP/inundation-mapping/pull/1080)

Fixes bug in bathymetric adjustment where `mask` is used with `geopandas.read_file`. The solution is to force `read_file` to use `fiona` instead of `pyogrio`.

### Changes

`src/bathymetric_adjustment.py`: Use `engine=fiona` instead of default `pyogrio` to use `mask=` with `geopandas.read_file`

<br/><br/>

## v4.4.11.0 - 2024-02-16 - [PR#1077](https://github.com/NOAA-OWP/inundation-mapping/pull/1077)

Replace `fiona` with `pyogrio` to improve I/O speed. `geopandas` will use `pyogrio` by default starting with version 1.0. `pyarrow` was also added as an environment variable to further speedup I/O. As a result of the changes in this PR, `fim_pipeline.sh` runs approximately 10% faster.

### Changes

- `Pipfile`: Upgraded `geopandas` from v0.12.2 to v0.14.3, added `pyogrio`, and fixed version of `pyflwdir`.
- `src/bash_variables.env`: Added environment variable for `pyogrio` to use `pyarrow`
- To all of the following files: Added `pyogrio` and `pyarrow`
    - `data/`
        - `bathymetry/preprocess_bathymetry.py`, `ble/ble_benchmark/create_flow_forecast_file.py`, `esri.py`, `nld/levee_download.py`, `usgs/acquire_and_preprocess_3dep_dems.py`, `wbd/clip_vectors_to_wbd.py`, `wbd/preprocess_wbd.py`, `write_parquet_from_calib_pts.py`
    - `src/`
        - `add_crosswalk.py`, `associate_levelpaths_with_levees.py`, `bathy_rc_adjust.py`, `bathymetric_adjustment.py`, `buffer_stream_branches.py`, `build_stream_traversal.py`, `crosswalk_nwm_demDerived.py`, `derive_headwaters.py`, `derive_level_paths.py`, `edit_points.py`, `filter_catchments_and_add_attributes.py`, `finalize_srcs.py`, `make_stages_and_catchlist.py`, `mask_dem.py`, `reachID_grid_to_vector_points.py`, `split_flows.py`, `src_adjust_spatial_obs.py`, `stream_branches.py`, `subset_catch_list_by_branch_id.py`, `usgs_gage_crosswalk.py`, `usgs_gage_unit_setup.py`, `utils/shared_functions.py`
    - `tools/`
        - `adjust_rc_with_feedback.py`, `check_deep_flooding.py`, `create_flow_forecast_file.py`, `eval_plots.py`, `evaluate_continuity.py`, `evaluate_crosswalk.py`, `fimr_to_benchmark.py`, `find_max_catchment_breadth.py`, `generate_categorical_fim.py`, `generate_categorical_fim_flows.py`, `generate_categorical_fim_mapping.py`, `generate_nws_lid.py`, `hash_compare.py`, `inundate_events.py`, `inundation.py`, `make_boxes_from_bounds.py`, `mosaic_inundation.py`, `overlapping_inundation.py`, `rating_curve_comparison.py`, `rating_curve_get_usgs_curves.py`, `test_case_by_hydro_id.py`, `tools_shared_functions.py`
        
<br/><br/>

## v4.4.10.1 - 2024-02-16 - [PR#1075](https://github.com/NOAA-OWP/inundation-mapping/pull/1075)

We recently added code to fim_pre_processing.sh that checks the CPU count. Earlier this test was being done in post-processing and was killing a pipeline that had already been running for a while.

Fix:
- Removed the CPU test from pre-processing. This puts us back to it possibly failing in post-processing but we have to leave it for now. 
- Exit status codes (non 0) are now returned in pre-processing and post-processing when an error has occurred.

Tested that the a non zero return exit from pre-processing shuts down the AWS step functions.

### Changes
- `fim_pre_processing.sh`: added non zero exit codes when in error, plus removed CPU test
- `fim_post_processing.sh`:  added non zero exit codes when in error

<br/><br/>


## v4.4.10.0 - 2024-02-02 - [PR#1054](https://github.com/NOAA-OWP/inundation-mapping/pull/1054)

Recent testing exposed a bug with the `acquire_and_preprocess_3dep_dems.py` script. It lost the ability to be re-run and look for files that were unsuccessful earlier attempts and try them again. It may have been lost due to confusion of the word "retry". Now "retry" means restart the entire run. A new flag called "repair"  has been added meaning fix what failed earlier.  This is a key feature it is common for communication failures when calling USGS to download DEMs.  And with some runs taking many hours, this feature becomes important.

Also used the opportunity to fix a couple of other minor issues:
1) Reduce log output
2) Add a test for ensuring the user does not submit job numbers (num of cpu requests) to exceed the system max cpus. This test exists in a number of places in the code but way later in the processing stack after alot of processing has been done. Now it is done at the start of the fim pipeline stack.
3) remove arguments for "isaws" which is no longer in use and has not been for a while.
4) quick upgrade to the tracker log that keeps track of duration of each unit being processed.

### Changes


- `data\usgs\`
    - `acquire_and_preprocess_3dep_dems.py`: Re-add a feature which allowed for restarting and redo missing outputs or partial outputs. System now named as a "repair" system.
- `fim_pipeline.sh`:  remove the parallel `--eta` flag to reduce logging. It was not needed, also removed "isaws" flag.
- `fim_pre_processing.sh`: Added validation tests for maximum CPU requests (job numbers)
- `fim_post_processing.sh`: Added a permissions updated as output folders were being locked due to permissions.
- `fim_process_unit_wb.sh`: Fixed a bug with output folders being locked due to permissions, but it was not recursive.
- `src`
    - `bash_functions.sh`: Added function so the unit timing logs would also have a time in percentage so it can easily be used to calculate averages.
    - `delineate_hydros_and_produce_HAND.sh`: Removed some unnecessary logging. Changed a few gdal calls to be less verbose.
    - `derive_level_paths.py`: Changed verbose to false to reduce  unnecessary logging.
    - `run_by_branch.sh`: Removed some unnecessary logging. Added a duration system so we know how long the branch took to process.
    - `run_unit_by_wb.sh`: Removed some unnecessary logging. Changed a few gdal calls to be less verbose.
    - `split_flows.py`: Removed progress bar which was unnecessary and was adding to logging.
  
<br/><br/>

## v4.4.9.2 - 2024-02-02 - [PR#1066](https://github.com/NOAA-OWP/inundation-mapping/pull/1066)

Adds an index to the aggregated `crosswalk_table.csv`. The index is a consecutive integer that starts at 1. Columns have been reordered, renamed, and sorted.

### Changes

`tools/combine_crosswalk_tables.py`: Adds index and sorts and renames columns

<br/><br/>

## v4.4.9.1 - 2024-02-02 - [PR#1073](https://github.com/NOAA-OWP/inundation-mapping/pull/1073)

Dependabot requested two fixes. One for an upgrade to pillow [#1068](https://github.com/NOAA-OWP/inundation-mapping/pull/1068) and the other for juypterlab #[1067 ](https://github.com/NOAA-OWP/inundation-mapping/pull/1067)

### Changes

- `src`
    - `Pipfile` and `Pipfile.lock`: Updated some packages.
    
<br/><br/>

## v4.4.9.0 - 2024-01-12 - [PR#1058](https://github.com/NOAA-OWP/inundation-mapping/pull/1058)

Upgrades base Docker image to GDAL v3.8.0. In order to upgrade past GDAL v.3.4.3 (see #1029), TauDEM's `aread8` was replaced with a module from the `pyflwdir` Python package.

### Additions

- `src/accumulate_headwaters.py`: Uses `pyflwdir` to accumulate headwaters and threshold and create stream pixels.

### Changes

- `Dockerfile`: Upgrade GDAL from v.3.4.3 to v.3.8.0; remove JDK 17 and TauDEM `aread8` and `threshold`.
- `Pipfile` and `Pipfile.lock`: Add `pyflwdir`, `pycryptodomex` and upgrade Python version.
- `src/delineate_hydros_and_produce_HAND.sh`: Add `src/accumulate_headwaters.py` and remove TauDEM `aread8` and `threshold`

<br/><br/>

## v4.4.8.4 - 2024-01-12 - [PR#1061](https://github.com/NOAA-OWP/inundation-mapping/pull/1061)

Adds a post-processing tool to compare crosswalked (conflated) `feature_id`s between NWM stream network to DEM-derived reaches. The tool is run if the `-x` flag is added to `fim_pipeline.sh`. Results are computed for branch 0 and saved in a summary file in the HUC output folder.

### Additions

- `tools/evaluate_crosswalk.py`: evaluates crosswalk accuracy using two methods:
    - intersections: the number of intersections between streamlines
    - network (or tree): compares the feature_ids of the immediate upstream segments

### Changes

- `Dockerfile`: added `toolsDir` environment variable
- `fim_pipeline.sh`: added `-x` flag to run crosswalk evaluation tool
- `fim_post_processing.sh`: changed hardcoded `/foss_fim/tools` to `toolsDir` environment variable
- `fim_pre_processing.sh`: added `evaluateCrosswalk` environment variable
- `src/`
    - `add_crosswalk.py`: fix bug
    - `delineate_hydros_and_produce_HAND.sh`: added a call to `verify_crosswalk.py` if evaluateCrosswalk is True.

<br/><br/>

## v4.4.8.3 - 2024-01-05 - [PR#1059](https://github.com/NOAA-OWP/inundation-mapping/pull/1059)

Fixes erroneous branch inundation in levee-protected areas.

Levees disrupt the natural hydrology and can create large catchments that contain low-lying areas in levee-protected areas that are subject to being inundated in the REM (HAND) grid. However, these low-lying areas are hydrologically disconnected from the stream associated with the catchment and can be erroneously inundated. Branch inundation in levee-protected areas is now confined to the catchment for the levelpath.

### Changes

- `src/`
    - `delineate_hydros_and_produce_HAND.sh`: Adds input argument for catchments.
    - `mask_dem.py`: Adds DEM masking for areas of levee-protected areas that are not in the levelpath catchment.

<br/><br/>


## v4.4.8.2 - 2023-12-12 - [PR#1052](https://github.com/NOAA-OWP/inundation-mapping/pull/1052)

The alpha test for v4.4.8.1 came back with a large degradation in skill and we noticed that the global manning's roughness file was changed in v4.4.7.1 - likely in error.

### Changes

- `src`/`bash_variables.env`: changed the global roughness file to `${inputsDir}/rating_curve/variable_roughness/mannings_global_06_12.csv`

<br/><br/>

## v4.4.8.1 - 2023-12-08 - [PR#1047](https://github.com/NOAA-OWP/inundation-mapping/pull/1047)

Upgrades JDK to v.17.0.9 in Docker image to address security vulnerabilities.

### Changes

- `Dockerfile`: Upgrades JDK to v.17.

<br/><br/>

## v4.4.8.0 - 2023-12-08 - [PR#1045](https://github.com/NOAA-OWP/inundation-mapping/pull/1045)

In order to avoid file system collisions on AWS, and keep the reads/writes from the same file on disk to a minimum, three files (`HUC6_dem_domain.gpkg`, `nws_lid.gpkg`, `reformat_ras_rating_curve_points_rel_101.gpkg`, & `usgs_gages.gpkg`) are now copied from disk into a scratch directory (temporary working directory), and removed after processing steps are completed.

### Changes

- `config`/`deny_unit.lst`: Add files to remove list - repetitive copies needed for processing step (`run_unit_wb.sh`)
- `src`
    - `bash_variables.env`: Add a new variable for the ras rating curve filename. It will be easier to track the filename in the `.env`, and pull into `run_unit_wb.sh`, rather than hardcode it.
    - `run_unit_wb.sh`: Copy files and update references from `$inputsDir` to `$tempHucDataDir`.

<br/><br/>

## v4.4.7.2 - 2023-12-08 - [PR#1026](https://github.com/NOAA-OWP/inundation-mapping/pull/1026)

A couple of directly related issues were fixed in this PR.
The initial problem came from Issue #[1025](https://github.com/NOAA-OWP/inundation-mapping/issues/1025) which was about a pathing issue for the outputs directory. In testing that fix, it exposed a few other pathing and file cleanup issues which are now fixed. We also added more console output to help view variables and pathing.

### Changes

- `config`/`params_template.env`:  Updated for a newer mannings global file. Changed and tested by Ryan Spies.
- `tools`
    - `inundate_mosiac_wrapper.py`:  Took out a misleading and non-required print statement.
    - `inundate_nation.py`: As mentioned above.

<br/><br/>

## v4.4.7.1 - 2023-12-01 - [PR#1036](https://github.com/NOAA-OWP/inundation-mapping/pull/1036)

Quick update to match incoming ras2fim calibration output files being feed into FIM was the initial change.

There is no FIM issue card for this, but this is related to a ras2fim [PR #205](https://github.com/NOAA-OWP/ras2fim/pull/205) which also made changes to ensure compatibility. New copies of both the `reformat_ras_rating_curve_table_rel_101.csv` and `reformat_ras_rating_curve_points_rel_101.gpkg` were generated from ras2fim but retained the version of `rel_101`.

Originally, was planning to update just the two locations for newer versions of the two `reformat_ras_rating_surve...` files. Both had been update to recognize the ras2release version rel_101.

In the process of doing that, we took the opportunity to move all inputs files from params_template.env and put them into bash_variables.env as per precedence set recently.

### Changes

- `config`/`params_template.env`: moved input variables into `src/bash_variables.env`
- `src`
    - `bash_variablles.env`: Added all input variables from `params_template.env` to here and added one new one from `run_unit_wb.sh` for ras_rating_curve_points_gpkg.
    - `run_unit_wb.sh`:   Updated an input param to the usgs_gage_unit_setup.py file to point the -ras param to the updated rel_101 value now in the `src/bash_variables.env`.
    - `usgs_gage_unit_setup.py`:  Changed to drop a column no longer going to be coming from ras2fim calibration files.

<br/><br/>

## v4.4.7.0 - 2023-11-13 - [PR#1030](https://github.com/NOAA-OWP/inundation-mapping/pull/1030)

This PR introduces the `.github/workflows/lint_and_format.yaml` file which serves as the first step in developing a Continuous Integration pipeline for this repository. 
The `flake8-pyproject` dependency is now used, as it works out of the box with the `pre-commit` GitHub Action in the GitHub Hosted Runner environment.
In switching to this package, a couple of `E721` errors appeared. Modifications were made to the appropriate files to resolve the `flake8` `E721` errors.
Also, updates to the `unit_tests` were necessary since Branch IDs have changed with the latest code.  

A small fix was also included where `src_adjust_ras2fim_rating.py` which sometimes fails with an encoding error when the ras2fim csv sometimes is created or adjsuted in windows.

### Changes
- `.pre-commit-config.yaml`: use `flake8-pyproject` package instead of `pyproject-flake8`.
- `Pipfile` and `Pipfile.lock`: updated to use `flake8-pyproject` package instead of `pyproject-flake8`, upgrade `pyarrow` version.
- `data`
    - `/wbd/generate_pre_clip_fim_huc8.py`: Add space between (-) operator line 134.
    - `write_parquet_from_calib_pts.py`: Add space between (-) operator line 234.
- `src`
    - `check_huc_inputs.py`: Change `== string` to `is str`, remove `import string`
    - `src_adjust_ras2fim_rating.py`: Fixed encoding error.
- `tools`
    - `eval_plots.py`: Add space after comma in lines 207 & 208
    - `generate_categorical_fim_mapping.py`: Use `is` instead of `==`, line 315
    - `hash_compare.py`: Add space after comma, line 153.
    - `inundate_mosaic_wrapper.py`: Use `is` instead of `==`, line 73.
    - `inundation_wrapper_nwm_flows.py`: Use `is not` instead of `!=`, line 76.
    - `mosaic_inundation.py`: Use `is` instead of `==`, line 181.
- `unit_tests`
    - `README.md`: Updated documentation, run `pytest` in `/foss_fim` directory.
    - `clip_vectors_to_wbd_test.py`: File moved to data/wbd directory, update import statement, skipped this test.
    - `filter_catchments_and_add_attributes_params.json`: Update Branch ID
    - `inundate_gms_params.json`: Moved to `unit_tests/` folder.
    - `inundate_gms_test.py`: Moved to `unit_tests/` folder.
    - `inundation_params.json`: Moved to `unit_tests/` folder.
    - `inundation_test.py`: Moved to `unit_tests/` folder.
    - `outputs_cleanup_params.json`: Update Branch ID
    - `outputs_cleanup_test.py`: Update import statement
    - `split_flows_params.json`: Update Branch ID
    - `usgs_gage_crosswalk_params.json`: Update Branch ID & update argument to gage_crosswalk.run_crosswalk
    - `usgs_gage_crosswalk_test.py`: Update params to gage_crosswalk.run_crosswalk

### Additions 
- `.github/workflows/`
    - `lint_and_format.yaml`: Add GitHub Actions Workflow file for Continuous Integration environment (lint and format test).

<br/><br/>

## v4.4.6.0 - 2023-11-17 - [PR#1031](https://github.com/NOAA-OWP/inundation-mapping/pull/1031)

Upgrade our acquire 3Dep DEMs script to pull down South Alaska HUCS with its own CRS.

The previous set of DEMs run for FIM and it's related vrt already included all of Alaska, and those have not been re-run. FIM code will be updated in the near future to detect if the HUC starts with a `19` with slight different logic, so it can preserve the CRS of EPSG:3338 all the way to final FIM outputs.  See [792 ](https://github.com/NOAA-OWP/inundation-mapping/issues/792)for new integration into FIM.

A new vrt for the new South Alaska DEMs was also run with no changes required.

This issue closes [1028](https://github.com/NOAA-OWP/inundation-mapping/issues/1028). 

### Additions
- `src/utils`
     - `shared_validators.py`: A new script where we can put in code to validate more complex arguments for python scripts. Currently has one for validating CRS values. It does valid if the CRS value is legitimate but does check a bunch of formatting including that it starts with either the name of `EPSG` or `ESRI`

### Changes
- `data/usgs` 
    - `aquire_and_preprocess_3dep_dems.py`: Changes include:
        - Add new input arg for desired target projection and logic to support an incoming CRS.
        - Updated logic for pre-existing output folders and `on-the-fly` question to users during execution if they want to overwrite the output folder (if applicable).
        - Changed date/times to utc.
        - Upgraded error handing for the gdal "processing" call.

<br/><br/>


## v4.4.5.0 - 2023-10-26 - [PR#1018](https://github.com/NOAA-OWP/inundation-mapping/pull/1018)

During a recent BED attempt which added the new pre-clip system, it was erroring out on a number of hucs. It was issuing an error in the add_crosswalk.py script. While a minor bug does exist there, after a wide number of tests, the true culprit is the memory profile system embedded throughout FIM. This system has been around for at least a few years but not in use. It is not 100% clear why it became a problem with the addition of pre-clip, but that changes how records are loaded which likely affected memory at random times.

This PR removes that system.

A couple of other minor updates were made:
- Update to the pip files (also carried forward changes from other current PRs)
- When a huc or huc list is provided to fim_pipeline, it goes to a script, check_huc_inputs.py, to ensure that the incoming HUCs are valid and in that list. In the previous code it looks for all files with the file name pattern of "included_huc*.lst". However, we now only want it to check against the file "included_huc8.list".

### Changes
- `CONTRIBUTING.md`: Text update.
- `Pipfile` and `Pipfile.lock`: updated to remove tghe memory-profiler package, update gval to 0.2.3 and update urllib3 to 1.26.18.
- `data/wbd`
    - `clip_vectors_to_wbd.py`: remove profiler
 - `src`
     - `add_crosswalk.py`: remove profiler
     - `add_thalweg_lateral.py`: remove profiler.
     - `aggregate_by_huc.py`: remove profiler and small text correction.
     - `agreedem.py`: remove profiler.
     - `bathy_src_adjust_topwidth.py`: remove profiler.
     - `burn_in_levees.py`: remove profiler.
     - `check_huc_inputs.py`: changed test pattern to just look against `included_huc8.lst`.
     - `delineate_hydros_and_produce_HAND.sh`: remove profiler.
     - `filter_catchments_and_add_attributes.py`: remove profiler.
     - `make_stages_and_catchlist.py` remove profiler.
     - `mask_dem.py`: remove profiler.
     - `reachID_grid_to_vector_points.py`: remove profiler.
     - `run_unit_wb.sh`: remove profiler.
     - `split_flows.py`: remove profiler.
     - `unique_pixel_and_allocation.py`: remove profiler.
     - `usgs_gage_crosswalk.py`: remove profiler.
     - `usgs_gage_unit_setup.py`: remove profiler.
     - `utils`
         - `shared_functions`: remove profiler.
      ` unit_tests`
          - `clip_vectors_to_wbd_tests.py`: Linting tools change order of the imports.

<br/><br/>

## v4.4.4.1 - 2023-10-26 - [PR#1007](https://github.com/NOAA-OWP/inundation-mapping/pull/1007)

Updates GVAL to address memory and performance issues associated with running synthesize test cases.

### Changes

- `tools/tools_shared_functions.py`
- `Pipfile`
- `pyproject.toml`
- `tools/run_test_case.py`
- `tools/synthesize_test_cases.py`
- `tools/inundate_mosaic_wrapper`
<br/><br/>

## v4.4.4.0 - 2023-10-20 - [PR#1012](https://github.com/NOAA-OWP/inundation-mapping/pull/1012)

The way in which watershed boundary data (WBD) is generated and processed has been modified. Instead of generating those files "on the fly" for every run, a script has been added that will take a huclist and create the .gpkg files per HUC in a specified directory (`$pre_clip_huc_dir`).  During a `fim_pipeline.sh` run, the pre-clipped staged vectors will be copied over to the containers' working directory. This reduces runtime and the repetitive computation needed to generate those files every run.

### Changes

- `src/`
    - `bash_variables.env`: Add pre_clip_huc_dir env variable. 
    - `clip_vectors_to_wbd.py`: Moved to `/data/wbd/clip_vectors_to_wbd.py`.
    - `src/run_unit_wb.sh`: Remove ogr2ogr calls to get & clip WBD, remove call to clip_vectors_to_wbd.py, and replace with copying staged .gpkg files. 

### Additions

- `data/wbd/`
    - `generate_pre_clip_fim_huc8.py`: This script generates the pre-clipped vectors at the huc level.

<br/><br/>

## v4.4.3.0 - 2023-10-10 - [PR#1005](https://github.com/NOAA-OWP/inundation-mapping/pull/1005)

Revise stream clipping to WBD by (1) reducing the buffer to clip streams away from the edge of the DEM (to prevent reverse flow issues) from 3 cells to 8 cells to account for the 70m AGREE buffer; (2) splitting MultiLineStrings formed by NWM streams being clipped by the DEM edge and then re-entering the DEM, and retaining only the lowest segment. Also changes the value of `input_WBD_gdb` to use the WBD clipped to the DEM domain.

### Changes

- `src/`
    - `bash_variables.env`: Update WBD to the WBD clipped to the DEM domain
    - `clip_vectors_to_wbd.py`: Decrease stream buffer from 3 to 8 cells inside of the WBD buffer; select the lowest segment of any incoming levelpaths that are split by the DEM edge.
    - `derive_level_paths.py`: Remove unused argument
    - `stream_branches.py`: Remove unused argument

<br/><br/>

## v4.4.2.3 - 2023-09-21 - [PR#998](https://github.com/NOAA-OWP/inundation-mapping/pull/998)

Removes exclude list for black formatter in `.pre-commit-config.yaml` as well as in `pyproject.toml`. Ran the `black` executable on the 
whole repository, the re-formatted files in `src/` & `tools/` are included.

### Changes

- `.pre-commit-config.yaml`
- `pyproject.toml`
- `src/add_crosswalk.py`
- `src/bathy_src_adjust_topwidth.py`
- `src/bathymetric_adjustment.py`
- `src/identify_src_bankfull.py`
- `src/src_roughness_optimization.py`
- `tools/vary_mannings_n_composite.py`

<br/><br/>

## v4.4.2.2 - 2023-09-21 - [PR#997](https://github.com/NOAA-OWP/inundation-mapping/pull/997)

Bug fix for an error related to reindexing in `StreamNetwork.drop()`.

### Changes

- `src/stream_branches.py`: Fixes reindexing error.

<br/><br/>

## v4.4.2.1 - 2023-09-20 - [PR#990](https://github.com/NOAA-OWP/inundation-mapping/pull/990)

Corrects a bug in `src/usgs_gage_unit_setup.py` caused by missing geometry field after `GeoDataFrame.update()`.

### Changes

- `src/usgs_gage_unit_setup.py`: Sets geometry field in `self.gages`.

<br/><br/>

## v4.4.2.0 - 2023-09-20 - [PR#993](https://github.com/NOAA-OWP/inundation-mapping/pull/993)

Resolves the causes of two warnings in pandas and geopandas: (1) `FutureWarning` from taking the `int()` of single-length Series and (2) `SettingWithCopyWarning` resulting from the use of `inplace=True`.

### Changes

Removed `inplace=True` from
- `data/`
    - `usgs/preprocess_ahps_usgs.py`
    - `write_parquet_from_calib_pts.py`
- `src/`
    - `add_crosswalk.py`
    - `bathy_src_adjust_topwidth.py`
    - `clip_vectors_to_wbd.py`
    - `crosswalk_nwm_demDerived.py`
    - `derive_level_paths.py`
    - `finalize_srcs.py`
    - `identify_src_bankfull.py`
    - `src_adjust_usgs_rating.py`
    - `src_roughness_optimization.py`
    - `stream_branches.py`
    - `subdiv_chan_obank_src.py`
    - `subset_catch_list_by_branch_id.py`
    - `usgs_gage_unit_setup.py`
    - `utils/shared_functions.py`
- `tools/`
    - `adjust_rc_with_feedback.py`
    - `aggregate_csv_files.py`
    - `combine_crosswalk_tables.py`
    - `eval_plots_stackedbar.py`
    - `inundation.py`
    - `make_boxes_from_bounds.py`
    - `mosaic_inundation.py`
    - `plots.py`
    - `rating_curve_comparison.py`
    - `vary_mannings_n_composite.py`

Fixed single-length Series in
- `src/`
    - `split_flows.py`
    - `stream_branches.py`

- ``src/stream_branches.py``: Fixed class methods

<br/><br/>

## v4.4.1.1 - 2023-09-20 - [PR#992](https://github.com/NOAA-OWP/inundation-mapping/pull/992)

Fixes errors caused when a GeoDataFrame contains a `MultiLineString` geometry instead of a `LineString`. Update black force-exclude list.

### Changes

- `src/`
    `split_flows.py` and `stream_branches.py`: Converts `MultiLineString` geometry into `LineString`s.
- `pyproject.toml` : Add three files in `src/` to exclude list.

<br/><br/>

## v4.4.1.0 - 2023-09-18 - [PR#988](https://github.com/NOAA-OWP/inundation-mapping/pull/988)

Format code using `black` formatter, incorporate `isort` package to sort import statements,
and adhere all code to PEP8 Style Guide using the `flake8` package. Remove deprecated files.
Set up git pre-commit hooks.

Not all files were modified, however, to avoid individually listing each file here, the `/*` convention
is used to denote that almost every file in those directories were formatted and linted.

### Changes

- `.gitattributes`: Add newline at EOF.
- `.github/*`: 
- `.gitignore`: Trim extra last line.
- `CONTRIBUTING.md`: Update contributing guidelines.
- `Dockerfile`: Update PYTHONPATH to point to correct `unit_tests` directory.
- `Pipfile`: Add flake8, black, pyproject-flake8, pre-commit, isort packages
- `Pipfile.lock`: Update to correspond with new packages in Pipfile 
- `README.md` : Update link to wiki, trim whitespace.
- `config/*`
- `data/*`
- `docs/*`
- `fim_pipeline.sh` : Clean up usage statement
- `fim_post_processing.sh`: Update usage statement
- `fim_pre_processing.sh`: Update usage statement.
- `fim_process_unit_wb.sh`: Make usage functional, combine usage and comments.
- `src/*`
- `tools/*`
- `unit_tests/*`: The directory name where the unit test data must reside was changed from
`fim_unit_test_data_do_not_remove` => `unit_test_data`

### Additions

- `pyproject.toml`: Configuration file
- `.pre-commit-config.yaml`: Initialize git pre-commit hooks
- `tools/hash_compare.py`: Carson's hash compare script added to compare files or directories 
in which we do not expect any changes.

### Removals

- `data/nws/preprocess_ahps_nws.py`
- `src/adjust_headwater_streams.py`
- `src/aggregate_vector_inputs.py`
- `src/utils/reproject_dem.py`
- `tools/code_standardizer/*`: Incorporated "code_standardizer" into base level Dockerfile.
- `tools/compile_comp_stats.py`
- `tools/compile_computational_stats.py`
- `tools/consolidate_metrics.py`
- `tools/copy_test_case_folders.py`
- `tools/cygnss_preprocessing.py`
- `tools/nesdis_preprocessing.py`
- `tools/plots/*`: Duplicate and unused directory.
- `.isort.cfg`: Incorporated into `pyproject.toml`

<br/><br/>

## v4.4.0.1 - 2023-09-06 - [PR#987](https://github.com/NOAA-OWP/inundation-mapping/pull/987)

Corrects a bug in `src/usgs_gage_unit_setup.py` that causes incorrect values to populate a table, generating an error in `src/usgs_gage_crosswalk.py`.

### Changes

- `src/usgs_gage_unit_setup.py`: Changes `self.gages.location_id.fillna(usgs_gages.nws_lid, inplace=True)` to `self.gages.location_id.fillna(self.gages.nws_lid, inplace=True)`

<br/><br/>

## v4.4.0.0 - 2023-09-01 - [PR#965](https://github.com/NOAA-OWP/inundation-mapping/pull/965)

This feature branch includes new functionality to perform an additional layer of HAND SRC calibration using ras2fim rating curve and point data. The calibration workflow for ras2fim data follows the same general logic as the existing USGS rating curve calibration routine.

### Additions

- `src/src_adjust_ras2fim_rating.py`: New python script to perform the data prep steps for running the SRC calibration routine:
1) merge the `ras_elev_table.csv` data and the ras2fim cross section rating curve data (`reformat_ras_rating_curve_table.csv`)
2) sample the ras2fim rating curve at NWM recurrence flow intervals (2, 5, 10, 25, 50, 100yr)
3) pass inputs to the `src_roughness_optimization.py` workflow

### Changes

- `config/deny_branches.lst`: Added `ras_elev_table.csv` to keep list. Needed for `fim_post_processing.sh`
- `config/deny_unit.lst`: Added `ras_elev_table.csv` to keep list. Needed for `fim_post_processing.sh`
- `config/params_template.env`: Added new block for ras2fim SRC calibration parameters (can turn on/off each of the three SRC calibration routines individually); also reconfigured docstrings for calibration parameters)
- `fim_post_processing.sh`: Added routines to create ras2fim calibration data and then run the SRC calibration workflow with ras2fim data
- `src/add_crosswalk.py`: Added placeholder variable (`calb_coef_ras2fim`) in all `hydrotable.csv` files
- `src/aggregate_by_huc.py`: Added new blocks to perform huc-branch aggregation for all `ras_elev_table.csv` files
- `src/run_by_branch.sh`: Revised input variable (changed from csv file to directory) for `usgs_gage_crosswalk.py` to facilitate both `usgs_elev_table.csv` and ras_elev_table.csv` outputs
- `src/run_unit_wb.sh`: Revised inputs and output variables for `usgs_gage_unit_setup.py` and `usgs_gage_crosswalk.py`
- `src/src_roughness_optimization.py`: Added code blocks to ingest ras2fim rating curve data; added new attributes/renamed output variables to catchments gpkg output
- `src/usgs_gage_crosswalk.py`: Added code block to process ras2fim point locations alongside existing USGS gage point locations; outputs a separate csv if ras2fim points exist within the huc
- `src/usgs_gage_unit_setup.py`: Added code block to ingest and process raw ras2fim point locations gpkg file (same general workflow to usgs gages); all valid points (USGS and RAS2FIM) are exported to the huc level `usgs_subset_gages.gpkg`
- `tools/inundate_nation.py`: Added functionality to allow user to pass in a single HUC for faster spot checking of NWM recurr inundation maps

<br/><br/>

## v4.3.15.6 - 2023-09-01 - [PR#972](https://github.com/NOAA-OWP/inundation-mapping/pull/972)

Adds functionality to `tools/inundate_mosaic_wrapper.py` and incorporates functionality into existing `inundation-mapping` scripts.

### Changes

- `tools/`
    - `inundate_mosaic_wrapper.py`: Refactors to call `Inundate_gms` only once; adds functionality to produce a mosaicked polygon from `depths_raster` without needing to generate the `inundation_raster`; removes `log_file` and `output_fileNames` as variables and input arguments; updates the help description for `keep_intermediate`.
    - `composite_inundation.py`, 'inundate_nation.py`, and `run_test_case.py`: Implements `produce_mosaicked_inundation()` from `tools/inundate_mosaic_wrapper.py`.
    - `inundate_gms.py`: Adds back `Inundate_gms(**vars(parser.parse_args()))` command-line function call.
    - `mosaic_inundation.py` and `overlapping_inundation.py`: Removes unused import(s).
    - `tools_shared_variables.py`: Changes hardcoded `INPUT_DIR` to environment variable.

<br/><br/>

## v4.3.15.5 - 2023-09-01 - [PR#970](https://github.com/NOAA-OWP/inundation-mapping/pull/970)

Fixes an issue where the stream network was clipped inside the DEM resulting in a burned stream channel that was then filled by the DEM depression filling process so that all pixels in the burned channel had the same elevation which was the elevation at the spill point (which wasn't necessarily at the HUC outlet). The stream network is now extended from the WBD to the buffered WBD and all streams except the outlet are clipped to the streams buffer inside the WBD (WBD - (3 x cell_size)). This also prevents reverse flow issues.

### Changes

- `src/`
    - `clip_vectors_to_wbd.py`: Clip NWM streams to buffered WBD and clip non-outlet streams to WBD streams buffer (WBD - (3 x cell_size)).
    - `derive_level_paths.py`: Add WBD input argument
    - `run_unit_wb.py`: Add WBD input argument
    - `src_stream_branches.py`: Ignore branches outside HUC
- `unit_tests/`
    - `derive_level_paths_params.json`: Add WBD parameter value
    - `derive_level_paths_test.py`: Add WBD parameter

<br/><br/>

## v4.3.15.4 - 2023-09-01 - [PR#977](https://github.com/NOAA-OWP/inundation-mapping/pull/977)

Fixes incorrect `nodata` value in `src/burn_in_levees.py` that was responsible for missing branches (Exit code: 61). Also cleans up related files.

### Changes

- `src/`
    - `buffer_stream_branches.py`: Moves script functionality into a function.
    - `burn_in_levees.py`: Corrects `nodata` value. Adds context managers for reading rasters.
    - `generate_branch_list.py`: Removes unused imports.
    - `mask_dem.py`: Removes commented code.

<br/><br/>

## v4.3.15.3 - 2023-09-01 - [PR#983](https://github.com/NOAA-OWP/inundation-mapping/pull/983)

This hotfix addresses some bugs introduced in the pandas upgrade.

### Changes

- `/tools/eval_plots_stackedbar.py`: 2 lines were changed to work with the pandas upgrade. Added an argument for a `groupby` median call and fixed a bug with the pandas `query`. Also updated with Black compliance.

<br/><br/>

## v4.3.15.2 - 2023-07-18 - [PR#948](https://github.com/NOAA-OWP/inundation-mapping/pull/948)

Adds a script to produce inundation maps (extent TIFs, polygons, and depth grids) given a flow file and hydrofabric outputs. This is meant to make it easier to team members and external collaborators to produce inundation maps.

### Additions
- `data/`
    - `/tools/inundate_mosaic_wrapper.py`: The script that performs the inundation and mosaicking processes.
    - `/tools/mosaic_inundation.py`: Add function (mosaic_final_inundation_extent_to_poly).

<br/><br/>

## v4.3.15.1 - 2023-08-08 - [PR#960](https://github.com/NOAA-OWP/inundation-mapping/pull/960)

Provides a scripted procedure for updating BLE benchmark data including downloading, extracting, and processing raw BLE data into benchmark inundation files (inundation rasters and discharge tables).

### Additions

- `data/ble/ble_benchmark/`
    - `Dockerfile`, `Pipfile`, and `Pipfile.lock`: creates a new Docker image with necessary Python packages
    - `README.md`: contains installation and usage information
    - `create_ble_benchmark.py`: main script to generate BLE benchmark data

### Changes

- `data/ble/ble_benchmark/`
    - `create_flow_forecast_file.py` and `preprocess_benchmark.py`: moved from /tools

<br/><br/>

## v4.3.15.0 - 2023-08-08 - [PR#956](https://github.com/NOAA-OWP/inundation-mapping/pull/956)

Integrating GVAL in to the evaluation of agreement maps and contingency tables.

- `Dockerfile`: Add dependencies for GVAL
- `Pipfile`: Add GVAL and update related dependencies
- `Pipfile.lock`: Setup for Docker Image builds
- `run_test_case.py`: Remove unused arguments and cleanup
- `synthesize_test_cases.py`: Fix None comparisons and cleanup
- `tools/shared_functions.py`: Add GVAL crosswalk function, add rework create_stats_from_raster, create and create_stats_from_contingency_table
- `unit_tests/tools/inundate_gms_test.py`: Bug fix

<br/><br/>

## v4.3.14.2 - 2023-08-08 - [PR#959](https://github.com/NOAA-OWP/inundation-mapping/pull/959)

The enhancements in this PR include the new modules for pre-processing bathymetric data from the USACE eHydro dataset and integrating the missing hydraulic geometry into the HAND synthetic rating curves.

### Changes
- `data/bathymetry/preprocess_bathymetry.py`: added data source column to output geopackage attribute table.
- `fim_post_processing.sh`: changed -bathy input reference location.
- `config/params_template.env`: added export to bathymetry_file

<br/><br/>

## v4.3.14.1 - 2023-07-13 - [PR#946](https://github.com/NOAA-OWP/inundation-mapping/pull/946)

ras2fim product had a need to run the acquire 3dep script to pull down some HUC8 DEMs. The old script was geared to HUC6 but could handle HUC8's but needed a few enhancements. ras2fim also did not need polys made from the DEMs, so a switch was added for that.

The earlier version on the "retry" feature would check the file size and if it was smaller than a particular size, it would attempt to reload it.  The size test has now been removed. If a file fails to download, the user will need to look at the log out, then remove the file before attempting again. Why? So the user can see why it failed and decide action from there.

Note: later, as needed, we might upgrade it to handle more than just 10m (which it is hardcoded against).

Additional changes to README to reflect how users can access ESIP's S3 as well as a one line addition to change file permissions in fim_process_unit_wb.sh.

### Changes
- `data`
    - `usgs`
        - `acquire_and_preprocess_3dep_dems.py`:  As described above.
 - `fim_pipeline.sh`:  a minor styling fix (added a couple of lines for readability)
 - `fim_pre_processing.sh`: a user message was incorrect & chmod 777 $outputDestDir.
 - `fim_process_unit_wb.sh`: chmod 777 for /output/<run_name> directory.
 - `README.md`: --no-sign-request instead of --request-payer requester for ESIP S3 access.

<br/><br/>

## v4.3.14.0 - 2023-08-03 - [PR#953](https://github.com/NOAA-OWP/inundation-mapping/pull/953)

The enhancements in this PR include the new modules for pre-processing bathymetric data from the USACE eHydro dataset and integrating the missing hydraulic geometry into the HAND synthetic rating curves.

### Additions

- `data/bathymetry/preprocess_bathymetry.py`: preprocesses the eHydro datasets.
- `src/bathymetric_adjustment.py`: adjusts synthetic rating curves for HUCs where preprocessed bathymetry is available.

### Changes

- `config/params_template.env`: added a toggle for the bathymetric adjustment routine: `bathymetry_adjust`
- `fim_post_processing.sh`: added the new `bathymetric_adjustment.py` to the postprocessing lineup
- `src/`
    - `add_crosswalk.py`, `aggregate_by_huc.py`, & `subdiv_chan_obank_src.py`: accounting for the new Bathymetry_source field in SRCs

<br/><br/>

## v4.3.13.0 - 2023-07-26 - [PR#952](https://github.com/NOAA-OWP/inundation-mapping/pull/952)

Adds a feature to manually calibrate rating curves for specified NWM `feature_id`s using a CSV of manual coefficients to output a new rating curve. Manual calibration is applied after any/all other calibrations. Coefficient values between 0 and 1 increase the discharge value (and decrease inundation) for each stage in the rating curve while values greater than 1 decrease the discharge value (and increase inundation).

Manual calibration is performed if `manual_calb_toggle="True"` and the file specified by `man_calb_file` (with `HUC8`, `feature_id`, and `calb_coef_manual` fields) exists. The original HUC-level `hydrotable.csv` (after calibration) is saved with a suffix of `_pre-manual` before the new rating curve is written.

### Additions

- `src/src_manual_calibration.py`: Adds functionality for manual calibration by CSV file

### Changes

- `config/params_template.env`: Adds `manual_calb_toggle` and `man_calb_file` parameters
- `fim_post_processing.sh`: Adds check for toggle and if `man_calb_file` exists before running manual calibration

<br/><br/>

## v4.3.12.1 - 2023-07-21 - [PR#950](https://github.com/NOAA-OWP/inundation-mapping/pull/950)

Fixes a couple of bugs that prevented inundation using HUC-level hydrotables. Update associated unit tests.

### Changes

- `tools/inundate_gms.py`: Fixes a file path error and Pandas DataFrame indexing error.
- `unit_tests/tools/inundate_gms_test.py`: Do not skip this test, refactor to check that all branch inundation rasters exist.
- `unit_tests/tools/inundate_gms_params.json`: Only test 1 HUC, update forecast filepath, use 4 'workers'.

### Removals

- `unit_tests/tools/inundate_gms_unittests.py`: No longer used. Holdover from legacy unit tests.

<br/><br/>


## v4.3.12.0 - 2023-07-05 - [PR#940](https://github.com/NOAA-OWP/inundation-mapping/pull/940)

Refactor Point Calibration Database for synthetic rating curve adjustment to use `.parquet` files instead of a PostgreSQL database.

### Additions
- `data/`
    -`write_parquet_from_calib_pts.py`: Script to write `.parquet` files based on calibration points contained in a .gpkg file.

### Changes
- `src/`
    - `src_adjust_spatial_obs.py`: Refactor to remove PostgreSQL and use `.parquet` files.
    - `src_roughness_optimization.py`: Line up comments and add newline at EOF.
    - `bash_variables.env`: Update formatting, and add `{}` to inherited `.env` variables for proper variable expansion in Python scripts.
- `/config`
    - `params_template.env`: Update comment.
- `fim_pre_processing.sh`: In usage statement, remove references to PostGRES calibration tool.
- `fim_post_processing.sh`: Remove connection to and loading of PostgreSQL database.
- `.gitignore`: Add newline.
- `README.md`: Remove references to PostGRES calibration tool.

### Removals
- `config/`
    - `calb_db_keys_template.env`: No longer necessary without PostGRES Database.

- `/tools/calibration-db` : Removed directory including files below.
    - `README.md`
    - `docker-compose.yml`
    - `docker-entrypoint-enitdb.d/init-db.sh`

<br/><br/>

## v4.3.11.7 - 2023-06-12 - [PR#932](https://github.com/NOAA-OWP/inundation-mapping/pull/932)

Write to a csv file with processing time of `run_unit_wb.sh`, update PR Template, add/update bash functions in `bash_functions.env`, and modify error handling in `src/check_huc_inputs.py`. Update unit tests to throw no failures, `25 passed, 3 skipped`.

### Changes
- `.github/`
    - `PULL_REQUEST_TEMPLATE.md` : Update PR Checklist into Issuer Checklist and Merge Checklist
- `src/`
    - `run_unit_wb.sh`: Add line to log processing time to `$outputDestDir/logs/unit/total_duration_run_by_unit_all_HUCs.csv`
    - `check_huc_inputs.py`: Modify error handling. Correctly print HUC number if it is not valid (within `included_huc*.lst`)
    - `bash_functions.env`: Add `Calc_Time` function, add `local` keyword to functionally scoped variables in `Calc_Duration`
- `unit_tests/`
    - `derive_level_paths_test.py`: Update - new parameter (`buffer_wbd_streams`)
    - `derive_level_paths_params.json`: Add new parameter (`buffer_wbd_streams`)
    - `clip_vectors_to_wbd_test.py`: Update - new parameter (`wbd_streams_buffer_filename`)
    - `clip_vectors_to_wbd_params.json`: Add new parameter (`wbd_streams_buffer_filename`) & Fix pathing for `nwm_headwaters`

<br/><br/>

## v4.3.11.6 - 2023-05-26 - [PR#919](https://github.com/NOAA-OWP/inundation-mapping/pull/919)

Auto Bot asked for the python package of `requests` be upgraded from 2.28.2 to 2.31.0. This has triggered a number of packages to upgrade.

### Changes
- `Pipfile.lock`: as described.

<br/><br/>

## v4.3.11.5 - 2023-05-30 - [PR#911](https://github.com/NOAA-OWP/inundation-mapping/pull/911)

This fix addresses bugs found when using the recently added functionality in `tools/synthesize_test_cases.py` along with the `PREV` argument. The `-pfiles` argument now performs as expected for both `DEV` and `PREV` processing. Addresses #871

### Changes
`tools/synthesize_test_cases.py`: multiple changes to enable all expected functionality with the `-pfiles` and `-pcsv` arguments

<br/><br/>

## v4.3.11.4 - 2023-05-18 - [PR#917](https://github.com/NOAA-OWP/inundation-mapping/pull/917)

There is a growing number of files that need to be pushed up to HydroVis S3 during a production release, counting the new addition of rating curve comparison reports.

Earlier, we were running a number of aws cli scripts one at a time. This tool simplies it and pushes all of the QA and supporting files. Note: the HAND files from a release, will continue to be pushed by `/data/aws/s3.py` as it filters out files to be sent to HV s3.

### Additions

- `data\aws`
     - `push-hv-data-support-files.sh`: As described above. See file for command args.

<br/><br/>


## v4.3.11.3 - 2023-05-25 - [PR#920](https://github.com/NOAA-OWP/inundation-mapping/pull/920)

Fixes a bug in CatFIM script where a bracket was missing on a pandas `concat` statement.

### Changes
- `/tools/generate_categorical_fim.py`: fixes `concat` statement where bracket was missing.


<br/><br/>


## v4.3.11.2 - 2023-05-19 - [PR#918](https://github.com/NOAA-OWP/inundation-mapping/pull/918)

This fix addresses a bug that was preventing `burn_in_levees.py` from running. The if statement in run_unit_wb.sh preceeding `burn_in_levees.py` was checking for the existence of a filepath that doesn't exist.

### Changes
- `src/run_unit_wb.sh`: fixed the if statement filepath to check for the presence of levee features to burn into the DEM

<br/><br/>

## v4.3.11.1 - 2023-05-16 - [PR#904](https://github.com/NOAA-OWP/inundation-mapping/pull/904)

`pandas.append` was deprecated in our last Pandas upgrade (v4.3.9.0). This PR updates the remaining instances of `pandas.append` to `pandas.concat`.

The file `tools/thalweg_drop_check.py` had an instance of `pandas.append` but was deleted as it is no longer used or necessary.

### Changes

The following files had instances of `pandas.append` changed to `pandas.concat`:
- `data/`
    - `nws/preprocess_ahps_nws.py`
    - `usgs/`
        - `acquire_and_preprocess_3dep_dems.py`
        - `preprocess_ahps_usgs.py`
- `src/`
    - `add_crosswalk.py`
    - `adjust_headwater_streams.py`
    - `aggregate_vector_inputs.py`
    - `reset_mannings.py`
- `tools/`
    - `aggregate_mannings_calibration.py`
    - `eval_plots.py`
    - `generate_categorical_fim.py`
    - `generate_categorical_fim_flows.py`
    - `plots/`
        - `eval_plots.py`
        - `utils/shared_functions.py`
    - `rating_curve_comparison.py`
    - `rating_curve_get_usgs_curves.py`
    - `tools_shared_functions.py`

### Removals

- `tools/thalweg_drop_check.py`

<br/><br/>

## v4.3.11.0 - 2023-05-12 - [PR#903](https://github.com/NOAA-OWP/inundation-mapping/pull/903)

These changes address some known issues where the DEM derived flowlines follow the incorrect flow path (address issues with stream order 1 and 2 only). The revised code adds a new workflow to generate a new flow direction raster separately for input to the `run_by_branch.sh` workflow (branch 0 remains unchanged). This modification helps ensure that the DEM derived flowlines follow the desired NWM flow line when generating the DEM derived flowlines at the branch level.

### Changes
- `config/deny_branch_zero.lst`: removed `LandSea_subset_{}.tif` and `flowdir_d8_burned_filled_{}.tif` from the "keep" list as these files are now kept in the huc root folder.
- `config/deny_unit.lst`: added file cleanups for newly generated branch input files stored in the huc root folder (`dem_burned.tif`, `dem_burned_filled.tif`, `flowdir_d8_burned_filled.tif`, `flows_grid_boolean.tif`, `wbd_buffered_streams.gpkg`)
- `src/clip_vectors_to_wbd.py`: saving the `wbd_streams_buffer` as an output gpkg for input to `derive_level_paths.py`
- `src/derive_level_paths.py`: added a new step to clip the `out_stream_network_dissolved` with the `buffer_wbd_streams` polygon. this resolves errors with the edge case scenarios where a NWM flow line intersects the WBD buffer polygon
- `src/run_unit_wb.sh`: Introduce new processing steps to generate separate outputs for input to branch 0 vs. all other branches. Remove the branch zero `outputs_cleanup.py` as the branches are no longer pointing to files stored in the branch 0 directory (stored in huc directory)
   - Rasterize reach boolean (1 & 0) for all branches (not branch 0): using the `nwm_subset_streams_levelPaths_dissolved.gpkg` to define the branch levelpath flow lines
   - AGREEDEM reconditioning for all branches (not branch 0)
   - Pit remove burned DEM for all branches (not branch 0)
   - D8 flow direction generation for all branches (not branch 0)
- `src/run_by_branch.sh`: changed `clip_rasters_to_branches.py` input file location for `$tempHucDataDir/flowdir_d8_burned_filled.tif` (newly created file)

<br/><br/>

## v4.3.10.0 - 2023-05-12 - [PR#888](https://github.com/NOAA-OWP/inundation-mapping/pull/888)

`aggregate_by_huc.py` was taking a long time to process. Most HUCs can aggregate their branches into one merged hydrotable.csv in just 22 seconds, but a good handful took over 2 mins and a few took over 7 mins. When multiplied by 2,138 HUCs it was super slow. Multi-proc has not been added and it now takes appx 40 mins at 80 cores.

An error logging system was also added to track errors that may have occurred during processing.

### Changes
- `fim_pipeline.sh` - added a duration counter at the end of processing HUCs
- `fim_post_processing.sh` - added a job limit (number of procs), did a little cleanup, and added a warning note about usage of job limits in this script,
- `src`
    - `aggregate_by_huc.py`: Added multi proc, made it useable for non external script calls, added a logging system for errors only.
    - `indentify_src_bankful.py`: typo fix.

<br/><br/>

## v4.3.9.2 - 2023-05-12 - [PR#902](https://github.com/NOAA-OWP/inundation-mapping/pull/902)

This merge fixes several sites in Stage-Based CatFIM sites that showed overinundation. The cause was found to be the result of Stage-Based CatFIM code pulling the wrong value from the `usgs_elev_table.csv`. Priority is intended to go to the `dem_adj_elevation` value that is not from branch 0, however there was a flaw in the prioritization logic. Also includes a change to `requests` usage that is in response to an apparent IT SSL change. This latter change was necessary in order to run CatFIM. Also added a check to make sure the `dem_adj_thalweg` is not too far off the official elevation, and continues if it is.

### Changes
- `/tools/generate_categorical_fim.py`: fixed pandas bug where the non-branch zero `dem_adj_elevation` value was not being properly indexed. Also added a check to make sure the `dem_adj_thalweg` is not too far off the official elevation, and continues if it is.
- ` /tools/tools_shared_functions.py`: added `verify=False` to `requests` library calls because connections to WRDS was being refused (likely because of new IT protocols).

<br/><br/>

## v4.3.9.1 - 2023-05-12 - [PR#893](https://github.com/NOAA-OWP/inundation-mapping/pull/893)

Fix existing unit tests, remove unwanted behavior in `check_unit_errors_test.py`, update `unit_tests/README.md`

### Changes

- `unit_tests/`
    - `README.md` : Split up headings for setting up unit tests/running unit tests & re-formatted code block.
    - `check_unit_errors_test.py`: Fixed unwanted behavior of test leaving behind `sample_n.txt` files in `unit_errors/`
    - `clip_vectors_to_wbd_params.json`: Update parameters
    - `clip_vectors_to_wbd_test.py`: Update arguments
    - `pyproject.toml`: Ignore RuntimeWarning, to suppress pytest failure.
    - `usgs_gage_crosswalk_test.py`: Enhance readability of arguments in `gage_crosswalk.run_crosswalk` call

<br/><br/>

## v4.3.9.0 - 2023-04-19 - [PR#889](https://github.com/NOAA-OWP/inundation-mapping/pull/889)

Updates GDAL in base Docker image from 3.1.2 to 3.4.3 and updates all Python packages to latest versions, including Pandas v.2.0.0. Fixes resulting errors caused by deprecation and/or other changes in dependencies.

NOTE: Although the most current GDAL is version 3.6.3, something in 3.5 causes an issue in TauDEM `aread8` (this has been submitted as https://github.com/dtarb/TauDEM/issues/254)

### Changes

- `Dockerfile`: Upgrade package versions and fix `tzdata`
- `fim_post_processing.sh`: Fix typo
- `Pipfile` and `Pipfile.lock`: Update Python versions
- `src/`
    - `add_crosswalk.py`, `aggregate_by_huc.py`, `src_adjust_usgs_rating.py`, and `usgs_gage_unit_setup.py`: Change `df1.append(df2)` (deprecated) to `pd.concat([df1, df2])`
    - `build_stream_traversal.py`: Add `dropna=True` to address change in NaN handling
    - `getRasterInfoNative.py`: Replace `import gdal` (deprecated) with `from osgeo import gdal`
    - `stream_branches.py`: Change deprecated indexing to `.iloc[0]` and avoid `groupby.max()` over geometry
- `tools`
    - `inundation.py`: Cleans unused `from gdal`
    - `eval_plots.py`: deprecated dataframe.append fixed and deprecated python query pattern fixed.

<br/><br/>

## v4.3.8.0 - 2023-04-07 - [PR#881](https://github.com/NOAA-OWP/inundation-mapping/pull/881)

Clips branch 0 to terminal segments of NWM streams using the `to` attribute of NWM streams (where `to=0`).

### Changes

- `src/`
    - `delineate_hydros_and_produce_HAND.sh`: Added input arguments to `src/split_flows.py`
    - `split_flows.py`: Added functionality to snap and trim branch 0 flows to terminal NWM streamlines

<br/><br/>

## v4.3.7.4 - 2023-04-10 - [PR#882](https://github.com/NOAA-OWP/inundation-mapping/pull/882)

Bug fix for empty `output_catchments` in `src/filter_catchments_and_add_attributes.py`

### Changes

- `src/filter_catchments_and_add_attributes.py`: Adds check for empty `output_catchments` and exits with Status 61 if empty.

<br/><br/>

## v4.3.7.3 - 2023-04-14 - [PR#880](https://github.com/NOAA-OWP/inundation-mapping/pull/880)

Hotfix for addressing an error during the NRMSE calculation/aggregation step within `tools/rating_curve_comparison.py`. Also added the "n" variable to the agg_nwm_recurr_flow_elev_stats table. Addresses #878

### Changes

- `tools/rating_curve_comparison.py`: address error for computing nrmse when n=1; added the "n" variable (sample size) to the output metrics table

<br/><br/>

## v4.3.7.2 - 2023-04-06 - [PR#879](https://github.com/NOAA-OWP/inundation-mapping/pull/879)

Replaces `os.environ` with input arguments in Python files that are called from bash scripts. The bash scripts now access the environment variables and pass them to the Python files as input arguments. In addition to adapting some Python scripts to a more modular structure which allows them to be run individually, it also allows Visual Studio Code debugger to work properly. Closes #875.

### Changes

- `fim_pre_processing.sh`: Added `-i $inputsDir` input argument to `src/check_huc_inputs.py`
- `src/`
    - `add_crosswalk.py`: Changed `min_catchment_area` and `min_stream_length` environment variables to input arguments
    - `check_huc_inputs.py`: Changed `inputsDir` environment variable to input argument
    - `delineate_hydros_and_produce_HAND.sh`: Added `-m $max_split_distance_meters -t $slope_min -b $lakes_buffer_dist_meters` input arguments to `src/split_flows.py`
    - `split_flows.py`: Changed `max_split_distance_meters`, `slope_min`, and `lakes_buffer_dist_meters` from environment variables to input arguments

<br/><br/>

## v4.3.7.1 - 2023-04-06 - [PR#874](https://github.com/NOAA-OWP/inundation-mapping/pull/874)

Hotfix to `process_branch.sh` because it wasn't removing code-61 branches on exit. Also removes the current run from the new fim_temp directory.

### Changes

- `fim_pipeline.sh`: removal of current run from fim_temp directory
- `src/process_branch.sh`: switched the exit 61 block to use the temp directory instead of the outputs directory

<br/><br/>

## v4.3.7.0 - 2023-03-02 - [PR#868](https://github.com/NOAA-OWP/inundation-mapping/pull/868)

This pull request adds a new feature to `fim_post_processing.sh` to aggregate all of the hydrotables for a given HUC into a single HUC-level `hydrotable.csv` file. Note that the aggregation step happens near the end of `fim_post_processing.sh` (after the subdivision and calibration routines), and the branch hydrotable files are preserved in the branch directories for the time being.

### Changes

- `fim_pipeline.sh`: created a new variable `$jobMaxLimit` that multiplies the `$jobHucLimit` and the `$jobBranchLimit`
- `fim_post_processing.sh`: added new aggregation/concatenation step after the SRC calibration routines; passing the new `$jobMaxLimit` to the commands that accept a multiprocessing job number input; added `$skipcal` argument to the USGS rating curve calibration routine
- `src/add_crosswalk.py`: changed the default value for `calb_applied` variable to be a boolean
- `src/aggregate_by_huc.py`: file renamed (previous name: `src/usgs_gage_aggregate.py`); updated to perform branch to huc file aggregation for `hydroTable_{branch_id}.csv` and `src_full_crosswalked_{branch_id}.csv` files; note that the input arguments ask you to specify which file types to aggregate using the flags: `-elev`, `-htable`, and `-src`
- `tools/inundate_gms.py`: added check to use the aggregated HUC-level `hydrotable.csv` if it exists, otherwise continue to use the branch hydroTable files
- `tools/inundation.py`: added `usecols` argument to the `pd.read_csv` commands to improve read time for hydrotables
- `src/subdiv_chan_obank_src.py`: add dtype to hydrotable pd.read_csv to resolve pandas dtype interpretation warnings

<br/><br/>

## v4.3.6.0 - 2023-03-23 - [PR#803](https://github.com/NOAA-OWP/inundation-mapping/pull/803)

Clips Watershed Boundary Dataset (WBD) to DEM domain for increased efficiency. Essentially, this is a wrapper for `geopandas.clip()` and moves clipping from `src/clip_vectors_to_wbd.py` to `data/wbd/preprocess_wbd.py`.

### Additions

- `data/wbd/preprocess_wbd.py`: Clips WBD to DEM domain polygon

### Changes

- `src/`
    - `bash_variables.env`: Updates `input_WBD_gdb` environment variable
    - `clip_vectors_to_wbd.py`: Removes clipping to DEM domain

<br/><br/>

## v4.3.5.1 - 2023-04-01 - [PR#867](https://github.com/NOAA-OWP/inundation-mapping/pull/867)

outputs_cleanup.py was throwing an error saying that the HUC source directory (to be cleaned up), did not exist. This was confirmed in a couple of environments. The src path in run_unit_wb.sh was sending in the "outputs" directory and not the "fim_temp" directory. This might have been a merge issue.

The log file was moved to the unit_errors folder to validate the error, as expected.

### Changes

- `src/run_unit_wb.sh`: Change the source path being submitted to `outputs_cleanup.py` from the `outputs` HUC directory to the `fim_temp` HUC directory.
- `fim_process_unit_wb.sh`: Updated the phrase "Copied temp directory" to "Moved temp directory"

<br/><br/>

## v4.3.5.0 - 2023-03-02 - [PR#857](https://github.com/NOAA-OWP/inundation-mapping/pull/857)

Addresses changes to function calls needed to run upgraded Shapely library plus other related library upgrades. Upgraded libraries include:
- shapely
- geopandas
- pandas
- numba
- rasterstats
- numpy
- rtree
- tqdm
- pyarrow
- py7zr

Pygeos is removed because its functionality is incorporated into the upgraded shapely library.

### Changes

- `Dockerfile`
- `Pipfile and Pipfile.lock`
- `src/`
	- `associate_levelpaths_with_levees.py`
    - `build_stream_traversal.py`
	- `add_crosswalk.py`
	- `adjust_headwater_streams.py`
	- `aggregate_vector_inputs.py`
	- `clip_vectors_to_wbd.py`
	- `derive_headwaters.py`
	- `stream_branches.py`
	- `split_flows.py`
- `tools/`
	- `fimr_to_benchmark.py`
	- `tools_shared_functions.py`

<br/><br/>

## v4.3.4.0 - 2023-03-16-23 [PR#847](https://github.com/NOAA-OWP/inundation-mapping/pull/847)

### Changes

Create a 'working directory' in the Docker container to run processes within the container's non-persistent filesystem. Modify variables in scripts that process HUCs and branches to use the temporary working directory, and then copy temporary directory (after trimming un-wanted files) over to output directory (persistent filesystem).  Roll back changes to `unit_tests/` to use `/data/outputs` (contains canned data), as the volume mounted `outputs/` most likely will not contain the necessary unit test data.

- `Dockerfile` - create a `/fim_temp` working directory, update `projectDir` to an `ENV`, rename inputs and outputs directory variables
- `fim_pipeline.sh` - remove `projectDir=/foss_fim`, update path of `logFile`, remove indentation
- `fim_pre_processing.sh` - change `$outputRunDataDir` => `$outputDestDir` & add `$tempRunDir`
- `fim_post_processing.sh` - change `$outputRunDataDir` => `$outputDestDir`
- `fim_process_unit_wb.sh` - change `$outputRunDataDir` => `$outputDestDir`, add vars & export `tempRunDir`, `tempHucDataDir`, & `tempBranchDataDir` to `run_unit_wb.sh`
- `README.md` - add linebreaks to codeblocks

- `src/`
  - `bash_variables.env` - `$inputDataDir` => `$inputsDir`
  - `check_huc_inputs.py` - `$inputDataDir` => `$inputsDir`
  - `delineate_hydros_and_produce_HAND.py` - `$outputHucDataDir` => `$tempHucDataDir`, `$outputCurrentBranchDataDir` => `$tempCurrentBranchDataDir`
  - `process_branch.sh` - `$outputRunDataDir` => `$outputsDestDir`
  - `run_by_branch.sh` - `$outputCurrentBranchDataDir` => `$tempCurrentBranchDataDir`, `$outputHucDataDir` => `$tempHucDataDir`
  - `run_unit_wb.sh` - `$outputRunDataDir` => `$outputDestDir`, `$outputHucDataDir` => `$tempHucDataDir`
  - `utils/`
    - `shared_functions.py` - `$inputDataDir` => `$inputsDir`

- `tools/`
  - `inundation_wrapper_custom_flow.py` - `$outputDataDir` => `$outputsDir`
  - `inundation_wrapper_nwm_flows.py`  - `$outputDataDir` => `$outputsDir`
  - `tools_shared_variables.py` - `$outputDataDir` => `$outputsDir`

- `unit_tests/`
  - `README.md` - add linebreaks to code blocks, `/outputs/` => `/data/outputs/`
  - `*_params.json` - `/outputs/` => `/data/outputs/` & `$outputRunDataDir` => `$outputDestDir`
  - `derive_level_paths_test.py` - `$outputRunDataDir` => `$outputDestDir`
  - `check_unit_errors_test.py` - `/outputs/` => `/data/outputs/`
  - `shared_functions_test.py` - `$outputRunDataDir` => `$outputDestDir`
  - `split_flows_test.py`  - `/outputs/` => `/data/outputs/`
  - `tools/`
    - `*_params.json` - `/outputs/` => `/data/outputs/` & `$outputRunDataDir` => `$outputDestDir`

<br/><br/>

## v4.3.3.7 - 2023-03-22 - [PR#856](https://github.com/NOAA-OWP/inundation-mapping/pull/856)

Simple update to the `PULL_REQUEST_TEMPLATE.md` to remove unnecessary/outdated boilerplate items, add octothorpe (#) in front of Additions, Changes, Removals to mirror `CHANGELOG.md` format, and clean up the PR Checklist.

### Changes
- `docs/`
  - `PULL_REQUEST_TEMPLATE.md`

<br/><br/>

## v4.3.3.6 - 2023-03-30 - [PR#859](https://github.com/NOAA-OWP/inundation-mapping/pull/859)

Addresses the issue of output storage space being taken up by output files from branches that did not run. Updates branch processing to remove the extraneous branch file if a branch gets an error code of 61.

### Changes

- `src/process_branch.sh`: added line 41, which removes the outputs and output folder if Error 61 occurs.

<br/><br/>

## v4.3.3.5 - 2023-03-23 - [PR#848](https://github.com/NOAA-OWP/inundation-mapping/pull/848)

Introduces two new arguments (`-pcsv` and `-pfiles`) and improves the documentation of  `synthesize_test_cases.py`. The new arguments allow the user to provide a CSV of previous metrics (`-pcsv`) and to specity whether or not metrics should pulled from previous directories (`-pfiles`).

The dtype warning was suppressed through updates to the `read_csv` function in `hydrotable.py` and additional comments were added throughout script to improve readability.

### Changes
- `tools/inundation.py`: Add data types to the section that reads in the hydrotable (line 483).

- `tools/synthesize_test_cases.py`: Improved formatting, spacing, and added comments. Added two new arguments: `pcsv` and `pfiles` along with checks to verify they are not being called concurrently (lines 388-412). In `create_master_metrics_csv`, creates an `iteration_list` that only contains `['comparison']` if `pfiles` is not true, reads in the previous metric csv `prev_metrics_csv` if it is provided and combine it with the compiled metrics (after it is converted to dataframe), and saves the metrics dataframe (`df_to_write`) to CSV.

<br/><br/>

## v4.3.3.4 - 2023-03-17 - [PR#849](https://github.com/NOAA-OWP/inundation-mapping/pull/849)

This hotfix addresses an error in inundate_nation.py relating to projection CRS.

### Changes

- `tools/inundate_nation.py`: #782 CRS projection change likely causing issue with previous projection configuration

<br/><br/>

## v4.3.3.3 - 2023-03-20 - [PR#854](https://github.com/NOAA-OWP/inundation-mapping/pull/854)

At least one site (e.g. TRYM7) was not been getting mapped in Stage-Based CatFIM, despite having all of the acceptable accuracy codes. This was caused by a data type issue in the `acceptable_coord_acc_code_list` in `tools_shared_variables.py` having the accuracy codes of 5 and 1 as a strings instead of an integers.

### Changes

- `/tools/tools_shared_variables.py`: Added integers 5 and 1 to the acceptable_coord_acc_code_list, kept the '5' and '1' strings as well.

<br/><br/>

## v4.3.3.2 - 2023-03-20 - [PR#851](https://github.com/NOAA-OWP/inundation-mapping/pull/851)

Bug fix to change `.split()` to `os.path.splitext()`

### Changes

- `src/stream_branches.py`: Change 3 occurrences of `.split()` to `os.path.splitext()`

<br/><br/>

## v4.3.3.1 - 2023-03-20 - [PR#855](https://github.com/NOAA-OWP/inundation-mapping/pull/855)

Bug fix for KeyError in `src/associate_levelpaths_with_levees.py`

### Changes

- `src/associate_levelpaths_with_levees.py`: Adds check if input files exist and handles empty GeoDataFrame(s) after intersecting levee buffers with leveed areas.

<br/><br/>

## v4.3.3.0 - 2023-03-02 - [PR#831](https://github.com/NOAA-OWP/inundation-mapping/pull/831)

Addresses bug wherein multiple CatFIM sites in the flow-based service were displaying the same NWS LID. This merge also creates a workaround solution for a slowdown that was observed in the WRDS location API, which may be a temporary workaround, until WRDS addresses the slowdown.

### Changes

- `tools/generate_categorical_fim_mapping.py`: resets the list of tifs to format for each LID within the loop that does the map processing, instead of only once before the start of the loop.
- `tools/tools_shared_functions.py`:
  - adds a try-except block around code that attempted to iterate on an empty list when the API didn't return relevant metadata for a given feature ID (this is commented out, but may be used in the future once WRDS slowdown is addressed).
  - Uses a passed NWM flows geodataframe to determine stream order.
- `/tools/generate_categorical_fim_flows.py`:
  - Adds multiprocessing to flows generation and uses `nwm_flows.gpkg` instead of the WRDS API to determine stream order of NWM feature_ids.
  - Adds duration print messages.
- `/tools/generate_categorical_fim.py`:
  - Refactor to allow for new NWM filtering scheme.
  - Bug fix in multiprocessing calls for interval map production.
  - Adds duration print messages.

<br/><br/>

## v4.3.2.0 - 2023-03-15 - [PR#845](https://github.com/NOAA-OWP/inundation-mapping/pull/845)

This merge revises the methodology for masking levee-protected areas from inundation. It accomplishes two major tasks: (1) updates the procedure for acquiring and preprocessing the levee data to be burned into the DEM and (2) revises the way levee-protected areas are masked from branches.

(1) There are now going to be two different levee vector line files in each HUC. One (`nld_subset_levees_burned.gpkg`) for the levee elevation burning and one (`nld_subset_levees.gpkg`) for the levee-level-path assignment and masking workflow.

(2) Levee-protected areas are masked from inundation based on a few methods:
  - Branch 0: All levee-protected areas are masked.
  - Other branches: Levee-protected areas are masked from the DEMs of branches for level path(s) that the levee is protecting against by using single-sided buffers alongside each side of the levee to determine which side the levee is protecting against (the side opposite the associated levee-protected area).

### Additions

- `.gitignore`: Adds `.private` folder for unversioned code.
- `data/`
    - `esri.py`: Class for querying and downloading ESRI feature services.
    - `nld/`
        - `levee_download.py`: Module that handles downloading and preprocessing levee lines and protected areas from the National Levee Database.
- `src/associate_levelpaths_with_levees.py`: Associates level paths with levees using single-sided levee buffers and writes to CSV to be used by `src/mask_dem.py`

### Changes

- `.config/`
    - `deny_branch_zero.lst`: Adds `dem_meters_{}.tif`.
    - `deny_branches.lst`: Adds `levee_levelpaths.csv` and removes `nld_subset_levees_{}.tif`.
    - `deny_unit.lst`: Adds `dem_meters.tif`.
    - `params_template.env`: Adds `levee_buffer` parameter for levee buffer size/distance in meters and `levee_id_attribute`.
- `src/`
    - `bash_variables.env`: Updates `input_nld_levee_protected_areas` and adds `input_NLD` (moved from `run_unit_wb.sh`) and `input_levees_preprocessed` environment. .variables
    - `burn_in_levees.py`: Removed the unit conversion from feet to meters because it's now being done in `levee_download.py`.
    - `clip_vectors_to_wbd.py`: Added the new levee lines for the levee-level-path assignment and masking workflow.
    - `delineate_hydros_and_produce_HAND.sh`: Updates input arguments.
    - `mask_dem.py`: Updates to use `levee_levelpaths.csv` (output from `associate_levelpaths_with_levees.py`) to mask branch DEMs.
    - `run_by_branch.sh`: Clips `dem_meters.tif` to use for branches instead of `dem_meters_0.tif` since branch 0 is already masked.
    - `run_unit_wb.sh`: Added inputs to `clip_vectors_to_wbd.py`. Added `associate_levelpaths_with_levees.py`. Processes `dem_meters.tif` and then makes a copy for branch 0. Moved `deny_unit.lst` cleanup to after branch processing.

### Removals
- `data/nld/preprocess_levee_protected_areas.py`: Deprecated.

<br/><br/>

## v4.3.1.0 - 2023-03-10 - [PR#834](https://github.com/NOAA-OWP/inundation-mapping/pull/834)

Change all occurances of /data/outputs to /outputs to honor the correct volume mount directory specified when executing docker run.

### Changes

- `Dockerfile` - updated comments in relation to `projectDir=/foss_fim`
- `fim_pipeline.sh` - updated comments in relation to `projectDir=/foss_fim`
- `fim_pre_processing.sh` -updated comments in relation to `projectDir=/foss_fim`
- `fim_post_processing.sh` - updated comments in relation to `projectDir=/foss_fim`
- `README.md` - Provide documentation on starting the Docker Container, and update docs to include additional command line option for calibration database tool.

- `src/`
  - `usgs_gage_crosswalk.py` - added newline character to shorten commented example usage
  - `usgs_gage_unit_setup.py` - `/data/outputs/` => `/outputs/`

- `tools/`
  - `cache_metrics.py` -  `/data/outputs/` => `/outputs/`
  - `copy_test_case_folders.py`  - `/data/outputs/` => `/outputs/`
  - `run_test_case.py` - `/data/outputs/` => `/outputs/`

- `unit_tests/*_params.json`  - `/data/outputs/` => `/outputs/`

- `unit_tests/split_flows_test.py`  - `/data/outputs/` => `/outputs/`

<br/><br/>

## v4.3.0.1 - 2023-03-06 - [PR#841](https://github.com/NOAA-OWP/inundation-mapping/pull/841)

Deletes intermediate files generated by `src/agreedem.py` by adding them to `config/deny_*.lst`

- `config/`
    - `deny_branch_zero.lst`, `deny_branches.lst`, `deny_branch_unittests.lst`: Added `agree_binary_bufgrid.tif`, `agree_bufgrid_zerod.tif`, and `agree_smogrid_zerod.tif`
    - `deny_unit.lst`: Added `agree_binary_bufgrid.tif`, `agree_bufgrid.tif`, `agree_bufgrid_allo.tif`, `agree_bufgrid_dist.tif`,  `agree_bufgrid_zerod.tif`, `agree_smogrid.tif`, `agree_smogrid_allo.tif`, `agree_smogrid_dist.tif`, `agree_smogrid_zerod.tif`

<br/><br/>

## v4.3.0.0 - 2023-02-15 - [PR#814](https://github.com/NOAA-OWP/inundation-mapping/pull/814)

Replaces GRASS with Whitebox. This addresses several issues, including Windows permissions and GRASS projection issues. Whitebox also has a slight performance benefit over GRASS.

### Removals

- `src/r_grow_distance.py`: Deletes file

### Changes

- `Dockerfile`: Removes GRASS, update `$outputDataDir` from `/data/outputs` to `/outputs`
- `Pipfile` and `Pipfile.lock`: Adds Whitebox and removes GRASS
- `src/`
    - `agreedem.py`: Removes `r_grow_distance`; refactors to use with context and removes redundant raster reads.
    - `adjust_lateral_thalweg.py` and `agreedem.py`: Refactors to use `with` context and removes redundant raster reads
    - `unique_pixel_and_allocation.py`: Replaces GRASS with Whitebox and remove `r_grow_distance`
    - `gms/`
        - `delineate_hydros_and_produce_HAND.sh` and `run_by_unit.sh`: Removes GRASS parameter
        - `mask_dem.py`: Removes unnecessary line

<br/><br/>

## v4.2.1.0 - 2023-02-21 - [PR#829](https://github.com/NOAA-OWP/inundation-mapping/pull/829)

During the merge from remove-fim3 PR into dev, merge conflicts were discovered in the unit_tests folders and files. Attempts to fix them at that time failed, so some files were removed, other renamed, other edited to get the merge to work.  Here are the fixes to put the unit tests system back to par.

Note: some unit tests are now temporarily disabled due to dependencies on other files / folders which may not exist in other environments.

Also.. the Changelog.md was broken and is being restored here.

Also.. a minor text addition was added to the acquire_and_preprocess_3dep_dems.py files (not directly related to this PR)

For file changes directly related to unit_test folder and it's file, please see [PR#829](https://github.com/NOAA-OWP/inundation-mapping/pull/829)

Other file changes:

### Changes
- `Pipfile.lock` : rebuilt and updated as a safety pre-caution.
- `docs`
    - `CHANGELOG.md`: additions to this file for FIM 4.2.0.0 were not merged correctly.  (re-added just below in the 4.2.0.0 section)
- `data`
    - `usgs`
        - `acquire_and_preprocess_3dep_dems.py`: Added text on data input URL source.

<br/><br/>

## v4.2.0.1 - 2023-02-16 - [PR#827](https://github.com/NOAA-OWP/inundation-mapping/pull/827)

FIM 4.2.0.0. was throwing errors for 14 HUCs that did not have any level paths. These are HUCs that have only stream orders 1 and 2 and are covered under branch zero, but no stream orders 3+ (no level paths).  This has now been changed to not throw an error but continue to process of the HUC.

### Changes

- `src`
    - `run_unit_wb.sh`: Test if branch_id.lst exists, which legitimately might not. Also a bit of text cleanup.

<br/><br/>

## v4.2.0.0 - 2023-02-16 - [PR#816](https://github.com/NOAA-OWP/inundation-mapping/pull/816)

This update removes the remaining elements of FIM3 code.  It further removes the phrases "GMS" as basically the entire FIM4 model. FIM4 is GMS. With removing FIM3, it also means remove concepts of "MS" and "FR" which were no longer relevant in FIM4.  There are only a few remaining places that will continue with the phrase "GMS" which is in some inundation files which are being re-evaluated.  Some deprecated files have been removed and some subfolders removed.

There are a lot of duplicate explanations for some of the changes, so here is a shortcut system.

- desc 1:  Remove or rename values based on phrase "GMS, MS and/or FR"
- desc 2:  Moved file from the /src/gms folder to /src  or /tools/gms_tools to /tools
- desc 3:  No longer needed as we now use the `fim_pipeline.sh` processing model.

### Removals

- `data`
    - `acquire_and_preprocess_inputs.py`:  No longer needed
- `gms_pipeline.sh` : see desc 3
- `gms_run_branch.sh` : see desc 3
- `gms_run_post_processing.sh` : see desc 3
- `gms_run_unit.sh` : see desc 3
- `src`
    - `gms`
        - `init.py` : folder removed, no longer needed.
        - `aggregate_branch_lists.py`: no longer needed.  Newer version already exists in src directory.
        - `remove_error_branches.py` :  see desc 3
        - `run_by_unit.sh` : see desc 3
        - `test_new_crosswalk.sh` : no longer needed
        - `time_and_tee_run_by_branch.sh` : see desc 3
        - `time_and_tee_run_by_unit.sh` : see desc 3
    - `output_cleanup.py` : see desc 3
 - `tools/gms_tools`
     - `init.py` : folder removed, no longer needed.

### Changes

- `config`
   - `deny_branch_unittests.lst` :  renamed from `deny_gms_branch_unittests.lst`
   - `deny_branch_zero.lst` : renamed from `deny_gms_branch_zero.lst`
   - `deny_branches.lst` :  renamed from `deny_gms_branches.lst`
   - `deny_unit.lst`  : renamed from `deny_gms_unit.lst`
   - `params_template.env` : see desc 1

- `data`
    - `nws`
        - `preprocess_ahps_nws.py`:   Added deprecation note: If reused, it needs review and/or upgrades.
    - `acquire_and_preprocess_3dep_dems.py` : see desc 1
 - `fim_post_processing.sh` : see desc 1, plus a small pathing change.
 - `fim_pre_processing.sh` : see desc 1
 - ` src`
     - `add_crosswalk.py` : see desc 1. Also cleaned up some formatting and commented out a code block in favor of a better way to pass args from "__main__"
     - `bash_variables.env` : see desc 1
     - `buffer_stream_branches.py` : see desc 2
     - `clip_rasters_to_branches.py` : see desc 2
     - `crosswalk_nwm_demDerived.py` :  see desc 1 and desc 2
     - `delineate_hydros_and_produce_HAND.sh` : see desc 1 and desc 2
     - `derive_level_paths.py`  :  see desc 1 and desc 2
     - `edit_points.py` : see desc  2
     - `filter_inputs_by_huc.py`: see desc 1 and desc 2
     - `finalize_srcs.py`:  see desc 2
     - `generate_branch_list.py` : see desc 1
     - `make_rem.py` : see desc 2
     - `make_dem.py` : see desc  2
     - `outputs_cleanup.py`:  see desc 1
     - `process_branch.sh`:  see desc 1
     - `query_vectors_by_branch_polygons.py`: see desc 2
     - `reset_mannings.py` : see desc 2
     - `run_by_branch.sh`:  see desc 1
     - `run_unit_wb.sh`: see desc 1
     - `stream_branches.py`:  see desc 2
     - `subset_catch_list_by_branch_id.py`: see desc 2
     - `toDo.md`: see desc 2
     - `usgs_gage_aggregate.py`:  see desc 1
     - `usgs_gage_unit_setup.py` : see desc 1
     - `utils`
         - `fim_enums.py` : see desc 1

- `tools`
    - `combine_crosswalk_tables.py` : see desc 2
    - `compare_ms_and_non_ms_metrics.py` : see desc 2
    - `compile_comp_stats.py`: see desc 2  and added note about possible deprecation.
    - `compile_computation_stats.py` : see desc 2  and added note about possible deprecation.
    - `composite_inundation.py` : see desc 1 : note.. references a file called inundate_gms which retains it's name for now.
    - `consolidate_metrics.py`: added note about possible deprecation.
    - `copy_test_case_folders.py`: see desc 1
    - `eval_plots.py` : see desc 1
    - `evaluate_continuity.py`: see desc 2
    - `find_max_catchment_breadth.py` : see desc 2
    - `generate_categorical_fim_mapping.py` : see desc 1
    - `inundate_gms.py`: see desc 1 and desc 2. Note: This file has retained its name with the phrase "gms" in it as it might be upgraded later and there are some similar files with similar names.
    - `inundate_nation.py` : see desc 1
    - `inundation.py`:  text styling change
    - `make_boxes_from_bounds.py`: text styling change
    - `mosaic_inundation.py`:  see desc 1 and desc 2
    - `overlapping_inundation.py`: see desc 2
    - `plots.py` : see desc 2
    - `run_test_case.py`:  see desc 1
    - `synthesize_test_cases.py`: see desc 1

- `unit_tests`
    - `README.md`: see desc 1
    - `__template_unittests.py`: see desc 1
    - `check_unit_errors_params.json`  and `check_unit_errors_unittests.py` : see desc 1
    - `derive_level_paths_params.json` and `derive_level_paths_unittests.py` : see desc 1 and desc 2
    - `filter_catchments_and_add_attributes_unittests.py`: see desc 1
    - `outputs_cleanup_params.json` and `outputs_cleanup_unittests.py`: see desc 1 and desc 2
    - `split_flows_unittests.py` : see desc 1
    - `tools`
        - `inundate_gms_params.json` and `inundate_gms_unittests.py`: see desc 1 and desc 2

<br/><br/>

## v4.1.3.0 - 2023-02-13 - [PR#812](https://github.com/NOAA-OWP/inundation-mapping/pull/812)

An update was required to adjust host name when in the AWS environment

### Changes

- `fim_post_processing.sh`: Added an "if isAWS" flag system based on the input command args from fim_pipeline.sh or

- `tools/calibration-db`
    - `README.md`: Minor text correction.

<br/><br/>

## v4.1.2.0 - 2023-02-15 - [PR#808](https://github.com/NOAA-OWP/inundation-mapping/pull/808)

Add `pytest` package and refactor existing unit tests. Update parameters to unit tests (`/unit_tests/*_params.json`) to valid paths. Add leading slash to paths in `/config/params_template.env`.

### Additions

- `/unit_tests`
  - `__init__.py`  - needed for `pytest` command line executable to pick up tests.
  - `pyproject.toml`  - used to specify which warnings are excluded/filtered.
  - `/gms`
    - `__init__.py` - needed for `pytest` command line executable to pick up tests.
  - `/tools`
    - `__init__.py`  - needed for `pytest` command line executable to pick up tests.
    - `inundate_gms_params.json` - file moved up into this directory
    - `inundate_gms_test.py`     - file moved up into this directory
    - `inundation_params.json`   - file moved up into this directory
    - `inundation_test.py`       - file moved up into this directory

### Removals

- `/unit_tests/tools/gms_tools/` directory removed, and files moved up into `/unit_tests/tools`

### Changes

- `Pipfile` - updated to include pytest as a dependency
- `Pipfile.lock` - updated to include pytest as a dependency

- `/config`
  - `params_template.env` - leading slash added to paths

- `/unit_tests/` - All of the `*_test.py` files were refactored to follow the `pytest` paradigm.
  - `*_params.json` - valid paths on `fim-dev1` provided
  - `README.md`  - updated to include documentation on pytest.
  - `unit_tests_utils.py`
  - `__template_unittests.py` -> `__template.py` - exclude the `_test` suffix to remove from test suite. Updated example on new format for pytest.
  - `check_unit_errors_test.py`
  - `clip_vectors_to_wbd_test.py`
  - `filter_catchments_and_add_attributes_test.py`
  - `rating_curve_comparison_test.py`
  - `shared_functions_test.py`
  - `split_flow_test.py`
  - `usgs_gage_crosswalk_test.py`
  - `aggregate_branch_lists_test.py`
  - `generate_branch_list_test.py`
  - `generate_branch_list_csv_test.py`
  - `aggregate_branch_lists_test.py`
  - `generate_branch_list_csv_test.py`
  - `generate_branch_list_test.py`
    - `/gms`
      - `derive_level_paths_test.py`
      - `outputs_cleanup_test.py`
    - `/tools`
      - `inundate_unittests.py` -> `inundation_test.py`
      - `inundate_gms_test.py`


<br/><br/>

## v4.1.1.0 - 2023-02-16 - [PR#809](https://github.com/NOAA-OWP/inundation-mapping/pull/809)

The CatFIM code was updated to allow 1-foot interval processing across all stage-based AHPS sites ranging from action stage to 5 feet above major stage, along with restart capability for interrupted processing runs.

### Changes

- `tools/generate_categorical_fim.py` (all changes made here)
    - Added try-except blocks for code that didn't allow most sites to actually get processed because it was trying to check values of some USGS-related variables that most of the sites didn't have
    - Overwrite abilities of the different outputs for the viz team were not consistent (i.e., one of the files had the ability to be overwritten but another didn't), so that has been made consistent to disallow any overwrites of the existing final outputs for a specified output folder.
    - The code also has the ability to restart from an interrupted run and resume processing uncompleted HUCs by first checking for a simple "complete" file for each HUC. If a HUC has that file, then it is skipped (because it already completed processing during a run for a particular output folder / run name).
    - When a HUC is successfully processed, an empty "complete" text file is created / touched.

<br/><br/>

## v4.1.0.0 - 2023-01-30 - [PR#806](https://github.com/NOAA-OWP/inundation-mapping/pull/806)

As we move to Amazon Web Service, AWS, we need to change our processing system. Currently, it is `gms_pipeline.sh` using bash "parallel" as an iterator which then first processes all HUCs, but not their branches. One of `gms_pipeline.sh`'s next steps is to do branch processing which is again iterated via "parallel". AKA. Units processed as one step, branches processed as second independent step.

**Note:** While we are taking steps to move to AWS, we will continue to maintain the ability of doing all processing on a single server using a single docker container as we have for a long time. Moving to AWS is simply taking portions of code from FIM and adding it to AWS tools for performance of large scale production runs.

Our new processing system, starting with this PR,  is to allow each HUC to process it's own branches.

A further requirement was to split up the overall processing flow to independent steps, with each step being able to process itself without relying on "export" variables from other files. Note: There are still a few exceptions.  The basic flow now becomes
- `fim_pre_processing.sh`,
- one or more calls to `fim_process_unit_wb.sh` (calling this file for each single HUC to be processed).
- followed by a call to `fim_post_processing.sh`.


Note: This is a very large, complex PR with alot of critical details. Please read the details at [PR 806](https://github.com/NOAA-OWP/inundation-mapping/pull/806).

### CRITICAL NOTE
The new `fim_pipeline.sh` and by proxy `fim_pre_processing.sh` has two new key input args, one named **-jh** (job HUCs) and one named **-jb** (job branches).  You can assign the number of cores/CPU's are used for processing a HUC versus the number of branches.  For the -jh number arg, it only is used against the `fim_pipeline.sh` file when it is processing more than one HUC or a list of HUCs as it is the iterator for HUCs.   The -jb flag says how many cores/CPU's can be used when processing branches (note.. the average HUC has 26 branches).

BUT.... you have to be careful not to overload your system.  **You need to multiply the -jh and the -jb values together, but only when using the `fim_pipeline.sh` script.**  Why? _If you have 16 CPU's available on your machine, and you assign -jh as 10 and -jb as 26, you are actually asking for 126 cores (10 x 26) but your machine only has 16 cores._   If you are not using `fim_pipeline.sh` but using the three processing steps independently, then the -jh value has not need to be anything but the number of 1 as each actual HUC can only be processed one at a time. (aka.. no iterator).
</br>

### Additions

- `fim_pipeline.sh` :  The wrapper for the three new major "FIM" processing steps. This script allows processing in one command, same as the current tool of `gms_pipeline.sh`.
- `fim_pre_processing.sh`: This file handles all argument input from the user, validates those inputs and sets up or cleans up folders. It also includes a new system of taking most input parameters and some key enviro variables and writing them out to a files called `runtime_args.env`.  Future processing steps need minimal input arguments as it can read most values it needs from this new `runtime_args.env`. This allows the three major steps to work independently from each other. Someone can now come in, run `fim_pre_processing.sh`, then run `fim_process_unit_wb.sh`, each with one HUC, as many time as they like, each adding just its own HUC folder to the output runtime folder.
- `fim_post_processing.sh`: Scans all HUC folders inside the runtime folders to handle a number of processing steps which include (to name a few):
    - aggregating errors
    - aggregating to create a single list (gms_inputs.csv) for all valid HUCs and their branch ids
    - usgs gage aggregation
    - adjustments to SRV's
    - and more
- `fim_process_unit_wb.sh`: Accepts only input args of runName and HUC number. It then sets up global variable, folders, etc to process just the one HUC. The logic for processing the HUC is in `run_unit_wb.sh` but managed by this `fim_process_unit_wb.sh` file including all error trapping.
- `src`
    - `aggregate_branch_lists.py`:  When each HUC is being processed, it creates it's own .csv file with its branch id's. In post processing we need one master csv list and this file aggregates them. Note: This is a similar file already in the `src/gms` folder but that version operates a bit different and will be deprecated soon.
    - `generate_branch_list.py`: This creates the single .lst for a HUC defining each branch id. With this list, `run_unit_wb.sh` can do a parallelized iteration over each of its branches for processing. Note: This is also similar to the current `src/gms` file of the same name and the gms folder version will also be deprecated soon.
    - `generate_branch_list_csv.py`. As each branch, including branch zero, has processed and if it was successful, it will add to a .csv list in the HUC directory. At the end, it becomes a list of all successful branches. This file will be aggregates with all similar .csv in post processing for future processing.
    - `run_unit_wb.sh`:  The actual HUC processing logic. Note: This is fundamentally the same as the current HUC processing logic that exists currently in `src/gms/run_by_unit.sh`, which will be removed in the very near future. However, at the end of this file, it creates and manages a parallelized iterator for processing each of it's branches.
    - `process_branch.sh`:  Same concept as `process_unit_wb.sh` but this one is for processing a single branch. This file manages the true branch processing file of `src/gms/run_by_branch.sh`.  It is a wrapper file to `src/gms/run_by_branch.sh` and catches all error and copies error files as applicable. This allows the parent processing files to continue despite branch errors. Both the new fim processing system and the older gms processing system currently share the branch processing file of `src/gms/run_by_branch.sh`. When the gms processing file is removed, this file will likely not change, only moved one directory up and be no longer in the `gms` sub-folder.
- `unit_tests`
    - `aggregate_branch_lists_unittests.py' and `aggregate_branch_lists_params.json`  (based on the newer `src` directory edition of `aggregate_branch_lists.py`).
    - `generate_branch_list_unittest.py` and `generate_branch_list_params.json` (based on the newer `src` directory edition of `generate_branch_list.py`).
    -  `generate_branch_list_csv_unittest.py` and `generate_branch_list_csv_params.json`

### Changes

- `config`
    - `params_template.env`: Removed the `default_max_jobs` value and moved the `startDiv` and `stopDiv` to the `bash_variables.env` file.
    - `deny_gms_unit.lst` : Renamed from `deny_gms_unit_prod.lst`
    - `deny_gms_branches.lst` : Renamed from `deny_gms_branches_prod.lst`

- `gms_pipeline.sh`, `gms_run_branch.sh`, `gms_run_unit.sh`, and `gms_post_processing.sh` :  Changed to hardcode the `default_max_jobs` to the value of 1. (we don't want this to be changed at all). They were also changed for minor adjustments for the `deny` list files names.

- `src`
    - `bash_functions.env`: Fix error with calculating durations.
    - `bash_variables.env`:  Adds the two export lines (stopDiv and startDiv) from `params_template.env`
    - `clip_vectors_to_wbd.py`: Cleaned up some print statements for better output traceability.
    - `check_huc_inputs.py`: Added logic to ensure the file was an .lst file. Other file formats were not be handled correctly.
    - `gms`
        - `delineate_hydros_and_produce_HAND.sh`: Removed all `stopDiv` variable to reduce log and screen output.
        - `run_by_branch.sh`: Removed an unnecessary test for overriding outputs.

### Removed

- `config`
    - `deny_gms_branches_dev.lst`

<br/><br/>

## v4.0.19.5 - 2023-01-24 - [PR#801](https://github.com/NOAA-OWP/inundation-mapping/pull/801)

When running tools/test_case_by_hydroid.py, it throws an error of local variable 'stats' referenced before assignment.

### Changes

- `tools`
    - `pixel_counter.py`: declare stats object and remove the GA_Readonly flag
    - `test_case_by_hydroid_id_py`: Added more logging.

<br/><br/>

## v4.0.19.4 - 2023-01-25 - [PR#802](https://github.com/NOAA-OWP/inundation-mapping/pull/802)

This revision includes a slight alteration to the filtering technique used to trim/remove lakeid nwm_reaches that exist at the upstream end of each branch network. By keeping a single lakeid reach at the branch level, we can avoid issues with the branch headwater point starting at a lake boundary. This ensures the headwater catchments for some branches are properly identified as a lake catchment (no inundation produced).

### Changes

- `src/gms/stream_branches.py`: New changes to the `find_upstream_reaches_in_waterbodies` function: Added a step to create a list of nonlake segments (lakeid = -9999) . Use the list of nonlake reaches to allow the filter to keep a the first lakeid reach that connects to a nonlake segment.

<br/><br/>

## v4.0.19.3 - 2023-01-17 - [PR#794](https://github.com/NOAA-OWP/inundation-mapping/pull/794)

Removing FIM3 files and references.  Anything still required for FIM 3 are held in the dev-fim3 branch.

### Removals

- `data`
    - `preprocess_rasters.py`: no longer valid as it is for NHD DEM rasters.
- `fim_run.sh`
- ` src`
    - `aggregate_fim_outputs.sh`
    - `fr_to_ms_raster.mask.py`
    - `get_all_huc_in_inputs.py`
    - `reduce_nhd_stream_density.py`
    - `rem.py`:  There are two files named `rem.py`, one in the src directory and one in the gms directory. This version in the src directory is no longer valid. The `rem.py` in the gms directory is being renamed to avoid future enhancements of moving files.
    - `run_by_unit.sh`:  There are two files named `run_by_unit.sh`, one in the src directory and one in the gms directory. This version in the src directory is for fim3. For the remaining `run_by_unit.sh`, it is NOT being renamed at this time as it will likely be renamed in the near future.
    - `time_and_tee_run_by_unit.sh`:  Same not as above for `run_by_unit.sh`.
    - `utils`
        - `archive_cleanup.py`
 - `tools`
     - `compare_gms_srcs_to_fr.py`
     - `preprocess_fimx.py`

### Changes

- `src`
    - `adjust_headwater_streams.py`: Likely deprecated but kept for safety reason. Deprecation note added.
- `tools`
    - `cygnss_preprocess.py`: Likely deprecated but kept for safety reason. Deprecation note added.
    - `nesdis_preprocess.py`: Likely deprecated but kept for safety reason. Deprecation note added.

<br/><br/>

## v4.0.19.2 - 2023-01-17 - [PR#797](https://github.com/NOAA-OWP/inundation-mapping/pull/797)

Consolidates global bash environment variables into a new `src/bash_variables.env` file. Additionally, Python environment variables have been moved into this file and `src/utils/shared_variables.py` now references this file. Hardcoded projections have been replaced by an environment variable. This also replaces the Manning's N file in `config/params_template.env` with a constant and updates relevant code. Unused environment variables have been removed.

### Additions

- `src/bash_variables.env`: Adds file for global environment variables

### Removals

- `config/`
    - `mannings_default.json`
    - `mannings_default_calibrated.json`

### Changes

- `config/params_template.env`: Changes manning_n from filename to default value of 0.06
- `gms_run_branch.sh`: Adds `bash_variables.env`
- `gms_run_post_processing.sh`: Adds `bash_variables.env` and changes projection from hardcoded to environment variable
- `gms_run_unit.sh`: Adds `bash_variables.env`
- `src/`
    - `add_crosswalk.py`: Assigns default manning_n value and removes assignments by stream orders
    - `aggregate_vector_inputs.py`: Removes unused references to environment variables and function
    - `gms/run_by_unit.sh`: Removes environment variable assignments and uses projection from environment variables
    - `utils/shared_variables.py`: Removes environment variables and instead references src/bash_variables.env

<br/><br/>

## v4.0.19.1 - 2023-01-17 - [PR#796](https://github.com/NOAA-OWP/inundation-mapping/pull/796)

### Changes

- `tools/gms_tools/combine_crosswalk_tables.py`: Checks length of dataframe list before concatenating

<br/><br/>

## v4.0.19.0 - 2023-01-06 - [PR#782](https://github.com/NOAA-OWP/inundation-mapping/pull/782)

Changes the projection of HAND processing to EPSG 5070.

### Changes

- `gms_run_post_processing.sh`: Adds target projection for `points`
- `data/nld/preprocess_levee_protected_areas.py`: Changed to use `utils.shared_variables.DEFAULT_FIM_PROJECTION_CRS`
- `src/`
    - `clip_vectors_to_wbd.py`: Save intermediate outputs in EPSG:5070
    - `src_adjust_spatial_obs.py`: Changed to use `utils.shared_variables.DEFAULT_FIM_PROJECTION_CRS`
    - `utils/shared_variables.py`: Changes the designated projection variables
    - `gms/`
        - `stream_branches.py`: Checks the projection of the input streams and changes if necessary
        - `run_by_unit.py`: Changes the default projection crs variable and added as HUC target projection
- `tools/inundate_nation.py`: Changed to use `utils.shared_variables.PREP_PROJECTION`

<br/><br/>

## v4.0.18.2 - 2023-01-11 - [PR#790](https://github.com/NOAA-OWP/inundation-mapping/pull/790)

Remove Great Lakes clipping

### Changes

- `src/`
    - `clip_vectors_to_wbd.py`: Removes Great Lakes clipping and references to Great Lakes polygons and lake buffer size

    - `gms/run_by_unit.sh`: Removes Great Lakes polygon and lake buffer size arguments to `src/clip_vectors_to_wbd.py`

<br/><br/>

## v4.0.18.1 - 2022-12-13 - [PR #760](https://github.com/NOAA-OWP/inundation-mapping/pull/760)

Adds stacked bar eval plots.

### Additions

- `/tools/eval_plots_stackedbar.py`: produces stacked bar eval plots in the same manner as `eval_plots.py`.

<br/><br/>

## v4.0.18.0 - 2023-01-03 - [PR#780](https://github.com/NOAA-OWP/inundation-mapping/pull/780)

Clips WBD and stream branch buffer polygons to DEM domain.

### Changes

- `src/`
    - `clip_vectors_to_wbd.py`: Clips WBD polygon to DEM domain

    - `gms/`
        - `buffer_stream_branches.py`: Clips branch buffer polygons to DEM domain
        - `derive_level_paths.py`: Stop processing if no branches exist
        - `mask_dem.py`: Checks if stream file exists before continuing
        - `remove_error_branches.py`: Checks if error_branches has data before continuing
        - `run_by_unit.sh`: Adds DEM domain as bash variable and adds it as an argument to calling `clip_vectors_to_wbd.py` and `buffer_stream_branches.py`

<br/><br/>


## v4.0.17.4 - 2023-01-06 - [PR#781](https://github.com/NOAA-OWP/inundation-mapping/pull/781)

Added crosswalk_table.csv from the root output folder as being a file push up to Hydrovis s3 bucket after FIM BED runs.

### Changes

- `config`
    - `aws_s3_put_fim4_hydrovis_whitelist.lst`:  Added crosswalk_table.csv to whitelist.


<br/><br/>

## v4.0.17.3 - 2022-12-23 - [PR#773](https://github.com/NOAA-OWP/inundation-mapping/pull/773)

Cleans up REM masking of levee-protected areas and fixes associated error.

### Removals

- `src/gms/`
    - `delineate_hydros_and_produce_HAND.sh`: removes rasterization and masking of levee-protected areas from the REM
    - `rasterize_by_order`: removes this file
- `config/`
    - `deny_gms_branch_zero.lst`, `deny_gms_branches_dev.lst`, and `deny_gms_branches_prod.lst`: removes `LeveeProtectedAreas_subset_{}.tif`

### Changes

- `src/gms/rem.py`: fixes an error where the nodata value of the DEM was overlooked

<br/><br/>

## v4.0.17.2 - 2022-12-29 - [PR #779](https://github.com/NOAA-OWP/inundation-mapping/pull/779)

Remove dependency on `other` folder in `test_cases`. Also updates ESRI and QGIS agreement raster symbology label to include the addition of levee-protected areas as a mask.

### Removals

- `tools/`
    - `aggregate_metrics.py` and `cache_metrics.py`: Removes reference to test_cases/other folder

### Changes

- `config/symbology/`
    - `esri/agreement_raster.lyr` and `qgis/agreement_raster.qml`: Updates label from Waterbody mask to Masked since mask also now includes levee-protected areas
- `tools/`
    - `eval_alt_catfim.py` and `run_test_case.py`: Updates waterbody mask to dataset located in /inputs folder

<br/><br/>

## v4.0.17.1 - 2022-12-29 - [PR #778](https://github.com/NOAA-OWP/inundation-mapping/pull/778)

This merge fixes a bug where all of the Stage-Based intervals were the same.

### Changes
- `/tools/generate_categorical_fim.py`: Changed `stage` variable to `interval_stage` variable in `produce_stage_based_catfim_tifs` function call.

<br/><br/>

## v4.0.17.0 - 2022-12-21 - [PR #771](https://github.com/NOAA-OWP/inundation-mapping/pull/771)

Added rysnc to docker images. rysnc can now be used inside the images to move data around via docker mounts.

### Changes

- `Dockerfile` : added rsync

<br/><br/>

## v4.0.16.0 - 2022-12-20 - [PR #768](https://github.com/NOAA-OWP/inundation-mapping/pull/768)

`gms_run_branch.sh` was processing all of the branches iteratively, then continuing on to a large post processing portion of code. That has now be split to two files, one for branch iteration and the other file for just post processing.

Other minor changes include:
- Removing the system where a user could override `DropStreamOrders` where they could process streams with stream orders 1 and 2 independently like other GMS branches.  This option is now removed, so it will only allow stream orders 3 and higher as gms branches and SO 1 and 2 will always be in branch zero.

- The `retry` flag on the three gms*.sh files has been removed. It did not work correctly and was not being used. Usage of it would have created unreliable results.

### Additions

- `gms_run_post_processing.sh`
   - handles all tasks from after `gms_run_branch.sh` to this file, except for output cleanup, which stayed in `gms_run_branch.sh`.
   - Can be run completely independent from `gms_run_unit.sh` or gms_run_branch.sh` as long as all of the files are in place. And can be re-run if desired.

### Changes

- `gms_pipeline.sh`
   - Remove "retry" system.
   - Remove "dropLowStreamOrders" system.
   - Updated for newer reusable output date/time/duration system.
   - Add call to new `gms_run_post_processing.sh` file.

- `gms_run_branch.sh`
   - Remove "retry" system.
   - Remove "dropLowStreamOrders" system.
   - Updated for newer reusable output date/time/duration system.
   - Removed most code from below the branch iterator to the new `gms_run_post_processing.sh` file. However, it did keep the branch files output cleanup and non-zero exit code checking.

- `gms_run_unit.sh`
   - Remove "retry" system.
   - Remove "dropLowStreamOrders" system.
   - Updated for newer reusable output date/time/duration system.

- `src`
    - `bash_functions.env`:  Added a new method to make it easier / simpler to calculation and display duration time.
    - `filter_catchments_and_add_attributes.py`:  Remove "dropLowStreamOrders" system.
    - `split_flows.py`: Remove "dropLowStreamOrders" system.
    - `usgs_gage_unit_setup.py`:  Remove "dropLowStreamOrders" system.

- `gms`
    - `delineate_hydros_and_produced_HAND.sh` : Remove "dropLowStreamOrders" system.
    - `derive_level_paths.py`: Remove "dropLowStreamOrders" system and some small style updates.
    - `run_by_unit.sh`: Remove "dropLowStreamOrders" system.

- `unit_tests/gms`
    - `derive_level_paths_params.json` and `derive_level_paths_unittests.py`: Remove "dropLowStreamOrders" system.

<br/><br/>

## v4.0.15.0 - 2022-12-20 - [PR #758](https://github.com/NOAA-OWP/inundation-mapping/pull/758)

This merge addresses feedback received from field users regarding CatFIM. Users wanted a Stage-Based version of CatFIM, they wanted maps created for multiple intervals between flood categories, and they wanted documentation as to why many sites are absent from the Stage-Based CatFIM service. This merge seeks to address this feedback. CatFIM will continue to evolve with more feedback over time.

## Changes
- `/src/gms/usgs_gage_crosswalk.py`: Removed filtering of extra attributes when writing table
- `/src/gms/usgs_gage_unit_setup.py`: Removed filter of gages where `rating curve == yes`. The filtering happens later on now.
- `/tools/eval_plots.py`: Added a post-processing step to produce CSVs of spatial data
- `/tools/generate_categorical_fim.py`:
  - New arguments to support more advanced multiprocessing, support production of Stage-Based CatFIM, specific output directory pathing, upstream and downstream distance, controls on how high past "major" magnitude to go when producing interval maps for Stage-Based, the ability to run a single AHPS site.
- `/tools/generate_categorical_fim_flows.py`:
  - Allows for flows to be retrieved for only one site (useful for testing)
  - More logging
  - Filtering stream segments according to stream order
- `/tools/generate_categorical_fim_mapping.py`:
  - Support for Stage-Based CatFIM production
  - Enhanced multiprocessing
  - Improved post-processing
- `/tools/pixel_counter.py`: fixed a bug where Nonetypes were being returned
- `/tools/rating_curve_get_usgs_rating_curves.py`:
  - Removed filtering when producing `usgs_gages.gpkg`, but adding attribute as to whether or not it meets acceptance criteria, as defined in `gms_tools/tools_shared_variables.py`.
  - Creating a lookup list to filter out unacceptable gages before they're written to `usgs_rating_curves.csv`
  - The `usgs_gages.gpkg` now includes two fields indicating whether or not gages pass acceptance criteria (defined in `tools_shared_variables.py`. The fields are `acceptable_codes` and `acceptable_alt_error`
- `/tools/tools_shared_functions.py`:
  - Added `get_env_paths()` function to retrieve environmental variable information used by CatFIM and rating curves scripts
  - `Added `filter_nwm_segments_by_stream_order()` function that uses WRDS to filter out NWM feature_ids from a list if their stream order is different than a desired stream order.
- `/tools/tools_shared_variables.py`: Added the acceptance criteria and URLS for gages as non-constant variables. These can be modified and tracked through version changes. These variables are imported by the CatFIM and USGS rating curve and gage generation scripts.
- `/tools/test_case_by_hydroid.py`: reformatting code, recommend adding more comments/docstrings in future commit

<br/><br/>

## v4.0.14.2 - 2022-12-22 - [PR #772](https://github.com/NOAA-OWP/inundation-mapping/pull/772)

Added `usgs_elev_table.csv` to hydrovis whitelist files.  Also updated the name to include the word "hydrovis" in them (anticipating more s3 whitelist files).

### Changes

- `config`
    - `aws_s3_put_fim4_hydrovis_whitelist.lst`:  File name updated and added usgs_elev_table.csv so it gets push up as well.
    - `aws_s3_put_fim3_hydrovis_whitelist.lst`: File name updated

- `data/aws`
   - `s3.py`: added `/foss_fim/config/aws_s3_put_fim4_hydrovis_whitelist.lst` as a default to the -w param.

<br/><br/>

## v4.0.14.1 - 2022-12-03 - [PR #753](https://github.com/NOAA-OWP/inundation-mapping/pull/753)

Creates a polygon of 3DEP DEM domain (to eliminate errors caused by stream networks with no DEM data in areas of HUCs that are outside of the U.S. border) and uses the polygon layer to clip the WBD and stream network (to a buffer inside the WBD).

### Additions
- `data/usgs/acquire_and_preprocess_3dep_dems.py`: Adds creation of 3DEP domain polygon by polygonizing all HUC6 3DEP DEMs and then dissolving them.
- `src/gms/run_by_unit.sh`: Adds 3DEP domain polygon .gpkg as input to `src/clip_vectors_to_wbd.py`

### Changes
- `src/clip_vectors_to_wbd.py`: Clips WBD to 3DEP domain polygon and clips streams to a buffer inside the clipped WBD polygon.

<br/><br/>

## v4.0.14.0 - 2022-12-20 - [PR #769](https://github.com/NOAA-OWP/inundation-mapping/pull/769)

Masks levee-protected areas from the DEM in branch 0 and in highest two stream order branches.

### Additions

- `src/gms/`
    - `mask_dem.py`: Masks levee-protected areas from the DEM in branch 0 and in highest two stream order branches
    - `delineate_hydros_and_produce_HAND.sh`: Adds `src/gms/mask_dem.py`

<br/><br/>

## v4.0.13.2 - 2022-12-20 - [PR #767](https://github.com/NOAA-OWP/inundation-mapping/pull/767)

Fixes inundation of nodata areas of REM.

### Changes

- `tools/inundation.py`: Assigns depth a value of `0` if REM is less than `0`

<br/><br/>

## v4.0.13.1 - 2022-12-09 - [PR #743](https://github.com/NOAA-OWP/inundation-mapping/pull/743)

This merge adds the tools required to generate Alpha metrics by hydroid. It summarizes the Apha metrics by branch 0 catchment for use in the Hydrovis "FIM Performance" service.

### Additions

- `pixel_counter.py`:  A script to perform zonal statistics against raster data and geometries
- `pixel_counter_functions.py`: Supporting functions
- `pixel_counter_wrapper.py`: a script that wraps `pixel_counter.py` for batch processing
- `test_case_by_hydroid.py`: the main script to orchestrate the generation of alpha metrics by catchment

<br/><br/>

## v4.0.13.0 - 2022-11-16 - [PR #744](https://github.com/NOAA-OWP/inundation-mapping/pull/744)

Changes branch 0 headwaters data source from NHD to NWS to be consistent with branches. Removes references to NHD flowlines and headwater data.

### Changes

- `src/gms/derive_level_paths.py`: Generates headwaters before stream branch filtering

### Removals

- Removes NHD flowlines and headwater references from `gms_run_unit.sh`, `config/deny_gms_unit_prod.lst`, `src/clip_vectors_to_wbd.py`, `src/gms/run_by_unit.sh`, `unit_tests/__template_unittests.py`, `unit_tests/clip_vectors_to_wbd_params.json`, and `unit_tests/clip_vectors_to_wbd_unittests.py`

<br/><br/>

## V4.0.12.2 - 2022-12-04 - [PR #754](https://github.com/NOAA-OWP/inundation-mapping/pull/754)

Stop writing `gms_inputs_removed.csv` if no branches are removed with Error status 61.

### Changes

- `src/gms/remove_error_branches.py`: Checks if error branches is not empty before saving gms_inputs_removed.csv

<br/><br/>

## v4.0.12.1 - 2022-11-30 - [PR #751](https://github.com/NOAA-OWP/inundation-mapping/pull/751)

Updating a few deny list files.

### Changes

- `config`:
    - `deny_gms_branches_dev.lst`, `deny_gms_branches_prod.lst`, and `deny_gms_unit_prod.lst`

<br/><br/>


## v4.0.12.0 - 2022-11-28 - [PR #736](https://github.com/NOAA-OWP/inundation-mapping/pull/736)

This feature branch introduces a new methodology for computing Manning's equation for the synthetic rating curves. The new subdivision approach 1) estimates bankfull stage by crosswalking "bankfull" proxy discharge data to the raw SRC discharge values 2) identifies in-channel vs. overbank geometry values 3) applies unique in-channel and overbank Manning's n value (user provided values) to compute Manning's equation separately for channel and overbank discharge and adds the two components together for total discharge 4) computes a calibration coefficient (where benchmark data exists) that applies to the  calibrated total discharge calculation.

### Additions

- `src/subdiv_chan_obank_src.py`: new script that performs all subdiv calculations and then produce a new (modified) `hydroTable.csv`. Inputs include `src_full_crosswalked.csv` for each huc/branch and a Manning's roughness csv file (containing: featureid, channel n, overbank n; file located in the `/inputs/rating_curve/variable_roughness/`). Note that the `identify_src_bankfull.py` script must be run prior to running the subdiv workflow.

### Changes

- `config/params_template.env`: removed BARC and composite roughness parameters; added new subdivision parameters; default Manning's n file set to `mannings_global_06_12.csv`
- `gms_run_branch.sh`: moved the PostgreSQL database steps to occur immediately before the SRC calibration steps; added new subdivision step; added condition to SRC calibration to ensure subdivision routine is run
- `src/add_crosswalk.py`: removed BARC function call; update placeholder value list (removed BARC and composite roughness variables) - these placeholder variables ensure that all hydrotables have the same dimensions
- `src/identify_src_bankfull.py`: revised FIM3 starting code to work with FIM4 framework; stripped out unnecessary calculations; restricted bankfull identification to stage values > 0
- `src/src_adjust_spatial_obs.py`: added huc sort function to help user track progress from console outputs
- `src/src_adjust_usgs_rating.py`: added huc sort function to help user track progress from console outputs
- `src/src_roughness_optimization.py`: reconfigured code to compute a calibration coefficient and apply adjustments using the subdivision variables; renamed numerous variables; simplified code where possible
- `src/utils/shared_variables.py`: increased `ROUGHNESS_MAX_THRESH` from 0.6 to 0.8
- `tools/vary_mannings_n_composite.py`: *moved this script from /src to /tools*; updated this code from FIM3 to work with FIM4 structure; however, it is not currently implemented (the subdivision routine replaces this)
- `tools/aggregate_csv_files.py`: helper tool to search for csv files by name/wildcard and concatenate all found files into one csv (used for aggregating previous calibrated roughness values)
- `tools/eval_plots.py`: updated list of metrics to plot to also include equitable threat score and mathews correlation coefficient (MCC)
- `tools/synthesize_test_cases.py`: updated the list of FIM version metrics that the `PREV` flag will use to create the final aggregated metrics csv; this change will combine the dev versions provided with the `-dc` flag along with the existing `previous_fim_list`

<br/><br/>

## v4.0.11.5 - 2022-11-18 - [PR #746](https://github.com/NOAA-OWP/inundation-mapping/pull/746)

Skips `src/usgs_gage_unit_setup.py` if no level paths exist. This may happen if a HUC has no stream orders > 2. This is a bug fix for #723 for the case that the HUC also has USGS gages.

### Changes

- `src/gms/run_by_unit.sh`: Adds check for `nwm_subset_streams_levelPaths.gpkg` before running `usgs_gage_unit_setup.py`

<br/><br/>

## v4.0.11.4 - 2022-10-12 - [PR #709](https://github.com/NOAA-OWP/inundation-mapping/pull/709)

Adds capability to produce single rating curve comparison plots for each gage.

### Changes

- `tools/rating_curve_comparison.py`
    - Adds generate_single_plot() to make a single rating curve comparison plot for each gage in a given HUC
    - Adds command line switch to generate single plots

<br/><br/>

## v4.0.11.3 - 2022-11-10 - [PR #739](https://github.com/NOAA-OWP/inundation-mapping/pull/739)

New tool with instructions of downloading levee protected areas and a tool to pre-process it, ready for FIM.

### Additions

- `data`
    - `nld`
         - `preprocess_levee_protected_areas.py`:  as described above

### Changes

- `data`
     - `preprocess_rasters.py`: added deprecation note. It will eventually be replaced in it's entirety.
- `src`
    - `utils`
        - `shared_functions.py`: a few styling adjustments.

<br/><br/>

## v4.0.11.2 - 2022-11-07 - [PR #737](https://github.com/NOAA-OWP/inundation-mapping/pull/737)

Add an extra input args to the gms_**.sh files to allow for an override of the branch zero deny list, same as we can do with the unit and branch deny list overrides. This is needed for debugging purposes.

Also, if there is no override for the deny branch zero list and is not using the word "none", then use the default or overridden standard branch deny list.  This will keep the branch zero's and branch output folders similar but not identical for outputs.

### Changes

- `gms_pipeline.sh`:  Add new param to allow for branch zero deny list override. Plus added better logic for catching bad deny lists earlier.
- `gms_run_branch.sh`:  Add new param to allow for branch zero deny list override.  Add logic to cleanup all branch zero output folders with the default branch deny list (not the branch zero list), UNLESS an override exists for the branch zero deny list.
- `gms_run_unit.sh`: Add new param to allow for branch zero deny list override.
- `config`
    - `deny_gms_branch_zero.lst`: update to keep an additional file in the outputs.
- `src`
    - `output_cleanup.py`: added note saying it is deprecated.
    - `gms`
        - `run_by_branch.sh`: variable name change (matching new names in related files for deny lists)
        - `run_by_unit.sh`: Add new param to allow for branch zero deny list override.

<br/><br/>

## v4.0.11.1 - 2022-11-01 - [PR #732](https://github.com/NOAA-OWP/inundation-mapping/pull/732)

Due to a recent IT security scan, it was determined that Jupyter-core needed to be upgraded.

### Changes

- `Pipfile` and `Pipfile.lock`:  Added a specific version of Jupyter Core that is compliant with IT.

<br/><br/>

## v4.0.11.0 - 2022-09-21 - [PR #690](https://github.com/NOAA-OWP/inundation-mapping/pull/690)

Masks levee-protected areas from Relative Elevation Model if branch 0 or if branch stream order exceeds a threshold.

### Additions

- `src/gms/`
   - `delineate_hydros_and_produce_HAND.sh`
      - Reprojects and creates HUC-level raster of levee-protected areas from polygon layer
      - Uses that raster to mask/remove those areas from the Relative Elevation Model
   - `rasterize_by_order.py`: Subsets levee-protected area branch-level raster if branch 0 or if order exceeds a threshold (default threshold: max order - 1)
- `config/`
   - `deny_gms_branches_default.lst`, and `deny_gms_branches_min.lst`: Added LeveeProtectedAreas_subset_{}.tif
   - `params_template.env`: Adds mask_leveed_area_toggle

### Changes

- `src/gms/delineate_hydros_and_produce_HAND.sh`: Fixes a bug in ocean/Great Lakes masking
- `tools/`
    - `eval_alt_catfim.py` and `run_test_case.py`: Changes the levee mask to the updated inputs/nld_vectors/Levee_protected_areas.gpkg

<br/><br/>

## v4.0.10.5 - 2022-10-21 - [PR #720](https://github.com/NOAA-OWP/inundation-mapping/pull/720)

Earlier versions of the acquire_and_preprocess_3dep_dems.py did not have any buffer added when downloading HUC6 DEMs. This resulted in 1 pixel nodata gaps in the final REM outputs in some cases at HUC8 sharing a HUC6 border. Adding the param of cblend 6 to the gdalwarp command meant put a 6 extra pixels all around perimeter. Testing showed that 6 pixels was plenty sufficient as the gaps were never more than 1 pixel on borders of no-data.

### Changes

- `data`
    - `usgs`
        - `acquire_and_preprocess_3dep_dems.py`: Added the `cblend 6` param to the gdalwarp call for when the dem is downloaded from USGS.
    - `create_vrt_file.py`:  Added sample usage comment.
 - `src`
     - `gms`
         `run_by_unit.sh`: Added a comment about gdal as it relates to run_by_unit.

Note: the new replacement inputs/3dep_dems/10m_5070/ files can / will be copied before PR approval as the true fix was replacment DEM's. There is zero risk of overwriting prior to code merge.

<br/><br/>

## v4.0.10.4 - 2022-10-27 - [PR #727](https://github.com/NOAA-OWP/inundation-mapping/pull/727)

Creates a single crosswalk table containing HUC (huc8), BranchID, HydroID, feature_id (and optionally LakeID) from branch-level hydroTables.csv files.

### Additions

- `tools/gms_tools/combine_crosswalk_tables.py`: reads and concatenates hydroTable.csv files, writes crosswalk table
- `gms_run_branch.sh`: Adds `tools/gms_tools/make_complete_hydrotable.py` to post-processing

<br/><br/>

## v4.0.10.3 - 2022-10-19 - [PR #718](https://github.com/NOAA-OWP/inundation-mapping/pull/718)

Fixes thalweg notch by clipping upstream ends of the stream segments to prevent the stream network from reaching the edge of the DEM and being treated as outlets when pit filling the burned DEM.

### Changes

- `src/clip_vectors_to_wbd.py`: Uses a slightly smaller buffer than wbd_buffer (wbd_buffer_distance-2*(DEM cell size)) to clip stream network inside of DEM extent.

<br/><br/>

## v4.0.10.2 - 2022-10-24 - [PR #723](https://github.com/NOAA-OWP/inundation-mapping/pull/723)

Runs branch 0 on HUCs with no other branches remaining after filtering stream orders if `drop_low_stream_orders` is used.

### Additions

- `src/gms`
    - `stream_branches.py`: adds `exclude_attribute_values()` to filter out stream orders 1&2 outside of `load_file()`

### Changes

- `src/gms`
    - `buffer_stream_branches.py`: adds check for `streams_file`
    - `derive_level_paths.py`: checks length of `stream_network` before filtering out stream orders 1&2, then filters using `stream_network.exclude_attribute_values()`
    - `generate_branch_list.py`: adds check for `stream_network_dissolved`

<br/><br/>

## v4.0.10.1 - 2022-10-5 - [PR #695](https://github.com/NOAA-OWP/inundation-mapping/pull/695)

This hotfix address a bug with how the rating curve comparison (sierra test) handles the branch zero synthetic rating curve in the comparison plots. Address #676

### Changes

- `tools/rating_curve_comparison.py`
  - Added logging function to print and write to log file
  - Added new filters to ignore AHPS only sites (these are sites that we need for CatFIM but do not have a USGS gage or USGS rating curve available for sierra test analysis)
  - Added functionality to identify branch zero SRCs
  - Added new plot formatting to distinguish branch zero from other branches

<br/><br/>

## v4.0.10.0 - 2022-10-4 - [PR #697](https://github.com/NOAA-OWP/inundation-mapping/pull/697)

Change FIM to load DEM's from the new USGS 3Dep files instead of the original NHD Rasters.

### Changes

- `config`
    - `params_template.env`: Change default of the calib db back to true:  src_adjust_spatial back to "True". Plus a few text updates.
- `src`
    - `gms`
        - `run_by_unit.sh`: Change input_DEM value to the new vrt `$inputDataDir/3dep_dems/10m_5070/fim_seamless_3dep_dem_10m_5070.vrt` to load the new 3Dep DEM's. Note: The 3Dep DEM's are projected as CRS 5070, but for now, our code is using ESRI:102039. Later all code and input will be changed to CRS:5070. We now are defining the FIM desired projection (102039), so we need to reproject on the fly from 5070 to 102039 during the gdalwarp cut.
        - `run_by_branch.sh`: Removed unused lines.
    - `utils`
        - `shared_variables.py`: Changes to use the new 3Dep DEM rasters instead of the NHD rasters. Moved some values (grouped some variables). Added some new variables for 3Dep. Note: At this time, some of these new enviro variables for 3Dep are not used but are expected to be used shortly.
- `data`
    - `usgs`
        - `acquire_and_preprocess_3dep_dems.py`: Minor updates for adjustments of environmental variables. Adjustments to ensure the cell sizes are fully defined as 10 x 10 as source has a different resolution. The data we downloaded to the new `inputs/3dep_dems/10m_5070` was loaded as 10x10, CRS:5070 rasters.

### Removals

- `lib`
    - `aggregate_fim_outputs.py` : obsolete. Had been deprecated for a while and replaced by other files.
    - `fr_to_mr_raster_mask.py` : obsolete. Had been deprecated for a while and replaced by other files.

<br/><br/>

## v4.0.9.8 - 2022-10-06 - [PR #701](https://github.com/NOAA-OWP/inundation-mapping/pull/701)

Moved the calibration tool from dev-fim3 branch into "dev" (fim4) branch. Git history not available.

Also updated making it easier to deploy, along with better information for external contributors.

Changed the system so the calibration database name is configurable. This allows test databases to be setup in the same postgres db / server system. You can have more than one calb_db_keys.env running in different computers (or even more than one on one server) pointing to the same actual postgres server and service. ie) multiple dev machine can call a single production server which hosts the database.

For more details see /tools/calibration-db/README.md

### Changes

- `tools`
    - `calibration-db`
        - `docker-compose.yml`: changed to allow for configurable database name. (allows for more then one database in a postgres database system (one for prod, another for test if needed))

### Additions

- `config`
    - `calb_db_keys_template.env`: a new template verison of the required config values.

### Removals

- `tools`
    - `calibration-db`
        - `start_db.sh`: Removed as the command should be run on demand and not specifically scripted because of its configurable location of the env file.

<br/><br/>

## v4.0.9.7 - 2022-10-7 - [PR #703](https://github.com/NOAA-OWP/inundation-mapping/pull/703)

During a recent release of a FIM 3 version, it was discovered that FIM3 has slightly different AWS S3 upload requirements. A new s3 whitelist file has been created for FIM3 and the other s3 file was renamed to include the phrase "fim4" in it.

This is being added to source control as it might be used again and we don't want to loose it.

### Additions

- `config`
   - `aws_s3_put_fim3_whitelist.lst`

### Renamed

- `config`
   - `aws_s3_put_fim4_whitelist.lst`: renamed from aws_s3_put_whitelist.lst

<br/><br/>

## v4.0.9.6 - 2022-10-17 - [PR #711](https://github.com/NOAA-OWP/inundation-mapping/pull/711)

Bug fix and formatting upgrades. It was also upgraded to allow for misc other inundation data such as high water data.

### Changes

- `tools`
    - `inundate_nation.py`:  As stated above.

### Testing

- it was run in a production model against fim 4.0.9.2 at 100 yr and 2 yr as well as a new High Water dataset.

<br/><br/>

## v4.0.9.5 - 2022-10-3 - [PR #696](https://github.com/NOAA-OWP/inundation-mapping/pull/696)

- Fixed deny_gms_unit_prod.lst to comment LandSea_subset.gpkg, so it does not get removed. It is needed for processing in some branches
- Change default for params_template.env -> src_adjust_spatial="False", back to default of "True"
- Fixed an infinite loop when src_adjust_usgs_rating.py was unable to talk to the calib db.
- Fixed src_adjsust_usgs_rating.py for when the usgs_elev_table.csv may not exist.

### Changes

- `gms_run_branch.sh`:  removed some "time" command in favour of using fim commands from bash_functions.sh which give better time and output messages.

- `config`
    - `deny_gms_unit_prod.lst`: Commented out LandSea_subset.gpkg as some HUCs need that file in place.
    - `params_template.env`: Changed default src_adjust_spatial back to True

- `src`
    - `src_adjust_spatial_obs.py`:  Added code to a while loop (line 298) so it is not an indefinite loop that never stops running. It will now attempts to contact the calibration db after 6 attempts. Small adjustments to output and logging were also made and validation that a connection to the calib db was actually successful.
    - `src_adjust_usgs_rating.py`: Discovered that a usgs_elev_df might not exist (particularly when processing was being done for hucs that have no usgs guage data). If the usgs_elev_df does not exist, it no longer errors out.

<br/><br/>

## v4.0.9.4 - 2022-09-30 - [PR #691](https://github.com/NOAA-OWP/inundation-mapping/pull/691)

Cleanup Branch Zero output at the end of a processing run. Without this fix, some very large files were being left on the file system. Adjustments and cleanup changed the full BED output run from appx 2 TB output to appx 1 TB output.

### Additions

- `unit_tests`
    - `gms`
        - `outputs_cleanup_params.json` and `outputs_cleanup_unittests.py`: The usual unit test files.

### Changes

- `gms_pipeline.sh`: changed variables and text to reflect the renamed default `deny_gms_branchs_prod.lst` and `deny_gms_unit_prod.lst` files. Also tells how a user can use the word 'none' for the deny list parameter (both or either unit or branch deny list) to skip output cleanup(s).

- `gms_run_unit.sh`: changed variables and text to reflect the renamed default `deny_gms_unit_prod.lst` files. Also added a bit of minor output text (styling). Also tells how a user can use the word 'none' for the deny list parameter to skip output cleanup.

- `gms_run_branch.sh`:
       ... changed variables and text to reflect the renamed default `deny_gms_branches.lst` files.
       ... added a bit of minor output text (styling).
       ... also tells how a user can use the word 'none' for the deny list parameter to skip output cleanup.
       ... added a new section that calls the `outputs_cleanup.py` file and will do post cleanup on branch zero output files.

- `src`
    - `gms`
        - `outputs_cleanup.py`: pretty much rewrote it in its entirety. Now accepts a manditory branch id (can be zero) and can recursively search subdirectories. ie) We can submit a whole output directory with all hucs and ask to cleanup branch 0 folder OR cleanup files in any particular directory as we did before (per branch id).

          - `run_by_unit.sh`:  updated to pass in a branch id (or the value of "0" meaning branch zero) to outputs_cleanup.py.
          - `run_by_branch.sh`:  updated to pass in a branch id to outputs_cleanup.py.

- `unit_tests`
    - `README.md`: updated to talk about the specific deny list for unit_testing.
    - `__template_unittests.py`: updated for the latest code standards for unit tests.

- `config`
    - `deny_gms_branch_unittest.lst`: Added some new files to be deleted, updated others.
    - `deny_gms_branch_zero.lst`: Added some new files to be deleted.
    - `deny_gms_branches_dev.lst`:  Renamed from `deny_gms_branches_default.lst` and some new files to be deleted, updated others. Now used primarily for development and testing use.
    - `deny_gms_branches_prod.lst`:  Renamed from `deny_gms_branches_min` and some new files to be deleted, updated others. Now used primarily for when releasing a version to production.
    - `deny_gms_unit_prod.lst`: Renamed from `deny_gms_unit_default.lst`, yes... there currently is no "dev" version.  Added some new files to be deleted.

<br/><br/>

## v4.0.9.3 - 2022-09-13 - [PR #681](https://github.com/NOAA-OWP/inundation-mapping/pull/681)

Created a new tool to downloaded USGS 3Dep DEM's via their S3 bucket.

Other changes:
 - Some code file re-organization in favour of the new `data` folder which is designed for getting, setting, and processing data from external sources such as AWS, WBD, NHD, NWM, etc.
 - Added tmux as a new tool embedded inside the docker images.

### Additions

- `data`
   - `usgs`
      - `acquire_and_preprocess_3dep_dems.py`:  The new tool as described above. For now it is hardcoded to a set path for USGS AWS S3 vrt file but may change later for it to become parameter driven.
 - `create_vrt_file.py`: This is also a new tool that can take a directory of geotiff files and create a gdal virtual file, .vrt extention, also called a `virtual raster`. Instead of clipping against HUC4, 6, 8's raster files, and run risks of boundary issues, vrt's actual like all of the tif's are one giant mosaiced raster and can be clipped as one.

### Removals

- 'Dockerfile.prod`:  No longer being used (never was used)

### Changes

- `Dockerfile`:  Added apt install for tmux. This tool will now be available in docker images and assists developers.

- `data`
   - `acquire_and_preprocess_inputs.py`:  moved from the `tools` directory but not other changes made. Note: will required review/adjustments before being used again.
   - `nws`
      - `preprocess_ahps_nws.py`:  moved from the `tools` directory but not other changes made. Note: will required review/adjustments before being used again.
      - `preprocess_rasters.py`: moved from the `tools` directory but not other changes made. Note: will required review/adjustments before being used again.
    - `usgs`
         - `preprocess_ahps_usgs.py`:  moved from the `tools` directory but not other changes made. Note: will required review/adjustments before being used again.
         - `preprocess_download_usgs_grids.py`: moved from the `tools` directory but not other changes made. Note: will required review/adjustments before being used again.

 - `src`
     - `utils`
         - `shared_functions.py`:  changes made were
              - Cleanup the "imports" section of the file (including a change to how the utils.shared_variables file is loaded.
              - Added `progress_bar_handler` function which can be re-used by other code files.
              - Added `get_file_names` which can create a list of files from a given directory matching a given extension.
              - Modified `print_current_date_time` and `print_date_time_duration` and  methods to return the date time strings. These helper methods exist to help with standardization of logging and output console messages.
              - Added `print_start_header` and `print_end_header` to help with standardization of console and logging output messages.
          - `shared_variables.py`: Additions in support of near future functionality of having fim load DEM's from USGS 3DEP instead of NHD rasters.

<br/><br/>

## v4.0.9.2 - 2022-09-12 - [PR #678](https://github.com/NOAA-OWP/inundation-mapping/pull/678)

This fixes several bugs related to branch definition and trimming due to waterbodies.

### Changes

- `src/gms/stream_branches.py`
   - Bypasses erroneous stream network data in the to ID field by using the Node attribute instead.
   - Adds check if no nwm_lakes_proj_subset.gpkg file is found due to no waterbodies in the HUC.
   - Allows for multiple upstream branches when stream order overrides arbolate sum.

<br/><br/>

## v4.0.9.1 - 2022-09-01 - [PR #664](https://github.com/NOAA-OWP/inundation-mapping/pull/664)

A couple of changes:
1) Addition of a new tool for pushing files / folders up to an AWS (Amazon Web Service) S3 bucket.
2) Updates to the Docker image creation files to include new packages for boto3 (for AWS) and also added `jupyter`, `jupterlab` and `ipympl` to make it easier to use those tools during development.
3) Correct an oversight of `logs\src_optimization` not being cleared upon `overwrite` run.

### Additions

- `src`
   - `data`
       - `README.md`: Details on how the new system for `data` folders (for communication for external data sources/services).
       - `aws`
           - `aws_base.py`:  A file using a class and inheritance system (parent / child). This file has properties and a method that all child class will be expected to use and share. This makes it quicker and easier to added new AWS tools and helps keep consistant patterns and standards.
           - `aws_creds_template.env`: There are a number of ways to validate credentials to send data up to S3. We have chosen to use an `.env` file that can be passed into the tool from any location. This is the template for that `.env` file. Later versions may be changed to use AWS profile security system.
           - `s3.py`: This file pushes file and folders up to a defined S3 bucket and root folder. Note: while it is designed only for `puts` (pushing to S3), hooks were added in case functional is added later for `gets` (pull from S3).


### Changes

- `utils`
   - `shared_functions.py`:  A couple of new features
       -  Added a method which accepts a path to a .lst or .txt file with a collection of data and load it into a  python list object. It can be used for a list of HUCS, file paths, or almost anything.
       - A new method for quick addition of current date/time in output.
       - A new method for quick calculation and formatting of time duration in hours, min and seconds.
       - A new method for search for a string in a given python list. It was designed with the following in mind, we already have a python list loaded with whitelist of files to be included in an S3 push. As we iterate through files from the file system, we can use this tool to see if the file should be pushed to S3. This tool can easily be used contexts and there is similar functionality in other FIM4 code that might be able to this method.

- `Dockerfile` : Removed a line for reloading Shapely in recent PRs, which for some reason is no longer needed after adding the new BOTO3 python package. Must be related to python packages dependencies. This removed Shapely warning seen as a result of another recent PR. Also added AWS CLI for bash commands.

- `Pipfile` and `Pipfile.lock`:  Updates for the four new python packages, `boto3` (for AWS), `jupyter`, `jupyterlab` and `ipympl`. We have some staff that use Jupyter in their dev actitivies. Adding this package into the base Docker image will make it easier for them.

<br/><br/>

## 4.0.9.0 - 2022-09-09 - [PR #672](https://github.com/NOAA-OWP/inundation-mapping/pull/672)

When deriving level paths, this improvement allows stream order to override arbolate sum when selecting the proper upstream segment to continue the current branch.

<br/><br/>

## 4.0.8.0 - 2022-08-26 - [PR #671](https://github.com/NOAA-OWP/inundation-mapping/pull/671)

Trims ends of branches that are in waterbodies; also removes branches if they are entirely in a waterbody.

## Changes

- `src/gms/stream_branches.py`: adds `trim_branches_in_waterbodies()` and `remove_branches_in_waterbodies()` to trim and prune branches in waterbodies.

<br/><br/>

## v4.0.7.2 - 2022-08-11 - [PR #654](https://github.com/NOAA-OWP/inundation-mapping/pull/654)

`inundate_nation.py` A change to switch the inundate nation function away from refrences to `inundate.py`, and rather use `inundate_gms.py` and `mosaic_inundation.py`

### Changes

- `inundate_gms`:  Changed `mask_type = 'filter'`

<br/><br/>

## v4.0.7.1 - 2022-08-22 - [PR #665](https://github.com/NOAA-OWP/inundation-mapping/pull/665)

Hotfix for addressing missing input variable when running `gms_run_branch.sh` outside of `gms_pipeline.sh`.

### Changes
- `gms_run_branch.sh`: defining path to WBD HUC input file directly in ogr2ogr call rather than using the $input_WBD_gdb defined in `gms_run_unit.sh`
- `src/src_adjust_spatial_obs.py`: removed an extra print statement
- `src/src_roughness_optimization.py`: removed a log file write that contained sensitive host name

<br/><br/>

## v4.0.7.0 - 2022-08-17 - [PR #657](https://github.com/NOAA-OWP/inundation-mapping/pull/657)

Introduces synthetic rating curve calibration workflow. The calibration computes new Manning's coefficients for the HAND SRCs using input data: USGS gage locations, USGS rating curve csv, and a benchmark FIM extent point database stored in PostgreSQL database. This addresses [#535].

### Additions

- `src/src_adjust_spatial_obs.py`: new synthetic rating curve calibration routine that prepares all of the spatial (point data) benchmark data for ingest to the Manning's coefficient calculations performed in `src_roughness_optimization.py`
- `src/src_adjust_usgs_rating.py`: new synthetic rating curve calibration routine that prepares all of the USGS gage location and observed rating curve data for ingest to the Manning's coefficient calculations performed in `src_roughness_optimization.py`
- `src/src_roughness_optimization.py`: new SRC post-processing script that ingests observed data and HUC/branch FIM output data to compute optimized Manning's coefficient values and update the discharge values in the SRCs. Outputs a new hydroTable.csv.

### Changes

- `config/deny_gms_branch_zero.lst`: added `gw_catchments_reaches_filtered_addedAttributes_crosswalked_{}.gpkg` to list of files to keep (used in calibration workflow)
- `config/deny_gms_branches_min.lst`: added `gw_catchments_reaches_filtered_addedAttributes_crosswalked_{}.gpkg` to list of files to keep (used in calibration workflow)
- `config/deny_gms_unit_default.lst`: added `usgs_elev_table.csv` to list of files to keep (used in calibration workflow)
- `config/params_template.env`: added new variables for user to control calibration
  - `src_adjust_usgs`: Toggle to run src adjustment routine (True=on; False=off)
  - `nwm_recur_file`: input file location with nwm feature_id and recurrence flow values
  - `src_adjust_spatial`: Toggle to run src adjustment routine (True=on; False=off)
  - `fim_obs_pnt_data`: input file location with benchmark point data used to populate the postgresql database
  - `CALB_DB_KEYS_FILE`: path to env file with sensitive paths for accessing postgres database
- `gms_run_branch.sh`: includes new steps in the workflow to connect to the calibration PostgreSQL database, run SRC calibration w/ USGS gage rating curves, run SRC calibration w/ benchmark point database
- `src/add_crosswalk.py`: added step to create placeholder variables to be replaced in post-processing (as needed). Created here to ensure consistent column variables in the final hydrotable.csv
- `src/gms/run_by_unit.sh`: added new steps to workflow to create the `usgs_subset_gages.gpkg` file for branch zero and then perform crosswalk and create `usgs_elev_table.csv` for branch zero
- `src/make_stages_and_catchlist.py`: Reconcile flows and catchments hydroids
- `src/usgs_gage_aggregate.py`: changed streamorder data type from integer to string to better handle missing values in `usgs_gage_unit_setup.py`
- `src/usgs_gage_unit_setup.py`: added new inputs and function to populate `usgs_elev_table.csv` for branch zero using all available gages within the huc (not filtering to a specific branch)
- `src/utils/shared_functions.py`: added two new functions for calibration workflow
  - `check_file_age`: check the age of a file (use for flagging potentially outdated input)
  - `concat_huc_csv`: concatenate huc csv files to a single dataframe/csv
- `src/utils/shared_variables.py`: defined new SRC calibration threshold variables
  - `DOWNSTREAM_THRESHOLD`: distance in km to propogate new roughness values downstream
  - `ROUGHNESS_MAX_THRESH`: max allowable adjusted roughness value (void values larger than this)
  - `ROUGHNESS_MIN_THRESH`: min allowable adjusted roughness value (void values smaller than this)

<br/><br/>

## v4.0.6.3 - 2022-08-04 - [PR #652](https://github.com/NOAA-OWP/inundation-mapping/pull/652)

Updated `Dockerfile`, `Pipfile` and `Pipfile.lock` to add the new psycopg2 python package required for a WIP code fix for the new FIM4 calibration db.

<br/><br/>

## v4.0.6.2 - 2022-08-16 - [PR #639](https://github.com/NOAA-OWP/inundation-mapping/pull/639)

This file converts USFIMR remote sensed inundation shapefiles into a raster that can be used to compare to the FIM data. It has to be run separately for each shapefile. This addresses [#629].

### Additions

- `/tools/fimr_to_benchmark.py`: This file converts USFIMR remote sensed inundation shapefiles into a raster that can be used to compare to the FIM data. It has to be run separately for each shapefile.

<br/><br/>

## v4.0.6.1 - 2022-08-12 - [PR #655](https://github.com/NOAA-OWP/inundation-mapping/pull/655)

Prunes branches that fail with NO_FLOWLINES_EXIST (Exit code: 61) in `gms_run_branch.sh` after running `split_flows.py`

### Additions
- Adds `remove_error_branches.py` (called from `gms_run_branch.sh`)
- Adds `gms_inputs_removed.csv` to log branches that have been removed across all HUCs

### Removals
- Deletes branch folders that fail
- Deletes branch from `gms_inputs.csv`

<br/><br/>

## v4.0.6.0 - 2022-08-10 - [PR #614](https://github.com/NOAA-OWP/inundation-mapping/pull/614)

Addressing #560, this fix in run_by_branch trims the DEM derived streamline if it extends past the end of the branch streamline. It does this by finding the terminal point of the branch stream, snapping to the nearest point on the DEM derived stream, and cutting off the remaining downstream portion of the DEM derived stream.

### Changes

- `/src/split_flows.py`: Trims the DEM derived streamline if it flows past the terminus of the branch (or level path) streamline.
- `/src/gms/delineate_hydros_and_produce_HAND.sh`: Added branch streamlines as an input to `split_flows.py`.

<br/><br/>

## v4.0.5.4 - 2022-08-01 - [PR #642](https://github.com/NOAA-OWP/inundation-mapping/pull/642)

Fixes bug that causes [Errno2] No such file or directory error when running synthesize_test_cases.py if testing_versions folder doesn't exist (for example, after downloading test_cases from ESIP S3).

### Additions

- `run_test_case.py`: Checks for testing_versions folder in test_cases and adds it if it doesn't exist.

<br/><br/>

## v4.0.5.3 - 2022-07-27 - [PR #630](https://github.com/NOAA-OWP/inundation-mapping/issues/630)

A file called gms_pipeline.sh already existed but was unusable. This has been updated and now can be used as a "one-command" execution of the fim4/gms run. While you still can run gms_run_unit.sh and gms_run_branch.sh as you did before, you no longer need to. Input arguments were simplified to allow for more default and this simplification was added to `gms_run_unit.sh` and `gms_run_branch.sh` as well.

A new feature was added that is being used for `gms_pipeline.sh` which tests the percent and number of errors after hucs are processed before continuing onto branch processing.

New FIM4/gms usability is now just (at a minumum): `gms_pipeline.sh -n <output name> -u <HUC(s) or HUC list path>`

`gms_run_branch.sh` and `gms_run_branch.sh` have also been changed to add the new -a flag and default to dropping stream orders 1 and 2.

### Additions

- `src`
    - `check_unit_errors.py`: as described above.
- `unit_tests`
    - `check_unit_errors_unittests.py` and `check_unit_errors_params.json`: to match new file.

### Changes

- `README.md`:  Updated text for FIM4, gms_pipeline, S3 input updates, information about updating dependencies, misc link updates and misc text verbage.
- `gms_pipeline.sh`: as described above.
- `gms_run_unit.sh`: as described above. Also small updates to clean up folders and files in case of an overwrite.
- `gms_run_branch.sh`: as described above.
- `src`
     - `utils`
         - `fim_enums.py`:  FIM_system_exit_codes renamed to FIM_exit_codes.
         - `shared_variables.py`: added configurable values for minimum number and percentage of unit errors.
    - `bash_functions.env`:   Update to make the cumulative time screen outputs in mins/secs instead of just seconds.
    - `check_huc_inputs.py`:  Now returns the number of HUCs being processed, needed by `gms_pipeline.sh` (Note: to get the value back to a bash file, it has to send it back via a "print" line and not a "return" value.  Improved input validation,
- `unit_tests`
   - `README.md`: Misc text and link updates.

### Removals

- `config\params_template_calibrated.env`: No longer needed. Has been removed already from dev-fim3 and confirmed that it is not needed.
<br><br>

## v4.0.5.2 - 2022-07-25 - [PR #622](https://github.com/NOAA-OWP/inundation-mapping/pull/622)

Updates to unit tests including a minor update for outputs and loading in .json parameter files.
<br><br>


## v4.0.5.1 - 2022-06-27 - [PR #612](https://github.com/NOAA-OWP/inundation-mapping/pull/612)

`Alpha Test Refactor` An upgrade was made a few weeks back to the dev-fim3 branch that improved performance, usability and readability of running alpha tests. Some cleanup in other files for readability, debugging verbosity and styling were done as well. A newer, cleaner system for printing lines when the verbose flag is enabled was added.

### Changes

- `gms_run_branch.sh`:  Updated help instructions to about using multiple HUCs as command arguments.
- `gms_run_unit.sh`:  Updated help instructions to about using multiple HUCs as command arguments.
- `src/utils`
    - `shared_functions.py`:
       - Added a new function called `vprint` which creates a simpler way (and better readability) for other python files when wanting to include a print line when the verbose flag is on.
       - Added a new class named `FIM_Helpers` as a wrapper for the new `vprint` method.
       - With the new `FIM_Helpers` class, a previously existing method named `append_id_to_file_name` was moved into this class making it easier and quicker for usage in other classes.

- `tools`
    - `composite_inundation.py`: Updated its usage of the `append_id_to_file_name` function to now call the`FIM_Helpers` method version of it.
    - `gms_tools`
       - `inundate_gms.py`: Updated for its adjusted usage of the `append_id_to_file_name` method, also removed its own `def __vprint` function in favour of the `FIM_Helpers.vprint` method.
       - `mosaic_inundation.py`:
          - Added adjustments for use of `append_id_to_file_name` and adjustments for `fh.vprint`.
          - Fixed a bug for the variable `ag_mosaic_output` which was not pre-declared and would fail as using an undefined variable in certain conditions.
    - `run_test_case.py`: Ported `test_case` class from FIM 3 and tweaked slightly to allow for GMS FIM. Also added more prints against the new fh.vprint method. Also added a default print line for progress / traceability for all alpha test regardless if the verbose flag is set.
    - `synthesize_test_cases.py`: Ported `test_case` class from FIM 3.
- `unit_tests`
   - `shared_functions_unittests.py`: Update to match moving the `append_id_to_file_name` into the `FIM_Helpers` class. Also removed all "header print lines" for each unit test method (for output readability).

<br/><br/>

## v4.0.5.0 - 2022-06-16 - [PR #611](https://github.com/NOAA-OWP/inundation-mapping/pull/611)

'Branch zero' is a new branch that runs the HUCs full stream network to make up for stream orders 1 & 2 being skipped by the GMS solution and is similar to the FR extent in FIM v3. This new branch is created during `run_by_unit.sh` and the processed DEM is used by the other GMS branches during `run_by_branch.sh` to improve efficiency.

### Additions

- `src/gms/delineate_hydros_and_produce_HAND.sh`: Runs all of the modules associated with delineating stream lines and catchments and building the HAND relative elevation model. This file is called once during `gms_run_unit` to produce the branch zero files and is also run for every GMS branch in `gms_run_branch`.
- `config/deny_gms_branch_zero.lst`: A list specifically for branch zero that helps with cleanup (removing unneeded files after processing).

### Changes

- `src/`
    - `output_cleanup.py`: Fixed bug for viz flag.
    - `gms/`
        - `run_by_unit.sh`: Added creation of "branch zero", DEM pre-processing, and now calls.
        -  `delineate_hydros_and_produce_HAND.sh` to produce HAND outputs for the entire stream network.
        - `run_by_branch.sh`: Removed DEM processing steps (now done in `run_by_unit.sh`), moved stream network delineation and HAND generation to `delineate_hydros_and_produce_HAND.sh`.
        - `generate_branch_list.py`: Added argument and parameter to sure that the branch zero entry was added to the branch list.
- `config/`
     - `params_template.env`: Added `zero_branch_id` variable.
- `tools`
     - `run_test_case.py`: Some styling / readability upgrades plus some enhanced outputs.  Also changed the _verbose_ flag to _gms_verbose_ being passed into Mosaic_inundation function.
     - `synthesize_test_cases.py`: arguments being passed into the _alpha_test_args_ from being hardcoded from flags to verbose (effectively turning on verbose outputs when applicable. Note: Progress bar was not affected.
     - `tools_shared_functions.py`: Some styling / readability upgrades.
- `gms_run_unit.sh`: Added export of extent variable, dropped the -s flag and added the -a flag so it now defaults to dropping stream orders 1 and 2.
- `gms_run_branch.sh`: Fixed bug when using overwrite flag saying branch errors folder already exists, dropped the -s flag and added the -a flag so it now defaults to dropping stream orders 1 and 2.

### Removals

- `tests/`: Redundant
- `tools/shared_variables`: Redundant

<br/><br/>

## v4.0.4.3 - 2022-05-26 - [PR #605](https://github.com/NOAA-OWP/inundation-mapping/pull/605)

We needed a tool that could composite / mosaic inundation maps for FIM3 FR and FIM4 / GMS with stream orders 3 and higher. A tool previously existed named composite_fr_ms_inundation.py and it was renamed to composite_inundation.py and upgraded to handle any combination of 2 of 3 items (FIM3 FR, FIM3 MS and/or FIM4 GMS).

### Additions

- `tools/composite_inundation.py`: Technically it is a renamed from composite_ms_fr_inundation.py, and is based on that functionality, but has been heavily modified. It has a number of options, but primarily is designed to take two sets of output directories, inundate the files, then composite them into a single mosiac'd raster per huc. The primary usage is expected to be compositing FIM3 FR with FIM4 / GMS with stream orders 3 and higher.

- `unit_tests/gms/inundate_gms_unittests.py and inundate_gms_params.json`: for running unit tests against `tools/gms_tools/inunundate_gms.py`.
- `unit_tests/shared_functions_unittests.py and shared_functions_params.json`: A new function named `append_id_to_file_name_single_identifier` was added to `src/utils/shared_functions.py` and some unit tests for that function was created.

### Removed

- `tools/composite_ms_fr_inundation.py`: replaced with upgraded version named `composite_inundation.py`.

### Changes

- `tools/gms_tools/inundate_gms.py`: some style, readabilty cleanup plus move a function up to `shared_functions.py`.
- `tools/gms_tools/mosaic_inundation.py`: some style, readabilty cleanup plus move a function up to `shared_functions.py`.
- `tools/inundation.py`: some style, readabilty cleanup.
- `tools/synthesize_test_cases.py`: was updated primarily for sample usage notes.

<br/><br/>

## v4.0.4.2 - 2022-05-03 - [PR #594](https://github.com/NOAA-OWP/inundation-mapping/pull/594)

This hotfix includes several revisions needed to fix/update the FIM4 area inundation evaluation scripts. These changes largely migrate revisions from the FIM3 evaluation code to the FIM4 evaluation code.

### Changes

- `tools/eval_plots.py`: Copied FIM3 code revisions to enable RAS2FIM evals and PND plots. Replaced deprecated parameter name for matplotlib grid()
- `tools/synthesize_test_cases.py`: Copied FIM3 code revisions to assign FR, MS, COMP resolution variable and addressed magnitude list variable for IFC eval
- `tools/tools_shared_functions.py`: Copied FIM3 code revisions to enable probability not detected (PND) metric calculation
- `tools/tools_shared_variables.py`: Updated magnitude dictionary variables for RAS2FIM evals and PND plots

<br/><br/>

## v4.0.4.1 - 2022-05-02 - [PR #587](https://github.com/NOAA-OWP/inundation-mapping/pull/587)

While testing GMS against evaluation and inundation data, we discovered some challenges for running alpha testing at full scale. Part of it was related to the very large output volume for GMS which resulted in outputs being created on multiple servers and folders. Considering the GMS volume and processing, a tool was required to extract out the ~215 HUC's that we have evaluation data for. Next, we needed isolate valid HUC output folders from original 2,188 HUC's and its 100's of thousands of branches. The first new tool allows us to point to the `test_case` data folder and create a list of all HUC's that we have validation for.

Now that we have a list of relavent HUC's, we need to consolidate output folders from the previously processed full CONUS+ output data. The new `copy_test_case_folders.py` tool extracts relavent HUC (gms unit) folders, based on the list created above, into a consolidated folder. The two tools combine result in significantly reduced overall processing time for running alpha tests at scale.

`gms_run_unit.sh` and `aggregated_branch_lists.py` were adjusted to make a previously hardcoded file path and file name to be run-time parameters. By adding the two new arguments, the file could be used against the new `copy_test_case_folders.py`. `copy_test_case_folders.py` and `gms_run_unit.sh` can now call `aggregated_branch_lists.py` to create a key input file called `gms_inputs.csv` which is a key file required for alpha testing.

A few other small adjustments were made for readability and traceability as well as a few small fixes discovered when running at scale.

### Additions

- `tools/find_test_case_folders.py`: A new tool for creating a list of HUC's that we have test/evaluation data for.
- `tools/copy_test_case_folders.py`: A new tool for using the list created above, to scan through other fully processed output folders and extract only the HUC's (gms units) and it's branches into a consolidated folder, ready for alpha test processing (or other needs).

### Changes

- `src/gms/aggregate_branch_lists.py`: Adjusted to allow two previously hardcoded values to now be incoming arguments. Now this file can be used by both `gms_run_unit.sh` and `copy_test_case_folders.py`.
- `tools/synthesize_test_cases.py`: Adjustments for readability and progress status. The embedded progress bars are not working and will be addressed later.
- `tools/run_test_case.py`: A print statement was added to help with processing progess was added.
- `gms_run_unit.sh`: This was adjusted to match the new input parameters for `aggregate_branch_lists.py` as well as additions for progress status. It now will show the entire progress period start datetime, end datetime and duration.
- `gms_run_branch.sh`: Also was upgraded to show the entire progress period start datetime, end datetime and duration.

<br/><br/>

## v4.0.4.0 - 2022-04-12 - [PR #557](https://github.com/NOAA-OWP/inundation-mapping/pull/557)

During large scale testing of the new **filtering out stream orders 1 and 2** feature [PR #548](https://github.com/NOAA-OWP/inundation-mapping/pull/548), a bug was discovered with 14 HUCS that had no remaining streams after removing stream orders 1 and 2. This resulted in a number of unmanaged and unclear exceptions. An exception may be still raised will still be raised in this fix for logging purposes, but it is now very clear what happened. Other types of events are logged with clear codes to identify what happened.

Fixes were put in place for a couple of new logging behaviors.

1. Recognize that for system exit codes, there are times when an event is neither a success (code 0) nor a failure (code 1). During processing where stream orders are dropped, some HUCs had no remaining reaches, others had mismatched reaches and others as had missing flowlines (reaches) relating to dissolved level paths (merging individual reaches as part of GMS). When these occur, we want to abort the HUC (unit) or branch processing, identify that they were aborted for specific reasons and continue. A new custom system exit code system was adding using python enums. Logging was enhanced to recognize that some exit codes were not a 0 or a 1 and process them differently.

2. Pathing and log management became an issue. It us not uncommon for tens or hundreds of thousands of branches to be processed. A new feature was to recognize what is happening with each branch or unit and have them easily found and recognizable. Futher, processing for failure (sys exit code of 1) are now copied into a unique folder as the occur to help with visualization of run time errors. Previously errors were not extracted until the end of the entire run which may be multiple days.

3. A minor correction was made when dissolved level paths were created with the new merged level path not always having a valid stream order value.

### File Additions

- `src/`
   - `utils/`
      - `fim_enums.py`:
         - A new class called `FIM_system_exit_codes` was added. This allows tracking and blocking of duplicate system exit codes when a custom system code is required.


### Changes

- `fim_run.sh`: Added the gms `non-zero-exit-code` system to `fim_run` to help uncover and isolate errors during processing. Errors recorded in log files within in the logs/unit folder are now copied into a new folder called `unit_errors`.

- `gms_run_branch.sh`:
    -  Minor adjustments to how the `non-zero-exit code` logs were created. Testing uncovered that previous versions were not always reliable. This is now stablized and enhanced.
    - In previous versions, only the `gms_unit.sh` was aware that **stream order filtering** was being done. Now all branch processing is also aware that filtering is in place. Processing in child files and classes can now make adjustments as/if required for stream order filtering.
    - Small output adjustments were made to help with overall screen and log readability.

- `gms_run_unit.sh`:
    - Minor adjustments to how the `non-zero-exit-code` logs were created similar to `gms_run_branch.sh.`
    - Small text corrections, formatting and output corrections were added.
    - A feature removing all log files at the start of the entire process run were added if the `overwrite` command line argument was added.

- `src/`
   - `filter_catchments_and_add_attributes.py`:
      - Some minor formatting and readability adjustments were added.
      - Additions were made to help this code be aware and responding accordingly if that stream order filtering has occurred. Previously recorded as bugs coming from this class, are now may recorded with the new custom exit code if applicable.

   - `run_by_unit.sh` (supporting fim_run.sh):
         - As a change was made to sub-process call to `filter_catchments_and_add_attributes.py` file, which is shared by gms, related to reach errors / events.

   - `split_flows.py`:
      - Some minor formatting and readability adjustments were added.
      - Additions were made to recognize the same type of errors as being described in other files related to stream order filtering issues.
      - A correction was made to be more precise and more explicit when a gms branch error existed. This was done to ensure that we were not letting other exceptions be trapped that were NOT related to stream flow filtering.

   - `time_and_tee_run_by_unit.sh`:
      - The new custom system exit codes was added. Note that the values of 61 (responding system code) are hardcoded instead of using the python based `Fim_system_exit_code` system. This is related to limited communication between python and bash.

   - `gms/`
      - `derive_level_paths.py`:
          - Was upgraded to use the new fim_enums.Fim_system_exit_codes system. This occurs when no streams / flows remain after filtering.  Without this upgrade, standard exceptions were being issued with minimal details for the error.
          - Minor adjustments to formatting for readability were made.

      - `generate_branch_list.py` :  Minor adjustments to formatting for readability were made.

      - `run_by_branch.sh`:
         - Some minor formatting and readability adjustments were added.
         - Additions to the subprocess call to `split_flows.py` were added so it was aware that branch filtering was being used. `split_flows.py` was one of the files that was throwing errors related to stream order filtering. A subprocess call to `filter_catchments_and_add_attributes.py` adjustment was also required for the same reason.

      - `run_by_unit.sh`:
         - Some minor formatting and readability adjustments were added.
         - An addition was made to help trap errors that might be triggered by `derive_level_paths.py` for `stream order filtering`.

      - `time_and_tee_run_by_branch.sh`:
         - A system was added recognize if an non successful system exit code was sent back from `run_by_branch`. This includes true errors of code 1 and other new custom system exit codes. Upon detection of non-zero-exit codes, log files are immediately copied into special folders for quicker and easier visibility. Previously errors were not brought forth until the entire process was completed which ranged fro hours up to 18 days. Note: System exit codes of 60 and 61 were hardcoded instead of using the values from the new  `FIM_system_exit_codes` due to limitation of communication between python and bash.

      - `time_and_tee_run_by_unit.sh`:
         - The same upgrade as described above in `time_and_tee_run_by_branch.sh` was applied here.
         - Minor readability and output formatting changes were made.

      - `todo.md`
         - An entry was removed from this list which talked about errors due to small level paths exactly as was fixed in this pull request set.

- `unit_tests/`
   - `gms/`
      - `derive_level_paths_unittests.py` :  Added a new unit test specifically testing this type of condition with a known HUC that triggered the branch errors previously described..
      - `derive_level_paths_params.json`:
           - Added a new node with a HUC number known to fail.
           - Changed pathing for unit test data pathing from `/data/outputs/gms_example_unit_tests` to `/data/outputs/fim_unit_test_data_do_not_remove`. The new folder is intended to be a more permanent folder for unit test data.
           - Some additional tests were added validating the argument for dropping stream orders.

### Unit Test File Additions:

- `unit_tests/`
   - `filter_catchments_and_add_attributes_unittests.py` and `filter_catchments_and_add_attributes_params.json`:

   - `split_flows_unittests.py' and `split_flows_params.json`

<br/><br/>

## v4.0.3.1 - 2022-03-10 - [PR #561](https://github.com/NOAA-OWP/inundation-mapping/pull/561)

Bug fixes to get the Alpha Test working in FIM 4.

### Changes

- `tools/sythesize_test_cases.py`: Fixed bugs that prevented multiple benchmark types in the same huc from running `run_test_case.py`.
- `tools/run_test_case.py`: Fixed mall bug for IFC benchmark.
- `tools/eval_plots.py`: Fixed Pandas query bugs.

<br/><br/>

## v4.0.3.0 - 2022-03-03 - [PR #550](https://github.com/NOAA-OWP/inundation-mapping/pull/550)

This PR ports the functionality of `usgs_gage_crosswalk.py` and `rating_curve_comparison.py` to FIM 4.

### Additions

- `src/`:
    - `usgs_gage_aggregate.py`: Aggregates all instances of `usgs_elev_table.csv` to the HUC level. This makes it easier to view the gages in each HUC without having to hunt through branch folders and easier for the Sierra Test to run at the HUC level.
    - `usgs_gage_unit_setup.py`: Assigns a branch to each USGS gage within a unit. The output of this module is `usgs_subset_gages.gpkg` at the HUC level containing the `levpa_id` attribute.

### Changes

- `gms_run_branch.sh`: Added a line to aggregate all `usgs_elev_table.csv` into the HUC directory level using `src/usgs_gage_aggregate.py`.
- `src/`:
    -  `gms/`
        - `run_by_branch.sh`: Added a block to run `src/usgs_gage_crosswalk.py`.
        - `run_by_unit.sh`: Added a block to run `src/usgs_gage_unit_setup.py`.
    - `usgs_gage_crosswalk.py`: Similar to it's functionality in FIM 3, this module snaps USGS gages to the stream network, samples the underlying DEMs, and writes the attributes to `usgs_elev_table.csv`. This CSV is later aggregated to the HUC level and eventually used in `tools/rating_curve_comparison.py`. Addresses #539
- `tools/rating_curve_comparison.py`: Updated Sierra Test to work with FIM 4 data structure.
- `unit_tests/`:
    - `rating_curve_comparison_unittests.py` & `rating_curve_comparison_params.json`: Unit test code and parameters for the Sierra Test.
    - `usgs_gage_crosswalk_unittests.py` & `usgs_gage_crosswalk_params.json`: Unit test code and parameters for `usgs_gage_crosswalk.py`
- `config/`:
    - `deny_gms_branches_default.lst` & `config/deny_gms_branches_min.lst`: Add `usgs_elev_table.csv` to the lists as a comment so it doesn't get deleted during cleanup.
    - `deny_gms_unit_default.lst`: Add `usgs_subset_gages.gpkg` to the lists as a comment so it doesn't get deleted during cleanup.

<br/><br/>

## v4.0.2.0 - 2022-03-02 - [PR #548](https://github.com/NOAA-OWP/inundation-mapping/pull/548)

Added a new optional system which allows an argument to be added to the `gms_run_unit.sh` command line to filter out stream orders 1 and 2 when calculating branches.

### Changes

- `gms_run_unit.sh`: Add the new optional `-s` command line argument. Inclusion of this argument means "drop stream orders 1 and 2".

- `src/gms`
   - `run_by_unit.sh`: Capture and forward the drop stream orders flag to `derive_level_paths.py`

   - `derive_level_paths.py`: Capture the drop stream order flag and working with `stream_branches.py` to include/not include loading nwm stream with stream orders 1 and 2.

   - `stream_branchs.py`: A correction was put in place to allow for the filter of branch attributes and values to be excluded. The `from_file` method has the functionality but was incomplete. This was corrected and how could accept the values from `derive_level_paths.py` to use the branch attribute of "order_" (gkpg field) and values excluded of [1,2] when optionally desired.

- `unit_tests/gms`
    - `derive_level_paths_unittests.py` and `derive_level_paths_params.py`: Updated for testing for the new "drop stream orders 1 and 2" feature. Upgrades were also made to earlier existing incomplete test methods to test more output conditions.

<br/><br/>

## v4.0.1.0 - 2022-02-02 - [PR #525](https://github.com/NOAA-OWP/cahaba/pull/525)

The addition of a very simple and evolving unit test system which has two unit tests against two py files.  This will set a precendence and will grow over time and may be automated, possibly during git check-in triggered. The embedded README.md has more details of what we currently have, how to use it, how to add new unit tests, and expected future enhancements.

### Additions

- `/unit_tests/` folder which has the following:

   - `clip_vectors_to_wbd_params.json`: A set of default "happy path" values that are expected to pass validation for the clip_vectors_to_wbd.py -> clip_vectors_to_wbd (function).

   - `clip_vectors_to_wbd_unittests.py`: A unit test file for src/clip_vectors_to_wbd.py. Incomplete but evolving.

   - `README.md`: Some information about how to create unit tests and how to use them.

   - `unit_tests_utils.py`: A python file where methods that are common to all unit tests can be placed.

   - `gms/derive_level_paths_params.json`: A set of default "happy path" values that are expected to pass validation for the derive_level_paths_params.py -> Derive_level_paths (function).

   - `gms/derive_level_paths_unittests.py`: A unit test file for `src/derive_level_paths.py`. Incomplete but evolving.

<br/><br/>

## v4.0.0.0 - 2022-02-01 - [PR #524](https://github.com/NOAA-OWP/cahaba/pull/524)

FIM4 builds upon FIM3 and allows for better representation of inundation through the reduction of artificial restriction of inundation at catchment boundaries.

More details will be made available through a publication by Aristizabal et. al. and will be included in the "Credits and References" section of the README.md, titled "Reducing Horton-Strahler Stream Order Can Enhance Flood Inundation Mapping Skill with Applications for the U.S. National Water Model."

### Additions

- `/src/gms`: A new directory containing scripts necessary to produce the FIM4 Height Above Nearest Drainage grids and synthetic rating curves needed for inundation mapping.
- `/tools/gms_tools`: A new directory containing scripts necessary to generate and evaluate inundation maps produced from FIM4 Height Above Nearest Drainage grids and synthetic rating curves.

<br/><br/>

## v3.0.24.3 - 2021-11-29 - [PR #488](https://github.com/NOAA-OWP/cahaba/pull/488)

Fixed projection issue in `synthesize_test_cases.py`.

### Changes

- `Pipfile`: Added `Pyproj` to `Pipfile` to specify a version that did not have the current projection issues.

<br/><br/>

## v3.0.24.2 - 2021-11-18 - [PR #486](https://github.com/NOAA-OWP/cahaba/pull/486)

Adding a new check to keep `usgs_elev_table.csv`, `src_base.csv`, `small_segments.csv` for runs not using the `-viz` flag. We unintentionally deleted some .csv files in `vary_mannings_n_composite.py` but need to maintain some of these for non `-viz` runs (e.g. `usgs_elev_table.csv` is used for sierra test input).

### Changes

- `fim_run.sh`: passing `-v` flag to `vary_mannings_n_composite.py` to determine which csv files to delete. Setting `$viz` = 0 for non `-v` runs.
- `src/vary_mannings_n_composite.py`: added `-v` input arg and if statement to check which .csv files to delete.
- `src/add_crosswalk.py`: removed deprecated barc variables from input args.
- `src/run_by_unit.sh`: removed deprecated barc variables from input args to `add_crosswalk.py`.

<br/><br/>

## v3.0.24.1 - 2021-11-17 - [PR #484](https://github.com/NOAA-OWP/cahaba/pull/484)

Patch to clean up unnecessary files and create better names for intermediate raster files.

### Removals

- `tools/run_test_case_gms.py`: Unnecessary file.

### Changes

- `tools/composite_ms_fr_inundation.py`: Clean up documentation and intermediate file names.
- `tools/run_test_case.py`: Remove unnecessary imports.

<br/><br/>

## v3.0.24.0 - 2021-11-08 - [PR #482](https://github.com/NOAA-OWP/cahaba/pull/482)

Adds `composite_ms_fr_inundation.py` to allow for the generation of an inundation map given a "flow file" CSV and full-resolution (FR) and mainstem (MS) relative elevation models, synthetic rating curves, and catchments rasters created by the `fim_run.sh` script.

### Additions
- `composite_ms_fr_inundation.py`: New module that is used to inundate both MS and FR FIM and composite the two inundation rasters.
- `/tools/gms_tools/`: Three modules (`inundate_gms.py`, `mosaic_inundation.py`, `overlapping_inundation.py`) ported from the GMS branch used to composite inundation rasters.

### Changes
- `inundation.py`: Added 2 exception classes ported from the GMS branch.

<br/><br/>

## v3.0.23.3 - 2021-11-04 - [PR #481](https://github.com/NOAA-OWP/cahaba/pull/481)
Includes additional hydraulic properties to the `hydroTable.csv`: `Number of Cells`, `SurfaceArea (m2)`, `BedArea (m2)`, `Volume (m3)`, `SLOPE`, `LENGTHKM`, `AREASQKM`, `Roughness`, `TopWidth (m)`, `WettedPerimeter (m)`. Also adds `demDerived_reaches_split_points.gpkg`, `flowdir_d8_burned_filled.tif`, and `dem_thalwegCond.tif` to `-v` whitelist.

### Changes
- `run_by_unit.sh`: Added `EXIT FLAG` tag and previous non-zero exit code tag to the print statement to allow log lookup.
- `add_crosswalk.py`: Added extra attributes to the hydroTable.csv. Includes a default `barc_on` and `vmann_on` (=False) attribute that is overwritten (=True) if SRC post-processing modules are run.
- `bathy_src_adjust_topwidth.py`: Overwrites the `barc_on` attribute where applicable and includes the BARC-modified Volume property.
- `vary_mannings_n_composite.py`: Overwrites the `vmann_on` attribute where applicable.
- `output_cleanup.py`: Adds new files to the `-v` whitelist.

<br/><br/>

## v3.0.23.2 - 2021-11-04 - [PR #480](https://github.com/NOAA-OWP/cahaba/pull/480)
Hotfix for `vary_manning_n_composite.py` to address null discharge values for non-CONUS hucs.

### Changes
- `vary_manning_n_composite.py`: Add numpy where clause to set final discharge value to the original value if `vmann=False`

<br/><br/>

## v3.0.23.1 - 2021-11-03 - [PR #479](https://github.com/NOAA-OWP/cahaba/pull/479)
Patches the API updater. The `params_calibrated.env` is replaced with `params_template.env` because the BARC and Multi-N modules supplant the calibrated values.

### Changes
- `api/node/updater/updater.py`: Changed `params_calibrated.env` to `params_template.env`

<br/><br/>

## v3.0.23.0 - 2021-10-31 - [PR #475](https://github.com/NOAA-OWP/cahaba/pull/475)

Moved the synthetic rating curve (SRC) processes from the `\tools` directory to `\src` directory to support post-processing in `fim_run.sh`. These SRC post-processing modules will now run as part of the default `fim_run.sh` workflow. Reconfigured bathymetry adjusted rating curve (BARC) module to use the 1.5yr flow from NWM v2 recurrence flow data in combination with the Bieger et al. (2015) regression equations with bankfull discharge predictor variable input.

### Additions
- `src/bathy_src_adjust_topwidth.py` --> New version of bathymetry adjusted rating curve (BARC) module that is configured to use the Bieger et al. (2015) regression equation with input bankfull discharge as the predictor variable (previous version used the drainage area version of the regression equations). Also added log output capability, added reconfigured output content in `src_full_crosswalked_BARC.csv` and `hydroTable.csv`, and included modifications to allow BARC to run as a post-processing step in `fim_run.sh`. Reminder: BARC is only configured for MS extent.

### Removals
- `config/params_calibrated.env` --> deprecated the calibrated roughness values by stream order with the new introduction of variable/composite roughness module
- `src/bathy_rc_adjust.py` --> deprecated the previous BARC version

### Changes
- `src/identify_src_bankfull.py` --> Moved this script from /tools to /src, added more doc strings, cleaned up output log, and reconfigured to allow execution from fim_run.sh post-processing.
- `src/vary_mannings_n_composite.py` --> Moved this script from /tools to /src, added more doc strings, cleaned up output log, added/reconfigured output content in src_full_crosswalked_vmann.csv and hydroTable.csv, and reconfigured to allow execution from fim_run.sh post-processing.
- `config/params_template.env` --> Added additional parameter/variables for input to `identify_src_bankfull.py`, `vary_mannings_n_composite.py`, and `bathy_src_adjust_topwidth.py`.
      - default BARC input: bankfull channel geometry derived from the Bieger et al. (2015) bankfull discharge regression equations
      - default bankfull flow input: NWM v2 1.5-year recurrence flows
      - default variable roughness input: global (all NWM feature_ids) roughness values of 0.06 for in-channel and 0.11 for max overbank
- `fim_run.sh` --> Added SRC post-processing calls after the `run_by_unit.sh` workflow
- `src/add_crosswalk.py` --> Removed BARC module call (moved to post-processing)
- `src/run_by_unit.sh` --> Removed old/unnecessary print statement.
      - **Note: reset exit codes to 0 for unnecessary processing flags.** Non-zero error codes in `run_by_unit.sh` prevent the `fim_run.sh` post-processing steps from running. This error handling issue will be more appropriately handled in a soon to be release enhancement.
- `tools/run_test_case.py` --> Reverted changes used during development process

<br/><br/>

## v3.0.22.8 - 2021-10-26 - [PR #471](https://github.com/NOAA-OWP/cahaba/pull/471)

Manually filtering segments from stream input layer to fix flow reversal of the MS River (HUC 08030100).

### Changes
- `clip_vectors_to_wbd.py`: Fixes bug where flow direction is reversed for HUC 08030100. The issue is resolved by filtering incoming stream segments that intersect with the elevation grid boundary.

<br/><br/>

## v3.0.22.7 - 2021-10-08 - [PR #467](https://github.com/NOAA-OWP/cahaba/pull/467)

These "tool" enhancements 1) delineate in-channel vs. out-of-channel geometry to allow more targeted development of key physical drivers influencing the SRC calculations (e.g. bathymetry & Manning’s n) #418 and 2) applies a variable/composite Manning’s roughness (n) using user provided csv with in-channel vs. overbank roughness values #419 & #410.

### Additions
- `identify_src_bankfull.p`: new post-processing tool that ingests a flow csv (e.g. NWM 1.5yr recurr flow) to approximate the bankfull STG and then calculate the channel vs. overbank proportions using the volume and hydraulic radius variables
- `vary_mannings_n_composite.py`: new post-processing tool that ingests a csv containing feature_id, channel roughness, and overbank roughness and then generates composite n values via the channel ratio variable

### Changes
- `eval_plots.py`: modified the plot legend text to display full label for development tests
- `inundation.py`: added new optional argument (-n) and corresponding function to produce a csv containing the stage value (and SRC variables) calculated from the flow to stage interpolation.

<br/><br/>

## v3.0.22.6 - 2021-09-13 - [PR #462](https://github.com/NOAA-OWP/cahaba/pull/462)

This new workflow ingests FIM point observations from users and “corrects” the synthetic rating curves to produce the desired FIM extent at locations where feedback is available (locally calibrate FIM).

### Changes
- `add_crosswalk.py`: added `NextDownID` and `order_` attributes to the exported `hydroTable.csv`. This will potentially be used in future enhancements to extend SRC changes to upstream/downstream catchments.
- `adjust_rc_with_feedback.py`: added a new workflow to perform the SRC modifications (revised discharge) using the existing HAND geometry variables combined with the user provided point location flow and stage data.
- `inundation_wrapper_custom_flow.py`: updated code to allow for huc6 processing to generate custom inundation outputs.

<br/><br/>

## v3.0.22.5 - 2021-09-08 - [PR #460](https://github.com/NOAA-OWP/cahaba/pull/460)

Patches an issue where only certain benchmark categories were being used in evaluation.

### Changes
- In `tools/tools_shared_variables.py`, created a variable `MAGNITUDE_DICT` to store benchmark category magnitudes.
- `synthesize_test_cases.py` imports `MAGNITUDE_DICT` and uses it to assign magnitudes.

<br/><br/>

## v3.0.22.4 - 2021-08-30 - [PR #456](https://github.com/NOAA-OWP/cahaba/pull/456)

Renames the BARC modified variables that are exported to `src_full_crosswalked.csv` to replace the original variables. The default/original variables are renamed with `orig_` prefix. This change is needed to ensure downstream uses of the `src_full_crosswalked.csv` are able to reference the authoritative version of the channel geometry variables (i.e. BARC-adjust where available).

### Changes
- In `src_full_crosswalked.csv`, default/original variables are renamed with `orig_` prefix and `SA_div` is renamed to `SA_div_flag`.

<br/><br/>

## v3.0.22.3 - 2021-08-27 - [PR #457](https://github.com/NOAA-OWP/cahaba/pull/457)

This fixes a bug in the `get_metadata()` function in `/tools/tools_shared_functions.py` that arose because of a WRDS update. Previously the `metadata_source` response was returned as independent variables, but now it is returned a list of strings. Another issue was observed where the `EVALUATED_SITES_CSV` variable was being misdefined (at least on the development VM) through the OS environmental variable setting.

### Changes
- In `tools_shared_functions.py`, changed parsing of WRDS `metadata_sources` to account for new list type.
- In `generate_categorical_fim_flows.py`, changed the way the `EVALUATED_SITES_CSV` path is defined from OS environmental setting to a relative path that will work within Docker container.

<br/><br/>

## v3.0.22.2 - 2021-08-26 - [PR #455](https://github.com/NOAA-OWP/cahaba/pull/455)

This merge addresses an issues with the bathymetry adjusted rating curve (BARC) calculations exacerbating single-pixel inundation issues for the lower Mississippi River. This fix allows the user to specify a stream order value that will be ignored in BARC calculations (reverts to using the original/default rating curve). If/when the "thalweg notch" issue is addressed, this change may be unmade.

### Changes
- Added new env variable `ignore_streamorders` set to 10.
- Added new BARC code to set the bathymetry adjusted cross-section area to 0 (reverts to using the default SRC values) based on the streamorder env variable.

<br/><br/>

## v3.0.22.1 - 2021-08-20 - [PR #447](https://github.com/NOAA-OWP/cahaba/pull/447)

Patches the minimum stream length in the template parameters file.

### Changes
- Changes `max_split_distance_meters` in `params_template.env` to 1500.

<br/><br/>

## v3.0.22.0 - 2021-08-19 - [PR #444](https://github.com/NOAA-OWP/cahaba/pull/444)

This adds a script, `adjust_rc_with_feedback.py`, that will be expanded  in future issues. The primary function that performs the HAND value and hydroid extraction is ingest_points_layer() but this may change as the overall synthetic rating curve automatic update machanism evolves.

### Additions
- Added `adjust_rc_with_feedback.py` with `ingest_points_layer()`, a function to extract HAND and hydroid values for use in an automatic synthetic rating curve updating mechanism.

<br/><br/>

## v3.0.21.0 - 2021-08-18 - [PR #433](https://github.com/NOAA-OWP/cahaba/pull/433)

General repository cleanup, made memory-profiling an optional flag, API's release feature now saves outputs.

### Changes
- Remove `Dockerfile.prod`, rename `Dockerfile.dev` to just `Dockerfile`, and remove `.dockerignore`.
- Clean up `Dockerfile` and remove any unused* packages or variables.
- Remove any unused* Python packages from the `Pipfile`.
- Move the `CHANGELOG.md`, `SECURITY.md`, and `TERMS.md` files to the `/docs` folder.
- Remove any unused* scripts in the `/tools` and `/src` folders.
- Move `tools/preprocess` scripts into `tools/`.
- Ensure all scripts in the `/src` folder have their code in functions and are being called via a `__main__` function (This will help with implementing memory profiling fully).
- Changed memory-profiling to be an option flag `-m` for `fim_run.sh`.
- Updated FIM API to save all outputs during a "release" job.

<br/><br/>

## v3.0.20.2 - 2021-08-13 - [PR #443](https://github.com/NOAA-OWP/cahaba/pull/443)

This merge modifies `clip_vectors_to_wbd.py` to check for relevant input data.

### Changes
- `clip_vectors_to_wbd.py` now checks that there are NWM stream segments within the buffered HUC boundary.
- `included_huc8_ms.lst` has several additional HUC8s.

<br/><br/>

## v3.0.20.1 - 2021-08-12 - [PR #442](https://github.com/NOAA-OWP/cahaba/pull/442)

This merge improves documentation in various scripts.

### Changes
This PR better documents the following:

- `inundate_nation.py`
- `synthesize_test_cases.py`
- `adjust_thalweg_lateral.py`
- `rem.py`

<br/><br/>

## v3.0.20.0 - 2021-08-11 - [PR #440](https://github.com/NOAA-OWP/cahaba/pull/440)

This merge adds two new scripts into `/tools/` for use in QAQC.

### Additions
- `inundate_nation.py` to produce inundation maps for the entire country for use in QAQC.
- `check_deep_flooding.py` to check for depths of inundation greater than a user-supplied threshold at specific areas defined by a user-supplied shapefile.

<br/><br/>

## v3.0.19.5 - 2021-07-19

Updating `README.md`.

<br/><br/>

## v3.0.19.4 - 2021-07-13 - [PR #431](https://github.com/NOAA-OWP/cahaba/pull/431)

Updating logging and fixing bug in vector preprocessing.

### Additions
- `fim_completion_check.py` adds message to docker log to log any HUCs that were requested but did not finish `run_by_unit.sh`.
- Adds `input_data_edits_changelog.txt` to the inputs folder to track any manual or version/location specific changes that were made to data used in FIM 3.

### Changes
- Provides unique exit codes to relevant domain checkpoints within `run_by_unit.sh`.
- Bug fixes in `reduce_nhd_stream_density.py`, `mprof plot` call.
- Improved error handling in `add_crosswalk.py`.

<br/><br/>

## v3.0.19.3 - 2021-07-09

Hot fix to `synthesize_test_cases`.

### Changes
- Fixed if/elif/else statement in `synthesize_test_cases.py` that resulted in only IFC data being evaluated.

<br/><br/>

## v3.0.19.2 - 2021-07-01 - [PR #429](https://github.com/NOAA-OWP/cahaba/pull/429)

Updates to evaluation scripts to allow for Alpha testing at Iowa Flood Center (IFC) sites. Also, `BAD_SITES` variable updates to omit sites not suitable for evaluation from metric calculations.

### Changes
- The `BAD_SITES` list in `tools_shared_variables.py` was updated and reasons for site omission are documented.
- Refactored `run_test_case.py`, `synthesize_test_cases.py`, `tools_shared_variables.py`, and `eval_plots.py` to allow for IFC comparisons.

<br/><br/>

## v3.0.19.1 - 2021-06-17 - [PR #417](https://github.com/NOAA-OWP/cahaba/pull/417)

Adding a thalweg profile tool to identify significant drops in thalweg elevation. Also setting lateral thalweg adjustment threshold in hydroconditioning.

### Additions
- `thalweg_drop_check.py` checks the elevation along the thalweg for each stream path downstream of MS headwaters within a HUC.

### Removals
- Removing `dissolveLinks` arg from `clip_vectors_to_wbd.py`.

### Changes
- Cleaned up code in `split_flows.py` to make it more readable.
- Refactored `reduce_nhd_stream_density.py` and `adjust_headwater_streams.py` to limit MS headwater points in `agg_nhd_headwaters_adj.gpkg`.
- Fixed a bug in `adjust_thalweg_lateral.py` lateral elevation replacement threshold; changed threshold to 3 meters.
- Updated `aggregate_vector_inputs.py` to log intermediate processes.

<br/><br/>

## v3.0.19.0 - 2021-06-10 - [PR #415](https://github.com/NOAA-OWP/cahaba/pull/415)

Feature to evaluate performance of alternative CatFIM techniques.

### Additions
- Added `eval_catfim_alt.py` to evaluate performance of alternative CatFIM techniques.

<br/><br/>

## v3.0.18.0 - 2021-06-09 - [PR #404](https://github.com/NOAA-OWP/cahaba/pull/404)

To help analyze the memory consumption of the Fim Run process, the python module `memory-profiler` has been added to give insights into where peak memory usage is with in the codebase.

In addition, the Dockerfile was previously broken due to the Taudem dependency removing the version that was previously being used by FIM. To fix this, and allow new docker images to be built, the Taudem version has been updated to the newest version on the Github repo and thus needs to be thoroughly tested to determine if this new version has affected the overall FIM outputs.

### Additions
- Added `memory-profiler` to `Pipfile` and `Pipfile.lock`.
- Added `mprof` (memory-profiler cli utility) call to the `time_and_tee_run_by_unit.sh` to create overall memory usage graph location in the `/logs/{HUC}_memory.png` of the outputs directory.
- Added `@profile` decorator to all functions within scripts used in the `run_by_unit.sh` script to allow for memory usage tracking, which is then recorded in the `/logs/{HUC}.log` file of the outputs directory.

### Changes
- Changed the Taudem version in `Dockerfile.dev` to `98137bb6541a0d0077a9c95becfed4e56d0aa0ac`.
- Changed all calls of python scripts in `run_by_unit.s` to be called with the `-m memory-profiler` argument to allow scripts to also track memory usage.

<br/><br/>

## v3.0.17.1 - 2021-06-04 - [PR #395](https://github.com/NOAA-OWP/cahaba/pull/395)

Bug fix to the `generate_nws_lid.py` script

### Changes
- Fixes incorrectly assigned attribute field "is_headwater" for some sites in the `nws_lid.gpkg` layer.
- Updated `agg_nhd_headwaters_adj.gpkg`, `agg_nhd_streams_adj.gpkg`, `nwm_flows.gpkg`, and `nwm_catchments.gpkg` input layers using latest NWS LIDs.

<br/><br/>

## v3.0.17.0 - 2021-06-04 - [PR #393](https://github.com/NOAA-OWP/cahaba/pull/393)
BARC updates to cap the bathy calculated xsec area in `bathy_rc_adjust.py` and allow user to choose input bankfull geometry.

### Changes

- Added new env variable to control which input file is used for the bankfull geometry input to bathy estimation workflow.
- Modified the bathymetry cross section area calculation to cap the additional area value so that it cannot exceed the bankfull cross section area value for each stream segment (bankfull value obtained from regression equation dataset).
- Modified the `rating_curve_comparison.py` plot output to always put the FIM rating curve on top of the USGS rating curve (avoids USGS points covering FIM).
- Created a new aggregate csv file (aggregates for all hucs) for all of the `usgs_elev_table.csv` files (one per huc).
- Evaluate the FIM Bathymetry Adjusted Rating Curve (BARC) tool performance using the estimated bankfull geometry dataset derived for the NWM route link dataset.

<br/><br/>

## v3.0.16.3 - 2021-05-21 - [PR #388](https://github.com/NOAA-OWP/cahaba/pull/388)

Enhancement and bug fixes to `synthesize_test_cases.py`.

### Changes
- Addresses a bug where AHPS sites without benchmark data were receiving a CSI of 0 in the master metrics CSV produced by `synthesize_test_cases.py`.
- Includes a feature enhancement to `synthesize_test_cases.py` that allows for the inclusion of user-specified testing versions in the master metrics CSV.
- Removes some of the print statements used by `synthesize_test_cases.py`.

<br/><br/>

## v3.0.16.2 - 2021-05-18 - [PR #384](https://github.com/NOAA-OWP/cahaba/pull/384)

Modifications and fixes to `run_test_case.py`, `eval_plots.py`, and AHPS preprocessing scripts.

### Changes
- Comment out return statement causing `run_test_case.py` to skip over sites/hucs when calculating contingency rasters.
- Move bad sites list and query statement used to filter out bad sites to the `tools_shared_variables.py`.
- Add print statements in `eval_plots.py` detailing the bad sites used and the query used to filter out bad sites.
- Update AHPS preprocessing scripts to produce a domain shapefile.
- Change output filenames produced in ahps preprocessing scripts.
- Update workarounds for some sites in ahps preprocessing scripts.

<br/><br/>

## v3.0.16.1 - 2021-05-11 - [PR #380](https://github.com/NOAA-OWP/cahaba/pull/380)

The current version of Eventlet used in the Connector module of the FIM API is outdated and vulnerable. This update bumps the version to the patched version.

### Changes
- Updated `api/node/connector/requirements.txt` to have the Eventlet version as 0.31.0

<br/><br/>

## v3.0.16.0 - 2021-05-07 - [PR #378](https://github.com/NOAA-OWP/cahaba/pull/378)

New "Release" feature added to the FIM API. This feature will allow for automated FIM, CatFIM, and relevant metrics to be generated when a new FIM Version is released. See [#373](https://github.com/NOAA-OWP/cahaba/issues/373) for more detailed steps that take place in this feature.

### Additions
- Added new window to the UI in `api/frontend/gui/templates/index.html`.
- Added new job type to `api/node/connector/connector.py` to allow these release jobs to run.
- Added additional logic in `api/node/updater/updater.py` to run the new eval and CatFIM scripts used in the release feature.

### Changes
- Updated `api/frontend/output_handler/output_handler.py` to allow for copying more broad ranges of file paths instead of only the `/data/outputs` directory.

<br/><br/>

## v3.0.15.10 - 2021-05-06 - [PR #375](https://github.com/NOAA-OWP/cahaba/pull/375)

Remove Great Lakes coastlines from WBD buffer.

### Changes
- `gl_water_polygons.gpkg` layer is used to mask out Great Lakes boundaries and remove NHDPlus HR coastline segments.

<br/><br/>

## v3.0.15.9 - 2021-05-03 - [PR #372](https://github.com/NOAA-OWP/cahaba/pull/372)

Generate `nws_lid.gpkg`.

### Additions
- Generate `nws_lid.gpkg` with attributes indicating if site is a headwater `nws_lid` as well as if it is co-located with another `nws_lid` which is referenced to the same `nwm_feature_id` segment.

<br/><br/>

## v3.0.15.8 - 2021-04-29 - [PR #371](https://github.com/NOAA-OWP/cahaba/pull/371)

Refactor NHDPlus HR preprocessing workflow. Resolves issue #238

### Changes
- Consolidate NHD streams, NWM catchments, and headwaters MS and FR layers with `mainstem` column.
- HUC8 intersections are included in the input headwaters layer.
- `clip_vectors_to_wbd.py` removes incoming stream segment from the selected layers.

<br/><br/>

## v3.0.15.7 - 2021-04-28 - [PR #367](https://github.com/NOAA-OWP/cahaba/pull/367)

Refactor synthesize_test_case.py to handle exceptions during multiprocessing. Resolves issue #351

### Changes
- refactored `inundation.py` and `run_test_case.py` to handle exceptions without using `sys.exit()`.

<br/><br/>

## v3.0.15.6 - 2021-04-23 - [PR #365](https://github.com/NOAA-OWP/cahaba/pull/365)

Implement CatFIM threshold flows to Sierra test and add AHPS benchmark preprocessing scripts.

### Additions
- Produce CatFIM flows file when running `rating_curve_get_usgs_gages.py`.
- Several scripts to preprocess AHPS benchmark data. Requires numerous file dependencies not available through Cahaba.

### Changes
- Modify `rating_curve_comparison.py` to ingest CatFIM threshold flows in calculations.
- Modify `eval_plots.py` to save all site specific bar plots in same parent directory instead of in subdirectories.
- Add variables to `env.template` for AHPS benchmark preprocessing.

<br/><br/>

## v3.0.15.5 - 2021-04-20 - [PR #363](https://github.com/NOAA-OWP/cahaba/pull/363)

Prevent eval_plots.py from erroring out when spatial argument enabled if certain datasets not analyzed.

### Changes
- Add check to make sure analyzed dataset is available prior to creating spatial dataset.

<br/><br/>

## v3.0.15.4 - 2021-04-20 - [PR #356](https://github.com/NOAA-OWP/cahaba/pull/356)

Closing all multiprocessing Pool objects in repo.

<br/><br/>

## v3.0.15.3 - 2021-04-19 - [PR #358](https://github.com/NOAA-OWP/cahaba/pull/358)

Preprocess NHDPlus HR rasters for consistent projections, nodata values, and convert from cm to meters.

### Additions
- `preprocess_rasters.py` reprojects raster, converts to meters, and updates nodata value to -9999.
- Cleaned up log messages from `bathy_rc_adjust.py` and `usgs_gage_crosswalk.py`.
- Outputs paths updated in `generate_categorical_fim_mapping.py` and `generate_categorical_fim.py`.
- `update_raster_profile` cleans up raster crs, blocksize, nodata values, and converts elevation grids from cm to meters.
- `reproject_dem.py` imports gdal to reproject elevation rasters because an error was occurring when using rasterio.

### Changes
- `burn_in_levees.py` replaces the `gdal_calc.py` command to resolve inconsistent outputs with burned in levee values.

<br/><br/>

## v3.0.15.2 - 2021-04-16 - [PR #359](https://github.com/NOAA-OWP/cahaba/pull/359)

Hotfix to preserve desired files when production flag used in `fim_run.sh`.

### Changes

- Fixed production whitelisted files.

<br/><br/>

## v3.0.15.1 - 2021-04-13 - [PR #355](https://github.com/NOAA-OWP/cahaba/pull/355)

Sierra test considered all USGS gage locations to be mainstems even though many actually occurred with tributaries. This resulted in unrealistic comparisons as incorrect gages were assigned to mainstems segments. This feature branch identifies gages that are on mainstems via attribute field.

### Changes

- Modifies `usgs_gage_crosswalk.py` to filter out gages from the `usgs_gages.gpkg` layer such that for a "MS" run, only consider gages that contain rating curve information (via `curve` attribute) and are also mainstems gages (via `mainstems` attribute).
- Modifies `usgs_gage_crosswalk.py` to filter out gages from the `usgs_gages.gpkg` layer such that for a "FR" run, only consider gages that contain rating curve information (via `curve` attribute) and are not mainstems gages (via `mainstems` attribute).
- Modifies how mainstems segments are determined by using the `nwm_flows_ms.gpkg` as a lookup to determine if the NWM segment specified by WRDS for a gage site is a mainstems gage.

### Additions

- Adds a `mainstem` attribute field to `usgs_gages.gpkg` that indicates whether a gage is located on a mainstems river.
- Adds `NWM_FLOWS_MS` variable to the `.env` and `.env.template` files.
- Adds the `extent` argument specified by user when running `fim_run.sh` to `usgs_gage_crosswalk.py`.

<br/><br/>

## v3.0.15.0 - 2021-04-08 - [PR #340](https://github.com/NOAA-OWP/cahaba/pull/340)

Implementing a prototype technique to estimate the missing bathymetric component in the HAND-derived synthetic rating curves. The new Bathymetric Adjusted Rating Curve (BARC) function is built within the `fim_run.sh` workflow and will ingest bankfull geometry estimates provided by the user to modify the cross section area used in the synthetic rating curve generation.

### Changes
 - `add_crosswalk.py` outputs the stream order variables to `src_full_crosswalked.csv` and calls the new `bathy_rc_adjust.py` if bathy env variable set to True and `extent=MS`.
 - `run_by_unit.sh` includes a new csv outputs for reviewing BARC calculations.
 - `params_template.env` & `params_calibrated.env` contain new BARC function input variables and on/off toggle variable.
 - `eval_plots.py` now includes additional AHPS eval sites in the list of "bad_sites" (flagged issues with MS flowlines).

### Additions
 - `bathy_rc_adjust.py`:
    - Imports the existing synthetic rating curve table and the bankfull geometry input data (topwidth and cross section area per COMID).
    - Performs new synthetic rating curve calculations with bathymetry estimation modifications.
    - Flags issues with the thalweg-notch artifact.

<br/><br/>

## v3.0.14.0 - 2021-04-05 - [PR #338](https://github.com/NOAA-OWP/cahaba/pull/338)

Create tool to retrieve rating curves from USGS sites and convert to elevation (NAVD88). Intended to be used as part of the Sierra Test.

### Changes
 - Modify `usgs_gage_crosswalk.py` to:
    1) Look for `location_id` instead of `site_no` attribute field in `usgs_gages.gpkg` file.
    2) Filter out gages that do not have rating curves included in the `usgs_rating_curves.csv`.
 - Modify `rating_curve_comparison.py` to perform a check on the age of the user specified `usgs_rating_curves.csv` and alert user to the age of the file and recommend updating if file is older the 30 days.

### Additions
 - Add `rating_curve_get_usgs_curves.py`. This script will generate the following files:
     1) `usgs_rating_curves.csv`: A csv file that contains rating curves (including converted to NAVD88 elevation) for USGS gages in a format that is compatible with  `rating_curve_comparisons.py`. As it is is currently configured, only gages within CONUS will have rating curve data.
     2) `log.csv`: A log file that records status for each gage and includes error messages.
     3) `usgs_gages.gpkg`: A geospatial layer (in FIM projection) of all active USGS gages that meet a predefined criteria. Additionally, the `curve` attribute indicates whether a rating curve is found in the `usgs_rating_curves.csv`. This spatial file is only generated if the `all` option is passed with the `-l` argument.

<br/><br/>

## v3.0.13.0 - 2021-04-01 - [PR #332](https://github.com/NOAA-OWP/cahaba/pull/332)

Created tool to compare synthetic rating curve with benchmark rating curve (Sierra Test).

### Changes
 - Update `aggregate_fim_outputs.py` call argument in `fim_run.sh` from 4 jobs to 6 jobs, to optimize API performance.
 - Reroutes median elevation data from `add_crosswalk.py` and `rem.py` to new file (depreciating `hand_ref_elev_table.csv`).
 - Adds new files to `viz_whitelist` in `output_cleanup.py`.

### Additions
 - `usgs_gage_crosswalk.py`: generates `usgs_elev_table.csv` in `run_by_unit.py` with elevation and additional attributes at USGS gages.
 - `rating_curve_comparison.py`: post-processing script to plot and calculate metrics between synthetic rating curves and USGS rating curve data.

<br/><br/>

## v3.0.12.1 - 2021-03-31 - [PR #336](https://github.com/NOAA-OWP/cahaba/pull/336)

Fix spatial option in `eval_plots.py` when creating plots and spatial outputs.

### Changes
 - Removes file dependencies from spatial option. Does require the WBD layer which should be specified in `.env` file.
 - Produces outputs in a format consistent with requirements needed for publishing.
 - Preserves leading zeros in huc information for all outputs from `eval_plots.py`.

### Additions
 - Creates `fim_performance_points.shp`: this layer consists of all evaluated ahps points (with metrics). Spatial data retrieved from WRDS on the fly.
 - Creates `fim_performance_polys.shp`: this layer consists of all evaluated huc8s (with metrics). Spatial data retrieved from WBD layer.

<br/><br/>

## v3.0.12.0 - 2021-03-26 - [PR #327](https://github.com/NOAA-OWP/cahaba/pull/237)

Add more detail/information to plotting capabilities.

### Changes
 - Merge `plot_functions.py` into `eval_plots.py` and move `eval_plots.py` into the tools directory.
 - Remove `plots` subdirectory.

### Additions
 - Optional argument to create barplots of CSI for each individual site.
 - Create a csv containing the data used to create the scatterplots.

<br/><br/>

## v3.0.11.0 - 2021-03-22 - [PR #319](https://github.com/NOAA-OWP/cahaba/pull/298)

Improvements to CatFIM service source data generation.

### Changes
 - Renamed `generate_categorical_fim.py` to `generate_categorical_fim_mapping.py`.
 - Updated the status outputs of the `nws_lid_sites layer` and saved it in the same directory as the `merged catfim_library layer`.
 - Additional stability fixes (such as improved compatability with WRDS updates).

### Additions
 - Added `generate_categorical_fim.py` to wrap `generate_categorical_fim_flows.py` and `generate_categorical_fim_mapping.py`.
 - Create new `nws_lid_sites` shapefile located in same directory as the `catfim_library` shapefile.

<br/><br/>

## v3.0.10.1 - 2021-03-24 - [PR #320](https://github.com/NOAA-OWP/cahaba/pull/320)

Patch to synthesize_test_cases.py.

### Changes
 - Bug fix to `synthesize_test_cases.py` to allow comparison between `testing` version and `official` versions.

<br/><br/>

## v3.0.10.0 - 2021-03-12 - [PR #298](https://github.com/NOAA-OWP/cahaba/pull/298)

Preprocessing of flow files for Categorical FIM.

### Additions
 - Generate Categorical FIM flow files for each category (action, minor, moderate, major).
 - Generate point shapefile of Categorical FIM sites.
 - Generate csv of attribute data in shapefile.
 - Aggregate all shapefiles and csv files into one file in parent directory.
 - Add flood of record category.

 ### Changes
 - Stability fixes to `generate_categorical_fim.py`.

<br/><br/>

## v3.0.9.0 - 2021-03-12 - [PR #297](https://github.com/NOAA-OWP/cahaba/pull/297)

Enhancements to FIM API.

### Changes
 - `fim_run.sh` can now be run with jobs in parallel.
 - Viz post-processing can now be selected in API interface.
 - Jobs table shows jobs that end with errors.
 - HUC preset lists can now be selected in interface.
 - Better `output_handler` file writing.
 - Overall better restart and retry handlers for networking problems.
 - Jobs can now be canceled in API interface.
 - Both FR and MS configs can be selected for a single job.

<br/><br/>

## v3.0.8.2 - 2021-03-11 - [PR #296](https://github.com/NOAA-OWP/cahaba/pull/296)

Enhancements to post-processing for Viz-related use-cases.

### Changes
 - Aggregate grids are projected to Web Mercator during `-v` runs in `fim_run.sh`.
 - HUC6 aggregation is parallelized.
 - Aggregate grid blocksize is changed from 256 to 1024 for faster postprocessing.

<br/><br/>

## v3.0.8.1 - 2021-03-10 - [PR #302](https://github.com/NOAA-OWP/cahaba/pull/302)

Patched import issue in `tools_shared_functions.py`.

### Changes
 - Changed `utils.` to `tools_` in `tools_shared_functions.py` after recent structural change to `tools` directory.

<br/><br/>

## v3.0.8.0 - 2021-03-09 - [PR #279](https://github.com/NOAA-OWP/cahaba/pull/279)

Refactored NWS Flood Categorical HAND FIM (CatFIM) pipeline to open source.

### Changes
 - Added `VIZ_PROJECTION` to `shared_variables.py`.
 - Added missing library referenced in `inundation.py`.
 - Cleaned up and converted evaluation scripts in `generate_categorical_fim.py` to open source.
 - Removed `util` folders under `tools` directory.

<br/><br/>

## v3.0.7.1 - 2021-03-02 - [PR #290](https://github.com/NOAA-OWP/cahaba/pull/290)

Renamed benchmark layers in `test_cases` and updated variable names in evaluation scripts.

### Changes
 - Updated `run_test_case.py` with new benchmark layer names.
 - Updated `run_test_case_calibration.py` with new benchmark layer names.

<br/><br/>

## v3.0.7.0 - 2021-03-01 - [PR #288](https://github.com/NOAA-OWP/cahaba/pull/288)

Restructured the repository. This has no impact on hydrological work done in the codebase and is simply moving files and renaming directories.

### Changes
 - Moved the contents of the `lib` folder to a new folder called `src`.
 - Moved the contents of the `tests` folder to the `tools` folder.
 - Changed any instance of `lib` or `libDir` to `src` or `srcDir`.

<br/><br/>

## v3.0.6.0 - 2021-02-25 - [PR #276](https://github.com/NOAA-OWP/cahaba/pull/276)

Enhancement that creates metric plots and summary statistics using metrics compiled by `synthesize_test_cases.py`.

### Additions
 - Added `eval_plots.py`, which produces:
    - Boxplots of CSI, FAR, and POD/TPR
    - Barplot of aggregated CSI scores
    - Scatterplot of CSI comparing two FIM versions
    - CSV of aggregated statistics (CSI, FAR, POD/TPR)
    - CSV of analyzed data and analyzed sites

<br/><br/>

## v3.0.5.3 - 2021-02-23 - [PR #275](https://github.com/NOAA-OWP/cahaba/pull/275)

Bug fixes to new evaluation code.

### Changes

 - Fixed a bug in `synthesize_test_cases.py` where the extent (MS/FR) was not being written to merged metrics file properly.
 - Fixed a bug in `synthesize_test_cases.py` where only BLE test cases were being written to merged metrics file.
 - Removed unused imports from `inundation.py`.
 - Updated README.md

<br/><br/>

## v3.0.5.2 - 2021-02-23 - [PR #272](https://github.com/NOAA-OWP/cahaba/pull/272)

Adds HAND synthetic rating curve (SRC) datum elevation values to `hydroTable.csv` output.

### Changes

 - Updated `add_crosswalk.py` to included "Median_Thal_Elev_m" variable outputs in `hydroTable.csv`.
 - Renamed hydroid attribute in `rem.py` to "Median" in case we want to include other statistics in the future (e.g. min, max, range etc.).

<br/><br/>
## v3.0.5.1 - 2021-02-22

Fixed `TEST_CASES_DIR` path in `tests/utils/shared_variables.py`.

### Changes

 - Removed `"_new"` from `TEST_CASES_DIR` variable.

<br/><br/>

## v3.0.5.0 - 2021-02-22 - [PR #267](https://github.com/NOAA-OWP/cahaba/pull/267)

Enhancements to allow for evaluation at AHPS sites, the generation of a query-optimized metrics CSV, and the generation of categorical FIM. This merge requires that the `/test_cases` directory be updated for all machines performing evaluation.

### Additions

 - `generate_categorical_fim.py` was added to allow production of NWS Flood Categorical HAND FIM (CatFIM) source data. More changes on this script are to follow in subsequent branches.

### Removals

 - `ble_autoeval.sh` and `all_ble_stats_comparison.py` were deleted because `synthesize_test_cases.py` now handles the merging of metrics.
 - The code block in `run_test_case.py` that was responsible for printing the colored metrics to screen has been commented out because of the new scale of evaluations (formerly in `run_test_case.py`, now in `shared_functions.py`)
 - Remove unused imports from inundation wrappers in `/tools`.

### Changes

 - Updated `synthesize_test_cases.py` to allow for AHPS site evaluations.
 - Reorganized `run_test_case.py` by moving more functions into `shared_functions.py`.
 - Created more shared variables in `shared_variables.py` and updated import statements in relevant scripts.

<br/><br/>

## v3.0.4.4 - 2021-02-19 - [PR #266](https://github.com/NOAA-OWP/cahaba/pull/266)

Rating curves for short stream segments are replaced with rating curves from upstream/downstream segments.

### Changes

 - Short stream segments are identified and are reassigned the channel geometry from upstream/downstream segment.
 - `fossid` renamed to `fimid` and the attribute's starting value is now 1000 to avoid HydroIDs with leading zeroes.
 - Addresses issue where HydroIDs were not included in final hydrotable.
 - Added `import sys` to `inundation.py` (missing from previous feature branch).
 - Variable names and general workflow are cleaned up.

<br/><br/>

## v3.0.4.3 - 2021-02-12 - [PR #254](https://github.com/NOAA-OWP/cahaba/pull/254)

Modified `rem.py` with a new function to output HAND reference elev.

### Changes

 - Function `make_catchment_hydroid_dict` creates a df of pixel catchment ids and overlapping hydroids.
 - Merge hydroid df and thalweg minimum elevation df.
 - Produces new output containing all catchment ids and min thalweg elevation value named `hand_ref_elev_table.csv`.
 - Overwrites the `demDerived_reaches_split.gpk` layer by adding additional attribute `Min_Thal_Elev_meters` to view the elevation value for each hydroid.

<br/><br/>

## v3.0.4.2 - 2021-02-12 - [PR #255](https://github.com/NOAA-OWP/cahaba/pull/255)

Addresses issue when running on HUC6 scale.

### Changes

 - `src.json` should be fixed and slightly smaller by removing whitespace.
 - Rasters are about the same size as running fim as huc6 (compressed and tiled; aggregated are slightly larger).
 - Naming convention and feature id attribute are only added to the aggregated hucs.
 - HydroIDs are different for huc6 vs aggregated huc8s mostly due to forced split at huc boundaries (so long we use consistent workflow it shouldn't matter).
 - Fixed known issue where sometimes an incoming stream is not included in the final selection will affect aggregate outputs.

<br/><br/>

## v3.0.4.1 - 2021-02-12 - [PR #261](https://github.com/NOAA-OWP/cahaba/pull/261)

Updated MS Crosswalk method to address gaps in FIM.

### Changes

 - Fixed typo in stream midpoint calculation in `split_flows.py` and `add_crosswalk.py`.
 - `add_crosswalk.py` now restricts the MS crosswalk to NWM MS catchments.
 - `add_crosswalk.py` now performs a secondary MS crosswalk selection by nearest NWM MS catchment.

<br/><br/>

## v3.0.4.0 - 2021-02-10 - [PR #256](https://github.com/NOAA-OWP/cahaba/pull/256)

New python script "wrappers" for using `inundation.py`.

### Additions

 - Created `inundation_wrapper_nwm_flows.py` to produce inundation outputs using NWM recurrence flows: 1.5 year, 5 year, 10 year.
 - Created `inundation_wrapper_custom_flow.py` to produce inundation outputs with user-created flow file.
 - Created new `tools` parent directory to store `inundation_wrapper_nwm_flows.py` and  `inundation_wrapper_custom_flow.py`.

<br/><br/>

## v3.0.3.1 - 2021-02-04 - [PR #253](https://github.com/NOAA-OWP/cahaba/pull/253)

Bug fixes to correct mismatched variable name and file path.

### Changes

 - Corrected variable name in `fim_run.sh`.
 - `acquire_and_preprocess_inputs.py` now creates `huc_lists` folder and updates file path.

<br/><br/>

## v3.0.3.0 - 2021-02-04 - [PR #227](https://github.com/NOAA-OWP/cahaba/pull/227)

Post-process to aggregate FIM outputs to HUC6 scale.

### Additions

 - Viz outputs aggregated to HUC6 scale; saves outputs to `aggregate_fim_outputs` folder.

### Changes

 - `split_flows.py` now splits streams at HUC8 boundaries to ensure consistent catchment boundaries along edges.
 - `aggregate_fim_outputs.sh` has been depreciated but remains in the repo for potential FIM 4 development.
 - Replaced geopandas driver arg with getDriver throughout repo.
 - Organized parameters in environment files by group.
 - Cleaned up variable names in `split_flows.py` and `build_stream_traversal.py`.
 - `build_stream_traversal.py` is now assigning HydroID by midpoint instead centroid.
 - Cleanup of `clip_vectors_to_wbd.py`.

<br/><br/>

## v3.0.2.0 - 2021-01-25 - [PR #218](https://github.com/NOAA-OWP/cahaba/pull/218)

Addition of an API service to schedule, run and manage `fim_run` jobs through a user-friendly web interface.

### Additions

 - `api` folder that contains all the codebase for the new service.

<br/><br/>

## v3.0.1.0 - 2021-01-21 - [PR #206](https://github.com/NOAA-OWP/cahaba/pull/206)

Preprocess MS and FR stream networks

### Changes

 - Headwater stream segments geometries are adjusted to align with with NWM streams.
 - Incoming streams are selected using intersection points between NWM streams and HUC4 boundaries.
 - `clip_vectors_to_wbd.py` handles local headwaters.
 - Removes NHDPlus features categorized as coastline and underground conduit.
 - Added streams layer to production whitelist.
 - Fixed progress bar in `lib/acquire_and_preprocess_inputs.py`.
 - Added `getDriver` to shared `functions.py`.
 - Cleaned up variable names and types.

<br/><br/>

## v3.0.0.4 - 2021-01-20 - [PR #230](https://github.com/NOAA-OWP/cahaba/pull/230)

Changed the directory where the `included_huc*.lst` files are being read from.

### Changes

 - Changed the directory where the `included_huc*.lst` files are being read from.

<br/><br/>

## v3.0.0.3 - 2021-01-14 - [PR #210](https://github.com/NOAA-OWP/cahaba/pull/210)

Hotfix for handling nodata value in rasterized levee lines.

### Changes

 - Resolves bug for HUCs where `$ndv > 0` (Great Lakes region).
 - Initialize the `nld_rasterized_elev.tif` using a value of `-9999` instead of `$ndv`.

 <br/><br/>

## v3.0.0.2 - 2021-01-06 - [PR #200](https://github.com/NOAA-OWP/cahaba/pull/200)

Patch to address AHPSs mapping errors.

### Changes

 - Checks `dtype` of `hydroTable.csv` columns to resolve errors caused in `inundation.py` when joining to flow forecast.
 - Exits `inundation.py` when all hydrotable HydroIDs are lake features.
 - Updates path to latest AHPs site layer.
 - Updated [readme](https://github.com/NOAA-OWP/cahaba/commit/9bffb885f32dfcd95978c7ccd2639f9df56ff829)

<br/><br/>

## v3.0.0.1 - 2020-12-31 - [PR #184](https://github.com/NOAA-OWP/cahaba/pull/184)

Modifications to build and run Docker image more reliably. Cleanup on some pre-processing scripts.

### Changes

 - Changed to noninteractive install of GRASS.
 - Changed some paths from relative to absolute and cleaned up some python shebang lines.

### Notes
 - `aggregate_vector_inputs.py` doesn't work yet. Need to externally download required data to run fim_run.sh

 <br/><br/>

## v3.0.0.0 - 2020-12-22 - [PR #181](https://github.com/NOAA-OWP/cahaba/pull/181)

The software released here builds on the flood inundation mapping capabilities demonstrated as part of the National Flood Interoperability Experiment, the Office of Water Prediction's Innovators Program and the National Water Center Summer Institute. The flood inundation mapping software implements the Height Above Nearest Drainage (HAND) algorithm and incorporates community feedback and lessons learned over several years. The software has been designed to meet the requirements set by stakeholders interested in flood prediction and has been developed in partnership with several entities across the water enterprise.<|MERGE_RESOLUTION|>--- conflicted
+++ resolved
@@ -1,7 +1,6 @@
 All notable changes to this project will be documented in this file.
 We follow the [Semantic Versioning 2.0.0](http://semver.org/) format.
 
-<<<<<<< HEAD
 ## v4.x.x.x - 2024-03-14 - [PR#1094](https://github.com/NOAA-OWP/inundation-mapping/pull/1094)
 
 Extends flows (i.e., discharge) to stream segments missing from NWS and USGS validation flow files. The levelpath associated with existing flows in the AHPS domain is identified, and any stream segments of the levelpath in the domain missing from the flow file are added to the flow file by assigning the existing flow (this is a constant value regardless of other tributaries including other levelpaths in the domain). Stream segments not on the levelpath are dropped from the flow file, including tributary flows. The original flow file is saved along with the output with an appended `.bak`.
@@ -16,7 +15,6 @@
 
 <br/><br/>
 
-=======
 
 ## v4.4.15.0 - 2024-04-17 - [PR#1081](https://github.com/NOAA-OWP/inundation-mapping/pull/1081)
 
@@ -63,7 +61,6 @@
 <br/><br/>
 
 
->>>>>>> f30a4862
 ## v4.4.13.3 - 2024-04-15 - [PR#1114](https://github.com/NOAA-OWP/inundation-mapping/pull/1114)
 
 Two recent dependabot PR's came in, one for upgrading the `pillow` package and the other for upgrading idna. Both have been adjusted in this PR. 
