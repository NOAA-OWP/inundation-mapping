--- conflicted
+++ resolved
@@ -2,8 +2,7 @@
 We follow the [Semantic Versioning 2.0.0](http://semver.org/) format.
 
 
-<<<<<<< HEAD
-## v4.3.x.x - 2023-04-19 - [PR#889](https://github.com/NOAA-OWP/inundation-mapping/pull/889)
+## v4.3.9.0 - 2023-04-19 - [PR#889](https://github.com/NOAA-OWP/inundation-mapping/pull/889)
 
 Updates GDAL in base Docker image from 3.1.2 to 3.4.3 and updates all Python packages to latest versions, including Pandas v.2.0.0. Fixes resulting errors caused by deprecation and/or other changes in dependencies. 
 
@@ -22,7 +21,9 @@
 - `tools`
     - `inundation.py`: Cleans unused `from gdal`
     - `eval_plots.py`: deprecated dataframe.append fixed and deprecated python query pattern fixed.
-=======
+
+<br/><br/>
+
 ## v4.3.8.0 - 2023-04-07 - [PR#881](https://github.com/NOAA-OWP/inundation-mapping/pull/881)
 
 Clips branch 0 to terminal segments of NWM streams using the `to` attribute of NWM streams (where `to=0`).
@@ -32,7 +33,6 @@
 - `src/`
     - `delineate_hydros_and_produce_HAND.sh`: Added input arguments to `src/split_flows.py`
     - `split_flows.py`: Added functionality to snap and trim branch 0 flows to terminal NWM streamlines
->>>>>>> 70533fc7
 
 <br/><br/>
 
