All notable changes to this project will be documented in this file.
We follow the [Semantic Versioning 2.0.0](http://semver.org/) format.

<<<<<<< HEAD
## V4.[version number to be assigned] - 2022-10-19 - [PR #718](https://github.com/NOAA-OWP/inundation-mapping/pull/718)

Fixes thalweg notch by clipping upstream ends of the stream segments to prevent the stream network from reaching the edge of the DEM and being treated as outlets when pit filling the burned DEM.

### Changes

- `src/clip_vectors_to_wbd.py`: Uses a slightly smaller buffer than wbd_buffer (wbd_buffer_distance-2*(DEM cell size)) to clip stream network inside of DEM extent.

<br/><br/>

=======
## v4.0.10.2 - 2022-10-24 - [PR #723](https://github.com/NOAA-OWP/inundation-mapping/pull/723)

Runs branch 0 on HUCs with no other branches remaining after filtering stream orders if `drop_low_stream_orders` is used.

### Additions

- `src/gms`
    - `stream_branches.py`: adds `exclude_attribute_values()` to filter out stream orders 1&2 outside of `load_file()`

### Changes

- `src/gms`
    - `buffer_stream_branches.py`: adds check for `streams_file`
    - `derive_level_paths.py`: checks length of `stream_network` before filtering out stream orders 1&2, then filters using `stream_network.exclude_attribute_values()`
    - `generate_branch_list.py`: adds check for `stream_network_dissolved`

<br/><br/>
    
>>>>>>> 7405cffc
## v4.0.10.1 - 2022-10-5 - [PR #695](https://github.com/NOAA-OWP/inundation-mapping/pull/695)

This hotfix address a bug with how the rating curve comparison (sierra test) handles the branch zero synthetic rating curve in the comparison plots. Address #676 

### Changes

- `tools/rating_curve_comparison.py`
  - Added logging function to print and write to log file
  - Added new filters to ignore AHPS only sites (these are sites that we need for CatFIM but do not have a USGS gage or USGS rating curve available for sierra test analysis)
  - Added functionality to identify branch zero SRCs
  - Added new plot formatting to distinguish branch zero from other branches

<br/><br/>

## v4.0.10.0 - 2022-10-4 - [PR #697](https://github.com/NOAA-OWP/inundation-mapping/pull/697)

Change FIM to load DEM's from the new USGS 3Dep files instead of the original NHD Rasters.

### Changes

- `config`
    - `params_template.env`: Change default of the calib db back to true:  src_adjust_spatial back to "True". Plus a few text updates.
- `src`
    - `gms`
        - `run_by_unit.sh`: Change input_DEM value to the new vrt `$inputDataDir/3dep_dems/10m_5070/fim_seamless_3dep_dem_10m_5070.vrt` to load the new 3Dep DEM's. Note: The 3Dep DEM's are projected as CRS 5070, but for now, our code is using ESRI:102039. Later all code and input will be changed to CRS:5070. We now are defining the FIM desired projection (102039), so we need to reproject on the fly from 5070 to 102039 during the gdalwarp cut.
        - `run_by_branch.sh`: Removed unused lines.
    - `utils`
        - `shared_variables.py`: Changes to use the new 3Dep DEM rasters instead of the NHD rasters. Moved some values (grouped some variables). Added some new variables for 3Dep. Note: At this time, some of these new enviro variables for 3Dep are not used but are expected to be used shortly.
- `data`
    - `usgs`
        - `acquire_and_preprocess_3dep_dems.py`: Minor updates for adjustments of environmental variables. Adjustments to ensure the cell sizes are fully defined as 10 x 10 as source has a different resolution. The data we downloaded to the new `inputs/3dep_dems/10m_5070` was loaded as 10x10, CRS:5070 rasters.

### Removals

- `lib`
    - `aggregate_fim_outputs.py` : obsolete. Had been deprecated for a while and replaced by other files.
    - `fr_to_mr_raster_mask.py` : obsolete. Had been deprecated for a while and replaced by other files.

<br/><br/>

## v4.0.9.8 - 2022-10-06 - [PR #701](https://github.com/NOAA-OWP/inundation-mapping/pull/701)

Moved the calibration tool from dev-fim3 branch into "dev" (fim4) branch. Git history not available.

Also updated making it easier to deploy, along with better information for external contributors.

Changed the system so the calibration database name is configurable. This allows test databases to be setup in the same postgres db / server system. You can have more than one calb_db_keys.env running in different computers (or even more than one on one server) pointing to the same actual postgres server and service. ie) multiple dev machine can call a single production server which hosts the database.

For more details see /tools/calibration-db/README.md

### Changes

- `tools`
    - `calibration-db`
        - `docker-compose.yml`: changed to allow for configurable database name. (allows for more then one database in a postgres database system (one for prod, another for test if needed))

### Additions

- `config`
    - `calb_db_keys_template.env`: a new template verison of the required config values.

### Removals

- `tools`
    - `calibration-db`
        - `start_db.sh`: Removed as the command should be run on demand and not specifically scripted because of its configurable location of the env file.

<br/><br/>

## v4.0.9.7 - 2022-10-7 - [PR #703](https://github.com/NOAA-OWP/inundation-mapping/pull/703)

During a recent release of a FIM 3 version, it was discovered that FIM3 has slightly different AWS S3 upload requirements. A new s3 whitelist file has been created for FIM3 and the other s3 file was renamed to include the phrase "fim4" in it.

This is being added to source control as it might be used again and we don't want to loose it.

### Additions

- `config`
   - `aws_s3_put_fim3_whitelist.lst`
   
### Renamed

- `config`
   - `aws_s3_put_fim4_whitelist.lst`: renamed from aws_s3_put_whitelist.lst

<br/><br/>

## v4.0.9.6 - 2022-10-17 - [PR #711](https://github.com/NOAA-OWP/inundation-mapping/pull/711)

Bug fix and formatting upgrades. It was also upgraded to allow for misc other inundation data such as high water data.

### Changes

- `tools`
    - `inundate_nation.py`:  As stated above.

### Testing

- it was run in a production model against fim 4.0.9.2 at 100 yr and 2 yr as well as a new High Water dataset.

<br/><br/>

## v4.0.9.5 - 2022-10-3 - [PR #696](https://github.com/NOAA-OWP/inundation-mapping/pull/696)

- Fixed deny_gms_unit_prod.lst to comment LandSea_subset.gpkg, so it does not get removed. It is needed for processing in some branches
- Change default for params_template.env -> src_adjust_spatial="False", back to default of "True"
- Fixed an infinite loop when src_adjust_usgs_rating.py was unable to talk to the calib db.
- Fixed src_adjsust_usgs_rating.py for when the usgs_elev_table.csv may not exist.

### Changes

- `gms_run_branch.sh`:  removed some "time" command in favour of using fim commands from bash_functions.sh which give better time and output messages.

- `config`
    - `deny_gms_unit_prod.lst`: Commented out LandSea_subset.gpkg as some HUCs need that file in place.
    - `params_template.env`: Changed default src_adjust_spatial back to True

- `src`
    - `src_adjust_spatial_obs.py`:  Added code to a while loop (line 298) so it is not an indefinite loop that never stops running. It will now attempts to contact the calibration db after 6 attempts. Small adjustments to output and logging were also made and validation that a connection to the calib db was actually successful.
    - `src_adjust_usgs_rating.py`: Discovered that a usgs_elev_df might not exist (particularly when processing was being done for hucs that have no usgs guage data). If the usgs_elev_df does not exist, it no longer errors out.

<br/><br/>

## v4.0.9.4 - 2022-09-30 - [PR #691](https://github.com/NOAA-OWP/inundation-mapping/pull/691)

Cleanup Branch Zero output at the end of a processing run. Without this fix, some very large files were being left on the file system. Adjustments and cleanup changed the full BED output run from appx 2 TB output to appx 1 TB output.

### Additions

- `unit_tests`
    - `gms`
        - `outputs_cleanup_params.json` and `outputs_cleanup_unittests.py`: The usual unit test files.

### Changes

- `gms_pipeline.sh`: changed variables and text to reflect the renamed default `deny_gms_branchs_prod.lst` and `deny_gms_unit_prod.lst` files. Also tells how a user can use the word 'none' for the deny list parameter (both or either unit or branch deny list) to skip output cleanup(s).

- `gms_run_unit.sh`: changed variables and text to reflect the renamed default `deny_gms_unit_prod.lst` files. Also added a bit of minor output text (styling). Also tells how a user can use the word 'none' for the deny list parameter to skip output cleanup.

- `gms_run_branch.sh`:
       ... changed variables and text to reflect the renamed default `deny_gms_branches.lst` files. 
       ... added a bit of minor output text (styling).
       ... also tells how a user can use the word 'none' for the deny list parameter to skip output cleanup.
       ... added a new section that calls the `outputs_cleanup.py` file and will do post cleanup on branch zero output files.

- `src`
    - `gms`
        - `outputs_cleanup.py`: pretty much rewrote it in its entirety. Now accepts a manditory branch id (can be zero) and can recursively search subdirectories. ie) We can submit a whole output directory with all hucs and ask to cleanup branch 0 folder OR cleanup files in any particular directory as we did before (per branch id).
          
          - `run_by_unit.sh`:  updated to pass in a branch id (or the value of "0" meaning branch zero) to outputs_cleanup.py.
          - `run_by_branch.sh`:  updated to pass in a branch id to outputs_cleanup.py.
      
- `unit_tests`
    - `README.md`: updated to talk about the specific deny list for unit_testing.
    - `__template_unittests.py`: updated for the latest code standards for unit tests. 

- `config`
    - `deny_gms_branch_unittest.lst`: Added some new files to be deleted, updated others.
    - `deny_gms_branch_zero.lst`: Added some new files to be deleted.
    - `deny_gms_branches_dev.lst`:  Renamed from `deny_gms_branches_default.lst` and some new files to be deleted, updated others. Now used primarily for development and testing use.
    - `deny_gms_branches_prod.lst`:  Renamed from `deny_gms_branches_min` and some new files to be deleted, updated others. Now used primarily for when releasing a version to production.
    - `deny_gms_unit_prod.lst`: Renamed from `deny_gms_unit_default.lst`, yes... there currently is no "dev" version.  Added some new files to be deleted.

<br/><br/>

## v4.0.9.3 - 2022-09-13 - [PR #681](https://github.com/NOAA-OWP/inundation-mapping/pull/681)

Created a new tool to downloaded USGS 3Dep DEM's via their S3 bucket.

Other changes:
 - Some code file re-organization in favour of the new `data` folder which is designed for getting, setting, and processing data from external sources such as AWS, WBD, NHD, NWM, etc.
 - Added tmux as a new tool embedded inside the docker images.

### Additions

- `data`
   - `usgs`
      - `acquire_and_preprocess_3dep_dems.py`:  The new tool as described above. For now it is hardcoded to a set path for USGS AWS S3 vrt file but may change later for it to become parameter driven.
 - `create_vrt_file.py`: This is also a new tool that can take a directory of geotiff files and create a gdal virtual file, .vrt extention, also called a `virtual raster`. Instead of clipping against HUC4, 6, 8's raster files, and run risks of boundary issues, vrt's actual like all of the tif's are one giant mosaiced raster and can be clipped as one.

### Removals

- 'Dockerfile.prod`:  No longer being used (never was used)

### Changes

- `Dockerfile`:  Added apt install for tmux. This tool will now be available in docker images and assists developers.

- `data`
   - `acquire_and_preprocess_inputs.py`:  moved from the `tools` directory but not other changes made. Note: will required review/adjustments before being used again.
   - `nws`
      - `preprocess_ahps_nws.py`:  moved from the `tools` directory but not other changes made. Note: will required review/adjustments before being used again.
      - `preprocess_rasters.py`: moved from the `tools` directory but not other changes made. Note: will required review/adjustments before being used again.
    - `usgs`
         - `preprocess_ahps_usgs.py`:  moved from the `tools` directory but not other changes made. Note: will required review/adjustments before being used again.
         - `preprocess_download_usgs_grids.py`: moved from the `tools` directory but not other changes made. Note: will required review/adjustments before being used again.

 - `src`
     - `utils`
         - `shared_functions.py`:  changes made were
              - Cleanup the "imports" section of the file (including a change to how the utils.shared_variables file is loaded.
              - Added `progress_bar_handler` function which can be re-used by other code files.
              - Added `get_file_names` which can create a list of files from a given directory matching a given extension. 
              - Modified `print_current_date_time` and `print_date_time_duration` and  methods to return the date time strings. These helper methods exist to help with standardization of logging and output console messages.
              - Added `print_start_header` and `print_end_header` to help with standardization of console and logging output messages.
          - `shared_variables.py`: Additions in support of near future functionality of having fim load DEM's from USGS 3DEP instead of NHD rasters.

<br/><br/>

## v4.0.(pending) - 2022-09-13 - [PR #681](https://github.com/NOAA-OWP/inundation-mapping/pull/681)

Created a new tool to downloaded USGS 3Dep DEM's via their S3 bucket.

Other changes:
 - Some code file re-organization in favour of the new `data` folder which is designed for getting, setting, and processing data from external sources such as AWS, WBD, NHD, NWM, etc.
 - Added tmux as a new tool embedded inside the docker images.

## Additions

- `data`
   - `usgs`
      - `acquire_and_preprocess_3dep_dems.py`:  The new tool as described above. For now it is hardcoded to a set path for USGS AWS S3 vrt file but may change later for it to become parameter driven.
 - `create_vrt_file.py`: This is also a new tool that can take a directory of geotiff files and create a gdal virtual file, .vrt extention, also called a `virtual raster`. Instead of clipping against HUC4, 6, 8's raster files, and run risks of boundary issues, vrt's actual like all of the tif's are one giant mosaiced raster and can be clipped as one.

## Removals

- 'Dockerfile.prod`:  No longer being used (never was used)

## Changes

- `Dockerfile`:  Added apt install for tmux. This tool will now be available in docker images and assists developers.

- `data`
   - `acquire_and_preprocess_inputs.py`:  moved from the `tools` directory but not other changes made. Note: will required review/adjustments before being used again.
   - `nws`
      - `preprocess_ahps_nws.py`:  moved from the `tools` directory but not other changes made. Note: will required review/adjustments before being used again.
      - `preprocess_rasters.py`: moved from the `tools` directory but not other changes made. Note: will required review/adjustments before being used again.
    - `usgs`
         - `preprocess_ahps_usgs.py`:  moved from the `tools` directory but not other changes made. Note: will required review/adjustments before being used again.
         - `preprocess_download_usgs_grids.py`: moved from the `tools` directory but not other changes made. Note: will required review/adjustments before being used again.

 - `src`
     - `utils`
         - `shared_functions.py`:  changes made were
              - Cleanup the "imports" section of the file (including a change to how the utils.shared_variables file is loaded.
              - Added `progress_bar_handler` function which can be re-used by other code files.
              - Added `get_file_names` which can create a list of files from a given directory matching a given extension. 
              - Modified `print_current_date_time` and `print_date_time_duration` and  methods to return the date time strings. These helper methods exist to help with standardization of logging and output console messages.
              - Added `print_start_header` and `print_end_header` to help with standardization of console and logging output messages.
          - `shared_variables.py`: Additions in support of near future functionality of having fim load DEM's from USGS 3DEP instead of NHD rasters.

<br/><br/>


## v4.0.9.2 - 2022-09-12 - [PR #678](https://github.com/NOAA-OWP/inundation-mapping/pull/678)

This fixes several bugs related to branch definition and trimming due to waterbodies.

### Changes

- `src/gms/stream_branches.py`
   - Bypasses erroneous stream network data in the to ID field by using the Node attribute instead.
   - Adds check if no nwm_lakes_proj_subset.gpkg file is found due to no waterbodies in the HUC.
   - Allows for multiple upstream branches when stream order overrides arbolate sum.

<br/><br/>

## v4.0.9.1 - 2022-09-01 - [PR #664](https://github.com/NOAA-OWP/inundation-mapping/pull/664)

A couple of changes:
1) Addition of a new tool for pushing files / folders up to an AWS (Amazon Web Service) S3 bucket.
2) Updates to the Docker image creation files to include new packages for boto3 (for AWS) and also added `jupyter`, `jupterlab` and `ipympl` to make it easier to use those tools during development.
3) Correct an oversight of `logs\src_optimization` not being cleared upon `overwrite` run.

### Additions

- `src`
   - `data`
       - `README.md`: Details on how the new system for `data` folders (for communication for external data sources/services).
       - `aws`
           - `aws_base.py`:  A file using a class and inheritance system (parent / child). This file has properties and a method that all child class will be expected to use and share. This makes it quicker and easier to added new AWS tools and helps keep consistant patterns and standards.
           - `aws_creds_template.env`: There are a number of ways to validate credentials to send data up to S3. We have chosen to use an `.env` file that can be passed into the tool from any location. This is the template for that `.env` file. Later versions may be changed to use AWS profile security system.
           - `s3.py`: This file pushes file and folders up to a defined S3 bucket and root folder. Note: while it is designed only for `puts` (pushing to S3), hooks were added in case functional is added later for `gets` (pull from S3).


### Changes

- `utils`
   - `shared_functions.py`:  A couple of new features
       -  Added a method which accepts a path to a .lst or .txt file with a collection of data and load it into a  python list object. It can be used for a list of HUCS, file paths, or almost anything. 
       - A new method for quick addition of current date/time in output.
       - A new method for quick calculation and formatting of time duration in hours, min and seconds.
       - A new method for search for a string in a given python list. It was designed with the following in mind, we already have a python list loaded with whitelist of files to be included in an S3 push. As we iterate through files from the file system, we can use this tool to see if the file should be pushed to S3. This tool can easily be used contexts and there is similar functionality in other FIM4 code that might be able to this method.

- `Dockerfile` : Removed a line for reloading Shapely in recent PRs, which for some reason is no longer needed after adding the new BOTO3 python package. Must be related to python packages dependencies. This removed Shapely warning seen as a result of another recent PR. Also added AWS CLI for bash commands.

- `Pipfile` and `Pipfile.lock`:  Updates for the four new python packages, `boto3` (for AWS), `jupyter`, `jupyterlab` and `ipympl`. We have some staff that use Jupyter in their dev actitivies. Adding this package into the base Docker image will make it easier for them.

<br/><br/>

## 4.0.9.0 - 2022-09-09 - [PR #672](https://github.com/NOAA-OWP/inundation-mapping/pull/672)

When deriving level paths, this improvement allows stream order to override arbolate sum when selecting the proper upstream segment to continue the current branch.

<br/><br/>

## 4.0.8.0 - 2022-08-26 - [PR #671](https://github.com/NOAA-OWP/inundation-mapping/pull/671)

Trims ends of branches that are in waterbodies; also removes branches if they are entirely in a waterbody.

## Changes

- `src/gms/stream_branches.py`: adds `trim_branches_in_waterbodies()` and `remove_branches_in_waterbodies()` to trim and prune branches in waterbodies.

<br/><br/>

## v4.0.7.2 - 2022-08-11 - [PR #654](https://github.com/NOAA-OWP/inundation-mapping/pull/654)

`inundate_nation.py` A change to switch the inundate nation function away from refrences to `inundate.py`, and rather use `inundate_gms.py` and `mosaic_inundation.py`

### Changes

- `inundate_gms`:  Changed `mask_type = 'filter'`

<br/><br/>

## v4.0.7.1 - 2022-08-22 - [PR #665](https://github.com/NOAA-OWP/inundation-mapping/pull/665)

Hotfix for addressing missing input variable when running `gms_run_branch.sh` outside of `gms_pipeline.sh`. 

### Changes
- `gms_run_branch.sh`: defining path to WBD HUC input file directly in ogr2ogr call rather than using the $input_WBD_gdb defined in `gms_run_unit.sh`
- `src/src_adjust_spatial_obs.py`: removed an extra print statement
- `src/src_roughness_optimization.py`: removed a log file write that contained sensitive host name

<br/><br/>

## v4.0.7.0 - 2022-08-17 - [PR #657](https://github.com/NOAA-OWP/inundation-mapping/pull/657)

Introduces synthetic rating curve calibration workflow. The calibration computes new Manning's coefficients for the HAND SRCs using input data: USGS gage locations, USGS rating curve csv, and a benchmark FIM extent point database stored in PostgreSQL database. This addresses [#535].

### Additions

- `src/src_adjust_spatial_obs.py`: new synthetic rating curve calibration routine that prepares all of the spatial (point data) benchmark data for ingest to the Manning's coefficient calculations performed in `src_roughness_optimization.py`
- `src/src_adjust_usgs_rating.py`: new synthetic rating curve calibration routine that prepares all of the USGS gage location and observed rating curve data for ingest to the Manning's coefficient calculations performed in `src_roughness_optimization.py`
- `src/src_roughness_optimization.py`: new SRC post-processing script that ingests observed data and HUC/branch FIM output data to compute optimized Manning's coefficient values and update the discharge values in the SRCs. Outputs a new hydroTable.csv.

### Changes

- `config/deny_gms_branch_zero.lst`: added `gw_catchments_reaches_filtered_addedAttributes_crosswalked_{}.gpkg` to list of files to keep (used in calibration workflow)
- `config/deny_gms_branches_min.lst`: added `gw_catchments_reaches_filtered_addedAttributes_crosswalked_{}.gpkg` to list of files to keep (used in calibration workflow)
- `config/deny_gms_unit_default.lst`: added `usgs_elev_table.csv` to list of files to keep (used in calibration workflow)
- `config/params_template.env`: added new variables for user to control calibration
  - `src_adjust_usgs`: Toggle to run src adjustment routine (True=on; False=off)
  - `nwm_recur_file`: input file location with nwm feature_id and recurrence flow values
  - `src_adjust_spatial`: Toggle to run src adjustment routine (True=on; False=off)
  - `fim_obs_pnt_data`: input file location with benchmark point data used to populate the postgresql database
  - `CALB_DB_KEYS_FILE`: path to env file with sensitive paths for accessing postgres database
- `gms_run_branch.sh`: includes new steps in the workflow to connect to the calibration PostgreSQL database, run SRC calibration w/ USGS gage rating curves, run SRC calibration w/ benchmark point database
- `src/add_crosswalk.py`: added step to create placeholder variables to be replaced in post-processing (as needed). Created here to ensure consistent column variables in the final hydrotable.csv
- `src/gms/run_by_unit.sh`: added new steps to workflow to create the `usgs_subset_gages.gpkg` file for branch zero and then perform crosswalk and create `usgs_elev_table.csv` for branch zero
- `src/make_stages_and_catchlist.py`: Reconcile flows and catchments hydroids
- `src/usgs_gage_aggregate.py`: changed streamorder data type from integer to string to better handle missing values in `usgs_gage_unit_setup.py`
- `src/usgs_gage_unit_setup.py`: added new inputs and function to populate `usgs_elev_table.csv` for branch zero using all available gages within the huc (not filtering to a specific branch)
- `src/utils/shared_functions.py`: added two new functions for calibration workflow
  - `check_file_age`: check the age of a file (use for flagging potentially outdated input)
  - `concat_huc_csv`: concatenate huc csv files to a single dataframe/csv
- `src/utils/shared_variables.py`: defined new SRC calibration threshold variables
  - `DOWNSTREAM_THRESHOLD`: distance in km to propogate new roughness values downstream
  - `ROUGHNESS_MAX_THRESH`: max allowable adjusted roughness value (void values larger than this)
  - `ROUGHNESS_MIN_THRESH`: min allowable adjusted roughness value (void values smaller than this)

<br/><br/>

## v4.0.6.3 - 2022-08-04 - [PR #652](https://github.com/NOAA-OWP/inundation-mapping/pull/652)

Updated `Dockerfile`, `Pipfile` and `Pipfile.lock` to add the new psycopg2 python package required for a WIP code fix for the new FIM4 calibration db.

<br/><br/>

## v4.0.6.2 - 2022-08-16 - [PR #639](https://github.com/NOAA-OWP/inundation-mapping/pull/639)

This file converts USFIMR remote sensed inundation shapefiles into a raster that can be used to compare to the FIM data. It has to be run separately for each shapefile. This addresses [#629].

### Additions

- `/tools/fimr_to_benchmark.py`: This file converts USFIMR remote sensed inundation shapefiles into a raster that can be used to compare to the FIM data. It has to be run separately for each shapefile.

<br/><br/>

## v4.0.6.1 - 2022-08-12 - [PR #655](https://github.com/NOAA-OWP/inundation-mapping/pull/655)

Prunes branches that fail with NO_FLOWLINES_EXIST (Exit code: 61) in `gms_run_branch.sh` after running `split_flows.py`

### Additions
- Adds `remove_error_branches.py` (called from `gms_run_branch.sh`)
- Adds `gms_inputs_removed.csv` to log branches that have been removed across all HUCs

### Removals
- Deletes branch folders that fail
- Deletes branch from `gms_inputs.csv`

<br/><br/>


## v4.0.6.0 - 2022-08-10 - [PR #614](https://github.com/NOAA-OWP/inundation-mapping/pull/614)

Addressing #560, this fix in run_by_branch trims the DEM derived streamline if it extends past the end of the branch streamline. It does this by finding the terminal point of the branch stream, snapping to the nearest point on the DEM derived stream, and cutting off the remaining downstream portion of the DEM derived stream.

### Changes

- `/src/split_flows.py`: Trims the DEM derived streamline if it flows past the terminus of the branch (or level path) streamline.
- `/src/gms/delineate_hydros_and_produce_HAND.sh`: Added branch streamlines as an input to `split_flows.py`.

<br/><br/>

## v4.0.5.4 - 2022-08-01 - [PR #642](https://github.com/NOAA-OWP/inundation-mapping/pull/642)

Fixes bug that causes [Errno2] No such file or directory error when running synthesize_test_cases.py if testing_versions folder doesn't exist (for example, after downloading test_cases from ESIP S3).

### Additions

- `run_test_case.py`: Checks for testing_versions folder in test_cases and adds it if it doesn't exist.

<br/><br/>

## v4.0.5.3 - 2022-07-27 - [PR #630](https://github.com/NOAA-OWP/inundation-mapping/issues/630)

A file called gms_pipeline.sh already existed but was unusable. This has been updated and now can be used as a "one-command" execution of the fim4/gms run. While you still can run gms_run_unit.sh and gms_run_branch.sh as you did before, you no longer need to. Input arguments were simplified to allow for more default and this simplification was added to `gms_run_unit.sh` and `gms_run_branch.sh` as well. 

A new feature was added that is being used for `gms_pipeline.sh` which tests the percent and number of errors after hucs are processed before continuing onto branch processing.

New FIM4/gms usability is now just (at a minumum): `gms_pipeline.sh -n <output name> -u <HUC(s) or HUC list path>`
	
`gms_run_branch.sh` and `gms_run_branch.sh` have also been changed to add the new -a flag and default to dropping stream orders 1 and 2.

### Additions

- `src`
    - `check_unit_errors.py`: as described above.
- `unit_tests`
    - `check_unit_errors_unittests.py` and `check_unit_errors_params.json`: to match new file.    

### Changes

- `README.md`:  Updated text for FIM4, gms_pipeline, S3 input updates, information about updating dependencies, misc link updates and misc text verbage.
- `gms_pipeline.sh`: as described above.
- `gms_run_unit.sh`: as described above. Also small updates to clean up folders and files in case of an overwrite.
- `gms_run_branch.sh`: as described above.
- `src`
     - `utils`
         - `fim_enums.py`:  FIM_system_exit_codes renamed to FIM_exit_codes.
         - `shared_variables.py`: added configurable values for minimum number and percentage of unit errors.
    - `bash_functions.env`:   Update to make the cumulative time screen outputs in mins/secs instead of just seconds.
    - `check_huc_inputs.py`:  Now returns the number of HUCs being processed, needed by `gms_pipeline.sh` (Note: to get the value back to a bash file, it has to send it back via a "print" line and not a "return" value.  Improved input validation, 
- `unit_tests`
   - `README.md`: Misc text and link updates.

### Removals

- `config\params_template_calibrated.env`: No longer needed. Has been removed already from dev-fim3 and confirmed that it is not needed.
<br><br>

## v4.0.5.2 - 2022-07-25 - [PR #622](https://github.com/NOAA-OWP/inundation-mapping/pull/622)

Updates to unit tests including a minor update for outputs and loading in .json parameter files.
<br><br>


## v4.0.5.1 - 2022-06-27 - [PR #612](https://github.com/NOAA-OWP/inundation-mapping/pull/612)

`Alpha Test Refactor` An upgrade was made a few weeks back to the dev-fim3 branch that improved performance, usability and readability of running alpha tests. Some cleanup in other files for readability, debugging verbosity and styling were done as well. A newer, cleaner system for printing lines when the verbose flag is enabled was added.

### Changes

- `gms_run_branch.sh`:  Updated help instructions to about using multiple HUCs as command arguments.
- `gms_run_unit.sh`:  Updated help instructions to about using multiple HUCs as command arguments.
- `src/utils`
    - `shared_functions.py`: 
       - Added a new function called `vprint` which creates a simpler way (and better readability) for other python files when wanting to include a print line when the verbose flag is on.
       - Added a new class named `FIM_Helpers` as a wrapper for the new `vprint` method. 
       - With the new `FIM_Helpers` class, a previously existing method named `append_id_to_file_name` was moved into this class making it easier and quicker for usage in other classes.
       
- `tools`
    - `composite_inundation.py`: Updated its usage of the `append_id_to_file_name` function to now call the`FIM_Helpers` method version of it.
    - `gms_tools`
       - `inundate_gms.py`: Updated for its adjusted usage of the `append_id_to_file_name` method, also removed its own `def __vprint` function in favour of the `FIM_Helpers.vprint` method. 
       - `mosaic_inundation.py`: 
          - Added adjustments for use of `append_id_to_file_name` and adjustments for `fh.vprint`.
          - Fixed a bug for the variable `ag_mosaic_output` which was not pre-declared and would fail as using an undefined variable in certain conditions.
    - `run_test_case.py`: Ported `test_case` class from FIM 3 and tweaked slightly to allow for GMS FIM. Also added more prints against the new fh.vprint method. Also added a default print line for progress / traceability for all alpha test regardless if the verbose flag is set.
    - `synthesize_test_cases.py`: Ported `test_case` class from FIM 3.
- `unit_tests`
   - `shared_functions_unittests.py`: Update to match moving the `append_id_to_file_name` into the `FIM_Helpers` class. Also removed all "header print lines" for each unit test method (for output readability).

<br/><br/>

## v4.0.5.0 - 2022-06-16 - [PR #611](https://github.com/NOAA-OWP/inundation-mapping/pull/611)

'Branch zero' is a new branch that runs the HUCs full stream network to make up for stream orders 1 & 2 being skipped by the GMS solution and is similar to the FR extent in FIM v3. This new branch is created during `run_by_unit.sh` and the processed DEM is used by the other GMS branches during `run_by_branch.sh` to improve efficiency.

### Additions

- `src/gms/delineate_hydros_and_produce_HAND.sh`: Runs all of the modules associated with delineating stream lines and catchments and building the HAND relative elevation model. This file is called once during `gms_run_unit` to produce the branch zero files and is also run for every GMS branch in `gms_run_branch`.
- `config/deny_gms_branch_zero.lst`: A list specifically for branch zero that helps with cleanup (removing unneeded files after processing).

### Changes

- `src/`
    - `output_cleanup.py`: Fixed bug for viz flag.
    - `gms/`
        - `run_by_unit.sh`: Added creation of "branch zero", DEM pre-processing, and now calls.
        -  `delineate_hydros_and_produce_HAND.sh` to produce HAND outputs for the entire stream network.
        - `run_by_branch.sh`: Removed DEM processing steps (now done in `run_by_unit.sh`), moved stream network delineation and HAND generation to `delineate_hydros_and_produce_HAND.sh`.
        - `generate_branch_list.py`: Added argument and parameter to sure that the branch zero entry was added to the branch list.
- `config/`
     - `params_template.env`: Added `zero_branch_id` variable.
- `tools`
     - `run_test_case.py`: Some styling / readability upgrades plus some enhanced outputs.  Also changed the _verbose_ flag to _gms_verbose_ being passed into Mosaic_inundation function.
     - `synthesize_test_cases.py`: arguments being passed into the _alpha_test_args_ from being hardcoded from flags to verbose (effectively turning on verbose outputs when applicable. Note: Progress bar was not affected.
     - `tools_shared_functions.py`: Some styling / readability upgrades.
- `gms_run_unit.sh`: Added export of extent variable, dropped the -s flag and added the -a flag so it now defaults to dropping stream orders 1 and 2.
- `gms_run_branch.sh`: Fixed bug when using overwrite flag saying branch errors folder already exists, dropped the -s flag and added the -a flag so it now defaults to dropping stream orders 1 and 2.

### Removals

- `tests/`: Redundant
- `tools/shared_variables`: Redundant

<br/><br/>

## v4.0.4.3 - 2022-05-26 - [PR #605](https://github.com/NOAA-OWP/inundation-mapping/pull/605)

We needed a tool that could composite / mosaic inundation maps for FIM3 FR and FIM4 / GMS with stream orders 3 and higher. A tool previously existed named composite_fr_ms_inundation.py and it was renamed to composite_inundation.py and upgraded to handle any combination of 2 of 3 items (FIM3 FR, FIM3 MS and/or FIM4 GMS).

### Additions

- `tools/composite_inundation.py`: Technically it is a renamed from composite_ms_fr_inundation.py, and is based on that functionality, but has been heavily modified. It has a number of options, but primarily is designed to take two sets of output directories, inundate the files, then composite them into a single mosiac'd raster per huc. The primary usage is expected to be compositing FIM3 FR with FIM4 / GMS with stream orders 3 and higher. 

- `unit_tests/gms/inundate_gms_unittests.py and inundate_gms_params.json`: for running unit tests against `tools/gms_tools/inunundate_gms.py`.
- `unit_tests/shared_functions_unittests.py and shared_functions_params.json`: A new function named `append_id_to_file_name_single_identifier` was added to `src/utils/shared_functions.py` and some unit tests for that function was created.

### Removed

- `tools/composite_ms_fr_inundation.py`: replaced with upgraded version named `composite_inundation.py`.

### Changes

- `tools/gms_tools/inundate_gms.py`: some style, readabilty cleanup plus move a function up to `shared_functions.py`.
- `tools/gms_tools/mosaic_inundation.py`: some style, readabilty cleanup plus move a function up to `shared_functions.py`.
- `tools/inundation.py`: some style, readabilty cleanup.
- `tools/synthesize_test_cases.py`: was updated primarily for sample usage notes.

<br/><br/>

## v4.0.4.2 - 2022-05-03 - [PR #594](https://github.com/NOAA-OWP/inundation-mapping/pull/594)

This hotfix includes several revisions needed to fix/update the FIM4 area inundation evaluation scripts. These changes largely migrate revisions from the FIM3 evaluation code to the FIM4 evaluation code.

### Changes

- `tools/eval_plots.py`: Copied FIM3 code revisions to enable RAS2FIM evals and PND plots. Replaced deprecated parameter name for matplotlib grid()
- `tools/synthesize_test_cases.py`: Copied FIM3 code revisions to assign FR, MS, COMP resolution variable and addressed magnitude list variable for IFC eval
- `tools/tools_shared_functions.py`: Copied FIM3 code revisions to enable probability not detected (PND) metric calculation
- `tools/tools_shared_variables.py`: Updated magnitude dictionary variables for RAS2FIM evals and PND plots

<br/><br/>

## v4.0.4.1 - 2022-05-02 - [PR #587](https://github.com/NOAA-OWP/inundation-mapping/pull/587)

While testing GMS against evaluation and inundation data, we discovered some challenges for running alpha testing at full scale. Part of it was related to the very large output volume for GMS which resulted in outputs being created on multiple servers and folders. Considering the GMS volume and processing, a tool was required to extract out the ~215 HUC's that we have evaluation data for. Next, we needed isolate valid HUC output folders from original 2,188 HUC's and its 100's of thousands of branches. The first new tool allows us to point to the `test_case` data folder and create a list of all HUC's that we have validation for.

Now that we have a list of relavent HUC's, we need to consolidate output folders from the previously processed full CONUS+ output data. The new `copy_test_case_folders.py` tool extracts relavent HUC (gms unit) folders, based on the list created above, into a consolidated folder. The two tools combine result in significantly reduced overall processing time for running alpha tests at scale.

`gms_run_unit.sh` and `aggregated_branch_lists.py` were adjusted to make a previously hardcoded file path and file name to be run-time parameters. By adding the two new arguments, the file could be used against the new `copy_test_case_folders.py`. `copy_test_case_folders.py` and `gms_run_unit.sh` can now call `aggregated_branch_lists.py` to create a key input file called `gms_inputs.csv` which is a key file required for alpha testing.

A few other small adjustments were made for readability and traceability as well as a few small fixes discovered when running at scale.

### Additions

- `tools/find_test_case_folders.py`: A new tool for creating a list of HUC's that we have test/evaluation data for.
- `tools/copy_test_case_folders.py`: A new tool for using the list created above, to scan through other fully processed output folders and extract only the HUC's (gms units) and it's branches into a consolidated folder, ready for alpha test processing (or other needs).

### Changes

- `src/gms/aggregate_branch_lists.py`: Adjusted to allow two previously hardcoded values to now be incoming arguments. Now this file can be used by both `gms_run_unit.sh` and `copy_test_case_folders.py`.
- `tools/synthesize_test_cases.py`: Adjustments for readability and progress status. The embedded progress bars are not working and will be addressed later.
- `tools/run_test_case.py`: A print statement was added to help with processing progess was added.
- `gms_run_unit.sh`: This was adjusted to match the new input parameters for `aggregate_branch_lists.py` as well as additions for progress status. It now will show the entire progress period start datetime, end datetime and duration. 
- `gms_run_branch.sh`: Also was upgraded to show the entire progress period start datetime, end datetime and duration.

<br/><br/>

## v4.0.4.0 - 2022-04-12 - [PR #557](https://github.com/NOAA-OWP/inundation-mapping/pull/557)

During large scale testing of the new **filtering out stream orders 1 and 2** feature [PR #548](https://github.com/NOAA-OWP/inundation-mapping/pull/548), a bug was discovered with 14 HUCS that had no remaining streams after removing stream orders 1 and 2. This resulted in a number of unmanaged and unclear exceptions. An exception may be still raised will still be raised in this fix for logging purposes, but it is now very clear what happened. Other types of events are logged with clear codes to identify what happened.

Fixes were put in place for a couple of new logging behaviors.

1. Recognize that for system exit codes, there are times when an event is neither a success (code 0) nor a failure (code 1). During processing where stream orders are dropped, some HUCs had no remaining reaches, others had mismatched reaches and others as had missing flowlines (reaches) relating to dissolved level paths (merging individual reaches as part of GMS). When these occur, we want to abort the HUC (unit) or branch processing, identify that they were aborted for specific reasons and continue. A new custom system exit code system was adding using python enums. Logging was enhanced to recognize that some exit codes were not a 0 or a 1 and process them differently.

2. Pathing and log management became an issue. It us not uncommon for tens or hundreds of thousands of branches to be processed. A new feature was to recognize what is happening with each branch or unit and have them easily found and recognizable. Futher, processing for failure (sys exit code of 1) are now copied into a unique folder as the occur to help with visualization of run time errors. Previously errors were not extracted until the end of the entire run which may be multiple days.

3. A minor correction was made when dissolved level paths were created with the new merged level path not always having a valid stream order value.

### File Additions

- `src/`
   - `utils/`
      - `fim_enums.py`:
         - A new class called `FIM_system_exit_codes` was added. This allows tracking and blocking of duplicate system exit codes when a custom system code is required.
        

### Changes

- `fim_run.sh`: Added the gms `non-zero-exit-code` system to `fim_run` to help uncover and isolate errors during processing. Errors recorded in log files within in the logs/unit folder are now copied into a new folder called `unit_errors`.  
    
- `gms_run_branch.sh`:
    -  Minor adjustments to how the `non-zero-exit code` logs were created. Testing uncovered that previous versions were not always reliable. This is now stablized and enhanced.
    - In previous versions, only the `gms_unit.sh` was aware that **stream order filtering** was being done. Now all branch processing is also aware that filtering is in place. Processing in child files and classes can now make adjustments as/if required for stream order filtering.
    - Small output adjustments were made to help with overall screen and log readability.  

- `gms_run_unit.sh`:
    - Minor adjustments to how the `non-zero-exit-code` logs were created similar to `gms_run_branch.sh.`
    - Small text corrections, formatting and output corrections were added.
    - A feature removing all log files at the start of the entire process run were added if the `overwrite` command line argument was added.

- `src/`
   - `filter_catchments_and_add_attributes.py`:
      - Some minor formatting and readability adjustments were added.
      - Additions were made to help this code be aware and responding accordingly if that stream order filtering has occurred. Previously recorded as bugs coming from this class, are now may recorded with the new custom exit code if applicable.

   - `run_by_unit.sh` (supporting fim_run.sh):
         - As a change was made to sub-process call to `filter_catchments_and_add_attributes.py` file, which is shared by gms, related to reach errors / events.

   - `split_flows.py`:
      - Some minor formatting and readability adjustments were added.
      - Additions were made to recognize the same type of errors as being described in other files related to stream order filtering issues.
      - A correction was made to be more precise and more explicit when a gms branch error existed. This was done to ensure that we were not letting other exceptions be trapped that were NOT related to stream flow filtering.
      
   - `time_and_tee_run_by_unit.sh`:
      - The new custom system exit codes was added. Note that the values of 61 (responding system code) are hardcoded instead of using the python based `Fim_system_exit_code` system. This is related to limited communication between python and bash.

   - `gms/`
      - `derive_level_paths.py`:  
          - Was upgraded to use the new fim_enums.Fim_system_exit_codes system. This occurs when no streams / flows remain after filtering.  Without this upgrade, standard exceptions were being issued with minimal details for the error.
          - Minor adjustments to formatting for readability were made.

      - `generate_branch_list.py` :  Minor adjustments to formatting for readability were made.

      - `run_by_branch.sh`:
         - Some minor formatting and readability adjustments were added.
         - Additions to the subprocess call to `split_flows.py` were added so it was aware that branch filtering was being used. `split_flows.py` was one of the files that was throwing errors related to stream order filtering. A subprocess call to `filter_catchments_and_add_attributes.py` adjustment was also required for the same reason.

      - `run_by_unit.sh`:
         - Some minor formatting and readability adjustments were added.
         - An addition was made to help trap errors that might be triggered by `derive_level_paths.py` for `stream order filtering`.

      - `time_and_tee_run_by_branch.sh`:
         - A system was added recognize if an non successful system exit code was sent back from `run_by_branch`. This includes true errors of code 1 and other new custom system exit codes. Upon detection of non-zero-exit codes, log files are immediately copied into special folders for quicker and easier visibility. Previously errors were not brought forth until the entire process was completed which ranged fro hours up to 18 days. Note: System exit codes of 60 and 61 were hardcoded instead of using the values from the new  `FIM_system_exit_codes` due to limitation of communication between python and bash.

      - `time_and_tee_run_by_unit.sh`:
         - The same upgrade as described above in `time_and_tee_run_by_branch.sh` was applied here.
         - Minor readability and output formatting changes were made.

      - `todo.md`
         - An entry was removed from this list which talked about errors due to small level paths exactly as was fixed in this pull request set.

- `unit_tests/`
   - `gms/`
      - `derive_level_paths_unittests.py` :  Added a new unit test specifically testing this type of condition with a known HUC that triggered the branch errors previously described..
      - `derive_level_paths_params.json`:
           - Added a new node with a HUC number known to fail.
           - Changed pathing for unit test data pathing from `/data/outputs/gms_example_unit_tests` to `/data/outputs/fim_unit_test_data_do_not_remove`. The new folder is intended to be a more permanent folder for unit test data.
           - Some additional tests were added validating the argument for dropping stream orders.

### Unit Test File Additions:

- `unit_tests/`
   - `filter_catchments_and_add_attributes_unittests.py` and `filter_catchments_and_add_attributes_params.json`:

   - `split_flows_unittests.py' and `split_flows_params.json`

<br/><br/>

## v4.0.3.1 - 2022-03-10 - [PR #561](https://github.com/NOAA-OWP/inundation-mapping/pull/561)

Bug fixes to get the Alpha Test working in FIM 4.

### Changes

- `tools/sythesize_test_cases.py`: Fixed bugs that prevented multiple benchmark types in the same huc from running `run_test_case.py`.
- `tools/run_test_case.py`: Fixed mall bug for IFC benchmark.
- `tools/eval_plots.py`: Fixed Pandas query bugs.

<br/><br/>

## v4.0.3.0 - 2022-03-03 - [PR #550](https://github.com/NOAA-OWP/inundation-mapping/pull/550)

This PR ports the functionality of `usgs_gage_crosswalk.py` and `rating_curve_comparison.py` to FIM 4.

### Additions

- `src/`:
    - `usgs_gage_aggregate.py`: Aggregates all instances of `usgs_elev_table.csv` to the HUC level. This makes it easier to view the gages in each HUC without having to hunt through branch folders and easier for the Sierra Test to run at the HUC level.
    - `usgs_gage_unit_setup.py`: Assigns a branch to each USGS gage within a unit. The output of this module is `usgs_subset_gages.gpkg` at the HUC level containing the `levpa_id` attribute.

### Changes

- `gms_run_branch.sh`: Added a line to aggregate all `usgs_elev_table.csv` into the HUC directory level using `src/usgs_gage_aggregate.py`.
- `src/`:
    -  `gms/`
        - `run_by_branch.sh`: Added a block to run `src/usgs_gage_crosswalk.py`. 
        - `run_by_unit.sh`: Added a block to run `src/usgs_gage_unit_setup.py`.
    - `usgs_gage_crosswalk.py`: Similar to it's functionality in FIM 3, this module snaps USGS gages to the stream network, samples the underlying DEMs, and writes the attributes to `usgs_elev_table.csv`. This CSV is later aggregated to the HUC level and eventually used in `tools/rating_curve_comparison.py`. Addresses #539 
- `tools/rating_curve_comparison.py`: Updated Sierra Test to work with FIM 4 data structure.
- `unit_tests/`:
    - `rating_curve_comparison_unittests.py` & `rating_curve_comparison_params.json`: Unit test code and parameters for the Sierra Test.
    - `usgs_gage_crosswalk_unittests.py` & `usgs_gage_crosswalk_params.json`: Unit test code and parameters for `usgs_gage_crosswalk.py`
- `config/`:
    - `deny_gms_branches_default.lst` & `config/deny_gms_branches_min.lst`: Add `usgs_elev_table.csv` to the lists as a comment so it doesn't get deleted during cleanup.
    - `deny_gms_unit_default.lst`: Add `usgs_subset_gages.gpkg` to the lists as a comment so it doesn't get deleted during cleanup.

<br/><br/>

## v4.0.2.0 - 2022-03-02 - [PR #548](https://github.com/NOAA-OWP/inundation-mapping/pull/548)

Added a new optional system which allows an argument to be added to the `gms_run_unit.sh` command line to filter out stream orders 1 and 2 when calculating branches. 

### Changes

- `gms_run_unit.sh`: Add the new optional `-s` command line argument. Inclusion of this argument means "drop stream orders 1 and 2".

- `src/gms`
   - `run_by_unit.sh`: Capture and forward the drop stream orders flag to `derive_level_paths.py`
	
   - `derive_level_paths.py`: Capture the drop stream order flag and working with `stream_branches.py` to include/not include loading nwm stream with stream orders 1 and 2.
	
   - `stream_branchs.py`: A correction was put in place to allow for the filter of branch attributes and values to be excluded. The `from_file` method has the functionality but was incomplete. This was corrected and how could accept the values from `derive_level_paths.py` to use the branch attribute of "order_" (gkpg field) and values excluded of [1,2] when optionally desired.

- `unit_tests/gms`
    - `derive_level_paths_unittests.py` and `derive_level_paths_params.py`: Updated for testing for the new "drop stream orders 1 and 2" feature. Upgrades were also made to earlier existing incomplete test methods to test more output conditions.
	
<br/><br/>

## v4.0.1.0 - 2022-02-02 - [PR #525](https://github.com/NOAA-OWP/cahaba/pull/525)

The addition of a very simple and evolving unit test system which has two unit tests against two py files.  This will set a precendence and will grow over time and may be automated, possibly during git check-in triggered. The embedded README.md has more details of what we currently have, how to use it, how to add new unit tests, and expected future enhancements.

### Additions

- `/unit_tests/` folder which has the following:

   - `clip_vectors_to_wbd_params.json`: A set of default "happy path" values that are expected to pass validation for the clip_vectors_to_wbd.py -> clip_vectors_to_wbd (function).

   - `clip_vectors_to_wbd_unittests.py`: A unit test file for src/clip_vectors_to_wbd.py. Incomplete but evolving.

   - `README.md`: Some information about how to create unit tests and how to use them.

   - `unit_tests_utils.py`: A python file where methods that are common to all unit tests can be placed.

   - `gms/derive_level_paths_params.json`: A set of default "happy path" values that are expected to pass validation for the derive_level_paths_params.py -> Derive_level_paths (function). 

   - `gms/derive_level_paths_unittests.py`: A unit test file for `src/derive_level_paths.py`. Incomplete but evolving.

<br/><br/>

## v4.0.0.0 - 2022-02-01 - [PR #524](https://github.com/NOAA-OWP/cahaba/pull/524)

FIM4 builds upon FIM3 and allows for better representation of inundation through the reduction of artificial restriction of inundation at catchment boundaries.

More details will be made available through a publication by Aristizabal et. al. and will be included in the "Credits and References" section of the README.md, titled "Reducing Horton-Strahler Stream Order Can Enhance Flood Inundation Mapping Skill with Applications for the U.S. National Water Model."

### Additions

- `/src/gms`: A new directory containing scripts necessary to produce the FIM4 Height Above Nearest Drainage grids and synthetic rating curves needed for inundation mapping.
- `/tools/gms_tools`: A new directory containing scripts necessary to generate and evaluate inundation maps produced from FIM4 Height Above Nearest Drainage grids and synthetic rating curves.

<br/><br/>

## v3.0.24.3 - 2021-11-29 - [PR #488](https://github.com/NOAA-OWP/cahaba/pull/488)

Fixed projection issue in `synthesize_test_cases.py`.

### Changes

- `Pipfile`: Added `Pyproj` to `Pipfile` to specify a version that did not have the current projection issues.

<br/><br/>

## v3.0.24.2 - 2021-11-18 - [PR #486](https://github.com/NOAA-OWP/cahaba/pull/486)

Adding a new check to keep `usgs_elev_table.csv`, `src_base.csv`, `small_segments.csv` for runs not using the `-viz` flag. We unintentionally deleted some .csv files in `vary_mannings_n_composite.py` but need to maintain some of these for non `-viz` runs (e.g. `usgs_elev_table.csv` is used for sierra test input).

### Changes

- `fim_run.sh`: passing `-v` flag to `vary_mannings_n_composite.py` to determine which csv files to delete. Setting `$viz` = 0 for non `-v` runs.
- `src/vary_mannings_n_composite.py`: added `-v` input arg and if statement to check which .csv files to delete.
- `src/add_crosswalk.py`: removed deprecated barc variables from input args.
- `src/run_by_unit.sh`: removed deprecated barc variables from input args to `add_crosswalk.py`.

<br/><br/>

## v3.0.24.1 - 2021-11-17 - [PR #484](https://github.com/NOAA-OWP/cahaba/pull/484)

Patch to clean up unnecessary files and create better names for intermediate raster files.

### Removals

- `tools/run_test_case_gms.py`: Unnecessary file.

### Changes

- `tools/composite_ms_fr_inundation.py`: Clean up documentation and intermediate file names.
- `tools/run_test_case.py`: Remove unnecessary imports.

<br/><br/>

## v3.0.24.0 - 2021-11-08 - [PR #482](https://github.com/NOAA-OWP/cahaba/pull/482)

Adds `composite_ms_fr_inundation.py` to allow for the generation of an inundation map given a "flow file" CSV and full-resolution (FR) and mainstem (MS) relative elevation models, synthetic rating curves, and catchments rasters created by the `fim_run.sh` script.

### Additions
- `composite_ms_fr_inundation.py`: New module that is used to inundate both MS and FR FIM and composite the two inundation rasters.
- `/tools/gms_tools/`: Three modules (`inundate_gms.py`, `mosaic_inundation.py`, `overlapping_inundation.py`) ported from the GMS branch used to composite inundation rasters.

### Changes
- `inundation.py`: Added 2 exception classes ported from the GMS branch.

<br/><br/>

## v3.0.23.3 - 2021-11-04 - [PR #481](https://github.com/NOAA-OWP/cahaba/pull/481)
Includes additional hydraulic properties to the `hydroTable.csv`: `Number of Cells`, `SurfaceArea (m2)`, `BedArea (m2)`, `Volume (m3)`, `SLOPE`, `LENGTHKM`, `AREASQKM`, `Roughness`, `TopWidth (m)`, `WettedPerimeter (m)`. Also adds `demDerived_reaches_split_points.gpkg`, `flowdir_d8_burned_filled.tif`, and `dem_thalwegCond.tif` to `-v` whitelist.

### Changes
- `run_by_unit.sh`: Added `EXIT FLAG` tag and previous non-zero exit code tag to the print statement to allow log lookup.
- `add_crosswalk.py`: Added extra attributes to the hydroTable.csv. Includes a default `barc_on` and `vmann_on` (=False) attribute that is overwritten (=True) if SRC post-processing modules are run.
- `bathy_src_adjust_topwidth.py`: Overwrites the `barc_on` attribute where applicable and includes the BARC-modified Volume property.
- `vary_mannings_n_composite.py`: Overwrites the `vmann_on` attribute where applicable.
- `output_cleanup.py`: Adds new files to the `-v` whitelist.

<br/><br/>

## v3.0.23.2 - 2021-11-04 - [PR #480](https://github.com/NOAA-OWP/cahaba/pull/480)
Hotfix for `vary_manning_n_composite.py` to address null discharge values for non-CONUS hucs.

### Changes
- `vary_manning_n_composite.py`: Add numpy where clause to set final discharge value to the original value if `vmann=False`

<br/><br/>

## v3.0.23.1 - 2021-11-03 - [PR #479](https://github.com/NOAA-OWP/cahaba/pull/479)
Patches the API updater. The `params_calibrated.env` is replaced with `params_template.env` because the BARC and Multi-N modules supplant the calibrated values.

### Changes
- `api/node/updater/updater.py`: Changed `params_calibrated.env` to `params_template.env`

<br/><br/>

## v3.0.23.0 - 2021-10-31 - [PR #475](https://github.com/NOAA-OWP/cahaba/pull/475)

Moved the synthetic rating curve (SRC) processes from the `\tools` directory to `\src` directory to support post-processing in `fim_run.sh`. These SRC post-processing modules will now run as part of the default `fim_run.sh` workflow. Reconfigured bathymetry adjusted rating curve (BARC) module to use the 1.5yr flow from NWM v2 recurrence flow data in combination with the Bieger et al. (2015) regression equations with bankfull discharge predictor variable input.

### Additions
- `src/bathy_src_adjust_topwidth.py` --> New version of bathymetry adjusted rating curve (BARC) module that is configured to use the Bieger et al. (2015) regression equation with input bankfull discharge as the predictor variable (previous version used the drainage area version of the regression equations). Also added log output capability, added reconfigured output content in `src_full_crosswalked_BARC.csv` and `hydroTable.csv`, and included modifications to allow BARC to run as a post-processing step in `fim_run.sh`. Reminder: BARC is only configured for MS extent.

### Removals
- `config/params_calibrated.env` --> deprecated the calibrated roughness values by stream order with the new introduction of variable/composite roughness module
- `src/bathy_rc_adjust.py` --> deprecated the previous BARC version

### Changes
- `src/identify_src_bankfull.py` --> Moved this script from /tools to /src, added more doc strings, cleaned up output log, and reconfigured to allow execution from fim_run.sh post-processing.
- `src/vary_mannings_n_composite.py` --> Moved this script from /tools to /src, added more doc strings, cleaned up output log, added/reconfigured output content in src_full_crosswalked_vmann.csv and hydroTable.csv, and reconfigured to allow execution from fim_run.sh post-processing.
- `config/params_template.env` --> Added additional parameter/variables for input to `identify_src_bankfull.py`, `vary_mannings_n_composite.py`, and `bathy_src_adjust_topwidth.py`.
      - default BARC input: bankfull channel geometry derived from the Bieger et al. (2015) bankfull discharge regression equations
      - default bankfull flow input: NWM v2 1.5-year recurrence flows
      - default variable roughness input: global (all NWM feature_ids) roughness values of 0.06 for in-channel and 0.11 for max overbank
- `fim_run.sh` --> Added SRC post-processing calls after the `run_by_unit.sh` workflow
- `src/add_crosswalk.py` --> Removed BARC module call (moved to post-processing)
- `src/run_by_unit.sh` --> Removed old/unnecessary print statement.
      - **Note: reset exit codes to 0 for unnecessary processing flags.** Non-zero error codes in `run_by_unit.sh` prevent the `fim_run.sh` post-processing steps from running. This error handling issue will be more appropriately handled in a soon to be release enhancement.
- `tools/run_test_case.py` --> Reverted changes used during development process

<br/><br/>

## v3.0.22.8 - 2021-10-26 - [PR #471](https://github.com/NOAA-OWP/cahaba/pull/471)

Manually filtering segments from stream input layer to fix flow reversal of the MS River (HUC 08030100).

### Changes
- `clip_vectors_to_wbd.py`: Fixes bug where flow direction is reversed for HUC 08030100. The issue is resolved by filtering incoming stream segments that intersect with the elevation grid boundary.

<br/><br/>

## v3.0.22.7 - 2021-10-08 - [PR #467](https://github.com/NOAA-OWP/cahaba/pull/467)

These "tool" enhancements 1) delineate in-channel vs. out-of-channel geometry to allow more targeted development of key physical drivers influencing the SRC calculations (e.g. bathymetry & Manning’s n) #418 and 2) applies a variable/composite Manning’s roughness (n) using user provided csv with in-channel vs. overbank roughness values #419 & #410.

### Additions
- `identify_src_bankfull.p`: new post-processing tool that ingests a flow csv (e.g. NWM 1.5yr recurr flow) to approximate the bankfull STG and then calculate the channel vs. overbank proportions using the volume and hydraulic radius variables
- `vary_mannings_n_composite.py`: new post-processing tool that ingests a csv containing feature_id, channel roughness, and overbank roughness and then generates composite n values via the channel ratio variable

### Changes
- `eval_plots.py`: modified the plot legend text to display full label for development tests
- `inundation.py`: added new optional argument (-n) and corresponding function to produce a csv containing the stage value (and SRC variables) calculated from the flow to stage interpolation.

<br/><br/>

## v3.0.22.6 - 2021-09-13 - [PR #462](https://github.com/NOAA-OWP/cahaba/pull/462)

This new workflow ingests FIM point observations from users and “corrects” the synthetic rating curves to produce the desired FIM extent at locations where feedback is available (locally calibrate FIM).

### Changes
- `add_crosswalk.py`: added `NextDownID` and `order_` attributes to the exported `hydroTable.csv`. This will potentially be used in future enhancements to extend SRC changes to upstream/downstream catchments.
- `adjust_rc_with_feedback.py`: added a new workflow to perform the SRC modifications (revised discharge) using the existing HAND geometry variables combined with the user provided point location flow and stage data.
- `inundation_wrapper_custom_flow.py`: updated code to allow for huc6 processing to generate custom inundation outputs.

<br/><br/>

## v3.0.22.5 - 2021-09-08 - [PR #460](https://github.com/NOAA-OWP/cahaba/pull/460)

Patches an issue where only certain benchmark categories were being used in evaluation.

### Changes
- In `tools/tools_shared_variables.py`, created a variable `MAGNITUDE_DICT` to store benchmark category magnitudes.
- `synthesize_test_cases.py` imports `MAGNITUDE_DICT` and uses it to assign magnitudes.

<br/><br/>

## v3.0.22.4 - 2021-08-30 - [PR #456](https://github.com/NOAA-OWP/cahaba/pull/456)

Renames the BARC modified variables that are exported to `src_full_crosswalked.csv` to replace the original variables. The default/original variables are renamed with `orig_` prefix. This change is needed to ensure downstream uses of the `src_full_crosswalked.csv` are able to reference the authoritative version of the channel geometry variables (i.e. BARC-adjust where available).

### Changes
- In `src_full_crosswalked.csv`, default/original variables are renamed with `orig_` prefix and `SA_div` is renamed to `SA_div_flag`.

<br/><br/>

## v3.0.22.3 - 2021-08-27 - [PR #457](https://github.com/NOAA-OWP/cahaba/pull/457)

This fixes a bug in the `get_metadata()` function in `/tools/tools_shared_functions.py` that arose because of a WRDS update. Previously the `metadata_source` response was returned as independent variables, but now it is returned a list of strings. Another issue was observed where the `EVALUATED_SITES_CSV` variable was being misdefined (at least on the development VM) through the OS environmental variable setting.

### Changes
- In `tools_shared_functions.py`, changed parsing of WRDS `metadata_sources` to account for new list type.
- In `generate_categorical_fim_flows.py`, changed the way the `EVALUATED_SITES_CSV` path is defined from OS environmental setting to a relative path that will work within Docker container.

<br/><br/>

## v3.0.22.2 - 2021-08-26 - [PR #455](https://github.com/NOAA-OWP/cahaba/pull/455)

This merge addresses an issues with the bathymetry adjusted rating curve (BARC) calculations exacerbating single-pixel inundation issues for the lower Mississippi River. This fix allows the user to specify a stream order value that will be ignored in BARC calculations (reverts to using the original/default rating curve). If/when the "thalweg notch" issue is addressed, this change may be unmade.

### Changes
- Added new env variable `ignore_streamorders` set to 10.
- Added new BARC code to set the bathymetry adjusted cross-section area to 0 (reverts to using the default SRC values) based on the streamorder env variable.

<br/><br/>

## v3.0.22.1 - 2021-08-20 - [PR #447](https://github.com/NOAA-OWP/cahaba/pull/447)

Patches the minimum stream length in the template parameters file.

### Changes
- Changes `max_split_distance_meters` in `params_template.env` to 1500.

<br/><br/>

## v3.0.22.0 - 2021-08-19 - [PR #444](https://github.com/NOAA-OWP/cahaba/pull/444)

This adds a script, `adjust_rc_with_feedback.py`, that will be expanded  in future issues. The primary function that performs the HAND value and hydroid extraction is ingest_points_layer() but this may change as the overall synthetic rating curve automatic update machanism evolves.

### Additions
- Added `adjust_rc_with_feedback.py` with `ingest_points_layer()`, a function to extract HAND and hydroid values for use in an automatic synthetic rating curve updating mechanism.

<br/><br/>

## v3.0.21.0 - 2021-08-18 - [PR #433](https://github.com/NOAA-OWP/cahaba/pull/433)

General repository cleanup, made memory-profiling an optional flag, API's release feature now saves outputs.

### Changes
- Remove `Dockerfile.prod`, rename `Dockerfile.dev` to just `Dockerfile`, and remove `.dockerignore`.
- Clean up `Dockerfile` and remove any unused* packages or variables.
- Remove any unused* Python packages from the `Pipfile`.
- Move the `CHANGELOG.md`, `SECURITY.md`, and `TERMS.md` files to the `/docs` folder.
- Remove any unused* scripts in the `/tools` and `/src` folders.
- Move `tools/preprocess` scripts into `tools/`.
- Ensure all scripts in the `/src` folder have their code in functions and are being called via a `__main__` function (This will help with implementing memory profiling fully).
- Changed memory-profiling to be an option flag `-m` for `fim_run.sh`.
- Updated FIM API to save all outputs during a "release" job.

<br/><br/>

## v3.0.20.2 - 2021-08-13 - [PR #443](https://github.com/NOAA-OWP/cahaba/pull/443)

This merge modifies `clip_vectors_to_wbd.py` to check for relevant input data.

### Changes
- `clip_vectors_to_wbd.py` now checks that there are NWM stream segments within the buffered HUC boundary.
- `included_huc8_ms.lst` has several additional HUC8s.

<br/><br/>

## v3.0.20.1 - 2021-08-12 - [PR #442](https://github.com/NOAA-OWP/cahaba/pull/442)

This merge improves documentation in various scripts.

### Changes
This PR better documents the following:

- `inundate_nation.py`
- `synthesize_test_cases.py`
- `adjust_thalweg_lateral.py`
- `rem.py`

<br/><br/>

## v3.0.20.0 - 2021-08-11 - [PR #440](https://github.com/NOAA-OWP/cahaba/pull/440)

This merge adds two new scripts into `/tools/` for use in QAQC.

### Additions
- `inundate_nation.py` to produce inundation maps for the entire country for use in QAQC.
- `check_deep_flooding.py` to check for depths of inundation greater than a user-supplied threshold at specific areas defined by a user-supplied shapefile.

<br/><br/>

## v3.0.19.5 - 2021-07-19

Updating `README.md`.

<br/><br/>

## v3.0.19.4 - 2021-07-13 - [PR #431](https://github.com/NOAA-OWP/cahaba/pull/431)

Updating logging and fixing bug in vector preprocessing.

### Additions
- `fim_completion_check.py` adds message to docker log to log any HUCs that were requested but did not finish `run_by_unit.sh`.
- Adds `input_data_edits_changelog.txt` to the inputs folder to track any manual or version/location specific changes that were made to data used in FIM 3.

### Changes
- Provides unique exit codes to relevant domain checkpoints within `run_by_unit.sh`.
- Bug fixes in `reduce_nhd_stream_density.py`, `mprof plot` call.
- Improved error handling in `add_crosswalk.py`.

<br/><br/>

## v3.0.19.3 - 2021-07-09

Hot fix to `synthesize_test_cases`.

### Changes
- Fixed if/elif/else statement in `synthesize_test_cases.py` that resulted in only IFC data being evaluated.

<br/><br/>

## v3.0.19.2 - 2021-07-01 - [PR #429](https://github.com/NOAA-OWP/cahaba/pull/429)

Updates to evaluation scripts to allow for Alpha testing at Iowa Flood Center (IFC) sites. Also, `BAD_SITES` variable updates to omit sites not suitable for evaluation from metric calculations.

### Changes
- The `BAD_SITES` list in `tools_shared_variables.py` was updated and reasons for site omission are documented.
- Refactored `run_test_case.py`, `synthesize_test_cases.py`, `tools_shared_variables.py`, and `eval_plots.py` to allow for IFC comparisons.

<br/><br/>

## v3.0.19.1 - 2021-06-17 - [PR #417](https://github.com/NOAA-OWP/cahaba/pull/417)

Adding a thalweg profile tool to identify significant drops in thalweg elevation. Also setting lateral thalweg adjustment threshold in hydroconditioning.

### Additions
- `thalweg_drop_check.py` checks the elevation along the thalweg for each stream path downstream of MS headwaters within a HUC.

### Removals
- Removing `dissolveLinks` arg from `clip_vectors_to_wbd.py`.

### Changes
- Cleaned up code in `split_flows.py` to make it more readable.
- Refactored `reduce_nhd_stream_density.py` and `adjust_headwater_streams.py` to limit MS headwater points in `agg_nhd_headwaters_adj.gpkg`.
- Fixed a bug in `adjust_thalweg_lateral.py` lateral elevation replacement threshold; changed threshold to 3 meters.
- Updated `aggregate_vector_inputs.py` to log intermediate processes.

<br/><br/>

## v3.0.19.0 - 2021-06-10 - [PR #415](https://github.com/NOAA-OWP/cahaba/pull/415)

Feature to evaluate performance of alternative CatFIM techniques.

### Additions
- Added `eval_catfim_alt.py` to evaluate performance of alternative CatFIM techniques.

<br/><br/>

## v3.0.18.0 - 2021-06-09 - [PR #404](https://github.com/NOAA-OWP/cahaba/pull/404)

To help analyze the memory consumption of the Fim Run process, the python module `memory-profiler` has been added to give insights into where peak memory usage is with in the codebase.

In addition, the Dockerfile was previously broken due to the Taudem dependency removing the version that was previously being used by FIM. To fix this, and allow new docker images to be built, the Taudem version has been updated to the newest version on the Github repo and thus needs to be thoroughly tested to determine if this new version has affected the overall FIM outputs.

### Additions
- Added `memory-profiler` to `Pipfile` and `Pipfile.lock`.
- Added `mprof` (memory-profiler cli utility) call to the `time_and_tee_run_by_unit.sh` to create overall memory usage graph location in the `/logs/{HUC}_memory.png` of the outputs directory.
- Added `@profile` decorator to all functions within scripts used in the `run_by_unit.sh` script to allow for memory usage tracking, which is then recorded in the `/logs/{HUC}.log` file of the outputs directory.

### Changes
- Changed the Taudem version in `Dockerfile.dev` to `98137bb6541a0d0077a9c95becfed4e56d0aa0ac`.
- Changed all calls of python scripts in `run_by_unit.s` to be called with the `-m memory-profiler` argument to allow scripts to also track memory usage.

<br/><br/>

## v3.0.17.1 - 2021-06-04 - [PR #395](https://github.com/NOAA-OWP/cahaba/pull/395)

Bug fix to the `generate_nws_lid.py` script

### Changes
- Fixes incorrectly assigned attribute field "is_headwater" for some sites in the `nws_lid.gpkg` layer.
- Updated `agg_nhd_headwaters_adj.gpkg`, `agg_nhd_streams_adj.gpkg`, `nwm_flows.gpkg`, and `nwm_catchments.gpkg` input layers using latest NWS LIDs.

<br/><br/>

## v3.0.17.0 - 2021-06-04 - [PR #393](https://github.com/NOAA-OWP/cahaba/pull/393)
BARC updates to cap the bathy calculated xsec area in `bathy_rc_adjust.py` and allow user to choose input bankfull geometry.

### Changes

- Added new env variable to control which input file is used for the bankfull geometry input to bathy estimation workflow.
- Modified the bathymetry cross section area calculation to cap the additional area value so that it cannot exceed the bankfull cross section area value for each stream segment (bankfull value obtained from regression equation dataset).
- Modified the `rating_curve_comparison.py` plot output to always put the FIM rating curve on top of the USGS rating curve (avoids USGS points covering FIM).
- Created a new aggregate csv file (aggregates for all hucs) for all of the `usgs_elev_table.csv` files (one per huc).
- Evaluate the FIM Bathymetry Adjusted Rating Curve (BARC) tool performance using the estimated bankfull geometry dataset derived for the NWM route link dataset.

<br/><br/>

## v3.0.16.3 - 2021-05-21 - [PR #388](https://github.com/NOAA-OWP/cahaba/pull/388)

Enhancement and bug fixes to `synthesize_test_cases.py`.

### Changes
- Addresses a bug where AHPS sites without benchmark data were receiving a CSI of 0 in the master metrics CSV produced by `synthesize_test_cases.py`.
- Includes a feature enhancement to `synthesize_test_cases.py` that allows for the inclusion of user-specified testing versions in the master metrics CSV.
- Removes some of the print statements used by `synthesize_test_cases.py`.

<br/><br/>

## v3.0.16.2 - 2021-05-18 - [PR #384](https://github.com/NOAA-OWP/cahaba/pull/384)

Modifications and fixes to `run_test_case.py`, `eval_plots.py`, and AHPS preprocessing scripts.

### Changes
- Comment out return statement causing `run_test_case.py` to skip over sites/hucs when calculating contingency rasters.
- Move bad sites list and query statement used to filter out bad sites to the `tools_shared_variables.py`.
- Add print statements in `eval_plots.py` detailing the bad sites used and the query used to filter out bad sites.
- Update AHPS preprocessing scripts to produce a domain shapefile.
- Change output filenames produced in ahps preprocessing scripts.
- Update workarounds for some sites in ahps preprocessing scripts.

<br/><br/>

## v3.0.16.1 - 2021-05-11 - [PR #380](https://github.com/NOAA-OWP/cahaba/pull/380)

The current version of Eventlet used in the Connector module of the FIM API is outdated and vulnerable. This update bumps the version to the patched version.

### Changes
- Updated `api/node/connector/requirements.txt` to have the Eventlet version as 0.31.0

<br/><br/>

## v3.0.16.0 - 2021-05-07 - [PR #378](https://github.com/NOAA-OWP/cahaba/pull/378)

New "Release" feature added to the FIM API. This feature will allow for automated FIM, CatFIM, and relevant metrics to be generated when a new FIM Version is released. See [#373](https://github.com/NOAA-OWP/cahaba/issues/373) for more detailed steps that take place in this feature.

### Additions
- Added new window to the UI in `api/frontend/gui/templates/index.html`.
- Added new job type to `api/node/connector/connector.py` to allow these release jobs to run.
- Added additional logic in `api/node/updater/updater.py` to run the new eval and CatFIM scripts used in the release feature.

### Changes
- Updated `api/frontend/output_handler/output_handler.py` to allow for copying more broad ranges of file paths instead of only the `/data/outputs` directory.

<br/><br/>

## v3.0.15.10 - 2021-05-06 - [PR #375](https://github.com/NOAA-OWP/cahaba/pull/375)

Remove Great Lakes coastlines from WBD buffer.

### Changes
- `gl_water_polygons.gpkg` layer is used to mask out Great Lakes boundaries and remove NHDPlus HR coastline segments.

<br/><br/>

## v3.0.15.9 - 2021-05-03 - [PR #372](https://github.com/NOAA-OWP/cahaba/pull/372)

Generate `nws_lid.gpkg`.

### Additions
- Generate `nws_lid.gpkg` with attributes indicating if site is a headwater `nws_lid` as well as if it is co-located with another `nws_lid` which is referenced to the same `nwm_feature_id` segment.

<br/><br/>

## v3.0.15.8 - 2021-04-29 - [PR #371](https://github.com/NOAA-OWP/cahaba/pull/371)

Refactor NHDPlus HR preprocessing workflow. Resolves issue #238

### Changes
- Consolidate NHD streams, NWM catchments, and headwaters MS and FR layers with `mainstem` column.
- HUC8 intersections are included in the input headwaters layer.
- `clip_vectors_to_wbd.py` removes incoming stream segment from the selected layers.

<br/><br/>

## v3.0.15.7 - 2021-04-28 - [PR #367](https://github.com/NOAA-OWP/cahaba/pull/367)

Refactor synthesize_test_case.py to handle exceptions during multiprocessing. Resolves issue #351

### Changes
- refactored `inundation.py` and `run_test_case.py` to handle exceptions without using `sys.exit()`.

<br/><br/>

## v3.0.15.6 - 2021-04-23 - [PR #365](https://github.com/NOAA-OWP/cahaba/pull/365)

Implement CatFIM threshold flows to Sierra test and add AHPS benchmark preprocessing scripts.

### Additions
- Produce CatFIM flows file when running `rating_curve_get_usgs_gages.py`.
- Several scripts to preprocess AHPS benchmark data. Requires numerous file dependencies not available through Cahaba.

### Changes
- Modify `rating_curve_comparison.py` to ingest CatFIM threshold flows in calculations.
- Modify `eval_plots.py` to save all site specific bar plots in same parent directory instead of in subdirectories.
- Add variables to `env.template` for AHPS benchmark preprocessing.

<br/><br/>

## v3.0.15.5 - 2021-04-20 - [PR #363](https://github.com/NOAA-OWP/cahaba/pull/363)

Prevent eval_plots.py from erroring out when spatial argument enabled if certain datasets not analyzed.

### Changes
- Add check to make sure analyzed dataset is available prior to creating spatial dataset.

<br/><br/>

## v3.0.15.4 - 2021-04-20 - [PR #356](https://github.com/NOAA-OWP/cahaba/pull/356)

Closing all multiprocessing Pool objects in repo.

<br/><br/>

## v3.0.15.3 - 2021-04-19 - [PR #358](https://github.com/NOAA-OWP/cahaba/pull/358)

Preprocess NHDPlus HR rasters for consistent projections, nodata values, and convert from cm to meters.

### Additions
- `preprocess_rasters.py` reprojects raster, converts to meters, and updates nodata value to -9999.
- Cleaned up log messages from `bathy_rc_adjust.py` and `usgs_gage_crosswalk.py`.
- Outputs paths updated in `generate_categorical_fim_mapping.py` and `generate_categorical_fim.py`.
- `update_raster_profile` cleans up raster crs, blocksize, nodata values, and converts elevation grids from cm to meters.
- `reproject_dem.py` imports gdal to reproject elevation rasters because an error was occurring when using rasterio.

### Changes
- `burn_in_levees.py` replaces the `gdal_calc.py` command to resolve inconsistent outputs with burned in levee values.

<br/><br/>

## v3.0.15.2 - 2021-04-16 - [PR #359](https://github.com/NOAA-OWP/cahaba/pull/359)

Hotfix to preserve desired files when production flag used in `fim_run.sh`.

### Changes

- Fixed production whitelisted files.

<br/><br/>

## v3.0.15.1 - 2021-04-13 - [PR #355](https://github.com/NOAA-OWP/cahaba/pull/355)

Sierra test considered all USGS gage locations to be mainstems even though many actually occurred with tributaries. This resulted in unrealistic comparisons as incorrect gages were assigned to mainstems segments. This feature branch identifies gages that are on mainstems via attribute field.

### Changes

- Modifies `usgs_gage_crosswalk.py` to filter out gages from the `usgs_gages.gpkg` layer such that for a "MS" run, only consider gages that contain rating curve information (via `curve` attribute) and are also mainstems gages (via `mainstems` attribute).
- Modifies `usgs_gage_crosswalk.py` to filter out gages from the `usgs_gages.gpkg` layer such that for a "FR" run, only consider gages that contain rating curve information (via `curve` attribute) and are not mainstems gages (via `mainstems` attribute).
- Modifies how mainstems segments are determined by using the `nwm_flows_ms.gpkg` as a lookup to determine if the NWM segment specified by WRDS for a gage site is a mainstems gage.

### Additions

- Adds a `mainstem` attribute field to `usgs_gages.gpkg` that indicates whether a gage is located on a mainstems river.
- Adds `NWM_FLOWS_MS` variable to the `.env` and `.env.template` files.
- Adds the `extent` argument specified by user when running `fim_run.sh` to `usgs_gage_crosswalk.py`.

<br/><br/>

## v3.0.15.0 - 2021-04-08 - [PR #340](https://github.com/NOAA-OWP/cahaba/pull/340)

Implementing a prototype technique to estimate the missing bathymetric component in the HAND-derived synthetic rating curves. The new Bathymetric Adjusted Rating Curve (BARC) function is built within the `fim_run.sh` workflow and will ingest bankfull geometry estimates provided by the user to modify the cross section area used in the synthetic rating curve generation.

### Changes
 - `add_crosswalk.py` outputs the stream order variables to `src_full_crosswalked.csv` and calls the new `bathy_rc_adjust.py` if bathy env variable set to True and `extent=MS`.
 - `run_by_unit.sh` includes a new csv outputs for reviewing BARC calculations.
 - `params_template.env` & `params_calibrated.env` contain new BARC function input variables and on/off toggle variable.
 - `eval_plots.py` now includes additional AHPS eval sites in the list of "bad_sites" (flagged issues with MS flowlines).

### Additions
 - `bathy_rc_adjust.py`:
    - Imports the existing synthetic rating curve table and the bankfull geometry input data (topwidth and cross section area per COMID).
    - Performs new synthetic rating curve calculations with bathymetry estimation modifications.
    - Flags issues with the thalweg-notch artifact.

<br/><br/>

## v3.0.14.0 - 2021-04-05 - [PR #338](https://github.com/NOAA-OWP/cahaba/pull/338)

Create tool to retrieve rating curves from USGS sites and convert to elevation (NAVD88). Intended to be used as part of the Sierra Test.

### Changes
 - Modify `usgs_gage_crosswalk.py` to:
    1) Look for `location_id` instead of `site_no` attribute field in `usgs_gages.gpkg` file.
    2) Filter out gages that do not have rating curves included in the `usgs_rating_curves.csv`.
 - Modify `rating_curve_comparison.py` to perform a check on the age of the user specified `usgs_rating_curves.csv` and alert user to the age of the file and recommend updating if file is older the 30 days.

### Additions
 - Add `rating_curve_get_usgs_curves.py`. This script will generate the following files:
     1) `usgs_rating_curves.csv`: A csv file that contains rating curves (including converted to NAVD88 elevation) for USGS gages in a format that is compatible with  `rating_curve_comparisons.py`. As it is is currently configured, only gages within CONUS will have rating curve data.
     2) `log.csv`: A log file that records status for each gage and includes error messages.
     3) `usgs_gages.gpkg`: A geospatial layer (in FIM projection) of all active USGS gages that meet a predefined criteria. Additionally, the `curve` attribute indicates whether a rating curve is found in the `usgs_rating_curves.csv`. This spatial file is only generated if the `all` option is passed with the `-l` argument.

<br/><br/>

## v3.0.13.0 - 2021-04-01 - [PR #332](https://github.com/NOAA-OWP/cahaba/pull/332)

Created tool to compare synthetic rating curve with benchmark rating curve (Sierra Test).

### Changes
 - Update `aggregate_fim_outputs.py` call argument in `fim_run.sh` from 4 jobs to 6 jobs, to optimize API performance.
 - Reroutes median elevation data from `add_crosswalk.py` and `rem.py` to new file (depreciating `hand_ref_elev_table.csv`).
 - Adds new files to `viz_whitelist` in `output_cleanup.py`.

### Additions
 - `usgs_gage_crosswalk.py`: generates `usgs_elev_table.csv` in `run_by_unit.py` with elevation and additional attributes at USGS gages.
 - `rating_curve_comparison.py`: post-processing script to plot and calculate metrics between synthetic rating curves and USGS rating curve data.

<br/><br/>

## v3.0.12.1 - 2021-03-31 - [PR #336](https://github.com/NOAA-OWP/cahaba/pull/336)

Fix spatial option in `eval_plots.py` when creating plots and spatial outputs.

### Changes
 - Removes file dependencies from spatial option. Does require the WBD layer which should be specified in `.env` file.
 - Produces outputs in a format consistent with requirements needed for publishing.
 - Preserves leading zeros in huc information for all outputs from `eval_plots.py`.

### Additions
 - Creates `fim_performance_points.shp`: this layer consists of all evaluated ahps points (with metrics). Spatial data retrieved from WRDS on the fly.
 - Creates `fim_performance_polys.shp`: this layer consists of all evaluated huc8s (with metrics). Spatial data retrieved from WBD layer.

<br/><br/>

## v3.0.12.0 - 2021-03-26 - [PR #327](https://github.com/NOAA-OWP/cahaba/pull/237)

Add more detail/information to plotting capabilities.

### Changes
 - Merge `plot_functions.py` into `eval_plots.py` and move `eval_plots.py` into the tools directory.
 - Remove `plots` subdirectory.

### Additions
 - Optional argument to create barplots of CSI for each individual site.
 - Create a csv containing the data used to create the scatterplots.

<br/><br/>

## v3.0.11.0 - 2021-03-22 - [PR #319](https://github.com/NOAA-OWP/cahaba/pull/298)

Improvements to CatFIM service source data generation.

### Changes
 - Renamed `generate_categorical_fim.py` to `generate_categorical_fim_mapping.py`.
 - Updated the status outputs of the `nws_lid_sites layer` and saved it in the same directory as the `merged catfim_library layer`.
 - Additional stability fixes (such as improved compatability with WRDS updates).

### Additions
 - Added `generate_categorical_fim.py` to wrap `generate_categorical_fim_flows.py` and `generate_categorical_fim_mapping.py`.
 - Create new `nws_lid_sites` shapefile located in same directory as the `catfim_library` shapefile.

<br/><br/>

## v3.0.10.1 - 2021-03-24 - [PR #320](https://github.com/NOAA-OWP/cahaba/pull/320)

Patch to synthesize_test_cases.py.

### Changes
 - Bug fix to `synthesize_test_cases.py` to allow comparison between `testing` version and `official` versions.

<br/><br/>

## v3.0.10.0 - 2021-03-12 - [PR #298](https://github.com/NOAA-OWP/cahaba/pull/298)

Preprocessing of flow files for Categorical FIM.

### Additions
 - Generate Categorical FIM flow files for each category (action, minor, moderate, major).
 - Generate point shapefile of Categorical FIM sites.
 - Generate csv of attribute data in shapefile.
 - Aggregate all shapefiles and csv files into one file in parent directory.
 - Add flood of record category.

 ### Changes
 - Stability fixes to `generate_categorical_fim.py`.

<br/><br/>

## v3.0.9.0 - 2021-03-12 - [PR #297](https://github.com/NOAA-OWP/cahaba/pull/297)

Enhancements to FIM API.

### Changes
 - `fim_run.sh` can now be run with jobs in parallel.
 - Viz post-processing can now be selected in API interface.
 - Jobs table shows jobs that end with errors.
 - HUC preset lists can now be selected in interface.
 - Better `output_handler` file writing.
 - Overall better restart and retry handlers for networking problems.
 - Jobs can now be canceled in API interface.
 - Both FR and MS configs can be selected for a single job.

<br/><br/>

## v3.0.8.2 - 2021-03-11 - [PR #296](https://github.com/NOAA-OWP/cahaba/pull/296)

Enhancements to post-processing for Viz-related use-cases.

### Changes
 - Aggregate grids are projected to Web Mercator during `-v` runs in `fim_run.sh`.
 - HUC6 aggregation is parallelized.
 - Aggregate grid blocksize is changed from 256 to 1024 for faster postprocessing.

<br/><br/>

## v3.0.8.1 - 2021-03-10 - [PR #302](https://github.com/NOAA-OWP/cahaba/pull/302)

Patched import issue in `tools_shared_functions.py`.

### Changes
 - Changed `utils.` to `tools_` in `tools_shared_functions.py` after recent structural change to `tools` directory.

<br/><br/>

## v3.0.8.0 - 2021-03-09 - [PR #279](https://github.com/NOAA-OWP/cahaba/pull/279)

Refactored NWS Flood Categorical HAND FIM (CatFIM) pipeline to open source.

### Changes
 - Added `VIZ_PROJECTION` to `shared_variables.py`.
 - Added missing library referenced in `inundation.py`.
 - Cleaned up and converted evaluation scripts in `generate_categorical_fim.py` to open source.
 - Removed `util` folders under `tools` directory.

<br/><br/>

## v3.0.7.1 - 2021-03-02 - [PR #290](https://github.com/NOAA-OWP/cahaba/pull/290)

Renamed benchmark layers in `test_cases` and updated variable names in evaluation scripts.

### Changes
 - Updated `run_test_case.py` with new benchmark layer names.
 - Updated `run_test_case_calibration.py` with new benchmark layer names.

<br/><br/>

## v3.0.7.0 - 2021-03-01 - [PR #288](https://github.com/NOAA-OWP/cahaba/pull/288)

Restructured the repository. This has no impact on hydrological work done in the codebase and is simply moving files and renaming directories.

### Changes
 - Moved the contents of the `lib` folder to a new folder called `src`.
 - Moved the contents of the `tests` folder to the `tools` folder.
 - Changed any instance of `lib` or `libDir` to `src` or `srcDir`.

<br/><br/>

## v3.0.6.0 - 2021-02-25 - [PR #276](https://github.com/NOAA-OWP/cahaba/pull/276)

Enhancement that creates metric plots and summary statistics using metrics compiled by `synthesize_test_cases.py`.

### Additions
 - Added `eval_plots.py`, which produces:
    - Boxplots of CSI, FAR, and POD/TPR
    - Barplot of aggregated CSI scores
    - Scatterplot of CSI comparing two FIM versions
    - CSV of aggregated statistics (CSI, FAR, POD/TPR)
    - CSV of analyzed data and analyzed sites

<br/><br/>

## v3.0.5.3 - 2021-02-23 - [PR #275](https://github.com/NOAA-OWP/cahaba/pull/275)

Bug fixes to new evaluation code.

### Changes

 - Fixed a bug in `synthesize_test_cases.py` where the extent (MS/FR) was not being written to merged metrics file properly.
 - Fixed a bug in `synthesize_test_cases.py` where only BLE test cases were being written to merged metrics file.
 - Removed unused imports from `inundation.py`.
 - Updated README.md

<br/><br/>

## v3.0.5.2 - 2021-02-23 - [PR #272](https://github.com/NOAA-OWP/cahaba/pull/272)

Adds HAND synthetic rating curve (SRC) datum elevation values to `hydroTable.csv` output.

### Changes

 - Updated `add_crosswalk.py` to included "Median_Thal_Elev_m" variable outputs in `hydroTable.csv`.
 - Renamed hydroid attribute in `rem.py` to "Median" in case we want to include other statistics in the future (e.g. min, max, range etc.).

<br/><br/>
## v3.0.5.1 - 2021-02-22

Fixed `TEST_CASES_DIR` path in `tests/utils/shared_variables.py`.

### Changes

 - Removed `"_new"` from `TEST_CASES_DIR` variable.

<br/><br/>

## v3.0.5.0 - 2021-02-22 - [PR #267](https://github.com/NOAA-OWP/cahaba/pull/267)

Enhancements to allow for evaluation at AHPS sites, the generation of a query-optimized metrics CSV, and the generation of categorical FIM. This merge requires that the `/test_cases` directory be updated for all machines performing evaluation.

### Additions

 - `generate_categorical_fim.py` was added to allow production of NWS Flood Categorical HAND FIM (CatFIM) source data. More changes on this script are to follow in subsequent branches.

### Removals

 - `ble_autoeval.sh` and `all_ble_stats_comparison.py` were deleted because `synthesize_test_cases.py` now handles the merging of metrics.
 - The code block in `run_test_case.py` that was responsible for printing the colored metrics to screen has been commented out because of the new scale of evaluations (formerly in `run_test_case.py`, now in `shared_functions.py`)
 - Remove unused imports from inundation wrappers in `/tools`.

### Changes

 - Updated `synthesize_test_cases.py` to allow for AHPS site evaluations.
 - Reorganized `run_test_case.py` by moving more functions into `shared_functions.py`.
 - Created more shared variables in `shared_variables.py` and updated import statements in relevant scripts.

<br/><br/>

## v3.0.4.4 - 2021-02-19 - [PR #266](https://github.com/NOAA-OWP/cahaba/pull/266)

Rating curves for short stream segments are replaced with rating curves from upstream/downstream segments.

### Changes

 - Short stream segments are identified and are reassigned the channel geometry from upstream/downstream segment.
 - `fossid` renamed to `fimid` and the attribute's starting value is now 1000 to avoid HydroIDs with leading zeroes.
 - Addresses issue where HydroIDs were not included in final hydrotable.
 - Added `import sys` to `inundation.py` (missing from previous feature branch).
 - Variable names and general workflow are cleaned up.

<br/><br/>

## v3.0.4.3 - 2021-02-12 - [PR #254](https://github.com/NOAA-OWP/cahaba/pull/254)

Modified `rem.py` with a new function to output HAND reference elev.

### Changes

 - Function `make_catchment_hydroid_dict` creates a df of pixel catchment ids and overlapping hydroids.
 - Merge hydroid df and thalweg minimum elevation df.
 - Produces new output containing all catchment ids and min thalweg elevation value named `hand_ref_elev_table.csv`.
 - Overwrites the `demDerived_reaches_split.gpk` layer by adding additional attribute `Min_Thal_Elev_meters` to view the elevation value for each hydroid.

<br/><br/>

## v3.0.4.2 - 2021-02-12 - [PR #255](https://github.com/NOAA-OWP/cahaba/pull/255)

Addresses issue when running on HUC6 scale.

### Changes

 - `src.json` should be fixed and slightly smaller by removing whitespace.
 - Rasters are about the same size as running fim as huc6 (compressed and tiled; aggregated are slightly larger).
 - Naming convention and feature id attribute are only added to the aggregated hucs.
 - HydroIDs are different for huc6 vs aggregated huc8s mostly due to forced split at huc boundaries (so long we use consistent workflow it shouldn't matter).
 - Fixed known issue where sometimes an incoming stream is not included in the final selection will affect aggregate outputs.

<br/><br/>

## v3.0.4.1 - 2021-02-12 - [PR #261](https://github.com/NOAA-OWP/cahaba/pull/261)

Updated MS Crosswalk method to address gaps in FIM.

### Changes

 - Fixed typo in stream midpoint calculation in `split_flows.py` and `add_crosswalk.py`.
 - `add_crosswalk.py` now restricts the MS crosswalk to NWM MS catchments.
 - `add_crosswalk.py` now performs a secondary MS crosswalk selection by nearest NWM MS catchment.

<br/><br/>

## v3.0.4.0 - 2021-02-10 - [PR #256](https://github.com/NOAA-OWP/cahaba/pull/256)

New python script "wrappers" for using `inundation.py`.

### Additions

 - Created `inundation_wrapper_nwm_flows.py` to produce inundation outputs using NWM recurrence flows: 1.5 year, 5 year, 10 year.
 - Created `inundation_wrapper_custom_flow.py` to produce inundation outputs with user-created flow file.
 - Created new `tools` parent directory to store `inundation_wrapper_nwm_flows.py` and  `inundation_wrapper_custom_flow.py`.

<br/><br/>

## v3.0.3.1 - 2021-02-04 - [PR #253](https://github.com/NOAA-OWP/cahaba/pull/253)

Bug fixes to correct mismatched variable name and file path.

### Changes

 - Corrected variable name in `fim_run.sh`.
 - `acquire_and_preprocess_inputs.py` now creates `huc_lists` folder and updates file path.

<br/><br/>

## v3.0.3.0 - 2021-02-04 - [PR #227](https://github.com/NOAA-OWP/cahaba/pull/227)

Post-process to aggregate FIM outputs to HUC6 scale.

### Additions

 - Viz outputs aggregated to HUC6 scale; saves outputs to `aggregate_fim_outputs` folder.

### Changes

 - `split_flows.py` now splits streams at HUC8 boundaries to ensure consistent catchment boundaries along edges.
 - `aggregate_fim_outputs.sh` has been depreciated but remains in the repo for potential FIM 4 development.
 - Replaced geopandas driver arg with getDriver throughout repo.
 - Organized parameters in environment files by group.
 - Cleaned up variable names in `split_flows.py` and `build_stream_traversal.py`.
 - `build_stream_traversal.py` is now assigning HydroID by midpoint instead centroid.
 - Cleanup of `clip_vectors_to_wbd.py`.

<br/><br/>

## v3.0.2.0 - 2021-01-25 - [PR #218](https://github.com/NOAA-OWP/cahaba/pull/218)

Addition of an API service to schedule, run and manage `fim_run` jobs through a user-friendly web interface.

### Additions

 - `api` folder that contains all the codebase for the new service.

<br/><br/>

## v3.0.1.0 - 2021-01-21 - [PR #206](https://github.com/NOAA-OWP/cahaba/pull/206)

Preprocess MS and FR stream networks

### Changes

 - Headwater stream segments geometries are adjusted to align with with NWM streams.
 - Incoming streams are selected using intersection points between NWM streams and HUC4 boundaries.
 - `clip_vectors_to_wbd.py` handles local headwaters.
 - Removes NHDPlus features categorized as coastline and underground conduit.  
 - Added streams layer to production whitelist.
 - Fixed progress bar in `lib/acquire_and_preprocess_inputs.py`.
 - Added `getDriver` to shared `functions.py`.
 - Cleaned up variable names and types.

<br/><br/>

## v3.0.0.4 - 2021-01-20 - [PR #230](https://github.com/NOAA-OWP/cahaba/pull/230)

Changed the directory where the `included_huc*.lst` files are being read from.

### Changes

 - Changed the directory where the `included_huc*.lst` files are being read from.

<br/><br/>

## v3.0.0.3 - 2021-01-14 - [PR #210](https://github.com/NOAA-OWP/cahaba/pull/210)

Hotfix for handling nodata value in rasterized levee lines.

### Changes

 - Resolves bug for HUCs where `$ndv > 0` (Great Lakes region).
 - Initialize the `nld_rasterized_elev.tif` using a value of `-9999` instead of `$ndv`.

 <br/><br/>

## v3.0.0.2 - 2021-01-06 - [PR #200](https://github.com/NOAA-OWP/cahaba/pull/200)

Patch to address AHPSs mapping errors.

### Changes

 - Checks `dtype` of `hydroTable.csv` columns to resolve errors caused in `inundation.py` when joining to flow forecast.
 - Exits `inundation.py` when all hydrotable HydroIDs are lake features.
 - Updates path to latest AHPs site layer.
 - Updated [readme](https://github.com/NOAA-OWP/cahaba/commit/9bffb885f32dfcd95978c7ccd2639f9df56ff829)

<br/><br/>

## v3.0.0.1 - 2020-12-31 - [PR #184](https://github.com/NOAA-OWP/cahaba/pull/184)

Modifications to build and run Docker image more reliably. Cleanup on some pre-processing scripts.

### Changes

 - Changed to noninteractive install of GRASS.
 - Changed some paths from relative to absolute and cleaned up some python shebang lines.

### Notes
 - `aggregate_vector_inputs.py` doesn't work yet. Need to externally download required data to run fim_run.sh

 <br/><br/>

## v3.0.0.0 - 2020-12-22 - [PR #181](https://github.com/NOAA-OWP/cahaba/pull/181)

The software released here builds on the flood inundation mapping capabilities demonstrated as part of the National Flood Interoperability Experiment, the Office of Water Prediction's Innovators Program and the National Water Center Summer Institute. The flood inundation mapping software implements the Height Above Nearest Drainage (HAND) algorithm and incorporates community feedback and lessons learned over several years. The software has been designed to meet the requirements set by stakeholders interested in flood prediction and has been developed in partnership with several entities across the water enterprise.<|MERGE_RESOLUTION|>--- conflicted
+++ resolved
@@ -1,8 +1,7 @@
 All notable changes to this project will be documented in this file.
 We follow the [Semantic Versioning 2.0.0](http://semver.org/) format.
 
-<<<<<<< HEAD
-## V4.[version number to be assigned] - 2022-10-19 - [PR #718](https://github.com/NOAA-OWP/inundation-mapping/pull/718)
+## v4.0.10.3 - 2022-10-19 - [PR #718](https://github.com/NOAA-OWP/inundation-mapping/pull/718)
 
 Fixes thalweg notch by clipping upstream ends of the stream segments to prevent the stream network from reaching the edge of the DEM and being treated as outlets when pit filling the burned DEM.
 
@@ -12,7 +11,6 @@
 
 <br/><br/>
 
-=======
 ## v4.0.10.2 - 2022-10-24 - [PR #723](https://github.com/NOAA-OWP/inundation-mapping/pull/723)
 
 Runs branch 0 on HUCs with no other branches remaining after filtering stream orders if `drop_low_stream_orders` is used.
@@ -31,7 +29,6 @@
 
 <br/><br/>
     
->>>>>>> 7405cffc
 ## v4.0.10.1 - 2022-10-5 - [PR #695](https://github.com/NOAA-OWP/inundation-mapping/pull/695)
 
 This hotfix address a bug with how the rating curve comparison (sierra test) handles the branch zero synthetic rating curve in the comparison plots. Address #676 
