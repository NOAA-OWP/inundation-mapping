All notable changes to this project will be documented in this file.
We follow the [Semantic Versioning 2.0.0](http://semver.org/) format.

<<<<<<< HEAD

## v4.[to be assigned] - 2022-10-12 - [PR #709](https://github.com/NOAA-OWP/inundation-mapping/pull/709)

Adds capability to produce single rating curve comparison plots for each gage.

### Changes

- `tools/rating_curve_comparison.py`
    - Adds generate_single_plot() to make a single rating curve comparison plot for each gage in a given HUC
    - Adds command line switch to generate single plots
=======
## v4.0.9.5 - 2022-10-3 - [PR #696](https://github.com/NOAA-OWP/inundation-mapping/pull/696)

- Fixed deny_gms_unit_prod.lst to comment LandSea_subset.gpkg, so it does not get removed. It is needed for processing in some branches
- Change default for params_template.env -> src_adjust_spatial="False", back to default of "True"
- Fixed an infinite loop when src_adjust_usgs_rating.py was unable to talk to the calib db.
- Fixed src_adjsust_usgs_rating.py for when the usgs_elev_table.csv may not exist.

### Changes

- `gms_run_branch.sh`:  removed some "time" command in favour of using fim commands from bash_functions.sh which give better time and output messages.

- `config`
    - `deny_gms_unit_prod.lst`: Commented out LandSea_subset.gpkg as some HUCs need that file in place.
    - `params_template.env`: Changed default src_adjust_spatial back to True

- `src`
    - `src_adjust_spatial_obs.py`:  Added code to a while loop (line 298) so it is not an indefinite loop that never stops running. It will now attempts to contact the calibration db after 6 attempts. Small adjustments to output and logging were also made and validation that a connection to the calib db was actually successful.
    - `src_adjust_usgs_rating.py`: Discovered that a usgs_elev_df might not exist (particularly when processing was being done for hucs that have no usgs guage data). If the usgs_elev_df does not exist, it no longer errors out.
>>>>>>> ebd25b5b

<br/><br/>

## v4.0.9.4 - 2022-09-30 - [PR #691](https://github.com/NOAA-OWP/inundation-mapping/pull/691)

Cleanup Branch Zero output at the end of a processing run. Without this fix, some very large files were being left on the file system. Adjustments and cleanup changed the full BED output run from appx 2 TB output to appx 1 TB output.

### Additions

- `unit_tests`
    - `gms`
        - `outputs_cleanup_params.json` and `outputs_cleanup_unittests.py`: The usual unit test files.

### Changes

- `gms_pipeline.sh`: changed variables and text to reflect the renamed default `deny_gms_branchs_prod.lst` and `deny_gms_unit_prod.lst` files. Also tells how a user can use the word 'none' for the deny list parameter (both or either unit or branch deny list) to skip output cleanup(s).

- `gms_run_unit.sh`: changed variables and text to reflect the renamed default `deny_gms_unit_prod.lst` files. Also added a bit of minor output text (styling). Also tells how a user can use the word 'none' for the deny list parameter to skip output cleanup.

- `gms_run_branch.sh`:
       ... changed variables and text to reflect the renamed default `deny_gms_branches.lst` files. 
       ... added a bit of minor output text (styling).
       ... also tells how a user can use the word 'none' for the deny list parameter to skip output cleanup.
       ... added a new section that calls the `outputs_cleanup.py` file and will do post cleanup on branch zero output files.

- `src`
    - `gms`
        - `outputs_cleanup.py`: pretty much rewrote it in its entirety. Now accepts a manditory branch id (can be zero) and can recursively search subdirectories. ie) We can submit a whole output directory with all hucs and ask to cleanup branch 0 folder OR cleanup files in any particular directory as we did before (per branch id).
          
          - `run_by_unit.sh`:  updated to pass in a branch id (or the value of "0" meaning branch zero) to outputs_cleanup.py.
          - `run_by_branch.sh`:  updated to pass in a branch id to outputs_cleanup.py.
      
- `unit_tests`
    - `README.md`: updated to talk about the specific deny list for unit_testing.
    - `__template_unittests.py`: updated for the latest code standards for unit tests. 

- `config`
    - `deny_gms_branch_unittest.lst`: Added some new files to be deleted, updated others.
    - `deny_gms_branch_zero.lst`: Added some new files to be deleted.
    - `deny_gms_branches_dev.lst`:  Renamed from `deny_gms_branches_default.lst` and some new files to be deleted, updated others. Now used primarily for development and testing use.
    - `deny_gms_branches_prod.lst`:  Renamed from `deny_gms_branches_min` and some new files to be deleted, updated others. Now used primarily for when releasing a version to production.
    -  `deny_gms_unit_prod.lst`: Renamed from `deny_gms_unit_default.lst`, yes... there currently is no "dev" version.  Added some new files to be deleted.

<br/><br/>

## v4.0.9.3 - 2022-09-13 - [PR #681](https://github.com/NOAA-OWP/inundation-mapping/pull/681)

Created a new tool to downloaded USGS 3Dep DEM's via their S3 bucket.

Other changes:
 - Some code file re-organization in favour of the new `data` folder which is designed for getting, setting, and processing data from external sources such as AWS, WBD, NHD, NWM, etc.
 - Added tmux as a new tool embedded inside the docker images.

### Additions

- `data`
   - `usgs`
      - `acquire_and_preprocess_3dep_dems.py`:  The new tool as described above. For now it is hardcoded to a set path for USGS AWS S3 vrt file but may change later for it to become parameter driven.
 - `create_vrt_file.py`: This is also a new tool that can take a directory of geotiff files and create a gdal virtual file, .vrt extention, also called a `virtual raster`. Instead of clipping against HUC4, 6, 8's raster files, and run risks of boundary issues, vrt's actual like all of the tif's are one giant mosaiced raster and can be clipped as one.

### Removals

- 'Dockerfile.prod`:  No longer being used (never was used)

### Changes

- `Dockerfile`:  Added apt install for tmux. This tool will now be available in docker images and assists developers.

- `data`
   - `acquire_and_preprocess_inputs.py`:  moved from the `tools` directory but not other changes made. Note: will required review/adjustments before being used again.
   - `nws`
      - `preprocess_ahps_nws.py`:  moved from the `tools` directory but not other changes made. Note: will required review/adjustments before being used again.
      - `preprocess_rasters.py`: moved from the `tools` directory but not other changes made. Note: will required review/adjustments before being used again.
    - `usgs`
         - `preprocess_ahps_usgs.py`:  moved from the `tools` directory but not other changes made. Note: will required review/adjustments before being used again.
         - `preprocess_download_usgs_grids.py`: moved from the `tools` directory but not other changes made. Note: will required review/adjustments before being used again.

 - `src`
     - `utils`
         - `shared_functions.py`:  changes made were
              - Cleanup the "imports" section of the file (including a change to how the utils.shared_variables file is loaded.
              - Added `progress_bar_handler` function which can be re-used by other code files.
              - Added `get_file_names` which can create a list of files from a given directory matching a given extension. 
              - Modified `print_current_date_time` and `print_date_time_duration` and  methods to return the date time strings. These helper methods exist to help with standardization of logging and output console messages.
              - Added `print_start_header` and `print_end_header` to help with standardization of console and logging output messages.
          - `shared_variables.py`: Additions in support of near future functionality of having fim load DEM's from USGS 3DEP instead of NHD rasters.

<br/><br/>

## v4.0.9.2 - 2022-09-12 - [PR #678](https://github.com/NOAA-OWP/inundation-mapping/pull/678)

This fixes several bugs related to branch definition and trimming due to waterbodies.

### Changes

- `src/gms/stream_branches.py`
   - Bypasses erroneous stream network data in the to ID field by using the Node attribute instead.
   - Adds check if no nwm_lakes_proj_subset.gpkg file is found due to no waterbodies in the HUC.
   - Allows for multiple upstream branches when stream order overrides arbolate sum.

<br/><br/>

## v4.0.9.1 - 2022-09-01 - [PR #664](https://github.com/NOAA-OWP/inundation-mapping/pull/664)

A couple of changes:
1) Addition of a new tool for pushing files / folders up to an AWS (Amazon Web Service) S3 bucket.
2) Updates to the Docker image creation files to include new packages for boto3 (for AWS) and also added `jupyter`, `jupterlab` and `ipympl` to make it easier to use those tools during development.
3) Correct an oversight of `logs\src_optimization` not being cleared upon `overwrite` run.

### Additions

- `src`
   - `data`
       - `README.md`: Details on how the new system for `data` folders (for communication for external data sources/services).
       - `aws`
           - `aws_base.py`:  A file using a class and inheritance system (parent / child). This file has properties and a method that all child class will be expected to use and share. This makes it quicker and easier to added new AWS tools and helps keep consistant patterns and standards.
           - `aws_creds_template.env`: There are a number of ways to validate credentials to send data up to S3. We have chosen to use an `.env` file that can be passed into the tool from any location. This is the template for that `.env` file. Later versions may be changed to use AWS profile security system.
           - `s3.py`: This file pushes file and folders up to a defined S3 bucket and root folder. Note: while it is designed only for `puts` (pushing to S3), hooks were added in case functional is added later for `gets` (pull from S3).


### Changes

- `utils`
   - `shared_functions.py`:  A couple of new features
       -  Added a method which accepts a path to a .lst or .txt file with a collection of data and load it into a  python list object. It can be used for a list of HUCS, file paths, or almost anything. 
       - A new method for quick addition of current date/time in output.
       - A new method for quick calculation and formatting of time duration in hours, min and seconds.
       - A new method for search for a string in a given python list. It was designed with the following in mind, we already have a python list loaded with whitelist of files to be included in an S3 push. As we iterate through files from the file system, we can use this tool to see if the file should be pushed to S3. This tool can easily be used contexts and there is similar functionality in other FIM4 code that might be able to this method.

- `Dockerfile` : Removed a line for reloading Shapely in recent PRs, which for some reason is no longer needed after adding the new BOTO3 python package. Must be related to python packages dependencies. This removed Shapely warning seen as a result of another recent PR. Also added AWS CLI for bash commands.

- `Pipfile` and `Pipfile.lock`:  Updates for the four new python packages, `boto3` (for AWS), `jupyter`, `jupyterlab` and `ipympl`. We have some staff that use Jupyter in their dev actitivies. Adding this package into the base Docker image will make it easier for them.

<br/><br/>

## 4.0.9.0 - 2022-09-09 - [PR #672](https://github.com/NOAA-OWP/inundation-mapping/pull/672)

When deriving level paths, this improvement allows stream order to override arbolate sum when selecting the proper upstream segment to continue the current branch.

<br/><br/>

## 4.0.8.0 - 2022-08-26 - [PR #671](https://github.com/NOAA-OWP/inundation-mapping/pull/671)

Trims ends of branches that are in waterbodies; also removes branches if they are entirely in a waterbody.

## Changes

- `src/gms/stream_branches.py`: adds `trim_branches_in_waterbodies()` and `remove_branches_in_waterbodies()` to trim and prune branches in waterbodies.

<br/><br/>

## v4.0.7.2 - 2022-08-11 - [PR #654](https://github.com/NOAA-OWP/inundation-mapping/pull/654)

`inundate_nation.py` A change to switch the inundate nation function away from refrences to `inundate.py`, and rather use `inundate_gms.py` and `mosaic_inundation.py`

### Changes

- `inundate_gms`:  Changed `mask_type = 'filter'`

<br/><br/>

## v4.0.7.1 - 2022-08-22 - [PR #665](https://github.com/NOAA-OWP/inundation-mapping/pull/665)

Hotfix for addressing missing input variable when running `gms_run_branch.sh` outside of `gms_pipeline.sh`. 

### Changes
- `gms_run_branch.sh`: defining path to WBD HUC input file directly in ogr2ogr call rather than using the $input_WBD_gdb defined in `gms_run_unit.sh`
- `src/src_adjust_spatial_obs.py`: removed an extra print statement
- `src/src_roughness_optimization.py`: removed a log file write that contained sensitive host name

<br/><br/>

## v4.0.7.0 - 2022-08-17 - [PR #657](https://github.com/NOAA-OWP/inundation-mapping/pull/657)

Introduces synthetic rating curve calibration workflow. The calibration computes new Manning's coefficients for the HAND SRCs using input data: USGS gage locations, USGS rating curve csv, and a benchmark FIM extent point database stored in PostgreSQL database. This addresses [#535].

### Additions

- `src/src_adjust_spatial_obs.py`: new synthetic rating curve calibration routine that prepares all of the spatial (point data) benchmark data for ingest to the Manning's coefficient calculations performed in `src_roughness_optimization.py`
- `src/src_adjust_usgs_rating.py`: new synthetic rating curve calibration routine that prepares all of the USGS gage location and observed rating curve data for ingest to the Manning's coefficient calculations performed in `src_roughness_optimization.py`
- `src/src_roughness_optimization.py`: new SRC post-processing script that ingests observed data and HUC/branch FIM output data to compute optimized Manning's coefficient values and update the discharge values in the SRCs. Outputs a new hydroTable.csv.

### Changes

- `config/deny_gms_branch_zero.lst`: added `gw_catchments_reaches_filtered_addedAttributes_crosswalked_{}.gpkg` to list of files to keep (used in calibration workflow)
- `config/deny_gms_branches_min.lst`: added `gw_catchments_reaches_filtered_addedAttributes_crosswalked_{}.gpkg` to list of files to keep (used in calibration workflow)
- `config/deny_gms_unit_default.lst`: added `usgs_elev_table.csv` to list of files to keep (used in calibration workflow)
- `config/params_template.env`: added new variables for user to control calibration
  - `src_adjust_usgs`: Toggle to run src adjustment routine (True=on; False=off)
  - `nwm_recur_file`: input file location with nwm feature_id and recurrence flow values
  - `src_adjust_spatial`: Toggle to run src adjustment routine (True=on; False=off)
  - `fim_obs_pnt_data`: input file location with benchmark point data used to populate the postgresql database
  - `CALB_DB_KEYS_FILE`: path to env file with sensitive paths for accessing postgres database
- `gms_run_branch.sh`: includes new steps in the workflow to connect to the calibration PostgreSQL database, run SRC calibration w/ USGS gage rating curves, run SRC calibration w/ benchmark point database
- `src/add_crosswalk.py`: added step to create placeholder variables to be replaced in post-processing (as needed). Created here to ensure consistent column variables in the final hydrotable.csv
- `src/gms/run_by_unit.sh`: added new steps to workflow to create the `usgs_subset_gages.gpkg` file for branch zero and then perform crosswalk and create `usgs_elev_table.csv` for branch zero
- `src/make_stages_and_catchlist.py`: Reconcile flows and catchments hydroids
- `src/usgs_gage_aggregate.py`: changed streamorder data type from integer to string to better handle missing values in `usgs_gage_unit_setup.py`
- `src/usgs_gage_unit_setup.py`: added new inputs and function to populate `usgs_elev_table.csv` for branch zero using all available gages within the huc (not filtering to a specific branch)
- `src/utils/shared_functions.py`: added two new functions for calibration workflow
  - `check_file_age`: check the age of a file (use for flagging potentially outdated input)
  - `concat_huc_csv`: concatenate huc csv files to a single dataframe/csv
- `src/utils/shared_variables.py`: defined new SRC calibration threshold variables
  - `DOWNSTREAM_THRESHOLD`: distance in km to propogate new roughness values downstream
  - `ROUGHNESS_MAX_THRESH`: max allowable adjusted roughness value (void values larger than this)
  - `ROUGHNESS_MIN_THRESH`: min allowable adjusted roughness value (void values smaller than this)

<br/><br/>

## v4.0.6.3 - 2022-08-04 - [PR #652](https://github.com/NOAA-OWP/inundation-mapping/pull/652)

Updated `Dockerfile`, `Pipfile` and `Pipfile.lock` to add the new psycopg2 python package required for a WIP code fix for the new FIM4 calibration db.

<br/><br/>

## v4.0.6.2 - 2022-08-16 - [PR #639](https://github.com/NOAA-OWP/inundation-mapping/pull/639)

This file converts USFIMR remote sensed inundation shapefiles into a raster that can be used to compare to the FIM data. It has to be run separately for each shapefile. This addresses [#629].

### Additions

- `/tools/fimr_to_benchmark.py`: This file converts USFIMR remote sensed inundation shapefiles into a raster that can be used to compare to the FIM data. It has to be run separately for each shapefile.

<br/><br/>

## v4.0.6.1 - 2022-08-12 - [PR #655](https://github.com/NOAA-OWP/inundation-mapping/pull/655)

Prunes branches that fail with NO_FLOWLINES_EXIST (Exit code: 61) in `gms_run_branch.sh` after running `split_flows.py`

### Additions
- Adds `remove_error_branches.py` (called from `gms_run_branch.sh`)
- Adds `gms_inputs_removed.csv` to log branches that have been removed across all HUCs

### Removals
- Deletes branch folders that fail
- Deletes branch from `gms_inputs.csv`

<br/><br/>

## v4.0.6.0 - 2022-08-10 - [PR #614](https://github.com/NOAA-OWP/inundation-mapping/pull/614)

Addressing #560, this fix in run_by_branch trims the DEM derived streamline if it extends past the end of the branch streamline. It does this by finding the terminal point of the branch stream, snapping to the nearest point on the DEM derived stream, and cutting off the remaining downstream portion of the DEM derived stream.

### Changes

- `/src/split_flows.py`: Trims the DEM derived streamline if it flows past the terminus of the branch (or level path) streamline.
- `/src/gms/delineate_hydros_and_produce_HAND.sh`: Added branch streamlines as an input to `split_flows.py`.

<br/><br/>

## v4.0.5.4 - 2022-08-01 - [PR #642](https://github.com/NOAA-OWP/inundation-mapping/pull/642)

Fixes bug that causes [Errno2] No such file or directory error when running synthesize_test_cases.py if testing_versions folder doesn't exist (for example, after downloading test_cases from ESIP S3).

### Additions

- `run_test_case.py`: Checks for testing_versions folder in test_cases and adds it if it doesn't exist.

<br/><br/>

## v4.0.5.3 - 2022-07-27 - [PR #630](https://github.com/NOAA-OWP/inundation-mapping/issues/630)

A file called gms_pipeline.sh already existed but was unusable. This has been updated and now can be used as a "one-command" execution of the fim4/gms run. While you still can run gms_run_unit.sh and gms_run_branch.sh as you did before, you no longer need to. Input arguments were simplified to allow for more default and this simplification was added to `gms_run_unit.sh` and `gms_run_branch.sh` as well. 

A new feature was added that is being used for `gms_pipeline.sh` which tests the percent and number of errors after hucs are processed before continuing onto branch processing.

New FIM4/gms usability is now just (at a minumum): `gms_pipeline.sh -n <output name> -u <HUC(s) or HUC list path>`
	
`gms_run_branch.sh` and `gms_run_branch.sh` have also been changed to add the new -a flag and default to dropping stream orders 1 and 2.

### Additions

- `src`
    - `check_unit_errors.py`: as described above.
- `unit_tests`
    - `check_unit_errors_unittests.py` and `check_unit_errors_params.json`: to match new file.    

### Changes

- `README.md`:  Updated text for FIM4, gms_pipeline, S3 input updates, information about updating dependencies, misc link updates and misc text verbage.
- `gms_pipeline.sh`: as described above.
- `gms_run_unit.sh`: as described above. Also small updates to clean up folders and files in case of an overwrite.
- `gms_run_branch.sh`: as described above.
- `src`
     - `utils`
         - `fim_enums.py`:  FIM_system_exit_codes renamed to FIM_exit_codes.
         - `shared_variables.py`: added configurable values for minimum number and percentage of unit errors.
    - `bash_functions.env`:   Update to make the cumulative time screen outputs in mins/secs instead of just seconds.
    - `check_huc_inputs.py`:  Now returns the number of HUCs being processed, needed by `gms_pipeline.sh` (Note: to get the value back to a bash file, it has to send it back via a "print" line and not a "return" value.  Improved input validation, 
- `unit_tests`
   - `README.md`: Misc text and link updates.

### Removals

- `config\params_template_calibrated.env`: No longer needed. Has been removed already from dev-fim3 and confirmed that it is not needed.
<br><br>

## v4.0.5.2 - 2022-07-25 - [PR #622](https://github.com/NOAA-OWP/inundation-mapping/pull/622)

Updates to unit tests including a minor update for outputs and loading in .json parameter files.
<br><br>


## v4.0.5.1 - 2022-06-27 - [PR #612](https://github.com/NOAA-OWP/inundation-mapping/pull/612)

`Alpha Test Refactor` An upgrade was made a few weeks back to the dev-fim3 branch that improved performance, usability and readability of running alpha tests. Some cleanup in other files for readability, debugging verbosity and styling were done as well. A newer, cleaner system for printing lines when the verbose flag is enabled was added.

### Changes

- `gms_run_branch.sh`:  Updated help instructions to about using multiple HUCs as command arguments.
- `gms_run_unit.sh`:  Updated help instructions to about using multiple HUCs as command arguments.
- `src/utils`
    - `shared_functions.py`: 
       - Added a new function called `vprint` which creates a simpler way (and better readability) for other python files when wanting to include a print line when the verbose flag is on.
       - Added a new class named `FIM_Helpers` as a wrapper for the new `vprint` method. 
       - With the new `FIM_Helpers` class, a previously existing method named `append_id_to_file_name` was moved into this class making it easier and quicker for usage in other classes.
       
- `tools`
    - `composite_inundation.py`: Updated its usage of the `append_id_to_file_name` function to now call the`FIM_Helpers` method version of it.
    - `gms_tools`
       - `inundate_gms.py`: Updated for its adjusted usage of the `append_id_to_file_name` method, also removed its own `def __vprint` function in favour of the `FIM_Helpers.vprint` method. 
       - `mosaic_inundation.py`: 
          - Added adjustments for use of `append_id_to_file_name` and adjustments for `fh.vprint`.
          - Fixed a bug for the variable `ag_mosaic_output` which was not pre-declared and would fail as using an undefined variable in certain conditions.
    - `run_test_case.py`: Ported `test_case` class from FIM 3 and tweaked slightly to allow for GMS FIM. Also added more prints against the new fh.vprint method. Also added a default print line for progress / traceability for all alpha test regardless if the verbose flag is set.
    - `synthesize_test_cases.py`: Ported `test_case` class from FIM 3.
- `unit_tests`
   - `shared_functions_unittests.py`: Update to match moving the `append_id_to_file_name` into the `FIM_Helpers` class. Also removed all "header print lines" for each unit test method (for output readability).

<br/><br/>

## v4.0.5.0 - 2022-06-16 - [PR #611](https://github.com/NOAA-OWP/inundation-mapping/pull/611)

'Branch zero' is a new branch that runs the HUCs full stream network to make up for stream orders 1 & 2 being skipped by the GMS solution and is similar to the FR extent in FIM v3. This new branch is created during `run_by_unit.sh` and the processed DEM is used by the other GMS branches during `run_by_branch.sh` to improve efficiency.

### Additions

- `src/gms/delineate_hydros_and_produce_HAND.sh`: Runs all of the modules associated with delineating stream lines and catchments and building the HAND relative elevation model. This file is called once during `gms_run_unit` to produce the branch zero files and is also run for every GMS branch in `gms_run_branch`.
- `config/deny_gms_branch_zero.lst`: A list specifically for branch zero that helps with cleanup (removing unneeded files after processing).

### Changes

- `src/`
    - `output_cleanup.py`: Fixed bug for viz flag.
    - `gms/`
        - `run_by_unit.sh`: Added creation of "branch zero", DEM pre-processing, and now calls.
        -  `delineate_hydros_and_produce_HAND.sh` to produce HAND outputs for the entire stream network.
        - `run_by_branch.sh`: Removed DEM processing steps (now done in `run_by_unit.sh`), moved stream network delineation and HAND generation to `delineate_hydros_and_produce_HAND.sh`.
        - `generate_branch_list.py`: Added argument and parameter to sure that the branch zero entry was added to the branch list.
- `config/`
     - `params_template.env`: Added `zero_branch_id` variable.
- `tools`
     - `run_test_case.py`: Some styling / readability upgrades plus some enhanced outputs.  Also changed the _verbose_ flag to _gms_verbose_ being passed into Mosaic_inundation function.
     - `synthesize_test_cases.py`: arguments being passed into the _alpha_test_args_ from being hardcoded from flags to verbose (effectively turning on verbose outputs when applicable. Note: Progress bar was not affected.
     - `tools_shared_functions.py`: Some styling / readability upgrades.
- `gms_run_unit.sh`: Added export of extent variable, dropped the -s flag and added the -a flag so it now defaults to dropping stream orders 1 and 2.
- `gms_run_branch.sh`: Fixed bug when using overwrite flag saying branch errors folder already exists, dropped the -s flag and added the -a flag so it now defaults to dropping stream orders 1 and 2.

### Removals

- `tests/`: Redundant
- `tools/shared_variables`: Redundant

<br/><br/>

## v4.0.4.3 - 2022-05-26 - [PR #605](https://github.com/NOAA-OWP/inundation-mapping/pull/605)

We needed a tool that could composite / mosaic inundation maps for FIM3 FR and FIM4 / GMS with stream orders 3 and higher. A tool previously existed named composite_fr_ms_inundation.py and it was renamed to composite_inundation.py and upgraded to handle any combination of 2 of 3 items (FIM3 FR, FIM3 MS and/or FIM4 GMS).

### Additions

- `tools/composite_inundation.py`: Technically it is a renamed from composite_ms_fr_inundation.py, and is based on that functionality, but has been heavily modified. It has a number of options, but primarily is designed to take two sets of output directories, inundate the files, then composite them into a single mosiac'd raster per huc. The primary usage is expected to be compositing FIM3 FR with FIM4 / GMS with stream orders 3 and higher. 

- `unit_tests/gms/inundate_gms_unittests.py and inundate_gms_params.json`: for running unit tests against `tools/gms_tools/inunundate_gms.py`.
- `unit_tests/shared_functions_unittests.py and shared_functions_params.json`: A new function named `append_id_to_file_name_single_identifier` was added to `src/utils/shared_functions.py` and some unit tests for that function was created.

### Removed

- `tools/composite_ms_fr_inundation.py`: replaced with upgraded version named `composite_inundation.py`.

### Changes

- `tools/gms_tools/inundate_gms.py`: some style, readabilty cleanup plus move a function up to `shared_functions.py`.
- `tools/gms_tools/mosaic_inundation.py`: some style, readabilty cleanup plus move a function up to `shared_functions.py`.
- `tools/inundation.py`: some style, readabilty cleanup.
- `tools/synthesize_test_cases.py`: was updated primarily for sample usage notes.

<br/><br/>

## v4.0.4.2 - 2022-05-03 - [PR #594](https://github.com/NOAA-OWP/inundation-mapping/pull/594)

This hotfix includes several revisions needed to fix/update the FIM4 area inundation evaluation scripts. These changes largely migrate revisions from the FIM3 evaluation code to the FIM4 evaluation code.

### Changes

- `tools/eval_plots.py`: Copied FIM3 code revisions to enable RAS2FIM evals and PND plots. Replaced deprecated parameter name for matplotlib grid()
- `tools/synthesize_test_cases.py`: Copied FIM3 code revisions to assign FR, MS, COMP resolution variable and addressed magnitude list variable for IFC eval
- `tools/tools_shared_functions.py`: Copied FIM3 code revisions to enable probability not detected (PND) metric calculation
- `tools/tools_shared_variables.py`: Updated magnitude dictionary variables for RAS2FIM evals and PND plots

<br/><br/>

## v4.0.4.1 - 2022-05-02 - [PR #587](https://github.com/NOAA-OWP/inundation-mapping/pull/587)

While testing GMS against evaluation and inundation data, we discovered some challenges for running alpha testing at full scale. Part of it was related to the very large output volume for GMS which resulted in outputs being created on multiple servers and folders. Considering the GMS volume and processing, a tool was required to extract out the ~215 HUC's that we have evaluation data for. Next, we needed isolate valid HUC output folders from original 2,188 HUC's and its 100's of thousands of branches. The first new tool allows us to point to the `test_case` data folder and create a list of all HUC's that we have validation for.

Now that we have a list of relavent HUC's, we need to consolidate output folders from the previously processed full CONUS+ output data. The new `copy_test_case_folders.py` tool extracts relavent HUC (gms unit) folders, based on the list created above, into a consolidated folder. The two tools combine result in significantly reduced overall processing time for running alpha tests at scale.

`gms_run_unit.sh` and `aggregated_branch_lists.py` were adjusted to make a previously hardcoded file path and file name to be run-time parameters. By adding the two new arguments, the file could be used against the new `copy_test_case_folders.py`. `copy_test_case_folders.py` and `gms_run_unit.sh` can now call `aggregated_branch_lists.py` to create a key input file called `gms_inputs.csv` which is a key file required for alpha testing.

A few other small adjustments were made for readability and traceability as well as a few small fixes discovered when running at scale.

### Additions

- `tools/find_test_case_folders.py`: A new tool for creating a list of HUC's that we have test/evaluation data for.
- `tools/copy_test_case_folders.py`: A new tool for using the list created above, to scan through other fully processed output folders and extract only the HUC's (gms units) and it's branches into a consolidated folder, ready for alpha test processing (or other needs).

### Changes

- `src/gms/aggregate_branch_lists.py`: Adjusted to allow two previously hardcoded values to now be incoming arguments. Now this file can be used by both `gms_run_unit.sh` and `copy_test_case_folders.py`.
- `tools/synthesize_test_cases.py`: Adjustments for readability and progress status. The embedded progress bars are not working and will be addressed later.
- `tools/run_test_case.py`: A print statement was added to help with processing progess was added.
- `gms_run_unit.sh`: This was adjusted to match the new input parameters for `aggregate_branch_lists.py` as well as additions for progress status. It now will show the entire progress period start datetime, end datetime and duration. 
- `gms_run_branch.sh`: Also was upgraded to show the entire progress period start datetime, end datetime and duration.

<br/><br/>

## v4.0.4.0 - 2022-04-12 - [PR #557](https://github.com/NOAA-OWP/inundation-mapping/pull/557)

During large scale testing of the new **filtering out stream orders 1 and 2** feature [PR #548](https://github.com/NOAA-OWP/inundation-mapping/pull/548), a bug was discovered with 14 HUCS that had no remaining streams after removing stream orders 1 and 2. This resulted in a number of unmanaged and unclear exceptions. An exception may be still raised will still be raised in this fix for logging purposes, but it is now very clear what happened. Other types of events are logged with clear codes to identify what happened.

Fixes were put in place for a couple of new logging behaviors.

1. Recognize that for system exit codes, there are times when an event is neither a success (code 0) nor a failure (code 1). During processing where stream orders are dropped, some HUCs had no remaining reaches, others had mismatched reaches and others as had missing flowlines (reaches) relating to dissolved level paths (merging individual reaches as part of GMS). When these occur, we want to abort the HUC (unit) or branch processing, identify that they were aborted for specific reasons and continue. A new custom system exit code system was adding using python enums. Logging was enhanced to recognize that some exit codes were not a 0 or a 1 and process them differently.

2. Pathing and log management became an issue. It us not uncommon for tens or hundreds of thousands of branches to be processed. A new feature was to recognize what is happening with each branch or unit and have them easily found and recognizable. Futher, processing for failure (sys exit code of 1) are now copied into a unique folder as the occur to help with visualization of run time errors. Previously errors were not extracted until the end of the entire run which may be multiple days.

3. A minor correction was made when dissolved level paths were created with the new merged level path not always having a valid stream order value.

### File Additions

- `src/`
   - `utils/`
      - `fim_enums.py`:
         - A new class called `FIM_system_exit_codes` was added. This allows tracking and blocking of duplicate system exit codes when a custom system code is required.
        

### Changes

- `fim_run.sh`: Added the gms `non-zero-exit-code` system to `fim_run` to help uncover and isolate errors during processing. Errors recorded in log files within in the logs/unit folder are now copied into a new folder called `unit_errors`.  
    
- `gms_run_branch.sh`:
    -  Minor adjustments to how the `non-zero-exit code` logs were created. Testing uncovered that previous versions were not always reliable. This is now stablized and enhanced.
    - In previous versions, only the `gms_unit.sh` was aware that **stream order filtering** was being done. Now all branch processing is also aware that filtering is in place. Processing in child files and classes can now make adjustments as/if required for stream order filtering.
    - Small output adjustments were made to help with overall screen and log readability.  

- `gms_run_unit.sh`:
    - Minor adjustments to how the `non-zero-exit-code` logs were created similar to `gms_run_branch.sh.`
    - Small text corrections, formatting and output corrections were added.
    - A feature removing all log files at the start of the entire process run were added if the `overwrite` command line argument was added.

- `src/`
   - `filter_catchments_and_add_attributes.py`:
      - Some minor formatting and readability adjustments were added.
      - Additions were made to help this code be aware and responding accordingly if that stream order filtering has occurred. Previously recorded as bugs coming from this class, are now may recorded with the new custom exit code if applicable.

   - `run_by_unit.sh` (supporting fim_run.sh):
         - As a change was made to sub-process call to `filter_catchments_and_add_attributes.py` file, which is shared by gms, related to reach errors / events.

   - `split_flows.py`:
      - Some minor formatting and readability adjustments were added.
      - Additions were made to recognize the same type of errors as being described in other files related to stream order filtering issues.
      - A correction was made to be more precise and more explicit when a gms branch error existed. This was done to ensure that we were not letting other exceptions be trapped that were NOT related to stream flow filtering.
      
   - `time_and_tee_run_by_unit.sh`:
      - The new custom system exit codes was added. Note that the values of 61 (responding system code) are hardcoded instead of using the python based `Fim_system_exit_code` system. This is related to limited communication between python and bash.

   - `gms/`
      - `derive_level_paths.py`:  
          - Was upgraded to use the new fim_enums.Fim_system_exit_codes system. This occurs when no streams / flows remain after filtering.  Without this upgrade, standard exceptions were being issued with minimal details for the error.
          - Minor adjustments to formatting for readability were made.

      - `generate_branch_list.py` :  Minor adjustments to formatting for readability were made.

      - `run_by_branch.sh`:
         - Some minor formatting and readability adjustments were added.
         - Additions to the subprocess call to `split_flows.py` were added so it was aware that branch filtering was being used. `split_flows.py` was one of the files that was throwing errors related to stream order filtering. A subprocess call to `filter_catchments_and_add_attributes.py` adjustment was also required for the same reason.

      - `run_by_unit.sh`:
         - Some minor formatting and readability adjustments were added.
         - An addition was made to help trap errors that might be triggered by `derive_level_paths.py` for `stream order filtering`.

      - `time_and_tee_run_by_branch.sh`:
         - A system was added recognize if an non successful system exit code was sent back from `run_by_branch`. This includes true errors of code 1 and other new custom system exit codes. Upon detection of non-zero-exit codes, log files are immediately copied into special folders for quicker and easier visibility. Previously errors were not brought forth until the entire process was completed which ranged fro hours up to 18 days. Note: System exit codes of 60 and 61 were hardcoded instead of using the values from the new  `FIM_system_exit_codes` due to limitation of communication between python and bash.

      - `time_and_tee_run_by_unit.sh`:
         - The same upgrade as described above in `time_and_tee_run_by_branch.sh` was applied here.
         - Minor readability and output formatting changes were made.

      - `todo.md`
         - An entry was removed from this list which talked about errors due to small level paths exactly as was fixed in this pull request set.

- `unit_tests/`
   - `gms/`
      - `derive_level_paths_unittests.py` :  Added a new unit test specifically testing this type of condition with a known HUC that triggered the branch errors previously described..
      - `derive_level_paths_params.json`:
           - Added a new node with a HUC number known to fail.
           - Changed pathing for unit test data pathing from `/data/outputs/gms_example_unit_tests` to `/data/outputs/fim_unit_test_data_do_not_remove`. The new folder is intended to be a more permanent folder for unit test data.
           - Some additional tests were added validating the argument for dropping stream orders.

### Unit Test File Additions:

- `unit_tests/`
   - `filter_catchments_and_add_attributes_unittests.py` and `filter_catchments_and_add_attributes_params.json`:

   - `split_flows_unittests.py' and `split_flows_params.json`

<br/><br/>

## v4.0.3.1 - 2022-03-10 - [PR #561](https://github.com/NOAA-OWP/inundation-mapping/pull/561)

Bug fixes to get the Alpha Test working in FIM 4.

### Changes

- `tools/sythesize_test_cases.py`: Fixed bugs that prevented multiple benchmark types in the same huc from running `run_test_case.py`.
- `tools/run_test_case.py`: Fixed mall bug for IFC benchmark.
- `tools/eval_plots.py`: Fixed Pandas query bugs.

<br/><br/>

## v4.0.3.0 - 2022-03-03 - [PR #550](https://github.com/NOAA-OWP/inundation-mapping/pull/550)

This PR ports the functionality of `usgs_gage_crosswalk.py` and `rating_curve_comparison.py` to FIM 4.

### Additions

- `src/`:
    - `usgs_gage_aggregate.py`: Aggregates all instances of `usgs_elev_table.csv` to the HUC level. This makes it easier to view the gages in each HUC without having to hunt through branch folders and easier for the Sierra Test to run at the HUC level.
    - `usgs_gage_unit_setup.py`: Assigns a branch to each USGS gage within a unit. The output of this module is `usgs_subset_gages.gpkg` at the HUC level containing the `levpa_id` attribute.

### Changes

- `gms_run_branch.sh`: Added a line to aggregate all `usgs_elev_table.csv` into the HUC directory level using `src/usgs_gage_aggregate.py`.
- `src/`:
    -  `gms/`
        - `run_by_branch.sh`: Added a block to run `src/usgs_gage_crosswalk.py`. 
        - `run_by_unit.sh`: Added a block to run `src/usgs_gage_unit_setup.py`.
    - `usgs_gage_crosswalk.py`: Similar to it's functionality in FIM 3, this module snaps USGS gages to the stream network, samples the underlying DEMs, and writes the attributes to `usgs_elev_table.csv`. This CSV is later aggregated to the HUC level and eventually used in `tools/rating_curve_comparison.py`. Addresses #539 
- `tools/rating_curve_comparison.py`: Updated Sierra Test to work with FIM 4 data structure.
- `unit_tests/`:
    - `rating_curve_comparison_unittests.py` & `rating_curve_comparison_params.json`: Unit test code and parameters for the Sierra Test.
    - `usgs_gage_crosswalk_unittests.py` & `usgs_gage_crosswalk_params.json`: Unit test code and parameters for `usgs_gage_crosswalk.py`
- `config/`:
    - `deny_gms_branches_default.lst` & `config/deny_gms_branches_min.lst`: Add `usgs_elev_table.csv` to the lists as a comment so it doesn't get deleted during cleanup.
    - `deny_gms_unit_default.lst`: Add `usgs_subset_gages.gpkg` to the lists as a comment so it doesn't get deleted during cleanup.

<br/><br/>

## v4.0.2.0 - 2022-03-02 - [PR #548](https://github.com/NOAA-OWP/inundation-mapping/pull/548)

Added a new optional system which allows an argument to be added to the `gms_run_unit.sh` command line to filter out stream orders 1 and 2 when calculating branches. 

### Changes

- `gms_run_unit.sh`: Add the new optional `-s` command line argument. Inclusion of this argument means "drop stream orders 1 and 2".

- `src/gms`
   - `run_by_unit.sh`: Capture and forward the drop stream orders flag to `derive_level_paths.py`
	
   - `derive_level_paths.py`: Capture the drop stream order flag and working with `stream_branches.py` to include/not include loading nwm stream with stream orders 1 and 2.
	
   - `stream_branchs.py`: A correction was put in place to allow for the filter of branch attributes and values to be excluded. The `from_file` method has the functionality but was incomplete. This was corrected and how could accept the values from `derive_level_paths.py` to use the branch attribute of "order_" (gkpg field) and values excluded of [1,2] when optionally desired.

- `unit_tests/gms`
    - `derive_level_paths_unittests.py` and `derive_level_paths_params.py`: Updated for testing for the new "drop stream orders 1 and 2" feature. Upgrades were also made to earlier existing incomplete test methods to test more output conditions.
	
<br/><br/>

## v4.0.1.0 - 2022-02-02 - [PR #525](https://github.com/NOAA-OWP/cahaba/pull/525)

The addition of a very simple and evolving unit test system which has two unit tests against two py files.  This will set a precendence and will grow over time and may be automated, possibly during git check-in triggered. The embedded README.md has more details of what we currently have, how to use it, how to add new unit tests, and expected future enhancements.

### Additions

- `/unit_tests/` folder which has the following:

   - `clip_vectors_to_wbd_params.json`: A set of default "happy path" values that are expected to pass validation for the clip_vectors_to_wbd.py -> clip_vectors_to_wbd (function).

   - `clip_vectors_to_wbd_unittests.py`: A unit test file for src/clip_vectors_to_wbd.py. Incomplete but evolving.

   - `README.md`: Some information about how to create unit tests and how to use them.

   - `unit_tests_utils.py`: A python file where methods that are common to all unit tests can be placed.

   - `gms/derive_level_paths_params.json`: A set of default "happy path" values that are expected to pass validation for the derive_level_paths_params.py -> Derive_level_paths (function). 

   - `gms/derive_level_paths_unittests.py`: A unit test file for `src/derive_level_paths.py`. Incomplete but evolving.

<br/><br/>

## v4.0.0.0 - 2022-02-01 - [PR #524](https://github.com/NOAA-OWP/cahaba/pull/524)

FIM4 builds upon FIM3 and allows for better representation of inundation through the reduction of artificial restriction of inundation at catchment boundaries.

More details will be made available through a publication by Aristizabal et. al. and will be included in the "Credits and References" section of the README.md, titled "Reducing Horton-Strahler Stream Order Can Enhance Flood Inundation Mapping Skill with Applications for the U.S. National Water Model."

### Additions

- `/src/gms`: A new directory containing scripts necessary to produce the FIM4 Height Above Nearest Drainage grids and synthetic rating curves needed for inundation mapping.
- `/tools/gms_tools`: A new directory containing scripts necessary to generate and evaluate inundation maps produced from FIM4 Height Above Nearest Drainage grids and synthetic rating curves.

<br/><br/>

## v3.0.24.3 - 2021-11-29 - [PR #488](https://github.com/NOAA-OWP/cahaba/pull/488)

Fixed projection issue in `synthesize_test_cases.py`.

### Changes

- `Pipfile`: Added `Pyproj` to `Pipfile` to specify a version that did not have the current projection issues.

<br/><br/>

## v3.0.24.2 - 2021-11-18 - [PR #486](https://github.com/NOAA-OWP/cahaba/pull/486)

Adding a new check to keep `usgs_elev_table.csv`, `src_base.csv`, `small_segments.csv` for runs not using the `-viz` flag. We unintentionally deleted some .csv files in `vary_mannings_n_composite.py` but need to maintain some of these for non `-viz` runs (e.g. `usgs_elev_table.csv` is used for sierra test input).

### Changes

- `fim_run.sh`: passing `-v` flag to `vary_mannings_n_composite.py` to determine which csv files to delete. Setting `$viz` = 0 for non `-v` runs.
- `src/vary_mannings_n_composite.py`: added `-v` input arg and if statement to check which .csv files to delete.
- `src/add_crosswalk.py`: removed deprecated barc variables from input args.
- `src/run_by_unit.sh`: removed deprecated barc variables from input args to `add_crosswalk.py`.

<br/><br/>

## v3.0.24.1 - 2021-11-17 - [PR #484](https://github.com/NOAA-OWP/cahaba/pull/484)

Patch to clean up unnecessary files and create better names for intermediate raster files.

### Removals

- `tools/run_test_case_gms.py`: Unnecessary file.

### Changes

- `tools/composite_ms_fr_inundation.py`: Clean up documentation and intermediate file names.
- `tools/run_test_case.py`: Remove unnecessary imports.

<br/><br/>

## v3.0.24.0 - 2021-11-08 - [PR #482](https://github.com/NOAA-OWP/cahaba/pull/482)

Adds `composite_ms_fr_inundation.py` to allow for the generation of an inundation map given a "flow file" CSV and full-resolution (FR) and mainstem (MS) relative elevation models, synthetic rating curves, and catchments rasters created by the `fim_run.sh` script.

### Additions
- `composite_ms_fr_inundation.py`: New module that is used to inundate both MS and FR FIM and composite the two inundation rasters.
- `/tools/gms_tools/`: Three modules (`inundate_gms.py`, `mosaic_inundation.py`, `overlapping_inundation.py`) ported from the GMS branch used to composite inundation rasters.

### Changes
- `inundation.py`: Added 2 exception classes ported from the GMS branch.

<br/><br/>

## v3.0.23.3 - 2021-11-04 - [PR #481](https://github.com/NOAA-OWP/cahaba/pull/481)
Includes additional hydraulic properties to the `hydroTable.csv`: `Number of Cells`, `SurfaceArea (m2)`, `BedArea (m2)`, `Volume (m3)`, `SLOPE`, `LENGTHKM`, `AREASQKM`, `Roughness`, `TopWidth (m)`, `WettedPerimeter (m)`. Also adds `demDerived_reaches_split_points.gpkg`, `flowdir_d8_burned_filled.tif`, and `dem_thalwegCond.tif` to `-v` whitelist.

### Changes
- `run_by_unit.sh`: Added `EXIT FLAG` tag and previous non-zero exit code tag to the print statement to allow log lookup.
- `add_crosswalk.py`: Added extra attributes to the hydroTable.csv. Includes a default `barc_on` and `vmann_on` (=False) attribute that is overwritten (=True) if SRC post-processing modules are run.
- `bathy_src_adjust_topwidth.py`: Overwrites the `barc_on` attribute where applicable and includes the BARC-modified Volume property.
- `vary_mannings_n_composite.py`: Overwrites the `vmann_on` attribute where applicable.
- `output_cleanup.py`: Adds new files to the `-v` whitelist.

<br/><br/>

## v3.0.23.2 - 2021-11-04 - [PR #480](https://github.com/NOAA-OWP/cahaba/pull/480)
Hotfix for `vary_manning_n_composite.py` to address null discharge values for non-CONUS hucs.

### Changes
- `vary_manning_n_composite.py`: Add numpy where clause to set final discharge value to the original value if `vmann=False`

<br/><br/>

## v3.0.23.1 - 2021-11-03 - [PR #479](https://github.com/NOAA-OWP/cahaba/pull/479)
Patches the API updater. The `params_calibrated.env` is replaced with `params_template.env` because the BARC and Multi-N modules supplant the calibrated values.

### Changes
- `api/node/updater/updater.py`: Changed `params_calibrated.env` to `params_template.env`

<br/><br/>

## v3.0.23.0 - 2021-10-31 - [PR #475](https://github.com/NOAA-OWP/cahaba/pull/475)

Moved the synthetic rating curve (SRC) processes from the `\tools` directory to `\src` directory to support post-processing in `fim_run.sh`. These SRC post-processing modules will now run as part of the default `fim_run.sh` workflow. Reconfigured bathymetry adjusted rating curve (BARC) module to use the 1.5yr flow from NWM v2 recurrence flow data in combination with the Bieger et al. (2015) regression equations with bankfull discharge predictor variable input.

### Additions
- `src/bathy_src_adjust_topwidth.py` --> New version of bathymetry adjusted rating curve (BARC) module that is configured to use the Bieger et al. (2015) regression equation with input bankfull discharge as the predictor variable (previous version used the drainage area version of the regression equations). Also added log output capability, added reconfigured output content in `src_full_crosswalked_BARC.csv` and `hydroTable.csv`, and included modifications to allow BARC to run as a post-processing step in `fim_run.sh`. Reminder: BARC is only configured for MS extent.

### Removals
- `config/params_calibrated.env` --> deprecated the calibrated roughness values by stream order with the new introduction of variable/composite roughness module
- `src/bathy_rc_adjust.py` --> deprecated the previous BARC version

### Changes
- `src/identify_src_bankfull.py` --> Moved this script from /tools to /src, added more doc strings, cleaned up output log, and reconfigured to allow execution from fim_run.sh post-processing.
- `src/vary_mannings_n_composite.py` --> Moved this script from /tools to /src, added more doc strings, cleaned up output log, added/reconfigured output content in src_full_crosswalked_vmann.csv and hydroTable.csv, and reconfigured to allow execution from fim_run.sh post-processing.
- `config/params_template.env` --> Added additional parameter/variables for input to `identify_src_bankfull.py`, `vary_mannings_n_composite.py`, and `bathy_src_adjust_topwidth.py`.
      - default BARC input: bankfull channel geometry derived from the Bieger et al. (2015) bankfull discharge regression equations
      - default bankfull flow input: NWM v2 1.5-year recurrence flows
      - default variable roughness input: global (all NWM feature_ids) roughness values of 0.06 for in-channel and 0.11 for max overbank
- `fim_run.sh` --> Added SRC post-processing calls after the `run_by_unit.sh` workflow
- `src/add_crosswalk.py` --> Removed BARC module call (moved to post-processing)
- `src/run_by_unit.sh` --> Removed old/unnecessary print statement.
      - **Note: reset exit codes to 0 for unnecessary processing flags.** Non-zero error codes in `run_by_unit.sh` prevent the `fim_run.sh` post-processing steps from running. This error handling issue will be more appropriately handled in a soon to be release enhancement.
- `tools/run_test_case.py` --> Reverted changes used during development process

<br/><br/>

## v3.0.22.8 - 2021-10-26 - [PR #471](https://github.com/NOAA-OWP/cahaba/pull/471)

Manually filtering segments from stream input layer to fix flow reversal of the MS River (HUC 08030100).

### Changes
- `clip_vectors_to_wbd.py`: Fixes bug where flow direction is reversed for HUC 08030100. The issue is resolved by filtering incoming stream segments that intersect with the elevation grid boundary.

<br/><br/>

## v3.0.22.7 - 2021-10-08 - [PR #467](https://github.com/NOAA-OWP/cahaba/pull/467)

These "tool" enhancements 1) delineate in-channel vs. out-of-channel geometry to allow more targeted development of key physical drivers influencing the SRC calculations (e.g. bathymetry & Manning’s n) #418 and 2) applies a variable/composite Manning’s roughness (n) using user provided csv with in-channel vs. overbank roughness values #419 & #410.

### Additions
- `identify_src_bankfull.p`: new post-processing tool that ingests a flow csv (e.g. NWM 1.5yr recurr flow) to approximate the bankfull STG and then calculate the channel vs. overbank proportions using the volume and hydraulic radius variables
- `vary_mannings_n_composite.py`: new post-processing tool that ingests a csv containing feature_id, channel roughness, and overbank roughness and then generates composite n values via the channel ratio variable

### Changes
- `eval_plots.py`: modified the plot legend text to display full label for development tests
- `inundation.py`: added new optional argument (-n) and corresponding function to produce a csv containing the stage value (and SRC variables) calculated from the flow to stage interpolation.

<br/><br/>

## v3.0.22.6 - 2021-09-13 - [PR #462](https://github.com/NOAA-OWP/cahaba/pull/462)

This new workflow ingests FIM point observations from users and “corrects” the synthetic rating curves to produce the desired FIM extent at locations where feedback is available (locally calibrate FIM).

### Changes
- `add_crosswalk.py`: added `NextDownID` and `order_` attributes to the exported `hydroTable.csv`. This will potentially be used in future enhancements to extend SRC changes to upstream/downstream catchments.
- `adjust_rc_with_feedback.py`: added a new workflow to perform the SRC modifications (revised discharge) using the existing HAND geometry variables combined with the user provided point location flow and stage data.
- `inundation_wrapper_custom_flow.py`: updated code to allow for huc6 processing to generate custom inundation outputs.

<br/><br/>

## v3.0.22.5 - 2021-09-08 - [PR #460](https://github.com/NOAA-OWP/cahaba/pull/460)

Patches an issue where only certain benchmark categories were being used in evaluation.

### Changes
- In `tools/tools_shared_variables.py`, created a variable `MAGNITUDE_DICT` to store benchmark category magnitudes.
- `synthesize_test_cases.py` imports `MAGNITUDE_DICT` and uses it to assign magnitudes.

<br/><br/>

## v3.0.22.4 - 2021-08-30 - [PR #456](https://github.com/NOAA-OWP/cahaba/pull/456)

Renames the BARC modified variables that are exported to `src_full_crosswalked.csv` to replace the original variables. The default/original variables are renamed with `orig_` prefix. This change is needed to ensure downstream uses of the `src_full_crosswalked.csv` are able to reference the authoritative version of the channel geometry variables (i.e. BARC-adjust where available).

### Changes
- In `src_full_crosswalked.csv`, default/original variables are renamed with `orig_` prefix and `SA_div` is renamed to `SA_div_flag`.

<br/><br/>

## v3.0.22.3 - 2021-08-27 - [PR #457](https://github.com/NOAA-OWP/cahaba/pull/457)

This fixes a bug in the `get_metadata()` function in `/tools/tools_shared_functions.py` that arose because of a WRDS update. Previously the `metadata_source` response was returned as independent variables, but now it is returned a list of strings. Another issue was observed where the `EVALUATED_SITES_CSV` variable was being misdefined (at least on the development VM) through the OS environmental variable setting.

### Changes
- In `tools_shared_functions.py`, changed parsing of WRDS `metadata_sources` to account for new list type.
- In `generate_categorical_fim_flows.py`, changed the way the `EVALUATED_SITES_CSV` path is defined from OS environmental setting to a relative path that will work within Docker container.

<br/><br/>

## v3.0.22.2 - 2021-08-26 - [PR #455](https://github.com/NOAA-OWP/cahaba/pull/455)

This merge addresses an issues with the bathymetry adjusted rating curve (BARC) calculations exacerbating single-pixel inundation issues for the lower Mississippi River. This fix allows the user to specify a stream order value that will be ignored in BARC calculations (reverts to using the original/default rating curve). If/when the "thalweg notch" issue is addressed, this change may be unmade.

### Changes
- Added new env variable `ignore_streamorders` set to 10.
- Added new BARC code to set the bathymetry adjusted cross-section area to 0 (reverts to using the default SRC values) based on the streamorder env variable.

<br/><br/>

## v3.0.22.1 - 2021-08-20 - [PR #447](https://github.com/NOAA-OWP/cahaba/pull/447)

Patches the minimum stream length in the template parameters file.

### Changes
- Changes `max_split_distance_meters` in `params_template.env` to 1500.

<br/><br/>

## v3.0.22.0 - 2021-08-19 - [PR #444](https://github.com/NOAA-OWP/cahaba/pull/444)

This adds a script, `adjust_rc_with_feedback.py`, that will be expanded  in future issues. The primary function that performs the HAND value and hydroid extraction is ingest_points_layer() but this may change as the overall synthetic rating curve automatic update machanism evolves.

### Additions
- Added `adjust_rc_with_feedback.py` with `ingest_points_layer()`, a function to extract HAND and hydroid values for use in an automatic synthetic rating curve updating mechanism.

<br/><br/>

## v3.0.21.0 - 2021-08-18 - [PR #433](https://github.com/NOAA-OWP/cahaba/pull/433)

General repository cleanup, made memory-profiling an optional flag, API's release feature now saves outputs.

### Changes
- Remove `Dockerfile.prod`, rename `Dockerfile.dev` to just `Dockerfile`, and remove `.dockerignore`.
- Clean up `Dockerfile` and remove any unused* packages or variables.
- Remove any unused* Python packages from the `Pipfile`.
- Move the `CHANGELOG.md`, `SECURITY.md`, and `TERMS.md` files to the `/docs` folder.
- Remove any unused* scripts in the `/tools` and `/src` folders.
- Move `tools/preprocess` scripts into `tools/`.
- Ensure all scripts in the `/src` folder have their code in functions and are being called via a `__main__` function (This will help with implementing memory profiling fully).
- Changed memory-profiling to be an option flag `-m` for `fim_run.sh`.
- Updated FIM API to save all outputs during a "release" job.

<br/><br/>

## v3.0.20.2 - 2021-08-13 - [PR #443](https://github.com/NOAA-OWP/cahaba/pull/443)

This merge modifies `clip_vectors_to_wbd.py` to check for relevant input data.

### Changes
- `clip_vectors_to_wbd.py` now checks that there are NWM stream segments within the buffered HUC boundary.
- `included_huc8_ms.lst` has several additional HUC8s.

<br/><br/>

## v3.0.20.1 - 2021-08-12 - [PR #442](https://github.com/NOAA-OWP/cahaba/pull/442)

This merge improves documentation in various scripts.

### Changes
This PR better documents the following:

- `inundate_nation.py`
- `synthesize_test_cases.py`
- `adjust_thalweg_lateral.py`
- `rem.py`

<br/><br/>

## v3.0.20.0 - 2021-08-11 - [PR #440](https://github.com/NOAA-OWP/cahaba/pull/440)

This merge adds two new scripts into `/tools/` for use in QAQC.

### Additions
- `inundate_nation.py` to produce inundation maps for the entire country for use in QAQC.
- `check_deep_flooding.py` to check for depths of inundation greater than a user-supplied threshold at specific areas defined by a user-supplied shapefile.

<br/><br/>

## v3.0.19.5 - 2021-07-19

Updating `README.md`.

<br/><br/>

## v3.0.19.4 - 2021-07-13 - [PR #431](https://github.com/NOAA-OWP/cahaba/pull/431)

Updating logging and fixing bug in vector preprocessing.

### Additions
- `fim_completion_check.py` adds message to docker log to log any HUCs that were requested but did not finish `run_by_unit.sh`.
- Adds `input_data_edits_changelog.txt` to the inputs folder to track any manual or version/location specific changes that were made to data used in FIM 3.

### Changes
- Provides unique exit codes to relevant domain checkpoints within `run_by_unit.sh`.
- Bug fixes in `reduce_nhd_stream_density.py`, `mprof plot` call.
- Improved error handling in `add_crosswalk.py`.

<br/><br/>

## v3.0.19.3 - 2021-07-09

Hot fix to `synthesize_test_cases`.

### Changes
- Fixed if/elif/else statement in `synthesize_test_cases.py` that resulted in only IFC data being evaluated.

<br/><br/>

## v3.0.19.2 - 2021-07-01 - [PR #429](https://github.com/NOAA-OWP/cahaba/pull/429)

Updates to evaluation scripts to allow for Alpha testing at Iowa Flood Center (IFC) sites. Also, `BAD_SITES` variable updates to omit sites not suitable for evaluation from metric calculations.

### Changes
- The `BAD_SITES` list in `tools_shared_variables.py` was updated and reasons for site omission are documented.
- Refactored `run_test_case.py`, `synthesize_test_cases.py`, `tools_shared_variables.py`, and `eval_plots.py` to allow for IFC comparisons.

<br/><br/>

## v3.0.19.1 - 2021-06-17 - [PR #417](https://github.com/NOAA-OWP/cahaba/pull/417)

Adding a thalweg profile tool to identify significant drops in thalweg elevation. Also setting lateral thalweg adjustment threshold in hydroconditioning.

### Additions
- `thalweg_drop_check.py` checks the elevation along the thalweg for each stream path downstream of MS headwaters within a HUC.

### Removals
- Removing `dissolveLinks` arg from `clip_vectors_to_wbd.py`.

### Changes
- Cleaned up code in `split_flows.py` to make it more readable.
- Refactored `reduce_nhd_stream_density.py` and `adjust_headwater_streams.py` to limit MS headwater points in `agg_nhd_headwaters_adj.gpkg`.
- Fixed a bug in `adjust_thalweg_lateral.py` lateral elevation replacement threshold; changed threshold to 3 meters.
- Updated `aggregate_vector_inputs.py` to log intermediate processes.

<br/><br/>

## v3.0.19.0 - 2021-06-10 - [PR #415](https://github.com/NOAA-OWP/cahaba/pull/415)

Feature to evaluate performance of alternative CatFIM techniques.

### Additions
- Added `eval_catfim_alt.py` to evaluate performance of alternative CatFIM techniques.

<br/><br/>

## v3.0.18.0 - 2021-06-09 - [PR #404](https://github.com/NOAA-OWP/cahaba/pull/404)

To help analyze the memory consumption of the Fim Run process, the python module `memory-profiler` has been added to give insights into where peak memory usage is with in the codebase.

In addition, the Dockerfile was previously broken due to the Taudem dependency removing the version that was previously being used by FIM. To fix this, and allow new docker images to be built, the Taudem version has been updated to the newest version on the Github repo and thus needs to be thoroughly tested to determine if this new version has affected the overall FIM outputs.

### Additions
- Added `memory-profiler` to `Pipfile` and `Pipfile.lock`.
- Added `mprof` (memory-profiler cli utility) call to the `time_and_tee_run_by_unit.sh` to create overall memory usage graph location in the `/logs/{HUC}_memory.png` of the outputs directory.
- Added `@profile` decorator to all functions within scripts used in the `run_by_unit.sh` script to allow for memory usage tracking, which is then recorded in the `/logs/{HUC}.log` file of the outputs directory.

### Changes
- Changed the Taudem version in `Dockerfile.dev` to `98137bb6541a0d0077a9c95becfed4e56d0aa0ac`.
- Changed all calls of python scripts in `run_by_unit.s` to be called with the `-m memory-profiler` argument to allow scripts to also track memory usage.

<br/><br/>

## v3.0.17.1 - 2021-06-04 - [PR #395](https://github.com/NOAA-OWP/cahaba/pull/395)

Bug fix to the `generate_nws_lid.py` script

### Changes
- Fixes incorrectly assigned attribute field "is_headwater" for some sites in the `nws_lid.gpkg` layer.
- Updated `agg_nhd_headwaters_adj.gpkg`, `agg_nhd_streams_adj.gpkg`, `nwm_flows.gpkg`, and `nwm_catchments.gpkg` input layers using latest NWS LIDs.

<br/><br/>

## v3.0.17.0 - 2021-06-04 - [PR #393](https://github.com/NOAA-OWP/cahaba/pull/393)
BARC updates to cap the bathy calculated xsec area in `bathy_rc_adjust.py` and allow user to choose input bankfull geometry.

### Changes

- Added new env variable to control which input file is used for the bankfull geometry input to bathy estimation workflow.
- Modified the bathymetry cross section area calculation to cap the additional area value so that it cannot exceed the bankfull cross section area value for each stream segment (bankfull value obtained from regression equation dataset).
- Modified the `rating_curve_comparison.py` plot output to always put the FIM rating curve on top of the USGS rating curve (avoids USGS points covering FIM).
- Created a new aggregate csv file (aggregates for all hucs) for all of the `usgs_elev_table.csv` files (one per huc).
- Evaluate the FIM Bathymetry Adjusted Rating Curve (BARC) tool performance using the estimated bankfull geometry dataset derived for the NWM route link dataset.

<br/><br/>

## v3.0.16.3 - 2021-05-21 - [PR #388](https://github.com/NOAA-OWP/cahaba/pull/388)

Enhancement and bug fixes to `synthesize_test_cases.py`.

### Changes
- Addresses a bug where AHPS sites without benchmark data were receiving a CSI of 0 in the master metrics CSV produced by `synthesize_test_cases.py`.
- Includes a feature enhancement to `synthesize_test_cases.py` that allows for the inclusion of user-specified testing versions in the master metrics CSV.
- Removes some of the print statements used by `synthesize_test_cases.py`.

<br/><br/>

## v3.0.16.2 - 2021-05-18 - [PR #384](https://github.com/NOAA-OWP/cahaba/pull/384)

Modifications and fixes to `run_test_case.py`, `eval_plots.py`, and AHPS preprocessing scripts.

### Changes
- Comment out return statement causing `run_test_case.py` to skip over sites/hucs when calculating contingency rasters.
- Move bad sites list and query statement used to filter out bad sites to the `tools_shared_variables.py`.
- Add print statements in `eval_plots.py` detailing the bad sites used and the query used to filter out bad sites.
- Update AHPS preprocessing scripts to produce a domain shapefile.
- Change output filenames produced in ahps preprocessing scripts.
- Update workarounds for some sites in ahps preprocessing scripts.

<br/><br/>

## v3.0.16.1 - 2021-05-11 - [PR #380](https://github.com/NOAA-OWP/cahaba/pull/380)

The current version of Eventlet used in the Connector module of the FIM API is outdated and vulnerable. This update bumps the version to the patched version.

### Changes
- Updated `api/node/connector/requirements.txt` to have the Eventlet version as 0.31.0

<br/><br/>

## v3.0.16.0 - 2021-05-07 - [PR #378](https://github.com/NOAA-OWP/cahaba/pull/378)

New "Release" feature added to the FIM API. This feature will allow for automated FIM, CatFIM, and relevant metrics to be generated when a new FIM Version is released. See [#373](https://github.com/NOAA-OWP/cahaba/issues/373) for more detailed steps that take place in this feature.

### Additions
- Added new window to the UI in `api/frontend/gui/templates/index.html`.
- Added new job type to `api/node/connector/connector.py` to allow these release jobs to run.
- Added additional logic in `api/node/updater/updater.py` to run the new eval and CatFIM scripts used in the release feature.

### Changes
- Updated `api/frontend/output_handler/output_handler.py` to allow for copying more broad ranges of file paths instead of only the `/data/outputs` directory.

<br/><br/>

## v3.0.15.10 - 2021-05-06 - [PR #375](https://github.com/NOAA-OWP/cahaba/pull/375)

Remove Great Lakes coastlines from WBD buffer.

### Changes
- `gl_water_polygons.gpkg` layer is used to mask out Great Lakes boundaries and remove NHDPlus HR coastline segments.

<br/><br/>

## v3.0.15.9 - 2021-05-03 - [PR #372](https://github.com/NOAA-OWP/cahaba/pull/372)

Generate `nws_lid.gpkg`.

### Additions
- Generate `nws_lid.gpkg` with attributes indicating if site is a headwater `nws_lid` as well as if it is co-located with another `nws_lid` which is referenced to the same `nwm_feature_id` segment.

<br/><br/>

## v3.0.15.8 - 2021-04-29 - [PR #371](https://github.com/NOAA-OWP/cahaba/pull/371)

Refactor NHDPlus HR preprocessing workflow. Resolves issue #238

### Changes
- Consolidate NHD streams, NWM catchments, and headwaters MS and FR layers with `mainstem` column.
- HUC8 intersections are included in the input headwaters layer.
- `clip_vectors_to_wbd.py` removes incoming stream segment from the selected layers.

<br/><br/>

## v3.0.15.7 - 2021-04-28 - [PR #367](https://github.com/NOAA-OWP/cahaba/pull/367)

Refactor synthesize_test_case.py to handle exceptions during multiprocessing. Resolves issue #351

### Changes
- refactored `inundation.py` and `run_test_case.py` to handle exceptions without using `sys.exit()`.

<br/><br/>

## v3.0.15.6 - 2021-04-23 - [PR #365](https://github.com/NOAA-OWP/cahaba/pull/365)

Implement CatFIM threshold flows to Sierra test and add AHPS benchmark preprocessing scripts.

### Additions
- Produce CatFIM flows file when running `rating_curve_get_usgs_gages.py`.
- Several scripts to preprocess AHPS benchmark data. Requires numerous file dependencies not available through Cahaba.

### Changes
- Modify `rating_curve_comparison.py` to ingest CatFIM threshold flows in calculations.
- Modify `eval_plots.py` to save all site specific bar plots in same parent directory instead of in subdirectories.
- Add variables to `env.template` for AHPS benchmark preprocessing.

<br/><br/>

## v3.0.15.5 - 2021-04-20 - [PR #363](https://github.com/NOAA-OWP/cahaba/pull/363)

Prevent eval_plots.py from erroring out when spatial argument enabled if certain datasets not analyzed.

### Changes
- Add check to make sure analyzed dataset is available prior to creating spatial dataset.

<br/><br/>

## v3.0.15.4 - 2021-04-20 - [PR #356](https://github.com/NOAA-OWP/cahaba/pull/356)

Closing all multiprocessing Pool objects in repo.

<br/><br/>

## v3.0.15.3 - 2021-04-19 - [PR #358](https://github.com/NOAA-OWP/cahaba/pull/358)

Preprocess NHDPlus HR rasters for consistent projections, nodata values, and convert from cm to meters.

### Additions
- `preprocess_rasters.py` reprojects raster, converts to meters, and updates nodata value to -9999.
- Cleaned up log messages from `bathy_rc_adjust.py` and `usgs_gage_crosswalk.py`.
- Outputs paths updated in `generate_categorical_fim_mapping.py` and `generate_categorical_fim.py`.
- `update_raster_profile` cleans up raster crs, blocksize, nodata values, and converts elevation grids from cm to meters.
- `reproject_dem.py` imports gdal to reproject elevation rasters because an error was occurring when using rasterio.

### Changes
- `burn_in_levees.py` replaces the `gdal_calc.py` command to resolve inconsistent outputs with burned in levee values.

<br/><br/>

## v3.0.15.2 - 2021-04-16 - [PR #359](https://github.com/NOAA-OWP/cahaba/pull/359)

Hotfix to preserve desired files when production flag used in `fim_run.sh`.

### Changes

- Fixed production whitelisted files.

<br/><br/>

## v3.0.15.1 - 2021-04-13 - [PR #355](https://github.com/NOAA-OWP/cahaba/pull/355)

Sierra test considered all USGS gage locations to be mainstems even though many actually occurred with tributaries. This resulted in unrealistic comparisons as incorrect gages were assigned to mainstems segments. This feature branch identifies gages that are on mainstems via attribute field.

### Changes

- Modifies `usgs_gage_crosswalk.py` to filter out gages from the `usgs_gages.gpkg` layer such that for a "MS" run, only consider gages that contain rating curve information (via `curve` attribute) and are also mainstems gages (via `mainstems` attribute).
- Modifies `usgs_gage_crosswalk.py` to filter out gages from the `usgs_gages.gpkg` layer such that for a "FR" run, only consider gages that contain rating curve information (via `curve` attribute) and are not mainstems gages (via `mainstems` attribute).
- Modifies how mainstems segments are determined by using the `nwm_flows_ms.gpkg` as a lookup to determine if the NWM segment specified by WRDS for a gage site is a mainstems gage.

### Additions

- Adds a `mainstem` attribute field to `usgs_gages.gpkg` that indicates whether a gage is located on a mainstems river.
- Adds `NWM_FLOWS_MS` variable to the `.env` and `.env.template` files.
- Adds the `extent` argument specified by user when running `fim_run.sh` to `usgs_gage_crosswalk.py`.

<br/><br/>

## v3.0.15.0 - 2021-04-08 - [PR #340](https://github.com/NOAA-OWP/cahaba/pull/340)

Implementing a prototype technique to estimate the missing bathymetric component in the HAND-derived synthetic rating curves. The new Bathymetric Adjusted Rating Curve (BARC) function is built within the `fim_run.sh` workflow and will ingest bankfull geometry estimates provided by the user to modify the cross section area used in the synthetic rating curve generation.

### Changes
 - `add_crosswalk.py` outputs the stream order variables to `src_full_crosswalked.csv` and calls the new `bathy_rc_adjust.py` if bathy env variable set to True and `extent=MS`.
 - `run_by_unit.sh` includes a new csv outputs for reviewing BARC calculations.
 - `params_template.env` & `params_calibrated.env` contain new BARC function input variables and on/off toggle variable.
 - `eval_plots.py` now includes additional AHPS eval sites in the list of "bad_sites" (flagged issues with MS flowlines).

### Additions
 - `bathy_rc_adjust.py`:
    - Imports the existing synthetic rating curve table and the bankfull geometry input data (topwidth and cross section area per COMID).
    - Performs new synthetic rating curve calculations with bathymetry estimation modifications.
    - Flags issues with the thalweg-notch artifact.

<br/><br/>

## v3.0.14.0 - 2021-04-05 - [PR #338](https://github.com/NOAA-OWP/cahaba/pull/338)

Create tool to retrieve rating curves from USGS sites and convert to elevation (NAVD88). Intended to be used as part of the Sierra Test.

### Changes
 - Modify `usgs_gage_crosswalk.py` to:
    1) Look for `location_id` instead of `site_no` attribute field in `usgs_gages.gpkg` file.
    2) Filter out gages that do not have rating curves included in the `usgs_rating_curves.csv`.
 - Modify `rating_curve_comparison.py` to perform a check on the age of the user specified `usgs_rating_curves.csv` and alert user to the age of the file and recommend updating if file is older the 30 days.

### Additions
 - Add `rating_curve_get_usgs_curves.py`. This script will generate the following files:
     1) `usgs_rating_curves.csv`: A csv file that contains rating curves (including converted to NAVD88 elevation) for USGS gages in a format that is compatible with  `rating_curve_comparisons.py`. As it is is currently configured, only gages within CONUS will have rating curve data.
     2) `log.csv`: A log file that records status for each gage and includes error messages.
     3) `usgs_gages.gpkg`: A geospatial layer (in FIM projection) of all active USGS gages that meet a predefined criteria. Additionally, the `curve` attribute indicates whether a rating curve is found in the `usgs_rating_curves.csv`. This spatial file is only generated if the `all` option is passed with the `-l` argument.

<br/><br/>

## v3.0.13.0 - 2021-04-01 - [PR #332](https://github.com/NOAA-OWP/cahaba/pull/332)

Created tool to compare synthetic rating curve with benchmark rating curve (Sierra Test).

### Changes
 - Update `aggregate_fim_outputs.py` call argument in `fim_run.sh` from 4 jobs to 6 jobs, to optimize API performance.
 - Reroutes median elevation data from `add_crosswalk.py` and `rem.py` to new file (depreciating `hand_ref_elev_table.csv`).
 - Adds new files to `viz_whitelist` in `output_cleanup.py`.

### Additions
 - `usgs_gage_crosswalk.py`: generates `usgs_elev_table.csv` in `run_by_unit.py` with elevation and additional attributes at USGS gages.
 - `rating_curve_comparison.py`: post-processing script to plot and calculate metrics between synthetic rating curves and USGS rating curve data.

<br/><br/>

## v3.0.12.1 - 2021-03-31 - [PR #336](https://github.com/NOAA-OWP/cahaba/pull/336)

Fix spatial option in `eval_plots.py` when creating plots and spatial outputs.

### Changes
 - Removes file dependencies from spatial option. Does require the WBD layer which should be specified in `.env` file.
 - Produces outputs in a format consistent with requirements needed for publishing.
 - Preserves leading zeros in huc information for all outputs from `eval_plots.py`.

### Additions
 - Creates `fim_performance_points.shp`: this layer consists of all evaluated ahps points (with metrics). Spatial data retrieved from WRDS on the fly.
 - Creates `fim_performance_polys.shp`: this layer consists of all evaluated huc8s (with metrics). Spatial data retrieved from WBD layer.

<br/><br/>

## v3.0.12.0 - 2021-03-26 - [PR #327](https://github.com/NOAA-OWP/cahaba/pull/237)

Add more detail/information to plotting capabilities.

### Changes
 - Merge `plot_functions.py` into `eval_plots.py` and move `eval_plots.py` into the tools directory.
 - Remove `plots` subdirectory.

### Additions
 - Optional argument to create barplots of CSI for each individual site.
 - Create a csv containing the data used to create the scatterplots.

<br/><br/>

## v3.0.11.0 - 2021-03-22 - [PR #319](https://github.com/NOAA-OWP/cahaba/pull/298)

Improvements to CatFIM service source data generation.

### Changes
 - Renamed `generate_categorical_fim.py` to `generate_categorical_fim_mapping.py`.
 - Updated the status outputs of the `nws_lid_sites layer` and saved it in the same directory as the `merged catfim_library layer`.
 - Additional stability fixes (such as improved compatability with WRDS updates).

### Additions
 - Added `generate_categorical_fim.py` to wrap `generate_categorical_fim_flows.py` and `generate_categorical_fim_mapping.py`.
 - Create new `nws_lid_sites` shapefile located in same directory as the `catfim_library` shapefile.

<br/><br/>

## v3.0.10.1 - 2021-03-24 - [PR #320](https://github.com/NOAA-OWP/cahaba/pull/320)

Patch to synthesize_test_cases.py.

### Changes
 - Bug fix to `synthesize_test_cases.py` to allow comparison between `testing` version and `official` versions.

<br/><br/>

## v3.0.10.0 - 2021-03-12 - [PR #298](https://github.com/NOAA-OWP/cahaba/pull/298)

Preprocessing of flow files for Categorical FIM.

### Additions
 - Generate Categorical FIM flow files for each category (action, minor, moderate, major).
 - Generate point shapefile of Categorical FIM sites.
 - Generate csv of attribute data in shapefile.
 - Aggregate all shapefiles and csv files into one file in parent directory.
 - Add flood of record category.

 ### Changes
 - Stability fixes to `generate_categorical_fim.py`.

<br/><br/>

## v3.0.9.0 - 2021-03-12 - [PR #297](https://github.com/NOAA-OWP/cahaba/pull/297)

Enhancements to FIM API.

### Changes
 - `fim_run.sh` can now be run with jobs in parallel.
 - Viz post-processing can now be selected in API interface.
 - Jobs table shows jobs that end with errors.
 - HUC preset lists can now be selected in interface.
 - Better `output_handler` file writing.
 - Overall better restart and retry handlers for networking problems.
 - Jobs can now be canceled in API interface.
 - Both FR and MS configs can be selected for a single job.

<br/><br/>

## v3.0.8.2 - 2021-03-11 - [PR #296](https://github.com/NOAA-OWP/cahaba/pull/296)

Enhancements to post-processing for Viz-related use-cases.

### Changes
 - Aggregate grids are projected to Web Mercator during `-v` runs in `fim_run.sh`.
 - HUC6 aggregation is parallelized.
 - Aggregate grid blocksize is changed from 256 to 1024 for faster postprocessing.

<br/><br/>

## v3.0.8.1 - 2021-03-10 - [PR #302](https://github.com/NOAA-OWP/cahaba/pull/302)

Patched import issue in `tools_shared_functions.py`.

### Changes
 - Changed `utils.` to `tools_` in `tools_shared_functions.py` after recent structural change to `tools` directory.

<br/><br/>

## v3.0.8.0 - 2021-03-09 - [PR #279](https://github.com/NOAA-OWP/cahaba/pull/279)

Refactored NWS Flood Categorical HAND FIM (CatFIM) pipeline to open source.

### Changes
 - Added `VIZ_PROJECTION` to `shared_variables.py`.
 - Added missing library referenced in `inundation.py`.
 - Cleaned up and converted evaluation scripts in `generate_categorical_fim.py` to open source.
 - Removed `util` folders under `tools` directory.

<br/><br/>

## v3.0.7.1 - 2021-03-02 - [PR #290](https://github.com/NOAA-OWP/cahaba/pull/290)

Renamed benchmark layers in `test_cases` and updated variable names in evaluation scripts.

### Changes
 - Updated `run_test_case.py` with new benchmark layer names.
 - Updated `run_test_case_calibration.py` with new benchmark layer names.

<br/><br/>

## v3.0.7.0 - 2021-03-01 - [PR #288](https://github.com/NOAA-OWP/cahaba/pull/288)

Restructured the repository. This has no impact on hydrological work done in the codebase and is simply moving files and renaming directories.

### Changes
 - Moved the contents of the `lib` folder to a new folder called `src`.
 - Moved the contents of the `tests` folder to the `tools` folder.
 - Changed any instance of `lib` or `libDir` to `src` or `srcDir`.

<br/><br/>

## v3.0.6.0 - 2021-02-25 - [PR #276](https://github.com/NOAA-OWP/cahaba/pull/276)

Enhancement that creates metric plots and summary statistics using metrics compiled by `synthesize_test_cases.py`.

### Additions
 - Added `eval_plots.py`, which produces:
    - Boxplots of CSI, FAR, and POD/TPR
    - Barplot of aggregated CSI scores
    - Scatterplot of CSI comparing two FIM versions
    - CSV of aggregated statistics (CSI, FAR, POD/TPR)
    - CSV of analyzed data and analyzed sites

<br/><br/>

## v3.0.5.3 - 2021-02-23 - [PR #275](https://github.com/NOAA-OWP/cahaba/pull/275)

Bug fixes to new evaluation code.

### Changes

 - Fixed a bug in `synthesize_test_cases.py` where the extent (MS/FR) was not being written to merged metrics file properly.
 - Fixed a bug in `synthesize_test_cases.py` where only BLE test cases were being written to merged metrics file.
 - Removed unused imports from `inundation.py`.
 - Updated README.md

<br/><br/>

## v3.0.5.2 - 2021-02-23 - [PR #272](https://github.com/NOAA-OWP/cahaba/pull/272)

Adds HAND synthetic rating curve (SRC) datum elevation values to `hydroTable.csv` output.

### Changes

 - Updated `add_crosswalk.py` to included "Median_Thal_Elev_m" variable outputs in `hydroTable.csv`.
 - Renamed hydroid attribute in `rem.py` to "Median" in case we want to include other statistics in the future (e.g. min, max, range etc.).

<br/><br/>
## v3.0.5.1 - 2021-02-22

Fixed `TEST_CASES_DIR` path in `tests/utils/shared_variables.py`.

### Changes

 - Removed `"_new"` from `TEST_CASES_DIR` variable.

<br/><br/>

## v3.0.5.0 - 2021-02-22 - [PR #267](https://github.com/NOAA-OWP/cahaba/pull/267)

Enhancements to allow for evaluation at AHPS sites, the generation of a query-optimized metrics CSV, and the generation of categorical FIM. This merge requires that the `/test_cases` directory be updated for all machines performing evaluation.

### Additions

 - `generate_categorical_fim.py` was added to allow production of NWS Flood Categorical HAND FIM (CatFIM) source data. More changes on this script are to follow in subsequent branches.

### Removals

 - `ble_autoeval.sh` and `all_ble_stats_comparison.py` were deleted because `synthesize_test_cases.py` now handles the merging of metrics.
 - The code block in `run_test_case.py` that was responsible for printing the colored metrics to screen has been commented out because of the new scale of evaluations (formerly in `run_test_case.py`, now in `shared_functions.py`)
 - Remove unused imports from inundation wrappers in `/tools`.

### Changes

 - Updated `synthesize_test_cases.py` to allow for AHPS site evaluations.
 - Reorganized `run_test_case.py` by moving more functions into `shared_functions.py`.
 - Created more shared variables in `shared_variables.py` and updated import statements in relevant scripts.

<br/><br/>

## v3.0.4.4 - 2021-02-19 - [PR #266](https://github.com/NOAA-OWP/cahaba/pull/266)

Rating curves for short stream segments are replaced with rating curves from upstream/downstream segments.

### Changes

 - Short stream segments are identified and are reassigned the channel geometry from upstream/downstream segment.
 - `fossid` renamed to `fimid` and the attribute's starting value is now 1000 to avoid HydroIDs with leading zeroes.
 - Addresses issue where HydroIDs were not included in final hydrotable.
 - Added `import sys` to `inundation.py` (missing from previous feature branch).
 - Variable names and general workflow are cleaned up.

<br/><br/>

## v3.0.4.3 - 2021-02-12 - [PR #254](https://github.com/NOAA-OWP/cahaba/pull/254)

Modified `rem.py` with a new function to output HAND reference elev.

### Changes

 - Function `make_catchment_hydroid_dict` creates a df of pixel catchment ids and overlapping hydroids.
 - Merge hydroid df and thalweg minimum elevation df.
 - Produces new output containing all catchment ids and min thalweg elevation value named `hand_ref_elev_table.csv`.
 - Overwrites the `demDerived_reaches_split.gpk` layer by adding additional attribute `Min_Thal_Elev_meters` to view the elevation value for each hydroid.

<br/><br/>

## v3.0.4.2 - 2021-02-12 - [PR #255](https://github.com/NOAA-OWP/cahaba/pull/255)

Addresses issue when running on HUC6 scale.

### Changes

 - `src.json` should be fixed and slightly smaller by removing whitespace.
 - Rasters are about the same size as running fim as huc6 (compressed and tiled; aggregated are slightly larger).
 - Naming convention and feature id attribute are only added to the aggregated hucs.
 - HydroIDs are different for huc6 vs aggregated huc8s mostly due to forced split at huc boundaries (so long we use consistent workflow it shouldn't matter).
 - Fixed known issue where sometimes an incoming stream is not included in the final selection will affect aggregate outputs.

<br/><br/>

## v3.0.4.1 - 2021-02-12 - [PR #261](https://github.com/NOAA-OWP/cahaba/pull/261)

Updated MS Crosswalk method to address gaps in FIM.

### Changes

 - Fixed typo in stream midpoint calculation in `split_flows.py` and `add_crosswalk.py`.
 - `add_crosswalk.py` now restricts the MS crosswalk to NWM MS catchments.
 - `add_crosswalk.py` now performs a secondary MS crosswalk selection by nearest NWM MS catchment.

<br/><br/>

## v3.0.4.0 - 2021-02-10 - [PR #256](https://github.com/NOAA-OWP/cahaba/pull/256)

New python script "wrappers" for using `inundation.py`.

### Additions

 - Created `inundation_wrapper_nwm_flows.py` to produce inundation outputs using NWM recurrence flows: 1.5 year, 5 year, 10 year.
 - Created `inundation_wrapper_custom_flow.py` to produce inundation outputs with user-created flow file.
 - Created new `tools` parent directory to store `inundation_wrapper_nwm_flows.py` and  `inundation_wrapper_custom_flow.py`.

<br/><br/>

## v3.0.3.1 - 2021-02-04 - [PR #253](https://github.com/NOAA-OWP/cahaba/pull/253)

Bug fixes to correct mismatched variable name and file path.

### Changes

 - Corrected variable name in `fim_run.sh`.
 - `acquire_and_preprocess_inputs.py` now creates `huc_lists` folder and updates file path.

<br/><br/>

## v3.0.3.0 - 2021-02-04 - [PR #227](https://github.com/NOAA-OWP/cahaba/pull/227)

Post-process to aggregate FIM outputs to HUC6 scale.

### Additions

 - Viz outputs aggregated to HUC6 scale; saves outputs to `aggregate_fim_outputs` folder.

### Changes

 - `split_flows.py` now splits streams at HUC8 boundaries to ensure consistent catchment boundaries along edges.
 - `aggregate_fim_outputs.sh` has been depreciated but remains in the repo for potential FIM 4 development.
 - Replaced geopandas driver arg with getDriver throughout repo.
 - Organized parameters in environment files by group.
 - Cleaned up variable names in `split_flows.py` and `build_stream_traversal.py`.
 - `build_stream_traversal.py` is now assigning HydroID by midpoint instead centroid.
 - Cleanup of `clip_vectors_to_wbd.py`.

<br/><br/>

## v3.0.2.0 - 2021-01-25 - [PR #218](https://github.com/NOAA-OWP/cahaba/pull/218)

Addition of an API service to schedule, run and manage `fim_run` jobs through a user-friendly web interface.

### Additions

 - `api` folder that contains all the codebase for the new service.

<br/><br/>

## v3.0.1.0 - 2021-01-21 - [PR #206](https://github.com/NOAA-OWP/cahaba/pull/206)

Preprocess MS and FR stream networks

### Changes

 - Headwater stream segments geometries are adjusted to align with with NWM streams.
 - Incoming streams are selected using intersection points between NWM streams and HUC4 boundaries.
 - `clip_vectors_to_wbd.py` handles local headwaters.
 - Removes NHDPlus features categorized as coastline and underground conduit.  
 - Added streams layer to production whitelist.
 - Fixed progress bar in `lib/acquire_and_preprocess_inputs.py`.
 - Added `getDriver` to shared `functions.py`.
 - Cleaned up variable names and types.

<br/><br/>

## v3.0.0.4 - 2021-01-20 - [PR #230](https://github.com/NOAA-OWP/cahaba/pull/230)

Changed the directory where the `included_huc*.lst` files are being read from.

### Changes

 - Changed the directory where the `included_huc*.lst` files are being read from.

<br/><br/>

## v3.0.0.3 - 2021-01-14 - [PR #210](https://github.com/NOAA-OWP/cahaba/pull/210)

Hotfix for handling nodata value in rasterized levee lines.

### Changes

 - Resolves bug for HUCs where `$ndv > 0` (Great Lakes region).
 - Initialize the `nld_rasterized_elev.tif` using a value of `-9999` instead of `$ndv`.

 <br/><br/>

## v3.0.0.2 - 2021-01-06 - [PR #200](https://github.com/NOAA-OWP/cahaba/pull/200)

Patch to address AHPSs mapping errors.

### Changes

 - Checks `dtype` of `hydroTable.csv` columns to resolve errors caused in `inundation.py` when joining to flow forecast.
 - Exits `inundation.py` when all hydrotable HydroIDs are lake features.
 - Updates path to latest AHPs site layer.
 - Updated [readme](https://github.com/NOAA-OWP/cahaba/commit/9bffb885f32dfcd95978c7ccd2639f9df56ff829)

<br/><br/>

## v3.0.0.1 - 2020-12-31 - [PR #184](https://github.com/NOAA-OWP/cahaba/pull/184)

Modifications to build and run Docker image more reliably. Cleanup on some pre-processing scripts.

### Changes

 - Changed to noninteractive install of GRASS.
 - Changed some paths from relative to absolute and cleaned up some python shebang lines.

### Notes
 - `aggregate_vector_inputs.py` doesn't work yet. Need to externally download required data to run fim_run.sh

 <br/><br/>

## v3.0.0.0 - 2020-12-22 - [PR #181](https://github.com/NOAA-OWP/cahaba/pull/181)

The software released here builds on the flood inundation mapping capabilities demonstrated as part of the National Flood Interoperability Experiment, the Office of Water Prediction's Innovators Program and the National Water Center Summer Institute. The flood inundation mapping software implements the Height Above Nearest Drainage (HAND) algorithm and incorporates community feedback and lessons learned over several years. The software has been designed to meet the requirements set by stakeholders interested in flood prediction and has been developed in partnership with several entities across the water enterprise.<|MERGE_RESOLUTION|>--- conflicted
+++ resolved
@@ -1,7 +1,6 @@
 All notable changes to this project will be documented in this file.
 We follow the [Semantic Versioning 2.0.0](http://semver.org/) format.
 
-<<<<<<< HEAD
 
 ## v4.[to be assigned] - 2022-10-12 - [PR #709](https://github.com/NOAA-OWP/inundation-mapping/pull/709)
 
@@ -12,7 +11,9 @@
 - `tools/rating_curve_comparison.py`
     - Adds generate_single_plot() to make a single rating curve comparison plot for each gage in a given HUC
     - Adds command line switch to generate single plots
-=======
+    
+<br/><br/>
+
 ## v4.0.9.5 - 2022-10-3 - [PR #696](https://github.com/NOAA-OWP/inundation-mapping/pull/696)
 
 - Fixed deny_gms_unit_prod.lst to comment LandSea_subset.gpkg, so it does not get removed. It is needed for processing in some branches
@@ -31,7 +32,6 @@
 - `src`
     - `src_adjust_spatial_obs.py`:  Added code to a while loop (line 298) so it is not an indefinite loop that never stops running. It will now attempts to contact the calibration db after 6 attempts. Small adjustments to output and logging were also made and validation that a connection to the calib db was actually successful.
     - `src_adjust_usgs_rating.py`: Discovered that a usgs_elev_df might not exist (particularly when processing was being done for hucs that have no usgs guage data). If the usgs_elev_df does not exist, it no longer errors out.
->>>>>>> ebd25b5b
 
 <br/><br/>
 
