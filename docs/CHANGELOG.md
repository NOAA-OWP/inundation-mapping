--- conflicted
+++ resolved
@@ -1,7 +1,6 @@
 All notable changes to this project will be documented in this file.
 We follow the [Semantic Versioning 2.0.0](http://semver.org/) format.
 
-<<<<<<< HEAD
 ## v4.4.x.x - 2024-04-16 - [PR#1122](https://github.com/NOAA-OWP/inundation-mapping/pull/1122)
 
 This PR includes 2 scripts to add Open Street Map bridge data into the HAND process: a script that pulls data from OSM and a script that heals those bridges in the HAND grids. Both scripts should be run as part of a pre-processing step for FIM runs. They only need to be run if we think OSM data has changed a lot or for any new FIM versions.
@@ -12,7 +11,6 @@
 
 <br/><br/>
 
-=======
 
 ## v4.4.15.0 - 2024-04-17 - [PR#1081](https://github.com/NOAA-OWP/inundation-mapping/pull/1081)
 
@@ -82,7 +80,6 @@
 <br/><br/>
 
 
->>>>>>> f30a4862
 ## v4.4.13.2 - 2024-04-04 - [PR#1110](https://github.com/NOAA-OWP/inundation-mapping/pull/1110)
 
 This PR reflects upgrades for openJDK from 17.0.8 to something higher, minimum of 17.0.9. After some research, we can not upgrade all the way to the latest openJDK but can jump up to 19.0.  This limitation is related to version of our base docker image.  openJDK was identified as requiring an upgrade by a system wide security scan.
