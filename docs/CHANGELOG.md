--- conflicted
+++ resolved
@@ -1,11 +1,11 @@
 All notable changes to this project will be documented in this file.
 We follow the [Semantic Versioning 2.0.0](http://semver.org/) format.
 
-<<<<<<< HEAD
 ## 4.0.8.0 - 2022-08-26 - [PR #671](https://github.com/NOAA-OWP/inundation-mapping/pull/671)
 
 Trims ends of branches that are in waterbodies; also removes branches if they are entirely in a waterbody.
-=======
+
+<br/><br/>
 
 ## v4.0.7.2 - 2022-08-11 - [PR #654](https://github.com/NOAA-OWP/inundation-mapping/pull/654)
 
@@ -14,7 +14,6 @@
 ## Changes
 
 - `inundate_gms`:  Changed `mask_type = 'filter'`
->>>>>>> 40d2258d
 
 ## Changes
 
@@ -76,10 +75,6 @@
 
 <br/><br/>
 
-<<<<<<< HEAD
-
-=======
->>>>>>> 40d2258d
 ## v4.0.6.2 - 2022-08-16 - [PR #639](https://github.com/NOAA-OWP/inundation-mapping/pull/639)
 
 This file converts USFIMR remote sensed inundation shapefiles into a raster that can be used to compare to the FIM data. It has to be run separately for each shapefile. This addresses [#629].
