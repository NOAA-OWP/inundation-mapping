--- conflicted
+++ resolved
@@ -2,7 +2,6 @@
 We follow the [Semantic Versioning 2.0.0](http://semver.org/) format.
 
 
-<<<<<<< HEAD
 ## v4.x.x.x - 2024-04-26 - [PR#1133](https://github.com/NOAA-OWP/inundation-mapping/pull/1133)
 
 Bug fix for error when reading the subfolders of a directory using `listdir()` where files exist that start with an 8-digit number that are later interpreted as directories.
@@ -13,7 +12,6 @@
 - `src/`
     - `bathy_src_adjust_topwidth.py`, `identify_src_bankfull.py`, `subdiv_chan_obank_src.py`, `utils/shared_functions.py`
 - `tools/vary_mannings_n_composite.py`
-=======
 ## v4.4.15.1 - 2024-05-06 - [PR#1081](https://github.com/NOAA-OWP/inundation-mapping/pull/1038)
 
 This hotfix address a bug within the SRC adjustment routine to filter out USGS gauge locations that were conflated to lakeid reaches. These fatal errors were preventing `fim_post_processing.sh` from completing. There are also new try except blocks to handle potential errors when opening/writing SRC adjustment attributes to the catchment gpkg (unknown issues with collisions or corrupt gpkg files). Closes #1137 
@@ -22,7 +20,6 @@
 
 - `src/src_adjust_usgs_rating_trace.py`: Added filter for processing valid hydroids that meet criteria (i.e non-lakes) and more robust logging.
 - `src/src_roughness_optimization.py`: Added data checks and logging to ensure input calibration data files contains necessary attributes. Also included a new try/except block to trap and log issues with file collisions or corrupt catchment gpkg read/write.
->>>>>>> 013353ee
 
 <br/><br/>
 
