All notable changes to this project will be documented in this file.
We follow the [Semantic Versioning 2.0.0](http://semver.org/) format.

<<<<<<< HEAD
## v4.x.x.x - 2024-07-18 - [PR#1224](https://github.com/NOAA-OWP/inundation-mapping/pull/1224)

Addresses warnings to reduce output messages.

### Changes

- `src/'
    - `adjust_thalweg_lateral.py`: fixes number type
    - `src/delineate_hydros_and_produce_HAND.sh`: removes division by zero warning
    - `getRasterInfoNative.py`: adds `gdal.UseExceptions()`
=======
## v4.5.2.9 - 2024-07-19 - [PR#1216](https://github.com/NOAA-OWP/inundation-mapping/pull/1216)

Adds `NO_VALID_CROSSWALKS` to `FIM_exit_codes` which is used when the crosswalk table or output_catchments DataFrame is empty. Removes branches that fail with `NO_VALID_CROSSWALKS`.

### Changes
    - `add_crosswalk.py`: Added `NO_VALID_CROSSWALKS` as exit status when crosswalk or output_catchments is empty
    - `process_branch.sh`: Removed branches that fail with `NO_VALID_CROSSWALKS`
    - `utils/fim_enums.py`: Added `NO_VALID_CROSSWALKS` to `FIM_exit_codes`

<br/><br/>


## v4.5.2.8 - 2024-07-19 - [PR#1219](https://github.com/NOAA-OWP/inundation-mapping/pull/1219)

Changes non-fatal `ERROR` messages to `WARNINGS` to avoid triggering being logged as errors.

### Changes

- `src/`
    - `bathymetric_adjustment.py`: Changes `WARNING` to `ERROR` in Exception
    - `src_roughness_optimization.py`: Changes `ERROR` messages to `WARNING`

<br/><br/>

## v4.5.2.7 - 2024-07-19 - [PR#1220](https://github.com/NOAA-OWP/inundation-mapping/pull/1220)

With this PR we can run post_processing.sh multiple times on a processed batch without any concerns that it may change the hydroTable or src_full_crosswalked files.

### Additions

- `src/update_htable_src.py`

### Changes

-  `config/deny_branch_zero.lst`
-  `config/deny_branches.lst`
-  `fim_post_processing.sh`
>>>>>>> fd64cc8b

<br/><br/>

## v4.5.2.6 - 2024-07-12 - [PR#1184](https://github.com/NOAA-OWP/inundation-mapping/pull/1184)

This PR adds a new script to determine which bridges are inundated by a specific flow. It will assign a risk status to each bridge point based on a specific threshold.

### Additions

- `tools/bridge_inundation.py`

<br/><br/>

## v4.5.2.5 - 2024-07-08 - [PR#1205](https://github.com/NOAA-OWP/inundation-mapping/pull/1205)

Snaps crosswalk from the midpoint of DEM-derived reaches to the nearest point on NWM streams within a threshold of 100 meters. DEM-derived streams that do not locate any NWM streams within 100 meters of their midpoints are removed from the FIM hydrofabric and their catchments are not inundated.

### Changes

- `src/add_crosswalk.py`: Locates nearest NWM stream to midpoint of DEM-derived reaches if within 100 meters. Also fixes a couple of minor bugs. 

<br/><br/>

## v4.5.2.4 - 2024-07-08 - [PR#1204](https://github.com/NOAA-OWP/inundation-mapping/pull/1204)

Bug fix for extending outlets in order to ensure proper flow direction in depression filling algorithm. This PR adds a distance criteria that in order for the end of an outlet stream to be snapped to the wbd_buffered boundary, the end point must be less than 100 meters from the WBD boundary.

Also adds missing argparse arguments so that the script can be run from the command line.

### Changes

- `data`
     - `wbd`
          - `clip_vectors_to_wbd.py`: Adds a 100 meter distance threshold to WBD to snap outlets to buffered WBD.
          - `generate_pre_clip_fim_huc8.py`: Upgrading logging system.
- `src`
     - `bash_variables.env`: Updated pre-clip input path to new pre-clip files.

<br/><br/>

## v4.5.2.3 - 2024-06-14 - [PR#1169](https://github.com/NOAA-OWP/inundation-mapping/pull/1169)

This tool scans all log directory looking for the word "error" (not case-sensitive). This is primary added to help find errors in the post processing logs such as src_optimization folder (and others).

### Changes

- `fim_post_processing.sh`: as described
- `src\mitigate_branch_outlet_backpool.py`: Has the word error in text which fills up the error scan logs.

<br/><br/>

## v4.5.2.2 - 2024-06-14 - [PR#1183](https://github.com/NOAA-OWP/inundation-mapping/pull/1183)

Upgrades whitebox from v2.3.1 to 2.3.4. Whitebox was upgraded by `pip install -U whitebox` and then `pipenv lock` to update the `Pipfile`.

### Changes

- `Dockerfile`: Removed whitebox hack
- `Pipfile` and `Pipfile.lock`: Upgraded whitebox to v2.3.4.

<br/><br/>

## v4.5.2.1 - 2024-05-21 - [PR#1172](https://github.com/NOAA-OWP/inundation-mapping/pull/1172)

Removes loading of `apache-arrow` repository from the Dockerfile where it was causing a GPG key error during `docker build`.

A number of python packages were updated in this PR. You will need to build a new Docker image for this release.

### Changes

- Dockerfile: Adds a line remove the loading of apache-arrow during `apt-get update`.

<br/><br/>


## v4.5.2.0 - 2024-05-20 - [PR#1166](https://github.com/NOAA-OWP/inundation-mapping/pull/1166)

The main goal of this PR is to create bridge point data that be used as a service in HydroVIS. Since every branch processes bridges separately, it's possible to inundate a bridge from more than just the feature_id it crosses. To reflect this, the `osm_bridge_centroids.gpkg` now found in HUC directories will have coincident points - one that is inundated from the reach it crosses and the other a backwater-influenced point indicated by the `is_backwater` field.

### Changes

- ` src/`
    - `aggregate_by_huc.py`: Added the aggregation steps for bridge centroids; aggregation includes using SRCs to lookup flow values for each bridge, filtering out coincident points that have the same assigned feature_ids and higher overtopping flow, and assigning select points as backwater-influenced.
    - ` delineate_hydros_and_produce_HAND.sh`: Moved the bridge healing to after the crosswalk so that the centroids can use the crosswalked catchments for feature_id and flow lookups.
    -  `heal_bridges_osm.py`: Optimized the bridge healing so that it doesn't have to write out an intermediate raster; exports bridge centroids and spatial joins them to catchments; added functions for SRC flow lookups used in `aggregate_by_huc.py`.
- ` fim_post_processing.sh`: Added a bridge flag input for `aggregate_by_huc.py`.
- `data/bridges/pull_osm_bridges.py`: Removed the saving of a midpoint geopackage.
- `config/deny_branch_zero.lst` & `deny_branches.lst`: Added `#osm_bridge_centroids_{}.gpkg` to the deny lists.

<br/><br/>


## v4.5.1.3 - 2024-05-17 - [PR#1170](https://github.com/NOAA-OWP/inundation-mapping/pull/1170)

This hotfix addresses the issue #1162 by explicitly using 'fiona' engine for reading gpkg files with Boolean dtype. This is applicable only for `usgs_gages.gpkg` and `usgs_subset_gages.gpkg` files. 

### Changes
- `src/usgs_gage_unit_setup.py`  ... changed only two lines for fiona engine
- `src/usgs_gage_crosswalk.py` ...  changed only one line for fiona engine + two small changes to use `self.branch_id` for the correct log report
- `tools/rating_curve_comparison.py`...  changed only one line for fiona engine

<br/><br/>

## v4.5.1.2 - 2024-05-17 - [PR#1135](https://github.com/NOAA-OWP/inundation-mapping/pull/1135)

Updates USGS gage processing to use the correct projection (determined by whether the HUC is in Alaska or not).

### Changes
- `src/run_by_branch.sh`: Added `huc_CRS` as an input argument for `usgs_gage_crosswalk.py`
- `src/run_unit_wb.sh`: Added `huc_CRS` as an input argument for `usgs_gage_unit_setup.py` and `usgs_gage_crosswalk.py`
- `src/usgs_gage_crosswalk.py`: Added `huc_CRS` as an input argument for the `run_crosswalk()` function and added re-projection steps wherever new data is being read in so that the files are able to be properly merged.
- `src/usgs_gage_unit_setup.py`: Added `huc_CRS` as an input argument for the `Gage2Branch()` crosswalking class.

<br/><br/>

## v4.5.1.1 - 2024-05-17 - [PR#1094](https://github.com/NOAA-OWP/inundation-mapping/pull/1094)

Extends flows (i.e., discharge) to stream segments missing from NWS and USGS validation flow files. The levelpath associated with existing flows in the AHPS domain is identified, and any stream segments of the levelpath in the domain missing from the flow file are added to the flow file by assigning the existing flow (this is a constant value regardless of other tributaries including other levelpaths in the domain). Stream segments not on the levelpath are dropped from the flow file, including tributary flows. The original flow file is saved along with the output with an appended `.bak`.

### Additions

- `data/extend_benchmark_flows.py`: Adds missing flows to NWS or USGS benchmark flow files and removes flows from tributaries. The original flow file is saved with an appended `.bak`.

### Changes

- `tools/tools_shared_variables.py`: Removed corrected flow files from `BAD_SITES` list.

<br/><br/>

## v4.5.1.0 - 2024-05-17 - [PR#1156](https://github.com/NOAA-OWP/inundation-mapping/pull/1156)

This focuses on removing hydro-conditioning artifacts by subtracting the thalweg DEM from HAND REM and adding back the original DEM. Also, a new tool was created to test this feature over multiple HUCs

### Additions
- `tools/analyze_for_missing_FIM_cells.py`: A new script `analyze_for_missing_FIM_cells.py` was added to test and analyze healed HAND for hydro-conditioning artifacts FIM. 

### Changes
- `src/delineate_hydros_and_produce_HAND.sh`: Removing hydro-conditioning artifacts from HAND REM.
- `config/params_template.env`: Creating an option to include/exclude healed HAND from FIM pipeline.

<br/><br/>

## v4.5.0.2 - 2024-05-17 - [PR#1159](https://github.com/NOAA-OWP/inundation-mapping/pull/1159)

This PR addresses issue #1132 and include the following changes on `tools/generate_nws_lid.py` for updating `nws_lid.gpkg` dataset.

In this revised version, stations only from these two groups are retrieved:
- lid stations with `rfc_forecast_point= True` 
- lid stations in `/data/inputs/ahp_sites/evaluated_ahps_sites.csv`

The lid stations in AK (Alaska), HI, and PR, with above two criteria have also been selected, as shown in the map below. In the previous version of the code, **all of lid stations** in PR and HI (regardless of meeting above two criteria), were also being retrieved. I have updated this version to exclude such stations. 

Also, In this revised version, I've eliminated the code sections that previously generated the "is_headwater" and "is_colocated" columns, which are not needed in FIM4. Therefore, in this updated version, these columns are no longer present. 

Similar to 'usgs_gages.gpkg' dataset, all lid stations, including those in Alaska, are stored in a single gpkg file (`nws_lid.gpkg`) with EPSG=5070. The Alaska stations can be identified using their HUC8 numbers (beginning with '19'). 

### Changes
- tools/generate_nws_lid.py

<br/><br/>


## v4.5.0.1 - 2024-05-09 - [PR#1150](https://github.com/NOAA-OWP/inundation-mapping/pull/1150)

Fixes two bugs discovered in v4.5.0.0:
1. `echo` missing in bash command
2. raster resolution of `dem_meters.tif` has now been explicitly set in `gdalwarp`.

### Changes

- `src/`
    - `add_crosswalk.py`: fixed stream order if max > `max_order`
    - `bash_variables.env`: added `res` environment variable for default raster cell size
    - `delineate_hydros_and_produce_HAND.sh`: added missing `echo`
    - `heal_bridges_osm.py`: fixed raster resolution and number of rows/columns
    - `run_unit_wb.sh`: added `-tr` to gdalwarp when generating `dem_meters.tif`; removed extraneous `Tcount`

<br/><br/>

## v4.5.0.0 - 2024-05-06 - [PR#1122](https://github.com/NOAA-OWP/inundation-mapping/pull/1122)

This PR includes 2 scripts to add Open Street Map bridge data into the HAND process: a script that pulls data from OSM and a script that heals those bridges in the HAND grids. Both scripts should be run as part of a pre-processing step for FIM runs. They only need to be run if we think OSM data has changed a lot or for any new FIM versions.

A new docker image is also required for `pull_osm_bridges.py` (acquire and preprocess) script.

### Additions
- `data/bridges/pull_osm_bridges.py`: First pre-processing script that pulls OSM data and saves bridge lines out as separate shapefiles by HUC8 to a specified location
- `src/heal_bridges_osm.py`: Second pre-processing script that uses the pre-saved OSM bridge lines and heals max HAND values across those bridge lines. Healed HAND grids are saved to a specified location.

### Changes
- `Pipfile`, `Pipfile.lock`: Adjusted files to add new python package to docker image.
- `data`
    - `clip_vectors_to_wdbd.py`: Updated to pre-clip new bridge data. Logging upgraded.
    - `generate_pre_clip_fim_huc8.py`: Updated to pre-clip new bridge data. Logging added and a system for multi-process logging.
- `src`
    - `delineate_hydros_and_produce_HAND.sh`: add python call to run `heal_bridges_osm.py` after hydraulic properties are calculated.
    - `bash_variables.env`: Added new variable for OSM bridges and adjusted pre-clip output date
    - `utils`
        - `shared_functions.py`: removed function no longer in use.
        - `shared_variables.py`: removed variables no longer in use.
  
<br/><br/>

## v4.4.16.0 - 2024-05-06 - [PR#1121](https://github.com/NOAA-OWP/inundation-mapping/pull/1121)

Some NWM streams, particularly in coastal areas, fail to reach the edge of the DEM resulting in reverse flow. This issue was resolved by clipping the ocean mask from the buffered WBD and DEM, and any remaining streams that didn't have outlets reaching the edge of the buffered WBD boundary were extended by snapping the end to the nearest point on the buffered WBD.

### Changes

- `data/wbd/clip_vectors_to_wbd.py`: Clips `landsea` ocean mask from the buffered WBD and adds a function to extend outlet streams to the buffered WBD

<br/><br/>


- `data/wbd/clip_vectors_to_wbd.py`: Updated multi-processing and added more logging.

<br/><br/>

## v4.4.15.4 - 2024-05-06 - [PR#1115](https://github.com/NOAA-OWP/inundation-mapping/pull/1115)

This PR addresses issue #1040 and includes the following updates:
- Upgraded to WRDS API version 3 and ensured schema compatibility of new USGS gages data.
- Expanded data retrieval to include Alaska gages alongside CONUS gages. 
- Enables retrieving SRC data for individual USGS gages, removing the necessity of using 'all' for the '-l' flag in rating_curve_get_usgs_curves.py." 


### Changes
 - `tools/tools_shared_functions.py`   
    -  Improved the stability of API calls.
    - Removed the exclusion of Alaska gages from USGS gages metadata (`usgs_gages.gpkg` output), preserving Alaska gages in the metadata.  
- `rating_curve_get_usgs_curves.py` 
    - Removed the exclusion of Alaska gages when retrieving SRC values.
    - Enabled retrieving SRC data for individual USGS gages.
- Moved the script `rating_curve_get_usgs_curves.py` from `tools` folder into `data/usgs`.

<br/><br/>

## v4.4.15.3 - 2024-05-06 - [PR#1128](https://github.com/NOAA-OWP/inundation-mapping/pull/1128)

Fixes a KeyError in `src/mitigate_branch_outlet_backpool.py`.

### Changes

`src/mitigate_branch_outlet_backpool.py`: Addresses case where `catchments_df['outlier']` are all False.

<br/><br/>

## v4.4.15.2 - 2024-05-06 - [PR#1133](https://github.com/NOAA-OWP/inundation-mapping/pull/1133)

Bug fix for error when reading the subfolders of a directory using `listdir()` where files exist that start with an 8-digit number that are later interpreted as directories.

### Changes

The following files were modified to use `listdir()` to read only directories instead of both directories and files:
- `src/`
    - `bathy_src_adjust_topwidth.py`, `identify_src_bankfull.py`, `subdiv_chan_obank_src.py`, `utils/shared_functions.py`
- `tools/vary_mannings_n_composite.py`


<br/><br/>


## v4.4.15.1 - 2024-05-06 - [PR#1081](https://github.com/NOAA-OWP/inundation-mapping/pull/1038)

This hotfix address a bug within the SRC adjustment routine to filter out USGS gauge locations that were conflated to lakeid reaches. These fatal errors were preventing `fim_post_processing.sh` from completing. There are also new try except blocks to handle potential errors when opening/writing SRC adjustment attributes to the catchment gpkg (unknown issues with collisions or corrupt gpkg files). Closes #1137 

### Changes

- `src/src_adjust_usgs_rating_trace.py`: Added filter for processing valid hydroids that meet criteria (i.e non-lakes) and more robust logging.
- `src/src_roughness_optimization.py`: Added data checks and logging to ensure input calibration data files contains necessary attributes. Also included a new try/except block to trap and log issues with file collisions or corrupt catchment gpkg read/write.

<br/><br/>

## v4.4.15.0 - 2024-04-17 - [PR#1081](https://github.com/NOAA-OWP/inundation-mapping/pull/1081)

This enhancement includes changes to the SRC calibration routine that uses the USGS published rating curve database. The modifications attempt to mimic the technique used in the stage-based CatFIM where the USGS WSE/flow is propagated upstream and downstream of the gauge location. This closes #892 

### Additions
`src/src_adjust_usgs_rating_trace.py`: updated SRC calibration routine to include the a new upstream/downstream tracing routine. The WSE(HAND stage) and flow targets obtained from the USGS rating curve are now applied to all hydroids within 8km (~5 miles) of the gauge location.  

### Changes
`fim_post_processing.sh`: using the new `src_adjust_usgs_rating_trace.py` in place of the `src_adjust_usgs_rating.py`
`src/src_roughness_optimization.py`: minor changes to facilitate new calibration input (reset index)
`src/utils/shared_variables.py`: added `USGS_CALB_TRACE_DIST` as the trace distance variable

### Removals
`src/src_adjust_usgs_rating.py`: deprecated (replaced with the new `src_adjust_usgs_rating_trace.py`)

<br/><br/>


## v4.4.14.1 - 2024-04-17 - [PR#1103](https://github.com/NOAA-OWP/inundation-mapping/pull/1103)

Adds checks for intermediate files produced by Whitebox in the AGREE process (`src/agreedem.py`). Without these checks, if Whitebox fails to produce an output, no error is generated until much later in the `src/delineate_hydros_and_produce_HAND.sh` processing chain which makes troubleshooting difficult.

### Changes

- `src/agreedem.py`: Added checks to verify existence of intermediate files before continuing

<br/><br/>

## v4.4.14.0 - 2024-04-17 - [PR#1106](https://github.com/NOAA-OWP/inundation-mapping/pull/10106)

Updates the FIM pipeline so it can process HUCs in southern Alaska. Running FIM in southern Alaska requires that a different CRS and a few different files be used. Additionally, some of the Alaska HUCs displayed an issue where the input stream density was too high, so this update introduces some logic to adjust the threshold of stream orders to exclude based on whether an Alaska HUC is listed as high or medium-high stream density. This update intriduces new Alaska-specific inputs, which are listed in the PR. 

### Changes
- `data/wbd/generate_pre_clip_fim_huc8.py`: Adjusted comment.
- `src/bash_variables.env`: Changed pre-clip HUC 8 directory to be a folder with both Alaska and CONUS HUCs.
- `src/check_huc_inputs.py`: Changed the `included_huc_list` variable to refer to a HUC list that includes Alaska.
- `src/derive_level_paths.py`: Add in logic to exclude different stream orders based on whether the HUC falls into the high or medium-high density HUC lists.
- `src/run_by_branch.sh`: Add in logic to check whether the HUC is in Alaska or not and to use the correct CRS accordingly.
- `src/run_unit_wb.sh`: Add in logic to check whether the HUC is in Alaska or not and to use the correct CRS and DEM domain filename accordingly.
- `src/utils/shared_variables.py`: Add the Alaska CRS, a list of high stream density HUCs, and a list of medium-high stream density HUCs.

<br/><br/>


## v4.4.13.3 - 2024-04-15 - [PR#1114](https://github.com/NOAA-OWP/inundation-mapping/pull/1114)

Two recent dependabot PR's came in, one for upgrading the `pillow` package and the other for upgrading idna. Both have been adjusted in this PR. 
In this PR, we also moved `openpyxl` package, which was part of an independent dockerfile, Pipfile and Pipefile.lock in the "dev" directory. This is now merged into the parent standard docker image.

Covers [PR 1111](https://github.com/NOAA-OWP/inundation-mapping/pull/1111) and 
Covers [PR 1119](https://github.com/NOAA-OWP/inundation-mapping/pull/1119)

A small update to the README.md was also updated for an unrelated topic (about AWS S3 credentials).

### Changes
- `Pipfile / Pipefile.lock`: As described above.
- `data/ble/ble_benchmark/README.md`: Updated notes to remove talking the specific ble docker image.

### Removals
- `data/ble/ble_benchmark`
   - `Dockerfile`: removed in favor the parent root Docker files.
   - `Pipfile`: removed in favor the parent root Docker files.
   - `Pipfile.lock` : removed in favor the parent root Docker files.

<br/><br/>

## v4.4.13.2 - 2024-04-04 - [PR#1110](https://github.com/NOAA-OWP/inundation-mapping/pull/1110)

This PR reflects upgrades for openJDK from 17.0.8 to something higher, minimum of 17.0.9. After some research, we can not upgrade all the way to the latest openJDK but can jump up to 19.0.  This limitation is related to version of our base docker image.  openJDK was identified as requiring an upgrade by a system wide security scan.

The "black" packages is also be upgraded from 23.7.0 to 24.3.

**NOTE: the update of "black" has change the rules slightly for formatting. This is why you see a bunch of files being changed but only for the formatting changes.**

### Files Change
- `Dockerfile`, `Pipfile`, `Pipefile.lock`
- `pre-commit-config.yaml` is also has Black upgraded for CI/CD tests for linting during GIT check ins.
- `many files`:
     - 19 files have had minor formatting changes related to the upgrade in the "black" package.

<br/><br/>


## v4.4.13.1 - 2024-03-11 - [PR#1086](https://github.com/NOAA-OWP/inundation-mapping/pull/1086)

Fixes bug where levee-protected areas were not being masked from branch 0 DEMs.

### Changes

`src/mask_dem.py`: Corrects indentation preventing masked branch 0 from overwriting existing DEM.

<br/><br/>

## v4.4.13.0 - 2024-03-11 - [PR#1006](https://github.com/NOAA-OWP/inundation-mapping/pull/1006)

Adds a new module that mitigates the branch outlet backpool error. In some HUCs, an overly-large catchment appears at the outlet of the branch (as in issue #985) which causes an artificially large amount of water to get routed to the smaller stream instead of the main stem. This issue is mitigated by trimming the levelpath just above the outlet and removing the offending pixel catchment from the pixel catchments and catchment reaches files. 

The branch outlet backpool issue is identified based on two criteria: 
  1. There is a pixel catchment that is abnormally large (more than two standard deviations above the mean.)
  2. The abnormally-large pixel catchment occurs at the outlet of the levelpath.

If both criteria are met for a branch, then the issue is mitigated by trimming the flowline to the third-to-last point.

### Additions

- `src/mitigate_branch_outlet_backpool.py`: Detects and mitigates the branch outlet backpool error. If both branch outlet backpool criteria are met, the snapped point is set to be the penultimate vertex and then the flowline is trimmed to that point (instead of the last point). Trims the `gw_catchments_pixels_<id>.tif` and `gw_catchments_reaches_<id>.tif` rasters by using `gdal_polygonize.py` to polygonize the `gw_pixel_catchments_<id>.tif` file, creating a mask that excludes the problematic pixel catchment, and then using that mask to trim the pixel catchment and catchment reaches rasters.

### Changes

- `src/delineate_hydros_and_produce_HAND.sh`: Adds the `mitigate_branch_outlet_backpool.py` module to run after the  `Gage Watershed for Pixels` step. 
- `src/split_flows.py`: Improves documentation and readability.

<br/><br/>

## v4.4.12.0 - 2024-03-11 - [PR#1078](https://github.com/NOAA-OWP/inundation-mapping/pull/1078)

Resolves issue #1033 by adding Alaska-specific data to the FIM input folders and updating the pre-clip vector process to use the proper data and CRS when an Alaska HUC is detected. The `-wbd` flag was removed from the optional arguments of `generate_pre_clip_fim_huc8`. The WBD file path will now only be sourced from the `bash_variables.env` file. The `bash_variables.env` file has been updated to include the new Alaska-specific FIM input files.

### Changes

- `/data/wbd/`
    - `clip_vectors_to_wbd.py`: Replaced all CRS inputs with the `huc_CRS` variable, which is input based on whether the HUC is Alaska or CONUS. Previously, the default FIM projection was automatically assigned as the CRS (which had been retrieved from `utils.shared_variables`).

    - `generate_pre_clip_fim_huc8.py`:
        - Added Alaska projection and links to the new Alaska data file paths that were added to `bash_variables.env`.
        - Removed the `wbd` argument from the `pre_clip_hucs_from_wbd` function and made it so that the code gets the WBD path from `bash_variables.env`.
        - Added logic to check whether the HUC is in Alaska and, if so, use the Alaska-specific HUC and input file paths.
        - Cleaned up the spelling and formatting of some comments
- `/src/`
    - `bash_variables.env`: Added the Alaska-specific projection (EPSG:3338) and file paths for Alaska-specific data (see data changelog for list of new input data)

<br/><br/>

## v4.4.11.1 - 2024-03-08 - [PR#1080](https://github.com/NOAA-OWP/inundation-mapping/pull/1080)

Fixes bug in bathymetric adjustment where `mask` is used with `geopandas.read_file`. The solution is to force `read_file` to use `fiona` instead of `pyogrio`.

### Changes

`src/bathymetric_adjustment.py`: Use `engine=fiona` instead of default `pyogrio` to use `mask=` with `geopandas.read_file`

<br/><br/>

## v4.4.11.0 - 2024-02-16 - [PR#1077](https://github.com/NOAA-OWP/inundation-mapping/pull/1077)

Replace `fiona` with `pyogrio` to improve I/O speed. `geopandas` will use `pyogrio` by default starting with version 1.0. `pyarrow` was also added as an environment variable to further speedup I/O. As a result of the changes in this PR, `fim_pipeline.sh` runs approximately 10% faster.

### Changes

- `Pipfile`: Upgraded `geopandas` from v0.12.2 to v0.14.3, added `pyogrio`, and fixed version of `pyflwdir`.
- `src/bash_variables.env`: Added environment variable for `pyogrio` to use `pyarrow`
- To all of the following files: Added `pyogrio` and `pyarrow`
    - `data/`
        - `bathymetry/preprocess_bathymetry.py`, `ble/ble_benchmark/create_flow_forecast_file.py`, `esri.py`, `nld/levee_download.py`, `usgs/acquire_and_preprocess_3dep_dems.py`, `wbd/clip_vectors_to_wbd.py`, `wbd/preprocess_wbd.py`, `write_parquet_from_calib_pts.py`
    - `src/`
        - `add_crosswalk.py`, `associate_levelpaths_with_levees.py`, `bathy_rc_adjust.py`, `bathymetric_adjustment.py`, `buffer_stream_branches.py`, `build_stream_traversal.py`, `crosswalk_nwm_demDerived.py`, `derive_headwaters.py`, `derive_level_paths.py`, `edit_points.py`, `filter_catchments_and_add_attributes.py`, `finalize_srcs.py`, `make_stages_and_catchlist.py`, `mask_dem.py`, `reachID_grid_to_vector_points.py`, `split_flows.py`, `src_adjust_spatial_obs.py`, `stream_branches.py`, `subset_catch_list_by_branch_id.py`, `usgs_gage_crosswalk.py`, `usgs_gage_unit_setup.py`, `utils/shared_functions.py`
    - `tools/`
        - `adjust_rc_with_feedback.py`, `check_deep_flooding.py`, `create_flow_forecast_file.py`, `eval_plots.py`, `evaluate_continuity.py`, `evaluate_crosswalk.py`, `fimr_to_benchmark.py`, `find_max_catchment_breadth.py`, `generate_categorical_fim.py`, `generate_categorical_fim_flows.py`, `generate_categorical_fim_mapping.py`, `generate_nws_lid.py`, `hash_compare.py`, `inundate_events.py`, `inundation.py`, `make_boxes_from_bounds.py`, `mosaic_inundation.py`, `overlapping_inundation.py`, `rating_curve_comparison.py`, `rating_curve_get_usgs_curves.py`, `test_case_by_hydro_id.py`, `tools_shared_functions.py`
        
<br/><br/>

## v4.4.10.1 - 2024-02-16 - [PR#1075](https://github.com/NOAA-OWP/inundation-mapping/pull/1075)

We recently added code to fim_pre_processing.sh that checks the CPU count. Earlier this test was being done in post-processing and was killing a pipeline that had already been running for a while.

Fix:
- Removed the CPU test from pre-processing. This puts us back to it possibly failing in post-processing but we have to leave it for now. 
- Exit status codes (non 0) are now returned in pre-processing and post-processing when an error has occurred.

Tested that the a non zero return exit from pre-processing shuts down the AWS step functions.

### Changes
- `fim_pre_processing.sh`: added non zero exit codes when in error, plus removed CPU test
- `fim_post_processing.sh`:  added non zero exit codes when in error

<br/><br/>

## v4.4.10.0 - 2024-02-02 - [PR#1054](https://github.com/NOAA-OWP/inundation-mapping/pull/1054)

Recent testing exposed a bug with the `acquire_and_preprocess_3dep_dems.py` script. It lost the ability to be re-run and look for files that were unsuccessful earlier attempts and try them again. It may have been lost due to confusion of the word "retry". Now "retry" means restart the entire run. A new flag called "repair"  has been added meaning fix what failed earlier.  This is a key feature it is common for communication failures when calling USGS to download DEMs.  And with some runs taking many hours, this feature becomes important.

Also used the opportunity to fix a couple of other minor issues:
1) Reduce log output
2) Add a test for ensuring the user does not submit job numbers (num of cpu requests) to exceed the system max cpus. This test exists in a number of places in the code but way later in the processing stack after alot of processing has been done. Now it is done at the start of the fim pipeline stack.
3) remove arguments for "isaws" which is no longer in use and has not been for a while.
4) quick upgrade to the tracker log that keeps track of duration of each unit being processed.

### Changes

- `data\usgs\`
    - `acquire_and_preprocess_3dep_dems.py`: Re-add a feature which allowed for restarting and redo missing outputs or partial outputs. System now named as a "repair" system.
- `fim_pipeline.sh`:  remove the parallel `--eta` flag to reduce logging. It was not needed, also removed "isaws" flag.
- `fim_pre_processing.sh`: Added validation tests for maximum CPU requests (job numbers)
- `fim_post_processing.sh`: Added a permissions updated as output folders were being locked due to permissions.
- `fim_process_unit_wb.sh`: Fixed a bug with output folders being locked due to permissions, but it was not recursive.
- `src`
    - `bash_functions.sh`: Added function so the unit timing logs would also have a time in percentage so it can easily be used to calculate averages.
    - `delineate_hydros_and_produce_HAND.sh`: Removed some unnecessary logging. Changed a few gdal calls to be less verbose.
    - `derive_level_paths.py`: Changed verbose to false to reduce  unnecessary logging.
    - `run_by_branch.sh`: Removed some unnecessary logging. Added a duration system so we know how long the branch took to process.
    - `run_unit_by_wb.sh`: Removed some unnecessary logging. Changed a few gdal calls to be less verbose.
    - `split_flows.py`: Removed progress bar which was unnecessary and was adding to logging.
  
<br/><br/>

## v4.4.9.2 - 2024-02-02 - [PR#1066](https://github.com/NOAA-OWP/inundation-mapping/pull/1066)

Adds an index to the aggregated `crosswalk_table.csv`. The index is a consecutive integer that starts at 1. Columns have been reordered, renamed, and sorted.

### Changes

`tools/combine_crosswalk_tables.py`: Adds index and sorts and renames columns

<br/><br/>

## v4.4.9.1 - 2024-02-02 - [PR#1073](https://github.com/NOAA-OWP/inundation-mapping/pull/1073)

Dependabot requested two fixes. One for an upgrade to pillow [#1068](https://github.com/NOAA-OWP/inundation-mapping/pull/1068) and the other for juypterlab #[1067 ](https://github.com/NOAA-OWP/inundation-mapping/pull/1067)

### Changes

- `src`
    - `Pipfile` and `Pipfile.lock`: Updated some packages.
    
<br/><br/>

## v4.4.9.0 - 2024-01-12 - [PR#1058](https://github.com/NOAA-OWP/inundation-mapping/pull/1058)

Upgrades base Docker image to GDAL v3.8.0. In order to upgrade past GDAL v.3.4.3 (see #1029), TauDEM's `aread8` was replaced with a module from the `pyflwdir` Python package.

### Additions

- `src/accumulate_headwaters.py`: Uses `pyflwdir` to accumulate headwaters and threshold and create stream pixels.

### Changes

- `Dockerfile`: Upgrade GDAL from v.3.4.3 to v.3.8.0; remove JDK 17 and TauDEM `aread8` and `threshold`.
- `Pipfile` and `Pipfile.lock`: Add `pyflwdir`, `pycryptodomex` and upgrade Python version.
- `src/delineate_hydros_and_produce_HAND.sh`: Add `src/accumulate_headwaters.py` and remove TauDEM `aread8` and `threshold`

<br/><br/>

## v4.4.8.4 - 2024-01-12 - [PR#1061](https://github.com/NOAA-OWP/inundation-mapping/pull/1061)

Adds a post-processing tool to compare crosswalked (conflated) `feature_id`s between NWM stream network to DEM-derived reaches. The tool is run if the `-x` flag is added to `fim_pipeline.sh`. Results are computed for branch 0 and saved in a summary file in the HUC output folder.

### Additions

- `tools/evaluate_crosswalk.py`: evaluates crosswalk accuracy using two methods:
    - intersections: the number of intersections between streamlines
    - network (or tree): compares the feature_ids of the immediate upstream segments

### Changes

- `Dockerfile`: added `toolsDir` environment variable
- `fim_pipeline.sh`: added `-x` flag to run crosswalk evaluation tool
- `fim_post_processing.sh`: changed hardcoded `/foss_fim/tools` to `toolsDir` environment variable
- `fim_pre_processing.sh`: added `evaluateCrosswalk` environment variable
- `src/`
    - `add_crosswalk.py`: fix bug
    - `delineate_hydros_and_produce_HAND.sh`: added a call to `verify_crosswalk.py` if evaluateCrosswalk is True.

<br/><br/>

## v4.4.8.3 - 2024-01-05 - [PR#1059](https://github.com/NOAA-OWP/inundation-mapping/pull/1059)

Fixes erroneous branch inundation in levee-protected areas.

Levees disrupt the natural hydrology and can create large catchments that contain low-lying areas in levee-protected areas that are subject to being inundated in the REM (HAND) grid. However, these low-lying areas are hydrologically disconnected from the stream associated with the catchment and can be erroneously inundated. Branch inundation in levee-protected areas is now confined to the catchment for the levelpath.

### Changes

- `src/`
    - `delineate_hydros_and_produce_HAND.sh`: Adds input argument for catchments.
    - `mask_dem.py`: Adds DEM masking for areas of levee-protected areas that are not in the levelpath catchment.

<br/><br/>


## v4.4.8.2 - 2023-12-12 - [PR#1052](https://github.com/NOAA-OWP/inundation-mapping/pull/1052)

The alpha test for v4.4.8.1 came back with a large degradation in skill and we noticed that the global manning's roughness file was changed in v4.4.7.1 - likely in error.

### Changes

- `src`/`bash_variables.env`: changed the global roughness file to `${inputsDir}/rating_curve/variable_roughness/mannings_global_06_12.csv`

<br/><br/>

## v4.4.8.1 - 2023-12-08 - [PR#1047](https://github.com/NOAA-OWP/inundation-mapping/pull/1047)

Upgrades JDK to v.17.0.9 in Docker image to address security vulnerabilities.

### Changes

- `Dockerfile`: Upgrades JDK to v.17.

<br/><br/>

## v4.4.8.0 - 2023-12-08 - [PR#1045](https://github.com/NOAA-OWP/inundation-mapping/pull/1045)

In order to avoid file system collisions on AWS, and keep the reads/writes from the same file on disk to a minimum, three files (`HUC6_dem_domain.gpkg`, `nws_lid.gpkg`, `reformat_ras_rating_curve_points_rel_101.gpkg`, & `usgs_gages.gpkg`) are now copied from disk into a scratch directory (temporary working directory), and removed after processing steps are completed.

### Changes

- `config`/`deny_unit.lst`: Add files to remove list - repetitive copies needed for processing step (`run_unit_wb.sh`)
- `src`
    - `bash_variables.env`: Add a new variable for the ras rating curve filename. It will be easier to track the filename in the `.env`, and pull into `run_unit_wb.sh`, rather than hardcode it.
    - `run_unit_wb.sh`: Copy files and update references from `$inputsDir` to `$tempHucDataDir`.

<br/><br/>

## v4.4.7.2 - 2023-12-08 - [PR#1026](https://github.com/NOAA-OWP/inundation-mapping/pull/1026)

A couple of directly related issues were fixed in this PR.
The initial problem came from Issue #[1025](https://github.com/NOAA-OWP/inundation-mapping/issues/1025) which was about a pathing issue for the outputs directory. In testing that fix, it exposed a few other pathing and file cleanup issues which are now fixed. We also added more console output to help view variables and pathing.

### Changes

- `config`/`params_template.env`:  Updated for a newer mannings global file. Changed and tested by Ryan Spies.
- `tools`
    - `inundate_mosiac_wrapper.py`:  Took out a misleading and non-required print statement.
    - `inundate_nation.py`: As mentioned above.

<br/><br/>

## v4.4.7.1 - 2023-12-01 - [PR#1036](https://github.com/NOAA-OWP/inundation-mapping/pull/1036)

Quick update to match incoming ras2fim calibration output files being feed into FIM was the initial change.

There is no FIM issue card for this, but this is related to a ras2fim [PR #205](https://github.com/NOAA-OWP/ras2fim/pull/205) which also made changes to ensure compatibility. New copies of both the `reformat_ras_rating_curve_table_rel_101.csv` and `reformat_ras_rating_curve_points_rel_101.gpkg` were generated from ras2fim but retained the version of `rel_101`.

Originally, was planning to update just the two locations for newer versions of the two `reformat_ras_rating_surve...` files. Both had been update to recognize the ras2release version rel_101.

In the process of doing that, we took the opportunity to move all inputs files from params_template.env and put them into bash_variables.env as per precedence set recently.

### Changes

- `config`/`params_template.env`: moved input variables into `src/bash_variables.env`
- `src`
    - `bash_variablles.env`: Added all input variables from `params_template.env` to here and added one new one from `run_unit_wb.sh` for ras_rating_curve_points_gpkg.
    - `run_unit_wb.sh`:   Updated an input param to the usgs_gage_unit_setup.py file to point the -ras param to the updated rel_101 value now in the `src/bash_variables.env`.
    - `usgs_gage_unit_setup.py`:  Changed to drop a column no longer going to be coming from ras2fim calibration files.

<br/><br/>

## v4.4.7.0 - 2023-11-13 - [PR#1030](https://github.com/NOAA-OWP/inundation-mapping/pull/1030)

This PR introduces the `.github/workflows/lint_and_format.yaml` file which serves as the first step in developing a Continuous Integration pipeline for this repository. 
The `flake8-pyproject` dependency is now used, as it works out of the box with the `pre-commit` GitHub Action in the GitHub Hosted Runner environment.
In switching to this package, a couple of `E721` errors appeared. Modifications were made to the appropriate files to resolve the `flake8` `E721` errors.
Also, updates to the `unit_tests` were necessary since Branch IDs have changed with the latest code.  

A small fix was also included where `src_adjust_ras2fim_rating.py` which sometimes fails with an encoding error when the ras2fim csv sometimes is created or adjsuted in windows.

### Changes
- `.pre-commit-config.yaml`: use `flake8-pyproject` package instead of `pyproject-flake8`.
- `Pipfile` and `Pipfile.lock`: updated to use `flake8-pyproject` package instead of `pyproject-flake8`, upgrade `pyarrow` version.
- `data`
    - `/wbd/generate_pre_clip_fim_huc8.py`: Add space between (-) operator line 134.
    - `write_parquet_from_calib_pts.py`: Add space between (-) operator line 234.
- `src`
    - `check_huc_inputs.py`: Change `== string` to `is str`, remove `import string`
    - `src_adjust_ras2fim_rating.py`: Fixed encoding error.
- `tools`
    - `eval_plots.py`: Add space after comma in lines 207 & 208
    - `generate_categorical_fim_mapping.py`: Use `is` instead of `==`, line 315
    - `hash_compare.py`: Add space after comma, line 153.
    - `inundate_mosaic_wrapper.py`: Use `is` instead of `==`, line 73.
    - `inundation_wrapper_nwm_flows.py`: Use `is not` instead of `!=`, line 76.
    - `mosaic_inundation.py`: Use `is` instead of `==`, line 181.
- `unit_tests`
    - `README.md`: Updated documentation, run `pytest` in `/foss_fim` directory.
    - `clip_vectors_to_wbd_test.py`: File moved to data/wbd directory, update import statement, skipped this test.
    - `filter_catchments_and_add_attributes_params.json`: Update Branch ID
    - `inundate_gms_params.json`: Moved to `unit_tests/` folder.
    - `inundate_gms_test.py`: Moved to `unit_tests/` folder.
    - `inundation_params.json`: Moved to `unit_tests/` folder.
    - `inundation_test.py`: Moved to `unit_tests/` folder.
    - `outputs_cleanup_params.json`: Update Branch ID
    - `outputs_cleanup_test.py`: Update import statement
    - `split_flows_params.json`: Update Branch ID
    - `usgs_gage_crosswalk_params.json`: Update Branch ID & update argument to gage_crosswalk.run_crosswalk
    - `usgs_gage_crosswalk_test.py`: Update params to gage_crosswalk.run_crosswalk

### Additions 
- `.github/workflows/`
    - `lint_and_format.yaml`: Add GitHub Actions Workflow file for Continuous Integration environment (lint and format test).

<br/><br/>

## v4.4.6.0 - 2023-11-17 - [PR#1031](https://github.com/NOAA-OWP/inundation-mapping/pull/1031)

Upgrade our acquire 3Dep DEMs script to pull down South Alaska HUCS with its own CRS.

The previous set of DEMs run for FIM and it's related vrt already included all of Alaska, and those have not been re-run. FIM code will be updated in the near future to detect if the HUC starts with a `19` with slight different logic, so it can preserve the CRS of EPSG:3338 all the way to final FIM outputs.  See [792 ](https://github.com/NOAA-OWP/inundation-mapping/issues/792)for new integration into FIM.

A new vrt for the new South Alaska DEMs was also run with no changes required.

This issue closes [1028](https://github.com/NOAA-OWP/inundation-mapping/issues/1028). 

### Additions
- `src/utils`
     - `shared_validators.py`: A new script where we can put in code to validate more complex arguments for python scripts. Currently has one for validating CRS values. It does valid if the CRS value is legitimate but does check a bunch of formatting including that it starts with either the name of `EPSG` or `ESRI`

### Changes
- `data/usgs` 
    - `aquire_and_preprocess_3dep_dems.py`: Changes include:
        - Add new input arg for desired target projection and logic to support an incoming CRS.
        - Updated logic for pre-existing output folders and `on-the-fly` question to users during execution if they want to overwrite the output folder (if applicable).
        - Changed date/times to utc.
        - Upgraded error handing for the gdal "processing" call.

<br/><br/>

## v4.4.5.0 - 2023-10-26 - [PR#1018](https://github.com/NOAA-OWP/inundation-mapping/pull/1018)

During a recent BED attempt which added the new pre-clip system, it was erroring out on a number of hucs. It was issuing an error in the add_crosswalk.py script. While a minor bug does exist there, after a wide number of tests, the true culprit is the memory profile system embedded throughout FIM. This system has been around for at least a few years but not in use. It is not 100% clear why it became a problem with the addition of pre-clip, but that changes how records are loaded which likely affected memory at random times.

This PR removes that system.

A couple of other minor updates were made:
- Update to the pip files (also carried forward changes from other current PRs)
- When a huc or huc list is provided to fim_pipeline, it goes to a script, check_huc_inputs.py, to ensure that the incoming HUCs are valid and in that list. In the previous code it looks for all files with the file name pattern of "included_huc*.lst". However, we now only want it to check against the file "included_huc8.list".

### Changes
- `CONTRIBUTING.md`: Text update.
- `Pipfile` and `Pipfile.lock`: updated to remove tghe memory-profiler package, update gval to 0.2.3 and update urllib3 to 1.26.18.
- `data/wbd`
    - `clip_vectors_to_wbd.py`: remove profiler
 - `src`
     - `add_crosswalk.py`: remove profiler
     - `add_thalweg_lateral.py`: remove profiler.
     - `aggregate_by_huc.py`: remove profiler and small text correction.
     - `agreedem.py`: remove profiler.
     - `bathy_src_adjust_topwidth.py`: remove profiler.
     - `burn_in_levees.py`: remove profiler.
     - `check_huc_inputs.py`: changed test pattern to just look against `included_huc8.lst`.
     - `delineate_hydros_and_produce_HAND.sh`: remove profiler.
     - `filter_catchments_and_add_attributes.py`: remove profiler.
     - `make_stages_and_catchlist.py` remove profiler.
     - `mask_dem.py`: remove profiler.
     - `reachID_grid_to_vector_points.py`: remove profiler.
     - `run_unit_wb.sh`: remove profiler.
     - `split_flows.py`: remove profiler.
     - `unique_pixel_and_allocation.py`: remove profiler.
     - `usgs_gage_crosswalk.py`: remove profiler.
     - `usgs_gage_unit_setup.py`: remove profiler.
     - `utils`
         - `shared_functions`: remove profiler.
      ` unit_tests`
          - `clip_vectors_to_wbd_tests.py`: Linting tools change order of the imports.

<br/><br/>

## v4.4.4.1 - 2023-10-26 - [PR#1007](https://github.com/NOAA-OWP/inundation-mapping/pull/1007)

Updates GVAL to address memory and performance issues associated with running synthesize test cases.

### Changes

- `tools/tools_shared_functions.py`
- `Pipfile`
- `pyproject.toml`
- `tools/run_test_case.py`
- `tools/synthesize_test_cases.py`
- `tools/inundate_mosaic_wrapper`
<br/><br/>

## v4.4.4.0 - 2023-10-20 - [PR#1012](https://github.com/NOAA-OWP/inundation-mapping/pull/1012)

The way in which watershed boundary data (WBD) is generated and processed has been modified. Instead of generating those files "on the fly" for every run, a script has been added that will take a huclist and create the .gpkg files per HUC in a specified directory (`$pre_clip_huc_dir`).  During a `fim_pipeline.sh` run, the pre-clipped staged vectors will be copied over to the containers' working directory. This reduces runtime and the repetitive computation needed to generate those files every run.

### Changes

- `src/`
    - `bash_variables.env`: Add pre_clip_huc_dir env variable. 
    - `clip_vectors_to_wbd.py`: Moved to `/data/wbd/clip_vectors_to_wbd.py`.
    - `src/run_unit_wb.sh`: Remove ogr2ogr calls to get & clip WBD, remove call to clip_vectors_to_wbd.py, and replace with copying staged .gpkg files. 

### Additions

- `data/wbd/`
    - `generate_pre_clip_fim_huc8.py`: This script generates the pre-clipped vectors at the huc level.

<br/><br/>

## v4.4.3.0 - 2023-10-10 - [PR#1005](https://github.com/NOAA-OWP/inundation-mapping/pull/1005)

Revise stream clipping to WBD by (1) reducing the buffer to clip streams away from the edge of the DEM (to prevent reverse flow issues) from 3 cells to 8 cells to account for the 70m AGREE buffer; (2) splitting MultiLineStrings formed by NWM streams being clipped by the DEM edge and then re-entering the DEM, and retaining only the lowest segment. Also changes the value of `input_WBD_gdb` to use the WBD clipped to the DEM domain.

### Changes

- `src/`
    - `bash_variables.env`: Update WBD to the WBD clipped to the DEM domain
    - `clip_vectors_to_wbd.py`: Decrease stream buffer from 3 to 8 cells inside of the WBD buffer; select the lowest segment of any incoming levelpaths that are split by the DEM edge.
    - `derive_level_paths.py`: Remove unused argument
    - `stream_branches.py`: Remove unused argument

<br/><br/>

## v4.4.2.3 - 2023-09-21 - [PR#998](https://github.com/NOAA-OWP/inundation-mapping/pull/998)

Removes exclude list for black formatter in `.pre-commit-config.yaml` as well as in `pyproject.toml`. Ran the `black` executable on the 
whole repository, the re-formatted files in `src/` & `tools/` are included.

### Changes

- `.pre-commit-config.yaml`
- `pyproject.toml`
- `src/add_crosswalk.py`
- `src/bathy_src_adjust_topwidth.py`
- `src/bathymetric_adjustment.py`
- `src/identify_src_bankfull.py`
- `src/src_roughness_optimization.py`
- `tools/vary_mannings_n_composite.py`

<br/><br/>

## v4.4.2.2 - 2023-09-21 - [PR#997](https://github.com/NOAA-OWP/inundation-mapping/pull/997)

Bug fix for an error related to reindexing in `StreamNetwork.drop()`.

### Changes

- `src/stream_branches.py`: Fixes reindexing error.

<br/><br/>

## v4.4.2.1 - 2023-09-20 - [PR#990](https://github.com/NOAA-OWP/inundation-mapping/pull/990)

Corrects a bug in `src/usgs_gage_unit_setup.py` caused by missing geometry field after `GeoDataFrame.update()`.

### Changes

- `src/usgs_gage_unit_setup.py`: Sets geometry field in `self.gages`.

<br/><br/>

## v4.4.2.0 - 2023-09-20 - [PR#993](https://github.com/NOAA-OWP/inundation-mapping/pull/993)

Resolves the causes of two warnings in pandas and geopandas: (1) `FutureWarning` from taking the `int()` of single-length Series and (2) `SettingWithCopyWarning` resulting from the use of `inplace=True`.

### Changes

Removed `inplace=True` from
- `data/`
    - `usgs/preprocess_ahps_usgs.py`
    - `write_parquet_from_calib_pts.py`
- `src/`
    - `add_crosswalk.py`
    - `bathy_src_adjust_topwidth.py`
    - `clip_vectors_to_wbd.py`
    - `crosswalk_nwm_demDerived.py`
    - `derive_level_paths.py`
    - `finalize_srcs.py`
    - `identify_src_bankfull.py`
    - `src_adjust_usgs_rating.py`
    - `src_roughness_optimization.py`
    - `stream_branches.py`
    - `subdiv_chan_obank_src.py`
    - `subset_catch_list_by_branch_id.py`
    - `usgs_gage_unit_setup.py`
    - `utils/shared_functions.py`
- `tools/`
    - `adjust_rc_with_feedback.py`
    - `aggregate_csv_files.py`
    - `combine_crosswalk_tables.py`
    - `eval_plots_stackedbar.py`
    - `inundation.py`
    - `make_boxes_from_bounds.py`
    - `mosaic_inundation.py`
    - `plots.py`
    - `rating_curve_comparison.py`
    - `vary_mannings_n_composite.py`

Fixed single-length Series in
- `src/`
    - `split_flows.py`
    - `stream_branches.py`

- ``src/stream_branches.py``: Fixed class methods

<br/><br/>

## v4.4.1.1 - 2023-09-20 - [PR#992](https://github.com/NOAA-OWP/inundation-mapping/pull/992)

Fixes errors caused when a GeoDataFrame contains a `MultiLineString` geometry instead of a `LineString`. Update black force-exclude list.

### Changes

- `src/`
    `split_flows.py` and `stream_branches.py`: Converts `MultiLineString` geometry into `LineString`s.
- `pyproject.toml` : Add three files in `src/` to exclude list.

<br/><br/>

## v4.4.1.0 - 2023-09-18 - [PR#988](https://github.com/NOAA-OWP/inundation-mapping/pull/988)

Format code using `black` formatter, incorporate `isort` package to sort import statements,
and adhere all code to PEP8 Style Guide using the `flake8` package. Remove deprecated files.
Set up git pre-commit hooks.

Not all files were modified, however, to avoid individually listing each file here, the `/*` convention
is used to denote that almost every file in those directories were formatted and linted.

### Changes

- `.gitattributes`: Add newline at EOF.
- `.github/*`: 
- `.gitignore`: Trim extra last line.
- `CONTRIBUTING.md`: Update contributing guidelines.
- `Dockerfile`: Update PYTHONPATH to point to correct `unit_tests` directory.
- `Pipfile`: Add flake8, black, pyproject-flake8, pre-commit, isort packages
- `Pipfile.lock`: Update to correspond with new packages in Pipfile 
- `README.md` : Update link to wiki, trim whitespace.
- `config/*`
- `data/*`
- `docs/*`
- `fim_pipeline.sh` : Clean up usage statement
- `fim_post_processing.sh`: Update usage statement
- `fim_pre_processing.sh`: Update usage statement.
- `fim_process_unit_wb.sh`: Make usage functional, combine usage and comments.
- `src/*`
- `tools/*`
- `unit_tests/*`: The directory name where the unit test data must reside was changed from
`fim_unit_test_data_do_not_remove` => `unit_test_data`

### Additions

- `pyproject.toml`: Configuration file
- `.pre-commit-config.yaml`: Initialize git pre-commit hooks
- `tools/hash_compare.py`: Carson's hash compare script added to compare files or directories 
in which we do not expect any changes.

### Removals

- `data/nws/preprocess_ahps_nws.py`
- `src/adjust_headwater_streams.py`
- `src/aggregate_vector_inputs.py`
- `src/utils/reproject_dem.py`
- `tools/code_standardizer/*`: Incorporated "code_standardizer" into base level Dockerfile.
- `tools/compile_comp_stats.py`
- `tools/compile_computational_stats.py`
- `tools/consolidate_metrics.py`
- `tools/copy_test_case_folders.py`
- `tools/cygnss_preprocessing.py`
- `tools/nesdis_preprocessing.py`
- `tools/plots/*`: Duplicate and unused directory.
- `.isort.cfg`: Incorporated into `pyproject.toml`

<br/><br/>

## v4.4.0.1 - 2023-09-06 - [PR#987](https://github.com/NOAA-OWP/inundation-mapping/pull/987)

Corrects a bug in `src/usgs_gage_unit_setup.py` that causes incorrect values to populate a table, generating an error in `src/usgs_gage_crosswalk.py`.

### Changes

- `src/usgs_gage_unit_setup.py`: Changes `self.gages.location_id.fillna(usgs_gages.nws_lid, inplace=True)` to `self.gages.location_id.fillna(self.gages.nws_lid, inplace=True)`

<br/><br/>

## v4.4.0.0 - 2023-09-01 - [PR#965](https://github.com/NOAA-OWP/inundation-mapping/pull/965)

This feature branch includes new functionality to perform an additional layer of HAND SRC calibration using ras2fim rating curve and point data. The calibration workflow for ras2fim data follows the same general logic as the existing USGS rating curve calibration routine.

### Additions

- `src/src_adjust_ras2fim_rating.py`: New python script to perform the data prep steps for running the SRC calibration routine:
1) merge the `ras_elev_table.csv` data and the ras2fim cross section rating curve data (`reformat_ras_rating_curve_table.csv`)
2) sample the ras2fim rating curve at NWM recurrence flow intervals (2, 5, 10, 25, 50, 100yr)
3) pass inputs to the `src_roughness_optimization.py` workflow

### Changes

- `config/deny_branches.lst`: Added `ras_elev_table.csv` to keep list. Needed for `fim_post_processing.sh`
- `config/deny_unit.lst`: Added `ras_elev_table.csv` to keep list. Needed for `fim_post_processing.sh`
- `config/params_template.env`: Added new block for ras2fim SRC calibration parameters (can turn on/off each of the three SRC calibration routines individually); also reconfigured docstrings for calibration parameters)
- `fim_post_processing.sh`: Added routines to create ras2fim calibration data and then run the SRC calibration workflow with ras2fim data
- `src/add_crosswalk.py`: Added placeholder variable (`calb_coef_ras2fim`) in all `hydrotable.csv` files
- `src/aggregate_by_huc.py`: Added new blocks to perform huc-branch aggregation for all `ras_elev_table.csv` files
- `src/run_by_branch.sh`: Revised input variable (changed from csv file to directory) for `usgs_gage_crosswalk.py` to facilitate both `usgs_elev_table.csv` and ras_elev_table.csv` outputs
- `src/run_unit_wb.sh`: Revised inputs and output variables for `usgs_gage_unit_setup.py` and `usgs_gage_crosswalk.py`
- `src/src_roughness_optimization.py`: Added code blocks to ingest ras2fim rating curve data; added new attributes/renamed output variables to catchments gpkg output
- `src/usgs_gage_crosswalk.py`: Added code block to process ras2fim point locations alongside existing USGS gage point locations; outputs a separate csv if ras2fim points exist within the huc
- `src/usgs_gage_unit_setup.py`: Added code block to ingest and process raw ras2fim point locations gpkg file (same general workflow to usgs gages); all valid points (USGS and RAS2FIM) are exported to the huc level `usgs_subset_gages.gpkg`
- `tools/inundate_nation.py`: Added functionality to allow user to pass in a single HUC for faster spot checking of NWM recurr inundation maps

<br/><br/>

## v4.3.15.6 - 2023-09-01 - [PR#972](https://github.com/NOAA-OWP/inundation-mapping/pull/972)

Adds functionality to `tools/inundate_mosaic_wrapper.py` and incorporates functionality into existing `inundation-mapping` scripts.

### Changes

- `tools/`
    - `inundate_mosaic_wrapper.py`: Refactors to call `Inundate_gms` only once; adds functionality to produce a mosaicked polygon from `depths_raster` without needing to generate the `inundation_raster`; removes `log_file` and `output_fileNames` as variables and input arguments; updates the help description for `keep_intermediate`.
    - `composite_inundation.py`, 'inundate_nation.py`, and `run_test_case.py`: Implements `produce_mosaicked_inundation()` from `tools/inundate_mosaic_wrapper.py`.
    - `inundate_gms.py`: Adds back `Inundate_gms(**vars(parser.parse_args()))` command-line function call.
    - `mosaic_inundation.py` and `overlapping_inundation.py`: Removes unused import(s).
    - `tools_shared_variables.py`: Changes hardcoded `INPUT_DIR` to environment variable.

<br/><br/>

## v4.3.15.5 - 2023-09-01 - [PR#970](https://github.com/NOAA-OWP/inundation-mapping/pull/970)

Fixes an issue where the stream network was clipped inside the DEM resulting in a burned stream channel that was then filled by the DEM depression filling process so that all pixels in the burned channel had the same elevation which was the elevation at the spill point (which wasn't necessarily at the HUC outlet). The stream network is now extended from the WBD to the buffered WBD and all streams except the outlet are clipped to the streams buffer inside the WBD (WBD - (3 x cell_size)). This also prevents reverse flow issues.

### Changes

- `src/`
    - `clip_vectors_to_wbd.py`: Clip NWM streams to buffered WBD and clip non-outlet streams to WBD streams buffer (WBD - (3 x cell_size)).
    - `derive_level_paths.py`: Add WBD input argument
    - `run_unit_wb.py`: Add WBD input argument
    - `src_stream_branches.py`: Ignore branches outside HUC
- `unit_tests/`
    - `derive_level_paths_params.json`: Add WBD parameter value
    - `derive_level_paths_test.py`: Add WBD parameter

<br/><br/>

## v4.3.15.4 - 2023-09-01 - [PR#977](https://github.com/NOAA-OWP/inundation-mapping/pull/977)

Fixes incorrect `nodata` value in `src/burn_in_levees.py` that was responsible for missing branches (Exit code: 61). Also cleans up related files.

### Changes

- `src/`
    - `buffer_stream_branches.py`: Moves script functionality into a function.
    - `burn_in_levees.py`: Corrects `nodata` value. Adds context managers for reading rasters.
    - `generate_branch_list.py`: Removes unused imports.
    - `mask_dem.py`: Removes commented code.

<br/><br/>

## v4.3.15.3 - 2023-09-01 - [PR#983](https://github.com/NOAA-OWP/inundation-mapping/pull/983)

This hotfix addresses some bugs introduced in the pandas upgrade.

### Changes

- `/tools/eval_plots_stackedbar.py`: 2 lines were changed to work with the pandas upgrade. Added an argument for a `groupby` median call and fixed a bug with the pandas `query`. Also updated with Black compliance.

<br/><br/>

## v4.3.15.2 - 2023-07-18 - [PR#948](https://github.com/NOAA-OWP/inundation-mapping/pull/948)

Adds a script to produce inundation maps (extent TIFs, polygons, and depth grids) given a flow file and hydrofabric outputs. This is meant to make it easier to team members and external collaborators to produce inundation maps.

### Additions
- `data/`
    - `/tools/inundate_mosaic_wrapper.py`: The script that performs the inundation and mosaicking processes.
    - `/tools/mosaic_inundation.py`: Add function (mosaic_final_inundation_extent_to_poly).

<br/><br/>

## v4.3.15.1 - 2023-08-08 - [PR#960](https://github.com/NOAA-OWP/inundation-mapping/pull/960)

Provides a scripted procedure for updating BLE benchmark data including downloading, extracting, and processing raw BLE data into benchmark inundation files (inundation rasters and discharge tables).

### Additions

- `data/ble/ble_benchmark/`
    - `Dockerfile`, `Pipfile`, and `Pipfile.lock`: creates a new Docker image with necessary Python packages
    - `README.md`: contains installation and usage information
    - `create_ble_benchmark.py`: main script to generate BLE benchmark data

### Changes

- `data/ble/ble_benchmark/`
    - `create_flow_forecast_file.py` and `preprocess_benchmark.py`: moved from /tools

<br/><br/>

## v4.3.15.0 - 2023-08-08 - [PR#956](https://github.com/NOAA-OWP/inundation-mapping/pull/956)

Integrating GVAL in to the evaluation of agreement maps and contingency tables.

- `Dockerfile`: Add dependencies for GVAL
- `Pipfile`: Add GVAL and update related dependencies
- `Pipfile.lock`: Setup for Docker Image builds
- `run_test_case.py`: Remove unused arguments and cleanup
- `synthesize_test_cases.py`: Fix None comparisons and cleanup
- `tools/shared_functions.py`: Add GVAL crosswalk function, add rework create_stats_from_raster, create and create_stats_from_contingency_table
- `unit_tests/tools/inundate_gms_test.py`: Bug fix

<br/><br/>

## v4.3.14.2 - 2023-08-08 - [PR#959](https://github.com/NOAA-OWP/inundation-mapping/pull/959)

The enhancements in this PR include the new modules for pre-processing bathymetric data from the USACE eHydro dataset and integrating the missing hydraulic geometry into the HAND synthetic rating curves.

### Changes
- `data/bathymetry/preprocess_bathymetry.py`: added data source column to output geopackage attribute table.
- `fim_post_processing.sh`: changed -bathy input reference location.
- `config/params_template.env`: added export to bathymetry_file

<br/><br/>

## v4.3.14.1 - 2023-07-13 - [PR#946](https://github.com/NOAA-OWP/inundation-mapping/pull/946)

ras2fim product had a need to run the acquire 3dep script to pull down some HUC8 DEMs. The old script was geared to HUC6 but could handle HUC8's but needed a few enhancements. ras2fim also did not need polys made from the DEMs, so a switch was added for that.

The earlier version on the "retry" feature would check the file size and if it was smaller than a particular size, it would attempt to reload it.  The size test has now been removed. If a file fails to download, the user will need to look at the log out, then remove the file before attempting again. Why? So the user can see why it failed and decide action from there.

Note: later, as needed, we might upgrade it to handle more than just 10m (which it is hardcoded against).

Additional changes to README to reflect how users can access ESIP's S3 as well as a one line addition to change file permissions in fim_process_unit_wb.sh.

### Changes
- `data`
    - `usgs`
        - `acquire_and_preprocess_3dep_dems.py`:  As described above.
 - `fim_pipeline.sh`:  a minor styling fix (added a couple of lines for readability)
 - `fim_pre_processing.sh`: a user message was incorrect & chmod 777 $outputDestDir.
 - `fim_process_unit_wb.sh`: chmod 777 for /output/<run_name> directory.
 - `README.md`: --no-sign-request instead of --request-payer requester for ESIP S3 access.

<br/><br/>

## v4.3.14.0 - 2023-08-03 - [PR#953](https://github.com/NOAA-OWP/inundation-mapping/pull/953)

The enhancements in this PR include the new modules for pre-processing bathymetric data from the USACE eHydro dataset and integrating the missing hydraulic geometry into the HAND synthetic rating curves.

### Additions

- `data/bathymetry/preprocess_bathymetry.py`: preprocesses the eHydro datasets.
- `src/bathymetric_adjustment.py`: adjusts synthetic rating curves for HUCs where preprocessed bathymetry is available.

### Changes

- `config/params_template.env`: added a toggle for the bathymetric adjustment routine: `bathymetry_adjust`
- `fim_post_processing.sh`: added the new `bathymetric_adjustment.py` to the postprocessing lineup
- `src/`
    - `add_crosswalk.py`, `aggregate_by_huc.py`, & `subdiv_chan_obank_src.py`: accounting for the new Bathymetry_source field in SRCs

<br/><br/>

## v4.3.13.0 - 2023-07-26 - [PR#952](https://github.com/NOAA-OWP/inundation-mapping/pull/952)

Adds a feature to manually calibrate rating curves for specified NWM `feature_id`s using a CSV of manual coefficients to output a new rating curve. Manual calibration is applied after any/all other calibrations. Coefficient values between 0 and 1 increase the discharge value (and decrease inundation) for each stage in the rating curve while values greater than 1 decrease the discharge value (and increase inundation).

Manual calibration is performed if `manual_calb_toggle="True"` and the file specified by `man_calb_file` (with `HUC8`, `feature_id`, and `calb_coef_manual` fields) exists. The original HUC-level `hydrotable.csv` (after calibration) is saved with a suffix of `_pre-manual` before the new rating curve is written.

### Additions

- `src/src_manual_calibration.py`: Adds functionality for manual calibration by CSV file

### Changes

- `config/params_template.env`: Adds `manual_calb_toggle` and `man_calb_file` parameters
- `fim_post_processing.sh`: Adds check for toggle and if `man_calb_file` exists before running manual calibration

<br/><br/>

## v4.3.12.1 - 2023-07-21 - [PR#950](https://github.com/NOAA-OWP/inundation-mapping/pull/950)

Fixes a couple of bugs that prevented inundation using HUC-level hydrotables. Update associated unit tests.

### Changes

- `tools/inundate_gms.py`: Fixes a file path error and Pandas DataFrame indexing error.
- `unit_tests/tools/inundate_gms_test.py`: Do not skip this test, refactor to check that all branch inundation rasters exist.
- `unit_tests/tools/inundate_gms_params.json`: Only test 1 HUC, update forecast filepath, use 4 'workers'.

### Removals

- `unit_tests/tools/inundate_gms_unittests.py`: No longer used. Holdover from legacy unit tests.

<br/><br/>


## v4.3.12.0 - 2023-07-05 - [PR#940](https://github.com/NOAA-OWP/inundation-mapping/pull/940)

Refactor Point Calibration Database for synthetic rating curve adjustment to use `.parquet` files instead of a PostgreSQL database.

### Additions
- `data/`
    -`write_parquet_from_calib_pts.py`: Script to write `.parquet` files based on calibration points contained in a .gpkg file.

### Changes
- `src/`
    - `src_adjust_spatial_obs.py`: Refactor to remove PostgreSQL and use `.parquet` files.
    - `src_roughness_optimization.py`: Line up comments and add newline at EOF.
    - `bash_variables.env`: Update formatting, and add `{}` to inherited `.env` variables for proper variable expansion in Python scripts.
- `/config`
    - `params_template.env`: Update comment.
- `fim_pre_processing.sh`: In usage statement, remove references to PostGRES calibration tool.
- `fim_post_processing.sh`: Remove connection to and loading of PostgreSQL database.
- `.gitignore`: Add newline.
- `README.md`: Remove references to PostGRES calibration tool.

### Removals
- `config/`
    - `calb_db_keys_template.env`: No longer necessary without PostGRES Database.

- `/tools/calibration-db` : Removed directory including files below.
    - `README.md`
    - `docker-compose.yml`
    - `docker-entrypoint-enitdb.d/init-db.sh`

<br/><br/>

## v4.3.11.7 - 2023-06-12 - [PR#932](https://github.com/NOAA-OWP/inundation-mapping/pull/932)

Write to a csv file with processing time of `run_unit_wb.sh`, update PR Template, add/update bash functions in `bash_functions.env`, and modify error handling in `src/check_huc_inputs.py`. Update unit tests to throw no failures, `25 passed, 3 skipped`.

### Changes
- `.github/`
    - `PULL_REQUEST_TEMPLATE.md` : Update PR Checklist into Issuer Checklist and Merge Checklist
- `src/`
    - `run_unit_wb.sh`: Add line to log processing time to `$outputDestDir/logs/unit/total_duration_run_by_unit_all_HUCs.csv`
    - `check_huc_inputs.py`: Modify error handling. Correctly print HUC number if it is not valid (within `included_huc*.lst`)
    - `bash_functions.env`: Add `Calc_Time` function, add `local` keyword to functionally scoped variables in `Calc_Duration`
- `unit_tests/`
    - `derive_level_paths_test.py`: Update - new parameter (`buffer_wbd_streams`)
    - `derive_level_paths_params.json`: Add new parameter (`buffer_wbd_streams`)
    - `clip_vectors_to_wbd_test.py`: Update - new parameter (`wbd_streams_buffer_filename`)
    - `clip_vectors_to_wbd_params.json`: Add new parameter (`wbd_streams_buffer_filename`) & Fix pathing for `nwm_headwaters`

<br/><br/>

## v4.3.11.6 - 2023-05-26 - [PR#919](https://github.com/NOAA-OWP/inundation-mapping/pull/919)

Auto Bot asked for the python package of `requests` be upgraded from 2.28.2 to 2.31.0. This has triggered a number of packages to upgrade.

### Changes
- `Pipfile.lock`: as described.

<br/><br/>

## v4.3.11.5 - 2023-05-30 - [PR#911](https://github.com/NOAA-OWP/inundation-mapping/pull/911)

This fix addresses bugs found when using the recently added functionality in `tools/synthesize_test_cases.py` along with the `PREV` argument. The `-pfiles` argument now performs as expected for both `DEV` and `PREV` processing. Addresses #871

### Changes
`tools/synthesize_test_cases.py`: multiple changes to enable all expected functionality with the `-pfiles` and `-pcsv` arguments

<br/><br/>

## v4.3.11.4 - 2023-05-18 - [PR#917](https://github.com/NOAA-OWP/inundation-mapping/pull/917)

There is a growing number of files that need to be pushed up to HydroVis S3 during a production release, counting the new addition of rating curve comparison reports.

Earlier, we were running a number of aws cli scripts one at a time. This tool simplies it and pushes all of the QA and supporting files. Note: the HAND files from a release, will continue to be pushed by `/data/aws/s3.py` as it filters out files to be sent to HV s3.

### Additions

- `data\aws`
     - `push-hv-data-support-files.sh`: As described above. See file for command args.

<br/><br/>


## v4.3.11.3 - 2023-05-25 - [PR#920](https://github.com/NOAA-OWP/inundation-mapping/pull/920)

Fixes a bug in CatFIM script where a bracket was missing on a pandas `concat` statement.

### Changes
- `/tools/generate_categorical_fim.py`: fixes `concat` statement where bracket was missing.

<br/><br/>

## v4.3.11.2 - 2023-05-19 - [PR#918](https://github.com/NOAA-OWP/inundation-mapping/pull/918)

This fix addresses a bug that was preventing `burn_in_levees.py` from running. The if statement in run_unit_wb.sh preceeding `burn_in_levees.py` was checking for the existence of a filepath that doesn't exist.

### Changes
- `src/run_unit_wb.sh`: fixed the if statement filepath to check for the presence of levee features to burn into the DEM

<br/><br/>

## v4.3.11.1 - 2023-05-16 - [PR#904](https://github.com/NOAA-OWP/inundation-mapping/pull/904)

`pandas.append` was deprecated in our last Pandas upgrade (v4.3.9.0). This PR updates the remaining instances of `pandas.append` to `pandas.concat`.

The file `tools/thalweg_drop_check.py` had an instance of `pandas.append` but was deleted as it is no longer used or necessary.

### Changes

The following files had instances of `pandas.append` changed to `pandas.concat`:
- `data/`
    - `nws/preprocess_ahps_nws.py`
    - `usgs/`
        - `acquire_and_preprocess_3dep_dems.py`
        - `preprocess_ahps_usgs.py`
- `src/`
    - `add_crosswalk.py`
    - `adjust_headwater_streams.py`
    - `aggregate_vector_inputs.py`
    - `reset_mannings.py`
- `tools/`
    - `aggregate_mannings_calibration.py`
    - `eval_plots.py`
    - `generate_categorical_fim.py`
    - `generate_categorical_fim_flows.py`
    - `plots/`
        - `eval_plots.py`
        - `utils/shared_functions.py`
    - `rating_curve_comparison.py`
    - `rating_curve_get_usgs_curves.py`
    - `tools_shared_functions.py`

### Removals

- `tools/thalweg_drop_check.py`

<br/><br/>

## v4.3.11.0 - 2023-05-12 - [PR#903](https://github.com/NOAA-OWP/inundation-mapping/pull/903)

These changes address some known issues where the DEM derived flowlines follow the incorrect flow path (address issues with stream order 1 and 2 only). The revised code adds a new workflow to generate a new flow direction raster separately for input to the `run_by_branch.sh` workflow (branch 0 remains unchanged). This modification helps ensure that the DEM derived flowlines follow the desired NWM flow line when generating the DEM derived flowlines at the branch level.

### Changes
- `config/deny_branch_zero.lst`: removed `LandSea_subset_{}.tif` and `flowdir_d8_burned_filled_{}.tif` from the "keep" list as these files are now kept in the huc root folder.
- `config/deny_unit.lst`: added file cleanups for newly generated branch input files stored in the huc root folder (`dem_burned.tif`, `dem_burned_filled.tif`, `flowdir_d8_burned_filled.tif`, `flows_grid_boolean.tif`, `wbd_buffered_streams.gpkg`)
- `src/clip_vectors_to_wbd.py`: saving the `wbd_streams_buffer` as an output gpkg for input to `derive_level_paths.py`
- `src/derive_level_paths.py`: added a new step to clip the `out_stream_network_dissolved` with the `buffer_wbd_streams` polygon. this resolves errors with the edge case scenarios where a NWM flow line intersects the WBD buffer polygon
- `src/run_unit_wb.sh`: Introduce new processing steps to generate separate outputs for input to branch 0 vs. all other branches. Remove the branch zero `outputs_cleanup.py` as the branches are no longer pointing to files stored in the branch 0 directory (stored in huc directory)
   - Rasterize reach boolean (1 & 0) for all branches (not branch 0): using the `nwm_subset_streams_levelPaths_dissolved.gpkg` to define the branch levelpath flow lines
   - AGREEDEM reconditioning for all branches (not branch 0)
   - Pit remove burned DEM for all branches (not branch 0)
   - D8 flow direction generation for all branches (not branch 0)
- `src/run_by_branch.sh`: changed `clip_rasters_to_branches.py` input file location for `$tempHucDataDir/flowdir_d8_burned_filled.tif` (newly created file)

<br/><br/>

## v4.3.10.0 - 2023-05-12 - [PR#888](https://github.com/NOAA-OWP/inundation-mapping/pull/888)

`aggregate_by_huc.py` was taking a long time to process. Most HUCs can aggregate their branches into one merged hydrotable.csv in just 22 seconds, but a good handful took over 2 mins and a few took over 7 mins. When multiplied by 2,138 HUCs it was super slow. Multi-proc has not been added and it now takes appx 40 mins at 80 cores.

An error logging system was also added to track errors that may have occurred during processing.

### Changes
- `fim_pipeline.sh` - added a duration counter at the end of processing HUCs
- `fim_post_processing.sh` - added a job limit (number of procs), did a little cleanup, and added a warning note about usage of job limits in this script,
- `src`
    - `aggregate_by_huc.py`: Added multi proc, made it useable for non external script calls, added a logging system for errors only.
    - `indentify_src_bankful.py`: typo fix.

<br/><br/>

## v4.3.9.2 - 2023-05-12 - [PR#902](https://github.com/NOAA-OWP/inundation-mapping/pull/902)

This merge fixes several sites in Stage-Based CatFIM sites that showed overinundation. The cause was found to be the result of Stage-Based CatFIM code pulling the wrong value from the `usgs_elev_table.csv`. Priority is intended to go to the `dem_adj_elevation` value that is not from branch 0, however there was a flaw in the prioritization logic. Also includes a change to `requests` usage that is in response to an apparent IT SSL change. This latter change was necessary in order to run CatFIM. Also added a check to make sure the `dem_adj_thalweg` is not too far off the official elevation, and continues if it is.

### Changes
- `/tools/generate_categorical_fim.py`: fixed pandas bug where the non-branch zero `dem_adj_elevation` value was not being properly indexed. Also added a check to make sure the `dem_adj_thalweg` is not too far off the official elevation, and continues if it is.
- ` /tools/tools_shared_functions.py`: added `verify=False` to `requests` library calls because connections to WRDS was being refused (likely because of new IT protocols).

<br/><br/>

## v4.3.9.1 - 2023-05-12 - [PR#893](https://github.com/NOAA-OWP/inundation-mapping/pull/893)

Fix existing unit tests, remove unwanted behavior in `check_unit_errors_test.py`, update `unit_tests/README.md`

### Changes

- `unit_tests/`
    - `README.md` : Split up headings for setting up unit tests/running unit tests & re-formatted code block.
    - `check_unit_errors_test.py`: Fixed unwanted behavior of test leaving behind `sample_n.txt` files in `unit_errors/`
    - `clip_vectors_to_wbd_params.json`: Update parameters
    - `clip_vectors_to_wbd_test.py`: Update arguments
    - `pyproject.toml`: Ignore RuntimeWarning, to suppress pytest failure.
    - `usgs_gage_crosswalk_test.py`: Enhance readability of arguments in `gage_crosswalk.run_crosswalk` call

<br/><br/>

## v4.3.9.0 - 2023-04-19 - [PR#889](https://github.com/NOAA-OWP/inundation-mapping/pull/889)

Updates GDAL in base Docker image from 3.1.2 to 3.4.3 and updates all Python packages to latest versions, including Pandas v.2.0.0. Fixes resulting errors caused by deprecation and/or other changes in dependencies.

NOTE: Although the most current GDAL is version 3.6.3, something in 3.5 causes an issue in TauDEM `aread8` (this has been submitted as https://github.com/dtarb/TauDEM/issues/254)

### Changes

- `Dockerfile`: Upgrade package versions and fix `tzdata`
- `fim_post_processing.sh`: Fix typo
- `Pipfile` and `Pipfile.lock`: Update Python versions
- `src/`
    - `add_crosswalk.py`, `aggregate_by_huc.py`, `src_adjust_usgs_rating.py`, and `usgs_gage_unit_setup.py`: Change `df1.append(df2)` (deprecated) to `pd.concat([df1, df2])`
    - `build_stream_traversal.py`: Add `dropna=True` to address change in NaN handling
    - `getRasterInfoNative.py`: Replace `import gdal` (deprecated) with `from osgeo import gdal`
    - `stream_branches.py`: Change deprecated indexing to `.iloc[0]` and avoid `groupby.max()` over geometry
- `tools`
    - `inundation.py`: Cleans unused `from gdal`
    - `eval_plots.py`: deprecated dataframe.append fixed and deprecated python query pattern fixed.

<br/><br/>

## v4.3.8.0 - 2023-04-07 - [PR#881](https://github.com/NOAA-OWP/inundation-mapping/pull/881)

Clips branch 0 to terminal segments of NWM streams using the `to` attribute of NWM streams (where `to=0`).

### Changes

- `src/`
    - `delineate_hydros_and_produce_HAND.sh`: Added input arguments to `src/split_flows.py`
    - `split_flows.py`: Added functionality to snap and trim branch 0 flows to terminal NWM streamlines

<br/><br/>

## v4.3.7.4 - 2023-04-10 - [PR#882](https://github.com/NOAA-OWP/inundation-mapping/pull/882)

Bug fix for empty `output_catchments` in `src/filter_catchments_and_add_attributes.py`

### Changes

- `src/filter_catchments_and_add_attributes.py`: Adds check for empty `output_catchments` and exits with Status 61 if empty.

<br/><br/>

## v4.3.7.3 - 2023-04-14 - [PR#880](https://github.com/NOAA-OWP/inundation-mapping/pull/880)

Hotfix for addressing an error during the NRMSE calculation/aggregation step within `tools/rating_curve_comparison.py`. Also added the "n" variable to the agg_nwm_recurr_flow_elev_stats table. Addresses #878

### Changes

- `tools/rating_curve_comparison.py`: address error for computing nrmse when n=1; added the "n" variable (sample size) to the output metrics table

<br/><br/>

## v4.3.7.2 - 2023-04-06 - [PR#879](https://github.com/NOAA-OWP/inundation-mapping/pull/879)

Replaces `os.environ` with input arguments in Python files that are called from bash scripts. The bash scripts now access the environment variables and pass them to the Python files as input arguments. In addition to adapting some Python scripts to a more modular structure which allows them to be run individually, it also allows Visual Studio Code debugger to work properly. Closes #875.

### Changes

- `fim_pre_processing.sh`: Added `-i $inputsDir` input argument to `src/check_huc_inputs.py`
- `src/`
    - `add_crosswalk.py`: Changed `min_catchment_area` and `min_stream_length` environment variables to input arguments
    - `check_huc_inputs.py`: Changed `inputsDir` environment variable to input argument
    - `delineate_hydros_and_produce_HAND.sh`: Added `-m $max_split_distance_meters -t $slope_min -b $lakes_buffer_dist_meters` input arguments to `src/split_flows.py`
    - `split_flows.py`: Changed `max_split_distance_meters`, `slope_min`, and `lakes_buffer_dist_meters` from environment variables to input arguments

<br/><br/>

## v4.3.7.1 - 2023-04-06 - [PR#874](https://github.com/NOAA-OWP/inundation-mapping/pull/874)

Hotfix to `process_branch.sh` because it wasn't removing code-61 branches on exit. Also removes the current run from the new fim_temp directory.

### Changes

- `fim_pipeline.sh`: removal of current run from fim_temp directory
- `src/process_branch.sh`: switched the exit 61 block to use the temp directory instead of the outputs directory

<br/><br/>

## v4.3.7.0 - 2023-03-02 - [PR#868](https://github.com/NOAA-OWP/inundation-mapping/pull/868)

This pull request adds a new feature to `fim_post_processing.sh` to aggregate all of the hydrotables for a given HUC into a single HUC-level `hydrotable.csv` file. Note that the aggregation step happens near the end of `fim_post_processing.sh` (after the subdivision and calibration routines), and the branch hydrotable files are preserved in the branch directories for the time being.

### Changes

- `fim_pipeline.sh`: created a new variable `$jobMaxLimit` that multiplies the `$jobHucLimit` and the `$jobBranchLimit`
- `fim_post_processing.sh`: added new aggregation/concatenation step after the SRC calibration routines; passing the new `$jobMaxLimit` to the commands that accept a multiprocessing job number input; added `$skipcal` argument to the USGS rating curve calibration routine
- `src/add_crosswalk.py`: changed the default value for `calb_applied` variable to be a boolean
- `src/aggregate_by_huc.py`: file renamed (previous name: `src/usgs_gage_aggregate.py`); updated to perform branch to huc file aggregation for `hydroTable_{branch_id}.csv` and `src_full_crosswalked_{branch_id}.csv` files; note that the input arguments ask you to specify which file types to aggregate using the flags: `-elev`, `-htable`, and `-src`
- `tools/inundate_gms.py`: added check to use the aggregated HUC-level `hydrotable.csv` if it exists, otherwise continue to use the branch hydroTable files
- `tools/inundation.py`: added `usecols` argument to the `pd.read_csv` commands to improve read time for hydrotables
- `src/subdiv_chan_obank_src.py`: add dtype to hydrotable pd.read_csv to resolve pandas dtype interpretation warnings

<br/><br/>

## v4.3.6.0 - 2023-03-23 - [PR#803](https://github.com/NOAA-OWP/inundation-mapping/pull/803)

Clips Watershed Boundary Dataset (WBD) to DEM domain for increased efficiency. Essentially, this is a wrapper for `geopandas.clip()` and moves clipping from `src/clip_vectors_to_wbd.py` to `data/wbd/preprocess_wbd.py`.

### Additions

- `data/wbd/preprocess_wbd.py`: Clips WBD to DEM domain polygon

### Changes

- `src/`
    - `bash_variables.env`: Updates `input_WBD_gdb` environment variable
    - `clip_vectors_to_wbd.py`: Removes clipping to DEM domain

<br/><br/>

## v4.3.5.1 - 2023-04-01 - [PR#867](https://github.com/NOAA-OWP/inundation-mapping/pull/867)

outputs_cleanup.py was throwing an error saying that the HUC source directory (to be cleaned up), did not exist. This was confirmed in a couple of environments. The src path in run_unit_wb.sh was sending in the "outputs" directory and not the "fim_temp" directory. This might have been a merge issue.

The log file was moved to the unit_errors folder to validate the error, as expected.

### Changes

- `src/run_unit_wb.sh`: Change the source path being submitted to `outputs_cleanup.py` from the `outputs` HUC directory to the `fim_temp` HUC directory.
- `fim_process_unit_wb.sh`: Updated the phrase "Copied temp directory" to "Moved temp directory"

<br/><br/>

## v4.3.5.0 - 2023-03-02 - [PR#857](https://github.com/NOAA-OWP/inundation-mapping/pull/857)

Addresses changes to function calls needed to run upgraded Shapely library plus other related library upgrades. Upgraded libraries include:
- shapely
- geopandas
- pandas
- numba
- rasterstats
- numpy
- rtree
- tqdm
- pyarrow
- py7zr

Pygeos is removed because its functionality is incorporated into the upgraded shapely library.

### Changes

- `Dockerfile`
- `Pipfile and Pipfile.lock`
- `src/`
	- `associate_levelpaths_with_levees.py`
    - `build_stream_traversal.py`
	- `add_crosswalk.py`
	- `adjust_headwater_streams.py`
	- `aggregate_vector_inputs.py`
	- `clip_vectors_to_wbd.py`
	- `derive_headwaters.py`
	- `stream_branches.py`
	- `split_flows.py`
- `tools/`
	- `fimr_to_benchmark.py`
	- `tools_shared_functions.py`

<br/><br/>

## v4.3.4.0 - 2023-03-16-23 [PR#847](https://github.com/NOAA-OWP/inundation-mapping/pull/847)

### Changes

Create a 'working directory' in the Docker container to run processes within the container's non-persistent filesystem. Modify variables in scripts that process HUCs and branches to use the temporary working directory, and then copy temporary directory (after trimming un-wanted files) over to output directory (persistent filesystem).  Roll back changes to `unit_tests/` to use `/data/outputs` (contains canned data), as the volume mounted `outputs/` most likely will not contain the necessary unit test data.

- `Dockerfile` - create a `/fim_temp` working directory, update `projectDir` to an `ENV`, rename inputs and outputs directory variables
- `fim_pipeline.sh` - remove `projectDir=/foss_fim`, update path of `logFile`, remove indentation
- `fim_pre_processing.sh` - change `$outputRunDataDir` => `$outputDestDir` & add `$tempRunDir`
- `fim_post_processing.sh` - change `$outputRunDataDir` => `$outputDestDir`
- `fim_process_unit_wb.sh` - change `$outputRunDataDir` => `$outputDestDir`, add vars & export `tempRunDir`, `tempHucDataDir`, & `tempBranchDataDir` to `run_unit_wb.sh`
- `README.md` - add linebreaks to codeblocks

- `src/`
  - `bash_variables.env` - `$inputDataDir` => `$inputsDir`
  - `check_huc_inputs.py` - `$inputDataDir` => `$inputsDir`
  - `delineate_hydros_and_produce_HAND.py` - `$outputHucDataDir` => `$tempHucDataDir`, `$outputCurrentBranchDataDir` => `$tempCurrentBranchDataDir`
  - `process_branch.sh` - `$outputRunDataDir` => `$outputsDestDir`
  - `run_by_branch.sh` - `$outputCurrentBranchDataDir` => `$tempCurrentBranchDataDir`, `$outputHucDataDir` => `$tempHucDataDir`
  - `run_unit_wb.sh` - `$outputRunDataDir` => `$outputDestDir`, `$outputHucDataDir` => `$tempHucDataDir`
  - `utils/`
    - `shared_functions.py` - `$inputDataDir` => `$inputsDir`

- `tools/`
  - `inundation_wrapper_custom_flow.py` - `$outputDataDir` => `$outputsDir`
  - `inundation_wrapper_nwm_flows.py`  - `$outputDataDir` => `$outputsDir`
  - `tools_shared_variables.py` - `$outputDataDir` => `$outputsDir`

- `unit_tests/`
  - `README.md` - add linebreaks to code blocks, `/outputs/` => `/data/outputs/`
  - `*_params.json` - `/outputs/` => `/data/outputs/` & `$outputRunDataDir` => `$outputDestDir`
  - `derive_level_paths_test.py` - `$outputRunDataDir` => `$outputDestDir`
  - `check_unit_errors_test.py` - `/outputs/` => `/data/outputs/`
  - `shared_functions_test.py` - `$outputRunDataDir` => `$outputDestDir`
  - `split_flows_test.py`  - `/outputs/` => `/data/outputs/`
  - `tools/`
    - `*_params.json` - `/outputs/` => `/data/outputs/` & `$outputRunDataDir` => `$outputDestDir`

<br/><br/>

## v4.3.3.7 - 2023-03-22 - [PR#856](https://github.com/NOAA-OWP/inundation-mapping/pull/856)

Simple update to the `PULL_REQUEST_TEMPLATE.md` to remove unnecessary/outdated boilerplate items, add octothorpe (#) in front of Additions, Changes, Removals to mirror `CHANGELOG.md` format, and clean up the PR Checklist.

### Changes
- `docs/`
  - `PULL_REQUEST_TEMPLATE.md`

<br/><br/>

## v4.3.3.6 - 2023-03-30 - [PR#859](https://github.com/NOAA-OWP/inundation-mapping/pull/859)

Addresses the issue of output storage space being taken up by output files from branches that did not run. Updates branch processing to remove the extraneous branch file if a branch gets an error code of 61.

### Changes

- `src/process_branch.sh`: added line 41, which removes the outputs and output folder if Error 61 occurs.

<br/><br/>

## v4.3.3.5 - 2023-03-23 - [PR#848](https://github.com/NOAA-OWP/inundation-mapping/pull/848)

Introduces two new arguments (`-pcsv` and `-pfiles`) and improves the documentation of  `synthesize_test_cases.py`. The new arguments allow the user to provide a CSV of previous metrics (`-pcsv`) and to specity whether or not metrics should pulled from previous directories (`-pfiles`).

The dtype warning was suppressed through updates to the `read_csv` function in `hydrotable.py` and additional comments were added throughout script to improve readability.

### Changes
- `tools/inundation.py`: Add data types to the section that reads in the hydrotable (line 483).

- `tools/synthesize_test_cases.py`: Improved formatting, spacing, and added comments. Added two new arguments: `pcsv` and `pfiles` along with checks to verify they are not being called concurrently (lines 388-412). In `create_master_metrics_csv`, creates an `iteration_list` that only contains `['comparison']` if `pfiles` is not true, reads in the previous metric csv `prev_metrics_csv` if it is provided and combine it with the compiled metrics (after it is converted to dataframe), and saves the metrics dataframe (`df_to_write`) to CSV.

<br/><br/>

## v4.3.3.4 - 2023-03-17 - [PR#849](https://github.com/NOAA-OWP/inundation-mapping/pull/849)

This hotfix addresses an error in inundate_nation.py relating to projection CRS.

### Changes

- `tools/inundate_nation.py`: #782 CRS projection change likely causing issue with previous projection configuration

<br/><br/>

## v4.3.3.3 - 2023-03-20 - [PR#854](https://github.com/NOAA-OWP/inundation-mapping/pull/854)

At least one site (e.g. TRYM7) was not been getting mapped in Stage-Based CatFIM, despite having all of the acceptable accuracy codes. This was caused by a data type issue in the `acceptable_coord_acc_code_list` in `tools_shared_variables.py` having the accuracy codes of 5 and 1 as a strings instead of an integers.

### Changes

- `/tools/tools_shared_variables.py`: Added integers 5 and 1 to the acceptable_coord_acc_code_list, kept the '5' and '1' strings as well.

<br/><br/>

## v4.3.3.2 - 2023-03-20 - [PR#851](https://github.com/NOAA-OWP/inundation-mapping/pull/851)

Bug fix to change `.split()` to `os.path.splitext()`

### Changes

- `src/stream_branches.py`: Change 3 occurrences of `.split()` to `os.path.splitext()`

<br/><br/>

## v4.3.3.1 - 2023-03-20 - [PR#855](https://github.com/NOAA-OWP/inundation-mapping/pull/855)

Bug fix for KeyError in `src/associate_levelpaths_with_levees.py`

### Changes

- `src/associate_levelpaths_with_levees.py`: Adds check if input files exist and handles empty GeoDataFrame(s) after intersecting levee buffers with leveed areas.

<br/><br/>

## v4.3.3.0 - 2023-03-02 - [PR#831](https://github.com/NOAA-OWP/inundation-mapping/pull/831)

Addresses bug wherein multiple CatFIM sites in the flow-based service were displaying the same NWS LID. This merge also creates a workaround solution for a slowdown that was observed in the WRDS location API, which may be a temporary workaround, until WRDS addresses the slowdown.

### Changes

- `tools/generate_categorical_fim_mapping.py`: resets the list of tifs to format for each LID within the loop that does the map processing, instead of only once before the start of the loop.
- `tools/tools_shared_functions.py`:
  - adds a try-except block around code that attempted to iterate on an empty list when the API didn't return relevant metadata for a given feature ID (this is commented out, but may be used in the future once WRDS slowdown is addressed).
  - Uses a passed NWM flows geodataframe to determine stream order.
- `/tools/generate_categorical_fim_flows.py`:
  - Adds multiprocessing to flows generation and uses `nwm_flows.gpkg` instead of the WRDS API to determine stream order of NWM feature_ids.
  - Adds duration print messages.
- `/tools/generate_categorical_fim.py`:
  - Refactor to allow for new NWM filtering scheme.
  - Bug fix in multiprocessing calls for interval map production.
  - Adds duration print messages.

<br/><br/>

## v4.3.2.0 - 2023-03-15 - [PR#845](https://github.com/NOAA-OWP/inundation-mapping/pull/845)

This merge revises the methodology for masking levee-protected areas from inundation. It accomplishes two major tasks: (1) updates the procedure for acquiring and preprocessing the levee data to be burned into the DEM and (2) revises the way levee-protected areas are masked from branches.

(1) There are now going to be two different levee vector line files in each HUC. One (`nld_subset_levees_burned.gpkg`) for the levee elevation burning and one (`nld_subset_levees.gpkg`) for the levee-level-path assignment and masking workflow.

(2) Levee-protected areas are masked from inundation based on a few methods:
  - Branch 0: All levee-protected areas are masked.
  - Other branches: Levee-protected areas are masked from the DEMs of branches for level path(s) that the levee is protecting against by using single-sided buffers alongside each side of the levee to determine which side the levee is protecting against (the side opposite the associated levee-protected area).

### Additions

- `.gitignore`: Adds `.private` folder for unversioned code.
- `data/`
    - `esri.py`: Class for querying and downloading ESRI feature services.
    - `nld/`
        - `levee_download.py`: Module that handles downloading and preprocessing levee lines and protected areas from the National Levee Database.
- `src/associate_levelpaths_with_levees.py`: Associates level paths with levees using single-sided levee buffers and writes to CSV to be used by `src/mask_dem.py`

### Changes

- `.config/`
    - `deny_branch_zero.lst`: Adds `dem_meters_{}.tif`.
    - `deny_branches.lst`: Adds `levee_levelpaths.csv` and removes `nld_subset_levees_{}.tif`.
    - `deny_unit.lst`: Adds `dem_meters.tif`.
    - `params_template.env`: Adds `levee_buffer` parameter for levee buffer size/distance in meters and `levee_id_attribute`.
- `src/`
    - `bash_variables.env`: Updates `input_nld_levee_protected_areas` and adds `input_NLD` (moved from `run_unit_wb.sh`) and `input_levees_preprocessed` environment. .variables
    - `burn_in_levees.py`: Removed the unit conversion from feet to meters because it's now being done in `levee_download.py`.
    - `clip_vectors_to_wbd.py`: Added the new levee lines for the levee-level-path assignment and masking workflow.
    - `delineate_hydros_and_produce_HAND.sh`: Updates input arguments.
    - `mask_dem.py`: Updates to use `levee_levelpaths.csv` (output from `associate_levelpaths_with_levees.py`) to mask branch DEMs.
    - `run_by_branch.sh`: Clips `dem_meters.tif` to use for branches instead of `dem_meters_0.tif` since branch 0 is already masked.
    - `run_unit_wb.sh`: Added inputs to `clip_vectors_to_wbd.py`. Added `associate_levelpaths_with_levees.py`. Processes `dem_meters.tif` and then makes a copy for branch 0. Moved `deny_unit.lst` cleanup to after branch processing.

### Removals
- `data/nld/preprocess_levee_protected_areas.py`: Deprecated.

<br/><br/>

## v4.3.1.0 - 2023-03-10 - [PR#834](https://github.com/NOAA-OWP/inundation-mapping/pull/834)

Change all occurances of /data/outputs to /outputs to honor the correct volume mount directory specified when executing docker run.

### Changes

- `Dockerfile` - updated comments in relation to `projectDir=/foss_fim`
- `fim_pipeline.sh` - updated comments in relation to `projectDir=/foss_fim`
- `fim_pre_processing.sh` -updated comments in relation to `projectDir=/foss_fim`
- `fim_post_processing.sh` - updated comments in relation to `projectDir=/foss_fim`
- `README.md` - Provide documentation on starting the Docker Container, and update docs to include additional command line option for calibration database tool.

- `src/`
  - `usgs_gage_crosswalk.py` - added newline character to shorten commented example usage
  - `usgs_gage_unit_setup.py` - `/data/outputs/` => `/outputs/`

- `tools/`
  - `cache_metrics.py` -  `/data/outputs/` => `/outputs/`
  - `copy_test_case_folders.py`  - `/data/outputs/` => `/outputs/`
  - `run_test_case.py` - `/data/outputs/` => `/outputs/`

- `unit_tests/*_params.json`  - `/data/outputs/` => `/outputs/`

- `unit_tests/split_flows_test.py`  - `/data/outputs/` => `/outputs/`

<br/><br/>

## v4.3.0.1 - 2023-03-06 - [PR#841](https://github.com/NOAA-OWP/inundation-mapping/pull/841)

Deletes intermediate files generated by `src/agreedem.py` by adding them to `config/deny_*.lst`

- `config/`
    - `deny_branch_zero.lst`, `deny_branches.lst`, `deny_branch_unittests.lst`: Added `agree_binary_bufgrid.tif`, `agree_bufgrid_zerod.tif`, and `agree_smogrid_zerod.tif`
    - `deny_unit.lst`: Added `agree_binary_bufgrid.tif`, `agree_bufgrid.tif`, `agree_bufgrid_allo.tif`, `agree_bufgrid_dist.tif`,  `agree_bufgrid_zerod.tif`, `agree_smogrid.tif`, `agree_smogrid_allo.tif`, `agree_smogrid_dist.tif`, `agree_smogrid_zerod.tif`

<br/><br/>

## v4.3.0.0 - 2023-02-15 - [PR#814](https://github.com/NOAA-OWP/inundation-mapping/pull/814)

Replaces GRASS with Whitebox. This addresses several issues, including Windows permissions and GRASS projection issues. Whitebox also has a slight performance benefit over GRASS.

### Removals

- `src/r_grow_distance.py`: Deletes file

### Changes

- `Dockerfile`: Removes GRASS, update `$outputDataDir` from `/data/outputs` to `/outputs`
- `Pipfile` and `Pipfile.lock`: Adds Whitebox and removes GRASS
- `src/`
    - `agreedem.py`: Removes `r_grow_distance`; refactors to use with context and removes redundant raster reads.
    - `adjust_lateral_thalweg.py` and `agreedem.py`: Refactors to use `with` context and removes redundant raster reads
    - `unique_pixel_and_allocation.py`: Replaces GRASS with Whitebox and remove `r_grow_distance`
    - `gms/`
        - `delineate_hydros_and_produce_HAND.sh` and `run_by_unit.sh`: Removes GRASS parameter
        - `mask_dem.py`: Removes unnecessary line

<br/><br/>

## v4.2.1.0 - 2023-02-21 - [PR#829](https://github.com/NOAA-OWP/inundation-mapping/pull/829)

During the merge from remove-fim3 PR into dev, merge conflicts were discovered in the unit_tests folders and files. Attempts to fix them at that time failed, so some files were removed, other renamed, other edited to get the merge to work.  Here are the fixes to put the unit tests system back to par.

Note: some unit tests are now temporarily disabled due to dependencies on other files / folders which may not exist in other environments.

Also.. the Changelog.md was broken and is being restored here.

Also.. a minor text addition was added to the acquire_and_preprocess_3dep_dems.py files (not directly related to this PR)

For file changes directly related to unit_test folder and it's file, please see [PR#829](https://github.com/NOAA-OWP/inundation-mapping/pull/829)

Other file changes:

### Changes
- `Pipfile.lock` : rebuilt and updated as a safety pre-caution.
- `docs`
    - `CHANGELOG.md`: additions to this file for FIM 4.2.0.0 were not merged correctly.  (re-added just below in the 4.2.0.0 section)
- `data`
    - `usgs`
        - `acquire_and_preprocess_3dep_dems.py`: Added text on data input URL source.

<br/><br/>

## v4.2.0.1 - 2023-02-16 - [PR#827](https://github.com/NOAA-OWP/inundation-mapping/pull/827)

FIM 4.2.0.0. was throwing errors for 14 HUCs that did not have any level paths. These are HUCs that have only stream orders 1 and 2 and are covered under branch zero, but no stream orders 3+ (no level paths).  This has now been changed to not throw an error but continue to process of the HUC.

### Changes

- `src`
    - `run_unit_wb.sh`: Test if branch_id.lst exists, which legitimately might not. Also a bit of text cleanup.

<br/><br/>

## v4.2.0.0 - 2023-02-16 - [PR#816](https://github.com/NOAA-OWP/inundation-mapping/pull/816)

This update removes the remaining elements of FIM3 code.  It further removes the phrases "GMS" as basically the entire FIM4 model. FIM4 is GMS. With removing FIM3, it also means remove concepts of "MS" and "FR" which were no longer relevant in FIM4.  There are only a few remaining places that will continue with the phrase "GMS" which is in some inundation files which are being re-evaluated.  Some deprecated files have been removed and some subfolders removed.

There are a lot of duplicate explanations for some of the changes, so here is a shortcut system.

- desc 1:  Remove or rename values based on phrase "GMS, MS and/or FR"
- desc 2:  Moved file from the /src/gms folder to /src  or /tools/gms_tools to /tools
- desc 3:  No longer needed as we now use the `fim_pipeline.sh` processing model.

### Removals

- `data`
    - `acquire_and_preprocess_inputs.py`:  No longer needed
- `gms_pipeline.sh` : see desc 3
- `gms_run_branch.sh` : see desc 3
- `gms_run_post_processing.sh` : see desc 3
- `gms_run_unit.sh` : see desc 3
- `src`
    - `gms`
        - `init.py` : folder removed, no longer needed.
        - `aggregate_branch_lists.py`: no longer needed.  Newer version already exists in src directory.
        - `remove_error_branches.py` :  see desc 3
        - `run_by_unit.sh` : see desc 3
        - `test_new_crosswalk.sh` : no longer needed
        - `time_and_tee_run_by_branch.sh` : see desc 3
        - `time_and_tee_run_by_unit.sh` : see desc 3
    - `output_cleanup.py` : see desc 3
 - `tools/gms_tools`
     - `init.py` : folder removed, no longer needed.

### Changes

- `config`
   - `deny_branch_unittests.lst` :  renamed from `deny_gms_branch_unittests.lst`
   - `deny_branch_zero.lst` : renamed from `deny_gms_branch_zero.lst`
   - `deny_branches.lst` :  renamed from `deny_gms_branches.lst`
   - `deny_unit.lst`  : renamed from `deny_gms_unit.lst`
   - `params_template.env` : see desc 1

- `data`
    - `nws`
        - `preprocess_ahps_nws.py`:   Added deprecation note: If reused, it needs review and/or upgrades.
    - `acquire_and_preprocess_3dep_dems.py` : see desc 1
 - `fim_post_processing.sh` : see desc 1, plus a small pathing change.
 - `fim_pre_processing.sh` : see desc 1
 - ` src`
     - `add_crosswalk.py` : see desc 1. Also cleaned up some formatting and commented out a code block in favor of a better way to pass args from "__main__"
     - `bash_variables.env` : see desc 1
     - `buffer_stream_branches.py` : see desc 2
     - `clip_rasters_to_branches.py` : see desc 2
     - `crosswalk_nwm_demDerived.py` :  see desc 1 and desc 2
     - `delineate_hydros_and_produce_HAND.sh` : see desc 1 and desc 2
     - `derive_level_paths.py`  :  see desc 1 and desc 2
     - `edit_points.py` : see desc  2
     - `filter_inputs_by_huc.py`: see desc 1 and desc 2
     - `finalize_srcs.py`:  see desc 2
     - `generate_branch_list.py` : see desc 1
     - `make_rem.py` : see desc 2
     - `make_dem.py` : see desc  2
     - `outputs_cleanup.py`:  see desc 1
     - `process_branch.sh`:  see desc 1
     - `query_vectors_by_branch_polygons.py`: see desc 2
     - `reset_mannings.py` : see desc 2
     - `run_by_branch.sh`:  see desc 1
     - `run_unit_wb.sh`: see desc 1
     - `stream_branches.py`:  see desc 2
     - `subset_catch_list_by_branch_id.py`: see desc 2
     - `toDo.md`: see desc 2
     - `usgs_gage_aggregate.py`:  see desc 1
     - `usgs_gage_unit_setup.py` : see desc 1
     - `utils`
         - `fim_enums.py` : see desc 1

- `tools`
    - `combine_crosswalk_tables.py` : see desc 2
    - `compare_ms_and_non_ms_metrics.py` : see desc 2
    - `compile_comp_stats.py`: see desc 2  and added note about possible deprecation.
    - `compile_computation_stats.py` : see desc 2  and added note about possible deprecation.
    - `composite_inundation.py` : see desc 1 : note.. references a file called inundate_gms which retains it's name for now.
    - `consolidate_metrics.py`: added note about possible deprecation.
    - `copy_test_case_folders.py`: see desc 1
    - `eval_plots.py` : see desc 1
    - `evaluate_continuity.py`: see desc 2
    - `find_max_catchment_breadth.py` : see desc 2
    - `generate_categorical_fim_mapping.py` : see desc 1
    - `inundate_gms.py`: see desc 1 and desc 2. Note: This file has retained its name with the phrase "gms" in it as it might be upgraded later and there are some similar files with similar names.
    - `inundate_nation.py` : see desc 1
    - `inundation.py`:  text styling change
    - `make_boxes_from_bounds.py`: text styling change
    - `mosaic_inundation.py`:  see desc 1 and desc 2
    - `overlapping_inundation.py`: see desc 2
    - `plots.py` : see desc 2
    - `run_test_case.py`:  see desc 1
    - `synthesize_test_cases.py`: see desc 1

- `unit_tests`
    - `README.md`: see desc 1
    - `__template_unittests.py`: see desc 1
    - `check_unit_errors_params.json`  and `check_unit_errors_unittests.py` : see desc 1
    - `derive_level_paths_params.json` and `derive_level_paths_unittests.py` : see desc 1 and desc 2
    - `filter_catchments_and_add_attributes_unittests.py`: see desc 1
    - `outputs_cleanup_params.json` and `outputs_cleanup_unittests.py`: see desc 1 and desc 2
    - `split_flows_unittests.py` : see desc 1
    - `tools`
        - `inundate_gms_params.json` and `inundate_gms_unittests.py`: see desc 1 and desc 2

<br/><br/>

## v4.1.3.0 - 2023-02-13 - [PR#812](https://github.com/NOAA-OWP/inundation-mapping/pull/812)

An update was required to adjust host name when in the AWS environment

### Changes

- `fim_post_processing.sh`: Added an "if isAWS" flag system based on the input command args from fim_pipeline.sh or

- `tools/calibration-db`
    - `README.md`: Minor text correction.

<br/><br/>

## v4.1.2.0 - 2023-02-15 - [PR#808](https://github.com/NOAA-OWP/inundation-mapping/pull/808)

Add `pytest` package and refactor existing unit tests. Update parameters to unit tests (`/unit_tests/*_params.json`) to valid paths. Add leading slash to paths in `/config/params_template.env`.

### Additions

- `/unit_tests`
  - `__init__.py`  - needed for `pytest` command line executable to pick up tests.
  - `pyproject.toml`  - used to specify which warnings are excluded/filtered.
  - `/gms`
    - `__init__.py` - needed for `pytest` command line executable to pick up tests.
  - `/tools`
    - `__init__.py`  - needed for `pytest` command line executable to pick up tests.
    - `inundate_gms_params.json` - file moved up into this directory
    - `inundate_gms_test.py`     - file moved up into this directory
    - `inundation_params.json`   - file moved up into this directory
    - `inundation_test.py`       - file moved up into this directory

### Removals

- `/unit_tests/tools/gms_tools/` directory removed, and files moved up into `/unit_tests/tools`

### Changes

- `Pipfile` - updated to include pytest as a dependency
- `Pipfile.lock` - updated to include pytest as a dependency

- `/config`
  - `params_template.env` - leading slash added to paths

- `/unit_tests/` - All of the `*_test.py` files were refactored to follow the `pytest` paradigm.
  - `*_params.json` - valid paths on `fim-dev1` provided
  - `README.md`  - updated to include documentation on pytest.
  - `unit_tests_utils.py`
  - `__template_unittests.py` -> `__template.py` - exclude the `_test` suffix to remove from test suite. Updated example on new format for pytest.
  - `check_unit_errors_test.py`
  - `clip_vectors_to_wbd_test.py`
  - `filter_catchments_and_add_attributes_test.py`
  - `rating_curve_comparison_test.py`
  - `shared_functions_test.py`
  - `split_flow_test.py`
  - `usgs_gage_crosswalk_test.py`
  - `aggregate_branch_lists_test.py`
  - `generate_branch_list_test.py`
  - `generate_branch_list_csv_test.py`
  - `aggregate_branch_lists_test.py`
  - `generate_branch_list_csv_test.py`
  - `generate_branch_list_test.py`
    - `/gms`
      - `derive_level_paths_test.py`
      - `outputs_cleanup_test.py`
    - `/tools`
      - `inundate_unittests.py` -> `inundation_test.py`
      - `inundate_gms_test.py`


<br/><br/>

## v4.1.1.0 - 2023-02-16 - [PR#809](https://github.com/NOAA-OWP/inundation-mapping/pull/809)

The CatFIM code was updated to allow 1-foot interval processing across all stage-based AHPS sites ranging from action stage to 5 feet above major stage, along with restart capability for interrupted processing runs.

### Changes

- `tools/generate_categorical_fim.py` (all changes made here)
    - Added try-except blocks for code that didn't allow most sites to actually get processed because it was trying to check values of some USGS-related variables that most of the sites didn't have
    - Overwrite abilities of the different outputs for the viz team were not consistent (i.e., one of the files had the ability to be overwritten but another didn't), so that has been made consistent to disallow any overwrites of the existing final outputs for a specified output folder.
    - The code also has the ability to restart from an interrupted run and resume processing uncompleted HUCs by first checking for a simple "complete" file for each HUC. If a HUC has that file, then it is skipped (because it already completed processing during a run for a particular output folder / run name).
    - When a HUC is successfully processed, an empty "complete" text file is created / touched.

<br/><br/>

## v4.1.0.0 - 2023-01-30 - [PR#806](https://github.com/NOAA-OWP/inundation-mapping/pull/806)

As we move to Amazon Web Service, AWS, we need to change our processing system. Currently, it is `gms_pipeline.sh` using bash "parallel" as an iterator which then first processes all HUCs, but not their branches. One of `gms_pipeline.sh`'s next steps is to do branch processing which is again iterated via "parallel". AKA. Units processed as one step, branches processed as second independent step.

**Note:** While we are taking steps to move to AWS, we will continue to maintain the ability of doing all processing on a single server using a single docker container as we have for a long time. Moving to AWS is simply taking portions of code from FIM and adding it to AWS tools for performance of large scale production runs.

Our new processing system, starting with this PR,  is to allow each HUC to process it's own branches.

A further requirement was to split up the overall processing flow to independent steps, with each step being able to process itself without relying on "export" variables from other files. Note: There are still a few exceptions.  The basic flow now becomes
- `fim_pre_processing.sh`,
- one or more calls to `fim_process_unit_wb.sh` (calling this file for each single HUC to be processed).
- followed by a call to `fim_post_processing.sh`.


Note: This is a very large, complex PR with alot of critical details. Please read the details at [PR 806](https://github.com/NOAA-OWP/inundation-mapping/pull/806).

### CRITICAL NOTE
The new `fim_pipeline.sh` and by proxy `fim_pre_processing.sh` has two new key input args, one named **-jh** (job HUCs) and one named **-jb** (job branches).  You can assign the number of cores/CPU's are used for processing a HUC versus the number of branches.  For the -jh number arg, it only is used against the `fim_pipeline.sh` file when it is processing more than one HUC or a list of HUCs as it is the iterator for HUCs.   The -jb flag says how many cores/CPU's can be used when processing branches (note.. the average HUC has 26 branches).

BUT.... you have to be careful not to overload your system.  **You need to multiply the -jh and the -jb values together, but only when using the `fim_pipeline.sh` script.**  Why? _If you have 16 CPU's available on your machine, and you assign -jh as 10 and -jb as 26, you are actually asking for 126 cores (10 x 26) but your machine only has 16 cores._   If you are not using `fim_pipeline.sh` but using the three processing steps independently, then the -jh value has not need to be anything but the number of 1 as each actual HUC can only be processed one at a time. (aka.. no iterator).
</br>

### Additions

- `fim_pipeline.sh` :  The wrapper for the three new major "FIM" processing steps. This script allows processing in one command, same as the current tool of `gms_pipeline.sh`.
- `fim_pre_processing.sh`: This file handles all argument input from the user, validates those inputs and sets up or cleans up folders. It also includes a new system of taking most input parameters and some key enviro variables and writing them out to a files called `runtime_args.env`.  Future processing steps need minimal input arguments as it can read most values it needs from this new `runtime_args.env`. This allows the three major steps to work independently from each other. Someone can now come in, run `fim_pre_processing.sh`, then run `fim_process_unit_wb.sh`, each with one HUC, as many time as they like, each adding just its own HUC folder to the output runtime folder.
- `fim_post_processing.sh`: Scans all HUC folders inside the runtime folders to handle a number of processing steps which include (to name a few):
    - aggregating errors
    - aggregating to create a single list (gms_inputs.csv) for all valid HUCs and their branch ids
    - usgs gage aggregation
    - adjustments to SRV's
    - and more
- `fim_process_unit_wb.sh`: Accepts only input args of runName and HUC number. It then sets up global variable, folders, etc to process just the one HUC. The logic for processing the HUC is in `run_unit_wb.sh` but managed by this `fim_process_unit_wb.sh` file including all error trapping.
- `src`
    - `aggregate_branch_lists.py`:  When each HUC is being processed, it creates it's own .csv file with its branch id's. In post processing we need one master csv list and this file aggregates them. Note: This is a similar file already in the `src/gms` folder but that version operates a bit different and will be deprecated soon.
    - `generate_branch_list.py`: This creates the single .lst for a HUC defining each branch id. With this list, `run_unit_wb.sh` can do a parallelized iteration over each of its branches for processing. Note: This is also similar to the current `src/gms` file of the same name and the gms folder version will also be deprecated soon.
    - `generate_branch_list_csv.py`. As each branch, including branch zero, has processed and if it was successful, it will add to a .csv list in the HUC directory. At the end, it becomes a list of all successful branches. This file will be aggregates with all similar .csv in post processing for future processing.
    - `run_unit_wb.sh`:  The actual HUC processing logic. Note: This is fundamentally the same as the current HUC processing logic that exists currently in `src/gms/run_by_unit.sh`, which will be removed in the very near future. However, at the end of this file, it creates and manages a parallelized iterator for processing each of it's branches.
    - `process_branch.sh`:  Same concept as `process_unit_wb.sh` but this one is for processing a single branch. This file manages the true branch processing file of `src/gms/run_by_branch.sh`.  It is a wrapper file to `src/gms/run_by_branch.sh` and catches all error and copies error files as applicable. This allows the parent processing files to continue despite branch errors. Both the new fim processing system and the older gms processing system currently share the branch processing file of `src/gms/run_by_branch.sh`. When the gms processing file is removed, this file will likely not change, only moved one directory up and be no longer in the `gms` sub-folder.
- `unit_tests`
    - `aggregate_branch_lists_unittests.py' and `aggregate_branch_lists_params.json`  (based on the newer `src` directory edition of `aggregate_branch_lists.py`).
    - `generate_branch_list_unittest.py` and `generate_branch_list_params.json` (based on the newer `src` directory edition of `generate_branch_list.py`).
    -  `generate_branch_list_csv_unittest.py` and `generate_branch_list_csv_params.json`

### Changes

- `config`
    - `params_template.env`: Removed the `default_max_jobs` value and moved the `startDiv` and `stopDiv` to the `bash_variables.env` file.
    - `deny_gms_unit.lst` : Renamed from `deny_gms_unit_prod.lst`
    - `deny_gms_branches.lst` : Renamed from `deny_gms_branches_prod.lst`

- `gms_pipeline.sh`, `gms_run_branch.sh`, `gms_run_unit.sh`, and `gms_post_processing.sh` :  Changed to hardcode the `default_max_jobs` to the value of 1. (we don't want this to be changed at all). They were also changed for minor adjustments for the `deny` list files names.

- `src`
    - `bash_functions.env`: Fix error with calculating durations.
    - `bash_variables.env`:  Adds the two export lines (stopDiv and startDiv) from `params_template.env`
    - `clip_vectors_to_wbd.py`: Cleaned up some print statements for better output traceability.
    - `check_huc_inputs.py`: Added logic to ensure the file was an .lst file. Other file formats were not be handled correctly.
    - `gms`
        - `delineate_hydros_and_produce_HAND.sh`: Removed all `stopDiv` variable to reduce log and screen output.
        - `run_by_branch.sh`: Removed an unnecessary test for overriding outputs.

### Removed

- `config`
    - `deny_gms_branches_dev.lst`

<br/><br/>

## v4.0.19.5 - 2023-01-24 - [PR#801](https://github.com/NOAA-OWP/inundation-mapping/pull/801)

When running tools/test_case_by_hydroid.py, it throws an error of local variable 'stats' referenced before assignment.

### Changes

- `tools`
    - `pixel_counter.py`: declare stats object and remove the GA_Readonly flag
    - `test_case_by_hydroid_id_py`: Added more logging.

<br/><br/>

## v4.0.19.4 - 2023-01-25 - [PR#802](https://github.com/NOAA-OWP/inundation-mapping/pull/802)

This revision includes a slight alteration to the filtering technique used to trim/remove lakeid nwm_reaches that exist at the upstream end of each branch network. By keeping a single lakeid reach at the branch level, we can avoid issues with the branch headwater point starting at a lake boundary. This ensures the headwater catchments for some branches are properly identified as a lake catchment (no inundation produced).

### Changes

- `src/gms/stream_branches.py`: New changes to the `find_upstream_reaches_in_waterbodies` function: Added a step to create a list of nonlake segments (lakeid = -9999) . Use the list of nonlake reaches to allow the filter to keep a the first lakeid reach that connects to a nonlake segment.

<br/><br/>

## v4.0.19.3 - 2023-01-17 - [PR#794](https://github.com/NOAA-OWP/inundation-mapping/pull/794)

Removing FIM3 files and references.  Anything still required for FIM 3 are held in the dev-fim3 branch.

### Removals

- `data`
    - `preprocess_rasters.py`: no longer valid as it is for NHD DEM rasters.
- `fim_run.sh`
- ` src`
    - `aggregate_fim_outputs.sh`
    - `fr_to_ms_raster.mask.py`
    - `get_all_huc_in_inputs.py`
    - `reduce_nhd_stream_density.py`
    - `rem.py`:  There are two files named `rem.py`, one in the src directory and one in the gms directory. This version in the src directory is no longer valid. The `rem.py` in the gms directory is being renamed to avoid future enhancements of moving files.
    - `run_by_unit.sh`:  There are two files named `run_by_unit.sh`, one in the src directory and one in the gms directory. This version in the src directory is for fim3. For the remaining `run_by_unit.sh`, it is NOT being renamed at this time as it will likely be renamed in the near future.
    - `time_and_tee_run_by_unit.sh`:  Same not as above for `run_by_unit.sh`.
    - `utils`
        - `archive_cleanup.py`
 - `tools`
     - `compare_gms_srcs_to_fr.py`
     - `preprocess_fimx.py`

### Changes

- `src`
    - `adjust_headwater_streams.py`: Likely deprecated but kept for safety reason. Deprecation note added.
- `tools`
    - `cygnss_preprocess.py`: Likely deprecated but kept for safety reason. Deprecation note added.
    - `nesdis_preprocess.py`: Likely deprecated but kept for safety reason. Deprecation note added.

<br/><br/>

## v4.0.19.2 - 2023-01-17 - [PR#797](https://github.com/NOAA-OWP/inundation-mapping/pull/797)

Consolidates global bash environment variables into a new `src/bash_variables.env` file. Additionally, Python environment variables have been moved into this file and `src/utils/shared_variables.py` now references this file. Hardcoded projections have been replaced by an environment variable. This also replaces the Manning's N file in `config/params_template.env` with a constant and updates relevant code. Unused environment variables have been removed.

### Additions

- `src/bash_variables.env`: Adds file for global environment variables

### Removals

- `config/`
    - `mannings_default.json`
    - `mannings_default_calibrated.json`

### Changes

- `config/params_template.env`: Changes manning_n from filename to default value of 0.06
- `gms_run_branch.sh`: Adds `bash_variables.env`
- `gms_run_post_processing.sh`: Adds `bash_variables.env` and changes projection from hardcoded to environment variable
- `gms_run_unit.sh`: Adds `bash_variables.env`
- `src/`
    - `add_crosswalk.py`: Assigns default manning_n value and removes assignments by stream orders
    - `aggregate_vector_inputs.py`: Removes unused references to environment variables and function
    - `gms/run_by_unit.sh`: Removes environment variable assignments and uses projection from environment variables
    - `utils/shared_variables.py`: Removes environment variables and instead references src/bash_variables.env

<br/><br/>

## v4.0.19.1 - 2023-01-17 - [PR#796](https://github.com/NOAA-OWP/inundation-mapping/pull/796)

### Changes

- `tools/gms_tools/combine_crosswalk_tables.py`: Checks length of dataframe list before concatenating

<br/><br/>

## v4.0.19.0 - 2023-01-06 - [PR#782](https://github.com/NOAA-OWP/inundation-mapping/pull/782)

Changes the projection of HAND processing to EPSG 5070.

### Changes

- `gms_run_post_processing.sh`: Adds target projection for `points`
- `data/nld/preprocess_levee_protected_areas.py`: Changed to use `utils.shared_variables.DEFAULT_FIM_PROJECTION_CRS`
- `src/`
    - `clip_vectors_to_wbd.py`: Save intermediate outputs in EPSG:5070
    - `src_adjust_spatial_obs.py`: Changed to use `utils.shared_variables.DEFAULT_FIM_PROJECTION_CRS`
    - `utils/shared_variables.py`: Changes the designated projection variables
    - `gms/`
        - `stream_branches.py`: Checks the projection of the input streams and changes if necessary
        - `run_by_unit.py`: Changes the default projection crs variable and added as HUC target projection
- `tools/inundate_nation.py`: Changed to use `utils.shared_variables.PREP_PROJECTION`

<br/><br/>

## v4.0.18.2 - 2023-01-11 - [PR#790](https://github.com/NOAA-OWP/inundation-mapping/pull/790)

Remove Great Lakes clipping

### Changes

- `src/`
    - `clip_vectors_to_wbd.py`: Removes Great Lakes clipping and references to Great Lakes polygons and lake buffer size

    - `gms/run_by_unit.sh`: Removes Great Lakes polygon and lake buffer size arguments to `src/clip_vectors_to_wbd.py`

<br/><br/>

## v4.0.18.1 - 2022-12-13 - [PR #760](https://github.com/NOAA-OWP/inundation-mapping/pull/760)

Adds stacked bar eval plots.

### Additions

- `/tools/eval_plots_stackedbar.py`: produces stacked bar eval plots in the same manner as `eval_plots.py`.

<br/><br/>

## v4.0.18.0 - 2023-01-03 - [PR#780](https://github.com/NOAA-OWP/inundation-mapping/pull/780)

Clips WBD and stream branch buffer polygons to DEM domain.

### Changes

- `src/`
    - `clip_vectors_to_wbd.py`: Clips WBD polygon to DEM domain

    - `gms/`
        - `buffer_stream_branches.py`: Clips branch buffer polygons to DEM domain
        - `derive_level_paths.py`: Stop processing if no branches exist
        - `mask_dem.py`: Checks if stream file exists before continuing
        - `remove_error_branches.py`: Checks if error_branches has data before continuing
        - `run_by_unit.sh`: Adds DEM domain as bash variable and adds it as an argument to calling `clip_vectors_to_wbd.py` and `buffer_stream_branches.py`

<br/><br/>


## v4.0.17.4 - 2023-01-06 - [PR#781](https://github.com/NOAA-OWP/inundation-mapping/pull/781)

Added crosswalk_table.csv from the root output folder as being a file push up to Hydrovis s3 bucket after FIM BED runs.

### Changes

- `config`
    - `aws_s3_put_fim4_hydrovis_whitelist.lst`:  Added crosswalk_table.csv to whitelist.


<br/><br/>

## v4.0.17.3 - 2022-12-23 - [PR#773](https://github.com/NOAA-OWP/inundation-mapping/pull/773)

Cleans up REM masking of levee-protected areas and fixes associated error.

### Removals

- `src/gms/`
    - `delineate_hydros_and_produce_HAND.sh`: removes rasterization and masking of levee-protected areas from the REM
    - `rasterize_by_order`: removes this file
- `config/`
    - `deny_gms_branch_zero.lst`, `deny_gms_branches_dev.lst`, and `deny_gms_branches_prod.lst`: removes `LeveeProtectedAreas_subset_{}.tif`

### Changes

- `src/gms/rem.py`: fixes an error where the nodata value of the DEM was overlooked

<br/><br/>

## v4.0.17.2 - 2022-12-29 - [PR #779](https://github.com/NOAA-OWP/inundation-mapping/pull/779)

Remove dependency on `other` folder in `test_cases`. Also updates ESRI and QGIS agreement raster symbology label to include the addition of levee-protected areas as a mask.

### Removals

- `tools/`
    - `aggregate_metrics.py` and `cache_metrics.py`: Removes reference to test_cases/other folder

### Changes

- `config/symbology/`
    - `esri/agreement_raster.lyr` and `qgis/agreement_raster.qml`: Updates label from Waterbody mask to Masked since mask also now includes levee-protected areas
- `tools/`
    - `eval_alt_catfim.py` and `run_test_case.py`: Updates waterbody mask to dataset located in /inputs folder

<br/><br/>

## v4.0.17.1 - 2022-12-29 - [PR #778](https://github.com/NOAA-OWP/inundation-mapping/pull/778)

This merge fixes a bug where all of the Stage-Based intervals were the same.

### Changes
- `/tools/generate_categorical_fim.py`: Changed `stage` variable to `interval_stage` variable in `produce_stage_based_catfim_tifs` function call.

<br/><br/>

## v4.0.17.0 - 2022-12-21 - [PR #771](https://github.com/NOAA-OWP/inundation-mapping/pull/771)

Added rysnc to docker images. rysnc can now be used inside the images to move data around via docker mounts.

### Changes

- `Dockerfile` : added rsync

<br/><br/>

## v4.0.16.0 - 2022-12-20 - [PR #768](https://github.com/NOAA-OWP/inundation-mapping/pull/768)

`gms_run_branch.sh` was processing all of the branches iteratively, then continuing on to a large post processing portion of code. That has now be split to two files, one for branch iteration and the other file for just post processing.

Other minor changes include:
- Removing the system where a user could override `DropStreamOrders` where they could process streams with stream orders 1 and 2 independently like other GMS branches.  This option is now removed, so it will only allow stream orders 3 and higher as gms branches and SO 1 and 2 will always be in branch zero.

- The `retry` flag on the three gms*.sh files has been removed. It did not work correctly and was not being used. Usage of it would have created unreliable results.

### Additions

- `gms_run_post_processing.sh`
   - handles all tasks from after `gms_run_branch.sh` to this file, except for output cleanup, which stayed in `gms_run_branch.sh`.
   - Can be run completely independent from `gms_run_unit.sh` or gms_run_branch.sh` as long as all of the files are in place. And can be re-run if desired.

### Changes

- `gms_pipeline.sh`
   - Remove "retry" system.
   - Remove "dropLowStreamOrders" system.
   - Updated for newer reusable output date/time/duration system.
   - Add call to new `gms_run_post_processing.sh` file.

- `gms_run_branch.sh`
   - Remove "retry" system.
   - Remove "dropLowStreamOrders" system.
   - Updated for newer reusable output date/time/duration system.
   - Removed most code from below the branch iterator to the new `gms_run_post_processing.sh` file. However, it did keep the branch files output cleanup and non-zero exit code checking.

- `gms_run_unit.sh`
   - Remove "retry" system.
   - Remove "dropLowStreamOrders" system.
   - Updated for newer reusable output date/time/duration system.

- `src`
    - `bash_functions.env`:  Added a new method to make it easier / simpler to calculation and display duration time.
    - `filter_catchments_and_add_attributes.py`:  Remove "dropLowStreamOrders" system.
    - `split_flows.py`: Remove "dropLowStreamOrders" system.
    - `usgs_gage_unit_setup.py`:  Remove "dropLowStreamOrders" system.

- `gms`
    - `delineate_hydros_and_produced_HAND.sh` : Remove "dropLowStreamOrders" system.
    - `derive_level_paths.py`: Remove "dropLowStreamOrders" system and some small style updates.
    - `run_by_unit.sh`: Remove "dropLowStreamOrders" system.

- `unit_tests/gms`
    - `derive_level_paths_params.json` and `derive_level_paths_unittests.py`: Remove "dropLowStreamOrders" system.

<br/><br/>

## v4.0.15.0 - 2022-12-20 - [PR #758](https://github.com/NOAA-OWP/inundation-mapping/pull/758)

This merge addresses feedback received from field users regarding CatFIM. Users wanted a Stage-Based version of CatFIM, they wanted maps created for multiple intervals between flood categories, and they wanted documentation as to why many sites are absent from the Stage-Based CatFIM service. This merge seeks to address this feedback. CatFIM will continue to evolve with more feedback over time.

## Changes
- `/src/gms/usgs_gage_crosswalk.py`: Removed filtering of extra attributes when writing table
- `/src/gms/usgs_gage_unit_setup.py`: Removed filter of gages where `rating curve == yes`. The filtering happens later on now.
- `/tools/eval_plots.py`: Added a post-processing step to produce CSVs of spatial data
- `/tools/generate_categorical_fim.py`:
  - New arguments to support more advanced multiprocessing, support production of Stage-Based CatFIM, specific output directory pathing, upstream and downstream distance, controls on how high past "major" magnitude to go when producing interval maps for Stage-Based, the ability to run a single AHPS site.
- `/tools/generate_categorical_fim_flows.py`:
  - Allows for flows to be retrieved for only one site (useful for testing)
  - More logging
  - Filtering stream segments according to stream order
- `/tools/generate_categorical_fim_mapping.py`:
  - Support for Stage-Based CatFIM production
  - Enhanced multiprocessing
  - Improved post-processing
- `/tools/pixel_counter.py`: fixed a bug where Nonetypes were being returned
- `/tools/rating_curve_get_usgs_rating_curves.py`:
  - Removed filtering when producing `usgs_gages.gpkg`, but adding attribute as to whether or not it meets acceptance criteria, as defined in `gms_tools/tools_shared_variables.py`.
  - Creating a lookup list to filter out unacceptable gages before they're written to `usgs_rating_curves.csv`
  - The `usgs_gages.gpkg` now includes two fields indicating whether or not gages pass acceptance criteria (defined in `tools_shared_variables.py`. The fields are `acceptable_codes` and `acceptable_alt_error`
- `/tools/tools_shared_functions.py`:
  - Added `get_env_paths()` function to retrieve environmental variable information used by CatFIM and rating curves scripts
  - `Added `filter_nwm_segments_by_stream_order()` function that uses WRDS to filter out NWM feature_ids from a list if their stream order is different than a desired stream order.
- `/tools/tools_shared_variables.py`: Added the acceptance criteria and URLS for gages as non-constant variables. These can be modified and tracked through version changes. These variables are imported by the CatFIM and USGS rating curve and gage generation scripts.
- `/tools/test_case_by_hydroid.py`: reformatting code, recommend adding more comments/docstrings in future commit

<br/><br/>

## v4.0.14.2 - 2022-12-22 - [PR #772](https://github.com/NOAA-OWP/inundation-mapping/pull/772)

Added `usgs_elev_table.csv` to hydrovis whitelist files.  Also updated the name to include the word "hydrovis" in them (anticipating more s3 whitelist files).

### Changes

- `config`
    - `aws_s3_put_fim4_hydrovis_whitelist.lst`:  File name updated and added usgs_elev_table.csv so it gets push up as well.
    - `aws_s3_put_fim3_hydrovis_whitelist.lst`: File name updated

- `data/aws`
   - `s3.py`: added `/foss_fim/config/aws_s3_put_fim4_hydrovis_whitelist.lst` as a default to the -w param.

<br/><br/>

## v4.0.14.1 - 2022-12-03 - [PR #753](https://github.com/NOAA-OWP/inundation-mapping/pull/753)

Creates a polygon of 3DEP DEM domain (to eliminate errors caused by stream networks with no DEM data in areas of HUCs that are outside of the U.S. border) and uses the polygon layer to clip the WBD and stream network (to a buffer inside the WBD).

### Additions
- `data/usgs/acquire_and_preprocess_3dep_dems.py`: Adds creation of 3DEP domain polygon by polygonizing all HUC6 3DEP DEMs and then dissolving them.
- `src/gms/run_by_unit.sh`: Adds 3DEP domain polygon .gpkg as input to `src/clip_vectors_to_wbd.py`

### Changes
- `src/clip_vectors_to_wbd.py`: Clips WBD to 3DEP domain polygon and clips streams to a buffer inside the clipped WBD polygon.

<br/><br/>

## v4.0.14.0 - 2022-12-20 - [PR #769](https://github.com/NOAA-OWP/inundation-mapping/pull/769)

Masks levee-protected areas from the DEM in branch 0 and in highest two stream order branches.

### Additions

- `src/gms/`
    - `mask_dem.py`: Masks levee-protected areas from the DEM in branch 0 and in highest two stream order branches
    - `delineate_hydros_and_produce_HAND.sh`: Adds `src/gms/mask_dem.py`

<br/><br/>

## v4.0.13.2 - 2022-12-20 - [PR #767](https://github.com/NOAA-OWP/inundation-mapping/pull/767)

Fixes inundation of nodata areas of REM.

### Changes

- `tools/inundation.py`: Assigns depth a value of `0` if REM is less than `0`

<br/><br/>

## v4.0.13.1 - 2022-12-09 - [PR #743](https://github.com/NOAA-OWP/inundation-mapping/pull/743)

This merge adds the tools required to generate Alpha metrics by hydroid. It summarizes the Apha metrics by branch 0 catchment for use in the Hydrovis "FIM Performance" service.

### Additions

- `pixel_counter.py`:  A script to perform zonal statistics against raster data and geometries
- `pixel_counter_functions.py`: Supporting functions
- `pixel_counter_wrapper.py`: a script that wraps `pixel_counter.py` for batch processing
- `test_case_by_hydroid.py`: the main script to orchestrate the generation of alpha metrics by catchment

<br/><br/>

## v4.0.13.0 - 2022-11-16 - [PR #744](https://github.com/NOAA-OWP/inundation-mapping/pull/744)

Changes branch 0 headwaters data source from NHD to NWS to be consistent with branches. Removes references to NHD flowlines and headwater data.

### Changes

- `src/gms/derive_level_paths.py`: Generates headwaters before stream branch filtering

### Removals

- Removes NHD flowlines and headwater references from `gms_run_unit.sh`, `config/deny_gms_unit_prod.lst`, `src/clip_vectors_to_wbd.py`, `src/gms/run_by_unit.sh`, `unit_tests/__template_unittests.py`, `unit_tests/clip_vectors_to_wbd_params.json`, and `unit_tests/clip_vectors_to_wbd_unittests.py`

<br/><br/>

## V4.0.12.2 - 2022-12-04 - [PR #754](https://github.com/NOAA-OWP/inundation-mapping/pull/754)

Stop writing `gms_inputs_removed.csv` if no branches are removed with Error status 61.

### Changes

- `src/gms/remove_error_branches.py`: Checks if error branches is not empty before saving gms_inputs_removed.csv

<br/><br/>

## v4.0.12.1 - 2022-11-30 - [PR #751](https://github.com/NOAA-OWP/inundation-mapping/pull/751)

Updating a few deny list files.

### Changes

- `config`:
    - `deny_gms_branches_dev.lst`, `deny_gms_branches_prod.lst`, and `deny_gms_unit_prod.lst`

<br/><br/>


## v4.0.12.0 - 2022-11-28 - [PR #736](https://github.com/NOAA-OWP/inundation-mapping/pull/736)

This feature branch introduces a new methodology for computing Manning's equation for the synthetic rating curves. The new subdivision approach 1) estimates bankfull stage by crosswalking "bankfull" proxy discharge data to the raw SRC discharge values 2) identifies in-channel vs. overbank geometry values 3) applies unique in-channel and overbank Manning's n value (user provided values) to compute Manning's equation separately for channel and overbank discharge and adds the two components together for total discharge 4) computes a calibration coefficient (where benchmark data exists) that applies to the  calibrated total discharge calculation.

### Additions

- `src/subdiv_chan_obank_src.py`: new script that performs all subdiv calculations and then produce a new (modified) `hydroTable.csv`. Inputs include `src_full_crosswalked.csv` for each huc/branch and a Manning's roughness csv file (containing: featureid, channel n, overbank n; file located in the `/inputs/rating_curve/variable_roughness/`). Note that the `identify_src_bankfull.py` script must be run prior to running the subdiv workflow.

### Changes

- `config/params_template.env`: removed BARC and composite roughness parameters; added new subdivision parameters; default Manning's n file set to `mannings_global_06_12.csv`
- `gms_run_branch.sh`: moved the PostgreSQL database steps to occur immediately before the SRC calibration steps; added new subdivision step; added condition to SRC calibration to ensure subdivision routine is run
- `src/add_crosswalk.py`: removed BARC function call; update placeholder value list (removed BARC and composite roughness variables) - these placeholder variables ensure that all hydrotables have the same dimensions
- `src/identify_src_bankfull.py`: revised FIM3 starting code to work with FIM4 framework; stripped out unnecessary calculations; restricted bankfull identification to stage values > 0
- `src/src_adjust_spatial_obs.py`: added huc sort function to help user track progress from console outputs
- `src/src_adjust_usgs_rating.py`: added huc sort function to help user track progress from console outputs
- `src/src_roughness_optimization.py`: reconfigured code to compute a calibration coefficient and apply adjustments using the subdivision variables; renamed numerous variables; simplified code where possible
- `src/utils/shared_variables.py`: increased `ROUGHNESS_MAX_THRESH` from 0.6 to 0.8
- `tools/vary_mannings_n_composite.py`: *moved this script from /src to /tools*; updated this code from FIM3 to work with FIM4 structure; however, it is not currently implemented (the subdivision routine replaces this)
- `tools/aggregate_csv_files.py`: helper tool to search for csv files by name/wildcard and concatenate all found files into one csv (used for aggregating previous calibrated roughness values)
- `tools/eval_plots.py`: updated list of metrics to plot to also include equitable threat score and mathews correlation coefficient (MCC)
- `tools/synthesize_test_cases.py`: updated the list of FIM version metrics that the `PREV` flag will use to create the final aggregated metrics csv; this change will combine the dev versions provided with the `-dc` flag along with the existing `previous_fim_list`

<br/><br/>

## v4.0.11.5 - 2022-11-18 - [PR #746](https://github.com/NOAA-OWP/inundation-mapping/pull/746)

Skips `src/usgs_gage_unit_setup.py` if no level paths exist. This may happen if a HUC has no stream orders > 2. This is a bug fix for #723 for the case that the HUC also has USGS gages.

### Changes

- `src/gms/run_by_unit.sh`: Adds check for `nwm_subset_streams_levelPaths.gpkg` before running `usgs_gage_unit_setup.py`

<br/><br/>

## v4.0.11.4 - 2022-10-12 - [PR #709](https://github.com/NOAA-OWP/inundation-mapping/pull/709)

Adds capability to produce single rating curve comparison plots for each gage.

### Changes

- `tools/rating_curve_comparison.py`
    - Adds generate_single_plot() to make a single rating curve comparison plot for each gage in a given HUC
    - Adds command line switch to generate single plots

<br/><br/>

## v4.0.11.3 - 2022-11-10 - [PR #739](https://github.com/NOAA-OWP/inundation-mapping/pull/739)

New tool with instructions of downloading levee protected areas and a tool to pre-process it, ready for FIM.

### Additions

- `data`
    - `nld`
         - `preprocess_levee_protected_areas.py`:  as described above

### Changes

- `data`
     - `preprocess_rasters.py`: added deprecation note. It will eventually be replaced in it's entirety.
- `src`
    - `utils`
        - `shared_functions.py`: a few styling adjustments.

<br/><br/>

## v4.0.11.2 - 2022-11-07 - [PR #737](https://github.com/NOAA-OWP/inundation-mapping/pull/737)

Add an extra input args to the gms_**.sh files to allow for an override of the branch zero deny list, same as we can do with the unit and branch deny list overrides. This is needed for debugging purposes.

Also, if there is no override for the deny branch zero list and is not using the word "none", then use the default or overridden standard branch deny list.  This will keep the branch zero's and branch output folders similar but not identical for outputs.

### Changes

- `gms_pipeline.sh`:  Add new param to allow for branch zero deny list override. Plus added better logic for catching bad deny lists earlier.
- `gms_run_branch.sh`:  Add new param to allow for branch zero deny list override.  Add logic to cleanup all branch zero output folders with the default branch deny list (not the branch zero list), UNLESS an override exists for the branch zero deny list.
- `gms_run_unit.sh`: Add new param to allow for branch zero deny list override.
- `config`
    - `deny_gms_branch_zero.lst`: update to keep an additional file in the outputs.
- `src`
    - `output_cleanup.py`: added note saying it is deprecated.
    - `gms`
        - `run_by_branch.sh`: variable name change (matching new names in related files for deny lists)
        - `run_by_unit.sh`: Add new param to allow for branch zero deny list override.

<br/><br/>

## v4.0.11.1 - 2022-11-01 - [PR #732](https://github.com/NOAA-OWP/inundation-mapping/pull/732)

Due to a recent IT security scan, it was determined that Jupyter-core needed to be upgraded.

### Changes

- `Pipfile` and `Pipfile.lock`:  Added a specific version of Jupyter Core that is compliant with IT.

<br/><br/>

## v4.0.11.0 - 2022-09-21 - [PR #690](https://github.com/NOAA-OWP/inundation-mapping/pull/690)

Masks levee-protected areas from Relative Elevation Model if branch 0 or if branch stream order exceeds a threshold.

### Additions

- `src/gms/`
   - `delineate_hydros_and_produce_HAND.sh`
      - Reprojects and creates HUC-level raster of levee-protected areas from polygon layer
      - Uses that raster to mask/remove those areas from the Relative Elevation Model
   - `rasterize_by_order.py`: Subsets levee-protected area branch-level raster if branch 0 or if order exceeds a threshold (default threshold: max order - 1)
- `config/`
   - `deny_gms_branches_default.lst`, and `deny_gms_branches_min.lst`: Added LeveeProtectedAreas_subset_{}.tif
   - `params_template.env`: Adds mask_leveed_area_toggle

### Changes

- `src/gms/delineate_hydros_and_produce_HAND.sh`: Fixes a bug in ocean/Great Lakes masking
- `tools/`
    - `eval_alt_catfim.py` and `run_test_case.py`: Changes the levee mask to the updated inputs/nld_vectors/Levee_protected_areas.gpkg

<br/><br/>

## v4.0.10.5 - 2022-10-21 - [PR #720](https://github.com/NOAA-OWP/inundation-mapping/pull/720)

Earlier versions of the acquire_and_preprocess_3dep_dems.py did not have any buffer added when downloading HUC6 DEMs. This resulted in 1 pixel nodata gaps in the final REM outputs in some cases at HUC8 sharing a HUC6 border. Adding the param of cblend 6 to the gdalwarp command meant put a 6 extra pixels all around perimeter. Testing showed that 6 pixels was plenty sufficient as the gaps were never more than 1 pixel on borders of no-data.

### Changes

- `data`
    - `usgs`
        - `acquire_and_preprocess_3dep_dems.py`: Added the `cblend 6` param to the gdalwarp call for when the dem is downloaded from USGS.
    - `create_vrt_file.py`:  Added sample usage comment.
 - `src`
     - `gms`
         `run_by_unit.sh`: Added a comment about gdal as it relates to run_by_unit.

Note: the new replacement inputs/3dep_dems/10m_5070/ files can / will be copied before PR approval as the true fix was replacment DEM's. There is zero risk of overwriting prior to code merge.

<br/><br/>

## v4.0.10.4 - 2022-10-27 - [PR #727](https://github.com/NOAA-OWP/inundation-mapping/pull/727)

Creates a single crosswalk table containing HUC (huc8), BranchID, HydroID, feature_id (and optionally LakeID) from branch-level hydroTables.csv files.

### Additions

- `tools/gms_tools/combine_crosswalk_tables.py`: reads and concatenates hydroTable.csv files, writes crosswalk table
- `gms_run_branch.sh`: Adds `tools/gms_tools/make_complete_hydrotable.py` to post-processing

<br/><br/>

## v4.0.10.3 - 2022-10-19 - [PR #718](https://github.com/NOAA-OWP/inundation-mapping/pull/718)

Fixes thalweg notch by clipping upstream ends of the stream segments to prevent the stream network from reaching the edge of the DEM and being treated as outlets when pit filling the burned DEM.

### Changes

- `src/clip_vectors_to_wbd.py`: Uses a slightly smaller buffer than wbd_buffer (wbd_buffer_distance-2*(DEM cell size)) to clip stream network inside of DEM extent.

<br/><br/>

## v4.0.10.2 - 2022-10-24 - [PR #723](https://github.com/NOAA-OWP/inundation-mapping/pull/723)

Runs branch 0 on HUCs with no other branches remaining after filtering stream orders if `drop_low_stream_orders` is used.

### Additions

- `src/gms`
    - `stream_branches.py`: adds `exclude_attribute_values()` to filter out stream orders 1&2 outside of `load_file()`

### Changes

- `src/gms`
    - `buffer_stream_branches.py`: adds check for `streams_file`
    - `derive_level_paths.py`: checks length of `stream_network` before filtering out stream orders 1&2, then filters using `stream_network.exclude_attribute_values()`
    - `generate_branch_list.py`: adds check for `stream_network_dissolved`

<br/><br/>

## v4.0.10.1 - 2022-10-5 - [PR #695](https://github.com/NOAA-OWP/inundation-mapping/pull/695)

This hotfix address a bug with how the rating curve comparison (sierra test) handles the branch zero synthetic rating curve in the comparison plots. Address #676

### Changes

- `tools/rating_curve_comparison.py`
  - Added logging function to print and write to log file
  - Added new filters to ignore AHPS only sites (these are sites that we need for CatFIM but do not have a USGS gage or USGS rating curve available for sierra test analysis)
  - Added functionality to identify branch zero SRCs
  - Added new plot formatting to distinguish branch zero from other branches

<br/><br/>

## v4.0.10.0 - 2022-10-4 - [PR #697](https://github.com/NOAA-OWP/inundation-mapping/pull/697)

Change FIM to load DEM's from the new USGS 3Dep files instead of the original NHD Rasters.

### Changes

- `config`
    - `params_template.env`: Change default of the calib db back to true:  src_adjust_spatial back to "True". Plus a few text updates.
- `src`
    - `gms`
        - `run_by_unit.sh`: Change input_DEM value to the new vrt `$inputDataDir/3dep_dems/10m_5070/fim_seamless_3dep_dem_10m_5070.vrt` to load the new 3Dep DEM's. Note: The 3Dep DEM's are projected as CRS 5070, but for now, our code is using ESRI:102039. Later all code and input will be changed to CRS:5070. We now are defining the FIM desired projection (102039), so we need to reproject on the fly from 5070 to 102039 during the gdalwarp cut.
        - `run_by_branch.sh`: Removed unused lines.
    - `utils`
        - `shared_variables.py`: Changes to use the new 3Dep DEM rasters instead of the NHD rasters. Moved some values (grouped some variables). Added some new variables for 3Dep. Note: At this time, some of these new enviro variables for 3Dep are not used but are expected to be used shortly.
- `data`
    - `usgs`
        - `acquire_and_preprocess_3dep_dems.py`: Minor updates for adjustments of environmental variables. Adjustments to ensure the cell sizes are fully defined as 10 x 10 as source has a different resolution. The data we downloaded to the new `inputs/3dep_dems/10m_5070` was loaded as 10x10, CRS:5070 rasters.

### Removals

- `lib`
    - `aggregate_fim_outputs.py` : obsolete. Had been deprecated for a while and replaced by other files.
    - `fr_to_mr_raster_mask.py` : obsolete. Had been deprecated for a while and replaced by other files.

<br/><br/>

## v4.0.9.8 - 2022-10-06 - [PR #701](https://github.com/NOAA-OWP/inundation-mapping/pull/701)

Moved the calibration tool from dev-fim3 branch into "dev" (fim4) branch. Git history not available.

Also updated making it easier to deploy, along with better information for external contributors.

Changed the system so the calibration database name is configurable. This allows test databases to be setup in the same postgres db / server system. You can have more than one calb_db_keys.env running in different computers (or even more than one on one server) pointing to the same actual postgres server and service. ie) multiple dev machine can call a single production server which hosts the database.

For more details see /tools/calibration-db/README.md

### Changes

- `tools`
    - `calibration-db`
        - `docker-compose.yml`: changed to allow for configurable database name. (allows for more then one database in a postgres database system (one for prod, another for test if needed))

### Additions

- `config`
    - `calb_db_keys_template.env`: a new template verison of the required config values.

### Removals

- `tools`
    - `calibration-db`
        - `start_db.sh`: Removed as the command should be run on demand and not specifically scripted because of its configurable location of the env file.

<br/><br/>

## v4.0.9.7 - 2022-10-7 - [PR #703](https://github.com/NOAA-OWP/inundation-mapping/pull/703)

During a recent release of a FIM 3 version, it was discovered that FIM3 has slightly different AWS S3 upload requirements. A new s3 whitelist file has been created for FIM3 and the other s3 file was renamed to include the phrase "fim4" in it.

This is being added to source control as it might be used again and we don't want to loose it.

### Additions

- `config`
   - `aws_s3_put_fim3_whitelist.lst`

### Renamed

- `config`
   - `aws_s3_put_fim4_whitelist.lst`: renamed from aws_s3_put_whitelist.lst

<br/><br/>

## v4.0.9.6 - 2022-10-17 - [PR #711](https://github.com/NOAA-OWP/inundation-mapping/pull/711)

Bug fix and formatting upgrades. It was also upgraded to allow for misc other inundation data such as high water data.

### Changes

- `tools`
    - `inundate_nation.py`:  As stated above.

### Testing

- it was run in a production model against fim 4.0.9.2 at 100 yr and 2 yr as well as a new High Water dataset.

<br/><br/>

## v4.0.9.5 - 2022-10-3 - [PR #696](https://github.com/NOAA-OWP/inundation-mapping/pull/696)

- Fixed deny_gms_unit_prod.lst to comment LandSea_subset.gpkg, so it does not get removed. It is needed for processing in some branches
- Change default for params_template.env -> src_adjust_spatial="False", back to default of "True"
- Fixed an infinite loop when src_adjust_usgs_rating.py was unable to talk to the calib db.
- Fixed src_adjsust_usgs_rating.py for when the usgs_elev_table.csv may not exist.

### Changes

- `gms_run_branch.sh`:  removed some "time" command in favour of using fim commands from bash_functions.sh which give better time and output messages.

- `config`
    - `deny_gms_unit_prod.lst`: Commented out LandSea_subset.gpkg as some HUCs need that file in place.
    - `params_template.env`: Changed default src_adjust_spatial back to True

- `src`
    - `src_adjust_spatial_obs.py`:  Added code to a while loop (line 298) so it is not an indefinite loop that never stops running. It will now attempts to contact the calibration db after 6 attempts. Small adjustments to output and logging were also made and validation that a connection to the calib db was actually successful.
    - `src_adjust_usgs_rating.py`: Discovered that a usgs_elev_df might not exist (particularly when processing was being done for hucs that have no usgs guage data). If the usgs_elev_df does not exist, it no longer errors out.

<br/><br/>

## v4.0.9.4 - 2022-09-30 - [PR #691](https://github.com/NOAA-OWP/inundation-mapping/pull/691)

Cleanup Branch Zero output at the end of a processing run. Without this fix, some very large files were being left on the file system. Adjustments and cleanup changed the full BED output run from appx 2 TB output to appx 1 TB output.

### Additions

- `unit_tests`
    - `gms`
        - `outputs_cleanup_params.json` and `outputs_cleanup_unittests.py`: The usual unit test files.

### Changes

- `gms_pipeline.sh`: changed variables and text to reflect the renamed default `deny_gms_branchs_prod.lst` and `deny_gms_unit_prod.lst` files. Also tells how a user can use the word 'none' for the deny list parameter (both or either unit or branch deny list) to skip output cleanup(s).

- `gms_run_unit.sh`: changed variables and text to reflect the renamed default `deny_gms_unit_prod.lst` files. Also added a bit of minor output text (styling). Also tells how a user can use the word 'none' for the deny list parameter to skip output cleanup.

- `gms_run_branch.sh`:
       ... changed variables and text to reflect the renamed default `deny_gms_branches.lst` files.
       ... added a bit of minor output text (styling).
       ... also tells how a user can use the word 'none' for the deny list parameter to skip output cleanup.
       ... added a new section that calls the `outputs_cleanup.py` file and will do post cleanup on branch zero output files.

- `src`
    - `gms`
        - `outputs_cleanup.py`: pretty much rewrote it in its entirety. Now accepts a manditory branch id (can be zero) and can recursively search subdirectories. ie) We can submit a whole output directory with all hucs and ask to cleanup branch 0 folder OR cleanup files in any particular directory as we did before (per branch id).

          - `run_by_unit.sh`:  updated to pass in a branch id (or the value of "0" meaning branch zero) to outputs_cleanup.py.
          - `run_by_branch.sh`:  updated to pass in a branch id to outputs_cleanup.py.

- `unit_tests`
    - `README.md`: updated to talk about the specific deny list for unit_testing.
    - `__template_unittests.py`: updated for the latest code standards for unit tests.

- `config`
    - `deny_gms_branch_unittest.lst`: Added some new files to be deleted, updated others.
    - `deny_gms_branch_zero.lst`: Added some new files to be deleted.
    - `deny_gms_branches_dev.lst`:  Renamed from `deny_gms_branches_default.lst` and some new files to be deleted, updated others. Now used primarily for development and testing use.
    - `deny_gms_branches_prod.lst`:  Renamed from `deny_gms_branches_min` and some new files to be deleted, updated others. Now used primarily for when releasing a version to production.
    - `deny_gms_unit_prod.lst`: Renamed from `deny_gms_unit_default.lst`, yes... there currently is no "dev" version.  Added some new files to be deleted.

<br/><br/>

## v4.0.9.3 - 2022-09-13 - [PR #681](https://github.com/NOAA-OWP/inundation-mapping/pull/681)

Created a new tool to downloaded USGS 3Dep DEM's via their S3 bucket.

Other changes:
 - Some code file re-organization in favour of the new `data` folder which is designed for getting, setting, and processing data from external sources such as AWS, WBD, NHD, NWM, etc.
 - Added tmux as a new tool embedded inside the docker images.

### Additions

- `data`
   - `usgs`
      - `acquire_and_preprocess_3dep_dems.py`:  The new tool as described above. For now it is hardcoded to a set path for USGS AWS S3 vrt file but may change later for it to become parameter driven.
 - `create_vrt_file.py`: This is also a new tool that can take a directory of geotiff files and create a gdal virtual file, .vrt extention, also called a `virtual raster`. Instead of clipping against HUC4, 6, 8's raster files, and run risks of boundary issues, vrt's actual like all of the tif's are one giant mosaiced raster and can be clipped as one.

### Removals

- 'Dockerfile.prod`:  No longer being used (never was used)

### Changes

- `Dockerfile`:  Added apt install for tmux. This tool will now be available in docker images and assists developers.

- `data`
   - `acquire_and_preprocess_inputs.py`:  moved from the `tools` directory but not other changes made. Note: will required review/adjustments before being used again.
   - `nws`
      - `preprocess_ahps_nws.py`:  moved from the `tools` directory but not other changes made. Note: will required review/adjustments before being used again.
      - `preprocess_rasters.py`: moved from the `tools` directory but not other changes made. Note: will required review/adjustments before being used again.
    - `usgs`
         - `preprocess_ahps_usgs.py`:  moved from the `tools` directory but not other changes made. Note: will required review/adjustments before being used again.
         - `preprocess_download_usgs_grids.py`: moved from the `tools` directory but not other changes made. Note: will required review/adjustments before being used again.

 - `src`
     - `utils`
         - `shared_functions.py`:  changes made were
              - Cleanup the "imports" section of the file (including a change to how the utils.shared_variables file is loaded.
              - Added `progress_bar_handler` function which can be re-used by other code files.
              - Added `get_file_names` which can create a list of files from a given directory matching a given extension.
              - Modified `print_current_date_time` and `print_date_time_duration` and  methods to return the date time strings. These helper methods exist to help with standardization of logging and output console messages.
              - Added `print_start_header` and `print_end_header` to help with standardization of console and logging output messages.
          - `shared_variables.py`: Additions in support of near future functionality of having fim load DEM's from USGS 3DEP instead of NHD rasters.

<br/><br/>

## v4.0.9.2 - 2022-09-12 - [PR #678](https://github.com/NOAA-OWP/inundation-mapping/pull/678)

This fixes several bugs related to branch definition and trimming due to waterbodies.

### Changes

- `src/gms/stream_branches.py`
   - Bypasses erroneous stream network data in the to ID field by using the Node attribute instead.
   - Adds check if no nwm_lakes_proj_subset.gpkg file is found due to no waterbodies in the HUC.
   - Allows for multiple upstream branches when stream order overrides arbolate sum.

<br/><br/>

## v4.0.9.1 - 2022-09-01 - [PR #664](https://github.com/NOAA-OWP/inundation-mapping/pull/664)

A couple of changes:
1) Addition of a new tool for pushing files / folders up to an AWS (Amazon Web Service) S3 bucket.
2) Updates to the Docker image creation files to include new packages for boto3 (for AWS) and also added `jupyter`, `jupterlab` and `ipympl` to make it easier to use those tools during development.
3) Correct an oversight of `logs\src_optimization` not being cleared upon `overwrite` run.

### Additions

- `src`
   - `data`
       - `README.md`: Details on how the new system for `data` folders (for communication for external data sources/services).
       - `aws`
           - `aws_base.py`:  A file using a class and inheritance system (parent / child). This file has properties and a method that all child class will be expected to use and share. This makes it quicker and easier to added new AWS tools and helps keep consistant patterns and standards.
           - `aws_creds_template.env`: There are a number of ways to validate credentials to send data up to S3. We have chosen to use an `.env` file that can be passed into the tool from any location. This is the template for that `.env` file. Later versions may be changed to use AWS profile security system.
           - `s3.py`: This file pushes file and folders up to a defined S3 bucket and root folder. Note: while it is designed only for `puts` (pushing to S3), hooks were added in case functional is added later for `gets` (pull from S3).


### Changes

- `utils`
   - `shared_functions.py`:  A couple of new features
       -  Added a method which accepts a path to a .lst or .txt file with a collection of data and load it into a  python list object. It can be used for a list of HUCS, file paths, or almost anything.
       - A new method for quick addition of current date/time in output.
       - A new method for quick calculation and formatting of time duration in hours, min and seconds.
       - A new method for search for a string in a given python list. It was designed with the following in mind, we already have a python list loaded with whitelist of files to be included in an S3 push. As we iterate through files from the file system, we can use this tool to see if the file should be pushed to S3. This tool can easily be used contexts and there is similar functionality in other FIM4 code that might be able to this method.

- `Dockerfile` : Removed a line for reloading Shapely in recent PRs, which for some reason is no longer needed after adding the new BOTO3 python package. Must be related to python packages dependencies. This removed Shapely warning seen as a result of another recent PR. Also added AWS CLI for bash commands.

- `Pipfile` and `Pipfile.lock`:  Updates for the four new python packages, `boto3` (for AWS), `jupyter`, `jupyterlab` and `ipympl`. We have some staff that use Jupyter in their dev actitivies. Adding this package into the base Docker image will make it easier for them.

<br/><br/>

## 4.0.9.0 - 2022-09-09 - [PR #672](https://github.com/NOAA-OWP/inundation-mapping/pull/672)

When deriving level paths, this improvement allows stream order to override arbolate sum when selecting the proper upstream segment to continue the current branch.

<br/><br/>

## 4.0.8.0 - 2022-08-26 - [PR #671](https://github.com/NOAA-OWP/inundation-mapping/pull/671)

Trims ends of branches that are in waterbodies; also removes branches if they are entirely in a waterbody.

## Changes

- `src/gms/stream_branches.py`: adds `trim_branches_in_waterbodies()` and `remove_branches_in_waterbodies()` to trim and prune branches in waterbodies.

<br/><br/>

## v4.0.7.2 - 2022-08-11 - [PR #654](https://github.com/NOAA-OWP/inundation-mapping/pull/654)

`inundate_nation.py` A change to switch the inundate nation function away from refrences to `inundate.py`, and rather use `inundate_gms.py` and `mosaic_inundation.py`

### Changes

- `inundate_gms`:  Changed `mask_type = 'filter'`

<br/><br/>

## v4.0.7.1 - 2022-08-22 - [PR #665](https://github.com/NOAA-OWP/inundation-mapping/pull/665)

Hotfix for addressing missing input variable when running `gms_run_branch.sh` outside of `gms_pipeline.sh`.

### Changes
- `gms_run_branch.sh`: defining path to WBD HUC input file directly in ogr2ogr call rather than using the $input_WBD_gdb defined in `gms_run_unit.sh`
- `src/src_adjust_spatial_obs.py`: removed an extra print statement
- `src/src_roughness_optimization.py`: removed a log file write that contained sensitive host name

<br/><br/>

## v4.0.7.0 - 2022-08-17 - [PR #657](https://github.com/NOAA-OWP/inundation-mapping/pull/657)

Introduces synthetic rating curve calibration workflow. The calibration computes new Manning's coefficients for the HAND SRCs using input data: USGS gage locations, USGS rating curve csv, and a benchmark FIM extent point database stored in PostgreSQL database. This addresses [#535].

### Additions

- `src/src_adjust_spatial_obs.py`: new synthetic rating curve calibration routine that prepares all of the spatial (point data) benchmark data for ingest to the Manning's coefficient calculations performed in `src_roughness_optimization.py`
- `src/src_adjust_usgs_rating.py`: new synthetic rating curve calibration routine that prepares all of the USGS gage location and observed rating curve data for ingest to the Manning's coefficient calculations performed in `src_roughness_optimization.py`
- `src/src_roughness_optimization.py`: new SRC post-processing script that ingests observed data and HUC/branch FIM output data to compute optimized Manning's coefficient values and update the discharge values in the SRCs. Outputs a new hydroTable.csv.

### Changes

- `config/deny_gms_branch_zero.lst`: added `gw_catchments_reaches_filtered_addedAttributes_crosswalked_{}.gpkg` to list of files to keep (used in calibration workflow)
- `config/deny_gms_branches_min.lst`: added `gw_catchments_reaches_filtered_addedAttributes_crosswalked_{}.gpkg` to list of files to keep (used in calibration workflow)
- `config/deny_gms_unit_default.lst`: added `usgs_elev_table.csv` to list of files to keep (used in calibration workflow)
- `config/params_template.env`: added new variables for user to control calibration
  - `src_adjust_usgs`: Toggle to run src adjustment routine (True=on; False=off)
  - `nwm_recur_file`: input file location with nwm feature_id and recurrence flow values
  - `src_adjust_spatial`: Toggle to run src adjustment routine (True=on; False=off)
  - `fim_obs_pnt_data`: input file location with benchmark point data used to populate the postgresql database
  - `CALB_DB_KEYS_FILE`: path to env file with sensitive paths for accessing postgres database
- `gms_run_branch.sh`: includes new steps in the workflow to connect to the calibration PostgreSQL database, run SRC calibration w/ USGS gage rating curves, run SRC calibration w/ benchmark point database
- `src/add_crosswalk.py`: added step to create placeholder variables to be replaced in post-processing (as needed). Created here to ensure consistent column variables in the final hydrotable.csv
- `src/gms/run_by_unit.sh`: added new steps to workflow to create the `usgs_subset_gages.gpkg` file for branch zero and then perform crosswalk and create `usgs_elev_table.csv` for branch zero
- `src/make_stages_and_catchlist.py`: Reconcile flows and catchments hydroids
- `src/usgs_gage_aggregate.py`: changed streamorder data type from integer to string to better handle missing values in `usgs_gage_unit_setup.py`
- `src/usgs_gage_unit_setup.py`: added new inputs and function to populate `usgs_elev_table.csv` for branch zero using all available gages within the huc (not filtering to a specific branch)
- `src/utils/shared_functions.py`: added two new functions for calibration workflow
  - `check_file_age`: check the age of a file (use for flagging potentially outdated input)
  - `concat_huc_csv`: concatenate huc csv files to a single dataframe/csv
- `src/utils/shared_variables.py`: defined new SRC calibration threshold variables
  - `DOWNSTREAM_THRESHOLD`: distance in km to propogate new roughness values downstream
  - `ROUGHNESS_MAX_THRESH`: max allowable adjusted roughness value (void values larger than this)
  - `ROUGHNESS_MIN_THRESH`: min allowable adjusted roughness value (void values smaller than this)

<br/><br/>

## v4.0.6.3 - 2022-08-04 - [PR #652](https://github.com/NOAA-OWP/inundation-mapping/pull/652)

Updated `Dockerfile`, `Pipfile` and `Pipfile.lock` to add the new psycopg2 python package required for a WIP code fix for the new FIM4 calibration db.

<br/><br/>

## v4.0.6.2 - 2022-08-16 - [PR #639](https://github.com/NOAA-OWP/inundation-mapping/pull/639)

This file converts USFIMR remote sensed inundation shapefiles into a raster that can be used to compare to the FIM data. It has to be run separately for each shapefile. This addresses [#629].

### Additions

- `/tools/fimr_to_benchmark.py`: This file converts USFIMR remote sensed inundation shapefiles into a raster that can be used to compare to the FIM data. It has to be run separately for each shapefile.

<br/><br/>

## v4.0.6.1 - 2022-08-12 - [PR #655](https://github.com/NOAA-OWP/inundation-mapping/pull/655)

Prunes branches that fail with NO_FLOWLINES_EXIST (Exit code: 61) in `gms_run_branch.sh` after running `split_flows.py`

### Additions
- Adds `remove_error_branches.py` (called from `gms_run_branch.sh`)
- Adds `gms_inputs_removed.csv` to log branches that have been removed across all HUCs

### Removals
- Deletes branch folders that fail
- Deletes branch from `gms_inputs.csv`

<br/><br/>

## v4.0.6.0 - 2022-08-10 - [PR #614](https://github.com/NOAA-OWP/inundation-mapping/pull/614)

Addressing #560, this fix in run_by_branch trims the DEM derived streamline if it extends past the end of the branch streamline. It does this by finding the terminal point of the branch stream, snapping to the nearest point on the DEM derived stream, and cutting off the remaining downstream portion of the DEM derived stream.

### Changes

- `/src/split_flows.py`: Trims the DEM derived streamline if it flows past the terminus of the branch (or level path) streamline.
- `/src/gms/delineate_hydros_and_produce_HAND.sh`: Added branch streamlines as an input to `split_flows.py`.

<br/><br/>

## v4.0.5.4 - 2022-08-01 - [PR #642](https://github.com/NOAA-OWP/inundation-mapping/pull/642)

Fixes bug that causes [Errno2] No such file or directory error when running synthesize_test_cases.py if testing_versions folder doesn't exist (for example, after downloading test_cases from ESIP S3).

### Additions

- `run_test_case.py`: Checks for testing_versions folder in test_cases and adds it if it doesn't exist.

<br/><br/>

## v4.0.5.3 - 2022-07-27 - [PR #630](https://github.com/NOAA-OWP/inundation-mapping/issues/630)

A file called gms_pipeline.sh already existed but was unusable. This has been updated and now can be used as a "one-command" execution of the fim4/gms run. While you still can run gms_run_unit.sh and gms_run_branch.sh as you did before, you no longer need to. Input arguments were simplified to allow for more default and this simplification was added to `gms_run_unit.sh` and `gms_run_branch.sh` as well.

A new feature was added that is being used for `gms_pipeline.sh` which tests the percent and number of errors after hucs are processed before continuing onto branch processing.

New FIM4/gms usability is now just (at a minumum): `gms_pipeline.sh -n <output name> -u <HUC(s) or HUC list path>`

`gms_run_branch.sh` and `gms_run_branch.sh` have also been changed to add the new -a flag and default to dropping stream orders 1 and 2.

### Additions

- `src`
    - `check_unit_errors.py`: as described above.
- `unit_tests`
    - `check_unit_errors_unittests.py` and `check_unit_errors_params.json`: to match new file.

### Changes

- `README.md`:  Updated text for FIM4, gms_pipeline, S3 input updates, information about updating dependencies, misc link updates and misc text verbage.
- `gms_pipeline.sh`: as described above.
- `gms_run_unit.sh`: as described above. Also small updates to clean up folders and files in case of an overwrite.
- `gms_run_branch.sh`: as described above.
- `src`
     - `utils`
         - `fim_enums.py`:  FIM_system_exit_codes renamed to FIM_exit_codes.
         - `shared_variables.py`: added configurable values for minimum number and percentage of unit errors.
    - `bash_functions.env`:   Update to make the cumulative time screen outputs in mins/secs instead of just seconds.
    - `check_huc_inputs.py`:  Now returns the number of HUCs being processed, needed by `gms_pipeline.sh` (Note: to get the value back to a bash file, it has to send it back via a "print" line and not a "return" value.  Improved input validation,
- `unit_tests`
   - `README.md`: Misc text and link updates.

### Removals

- `config\params_template_calibrated.env`: No longer needed. Has been removed already from dev-fim3 and confirmed that it is not needed.
<br><br>

## v4.0.5.2 - 2022-07-25 - [PR #622](https://github.com/NOAA-OWP/inundation-mapping/pull/622)

Updates to unit tests including a minor update for outputs and loading in .json parameter files.
<br><br>


## v4.0.5.1 - 2022-06-27 - [PR #612](https://github.com/NOAA-OWP/inundation-mapping/pull/612)

`Alpha Test Refactor` An upgrade was made a few weeks back to the dev-fim3 branch that improved performance, usability and readability of running alpha tests. Some cleanup in other files for readability, debugging verbosity and styling were done as well. A newer, cleaner system for printing lines when the verbose flag is enabled was added.

### Changes

- `gms_run_branch.sh`:  Updated help instructions to about using multiple HUCs as command arguments.
- `gms_run_unit.sh`:  Updated help instructions to about using multiple HUCs as command arguments.
- `src/utils`
    - `shared_functions.py`:
       - Added a new function called `vprint` which creates a simpler way (and better readability) for other python files when wanting to include a print line when the verbose flag is on.
       - Added a new class named `FIM_Helpers` as a wrapper for the new `vprint` method.
       - With the new `FIM_Helpers` class, a previously existing method named `append_id_to_file_name` was moved into this class making it easier and quicker for usage in other classes.

- `tools`
    - `composite_inundation.py`: Updated its usage of the `append_id_to_file_name` function to now call the`FIM_Helpers` method version of it.
    - `gms_tools`
       - `inundate_gms.py`: Updated for its adjusted usage of the `append_id_to_file_name` method, also removed its own `def __vprint` function in favour of the `FIM_Helpers.vprint` method.
       - `mosaic_inundation.py`:
          - Added adjustments for use of `append_id_to_file_name` and adjustments for `fh.vprint`.
          - Fixed a bug for the variable `ag_mosaic_output` which was not pre-declared and would fail as using an undefined variable in certain conditions.
    - `run_test_case.py`: Ported `test_case` class from FIM 3 and tweaked slightly to allow for GMS FIM. Also added more prints against the new fh.vprint method. Also added a default print line for progress / traceability for all alpha test regardless if the verbose flag is set.
    - `synthesize_test_cases.py`: Ported `test_case` class from FIM 3.
- `unit_tests`
   - `shared_functions_unittests.py`: Update to match moving the `append_id_to_file_name` into the `FIM_Helpers` class. Also removed all "header print lines" for each unit test method (for output readability).

<br/><br/>

## v4.0.5.0 - 2022-06-16 - [PR #611](https://github.com/NOAA-OWP/inundation-mapping/pull/611)

'Branch zero' is a new branch that runs the HUCs full stream network to make up for stream orders 1 & 2 being skipped by the GMS solution and is similar to the FR extent in FIM v3. This new branch is created during `run_by_unit.sh` and the processed DEM is used by the other GMS branches during `run_by_branch.sh` to improve efficiency.

### Additions

- `src/gms/delineate_hydros_and_produce_HAND.sh`: Runs all of the modules associated with delineating stream lines and catchments and building the HAND relative elevation model. This file is called once during `gms_run_unit` to produce the branch zero files and is also run for every GMS branch in `gms_run_branch`.
- `config/deny_gms_branch_zero.lst`: A list specifically for branch zero that helps with cleanup (removing unneeded files after processing).

### Changes

- `src/`
    - `output_cleanup.py`: Fixed bug for viz flag.
    - `gms/`
        - `run_by_unit.sh`: Added creation of "branch zero", DEM pre-processing, and now calls.
        -  `delineate_hydros_and_produce_HAND.sh` to produce HAND outputs for the entire stream network.
        - `run_by_branch.sh`: Removed DEM processing steps (now done in `run_by_unit.sh`), moved stream network delineation and HAND generation to `delineate_hydros_and_produce_HAND.sh`.
        - `generate_branch_list.py`: Added argument and parameter to sure that the branch zero entry was added to the branch list.
- `config/`
     - `params_template.env`: Added `zero_branch_id` variable.
- `tools`
     - `run_test_case.py`: Some styling / readability upgrades plus some enhanced outputs.  Also changed the _verbose_ flag to _gms_verbose_ being passed into Mosaic_inundation function.
     - `synthesize_test_cases.py`: arguments being passed into the _alpha_test_args_ from being hardcoded from flags to verbose (effectively turning on verbose outputs when applicable. Note: Progress bar was not affected.
     - `tools_shared_functions.py`: Some styling / readability upgrades.
- `gms_run_unit.sh`: Added export of extent variable, dropped the -s flag and added the -a flag so it now defaults to dropping stream orders 1 and 2.
- `gms_run_branch.sh`: Fixed bug when using overwrite flag saying branch errors folder already exists, dropped the -s flag and added the -a flag so it now defaults to dropping stream orders 1 and 2.

### Removals

- `tests/`: Redundant
- `tools/shared_variables`: Redundant

<br/><br/>

## v4.0.4.3 - 2022-05-26 - [PR #605](https://github.com/NOAA-OWP/inundation-mapping/pull/605)

We needed a tool that could composite / mosaic inundation maps for FIM3 FR and FIM4 / GMS with stream orders 3 and higher. A tool previously existed named composite_fr_ms_inundation.py and it was renamed to composite_inundation.py and upgraded to handle any combination of 2 of 3 items (FIM3 FR, FIM3 MS and/or FIM4 GMS).

### Additions

- `tools/composite_inundation.py`: Technically it is a renamed from composite_ms_fr_inundation.py, and is based on that functionality, but has been heavily modified. It has a number of options, but primarily is designed to take two sets of output directories, inundate the files, then composite them into a single mosiac'd raster per huc. The primary usage is expected to be compositing FIM3 FR with FIM4 / GMS with stream orders 3 and higher.

- `unit_tests/gms/inundate_gms_unittests.py and inundate_gms_params.json`: for running unit tests against `tools/gms_tools/inunundate_gms.py`.
- `unit_tests/shared_functions_unittests.py and shared_functions_params.json`: A new function named `append_id_to_file_name_single_identifier` was added to `src/utils/shared_functions.py` and some unit tests for that function was created.

### Removed

- `tools/composite_ms_fr_inundation.py`: replaced with upgraded version named `composite_inundation.py`.

### Changes

- `tools/gms_tools/inundate_gms.py`: some style, readabilty cleanup plus move a function up to `shared_functions.py`.
- `tools/gms_tools/mosaic_inundation.py`: some style, readabilty cleanup plus move a function up to `shared_functions.py`.
- `tools/inundation.py`: some style, readabilty cleanup.
- `tools/synthesize_test_cases.py`: was updated primarily for sample usage notes.

<br/><br/>

## v4.0.4.2 - 2022-05-03 - [PR #594](https://github.com/NOAA-OWP/inundation-mapping/pull/594)

This hotfix includes several revisions needed to fix/update the FIM4 area inundation evaluation scripts. These changes largely migrate revisions from the FIM3 evaluation code to the FIM4 evaluation code.

### Changes

- `tools/eval_plots.py`: Copied FIM3 code revisions to enable RAS2FIM evals and PND plots. Replaced deprecated parameter name for matplotlib grid()
- `tools/synthesize_test_cases.py`: Copied FIM3 code revisions to assign FR, MS, COMP resolution variable and addressed magnitude list variable for IFC eval
- `tools/tools_shared_functions.py`: Copied FIM3 code revisions to enable probability not detected (PND) metric calculation
- `tools/tools_shared_variables.py`: Updated magnitude dictionary variables for RAS2FIM evals and PND plots

<br/><br/>

## v4.0.4.1 - 2022-05-02 - [PR #587](https://github.com/NOAA-OWP/inundation-mapping/pull/587)

While testing GMS against evaluation and inundation data, we discovered some challenges for running alpha testing at full scale. Part of it was related to the very large output volume for GMS which resulted in outputs being created on multiple servers and folders. Considering the GMS volume and processing, a tool was required to extract out the ~215 HUC's that we have evaluation data for. Next, we needed isolate valid HUC output folders from original 2,188 HUC's and its 100's of thousands of branches. The first new tool allows us to point to the `test_case` data folder and create a list of all HUC's that we have validation for.

Now that we have a list of relavent HUC's, we need to consolidate output folders from the previously processed full CONUS+ output data. The new `copy_test_case_folders.py` tool extracts relavent HUC (gms unit) folders, based on the list created above, into a consolidated folder. The two tools combine result in significantly reduced overall processing time for running alpha tests at scale.

`gms_run_unit.sh` and `aggregated_branch_lists.py` were adjusted to make a previously hardcoded file path and file name to be run-time parameters. By adding the two new arguments, the file could be used against the new `copy_test_case_folders.py`. `copy_test_case_folders.py` and `gms_run_unit.sh` can now call `aggregated_branch_lists.py` to create a key input file called `gms_inputs.csv` which is a key file required for alpha testing.

A few other small adjustments were made for readability and traceability as well as a few small fixes discovered when running at scale.

### Additions

- `tools/find_test_case_folders.py`: A new tool for creating a list of HUC's that we have test/evaluation data for.
- `tools/copy_test_case_folders.py`: A new tool for using the list created above, to scan through other fully processed output folders and extract only the HUC's (gms units) and it's branches into a consolidated folder, ready for alpha test processing (or other needs).

### Changes

- `src/gms/aggregate_branch_lists.py`: Adjusted to allow two previously hardcoded values to now be incoming arguments. Now this file can be used by both `gms_run_unit.sh` and `copy_test_case_folders.py`.
- `tools/synthesize_test_cases.py`: Adjustments for readability and progress status. The embedded progress bars are not working and will be addressed later.
- `tools/run_test_case.py`: A print statement was added to help with processing progess was added.
- `gms_run_unit.sh`: This was adjusted to match the new input parameters for `aggregate_branch_lists.py` as well as additions for progress status. It now will show the entire progress period start datetime, end datetime and duration.
- `gms_run_branch.sh`: Also was upgraded to show the entire progress period start datetime, end datetime and duration.

<br/><br/>

## v4.0.4.0 - 2022-04-12 - [PR #557](https://github.com/NOAA-OWP/inundation-mapping/pull/557)

During large scale testing of the new **filtering out stream orders 1 and 2** feature [PR #548](https://github.com/NOAA-OWP/inundation-mapping/pull/548), a bug was discovered with 14 HUCS that had no remaining streams after removing stream orders 1 and 2. This resulted in a number of unmanaged and unclear exceptions. An exception may be still raised will still be raised in this fix for logging purposes, but it is now very clear what happened. Other types of events are logged with clear codes to identify what happened.

Fixes were put in place for a couple of new logging behaviors.

1. Recognize that for system exit codes, there are times when an event is neither a success (code 0) nor a failure (code 1). During processing where stream orders are dropped, some HUCs had no remaining reaches, others had mismatched reaches and others as had missing flowlines (reaches) relating to dissolved level paths (merging individual reaches as part of GMS). When these occur, we want to abort the HUC (unit) or branch processing, identify that they were aborted for specific reasons and continue. A new custom system exit code system was adding using python enums. Logging was enhanced to recognize that some exit codes were not a 0 or a 1 and process them differently.

2. Pathing and log management became an issue. It us not uncommon for tens or hundreds of thousands of branches to be processed. A new feature was to recognize what is happening with each branch or unit and have them easily found and recognizable. Futher, processing for failure (sys exit code of 1) are now copied into a unique folder as the occur to help with visualization of run time errors. Previously errors were not extracted until the end of the entire run which may be multiple days.

3. A minor correction was made when dissolved level paths were created with the new merged level path not always having a valid stream order value.

### File Additions

- `src/`
   - `utils/`
      - `fim_enums.py`:
         - A new class called `FIM_system_exit_codes` was added. This allows tracking and blocking of duplicate system exit codes when a custom system code is required.


### Changes

- `fim_run.sh`: Added the gms `non-zero-exit-code` system to `fim_run` to help uncover and isolate errors during processing. Errors recorded in log files within in the logs/unit folder are now copied into a new folder called `unit_errors`.

- `gms_run_branch.sh`:
    -  Minor adjustments to how the `non-zero-exit code` logs were created. Testing uncovered that previous versions were not always reliable. This is now stablized and enhanced.
    - In previous versions, only the `gms_unit.sh` was aware that **stream order filtering** was being done. Now all branch processing is also aware that filtering is in place. Processing in child files and classes can now make adjustments as/if required for stream order filtering.
    - Small output adjustments were made to help with overall screen and log readability.

- `gms_run_unit.sh`:
    - Minor adjustments to how the `non-zero-exit-code` logs were created similar to `gms_run_branch.sh.`
    - Small text corrections, formatting and output corrections were added.
    - A feature removing all log files at the start of the entire process run were added if the `overwrite` command line argument was added.

- `src/`
   - `filter_catchments_and_add_attributes.py`:
      - Some minor formatting and readability adjustments were added.
      - Additions were made to help this code be aware and responding accordingly if that stream order filtering has occurred. Previously recorded as bugs coming from this class, are now may recorded with the new custom exit code if applicable.

   - `run_by_unit.sh` (supporting fim_run.sh):
         - As a change was made to sub-process call to `filter_catchments_and_add_attributes.py` file, which is shared by gms, related to reach errors / events.

   - `split_flows.py`:
      - Some minor formatting and readability adjustments were added.
      - Additions were made to recognize the same type of errors as being described in other files related to stream order filtering issues.
      - A correction was made to be more precise and more explicit when a gms branch error existed. This was done to ensure that we were not letting other exceptions be trapped that were NOT related to stream flow filtering.

   - `time_and_tee_run_by_unit.sh`:
      - The new custom system exit codes was added. Note that the values of 61 (responding system code) are hardcoded instead of using the python based `Fim_system_exit_code` system. This is related to limited communication between python and bash.

   - `gms/`
      - `derive_level_paths.py`:
          - Was upgraded to use the new fim_enums.Fim_system_exit_codes system. This occurs when no streams / flows remain after filtering.  Without this upgrade, standard exceptions were being issued with minimal details for the error.
          - Minor adjustments to formatting for readability were made.

      - `generate_branch_list.py` :  Minor adjustments to formatting for readability were made.

      - `run_by_branch.sh`:
         - Some minor formatting and readability adjustments were added.
         - Additions to the subprocess call to `split_flows.py` were added so it was aware that branch filtering was being used. `split_flows.py` was one of the files that was throwing errors related to stream order filtering. A subprocess call to `filter_catchments_and_add_attributes.py` adjustment was also required for the same reason.

      - `run_by_unit.sh`:
         - Some minor formatting and readability adjustments were added.
         - An addition was made to help trap errors that might be triggered by `derive_level_paths.py` for `stream order filtering`.

      - `time_and_tee_run_by_branch.sh`:
         - A system was added recognize if an non successful system exit code was sent back from `run_by_branch`. This includes true errors of code 1 and other new custom system exit codes. Upon detection of non-zero-exit codes, log files are immediately copied into special folders for quicker and easier visibility. Previously errors were not brought forth until the entire process was completed which ranged fro hours up to 18 days. Note: System exit codes of 60 and 61 were hardcoded instead of using the values from the new  `FIM_system_exit_codes` due to limitation of communication between python and bash.

      - `time_and_tee_run_by_unit.sh`:
         - The same upgrade as described above in `time_and_tee_run_by_branch.sh` was applied here.
         - Minor readability and output formatting changes were made.

      - `todo.md`
         - An entry was removed from this list which talked about errors due to small level paths exactly as was fixed in this pull request set.

- `unit_tests/`
   - `gms/`
      - `derive_level_paths_unittests.py` :  Added a new unit test specifically testing this type of condition with a known HUC that triggered the branch errors previously described..
      - `derive_level_paths_params.json`:
           - Added a new node with a HUC number known to fail.
           - Changed pathing for unit test data pathing from `/data/outputs/gms_example_unit_tests` to `/data/outputs/fim_unit_test_data_do_not_remove`. The new folder is intended to be a more permanent folder for unit test data.
           - Some additional tests were added validating the argument for dropping stream orders.

### Unit Test File Additions:

- `unit_tests/`
   - `filter_catchments_and_add_attributes_unittests.py` and `filter_catchments_and_add_attributes_params.json`:

   - `split_flows_unittests.py' and `split_flows_params.json`

<br/><br/>

## v4.0.3.1 - 2022-03-10 - [PR #561](https://github.com/NOAA-OWP/inundation-mapping/pull/561)

Bug fixes to get the Alpha Test working in FIM 4.

### Changes

- `tools/sythesize_test_cases.py`: Fixed bugs that prevented multiple benchmark types in the same huc from running `run_test_case.py`.
- `tools/run_test_case.py`: Fixed mall bug for IFC benchmark.
- `tools/eval_plots.py`: Fixed Pandas query bugs.

<br/><br/>

## v4.0.3.0 - 2022-03-03 - [PR #550](https://github.com/NOAA-OWP/inundation-mapping/pull/550)

This PR ports the functionality of `usgs_gage_crosswalk.py` and `rating_curve_comparison.py` to FIM 4.

### Additions

- `src/`:
    - `usgs_gage_aggregate.py`: Aggregates all instances of `usgs_elev_table.csv` to the HUC level. This makes it easier to view the gages in each HUC without having to hunt through branch folders and easier for the Sierra Test to run at the HUC level.
    - `usgs_gage_unit_setup.py`: Assigns a branch to each USGS gage within a unit. The output of this module is `usgs_subset_gages.gpkg` at the HUC level containing the `levpa_id` attribute.

### Changes

- `gms_run_branch.sh`: Added a line to aggregate all `usgs_elev_table.csv` into the HUC directory level using `src/usgs_gage_aggregate.py`.
- `src/`:
    -  `gms/`
        - `run_by_branch.sh`: Added a block to run `src/usgs_gage_crosswalk.py`.
        - `run_by_unit.sh`: Added a block to run `src/usgs_gage_unit_setup.py`.
    - `usgs_gage_crosswalk.py`: Similar to it's functionality in FIM 3, this module snaps USGS gages to the stream network, samples the underlying DEMs, and writes the attributes to `usgs_elev_table.csv`. This CSV is later aggregated to the HUC level and eventually used in `tools/rating_curve_comparison.py`. Addresses #539
- `tools/rating_curve_comparison.py`: Updated Sierra Test to work with FIM 4 data structure.
- `unit_tests/`:
    - `rating_curve_comparison_unittests.py` & `rating_curve_comparison_params.json`: Unit test code and parameters for the Sierra Test.
    - `usgs_gage_crosswalk_unittests.py` & `usgs_gage_crosswalk_params.json`: Unit test code and parameters for `usgs_gage_crosswalk.py`
- `config/`:
    - `deny_gms_branches_default.lst` & `config/deny_gms_branches_min.lst`: Add `usgs_elev_table.csv` to the lists as a comment so it doesn't get deleted during cleanup.
    - `deny_gms_unit_default.lst`: Add `usgs_subset_gages.gpkg` to the lists as a comment so it doesn't get deleted during cleanup.

<br/><br/>

## v4.0.2.0 - 2022-03-02 - [PR #548](https://github.com/NOAA-OWP/inundation-mapping/pull/548)

Added a new optional system which allows an argument to be added to the `gms_run_unit.sh` command line to filter out stream orders 1 and 2 when calculating branches.

### Changes

- `gms_run_unit.sh`: Add the new optional `-s` command line argument. Inclusion of this argument means "drop stream orders 1 and 2".

- `src/gms`
   - `run_by_unit.sh`: Capture and forward the drop stream orders flag to `derive_level_paths.py`

   - `derive_level_paths.py`: Capture the drop stream order flag and working with `stream_branches.py` to include/not include loading nwm stream with stream orders 1 and 2.

   - `stream_branchs.py`: A correction was put in place to allow for the filter of branch attributes and values to be excluded. The `from_file` method has the functionality but was incomplete. This was corrected and how could accept the values from `derive_level_paths.py` to use the branch attribute of "order_" (gkpg field) and values excluded of [1,2] when optionally desired.

- `unit_tests/gms`
    - `derive_level_paths_unittests.py` and `derive_level_paths_params.py`: Updated for testing for the new "drop stream orders 1 and 2" feature. Upgrades were also made to earlier existing incomplete test methods to test more output conditions.

<br/><br/>

## v4.0.1.0 - 2022-02-02 - [PR #525](https://github.com/NOAA-OWP/cahaba/pull/525)

The addition of a very simple and evolving unit test system which has two unit tests against two py files.  This will set a precendence and will grow over time and may be automated, possibly during git check-in triggered. The embedded README.md has more details of what we currently have, how to use it, how to add new unit tests, and expected future enhancements.

### Additions

- `/unit_tests/` folder which has the following:

   - `clip_vectors_to_wbd_params.json`: A set of default "happy path" values that are expected to pass validation for the clip_vectors_to_wbd.py -> clip_vectors_to_wbd (function).

   - `clip_vectors_to_wbd_unittests.py`: A unit test file for src/clip_vectors_to_wbd.py. Incomplete but evolving.

   - `README.md`: Some information about how to create unit tests and how to use them.

   - `unit_tests_utils.py`: A python file where methods that are common to all unit tests can be placed.

   - `gms/derive_level_paths_params.json`: A set of default "happy path" values that are expected to pass validation for the derive_level_paths_params.py -> Derive_level_paths (function).

   - `gms/derive_level_paths_unittests.py`: A unit test file for `src/derive_level_paths.py`. Incomplete but evolving.

<br/><br/>

## v4.0.0.0 - 2022-02-01 - [PR #524](https://github.com/NOAA-OWP/cahaba/pull/524)

FIM4 builds upon FIM3 and allows for better representation of inundation through the reduction of artificial restriction of inundation at catchment boundaries.

More details will be made available through a publication by Aristizabal et. al. and will be included in the "Credits and References" section of the README.md, titled "Reducing Horton-Strahler Stream Order Can Enhance Flood Inundation Mapping Skill with Applications for the U.S. National Water Model."

### Additions

- `/src/gms`: A new directory containing scripts necessary to produce the FIM4 Height Above Nearest Drainage grids and synthetic rating curves needed for inundation mapping.
- `/tools/gms_tools`: A new directory containing scripts necessary to generate and evaluate inundation maps produced from FIM4 Height Above Nearest Drainage grids and synthetic rating curves.

<br/><br/>

## v3.0.24.3 - 2021-11-29 - [PR #488](https://github.com/NOAA-OWP/cahaba/pull/488)

Fixed projection issue in `synthesize_test_cases.py`.

### Changes

- `Pipfile`: Added `Pyproj` to `Pipfile` to specify a version that did not have the current projection issues.

<br/><br/>

## v3.0.24.2 - 2021-11-18 - [PR #486](https://github.com/NOAA-OWP/cahaba/pull/486)

Adding a new check to keep `usgs_elev_table.csv`, `src_base.csv`, `small_segments.csv` for runs not using the `-viz` flag. We unintentionally deleted some .csv files in `vary_mannings_n_composite.py` but need to maintain some of these for non `-viz` runs (e.g. `usgs_elev_table.csv` is used for sierra test input).

### Changes

- `fim_run.sh`: passing `-v` flag to `vary_mannings_n_composite.py` to determine which csv files to delete. Setting `$viz` = 0 for non `-v` runs.
- `src/vary_mannings_n_composite.py`: added `-v` input arg and if statement to check which .csv files to delete.
- `src/add_crosswalk.py`: removed deprecated barc variables from input args.
- `src/run_by_unit.sh`: removed deprecated barc variables from input args to `add_crosswalk.py`.

<br/><br/>

## v3.0.24.1 - 2021-11-17 - [PR #484](https://github.com/NOAA-OWP/cahaba/pull/484)

Patch to clean up unnecessary files and create better names for intermediate raster files.

### Removals

- `tools/run_test_case_gms.py`: Unnecessary file.

### Changes

- `tools/composite_ms_fr_inundation.py`: Clean up documentation and intermediate file names.
- `tools/run_test_case.py`: Remove unnecessary imports.

<br/><br/>

## v3.0.24.0 - 2021-11-08 - [PR #482](https://github.com/NOAA-OWP/cahaba/pull/482)

Adds `composite_ms_fr_inundation.py` to allow for the generation of an inundation map given a "flow file" CSV and full-resolution (FR) and mainstem (MS) relative elevation models, synthetic rating curves, and catchments rasters created by the `fim_run.sh` script.

### Additions
- `composite_ms_fr_inundation.py`: New module that is used to inundate both MS and FR FIM and composite the two inundation rasters.
- `/tools/gms_tools/`: Three modules (`inundate_gms.py`, `mosaic_inundation.py`, `overlapping_inundation.py`) ported from the GMS branch used to composite inundation rasters.

### Changes
- `inundation.py`: Added 2 exception classes ported from the GMS branch.

<br/><br/>

## v3.0.23.3 - 2021-11-04 - [PR #481](https://github.com/NOAA-OWP/cahaba/pull/481)
Includes additional hydraulic properties to the `hydroTable.csv`: `Number of Cells`, `SurfaceArea (m2)`, `BedArea (m2)`, `Volume (m3)`, `SLOPE`, `LENGTHKM`, `AREASQKM`, `Roughness`, `TopWidth (m)`, `WettedPerimeter (m)`. Also adds `demDerived_reaches_split_points.gpkg`, `flowdir_d8_burned_filled.tif`, and `dem_thalwegCond.tif` to `-v` whitelist.

### Changes
- `run_by_unit.sh`: Added `EXIT FLAG` tag and previous non-zero exit code tag to the print statement to allow log lookup.
- `add_crosswalk.py`: Added extra attributes to the hydroTable.csv. Includes a default `barc_on` and `vmann_on` (=False) attribute that is overwritten (=True) if SRC post-processing modules are run.
- `bathy_src_adjust_topwidth.py`: Overwrites the `barc_on` attribute where applicable and includes the BARC-modified Volume property.
- `vary_mannings_n_composite.py`: Overwrites the `vmann_on` attribute where applicable.
- `output_cleanup.py`: Adds new files to the `-v` whitelist.

<br/><br/>

## v3.0.23.2 - 2021-11-04 - [PR #480](https://github.com/NOAA-OWP/cahaba/pull/480)
Hotfix for `vary_manning_n_composite.py` to address null discharge values for non-CONUS hucs.

### Changes
- `vary_manning_n_composite.py`: Add numpy where clause to set final discharge value to the original value if `vmann=False`

<br/><br/>

## v3.0.23.1 - 2021-11-03 - [PR #479](https://github.com/NOAA-OWP/cahaba/pull/479)
Patches the API updater. The `params_calibrated.env` is replaced with `params_template.env` because the BARC and Multi-N modules supplant the calibrated values.

### Changes
- `api/node/updater/updater.py`: Changed `params_calibrated.env` to `params_template.env`

<br/><br/>

## v3.0.23.0 - 2021-10-31 - [PR #475](https://github.com/NOAA-OWP/cahaba/pull/475)

Moved the synthetic rating curve (SRC) processes from the `\tools` directory to `\src` directory to support post-processing in `fim_run.sh`. These SRC post-processing modules will now run as part of the default `fim_run.sh` workflow. Reconfigured bathymetry adjusted rating curve (BARC) module to use the 1.5yr flow from NWM v2 recurrence flow data in combination with the Bieger et al. (2015) regression equations with bankfull discharge predictor variable input.

### Additions
- `src/bathy_src_adjust_topwidth.py` --> New version of bathymetry adjusted rating curve (BARC) module that is configured to use the Bieger et al. (2015) regression equation with input bankfull discharge as the predictor variable (previous version used the drainage area version of the regression equations). Also added log output capability, added reconfigured output content in `src_full_crosswalked_BARC.csv` and `hydroTable.csv`, and included modifications to allow BARC to run as a post-processing step in `fim_run.sh`. Reminder: BARC is only configured for MS extent.

### Removals
- `config/params_calibrated.env` --> deprecated the calibrated roughness values by stream order with the new introduction of variable/composite roughness module
- `src/bathy_rc_adjust.py` --> deprecated the previous BARC version

### Changes
- `src/identify_src_bankfull.py` --> Moved this script from /tools to /src, added more doc strings, cleaned up output log, and reconfigured to allow execution from fim_run.sh post-processing.
- `src/vary_mannings_n_composite.py` --> Moved this script from /tools to /src, added more doc strings, cleaned up output log, added/reconfigured output content in src_full_crosswalked_vmann.csv and hydroTable.csv, and reconfigured to allow execution from fim_run.sh post-processing.
- `config/params_template.env` --> Added additional parameter/variables for input to `identify_src_bankfull.py`, `vary_mannings_n_composite.py`, and `bathy_src_adjust_topwidth.py`.
      - default BARC input: bankfull channel geometry derived from the Bieger et al. (2015) bankfull discharge regression equations
      - default bankfull flow input: NWM v2 1.5-year recurrence flows
      - default variable roughness input: global (all NWM feature_ids) roughness values of 0.06 for in-channel and 0.11 for max overbank
- `fim_run.sh` --> Added SRC post-processing calls after the `run_by_unit.sh` workflow
- `src/add_crosswalk.py` --> Removed BARC module call (moved to post-processing)
- `src/run_by_unit.sh` --> Removed old/unnecessary print statement.
      - **Note: reset exit codes to 0 for unnecessary processing flags.** Non-zero error codes in `run_by_unit.sh` prevent the `fim_run.sh` post-processing steps from running. This error handling issue will be more appropriately handled in a soon to be release enhancement.
- `tools/run_test_case.py` --> Reverted changes used during development process

<br/><br/>

## v3.0.22.8 - 2021-10-26 - [PR #471](https://github.com/NOAA-OWP/cahaba/pull/471)

Manually filtering segments from stream input layer to fix flow reversal of the MS River (HUC 08030100).

### Changes
- `clip_vectors_to_wbd.py`: Fixes bug where flow direction is reversed for HUC 08030100. The issue is resolved by filtering incoming stream segments that intersect with the elevation grid boundary.

<br/><br/>

## v3.0.22.7 - 2021-10-08 - [PR #467](https://github.com/NOAA-OWP/cahaba/pull/467)

These "tool" enhancements 1) delineate in-channel vs. out-of-channel geometry to allow more targeted development of key physical drivers influencing the SRC calculations (e.g. bathymetry & Manning’s n) #418 and 2) applies a variable/composite Manning’s roughness (n) using user provided csv with in-channel vs. overbank roughness values #419 & #410.

### Additions
- `identify_src_bankfull.p`: new post-processing tool that ingests a flow csv (e.g. NWM 1.5yr recurr flow) to approximate the bankfull STG and then calculate the channel vs. overbank proportions using the volume and hydraulic radius variables
- `vary_mannings_n_composite.py`: new post-processing tool that ingests a csv containing feature_id, channel roughness, and overbank roughness and then generates composite n values via the channel ratio variable

### Changes
- `eval_plots.py`: modified the plot legend text to display full label for development tests
- `inundation.py`: added new optional argument (-n) and corresponding function to produce a csv containing the stage value (and SRC variables) calculated from the flow to stage interpolation.

<br/><br/>

## v3.0.22.6 - 2021-09-13 - [PR #462](https://github.com/NOAA-OWP/cahaba/pull/462)

This new workflow ingests FIM point observations from users and “corrects” the synthetic rating curves to produce the desired FIM extent at locations where feedback is available (locally calibrate FIM).

### Changes
- `add_crosswalk.py`: added `NextDownID` and `order_` attributes to the exported `hydroTable.csv`. This will potentially be used in future enhancements to extend SRC changes to upstream/downstream catchments.
- `adjust_rc_with_feedback.py`: added a new workflow to perform the SRC modifications (revised discharge) using the existing HAND geometry variables combined with the user provided point location flow and stage data.
- `inundation_wrapper_custom_flow.py`: updated code to allow for huc6 processing to generate custom inundation outputs.

<br/><br/>

## v3.0.22.5 - 2021-09-08 - [PR #460](https://github.com/NOAA-OWP/cahaba/pull/460)

Patches an issue where only certain benchmark categories were being used in evaluation.

### Changes
- In `tools/tools_shared_variables.py`, created a variable `MAGNITUDE_DICT` to store benchmark category magnitudes.
- `synthesize_test_cases.py` imports `MAGNITUDE_DICT` and uses it to assign magnitudes.

<br/><br/>

## v3.0.22.4 - 2021-08-30 - [PR #456](https://github.com/NOAA-OWP/cahaba/pull/456)

Renames the BARC modified variables that are exported to `src_full_crosswalked.csv` to replace the original variables. The default/original variables are renamed with `orig_` prefix. This change is needed to ensure downstream uses of the `src_full_crosswalked.csv` are able to reference the authoritative version of the channel geometry variables (i.e. BARC-adjust where available).

### Changes
- In `src_full_crosswalked.csv`, default/original variables are renamed with `orig_` prefix and `SA_div` is renamed to `SA_div_flag`.

<br/><br/>

## v3.0.22.3 - 2021-08-27 - [PR #457](https://github.com/NOAA-OWP/cahaba/pull/457)

This fixes a bug in the `get_metadata()` function in `/tools/tools_shared_functions.py` that arose because of a WRDS update. Previously the `metadata_source` response was returned as independent variables, but now it is returned a list of strings. Another issue was observed where the `EVALUATED_SITES_CSV` variable was being misdefined (at least on the development VM) through the OS environmental variable setting.

### Changes
- In `tools_shared_functions.py`, changed parsing of WRDS `metadata_sources` to account for new list type.
- In `generate_categorical_fim_flows.py`, changed the way the `EVALUATED_SITES_CSV` path is defined from OS environmental setting to a relative path that will work within Docker container.

<br/><br/>

## v3.0.22.2 - 2021-08-26 - [PR #455](https://github.com/NOAA-OWP/cahaba/pull/455)

This merge addresses an issues with the bathymetry adjusted rating curve (BARC) calculations exacerbating single-pixel inundation issues for the lower Mississippi River. This fix allows the user to specify a stream order value that will be ignored in BARC calculations (reverts to using the original/default rating curve). If/when the "thalweg notch" issue is addressed, this change may be unmade.

### Changes
- Added new env variable `ignore_streamorders` set to 10.
- Added new BARC code to set the bathymetry adjusted cross-section area to 0 (reverts to using the default SRC values) based on the streamorder env variable.

<br/><br/>

## v3.0.22.1 - 2021-08-20 - [PR #447](https://github.com/NOAA-OWP/cahaba/pull/447)

Patches the minimum stream length in the template parameters file.

### Changes
- Changes `max_split_distance_meters` in `params_template.env` to 1500.

<br/><br/>

## v3.0.22.0 - 2021-08-19 - [PR #444](https://github.com/NOAA-OWP/cahaba/pull/444)

This adds a script, `adjust_rc_with_feedback.py`, that will be expanded  in future issues. The primary function that performs the HAND value and hydroid extraction is ingest_points_layer() but this may change as the overall synthetic rating curve automatic update machanism evolves.

### Additions
- Added `adjust_rc_with_feedback.py` with `ingest_points_layer()`, a function to extract HAND and hydroid values for use in an automatic synthetic rating curve updating mechanism.

<br/><br/>

## v3.0.21.0 - 2021-08-18 - [PR #433](https://github.com/NOAA-OWP/cahaba/pull/433)

General repository cleanup, made memory-profiling an optional flag, API's release feature now saves outputs.

### Changes
- Remove `Dockerfile.prod`, rename `Dockerfile.dev` to just `Dockerfile`, and remove `.dockerignore`.
- Clean up `Dockerfile` and remove any unused* packages or variables.
- Remove any unused* Python packages from the `Pipfile`.
- Move the `CHANGELOG.md`, `SECURITY.md`, and `TERMS.md` files to the `/docs` folder.
- Remove any unused* scripts in the `/tools` and `/src` folders.
- Move `tools/preprocess` scripts into `tools/`.
- Ensure all scripts in the `/src` folder have their code in functions and are being called via a `__main__` function (This will help with implementing memory profiling fully).
- Changed memory-profiling to be an option flag `-m` for `fim_run.sh`.
- Updated FIM API to save all outputs during a "release" job.

<br/><br/>

## v3.0.20.2 - 2021-08-13 - [PR #443](https://github.com/NOAA-OWP/cahaba/pull/443)

This merge modifies `clip_vectors_to_wbd.py` to check for relevant input data.

### Changes
- `clip_vectors_to_wbd.py` now checks that there are NWM stream segments within the buffered HUC boundary.
- `included_huc8_ms.lst` has several additional HUC8s.

<br/><br/>

## v3.0.20.1 - 2021-08-12 - [PR #442](https://github.com/NOAA-OWP/cahaba/pull/442)

This merge improves documentation in various scripts.

### Changes
This PR better documents the following:

- `inundate_nation.py`
- `synthesize_test_cases.py`
- `adjust_thalweg_lateral.py`
- `rem.py`

<br/><br/>

## v3.0.20.0 - 2021-08-11 - [PR #440](https://github.com/NOAA-OWP/cahaba/pull/440)

This merge adds two new scripts into `/tools/` for use in QAQC.

### Additions
- `inundate_nation.py` to produce inundation maps for the entire country for use in QAQC.
- `check_deep_flooding.py` to check for depths of inundation greater than a user-supplied threshold at specific areas defined by a user-supplied shapefile.

<br/><br/>

## v3.0.19.5 - 2021-07-19

Updating `README.md`.

<br/><br/>

## v3.0.19.4 - 2021-07-13 - [PR #431](https://github.com/NOAA-OWP/cahaba/pull/431)

Updating logging and fixing bug in vector preprocessing.

### Additions
- `fim_completion_check.py` adds message to docker log to log any HUCs that were requested but did not finish `run_by_unit.sh`.
- Adds `input_data_edits_changelog.txt` to the inputs folder to track any manual or version/location specific changes that were made to data used in FIM 3.

### Changes
- Provides unique exit codes to relevant domain checkpoints within `run_by_unit.sh`.
- Bug fixes in `reduce_nhd_stream_density.py`, `mprof plot` call.
- Improved error handling in `add_crosswalk.py`.

<br/><br/>

## v3.0.19.3 - 2021-07-09

Hot fix to `synthesize_test_cases`.

### Changes
- Fixed if/elif/else statement in `synthesize_test_cases.py` that resulted in only IFC data being evaluated.

<br/><br/>

## v3.0.19.2 - 2021-07-01 - [PR #429](https://github.com/NOAA-OWP/cahaba/pull/429)

Updates to evaluation scripts to allow for Alpha testing at Iowa Flood Center (IFC) sites. Also, `BAD_SITES` variable updates to omit sites not suitable for evaluation from metric calculations.

### Changes
- The `BAD_SITES` list in `tools_shared_variables.py` was updated and reasons for site omission are documented.
- Refactored `run_test_case.py`, `synthesize_test_cases.py`, `tools_shared_variables.py`, and `eval_plots.py` to allow for IFC comparisons.

<br/><br/>

## v3.0.19.1 - 2021-06-17 - [PR #417](https://github.com/NOAA-OWP/cahaba/pull/417)

Adding a thalweg profile tool to identify significant drops in thalweg elevation. Also setting lateral thalweg adjustment threshold in hydroconditioning.

### Additions
- `thalweg_drop_check.py` checks the elevation along the thalweg for each stream path downstream of MS headwaters within a HUC.

### Removals
- Removing `dissolveLinks` arg from `clip_vectors_to_wbd.py`.

### Changes
- Cleaned up code in `split_flows.py` to make it more readable.
- Refactored `reduce_nhd_stream_density.py` and `adjust_headwater_streams.py` to limit MS headwater points in `agg_nhd_headwaters_adj.gpkg`.
- Fixed a bug in `adjust_thalweg_lateral.py` lateral elevation replacement threshold; changed threshold to 3 meters.
- Updated `aggregate_vector_inputs.py` to log intermediate processes.

<br/><br/>

## v3.0.19.0 - 2021-06-10 - [PR #415](https://github.com/NOAA-OWP/cahaba/pull/415)

Feature to evaluate performance of alternative CatFIM techniques.

### Additions
- Added `eval_catfim_alt.py` to evaluate performance of alternative CatFIM techniques.

<br/><br/>

## v3.0.18.0 - 2021-06-09 - [PR #404](https://github.com/NOAA-OWP/cahaba/pull/404)

To help analyze the memory consumption of the Fim Run process, the python module `memory-profiler` has been added to give insights into where peak memory usage is with in the codebase.

In addition, the Dockerfile was previously broken due to the Taudem dependency removing the version that was previously being used by FIM. To fix this, and allow new docker images to be built, the Taudem version has been updated to the newest version on the Github repo and thus needs to be thoroughly tested to determine if this new version has affected the overall FIM outputs.

### Additions
- Added `memory-profiler` to `Pipfile` and `Pipfile.lock`.
- Added `mprof` (memory-profiler cli utility) call to the `time_and_tee_run_by_unit.sh` to create overall memory usage graph location in the `/logs/{HUC}_memory.png` of the outputs directory.
- Added `@profile` decorator to all functions within scripts used in the `run_by_unit.sh` script to allow for memory usage tracking, which is then recorded in the `/logs/{HUC}.log` file of the outputs directory.

### Changes
- Changed the Taudem version in `Dockerfile.dev` to `98137bb6541a0d0077a9c95becfed4e56d0aa0ac`.
- Changed all calls of python scripts in `run_by_unit.s` to be called with the `-m memory-profiler` argument to allow scripts to also track memory usage.

<br/><br/>

## v3.0.17.1 - 2021-06-04 - [PR #395](https://github.com/NOAA-OWP/cahaba/pull/395)

Bug fix to the `generate_nws_lid.py` script

### Changes
- Fixes incorrectly assigned attribute field "is_headwater" for some sites in the `nws_lid.gpkg` layer.
- Updated `agg_nhd_headwaters_adj.gpkg`, `agg_nhd_streams_adj.gpkg`, `nwm_flows.gpkg`, and `nwm_catchments.gpkg` input layers using latest NWS LIDs.

<br/><br/>

## v3.0.17.0 - 2021-06-04 - [PR #393](https://github.com/NOAA-OWP/cahaba/pull/393)
BARC updates to cap the bathy calculated xsec area in `bathy_rc_adjust.py` and allow user to choose input bankfull geometry.

### Changes

- Added new env variable to control which input file is used for the bankfull geometry input to bathy estimation workflow.
- Modified the bathymetry cross section area calculation to cap the additional area value so that it cannot exceed the bankfull cross section area value for each stream segment (bankfull value obtained from regression equation dataset).
- Modified the `rating_curve_comparison.py` plot output to always put the FIM rating curve on top of the USGS rating curve (avoids USGS points covering FIM).
- Created a new aggregate csv file (aggregates for all hucs) for all of the `usgs_elev_table.csv` files (one per huc).
- Evaluate the FIM Bathymetry Adjusted Rating Curve (BARC) tool performance using the estimated bankfull geometry dataset derived for the NWM route link dataset.

<br/><br/>

## v3.0.16.3 - 2021-05-21 - [PR #388](https://github.com/NOAA-OWP/cahaba/pull/388)

Enhancement and bug fixes to `synthesize_test_cases.py`.

### Changes
- Addresses a bug where AHPS sites without benchmark data were receiving a CSI of 0 in the master metrics CSV produced by `synthesize_test_cases.py`.
- Includes a feature enhancement to `synthesize_test_cases.py` that allows for the inclusion of user-specified testing versions in the master metrics CSV.
- Removes some of the print statements used by `synthesize_test_cases.py`.

<br/><br/>

## v3.0.16.2 - 2021-05-18 - [PR #384](https://github.com/NOAA-OWP/cahaba/pull/384)

Modifications and fixes to `run_test_case.py`, `eval_plots.py`, and AHPS preprocessing scripts.

### Changes
- Comment out return statement causing `run_test_case.py` to skip over sites/hucs when calculating contingency rasters.
- Move bad sites list and query statement used to filter out bad sites to the `tools_shared_variables.py`.
- Add print statements in `eval_plots.py` detailing the bad sites used and the query used to filter out bad sites.
- Update AHPS preprocessing scripts to produce a domain shapefile.
- Change output filenames produced in ahps preprocessing scripts.
- Update workarounds for some sites in ahps preprocessing scripts.

<br/><br/>

## v3.0.16.1 - 2021-05-11 - [PR #380](https://github.com/NOAA-OWP/cahaba/pull/380)

The current version of Eventlet used in the Connector module of the FIM API is outdated and vulnerable. This update bumps the version to the patched version.

### Changes
- Updated `api/node/connector/requirements.txt` to have the Eventlet version as 0.31.0

<br/><br/>

## v3.0.16.0 - 2021-05-07 - [PR #378](https://github.com/NOAA-OWP/cahaba/pull/378)

New "Release" feature added to the FIM API. This feature will allow for automated FIM, CatFIM, and relevant metrics to be generated when a new FIM Version is released. See [#373](https://github.com/NOAA-OWP/cahaba/issues/373) for more detailed steps that take place in this feature.

### Additions
- Added new window to the UI in `api/frontend/gui/templates/index.html`.
- Added new job type to `api/node/connector/connector.py` to allow these release jobs to run.
- Added additional logic in `api/node/updater/updater.py` to run the new eval and CatFIM scripts used in the release feature.

### Changes
- Updated `api/frontend/output_handler/output_handler.py` to allow for copying more broad ranges of file paths instead of only the `/data/outputs` directory.

<br/><br/>

## v3.0.15.10 - 2021-05-06 - [PR #375](https://github.com/NOAA-OWP/cahaba/pull/375)

Remove Great Lakes coastlines from WBD buffer.

### Changes
- `gl_water_polygons.gpkg` layer is used to mask out Great Lakes boundaries and remove NHDPlus HR coastline segments.

<br/><br/>

## v3.0.15.9 - 2021-05-03 - [PR #372](https://github.com/NOAA-OWP/cahaba/pull/372)

Generate `nws_lid.gpkg`.

### Additions
- Generate `nws_lid.gpkg` with attributes indicating if site is a headwater `nws_lid` as well as if it is co-located with another `nws_lid` which is referenced to the same `nwm_feature_id` segment.

<br/><br/>

## v3.0.15.8 - 2021-04-29 - [PR #371](https://github.com/NOAA-OWP/cahaba/pull/371)

Refactor NHDPlus HR preprocessing workflow. Resolves issue #238

### Changes
- Consolidate NHD streams, NWM catchments, and headwaters MS and FR layers with `mainstem` column.
- HUC8 intersections are included in the input headwaters layer.
- `clip_vectors_to_wbd.py` removes incoming stream segment from the selected layers.

<br/><br/>

## v3.0.15.7 - 2021-04-28 - [PR #367](https://github.com/NOAA-OWP/cahaba/pull/367)

Refactor synthesize_test_case.py to handle exceptions during multiprocessing. Resolves issue #351

### Changes
- refactored `inundation.py` and `run_test_case.py` to handle exceptions without using `sys.exit()`.

<br/><br/>

## v3.0.15.6 - 2021-04-23 - [PR #365](https://github.com/NOAA-OWP/cahaba/pull/365)

Implement CatFIM threshold flows to Sierra test and add AHPS benchmark preprocessing scripts.

### Additions
- Produce CatFIM flows file when running `rating_curve_get_usgs_gages.py`.
- Several scripts to preprocess AHPS benchmark data. Requires numerous file dependencies not available through Cahaba.

### Changes
- Modify `rating_curve_comparison.py` to ingest CatFIM threshold flows in calculations.
- Modify `eval_plots.py` to save all site specific bar plots in same parent directory instead of in subdirectories.
- Add variables to `env.template` for AHPS benchmark preprocessing.

<br/><br/>

## v3.0.15.5 - 2021-04-20 - [PR #363](https://github.com/NOAA-OWP/cahaba/pull/363)

Prevent eval_plots.py from erroring out when spatial argument enabled if certain datasets not analyzed.

### Changes
- Add check to make sure analyzed dataset is available prior to creating spatial dataset.

<br/><br/>

## v3.0.15.4 - 2021-04-20 - [PR #356](https://github.com/NOAA-OWP/cahaba/pull/356)

Closing all multiprocessing Pool objects in repo.

<br/><br/>

## v3.0.15.3 - 2021-04-19 - [PR #358](https://github.com/NOAA-OWP/cahaba/pull/358)

Preprocess NHDPlus HR rasters for consistent projections, nodata values, and convert from cm to meters.

### Additions
- `preprocess_rasters.py` reprojects raster, converts to meters, and updates nodata value to -9999.
- Cleaned up log messages from `bathy_rc_adjust.py` and `usgs_gage_crosswalk.py`.
- Outputs paths updated in `generate_categorical_fim_mapping.py` and `generate_categorical_fim.py`.
- `update_raster_profile` cleans up raster crs, blocksize, nodata values, and converts elevation grids from cm to meters.
- `reproject_dem.py` imports gdal to reproject elevation rasters because an error was occurring when using rasterio.

### Changes
- `burn_in_levees.py` replaces the `gdal_calc.py` command to resolve inconsistent outputs with burned in levee values.

<br/><br/>

## v3.0.15.2 - 2021-04-16 - [PR #359](https://github.com/NOAA-OWP/cahaba/pull/359)

Hotfix to preserve desired files when production flag used in `fim_run.sh`.

### Changes

- Fixed production whitelisted files.

<br/><br/>

## v3.0.15.1 - 2021-04-13 - [PR #355](https://github.com/NOAA-OWP/cahaba/pull/355)

Sierra test considered all USGS gage locations to be mainstems even though many actually occurred with tributaries. This resulted in unrealistic comparisons as incorrect gages were assigned to mainstems segments. This feature branch identifies gages that are on mainstems via attribute field.

### Changes

- Modifies `usgs_gage_crosswalk.py` to filter out gages from the `usgs_gages.gpkg` layer such that for a "MS" run, only consider gages that contain rating curve information (via `curve` attribute) and are also mainstems gages (via `mainstems` attribute).
- Modifies `usgs_gage_crosswalk.py` to filter out gages from the `usgs_gages.gpkg` layer such that for a "FR" run, only consider gages that contain rating curve information (via `curve` attribute) and are not mainstems gages (via `mainstems` attribute).
- Modifies how mainstems segments are determined by using the `nwm_flows_ms.gpkg` as a lookup to determine if the NWM segment specified by WRDS for a gage site is a mainstems gage.

### Additions

- Adds a `mainstem` attribute field to `usgs_gages.gpkg` that indicates whether a gage is located on a mainstems river.
- Adds `NWM_FLOWS_MS` variable to the `.env` and `.env.template` files.
- Adds the `extent` argument specified by user when running `fim_run.sh` to `usgs_gage_crosswalk.py`.

<br/><br/>

## v3.0.15.0 - 2021-04-08 - [PR #340](https://github.com/NOAA-OWP/cahaba/pull/340)

Implementing a prototype technique to estimate the missing bathymetric component in the HAND-derived synthetic rating curves. The new Bathymetric Adjusted Rating Curve (BARC) function is built within the `fim_run.sh` workflow and will ingest bankfull geometry estimates provided by the user to modify the cross section area used in the synthetic rating curve generation.

### Changes
 - `add_crosswalk.py` outputs the stream order variables to `src_full_crosswalked.csv` and calls the new `bathy_rc_adjust.py` if bathy env variable set to True and `extent=MS`.
 - `run_by_unit.sh` includes a new csv outputs for reviewing BARC calculations.
 - `params_template.env` & `params_calibrated.env` contain new BARC function input variables and on/off toggle variable.
 - `eval_plots.py` now includes additional AHPS eval sites in the list of "bad_sites" (flagged issues with MS flowlines).

### Additions
 - `bathy_rc_adjust.py`:
    - Imports the existing synthetic rating curve table and the bankfull geometry input data (topwidth and cross section area per COMID).
    - Performs new synthetic rating curve calculations with bathymetry estimation modifications.
    - Flags issues with the thalweg-notch artifact.

<br/><br/>

## v3.0.14.0 - 2021-04-05 - [PR #338](https://github.com/NOAA-OWP/cahaba/pull/338)

Create tool to retrieve rating curves from USGS sites and convert to elevation (NAVD88). Intended to be used as part of the Sierra Test.

### Changes
 - Modify `usgs_gage_crosswalk.py` to:
    1) Look for `location_id` instead of `site_no` attribute field in `usgs_gages.gpkg` file.
    2) Filter out gages that do not have rating curves included in the `usgs_rating_curves.csv`.
 - Modify `rating_curve_comparison.py` to perform a check on the age of the user specified `usgs_rating_curves.csv` and alert user to the age of the file and recommend updating if file is older the 30 days.

### Additions
 - Add `rating_curve_get_usgs_curves.py`. This script will generate the following files:
     1) `usgs_rating_curves.csv`: A csv file that contains rating curves (including converted to NAVD88 elevation) for USGS gages in a format that is compatible with  `rating_curve_comparisons.py`. As it is is currently configured, only gages within CONUS will have rating curve data.
     2) `log.csv`: A log file that records status for each gage and includes error messages.
     3) `usgs_gages.gpkg`: A geospatial layer (in FIM projection) of all active USGS gages that meet a predefined criteria. Additionally, the `curve` attribute indicates whether a rating curve is found in the `usgs_rating_curves.csv`. This spatial file is only generated if the `all` option is passed with the `-l` argument.

<br/><br/>

## v3.0.13.0 - 2021-04-01 - [PR #332](https://github.com/NOAA-OWP/cahaba/pull/332)

Created tool to compare synthetic rating curve with benchmark rating curve (Sierra Test).

### Changes
 - Update `aggregate_fim_outputs.py` call argument in `fim_run.sh` from 4 jobs to 6 jobs, to optimize API performance.
 - Reroutes median elevation data from `add_crosswalk.py` and `rem.py` to new file (depreciating `hand_ref_elev_table.csv`).
 - Adds new files to `viz_whitelist` in `output_cleanup.py`.

### Additions
 - `usgs_gage_crosswalk.py`: generates `usgs_elev_table.csv` in `run_by_unit.py` with elevation and additional attributes at USGS gages.
 - `rating_curve_comparison.py`: post-processing script to plot and calculate metrics between synthetic rating curves and USGS rating curve data.

<br/><br/>

## v3.0.12.1 - 2021-03-31 - [PR #336](https://github.com/NOAA-OWP/cahaba/pull/336)

Fix spatial option in `eval_plots.py` when creating plots and spatial outputs.

### Changes
 - Removes file dependencies from spatial option. Does require the WBD layer which should be specified in `.env` file.
 - Produces outputs in a format consistent with requirements needed for publishing.
 - Preserves leading zeros in huc information for all outputs from `eval_plots.py`.

### Additions
 - Creates `fim_performance_points.shp`: this layer consists of all evaluated ahps points (with metrics). Spatial data retrieved from WRDS on the fly.
 - Creates `fim_performance_polys.shp`: this layer consists of all evaluated huc8s (with metrics). Spatial data retrieved from WBD layer.

<br/><br/>

## v3.0.12.0 - 2021-03-26 - [PR #327](https://github.com/NOAA-OWP/cahaba/pull/237)

Add more detail/information to plotting capabilities.

### Changes
 - Merge `plot_functions.py` into `eval_plots.py` and move `eval_plots.py` into the tools directory.
 - Remove `plots` subdirectory.

### Additions
 - Optional argument to create barplots of CSI for each individual site.
 - Create a csv containing the data used to create the scatterplots.

<br/><br/>

## v3.0.11.0 - 2021-03-22 - [PR #319](https://github.com/NOAA-OWP/cahaba/pull/298)

Improvements to CatFIM service source data generation.

### Changes
 - Renamed `generate_categorical_fim.py` to `generate_categorical_fim_mapping.py`.
 - Updated the status outputs of the `nws_lid_sites layer` and saved it in the same directory as the `merged catfim_library layer`.
 - Additional stability fixes (such as improved compatability with WRDS updates).

### Additions
 - Added `generate_categorical_fim.py` to wrap `generate_categorical_fim_flows.py` and `generate_categorical_fim_mapping.py`.
 - Create new `nws_lid_sites` shapefile located in same directory as the `catfim_library` shapefile.

<br/><br/>

## v3.0.10.1 - 2021-03-24 - [PR #320](https://github.com/NOAA-OWP/cahaba/pull/320)

Patch to synthesize_test_cases.py.

### Changes
 - Bug fix to `synthesize_test_cases.py` to allow comparison between `testing` version and `official` versions.

<br/><br/>

## v3.0.10.0 - 2021-03-12 - [PR #298](https://github.com/NOAA-OWP/cahaba/pull/298)

Preprocessing of flow files for Categorical FIM.

### Additions
 - Generate Categorical FIM flow files for each category (action, minor, moderate, major).
 - Generate point shapefile of Categorical FIM sites.
 - Generate csv of attribute data in shapefile.
 - Aggregate all shapefiles and csv files into one file in parent directory.
 - Add flood of record category.

 ### Changes
 - Stability fixes to `generate_categorical_fim.py`.

<br/><br/>

## v3.0.9.0 - 2021-03-12 - [PR #297](https://github.com/NOAA-OWP/cahaba/pull/297)

Enhancements to FIM API.

### Changes
 - `fim_run.sh` can now be run with jobs in parallel.
 - Viz post-processing can now be selected in API interface.
 - Jobs table shows jobs that end with errors.
 - HUC preset lists can now be selected in interface.
 - Better `output_handler` file writing.
 - Overall better restart and retry handlers for networking problems.
 - Jobs can now be canceled in API interface.
 - Both FR and MS configs can be selected for a single job.

<br/><br/>

## v3.0.8.2 - 2021-03-11 - [PR #296](https://github.com/NOAA-OWP/cahaba/pull/296)

Enhancements to post-processing for Viz-related use-cases.

### Changes
 - Aggregate grids are projected to Web Mercator during `-v` runs in `fim_run.sh`.
 - HUC6 aggregation is parallelized.
 - Aggregate grid blocksize is changed from 256 to 1024 for faster postprocessing.

<br/><br/>

## v3.0.8.1 - 2021-03-10 - [PR #302](https://github.com/NOAA-OWP/cahaba/pull/302)

Patched import issue in `tools_shared_functions.py`.

### Changes
 - Changed `utils.` to `tools_` in `tools_shared_functions.py` after recent structural change to `tools` directory.

<br/><br/>

## v3.0.8.0 - 2021-03-09 - [PR #279](https://github.com/NOAA-OWP/cahaba/pull/279)

Refactored NWS Flood Categorical HAND FIM (CatFIM) pipeline to open source.

### Changes
 - Added `VIZ_PROJECTION` to `shared_variables.py`.
 - Added missing library referenced in `inundation.py`.
 - Cleaned up and converted evaluation scripts in `generate_categorical_fim.py` to open source.
 - Removed `util` folders under `tools` directory.

<br/><br/>

## v3.0.7.1 - 2021-03-02 - [PR #290](https://github.com/NOAA-OWP/cahaba/pull/290)

Renamed benchmark layers in `test_cases` and updated variable names in evaluation scripts.

### Changes
 - Updated `run_test_case.py` with new benchmark layer names.
 - Updated `run_test_case_calibration.py` with new benchmark layer names.

<br/><br/>

## v3.0.7.0 - 2021-03-01 - [PR #288](https://github.com/NOAA-OWP/cahaba/pull/288)

Restructured the repository. This has no impact on hydrological work done in the codebase and is simply moving files and renaming directories.

### Changes
 - Moved the contents of the `lib` folder to a new folder called `src`.
 - Moved the contents of the `tests` folder to the `tools` folder.
 - Changed any instance of `lib` or `libDir` to `src` or `srcDir`.

<br/><br/>

## v3.0.6.0 - 2021-02-25 - [PR #276](https://github.com/NOAA-OWP/cahaba/pull/276)

Enhancement that creates metric plots and summary statistics using metrics compiled by `synthesize_test_cases.py`.

### Additions
 - Added `eval_plots.py`, which produces:
    - Boxplots of CSI, FAR, and POD/TPR
    - Barplot of aggregated CSI scores
    - Scatterplot of CSI comparing two FIM versions
    - CSV of aggregated statistics (CSI, FAR, POD/TPR)
    - CSV of analyzed data and analyzed sites

<br/><br/>

## v3.0.5.3 - 2021-02-23 - [PR #275](https://github.com/NOAA-OWP/cahaba/pull/275)

Bug fixes to new evaluation code.

### Changes

 - Fixed a bug in `synthesize_test_cases.py` where the extent (MS/FR) was not being written to merged metrics file properly.
 - Fixed a bug in `synthesize_test_cases.py` where only BLE test cases were being written to merged metrics file.
 - Removed unused imports from `inundation.py`.
 - Updated README.md

<br/><br/>

## v3.0.5.2 - 2021-02-23 - [PR #272](https://github.com/NOAA-OWP/cahaba/pull/272)

Adds HAND synthetic rating curve (SRC) datum elevation values to `hydroTable.csv` output.

### Changes

 - Updated `add_crosswalk.py` to included "Median_Thal_Elev_m" variable outputs in `hydroTable.csv`.
 - Renamed hydroid attribute in `rem.py` to "Median" in case we want to include other statistics in the future (e.g. min, max, range etc.).

<br/><br/>
## v3.0.5.1 - 2021-02-22

Fixed `TEST_CASES_DIR` path in `tests/utils/shared_variables.py`.

### Changes

 - Removed `"_new"` from `TEST_CASES_DIR` variable.

<br/><br/>

## v3.0.5.0 - 2021-02-22 - [PR #267](https://github.com/NOAA-OWP/cahaba/pull/267)

Enhancements to allow for evaluation at AHPS sites, the generation of a query-optimized metrics CSV, and the generation of categorical FIM. This merge requires that the `/test_cases` directory be updated for all machines performing evaluation.

### Additions

 - `generate_categorical_fim.py` was added to allow production of NWS Flood Categorical HAND FIM (CatFIM) source data. More changes on this script are to follow in subsequent branches.

### Removals

 - `ble_autoeval.sh` and `all_ble_stats_comparison.py` were deleted because `synthesize_test_cases.py` now handles the merging of metrics.
 - The code block in `run_test_case.py` that was responsible for printing the colored metrics to screen has been commented out because of the new scale of evaluations (formerly in `run_test_case.py`, now in `shared_functions.py`)
 - Remove unused imports from inundation wrappers in `/tools`.

### Changes

 - Updated `synthesize_test_cases.py` to allow for AHPS site evaluations.
 - Reorganized `run_test_case.py` by moving more functions into `shared_functions.py`.
 - Created more shared variables in `shared_variables.py` and updated import statements in relevant scripts.

<br/><br/>

## v3.0.4.4 - 2021-02-19 - [PR #266](https://github.com/NOAA-OWP/cahaba/pull/266)

Rating curves for short stream segments are replaced with rating curves from upstream/downstream segments.

### Changes

 - Short stream segments are identified and are reassigned the channel geometry from upstream/downstream segment.
 - `fossid` renamed to `fimid` and the attribute's starting value is now 1000 to avoid HydroIDs with leading zeroes.
 - Addresses issue where HydroIDs were not included in final hydrotable.
 - Added `import sys` to `inundation.py` (missing from previous feature branch).
 - Variable names and general workflow are cleaned up.

<br/><br/>

## v3.0.4.3 - 2021-02-12 - [PR #254](https://github.com/NOAA-OWP/cahaba/pull/254)

Modified `rem.py` with a new function to output HAND reference elev.

### Changes

 - Function `make_catchment_hydroid_dict` creates a df of pixel catchment ids and overlapping hydroids.
 - Merge hydroid df and thalweg minimum elevation df.
 - Produces new output containing all catchment ids and min thalweg elevation value named `hand_ref_elev_table.csv`.
 - Overwrites the `demDerived_reaches_split.gpk` layer by adding additional attribute `Min_Thal_Elev_meters` to view the elevation value for each hydroid.

<br/><br/>

## v3.0.4.2 - 2021-02-12 - [PR #255](https://github.com/NOAA-OWP/cahaba/pull/255)

Addresses issue when running on HUC6 scale.

### Changes

 - `src.json` should be fixed and slightly smaller by removing whitespace.
 - Rasters are about the same size as running fim as huc6 (compressed and tiled; aggregated are slightly larger).
 - Naming convention and feature id attribute are only added to the aggregated hucs.
 - HydroIDs are different for huc6 vs aggregated huc8s mostly due to forced split at huc boundaries (so long we use consistent workflow it shouldn't matter).
 - Fixed known issue where sometimes an incoming stream is not included in the final selection will affect aggregate outputs.

<br/><br/>

## v3.0.4.1 - 2021-02-12 - [PR #261](https://github.com/NOAA-OWP/cahaba/pull/261)

Updated MS Crosswalk method to address gaps in FIM.

### Changes

 - Fixed typo in stream midpoint calculation in `split_flows.py` and `add_crosswalk.py`.
 - `add_crosswalk.py` now restricts the MS crosswalk to NWM MS catchments.
 - `add_crosswalk.py` now performs a secondary MS crosswalk selection by nearest NWM MS catchment.

<br/><br/>

## v3.0.4.0 - 2021-02-10 - [PR #256](https://github.com/NOAA-OWP/cahaba/pull/256)

New python script "wrappers" for using `inundation.py`.

### Additions

 - Created `inundation_wrapper_nwm_flows.py` to produce inundation outputs using NWM recurrence flows: 1.5 year, 5 year, 10 year.
 - Created `inundation_wrapper_custom_flow.py` to produce inundation outputs with user-created flow file.
 - Created new `tools` parent directory to store `inundation_wrapper_nwm_flows.py` and  `inundation_wrapper_custom_flow.py`.

<br/><br/>

## v3.0.3.1 - 2021-02-04 - [PR #253](https://github.com/NOAA-OWP/cahaba/pull/253)

Bug fixes to correct mismatched variable name and file path.

### Changes

 - Corrected variable name in `fim_run.sh`.
 - `acquire_and_preprocess_inputs.py` now creates `huc_lists` folder and updates file path.

<br/><br/>

## v3.0.3.0 - 2021-02-04 - [PR #227](https://github.com/NOAA-OWP/cahaba/pull/227)

Post-process to aggregate FIM outputs to HUC6 scale.

### Additions

 - Viz outputs aggregated to HUC6 scale; saves outputs to `aggregate_fim_outputs` folder.

### Changes

 - `split_flows.py` now splits streams at HUC8 boundaries to ensure consistent catchment boundaries along edges.
 - `aggregate_fim_outputs.sh` has been depreciated but remains in the repo for potential FIM 4 development.
 - Replaced geopandas driver arg with getDriver throughout repo.
 - Organized parameters in environment files by group.
 - Cleaned up variable names in `split_flows.py` and `build_stream_traversal.py`.
 - `build_stream_traversal.py` is now assigning HydroID by midpoint instead centroid.
 - Cleanup of `clip_vectors_to_wbd.py`.

<br/><br/>

## v3.0.2.0 - 2021-01-25 - [PR #218](https://github.com/NOAA-OWP/cahaba/pull/218)

Addition of an API service to schedule, run and manage `fim_run` jobs through a user-friendly web interface.

### Additions

 - `api` folder that contains all the codebase for the new service.

<br/><br/>

## v3.0.1.0 - 2021-01-21 - [PR #206](https://github.com/NOAA-OWP/cahaba/pull/206)

Preprocess MS and FR stream networks

### Changes

 - Headwater stream segments geometries are adjusted to align with with NWM streams.
 - Incoming streams are selected using intersection points between NWM streams and HUC4 boundaries.
 - `clip_vectors_to_wbd.py` handles local headwaters.
 - Removes NHDPlus features categorized as coastline and underground conduit.
 - Added streams layer to production whitelist.
 - Fixed progress bar in `lib/acquire_and_preprocess_inputs.py`.
 - Added `getDriver` to shared `functions.py`.
 - Cleaned up variable names and types.

<br/><br/>

## v3.0.0.4 - 2021-01-20 - [PR #230](https://github.com/NOAA-OWP/cahaba/pull/230)

Changed the directory where the `included_huc*.lst` files are being read from.

### Changes

 - Changed the directory where the `included_huc*.lst` files are being read from.

<br/><br/>

## v3.0.0.3 - 2021-01-14 - [PR #210](https://github.com/NOAA-OWP/cahaba/pull/210)

Hotfix for handling nodata value in rasterized levee lines.

### Changes

 - Resolves bug for HUCs where `$ndv > 0` (Great Lakes region).
 - Initialize the `nld_rasterized_elev.tif` using a value of `-9999` instead of `$ndv`.

 <br/><br/>

## v3.0.0.2 - 2021-01-06 - [PR #200](https://github.com/NOAA-OWP/cahaba/pull/200)

Patch to address AHPSs mapping errors.

### Changes

 - Checks `dtype` of `hydroTable.csv` columns to resolve errors caused in `inundation.py` when joining to flow forecast.
 - Exits `inundation.py` when all hydrotable HydroIDs are lake features.
 - Updates path to latest AHPs site layer.
 - Updated [readme](https://github.com/NOAA-OWP/cahaba/commit/9bffb885f32dfcd95978c7ccd2639f9df56ff829)

<br/><br/>

## v3.0.0.1 - 2020-12-31 - [PR #184](https://github.com/NOAA-OWP/cahaba/pull/184)

Modifications to build and run Docker image more reliably. Cleanup on some pre-processing scripts.

### Changes

 - Changed to noninteractive install of GRASS.
 - Changed some paths from relative to absolute and cleaned up some python shebang lines.

### Notes
 - `aggregate_vector_inputs.py` doesn't work yet. Need to externally download required data to run fim_run.sh

 <br/><br/>

## v3.0.0.0 - 2020-12-22 - [PR #181](https://github.com/NOAA-OWP/cahaba/pull/181)

The software released here builds on the flood inundation mapping capabilities demonstrated as part of the National Flood Interoperability Experiment, the Office of Water Prediction's Innovators Program and the National Water Center Summer Institute. The flood inundation mapping software implements the Height Above Nearest Drainage (HAND) algorithm and incorporates community feedback and lessons learned over several years. The software has been designed to meet the requirements set by stakeholders interested in flood prediction and has been developed in partnership with several entities across the water enterprise.<|MERGE_RESOLUTION|>--- conflicted
+++ resolved
@@ -1,7 +1,6 @@
 All notable changes to this project will be documented in this file.
 We follow the [Semantic Versioning 2.0.0](http://semver.org/) format.
 
-<<<<<<< HEAD
 ## v4.x.x.x - 2024-07-18 - [PR#1224](https://github.com/NOAA-OWP/inundation-mapping/pull/1224)
 
 Addresses warnings to reduce output messages.
@@ -12,7 +11,6 @@
     - `adjust_thalweg_lateral.py`: fixes number type
     - `src/delineate_hydros_and_produce_HAND.sh`: removes division by zero warning
     - `getRasterInfoNative.py`: adds `gdal.UseExceptions()`
-=======
 ## v4.5.2.9 - 2024-07-19 - [PR#1216](https://github.com/NOAA-OWP/inundation-mapping/pull/1216)
 
 Adds `NO_VALID_CROSSWALKS` to `FIM_exit_codes` which is used when the crosswalk table or output_catchments DataFrame is empty. Removes branches that fail with `NO_VALID_CROSSWALKS`.
@@ -50,7 +48,6 @@
 -  `config/deny_branch_zero.lst`
 -  `config/deny_branches.lst`
 -  `fim_post_processing.sh`
->>>>>>> fd64cc8b
 
 <br/><br/>
 
