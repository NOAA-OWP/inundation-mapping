All notable changes to this project will be documented in this file.
We follow the [Semantic Versioning 2.0.0](http://semver.org/) format.

<<<<<<< HEAD
## v4.4.x.x - 2024-04-19 - [PR#1125](https://github.com/NOAA-OWP/inundation-mapping/pull/1125)

This PR focuses on updating the preprocess_bathymetry.py for 3 issues: 1) the capability of preprocessing SurveyJobs that have negative depth values, 2) changing the SurveyDateStamp format, and 3) the capability of including multiple SurveyJobs for one NWM feature-id if needed.

### Changes
`data/bathymetry/preprocess_bathymetry.py`: Addressing 3 issues including, the capability of preprocessing SurveyJobs that have negative depth values, changing the SurveyDateStamp format, and the capability of including multiple SurveyJobs for one NWM feature-id.

### Testing
This PR has been tested on 25 SurveyJobs over the Illinois River.

<br/><br/>

=======
## v4.5.4.1 - 2024-08-02 - [PR#1185](https://github.com/NOAA-OWP/inundation-mapping/pull/1185)

This PR brings back the `preprocess_ahps_nws.py` code to FIM4 and generates new AHPS benchmark datasets for sites SXRA2 and SKLA2 in Alaska.  The new AHPS benchmark datasets are available on dev1 here: "/dev_fim_share/foss_fim/outputs/ali_ahps_alaska/AHPS_Results_Alaska/19020302/"

This PR closes issue #1130. 

To process a new station, follow these steps:

1. Add the name of the new site (s) to the`/data/inputs/ahps_sites/evaluated_ahps_sites.csv` file. 
2. Collect/Download the grid depth dataset, typically available as ESRI gdb.
3. Use arcpy (or ArcGIS pro ) to convert the grid depths (in ESRI gdb) into TIFF files
    - Make sure the TIFF files have crs
    - Store all the TIFF files in a directory called "depth_grid," which should be a sub-folder inside a folder named after the gage code (must be a 5-character code)
4. Run the script as described below. **Note that sites in CONUS and Alaska cannot be mixed in a single run. Separate runs should be done for Alaska sites and CONUS sites.**

Note that for the "SKLA2" site, the downloaded ESRI-GDB grid files had a datum issue. This issue was manually corrected during the conversion of GDB files into TIFF files.

### Additions
- `data/nws/preprocess_ahps_nws.py`  ... retrieved from previous versions of FIM and updated for shapely v2

### Changes
- `tools/tools_shared_functions.py`  ... updated for shapely v2

<br/><br/>

## v4.5.4.0 - 2024-08-02 - [PR#1198](https://github.com/NOAA-OWP/inundation-mapping/pull/1198)

### Changes
- `src/bash_variables.env`: high water threshold and recurrence flows CSV files were updated into new NWM v3 flow files. Also, a new Manning numbers file created from the new NWM v3 dataset was used.
-  `src/src_adjust_ras2fim_rating.py`: 100 year recurrence was removed since it is not included in the new AEP.
-  `src/src_adjust_usgs_rating_trace.py`: 100 year recurrence was removed since it is not included in the new AEP.
-  `tools/rating_curve_comparison.py`: 100 year recurrence was removed since it is not included in the new AEP. Also, the name of recurrence flow CSV file was updated.
-  `tools/composite_inundation.py`
-  `tools/inundate_nation.py`

<br/><br/>
>>>>>>> fa670d4f

## v4.5.3.1 - 2024-07-24 - [PR#1233](https://github.com/NOAA-OWP/inundation-mapping/pull/1233)

In a PR [1217](https://github.com/NOAA-OWP/inundation-mapping/pull/1217), which is about to be merged, it updates a bunch of python packages. One is numpy. This has triggered a very large amount of on-screen output from a new numpy warning while running `synthesize_test_cases.py`.

### Changes
- `tools\overlapping_inundation.py`: As described

 <br/><br/>
 

## v4.5.3.0 - 2024-07-24 - [PR#1217](https://github.com/NOAA-OWP/inundation-mapping/pull/1217)

This PR rolls up a bunch of other PR's and python packages requests including:
- Issue [1208](https://github.com/NOAA-OWP/inundation-mapping/issues/1208)  Bump OpenJDK from 17.0.8 to 17.0.10 (via updating to JDK 21.0.3)
- PR [1207](https://github.com/NOAA-OWP/inundation-mapping/pull/1207) - Dependabot bump certifi from 2023.7.22 to 2024.7.4
- PR [1192](https://github.com/NOAA-OWP/inundation-mapping/pull/1192) - Dependabot Bump urllib3 from 1.26.18 to 1.26.19
- Updates required from ongoing PR [1206](https://github.com/NOAA-OWP/inundation-mapping/pull/1206) - Probabilistic Flood Inundation Mapping. These updates make it easier for that branch/task to continue forward and staying in sync with dev. This triggered a few other packages that needed to be updated.

Other tasks included are:
- Removing the now heavily obsolete `unit_test` system, including the package `pytest`. This included some changes to the `CONTRIBUTING.md` document.
- Clean of a couple of packages no longer in use: `pluggy` and `iniconfig`
- Removal of a deprecated file named `config/aws_s3_put_fim3_hydrovis_whitelist.lst`
- Removed duration stamps around a few parts in `fim_post_processing.sh`
- Fixes and updates to linting files. e.g. `pyproject.toml`. (line length was not working correctly)

### Changes
- `Dockerfile`, `Pipfile`, `Pipfile.lock`: as describe above for python package changes
- `.gitignore`, `CONTRIBUTING.md`: File changes related to removing the `unit_test` system.
- `fim_post_processing.sh`: noted above.
- `pyproject.toml`: fixes and updates for linting

### Removals
- `unit_tests` folder and all related files under it. Appx 25 to 30 files removed.

<br/><br/>


## v4.5.2.11 - 2024-07-19 - [PR#1222](https://github.com/NOAA-OWP/inundation-mapping/pull/1222)

We are having problems with post processing overall duration taking a long time. This new system captures duration times for each module/section inside fim_post_processing.sh and records it to a file on the output directory. It records it as it progress and will also help us learn if fim_post_processing.sh stopped along the way.

Note: When used in code, we call `Set_log_file_path` shell variable with a file name and path (no validation done at this time).  The each time a person wants to print to screen and console, use the `l_echo` command instead of the native `echo` command. If the log file has not been set, the output will continue to go to screen, just not the log file.

### Changes
- `fim_pipeline.sh`: A couple of minor text output changes.
- `fim_post_processing.sh`:  As described above.
- `src\bash_functions.env`:  New functions and adjustments to support the new log system.

<br/><br/>


## v4.5.2.10 - 2024-07-19 - [PR#1224](https://github.com/NOAA-OWP/inundation-mapping/pull/1224)

Addresses warnings to reduce output messages.

### Changes

- `src/'
    - `adjust_thalweg_lateral.py`: fixes number type
    - `src/delineate_hydros_and_produce_HAND.sh`: removes division by zero warning
    - `getRasterInfoNative.py`: adds `gdal.UseExceptions()`

<br/><br/>


## v4.5.2.9 - 2024-07-19 - [PR#1216](https://github.com/NOAA-OWP/inundation-mapping/pull/1216)

Adds `NO_VALID_CROSSWALKS` to `FIM_exit_codes` which is used when the crosswalk table or output_catchments DataFrame is empty. Removes branches that fail with `NO_VALID_CROSSWALKS`.

### Changes
    - `add_crosswalk.py`: Added `NO_VALID_CROSSWALKS` as exit status when crosswalk or output_catchments is empty
    - `process_branch.sh`: Removed branches that fail with `NO_VALID_CROSSWALKS`
    - `utils/fim_enums.py`: Added `NO_VALID_CROSSWALKS` to `FIM_exit_codes`

<br/><br/>


## v4.5.2.8 - 2024-07-19 - [PR#1219](https://github.com/NOAA-OWP/inundation-mapping/pull/1219)

Changes non-fatal `ERROR` messages to `WARNINGS` to avoid triggering being logged as errors.

### Changes

- `src/`
    - `bathymetric_adjustment.py`: Changes `WARNING` to `ERROR` in Exception
    - `src_roughness_optimization.py`: Changes `ERROR` messages to `WARNING`

<br/><br/>

## v4.5.2.7 - 2024-07-19 - [PR#1220](https://github.com/NOAA-OWP/inundation-mapping/pull/1220)

With this PR we can run post_processing.sh multiple times on a processed batch without any concerns that it may change the hydroTable or src_full_crosswalked files.

### Additions

- `src/update_htable_src.py`

### Changes

-  `config/deny_branch_zero.lst`
-  `config/deny_branches.lst`
-  `fim_post_processing.sh`

<br/><br/>

## v4.5.2.6 - 2024-07-12 - [PR#1184](https://github.com/NOAA-OWP/inundation-mapping/pull/1184)

This PR adds a new script to determine which bridges are inundated by a specific flow. It will assign a risk status to each bridge point based on a specific threshold.

### Additions

- `tools/bridge_inundation.py`

<br/><br/>

## v4.5.2.5 - 2024-07-08 - [PR#1205](https://github.com/NOAA-OWP/inundation-mapping/pull/1205)

Snaps crosswalk from the midpoint of DEM-derived reaches to the nearest point on NWM streams within a threshold of 100 meters. DEM-derived streams that do not locate any NWM streams within 100 meters of their midpoints are removed from the FIM hydrofabric and their catchments are not inundated.

### Changes

- `src/add_crosswalk.py`: Locates nearest NWM stream to midpoint of DEM-derived reaches if within 100 meters. Also fixes a couple of minor bugs. 

<br/><br/>

## v4.5.2.4 - 2024-07-08 - [PR#1204](https://github.com/NOAA-OWP/inundation-mapping/pull/1204)

Bug fix for extending outlets in order to ensure proper flow direction in depression filling algorithm. This PR adds a distance criteria that in order for the end of an outlet stream to be snapped to the wbd_buffered boundary, the end point must be less than 100 meters from the WBD boundary.

Also adds missing argparse arguments so that the script can be run from the command line.

### Changes

- `data`
     - `wbd`
          - `clip_vectors_to_wbd.py`: Adds a 100 meter distance threshold to WBD to snap outlets to buffered WBD.
          - `generate_pre_clip_fim_huc8.py`: Upgrading logging system.
- `src`
     - `bash_variables.env`: Updated pre-clip input path to new pre-clip files.

<br/><br/>

## v4.5.2.3 - 2024-06-14 - [PR#1169](https://github.com/NOAA-OWP/inundation-mapping/pull/1169)

This tool scans all log directory looking for the word "error" (not case-sensitive). This is primary added to help find errors in the post processing logs such as src_optimization folder (and others).

### Changes

- `fim_post_processing.sh`: as described
- `src\mitigate_branch_outlet_backpool.py`: Has the word error in text which fills up the error scan logs.

<br/><br/>

## v4.5.2.2 - 2024-06-14 - [PR#1183](https://github.com/NOAA-OWP/inundation-mapping/pull/1183)

Upgrades whitebox from v2.3.1 to 2.3.4. Whitebox was upgraded by `pip install -U whitebox` and then `pipenv lock` to update the `Pipfile`.

### Changes

- `Dockerfile`: Removed whitebox hack
- `Pipfile` and `Pipfile.lock`: Upgraded whitebox to v2.3.4.

<br/><br/>

## v4.5.2.1 - 2024-05-21 - [PR#1172](https://github.com/NOAA-OWP/inundation-mapping/pull/1172)

Removes loading of `apache-arrow` repository from the Dockerfile where it was causing a GPG key error during `docker build`.

A number of python packages were updated in this PR. You will need to build a new Docker image for this release.

### Changes

- Dockerfile: Adds a line remove the loading of apache-arrow during `apt-get update`.

<br/><br/>


## v4.5.2.0 - 2024-05-20 - [PR#1166](https://github.com/NOAA-OWP/inundation-mapping/pull/1166)

The main goal of this PR is to create bridge point data that be used as a service in HydroVIS. Since every branch processes bridges separately, it's possible to inundate a bridge from more than just the feature_id it crosses. To reflect this, the `osm_bridge_centroids.gpkg` now found in HUC directories will have coincident points - one that is inundated from the reach it crosses and the other a backwater-influenced point indicated by the `is_backwater` field.

### Changes

- ` src/`
    - `aggregate_by_huc.py`: Added the aggregation steps for bridge centroids; aggregation includes using SRCs to lookup flow values for each bridge, filtering out coincident points that have the same assigned feature_ids and higher overtopping flow, and assigning select points as backwater-influenced.
    - ` delineate_hydros_and_produce_HAND.sh`: Moved the bridge healing to after the crosswalk so that the centroids can use the crosswalked catchments for feature_id and flow lookups.
    -  `heal_bridges_osm.py`: Optimized the bridge healing so that it doesn't have to write out an intermediate raster; exports bridge centroids and spatial joins them to catchments; added functions for SRC flow lookups used in `aggregate_by_huc.py`.
- ` fim_post_processing.sh`: Added a bridge flag input for `aggregate_by_huc.py`.
- `data/bridges/pull_osm_bridges.py`: Removed the saving of a midpoint geopackage.
- `config/deny_branch_zero.lst` & `deny_branches.lst`: Added `#osm_bridge_centroids_{}.gpkg` to the deny lists.

<br/><br/>


## v4.5.1.3 - 2024-05-17 - [PR#1170](https://github.com/NOAA-OWP/inundation-mapping/pull/1170)

This hotfix addresses the issue #1162 by explicitly using 'fiona' engine for reading gpkg files with Boolean dtype. This is applicable only for `usgs_gages.gpkg` and `usgs_subset_gages.gpkg` files. 

### Changes
- `src/usgs_gage_unit_setup.py`  ... changed only two lines for fiona engine
- `src/usgs_gage_crosswalk.py` ...  changed only one line for fiona engine + two small changes to use `self.branch_id` for the correct log report
- `tools/rating_curve_comparison.py`...  changed only one line for fiona engine

<br/><br/>

## v4.5.1.2 - 2024-05-17 - [PR#1135](https://github.com/NOAA-OWP/inundation-mapping/pull/1135)

Updates USGS gage processing to use the correct projection (determined by whether the HUC is in Alaska or not).

### Changes
- `src/run_by_branch.sh`: Added `huc_CRS` as an input argument for `usgs_gage_crosswalk.py`
- `src/run_unit_wb.sh`: Added `huc_CRS` as an input argument for `usgs_gage_unit_setup.py` and `usgs_gage_crosswalk.py`
- `src/usgs_gage_crosswalk.py`: Added `huc_CRS` as an input argument for the `run_crosswalk()` function and added re-projection steps wherever new data is being read in so that the files are able to be properly merged.
- `src/usgs_gage_unit_setup.py`: Added `huc_CRS` as an input argument for the `Gage2Branch()` crosswalking class.

<br/><br/>

## v4.5.1.1 - 2024-05-17 - [PR#1094](https://github.com/NOAA-OWP/inundation-mapping/pull/1094)

Extends flows (i.e., discharge) to stream segments missing from NWS and USGS validation flow files. The levelpath associated with existing flows in the AHPS domain is identified, and any stream segments of the levelpath in the domain missing from the flow file are added to the flow file by assigning the existing flow (this is a constant value regardless of other tributaries including other levelpaths in the domain). Stream segments not on the levelpath are dropped from the flow file, including tributary flows. The original flow file is saved along with the output with an appended `.bak`.

### Additions

- `data/extend_benchmark_flows.py`: Adds missing flows to NWS or USGS benchmark flow files and removes flows from tributaries. The original flow file is saved with an appended `.bak`.

### Changes

- `tools/tools_shared_variables.py`: Removed corrected flow files from `BAD_SITES` list.

<br/><br/>

## v4.5.1.0 - 2024-05-17 - [PR#1156](https://github.com/NOAA-OWP/inundation-mapping/pull/1156)

This focuses on removing hydro-conditioning artifacts by subtracting the thalweg DEM from HAND REM and adding back the original DEM. Also, a new tool was created to test this feature over multiple HUCs

### Additions
- `tools/analyze_for_missing_FIM_cells.py`: A new script `analyze_for_missing_FIM_cells.py` was added to test and analyze healed HAND for hydro-conditioning artifacts FIM. 

### Changes
- `src/delineate_hydros_and_produce_HAND.sh`: Removing hydro-conditioning artifacts from HAND REM.
- `config/params_template.env`: Creating an option to include/exclude healed HAND from FIM pipeline.

<br/><br/>

## v4.5.0.2 - 2024-05-17 - [PR#1159](https://github.com/NOAA-OWP/inundation-mapping/pull/1159)

This PR addresses issue #1132 and include the following changes on `tools/generate_nws_lid.py` for updating `nws_lid.gpkg` dataset.

In this revised version, stations only from these two groups are retrieved:
- lid stations with `rfc_forecast_point= True` 
- lid stations in `/data/inputs/ahp_sites/evaluated_ahps_sites.csv`

The lid stations in AK (Alaska), HI, and PR, with above two criteria have also been selected, as shown in the map below. In the previous version of the code, **all of lid stations** in PR and HI (regardless of meeting above two criteria), were also being retrieved. I have updated this version to exclude such stations. 

Also, In this revised version, I've eliminated the code sections that previously generated the "is_headwater" and "is_colocated" columns, which are not needed in FIM4. Therefore, in this updated version, these columns are no longer present. 

Similar to 'usgs_gages.gpkg' dataset, all lid stations, including those in Alaska, are stored in a single gpkg file (`nws_lid.gpkg`) with EPSG=5070. The Alaska stations can be identified using their HUC8 numbers (beginning with '19'). 

### Changes
- tools/generate_nws_lid.py

<br/><br/>


## v4.5.0.1 - 2024-05-09 - [PR#1150](https://github.com/NOAA-OWP/inundation-mapping/pull/1150)

Fixes two bugs discovered in v4.5.0.0:
1. `echo` missing in bash command
2. raster resolution of `dem_meters.tif` has now been explicitly set in `gdalwarp`.

### Changes

- `src/`
    - `add_crosswalk.py`: fixed stream order if max > `max_order`
    - `bash_variables.env`: added `res` environment variable for default raster cell size
    - `delineate_hydros_and_produce_HAND.sh`: added missing `echo`
    - `heal_bridges_osm.py`: fixed raster resolution and number of rows/columns
    - `run_unit_wb.sh`: added `-tr` to gdalwarp when generating `dem_meters.tif`; removed extraneous `Tcount`

<br/><br/>

## v4.5.0.0 - 2024-05-06 - [PR#1122](https://github.com/NOAA-OWP/inundation-mapping/pull/1122)

This PR includes 2 scripts to add Open Street Map bridge data into the HAND process: a script that pulls data from OSM and a script that heals those bridges in the HAND grids. Both scripts should be run as part of a pre-processing step for FIM runs. They only need to be run if we think OSM data has changed a lot or for any new FIM versions.

A new docker image is also required for `pull_osm_bridges.py` (acquire and preprocess) script.

### Additions
- `data/bridges/pull_osm_bridges.py`: First pre-processing script that pulls OSM data and saves bridge lines out as separate shapefiles by HUC8 to a specified location
- `src/heal_bridges_osm.py`: Second pre-processing script that uses the pre-saved OSM bridge lines and heals max HAND values across those bridge lines. Healed HAND grids are saved to a specified location.

### Changes
- `Pipfile`, `Pipfile.lock`: Adjusted files to add new python package to docker image.
- `data`
    - `clip_vectors_to_wdbd.py`: Updated to pre-clip new bridge data. Logging upgraded.
    - `generate_pre_clip_fim_huc8.py`: Updated to pre-clip new bridge data. Logging added and a system for multi-process logging.
- `src`
    - `delineate_hydros_and_produce_HAND.sh`: add python call to run `heal_bridges_osm.py` after hydraulic properties are calculated.
    - `bash_variables.env`: Added new variable for OSM bridges and adjusted pre-clip output date
    - `utils`
        - `shared_functions.py`: removed function no longer in use.
        - `shared_variables.py`: removed variables no longer in use.
  
<br/><br/>

## v4.4.16.0 - 2024-05-06 - [PR#1121](https://github.com/NOAA-OWP/inundation-mapping/pull/1121)

Some NWM streams, particularly in coastal areas, fail to reach the edge of the DEM resulting in reverse flow. This issue was resolved by clipping the ocean mask from the buffered WBD and DEM, and any remaining streams that didn't have outlets reaching the edge of the buffered WBD boundary were extended by snapping the end to the nearest point on the buffered WBD.

### Changes

- `data/wbd/clip_vectors_to_wbd.py`: Clips `landsea` ocean mask from the buffered WBD and adds a function to extend outlet streams to the buffered WBD

<br/><br/>


- `data/wbd/clip_vectors_to_wbd.py`: Updated multi-processing and added more logging.

<br/><br/>

## v4.4.15.4 - 2024-05-06 - [PR#1115](https://github.com/NOAA-OWP/inundation-mapping/pull/1115)

This PR addresses issue #1040 and includes the following updates:
- Upgraded to WRDS API version 3 and ensured schema compatibility of new USGS gages data.
- Expanded data retrieval to include Alaska gages alongside CONUS gages. 
- Enables retrieving SRC data for individual USGS gages, removing the necessity of using 'all' for the '-l' flag in rating_curve_get_usgs_curves.py." 


### Changes
 - `tools/tools_shared_functions.py`   
    -  Improved the stability of API calls.
    - Removed the exclusion of Alaska gages from USGS gages metadata (`usgs_gages.gpkg` output), preserving Alaska gages in the metadata.  
- `rating_curve_get_usgs_curves.py` 
    - Removed the exclusion of Alaska gages when retrieving SRC values.
    - Enabled retrieving SRC data for individual USGS gages.
- Moved the script `rating_curve_get_usgs_curves.py` from `tools` folder into `data/usgs`.

<br/><br/>

## v4.4.15.3 - 2024-05-06 - [PR#1128](https://github.com/NOAA-OWP/inundation-mapping/pull/1128)

Fixes a KeyError in `src/mitigate_branch_outlet_backpool.py`.

### Changes

`src/mitigate_branch_outlet_backpool.py`: Addresses case where `catchments_df['outlier']` are all False.

<br/><br/>

## v4.4.15.2 - 2024-05-06 - [PR#1133](https://github.com/NOAA-OWP/inundation-mapping/pull/1133)

Bug fix for error when reading the subfolders of a directory using `listdir()` where files exist that start with an 8-digit number that are later interpreted as directories.

### Changes

The following files were modified to use `listdir()` to read only directories instead of both directories and files:
- `src/`
    - `bathy_src_adjust_topwidth.py`, `identify_src_bankfull.py`, `subdiv_chan_obank_src.py`, `utils/shared_functions.py`
- `tools/vary_mannings_n_composite.py`


<br/><br/>


## v4.4.15.1 - 2024-05-06 - [PR#1081](https://github.com/NOAA-OWP/inundation-mapping/pull/1038)

This hotfix address a bug within the SRC adjustment routine to filter out USGS gauge locations that were conflated to lakeid reaches. These fatal errors were preventing `fim_post_processing.sh` from completing. There are also new try except blocks to handle potential errors when opening/writing SRC adjustment attributes to the catchment gpkg (unknown issues with collisions or corrupt gpkg files). Closes #1137 

### Changes

- `src/src_adjust_usgs_rating_trace.py`: Added filter for processing valid hydroids that meet criteria (i.e non-lakes) and more robust logging.
- `src/src_roughness_optimization.py`: Added data checks and logging to ensure input calibration data files contains necessary attributes. Also included a new try/except block to trap and log issues with file collisions or corrupt catchment gpkg read/write.

<br/><br/>

## v4.4.15.0 - 2024-04-17 - [PR#1081](https://github.com/NOAA-OWP/inundation-mapping/pull/1081)

This enhancement includes changes to the SRC calibration routine that uses the USGS published rating curve database. The modifications attempt to mimic the technique used in the stage-based CatFIM where the USGS WSE/flow is propagated upstream and downstream of the gauge location. This closes #892 

### Additions
`src/src_adjust_usgs_rating_trace.py`: updated SRC calibration routine to include the a new upstream/downstream tracing routine. The WSE(HAND stage) and flow targets obtained from the USGS rating curve are now applied to all hydroids within 8km (~5 miles) of the gauge location.  

### Changes
`fim_post_processing.sh`: using the new `src_adjust_usgs_rating_trace.py` in place of the `src_adjust_usgs_rating.py`
`src/src_roughness_optimization.py`: minor changes to facilitate new calibration input (reset index)
`src/utils/shared_variables.py`: added `USGS_CALB_TRACE_DIST` as the trace distance variable

### Removals
`src/src_adjust_usgs_rating.py`: deprecated (replaced with the new `src_adjust_usgs_rating_trace.py`)

<br/><br/>


## v4.4.14.1 - 2024-04-17 - [PR#1103](https://github.com/NOAA-OWP/inundation-mapping/pull/1103)

Adds checks for intermediate files produced by Whitebox in the AGREE process (`src/agreedem.py`). Without these checks, if Whitebox fails to produce an output, no error is generated until much later in the `src/delineate_hydros_and_produce_HAND.sh` processing chain which makes troubleshooting difficult.

### Changes

- `src/agreedem.py`: Added checks to verify existence of intermediate files before continuing

<br/><br/>

## v4.4.14.0 - 2024-04-17 - [PR#1106](https://github.com/NOAA-OWP/inundation-mapping/pull/10106)

Updates the FIM pipeline so it can process HUCs in southern Alaska. Running FIM in southern Alaska requires that a different CRS and a few different files be used. Additionally, some of the Alaska HUCs displayed an issue where the input stream density was too high, so this update introduces some logic to adjust the threshold of stream orders to exclude based on whether an Alaska HUC is listed as high or medium-high stream density. This update intriduces new Alaska-specific inputs, which are listed in the PR. 

### Changes
- `data/wbd/generate_pre_clip_fim_huc8.py`: Adjusted comment.
- `src/bash_variables.env`: Changed pre-clip HUC 8 directory to be a folder with both Alaska and CONUS HUCs.
- `src/check_huc_inputs.py`: Changed the `included_huc_list` variable to refer to a HUC list that includes Alaska.
- `src/derive_level_paths.py`: Add in logic to exclude different stream orders based on whether the HUC falls into the high or medium-high density HUC lists.
- `src/run_by_branch.sh`: Add in logic to check whether the HUC is in Alaska or not and to use the correct CRS accordingly.
- `src/run_unit_wb.sh`: Add in logic to check whether the HUC is in Alaska or not and to use the correct CRS and DEM domain filename accordingly.
- `src/utils/shared_variables.py`: Add the Alaska CRS, a list of high stream density HUCs, and a list of medium-high stream density HUCs.

<br/><br/>


## v4.4.13.3 - 2024-04-15 - [PR#1114](https://github.com/NOAA-OWP/inundation-mapping/pull/1114)

Two recent dependabot PR's came in, one for upgrading the `pillow` package and the other for upgrading idna. Both have been adjusted in this PR. 
In this PR, we also moved `openpyxl` package, which was part of an independent dockerfile, Pipfile and Pipefile.lock in the "dev" directory. This is now merged into the parent standard docker image.

Covers [PR 1111](https://github.com/NOAA-OWP/inundation-mapping/pull/1111) and 
Covers [PR 1119](https://github.com/NOAA-OWP/inundation-mapping/pull/1119)

A small update to the README.md was also updated for an unrelated topic (about AWS S3 credentials).

### Changes
- `Pipfile / Pipefile.lock`: As described above.
- `data/ble/ble_benchmark/README.md`: Updated notes to remove talking the specific ble docker image.

### Removals
- `data/ble/ble_benchmark`
   - `Dockerfile`: removed in favor the parent root Docker files.
   - `Pipfile`: removed in favor the parent root Docker files.
   - `Pipfile.lock` : removed in favor the parent root Docker files.

<br/><br/>

## v4.4.13.2 - 2024-04-04 - [PR#1110](https://github.com/NOAA-OWP/inundation-mapping/pull/1110)

This PR reflects upgrades for openJDK from 17.0.8 to something higher, minimum of 17.0.9. After some research, we can not upgrade all the way to the latest openJDK but can jump up to 19.0.  This limitation is related to version of our base docker image.  openJDK was identified as requiring an upgrade by a system wide security scan.

The "black" packages is also be upgraded from 23.7.0 to 24.3.

**NOTE: the update of "black" has change the rules slightly for formatting. This is why you see a bunch of files being changed but only for the formatting changes.**

### Files Change
- `Dockerfile`, `Pipfile`, `Pipefile.lock`
- `pre-commit-config.yaml` is also has Black upgraded for CI/CD tests for linting during GIT check ins.
- `many files`:
     - 19 files have had minor formatting changes related to the upgrade in the "black" package.

<br/><br/>


## v4.4.13.1 - 2024-03-11 - [PR#1086](https://github.com/NOAA-OWP/inundation-mapping/pull/1086)

Fixes bug where levee-protected areas were not being masked from branch 0 DEMs.

### Changes

`src/mask_dem.py`: Corrects indentation preventing masked branch 0 from overwriting existing DEM.

<br/><br/>

## v4.4.13.0 - 2024-03-11 - [PR#1006](https://github.com/NOAA-OWP/inundation-mapping/pull/1006)

Adds a new module that mitigates the branch outlet backpool error. In some HUCs, an overly-large catchment appears at the outlet of the branch (as in issue #985) which causes an artificially large amount of water to get routed to the smaller stream instead of the main stem. This issue is mitigated by trimming the levelpath just above the outlet and removing the offending pixel catchment from the pixel catchments and catchment reaches files. 

The branch outlet backpool issue is identified based on two criteria: 
  1. There is a pixel catchment that is abnormally large (more than two standard deviations above the mean.)
  2. The abnormally-large pixel catchment occurs at the outlet of the levelpath.

If both criteria are met for a branch, then the issue is mitigated by trimming the flowline to the third-to-last point.

### Additions

- `src/mitigate_branch_outlet_backpool.py`: Detects and mitigates the branch outlet backpool error. If both branch outlet backpool criteria are met, the snapped point is set to be the penultimate vertex and then the flowline is trimmed to that point (instead of the last point). Trims the `gw_catchments_pixels_<id>.tif` and `gw_catchments_reaches_<id>.tif` rasters by using `gdal_polygonize.py` to polygonize the `gw_pixel_catchments_<id>.tif` file, creating a mask that excludes the problematic pixel catchment, and then using that mask to trim the pixel catchment and catchment reaches rasters.

### Changes

- `src/delineate_hydros_and_produce_HAND.sh`: Adds the `mitigate_branch_outlet_backpool.py` module to run after the  `Gage Watershed for Pixels` step. 
- `src/split_flows.py`: Improves documentation and readability.

<br/><br/>

## v4.4.12.0 - 2024-03-11 - [PR#1078](https://github.com/NOAA-OWP/inundation-mapping/pull/1078)

Resolves issue #1033 by adding Alaska-specific data to the FIM input folders and updating the pre-clip vector process to use the proper data and CRS when an Alaska HUC is detected. The `-wbd` flag was removed from the optional arguments of `generate_pre_clip_fim_huc8`. The WBD file path will now only be sourced from the `bash_variables.env` file. The `bash_variables.env` file has been updated to include the new Alaska-specific FIM input files.

### Changes

- `/data/wbd/`
    - `clip_vectors_to_wbd.py`: Replaced all CRS inputs with the `huc_CRS` variable, which is input based on whether the HUC is Alaska or CONUS. Previously, the default FIM projection was automatically assigned as the CRS (which had been retrieved from `utils.shared_variables`).

    - `generate_pre_clip_fim_huc8.py`:
        - Added Alaska projection and links to the new Alaska data file paths that were added to `bash_variables.env`.
        - Removed the `wbd` argument from the `pre_clip_hucs_from_wbd` function and made it so that the code gets the WBD path from `bash_variables.env`.
        - Added logic to check whether the HUC is in Alaska and, if so, use the Alaska-specific HUC and input file paths.
        - Cleaned up the spelling and formatting of some comments
- `/src/`
    - `bash_variables.env`: Added the Alaska-specific projection (EPSG:3338) and file paths for Alaska-specific data (see data changelog for list of new input data)

<br/><br/>

## v4.4.11.1 - 2024-03-08 - [PR#1080](https://github.com/NOAA-OWP/inundation-mapping/pull/1080)

Fixes bug in bathymetric adjustment where `mask` is used with `geopandas.read_file`. The solution is to force `read_file` to use `fiona` instead of `pyogrio`.

### Changes

`src/bathymetric_adjustment.py`: Use `engine=fiona` instead of default `pyogrio` to use `mask=` with `geopandas.read_file`

<br/><br/>

## v4.4.11.0 - 2024-02-16 - [PR#1077](https://github.com/NOAA-OWP/inundation-mapping/pull/1077)

Replace `fiona` with `pyogrio` to improve I/O speed. `geopandas` will use `pyogrio` by default starting with version 1.0. `pyarrow` was also added as an environment variable to further speedup I/O. As a result of the changes in this PR, `fim_pipeline.sh` runs approximately 10% faster.

### Changes

- `Pipfile`: Upgraded `geopandas` from v0.12.2 to v0.14.3, added `pyogrio`, and fixed version of `pyflwdir`.
- `src/bash_variables.env`: Added environment variable for `pyogrio` to use `pyarrow`
- To all of the following files: Added `pyogrio` and `pyarrow`
    - `data/`
        - `bathymetry/preprocess_bathymetry.py`, `ble/ble_benchmark/create_flow_forecast_file.py`, `esri.py`, `nld/levee_download.py`, `usgs/acquire_and_preprocess_3dep_dems.py`, `wbd/clip_vectors_to_wbd.py`, `wbd/preprocess_wbd.py`, `write_parquet_from_calib_pts.py`
    - `src/`
        - `add_crosswalk.py`, `associate_levelpaths_with_levees.py`, `bathy_rc_adjust.py`, `bathymetric_adjustment.py`, `buffer_stream_branches.py`, `build_stream_traversal.py`, `crosswalk_nwm_demDerived.py`, `derive_headwaters.py`, `derive_level_paths.py`, `edit_points.py`, `filter_catchments_and_add_attributes.py`, `finalize_srcs.py`, `make_stages_and_catchlist.py`, `mask_dem.py`, `reachID_grid_to_vector_points.py`, `split_flows.py`, `src_adjust_spatial_obs.py`, `stream_branches.py`, `subset_catch_list_by_branch_id.py`, `usgs_gage_crosswalk.py`, `usgs_gage_unit_setup.py`, `utils/shared_functions.py`
    - `tools/`
        - `adjust_rc_with_feedback.py`, `check_deep_flooding.py`, `create_flow_forecast_file.py`, `eval_plots.py`, `evaluate_continuity.py`, `evaluate_crosswalk.py`, `fimr_to_benchmark.py`, `find_max_catchment_breadth.py`, `generate_categorical_fim.py`, `generate_categorical_fim_flows.py`, `generate_categorical_fim_mapping.py`, `generate_nws_lid.py`, `hash_compare.py`, `inundate_events.py`, `inundation.py`, `make_boxes_from_bounds.py`, `mosaic_inundation.py`, `overlapping_inundation.py`, `rating_curve_comparison.py`, `rating_curve_get_usgs_curves.py`, `test_case_by_hydro_id.py`, `tools_shared_functions.py`
        
<br/><br/>

## v4.4.10.1 - 2024-02-16 - [PR#1075](https://github.com/NOAA-OWP/inundation-mapping/pull/1075)

We recently added code to fim_pre_processing.sh that checks the CPU count. Earlier this test was being done in post-processing and was killing a pipeline that had already been running for a while.

Fix:
- Removed the CPU test from pre-processing. This puts us back to it possibly failing in post-processing but we have to leave it for now. 
- Exit status codes (non 0) are now returned in pre-processing and post-processing when an error has occurred.

Tested that the a non zero return exit from pre-processing shuts down the AWS step functions.

### Changes
- `fim_pre_processing.sh`: added non zero exit codes when in error, plus removed CPU test
- `fim_post_processing.sh`:  added non zero exit codes when in error

<br/><br/>

## v4.4.10.0 - 2024-02-02 - [PR#1054](https://github.com/NOAA-OWP/inundation-mapping/pull/1054)

Recent testing exposed a bug with the `acquire_and_preprocess_3dep_dems.py` script. It lost the ability to be re-run and look for files that were unsuccessful earlier attempts and try them again. It may have been lost due to confusion of the word "retry". Now "retry" means restart the entire run. A new flag called "repair"  has been added meaning fix what failed earlier.  This is a key feature it is common for communication failures when calling USGS to download DEMs.  And with some runs taking many hours, this feature becomes important.

Also used the opportunity to fix a couple of other minor issues:
1) Reduce log output
2) Add a test for ensuring the user does not submit job numbers (num of cpu requests) to exceed the system max cpus. This test exists in a number of places in the code but way later in the processing stack after alot of processing has been done. Now it is done at the start of the fim pipeline stack.
3) remove arguments for "isaws" which is no longer in use and has not been for a while.
4) quick upgrade to the tracker log that keeps track of duration of each unit being processed.

### Changes

- `data\usgs\`
    - `acquire_and_preprocess_3dep_dems.py`: Re-add a feature which allowed for restarting and redo missing outputs or partial outputs. System now named as a "repair" system.
- `fim_pipeline.sh`:  remove the parallel `--eta` flag to reduce logging. It was not needed, also removed "isaws" flag.
- `fim_pre_processing.sh`: Added validation tests for maximum CPU requests (job numbers)
- `fim_post_processing.sh`: Added a permissions updated as output folders were being locked due to permissions.
- `fim_process_unit_wb.sh`: Fixed a bug with output folders being locked due to permissions, but it was not recursive.
- `src`
    - `bash_functions.sh`: Added function so the unit timing logs would also have a time in percentage so it can easily be used to calculate averages.
    - `delineate_hydros_and_produce_HAND.sh`: Removed some unnecessary logging. Changed a few gdal calls to be less verbose.
    - `derive_level_paths.py`: Changed verbose to false to reduce  unnecessary logging.
    - `run_by_branch.sh`: Removed some unnecessary logging. Added a duration system so we know how long the branch took to process.
    - `run_unit_by_wb.sh`: Removed some unnecessary logging. Changed a few gdal calls to be less verbose.
    - `split_flows.py`: Removed progress bar which was unnecessary and was adding to logging.
  
<br/><br/>

## v4.4.9.2 - 2024-02-02 - [PR#1066](https://github.com/NOAA-OWP/inundation-mapping/pull/1066)

Adds an index to the aggregated `crosswalk_table.csv`. The index is a consecutive integer that starts at 1. Columns have been reordered, renamed, and sorted.

### Changes

`tools/combine_crosswalk_tables.py`: Adds index and sorts and renames columns

<br/><br/>

## v4.4.9.1 - 2024-02-02 - [PR#1073](https://github.com/NOAA-OWP/inundation-mapping/pull/1073)

Dependabot requested two fixes. One for an upgrade to pillow [#1068](https://github.com/NOAA-OWP/inundation-mapping/pull/1068) and the other for juypterlab #[1067 ](https://github.com/NOAA-OWP/inundation-mapping/pull/1067)

### Changes

- `src`
    - `Pipfile` and `Pipfile.lock`: Updated some packages.
    
<br/><br/>

## v4.4.9.0 - 2024-01-12 - [PR#1058](https://github.com/NOAA-OWP/inundation-mapping/pull/1058)

Upgrades base Docker image to GDAL v3.8.0. In order to upgrade past GDAL v.3.4.3 (see #1029), TauDEM's `aread8` was replaced with a module from the `pyflwdir` Python package.

### Additions

- `src/accumulate_headwaters.py`: Uses `pyflwdir` to accumulate headwaters and threshold and create stream pixels.

### Changes

- `Dockerfile`: Upgrade GDAL from v.3.4.3 to v.3.8.0; remove JDK 17 and TauDEM `aread8` and `threshold`.
- `Pipfile` and `Pipfile.lock`: Add `pyflwdir`, `pycryptodomex` and upgrade Python version.
- `src/delineate_hydros_and_produce_HAND.sh`: Add `src/accumulate_headwaters.py` and remove TauDEM `aread8` and `threshold`

<br/><br/>

## v4.4.8.4 - 2024-01-12 - [PR#1061](https://github.com/NOAA-OWP/inundation-mapping/pull/1061)

Adds a post-processing tool to compare crosswalked (conflated) `feature_id`s between NWM stream network to DEM-derived reaches. The tool is run if the `-x` flag is added to `fim_pipeline.sh`. Results are computed for branch 0 and saved in a summary file in the HUC output folder.

### Additions

- `tools/evaluate_crosswalk.py`: evaluates crosswalk accuracy using two methods:
    - intersections: the number of intersections between streamlines
    - network (or tree): compares the feature_ids of the immediate upstream segments

### Changes

- `Dockerfile`: added `toolsDir` environment variable
- `fim_pipeline.sh`: added `-x` flag to run crosswalk evaluation tool
- `fim_post_processing.sh`: changed hardcoded `/foss_fim/tools` to `toolsDir` environment variable
- `fim_pre_processing.sh`: added `evaluateCrosswalk` environment variable
- `src/`
    - `add_crosswalk.py`: fix bug
    - `delineate_hydros_and_produce_HAND.sh`: added a call to `verify_crosswalk.py` if evaluateCrosswalk is True.

<br/><br/>

## v4.4.8.3 - 2024-01-05 - [PR#1059](https://github.com/NOAA-OWP/inundation-mapping/pull/1059)

Fixes erroneous branch inundation in levee-protected areas.

Levees disrupt the natural hydrology and can create large catchments that contain low-lying areas in levee-protected areas that are subject to being inundated in the REM (HAND) grid. However, these low-lying areas are hydrologically disconnected from the stream associated with the catchment and can be erroneously inundated. Branch inundation in levee-protected areas is now confined to the catchment for the levelpath.

### Changes

- `src/`
    - `delineate_hydros_and_produce_HAND.sh`: Adds input argument for catchments.
    - `mask_dem.py`: Adds DEM masking for areas of levee-protected areas that are not in the levelpath catchment.

<br/><br/>


## v4.4.8.2 - 2023-12-12 - [PR#1052](https://github.com/NOAA-OWP/inundation-mapping/pull/1052)

The alpha test for v4.4.8.1 came back with a large degradation in skill and we noticed that the global manning's roughness file was changed in v4.4.7.1 - likely in error.

### Changes

- `src`/`bash_variables.env`: changed the global roughness file to `${inputsDir}/rating_curve/variable_roughness/mannings_global_06_12.csv`

<br/><br/>

## v4.4.8.1 - 2023-12-08 - [PR#1047](https://github.com/NOAA-OWP/inundation-mapping/pull/1047)

Upgrades JDK to v.17.0.9 in Docker image to address security vulnerabilities.

### Changes

- `Dockerfile`: Upgrades JDK to v.17.

<br/><br/>

## v4.4.8.0 - 2023-12-08 - [PR#1045](https://github.com/NOAA-OWP/inundation-mapping/pull/1045)

In order to avoid file system collisions on AWS, and keep the reads/writes from the same file on disk to a minimum, three files (`HUC6_dem_domain.gpkg`, `nws_lid.gpkg`, `reformat_ras_rating_curve_points_rel_101.gpkg`, & `usgs_gages.gpkg`) are now copied from disk into a scratch directory (temporary working directory), and removed after processing steps are completed.

### Changes

- `config`/`deny_unit.lst`: Add files to remove list - repetitive copies needed for processing step (`run_unit_wb.sh`)
- `src`
    - `bash_variables.env`: Add a new variable for the ras rating curve filename. It will be easier to track the filename in the `.env`, and pull into `run_unit_wb.sh`, rather than hardcode it.
    - `run_unit_wb.sh`: Copy files and update references from `$inputsDir` to `$tempHucDataDir`.

<br/><br/>

## v4.4.7.2 - 2023-12-08 - [PR#1026](https://github.com/NOAA-OWP/inundation-mapping/pull/1026)

A couple of directly related issues were fixed in this PR.
The initial problem came from Issue #[1025](https://github.com/NOAA-OWP/inundation-mapping/issues/1025) which was about a pathing issue for the outputs directory. In testing that fix, it exposed a few other pathing and file cleanup issues which are now fixed. We also added more console output to help view variables and pathing.

### Changes

- `config`/`params_template.env`:  Updated for a newer mannings global file. Changed and tested by Ryan Spies.
- `tools`
    - `inundate_mosiac_wrapper.py`:  Took out a misleading and non-required print statement.
    - `inundate_nation.py`: As mentioned above.

<br/><br/>

## v4.4.7.1 - 2023-12-01 - [PR#1036](https://github.com/NOAA-OWP/inundation-mapping/pull/1036)

Quick update to match incoming ras2fim calibration output files being feed into FIM was the initial change.

There is no FIM issue card for this, but this is related to a ras2fim [PR #205](https://github.com/NOAA-OWP/ras2fim/pull/205) which also made changes to ensure compatibility. New copies of both the `reformat_ras_rating_curve_table_rel_101.csv` and `reformat_ras_rating_curve_points_rel_101.gpkg` were generated from ras2fim but retained the version of `rel_101`.

Originally, was planning to update just the two locations for newer versions of the two `reformat_ras_rating_surve...` files. Both had been update to recognize the ras2release version rel_101.

In the process of doing that, we took the opportunity to move all inputs files from params_template.env and put them into bash_variables.env as per precedence set recently.

### Changes

- `config`/`params_template.env`: moved input variables into `src/bash_variables.env`
- `src`
    - `bash_variablles.env`: Added all input variables from `params_template.env` to here and added one new one from `run_unit_wb.sh` for ras_rating_curve_points_gpkg.
    - `run_unit_wb.sh`:   Updated an input param to the usgs_gage_unit_setup.py file to point the -ras param to the updated rel_101 value now in the `src/bash_variables.env`.
    - `usgs_gage_unit_setup.py`:  Changed to drop a column no longer going to be coming from ras2fim calibration files.

<br/><br/>

## v4.4.7.0 - 2023-11-13 - [PR#1030](https://github.com/NOAA-OWP/inundation-mapping/pull/1030)

This PR introduces the `.github/workflows/lint_and_format.yaml` file which serves as the first step in developing a Continuous Integration pipeline for this repository. 
The `flake8-pyproject` dependency is now used, as it works out of the box with the `pre-commit` GitHub Action in the GitHub Hosted Runner environment.
In switching to this package, a couple of `E721` errors appeared. Modifications were made to the appropriate files to resolve the `flake8` `E721` errors.
Also, updates to the `unit_tests` were necessary since Branch IDs have changed with the latest code.  

A small fix was also included where `src_adjust_ras2fim_rating.py` which sometimes fails with an encoding error when the ras2fim csv sometimes is created or adjsuted in windows.

### Changes
- `.pre-commit-config.yaml`: use `flake8-pyproject` package instead of `pyproject-flake8`.
- `Pipfile` and `Pipfile.lock`: updated to use `flake8-pyproject` package instead of `pyproject-flake8`, upgrade `pyarrow` version.
- `data`
    - `/wbd/generate_pre_clip_fim_huc8.py`: Add space between (-) operator line 134.
    - `write_parquet_from_calib_pts.py`: Add space between (-) operator line 234.
- `src`
    - `check_huc_inputs.py`: Change `== string` to `is str`, remove `import string`
    - `src_adjust_ras2fim_rating.py`: Fixed encoding error.
- `tools`
    - `eval_plots.py`: Add space after comma in lines 207 & 208
    - `generate_categorical_fim_mapping.py`: Use `is` instead of `==`, line 315
    - `hash_compare.py`: Add space after comma, line 153.
    - `inundate_mosaic_wrapper.py`: Use `is` instead of `==`, line 73.
    - `inundation_wrapper_nwm_flows.py`: Use `is not` instead of `!=`, line 76.
    - `mosaic_inundation.py`: Use `is` instead of `==`, line 181.
- `unit_tests`
    - `README.md`: Updated documentation, run `pytest` in `/foss_fim` directory.
    - `clip_vectors_to_wbd_test.py`: File moved to data/wbd directory, update import statement, skipped this test.
    - `filter_catchments_and_add_attributes_params.json`: Update Branch ID
    - `inundate_gms_params.json`: Moved to `unit_tests/` folder.
    - `inundate_gms_test.py`: Moved to `unit_tests/` folder.
    - `inundation_params.json`: Moved to `unit_tests/` folder.
    - `inundation_test.py`: Moved to `unit_tests/` folder.
    - `outputs_cleanup_params.json`: Update Branch ID
    - `outputs_cleanup_test.py`: Update import statement
    - `split_flows_params.json`: Update Branch ID
    - `usgs_gage_crosswalk_params.json`: Update Branch ID & update argument to gage_crosswalk.run_crosswalk
    - `usgs_gage_crosswalk_test.py`: Update params to gage_crosswalk.run_crosswalk

### Additions 
- `.github/workflows/`
    - `lint_and_format.yaml`: Add GitHub Actions Workflow file for Continuous Integration environment (lint and format test).

<br/><br/>

## v4.4.6.0 - 2023-11-17 - [PR#1031](https://github.com/NOAA-OWP/inundation-mapping/pull/1031)

Upgrade our acquire 3Dep DEMs script to pull down South Alaska HUCS with its own CRS.

The previous set of DEMs run for FIM and it's related vrt already included all of Alaska, and those have not been re-run. FIM code will be updated in the near future to detect if the HUC starts with a `19` with slight different logic, so it can preserve the CRS of EPSG:3338 all the way to final FIM outputs.  See [792 ](https://github.com/NOAA-OWP/inundation-mapping/issues/792)for new integration into FIM.

A new vrt for the new South Alaska DEMs was also run with no changes required.

This issue closes [1028](https://github.com/NOAA-OWP/inundation-mapping/issues/1028). 

### Additions
- `src/utils`
     - `shared_validators.py`: A new script where we can put in code to validate more complex arguments for python scripts. Currently has one for validating CRS values. It does valid if the CRS value is legitimate but does check a bunch of formatting including that it starts with either the name of `EPSG` or `ESRI`

### Changes
- `data/usgs` 
    - `aquire_and_preprocess_3dep_dems.py`: Changes include:
        - Add new input arg for desired target projection and logic to support an incoming CRS.
        - Updated logic for pre-existing output folders and `on-the-fly` question to users during execution if they want to overwrite the output folder (if applicable).
        - Changed date/times to utc.
        - Upgraded error handing for the gdal "processing" call.

<br/><br/>

## v4.4.5.0 - 2023-10-26 - [PR#1018](https://github.com/NOAA-OWP/inundation-mapping/pull/1018)

During a recent BED attempt which added the new pre-clip system, it was erroring out on a number of hucs. It was issuing an error in the add_crosswalk.py script. While a minor bug does exist there, after a wide number of tests, the true culprit is the memory profile system embedded throughout FIM. This system has been around for at least a few years but not in use. It is not 100% clear why it became a problem with the addition of pre-clip, but that changes how records are loaded which likely affected memory at random times.

This PR removes that system.

A couple of other minor updates were made:
- Update to the pip files (also carried forward changes from other current PRs)
- When a huc or huc list is provided to fim_pipeline, it goes to a script, check_huc_inputs.py, to ensure that the incoming HUCs are valid and in that list. In the previous code it looks for all files with the file name pattern of "included_huc*.lst". However, we now only want it to check against the file "included_huc8.list".

### Changes
- `CONTRIBUTING.md`: Text update.
- `Pipfile` and `Pipfile.lock`: updated to remove tghe memory-profiler package, update gval to 0.2.3 and update urllib3 to 1.26.18.
- `data/wbd`
    - `clip_vectors_to_wbd.py`: remove profiler
 - `src`
     - `add_crosswalk.py`: remove profiler
     - `add_thalweg_lateral.py`: remove profiler.
     - `aggregate_by_huc.py`: remove profiler and small text correction.
     - `agreedem.py`: remove profiler.
     - `bathy_src_adjust_topwidth.py`: remove profiler.
     - `burn_in_levees.py`: remove profiler.
     - `check_huc_inputs.py`: changed test pattern to just look against `included_huc8.lst`.
     - `delineate_hydros_and_produce_HAND.sh`: remove profiler.
     - `filter_catchments_and_add_attributes.py`: remove profiler.
     - `make_stages_and_catchlist.py` remove profiler.
     - `mask_dem.py`: remove profiler.
     - `reachID_grid_to_vector_points.py`: remove profiler.
     - `run_unit_wb.sh`: remove profiler.
     - `split_flows.py`: remove profiler.
     - `unique_pixel_and_allocation.py`: remove profiler.
     - `usgs_gage_crosswalk.py`: remove profiler.
     - `usgs_gage_unit_setup.py`: remove profiler.
     - `utils`
         - `shared_functions`: remove profiler.
      ` unit_tests`
          - `clip_vectors_to_wbd_tests.py`: Linting tools change order of the imports.

<br/><br/>

## v4.4.4.1 - 2023-10-26 - [PR#1007](https://github.com/NOAA-OWP/inundation-mapping/pull/1007)

Updates GVAL to address memory and performance issues associated with running synthesize test cases.

### Changes

- `tools/tools_shared_functions.py`
- `Pipfile`
- `pyproject.toml`
- `tools/run_test_case.py`
- `tools/synthesize_test_cases.py`
- `tools/inundate_mosaic_wrapper`
<br/><br/>

## v4.4.4.0 - 2023-10-20 - [PR#1012](https://github.com/NOAA-OWP/inundation-mapping/pull/1012)

The way in which watershed boundary data (WBD) is generated and processed has been modified. Instead of generating those files "on the fly" for every run, a script has been added that will take a huclist and create the .gpkg files per HUC in a specified directory (`$pre_clip_huc_dir`).  During a `fim_pipeline.sh` run, the pre-clipped staged vectors will be copied over to the containers' working directory. This reduces runtime and the repetitive computation needed to generate those files every run.

### Changes

- `src/`
    - `bash_variables.env`: Add pre_clip_huc_dir env variable. 
    - `clip_vectors_to_wbd.py`: Moved to `/data/wbd/clip_vectors_to_wbd.py`.
    - `src/run_unit_wb.sh`: Remove ogr2ogr calls to get & clip WBD, remove call to clip_vectors_to_wbd.py, and replace with copying staged .gpkg files. 

### Additions

- `data/wbd/`
    - `generate_pre_clip_fim_huc8.py`: This script generates the pre-clipped vectors at the huc level.

<br/><br/>

## v4.4.3.0 - 2023-10-10 - [PR#1005](https://github.com/NOAA-OWP/inundation-mapping/pull/1005)

Revise stream clipping to WBD by (1) reducing the buffer to clip streams away from the edge of the DEM (to prevent reverse flow issues) from 3 cells to 8 cells to account for the 70m AGREE buffer; (2) splitting MultiLineStrings formed by NWM streams being clipped by the DEM edge and then re-entering the DEM, and retaining only the lowest segment. Also changes the value of `input_WBD_gdb` to use the WBD clipped to the DEM domain.

### Changes

- `src/`
    - `bash_variables.env`: Update WBD to the WBD clipped to the DEM domain
    - `clip_vectors_to_wbd.py`: Decrease stream buffer from 3 to 8 cells inside of the WBD buffer; select the lowest segment of any incoming levelpaths that are split by the DEM edge.
    - `derive_level_paths.py`: Remove unused argument
    - `stream_branches.py`: Remove unused argument

<br/><br/>

## v4.4.2.3 - 2023-09-21 - [PR#998](https://github.com/NOAA-OWP/inundation-mapping/pull/998)

Removes exclude list for black formatter in `.pre-commit-config.yaml` as well as in `pyproject.toml`. Ran the `black` executable on the 
whole repository, the re-formatted files in `src/` & `tools/` are included.

### Changes

- `.pre-commit-config.yaml`
- `pyproject.toml`
- `src/add_crosswalk.py`
- `src/bathy_src_adjust_topwidth.py`
- `src/bathymetric_adjustment.py`
- `src/identify_src_bankfull.py`
- `src/src_roughness_optimization.py`
- `tools/vary_mannings_n_composite.py`

<br/><br/>

## v4.4.2.2 - 2023-09-21 - [PR#997](https://github.com/NOAA-OWP/inundation-mapping/pull/997)

Bug fix for an error related to reindexing in `StreamNetwork.drop()`.

### Changes

- `src/stream_branches.py`: Fixes reindexing error.

<br/><br/>

## v4.4.2.1 - 2023-09-20 - [PR#990](https://github.com/NOAA-OWP/inundation-mapping/pull/990)

Corrects a bug in `src/usgs_gage_unit_setup.py` caused by missing geometry field after `GeoDataFrame.update()`.

### Changes

- `src/usgs_gage_unit_setup.py`: Sets geometry field in `self.gages`.

<br/><br/>

## v4.4.2.0 - 2023-09-20 - [PR#993](https://github.com/NOAA-OWP/inundation-mapping/pull/993)

Resolves the causes of two warnings in pandas and geopandas: (1) `FutureWarning` from taking the `int()` of single-length Series and (2) `SettingWithCopyWarning` resulting from the use of `inplace=True`.

### Changes

Removed `inplace=True` from
- `data/`
    - `usgs/preprocess_ahps_usgs.py`
    - `write_parquet_from_calib_pts.py`
- `src/`
    - `add_crosswalk.py`
    - `bathy_src_adjust_topwidth.py`
    - `clip_vectors_to_wbd.py`
    - `crosswalk_nwm_demDerived.py`
    - `derive_level_paths.py`
    - `finalize_srcs.py`
    - `identify_src_bankfull.py`
    - `src_adjust_usgs_rating.py`
    - `src_roughness_optimization.py`
    - `stream_branches.py`
    - `subdiv_chan_obank_src.py`
    - `subset_catch_list_by_branch_id.py`
    - `usgs_gage_unit_setup.py`
    - `utils/shared_functions.py`
- `tools/`
    - `adjust_rc_with_feedback.py`
    - `aggregate_csv_files.py`
    - `combine_crosswalk_tables.py`
    - `eval_plots_stackedbar.py`
    - `inundation.py`
    - `make_boxes_from_bounds.py`
    - `mosaic_inundation.py`
    - `plots.py`
    - `rating_curve_comparison.py`
    - `vary_mannings_n_composite.py`

Fixed single-length Series in
- `src/`
    - `split_flows.py`
    - `stream_branches.py`

- ``src/stream_branches.py``: Fixed class methods

<br/><br/>

## v4.4.1.1 - 2023-09-20 - [PR#992](https://github.com/NOAA-OWP/inundation-mapping/pull/992)

Fixes errors caused when a GeoDataFrame contains a `MultiLineString` geometry instead of a `LineString`. Update black force-exclude list.

### Changes

- `src/`
    `split_flows.py` and `stream_branches.py`: Converts `MultiLineString` geometry into `LineString`s.
- `pyproject.toml` : Add three files in `src/` to exclude list.

<br/><br/>

## v4.4.1.0 - 2023-09-18 - [PR#988](https://github.com/NOAA-OWP/inundation-mapping/pull/988)

Format code using `black` formatter, incorporate `isort` package to sort import statements,
and adhere all code to PEP8 Style Guide using the `flake8` package. Remove deprecated files.
Set up git pre-commit hooks.

Not all files were modified, however, to avoid individually listing each file here, the `/*` convention
is used to denote that almost every file in those directories were formatted and linted.

### Changes

- `.gitattributes`: Add newline at EOF.
- `.github/*`: 
- `.gitignore`: Trim extra last line.
- `CONTRIBUTING.md`: Update contributing guidelines.
- `Dockerfile`: Update PYTHONPATH to point to correct `unit_tests` directory.
- `Pipfile`: Add flake8, black, pyproject-flake8, pre-commit, isort packages
- `Pipfile.lock`: Update to correspond with new packages in Pipfile 
- `README.md` : Update link to wiki, trim whitespace.
- `config/*`
- `data/*`
- `docs/*`
- `fim_pipeline.sh` : Clean up usage statement
- `fim_post_processing.sh`: Update usage statement
- `fim_pre_processing.sh`: Update usage statement.
- `fim_process_unit_wb.sh`: Make usage functional, combine usage and comments.
- `src/*`
- `tools/*`
- `unit_tests/*`: The directory name where the unit test data must reside was changed from
`fim_unit_test_data_do_not_remove` => `unit_test_data`

### Additions

- `pyproject.toml`: Configuration file
- `.pre-commit-config.yaml`: Initialize git pre-commit hooks
- `tools/hash_compare.py`: Carson's hash compare script added to compare files or directories 
in which we do not expect any changes.

### Removals

- `data/nws/preprocess_ahps_nws.py`
- `src/adjust_headwater_streams.py`
- `src/aggregate_vector_inputs.py`
- `src/utils/reproject_dem.py`
- `tools/code_standardizer/*`: Incorporated "code_standardizer" into base level Dockerfile.
- `tools/compile_comp_stats.py`
- `tools/compile_computational_stats.py`
- `tools/consolidate_metrics.py`
- `tools/copy_test_case_folders.py`
- `tools/cygnss_preprocessing.py`
- `tools/nesdis_preprocessing.py`
- `tools/plots/*`: Duplicate and unused directory.
- `.isort.cfg`: Incorporated into `pyproject.toml`

<br/><br/>

## v4.4.0.1 - 2023-09-06 - [PR#987](https://github.com/NOAA-OWP/inundation-mapping/pull/987)

Corrects a bug in `src/usgs_gage_unit_setup.py` that causes incorrect values to populate a table, generating an error in `src/usgs_gage_crosswalk.py`.

### Changes

- `src/usgs_gage_unit_setup.py`: Changes `self.gages.location_id.fillna(usgs_gages.nws_lid, inplace=True)` to `self.gages.location_id.fillna(self.gages.nws_lid, inplace=True)`

<br/><br/>

## v4.4.0.0 - 2023-09-01 - [PR#965](https://github.com/NOAA-OWP/inundation-mapping/pull/965)

This feature branch includes new functionality to perform an additional layer of HAND SRC calibration using ras2fim rating curve and point data. The calibration workflow for ras2fim data follows the same general logic as the existing USGS rating curve calibration routine.

### Additions

- `src/src_adjust_ras2fim_rating.py`: New python script to perform the data prep steps for running the SRC calibration routine:
1) merge the `ras_elev_table.csv` data and the ras2fim cross section rating curve data (`reformat_ras_rating_curve_table.csv`)
2) sample the ras2fim rating curve at NWM recurrence flow intervals (2, 5, 10, 25, 50, 100yr)
3) pass inputs to the `src_roughness_optimization.py` workflow

### Changes

- `config/deny_branches.lst`: Added `ras_elev_table.csv` to keep list. Needed for `fim_post_processing.sh`
- `config/deny_unit.lst`: Added `ras_elev_table.csv` to keep list. Needed for `fim_post_processing.sh`
- `config/params_template.env`: Added new block for ras2fim SRC calibration parameters (can turn on/off each of the three SRC calibration routines individually); also reconfigured docstrings for calibration parameters)
- `fim_post_processing.sh`: Added routines to create ras2fim calibration data and then run the SRC calibration workflow with ras2fim data
- `src/add_crosswalk.py`: Added placeholder variable (`calb_coef_ras2fim`) in all `hydrotable.csv` files
- `src/aggregate_by_huc.py`: Added new blocks to perform huc-branch aggregation for all `ras_elev_table.csv` files
- `src/run_by_branch.sh`: Revised input variable (changed from csv file to directory) for `usgs_gage_crosswalk.py` to facilitate both `usgs_elev_table.csv` and ras_elev_table.csv` outputs
- `src/run_unit_wb.sh`: Revised inputs and output variables for `usgs_gage_unit_setup.py` and `usgs_gage_crosswalk.py`
- `src/src_roughness_optimization.py`: Added code blocks to ingest ras2fim rating curve data; added new attributes/renamed output variables to catchments gpkg output
- `src/usgs_gage_crosswalk.py`: Added code block to process ras2fim point locations alongside existing USGS gage point locations; outputs a separate csv if ras2fim points exist within the huc
- `src/usgs_gage_unit_setup.py`: Added code block to ingest and process raw ras2fim point locations gpkg file (same general workflow to usgs gages); all valid points (USGS and RAS2FIM) are exported to the huc level `usgs_subset_gages.gpkg`
- `tools/inundate_nation.py`: Added functionality to allow user to pass in a single HUC for faster spot checking of NWM recurr inundation maps

<br/><br/>

## v4.3.15.6 - 2023-09-01 - [PR#972](https://github.com/NOAA-OWP/inundation-mapping/pull/972)

Adds functionality to `tools/inundate_mosaic_wrapper.py` and incorporates functionality into existing `inundation-mapping` scripts.

### Changes

- `tools/`
    - `inundate_mosaic_wrapper.py`: Refactors to call `Inundate_gms` only once; adds functionality to produce a mosaicked polygon from `depths_raster` without needing to generate the `inundation_raster`; removes `log_file` and `output_fileNames` as variables and input arguments; updates the help description for `keep_intermediate`.
    - `composite_inundation.py`, 'inundate_nation.py`, and `run_test_case.py`: Implements `produce_mosaicked_inundation()` from `tools/inundate_mosaic_wrapper.py`.
    - `inundate_gms.py`: Adds back `Inundate_gms(**vars(parser.parse_args()))` command-line function call.
    - `mosaic_inundation.py` and `overlapping_inundation.py`: Removes unused import(s).
    - `tools_shared_variables.py`: Changes hardcoded `INPUT_DIR` to environment variable.

<br/><br/>

## v4.3.15.5 - 2023-09-01 - [PR#970](https://github.com/NOAA-OWP/inundation-mapping/pull/970)

Fixes an issue where the stream network was clipped inside the DEM resulting in a burned stream channel that was then filled by the DEM depression filling process so that all pixels in the burned channel had the same elevation which was the elevation at the spill point (which wasn't necessarily at the HUC outlet). The stream network is now extended from the WBD to the buffered WBD and all streams except the outlet are clipped to the streams buffer inside the WBD (WBD - (3 x cell_size)). This also prevents reverse flow issues.

### Changes

- `src/`
    - `clip_vectors_to_wbd.py`: Clip NWM streams to buffered WBD and clip non-outlet streams to WBD streams buffer (WBD - (3 x cell_size)).
    - `derive_level_paths.py`: Add WBD input argument
    - `run_unit_wb.py`: Add WBD input argument
    - `src_stream_branches.py`: Ignore branches outside HUC
- `unit_tests/`
    - `derive_level_paths_params.json`: Add WBD parameter value
    - `derive_level_paths_test.py`: Add WBD parameter

<br/><br/>

## v4.3.15.4 - 2023-09-01 - [PR#977](https://github.com/NOAA-OWP/inundation-mapping/pull/977)

Fixes incorrect `nodata` value in `src/burn_in_levees.py` that was responsible for missing branches (Exit code: 61). Also cleans up related files.

### Changes

- `src/`
    - `buffer_stream_branches.py`: Moves script functionality into a function.
    - `burn_in_levees.py`: Corrects `nodata` value. Adds context managers for reading rasters.
    - `generate_branch_list.py`: Removes unused imports.
    - `mask_dem.py`: Removes commented code.

<br/><br/>

## v4.3.15.3 - 2023-09-01 - [PR#983](https://github.com/NOAA-OWP/inundation-mapping/pull/983)

This hotfix addresses some bugs introduced in the pandas upgrade.

### Changes

- `/tools/eval_plots_stackedbar.py`: 2 lines were changed to work with the pandas upgrade. Added an argument for a `groupby` median call and fixed a bug with the pandas `query`. Also updated with Black compliance.

<br/><br/>

## v4.3.15.2 - 2023-07-18 - [PR#948](https://github.com/NOAA-OWP/inundation-mapping/pull/948)

Adds a script to produce inundation maps (extent TIFs, polygons, and depth grids) given a flow file and hydrofabric outputs. This is meant to make it easier to team members and external collaborators to produce inundation maps.

### Additions
- `data/`
    - `/tools/inundate_mosaic_wrapper.py`: The script that performs the inundation and mosaicking processes.
    - `/tools/mosaic_inundation.py`: Add function (mosaic_final_inundation_extent_to_poly).

<br/><br/>

## v4.3.15.1 - 2023-08-08 - [PR#960](https://github.com/NOAA-OWP/inundation-mapping/pull/960)

Provides a scripted procedure for updating BLE benchmark data including downloading, extracting, and processing raw BLE data into benchmark inundation files (inundation rasters and discharge tables).

### Additions

- `data/ble/ble_benchmark/`
    - `Dockerfile`, `Pipfile`, and `Pipfile.lock`: creates a new Docker image with necessary Python packages
    - `README.md`: contains installation and usage information
    - `create_ble_benchmark.py`: main script to generate BLE benchmark data

### Changes

- `data/ble/ble_benchmark/`
    - `create_flow_forecast_file.py` and `preprocess_benchmark.py`: moved from /tools

<br/><br/>

## v4.3.15.0 - 2023-08-08 - [PR#956](https://github.com/NOAA-OWP/inundation-mapping/pull/956)

Integrating GVAL in to the evaluation of agreement maps and contingency tables.

- `Dockerfile`: Add dependencies for GVAL
- `Pipfile`: Add GVAL and update related dependencies
- `Pipfile.lock`: Setup for Docker Image builds
- `run_test_case.py`: Remove unused arguments and cleanup
- `synthesize_test_cases.py`: Fix None comparisons and cleanup
- `tools/shared_functions.py`: Add GVAL crosswalk function, add rework create_stats_from_raster, create and create_stats_from_contingency_table
- `unit_tests/tools/inundate_gms_test.py`: Bug fix

<br/><br/>

## v4.3.14.2 - 2023-08-08 - [PR#959](https://github.com/NOAA-OWP/inundation-mapping/pull/959)

The enhancements in this PR include the new modules for pre-processing bathymetric data from the USACE eHydro dataset and integrating the missing hydraulic geometry into the HAND synthetic rating curves.

### Changes
- `data/bathymetry/preprocess_bathymetry.py`: added data source column to output geopackage attribute table.
- `fim_post_processing.sh`: changed -bathy input reference location.
- `config/params_template.env`: added export to bathymetry_file

<br/><br/>

## v4.3.14.1 - 2023-07-13 - [PR#946](https://github.com/NOAA-OWP/inundation-mapping/pull/946)

ras2fim product had a need to run the acquire 3dep script to pull down some HUC8 DEMs. The old script was geared to HUC6 but could handle HUC8's but needed a few enhancements. ras2fim also did not need polys made from the DEMs, so a switch was added for that.

The earlier version on the "retry" feature would check the file size and if it was smaller than a particular size, it would attempt to reload it.  The size test has now been removed. If a file fails to download, the user will need to look at the log out, then remove the file before attempting again. Why? So the user can see why it failed and decide action from there.

Note: later, as needed, we might upgrade it to handle more than just 10m (which it is hardcoded against).

Additional changes to README to reflect how users can access ESIP's S3 as well as a one line addition to change file permissions in fim_process_unit_wb.sh.

### Changes
- `data`
    - `usgs`
        - `acquire_and_preprocess_3dep_dems.py`:  As described above.
 - `fim_pipeline.sh`:  a minor styling fix (added a couple of lines for readability)
 - `fim_pre_processing.sh`: a user message was incorrect & chmod 777 $outputDestDir.
 - `fim_process_unit_wb.sh`: chmod 777 for /output/<run_name> directory.
 - `README.md`: --no-sign-request instead of --request-payer requester for ESIP S3 access.

<br/><br/>

## v4.3.14.0 - 2023-08-03 - [PR#953](https://github.com/NOAA-OWP/inundation-mapping/pull/953)

The enhancements in this PR include the new modules for pre-processing bathymetric data from the USACE eHydro dataset and integrating the missing hydraulic geometry into the HAND synthetic rating curves.

### Additions

- `data/bathymetry/preprocess_bathymetry.py`: preprocesses the eHydro datasets.
- `src/bathymetric_adjustment.py`: adjusts synthetic rating curves for HUCs where preprocessed bathymetry is available.

### Changes

- `config/params_template.env`: added a toggle for the bathymetric adjustment routine: `bathymetry_adjust`
- `fim_post_processing.sh`: added the new `bathymetric_adjustment.py` to the postprocessing lineup
- `src/`
    - `add_crosswalk.py`, `aggregate_by_huc.py`, & `subdiv_chan_obank_src.py`: accounting for the new Bathymetry_source field in SRCs

<br/><br/>

## v4.3.13.0 - 2023-07-26 - [PR#952](https://github.com/NOAA-OWP/inundation-mapping/pull/952)

Adds a feature to manually calibrate rating curves for specified NWM `feature_id`s using a CSV of manual coefficients to output a new rating curve. Manual calibration is applied after any/all other calibrations. Coefficient values between 0 and 1 increase the discharge value (and decrease inundation) for each stage in the rating curve while values greater than 1 decrease the discharge value (and increase inundation).

Manual calibration is performed if `manual_calb_toggle="True"` and the file specified by `man_calb_file` (with `HUC8`, `feature_id`, and `calb_coef_manual` fields) exists. The original HUC-level `hydrotable.csv` (after calibration) is saved with a suffix of `_pre-manual` before the new rating curve is written.

### Additions

- `src/src_manual_calibration.py`: Adds functionality for manual calibration by CSV file

### Changes

- `config/params_template.env`: Adds `manual_calb_toggle` and `man_calb_file` parameters
- `fim_post_processing.sh`: Adds check for toggle and if `man_calb_file` exists before running manual calibration

<br/><br/>

## v4.3.12.1 - 2023-07-21 - [PR#950](https://github.com/NOAA-OWP/inundation-mapping/pull/950)

Fixes a couple of bugs that prevented inundation using HUC-level hydrotables. Update associated unit tests.

### Changes

- `tools/inundate_gms.py`: Fixes a file path error and Pandas DataFrame indexing error.
- `unit_tests/tools/inundate_gms_test.py`: Do not skip this test, refactor to check that all branch inundation rasters exist.
- `unit_tests/tools/inundate_gms_params.json`: Only test 1 HUC, update forecast filepath, use 4 'workers'.

### Removals

- `unit_tests/tools/inundate_gms_unittests.py`: No longer used. Holdover from legacy unit tests.

<br/><br/>


## v4.3.12.0 - 2023-07-05 - [PR#940](https://github.com/NOAA-OWP/inundation-mapping/pull/940)

Refactor Point Calibration Database for synthetic rating curve adjustment to use `.parquet` files instead of a PostgreSQL database.

### Additions
- `data/`
    -`write_parquet_from_calib_pts.py`: Script to write `.parquet` files based on calibration points contained in a .gpkg file.

### Changes
- `src/`
    - `src_adjust_spatial_obs.py`: Refactor to remove PostgreSQL and use `.parquet` files.
    - `src_roughness_optimization.py`: Line up comments and add newline at EOF.
    - `bash_variables.env`: Update formatting, and add `{}` to inherited `.env` variables for proper variable expansion in Python scripts.
- `/config`
    - `params_template.env`: Update comment.
- `fim_pre_processing.sh`: In usage statement, remove references to PostGRES calibration tool.
- `fim_post_processing.sh`: Remove connection to and loading of PostgreSQL database.
- `.gitignore`: Add newline.
- `README.md`: Remove references to PostGRES calibration tool.

### Removals
- `config/`
    - `calb_db_keys_template.env`: No longer necessary without PostGRES Database.

- `/tools/calibration-db` : Removed directory including files below.
    - `README.md`
    - `docker-compose.yml`
    - `docker-entrypoint-enitdb.d/init-db.sh`

<br/><br/>

## v4.3.11.7 - 2023-06-12 - [PR#932](https://github.com/NOAA-OWP/inundation-mapping/pull/932)

Write to a csv file with processing time of `run_unit_wb.sh`, update PR Template, add/update bash functions in `bash_functions.env`, and modify error handling in `src/check_huc_inputs.py`. Update unit tests to throw no failures, `25 passed, 3 skipped`.

### Changes
- `.github/`
    - `PULL_REQUEST_TEMPLATE.md` : Update PR Checklist into Issuer Checklist and Merge Checklist
- `src/`
    - `run_unit_wb.sh`: Add line to log processing time to `$outputDestDir/logs/unit/total_duration_run_by_unit_all_HUCs.csv`
    - `check_huc_inputs.py`: Modify error handling. Correctly print HUC number if it is not valid (within `included_huc*.lst`)
    - `bash_functions.env`: Add `Calc_Time` function, add `local` keyword to functionally scoped variables in `Calc_Duration`
- `unit_tests/`
    - `derive_level_paths_test.py`: Update - new parameter (`buffer_wbd_streams`)
    - `derive_level_paths_params.json`: Add new parameter (`buffer_wbd_streams`)
    - `clip_vectors_to_wbd_test.py`: Update - new parameter (`wbd_streams_buffer_filename`)
    - `clip_vectors_to_wbd_params.json`: Add new parameter (`wbd_streams_buffer_filename`) & Fix pathing for `nwm_headwaters`

<br/><br/>

## v4.3.11.6 - 2023-05-26 - [PR#919](https://github.com/NOAA-OWP/inundation-mapping/pull/919)

Auto Bot asked for the python package of `requests` be upgraded from 2.28.2 to 2.31.0. This has triggered a number of packages to upgrade.

### Changes
- `Pipfile.lock`: as described.

<br/><br/>

## v4.3.11.5 - 2023-05-30 - [PR#911](https://github.com/NOAA-OWP/inundation-mapping/pull/911)

This fix addresses bugs found when using the recently added functionality in `tools/synthesize_test_cases.py` along with the `PREV` argument. The `-pfiles` argument now performs as expected for both `DEV` and `PREV` processing. Addresses #871

### Changes
`tools/synthesize_test_cases.py`: multiple changes to enable all expected functionality with the `-pfiles` and `-pcsv` arguments

<br/><br/>

## v4.3.11.4 - 2023-05-18 - [PR#917](https://github.com/NOAA-OWP/inundation-mapping/pull/917)

There is a growing number of files that need to be pushed up to HydroVis S3 during a production release, counting the new addition of rating curve comparison reports.

Earlier, we were running a number of aws cli scripts one at a time. This tool simplies it and pushes all of the QA and supporting files. Note: the HAND files from a release, will continue to be pushed by `/data/aws/s3.py` as it filters out files to be sent to HV s3.

### Additions

- `data\aws`
     - `push-hv-data-support-files.sh`: As described above. See file for command args.

<br/><br/>


## v4.3.11.3 - 2023-05-25 - [PR#920](https://github.com/NOAA-OWP/inundation-mapping/pull/920)

Fixes a bug in CatFIM script where a bracket was missing on a pandas `concat` statement.

### Changes
- `/tools/generate_categorical_fim.py`: fixes `concat` statement where bracket was missing.

<br/><br/>

## v4.3.11.2 - 2023-05-19 - [PR#918](https://github.com/NOAA-OWP/inundation-mapping/pull/918)

This fix addresses a bug that was preventing `burn_in_levees.py` from running. The if statement in run_unit_wb.sh preceeding `burn_in_levees.py` was checking for the existence of a filepath that doesn't exist.

### Changes
- `src/run_unit_wb.sh`: fixed the if statement filepath to check for the presence of levee features to burn into the DEM

<br/><br/>

## v4.3.11.1 - 2023-05-16 - [PR#904](https://github.com/NOAA-OWP/inundation-mapping/pull/904)

`pandas.append` was deprecated in our last Pandas upgrade (v4.3.9.0). This PR updates the remaining instances of `pandas.append` to `pandas.concat`.

The file `tools/thalweg_drop_check.py` had an instance of `pandas.append` but was deleted as it is no longer used or necessary.

### Changes

The following files had instances of `pandas.append` changed to `pandas.concat`:
- `data/`
    - `nws/preprocess_ahps_nws.py`
    - `usgs/`
        - `acquire_and_preprocess_3dep_dems.py`
        - `preprocess_ahps_usgs.py`
- `src/`
    - `add_crosswalk.py`
    - `adjust_headwater_streams.py`
    - `aggregate_vector_inputs.py`
    - `reset_mannings.py`
- `tools/`
    - `aggregate_mannings_calibration.py`
    - `eval_plots.py`
    - `generate_categorical_fim.py`
    - `generate_categorical_fim_flows.py`
    - `plots/`
        - `eval_plots.py`
        - `utils/shared_functions.py`
    - `rating_curve_comparison.py`
    - `rating_curve_get_usgs_curves.py`
    - `tools_shared_functions.py`

### Removals

- `tools/thalweg_drop_check.py`

<br/><br/>

## v4.3.11.0 - 2023-05-12 - [PR#903](https://github.com/NOAA-OWP/inundation-mapping/pull/903)

These changes address some known issues where the DEM derived flowlines follow the incorrect flow path (address issues with stream order 1 and 2 only). The revised code adds a new workflow to generate a new flow direction raster separately for input to the `run_by_branch.sh` workflow (branch 0 remains unchanged). This modification helps ensure that the DEM derived flowlines follow the desired NWM flow line when generating the DEM derived flowlines at the branch level.

### Changes
- `config/deny_branch_zero.lst`: removed `LandSea_subset_{}.tif` and `flowdir_d8_burned_filled_{}.tif` from the "keep" list as these files are now kept in the huc root folder.
- `config/deny_unit.lst`: added file cleanups for newly generated branch input files stored in the huc root folder (`dem_burned.tif`, `dem_burned_filled.tif`, `flowdir_d8_burned_filled.tif`, `flows_grid_boolean.tif`, `wbd_buffered_streams.gpkg`)
- `src/clip_vectors_to_wbd.py`: saving the `wbd_streams_buffer` as an output gpkg for input to `derive_level_paths.py`
- `src/derive_level_paths.py`: added a new step to clip the `out_stream_network_dissolved` with the `buffer_wbd_streams` polygon. this resolves errors with the edge case scenarios where a NWM flow line intersects the WBD buffer polygon
- `src/run_unit_wb.sh`: Introduce new processing steps to generate separate outputs for input to branch 0 vs. all other branches. Remove the branch zero `outputs_cleanup.py` as the branches are no longer pointing to files stored in the branch 0 directory (stored in huc directory)
   - Rasterize reach boolean (1 & 0) for all branches (not branch 0): using the `nwm_subset_streams_levelPaths_dissolved.gpkg` to define the branch levelpath flow lines
   - AGREEDEM reconditioning for all branches (not branch 0)
   - Pit remove burned DEM for all branches (not branch 0)
   - D8 flow direction generation for all branches (not branch 0)
- `src/run_by_branch.sh`: changed `clip_rasters_to_branches.py` input file location for `$tempHucDataDir/flowdir_d8_burned_filled.tif` (newly created file)

<br/><br/>

## v4.3.10.0 - 2023-05-12 - [PR#888](https://github.com/NOAA-OWP/inundation-mapping/pull/888)

`aggregate_by_huc.py` was taking a long time to process. Most HUCs can aggregate their branches into one merged hydrotable.csv in just 22 seconds, but a good handful took over 2 mins and a few took over 7 mins. When multiplied by 2,138 HUCs it was super slow. Multi-proc has not been added and it now takes appx 40 mins at 80 cores.

An error logging system was also added to track errors that may have occurred during processing.

### Changes
- `fim_pipeline.sh` - added a duration counter at the end of processing HUCs
- `fim_post_processing.sh` - added a job limit (number of procs), did a little cleanup, and added a warning note about usage of job limits in this script,
- `src`
    - `aggregate_by_huc.py`: Added multi proc, made it useable for non external script calls, added a logging system for errors only.
    - `indentify_src_bankful.py`: typo fix.

<br/><br/>

## v4.3.9.2 - 2023-05-12 - [PR#902](https://github.com/NOAA-OWP/inundation-mapping/pull/902)

This merge fixes several sites in Stage-Based CatFIM sites that showed overinundation. The cause was found to be the result of Stage-Based CatFIM code pulling the wrong value from the `usgs_elev_table.csv`. Priority is intended to go to the `dem_adj_elevation` value that is not from branch 0, however there was a flaw in the prioritization logic. Also includes a change to `requests` usage that is in response to an apparent IT SSL change. This latter change was necessary in order to run CatFIM. Also added a check to make sure the `dem_adj_thalweg` is not too far off the official elevation, and continues if it is.

### Changes
- `/tools/generate_categorical_fim.py`: fixed pandas bug where the non-branch zero `dem_adj_elevation` value was not being properly indexed. Also added a check to make sure the `dem_adj_thalweg` is not too far off the official elevation, and continues if it is.
- ` /tools/tools_shared_functions.py`: added `verify=False` to `requests` library calls because connections to WRDS was being refused (likely because of new IT protocols).

<br/><br/>

## v4.3.9.1 - 2023-05-12 - [PR#893](https://github.com/NOAA-OWP/inundation-mapping/pull/893)

Fix existing unit tests, remove unwanted behavior in `check_unit_errors_test.py`, update `unit_tests/README.md`

### Changes

- `unit_tests/`
    - `README.md` : Split up headings for setting up unit tests/running unit tests & re-formatted code block.
    - `check_unit_errors_test.py`: Fixed unwanted behavior of test leaving behind `sample_n.txt` files in `unit_errors/`
    - `clip_vectors_to_wbd_params.json`: Update parameters
    - `clip_vectors_to_wbd_test.py`: Update arguments
    - `pyproject.toml`: Ignore RuntimeWarning, to suppress pytest failure.
    - `usgs_gage_crosswalk_test.py`: Enhance readability of arguments in `gage_crosswalk.run_crosswalk` call

<br/><br/>

## v4.3.9.0 - 2023-04-19 - [PR#889](https://github.com/NOAA-OWP/inundation-mapping/pull/889)

Updates GDAL in base Docker image from 3.1.2 to 3.4.3 and updates all Python packages to latest versions, including Pandas v.2.0.0. Fixes resulting errors caused by deprecation and/or other changes in dependencies.

NOTE: Although the most current GDAL is version 3.6.3, something in 3.5 causes an issue in TauDEM `aread8` (this has been submitted as https://github.com/dtarb/TauDEM/issues/254)

### Changes

- `Dockerfile`: Upgrade package versions and fix `tzdata`
- `fim_post_processing.sh`: Fix typo
- `Pipfile` and `Pipfile.lock`: Update Python versions
- `src/`
    - `add_crosswalk.py`, `aggregate_by_huc.py`, `src_adjust_usgs_rating.py`, and `usgs_gage_unit_setup.py`: Change `df1.append(df2)` (deprecated) to `pd.concat([df1, df2])`
    - `build_stream_traversal.py`: Add `dropna=True` to address change in NaN handling
    - `getRasterInfoNative.py`: Replace `import gdal` (deprecated) with `from osgeo import gdal`
    - `stream_branches.py`: Change deprecated indexing to `.iloc[0]` and avoid `groupby.max()` over geometry
- `tools`
    - `inundation.py`: Cleans unused `from gdal`
    - `eval_plots.py`: deprecated dataframe.append fixed and deprecated python query pattern fixed.

<br/><br/>

## v4.3.8.0 - 2023-04-07 - [PR#881](https://github.com/NOAA-OWP/inundation-mapping/pull/881)

Clips branch 0 to terminal segments of NWM streams using the `to` attribute of NWM streams (where `to=0`).

### Changes

- `src/`
    - `delineate_hydros_and_produce_HAND.sh`: Added input arguments to `src/split_flows.py`
    - `split_flows.py`: Added functionality to snap and trim branch 0 flows to terminal NWM streamlines

<br/><br/>

## v4.3.7.4 - 2023-04-10 - [PR#882](https://github.com/NOAA-OWP/inundation-mapping/pull/882)

Bug fix for empty `output_catchments` in `src/filter_catchments_and_add_attributes.py`

### Changes

- `src/filter_catchments_and_add_attributes.py`: Adds check for empty `output_catchments` and exits with Status 61 if empty.

<br/><br/>

## v4.3.7.3 - 2023-04-14 - [PR#880](https://github.com/NOAA-OWP/inundation-mapping/pull/880)

Hotfix for addressing an error during the NRMSE calculation/aggregation step within `tools/rating_curve_comparison.py`. Also added the "n" variable to the agg_nwm_recurr_flow_elev_stats table. Addresses #878

### Changes

- `tools/rating_curve_comparison.py`: address error for computing nrmse when n=1; added the "n" variable (sample size) to the output metrics table

<br/><br/>

## v4.3.7.2 - 2023-04-06 - [PR#879](https://github.com/NOAA-OWP/inundation-mapping/pull/879)

Replaces `os.environ` with input arguments in Python files that are called from bash scripts. The bash scripts now access the environment variables and pass them to the Python files as input arguments. In addition to adapting some Python scripts to a more modular structure which allows them to be run individually, it also allows Visual Studio Code debugger to work properly. Closes #875.

### Changes

- `fim_pre_processing.sh`: Added `-i $inputsDir` input argument to `src/check_huc_inputs.py`
- `src/`
    - `add_crosswalk.py`: Changed `min_catchment_area` and `min_stream_length` environment variables to input arguments
    - `check_huc_inputs.py`: Changed `inputsDir` environment variable to input argument
    - `delineate_hydros_and_produce_HAND.sh`: Added `-m $max_split_distance_meters -t $slope_min -b $lakes_buffer_dist_meters` input arguments to `src/split_flows.py`
    - `split_flows.py`: Changed `max_split_distance_meters`, `slope_min`, and `lakes_buffer_dist_meters` from environment variables to input arguments

<br/><br/>

## v4.3.7.1 - 2023-04-06 - [PR#874](https://github.com/NOAA-OWP/inundation-mapping/pull/874)

Hotfix to `process_branch.sh` because it wasn't removing code-61 branches on exit. Also removes the current run from the new fim_temp directory.

### Changes

- `fim_pipeline.sh`: removal of current run from fim_temp directory
- `src/process_branch.sh`: switched the exit 61 block to use the temp directory instead of the outputs directory

<br/><br/>

## v4.3.7.0 - 2023-03-02 - [PR#868](https://github.com/NOAA-OWP/inundation-mapping/pull/868)

This pull request adds a new feature to `fim_post_processing.sh` to aggregate all of the hydrotables for a given HUC into a single HUC-level `hydrotable.csv` file. Note that the aggregation step happens near the end of `fim_post_processing.sh` (after the subdivision and calibration routines), and the branch hydrotable files are preserved in the branch directories for the time being.

### Changes

- `fim_pipeline.sh`: created a new variable `$jobMaxLimit` that multiplies the `$jobHucLimit` and the `$jobBranchLimit`
- `fim_post_processing.sh`: added new aggregation/concatenation step after the SRC calibration routines; passing the new `$jobMaxLimit` to the commands that accept a multiprocessing job number input; added `$skipcal` argument to the USGS rating curve calibration routine
- `src/add_crosswalk.py`: changed the default value for `calb_applied` variable to be a boolean
- `src/aggregate_by_huc.py`: file renamed (previous name: `src/usgs_gage_aggregate.py`); updated to perform branch to huc file aggregation for `hydroTable_{branch_id}.csv` and `src_full_crosswalked_{branch_id}.csv` files; note that the input arguments ask you to specify which file types to aggregate using the flags: `-elev`, `-htable`, and `-src`
- `tools/inundate_gms.py`: added check to use the aggregated HUC-level `hydrotable.csv` if it exists, otherwise continue to use the branch hydroTable files
- `tools/inundation.py`: added `usecols` argument to the `pd.read_csv` commands to improve read time for hydrotables
- `src/subdiv_chan_obank_src.py`: add dtype to hydrotable pd.read_csv to resolve pandas dtype interpretation warnings

<br/><br/>

## v4.3.6.0 - 2023-03-23 - [PR#803](https://github.com/NOAA-OWP/inundation-mapping/pull/803)

Clips Watershed Boundary Dataset (WBD) to DEM domain for increased efficiency. Essentially, this is a wrapper for `geopandas.clip()` and moves clipping from `src/clip_vectors_to_wbd.py` to `data/wbd/preprocess_wbd.py`.

### Additions

- `data/wbd/preprocess_wbd.py`: Clips WBD to DEM domain polygon

### Changes

- `src/`
    - `bash_variables.env`: Updates `input_WBD_gdb` environment variable
    - `clip_vectors_to_wbd.py`: Removes clipping to DEM domain

<br/><br/>

## v4.3.5.1 - 2023-04-01 - [PR#867](https://github.com/NOAA-OWP/inundation-mapping/pull/867)

outputs_cleanup.py was throwing an error saying that the HUC source directory (to be cleaned up), did not exist. This was confirmed in a couple of environments. The src path in run_unit_wb.sh was sending in the "outputs" directory and not the "fim_temp" directory. This might have been a merge issue.

The log file was moved to the unit_errors folder to validate the error, as expected.

### Changes

- `src/run_unit_wb.sh`: Change the source path being submitted to `outputs_cleanup.py` from the `outputs` HUC directory to the `fim_temp` HUC directory.
- `fim_process_unit_wb.sh`: Updated the phrase "Copied temp directory" to "Moved temp directory"

<br/><br/>

## v4.3.5.0 - 2023-03-02 - [PR#857](https://github.com/NOAA-OWP/inundation-mapping/pull/857)

Addresses changes to function calls needed to run upgraded Shapely library plus other related library upgrades. Upgraded libraries include:
- shapely
- geopandas
- pandas
- numba
- rasterstats
- numpy
- rtree
- tqdm
- pyarrow
- py7zr

Pygeos is removed because its functionality is incorporated into the upgraded shapely library.

### Changes

- `Dockerfile`
- `Pipfile and Pipfile.lock`
- `src/`
	- `associate_levelpaths_with_levees.py`
    - `build_stream_traversal.py`
	- `add_crosswalk.py`
	- `adjust_headwater_streams.py`
	- `aggregate_vector_inputs.py`
	- `clip_vectors_to_wbd.py`
	- `derive_headwaters.py`
	- `stream_branches.py`
	- `split_flows.py`
- `tools/`
	- `fimr_to_benchmark.py`
	- `tools_shared_functions.py`

<br/><br/>

## v4.3.4.0 - 2023-03-16-23 [PR#847](https://github.com/NOAA-OWP/inundation-mapping/pull/847)

### Changes

Create a 'working directory' in the Docker container to run processes within the container's non-persistent filesystem. Modify variables in scripts that process HUCs and branches to use the temporary working directory, and then copy temporary directory (after trimming un-wanted files) over to output directory (persistent filesystem).  Roll back changes to `unit_tests/` to use `/data/outputs` (contains canned data), as the volume mounted `outputs/` most likely will not contain the necessary unit test data.

- `Dockerfile` - create a `/fim_temp` working directory, update `projectDir` to an `ENV`, rename inputs and outputs directory variables
- `fim_pipeline.sh` - remove `projectDir=/foss_fim`, update path of `logFile`, remove indentation
- `fim_pre_processing.sh` - change `$outputRunDataDir` => `$outputDestDir` & add `$tempRunDir`
- `fim_post_processing.sh` - change `$outputRunDataDir` => `$outputDestDir`
- `fim_process_unit_wb.sh` - change `$outputRunDataDir` => `$outputDestDir`, add vars & export `tempRunDir`, `tempHucDataDir`, & `tempBranchDataDir` to `run_unit_wb.sh`
- `README.md` - add linebreaks to codeblocks

- `src/`
  - `bash_variables.env` - `$inputDataDir` => `$inputsDir`
  - `check_huc_inputs.py` - `$inputDataDir` => `$inputsDir`
  - `delineate_hydros_and_produce_HAND.py` - `$outputHucDataDir` => `$tempHucDataDir`, `$outputCurrentBranchDataDir` => `$tempCurrentBranchDataDir`
  - `process_branch.sh` - `$outputRunDataDir` => `$outputsDestDir`
  - `run_by_branch.sh` - `$outputCurrentBranchDataDir` => `$tempCurrentBranchDataDir`, `$outputHucDataDir` => `$tempHucDataDir`
  - `run_unit_wb.sh` - `$outputRunDataDir` => `$outputDestDir`, `$outputHucDataDir` => `$tempHucDataDir`
  - `utils/`
    - `shared_functions.py` - `$inputDataDir` => `$inputsDir`

- `tools/`
  - `inundation_wrapper_custom_flow.py` - `$outputDataDir` => `$outputsDir`
  - `inundation_wrapper_nwm_flows.py`  - `$outputDataDir` => `$outputsDir`
  - `tools_shared_variables.py` - `$outputDataDir` => `$outputsDir`

- `unit_tests/`
  - `README.md` - add linebreaks to code blocks, `/outputs/` => `/data/outputs/`
  - `*_params.json` - `/outputs/` => `/data/outputs/` & `$outputRunDataDir` => `$outputDestDir`
  - `derive_level_paths_test.py` - `$outputRunDataDir` => `$outputDestDir`
  - `check_unit_errors_test.py` - `/outputs/` => `/data/outputs/`
  - `shared_functions_test.py` - `$outputRunDataDir` => `$outputDestDir`
  - `split_flows_test.py`  - `/outputs/` => `/data/outputs/`
  - `tools/`
    - `*_params.json` - `/outputs/` => `/data/outputs/` & `$outputRunDataDir` => `$outputDestDir`

<br/><br/>

## v4.3.3.7 - 2023-03-22 - [PR#856](https://github.com/NOAA-OWP/inundation-mapping/pull/856)

Simple update to the `PULL_REQUEST_TEMPLATE.md` to remove unnecessary/outdated boilerplate items, add octothorpe (#) in front of Additions, Changes, Removals to mirror `CHANGELOG.md` format, and clean up the PR Checklist.

### Changes
- `docs/`
  - `PULL_REQUEST_TEMPLATE.md`

<br/><br/>

## v4.3.3.6 - 2023-03-30 - [PR#859](https://github.com/NOAA-OWP/inundation-mapping/pull/859)

Addresses the issue of output storage space being taken up by output files from branches that did not run. Updates branch processing to remove the extraneous branch file if a branch gets an error code of 61.

### Changes

- `src/process_branch.sh`: added line 41, which removes the outputs and output folder if Error 61 occurs.

<br/><br/>

## v4.3.3.5 - 2023-03-23 - [PR#848](https://github.com/NOAA-OWP/inundation-mapping/pull/848)

Introduces two new arguments (`-pcsv` and `-pfiles`) and improves the documentation of  `synthesize_test_cases.py`. The new arguments allow the user to provide a CSV of previous metrics (`-pcsv`) and to specity whether or not metrics should pulled from previous directories (`-pfiles`).

The dtype warning was suppressed through updates to the `read_csv` function in `hydrotable.py` and additional comments were added throughout script to improve readability.

### Changes
- `tools/inundation.py`: Add data types to the section that reads in the hydrotable (line 483).

- `tools/synthesize_test_cases.py`: Improved formatting, spacing, and added comments. Added two new arguments: `pcsv` and `pfiles` along with checks to verify they are not being called concurrently (lines 388-412). In `create_master_metrics_csv`, creates an `iteration_list` that only contains `['comparison']` if `pfiles` is not true, reads in the previous metric csv `prev_metrics_csv` if it is provided and combine it with the compiled metrics (after it is converted to dataframe), and saves the metrics dataframe (`df_to_write`) to CSV.

<br/><br/>

## v4.3.3.4 - 2023-03-17 - [PR#849](https://github.com/NOAA-OWP/inundation-mapping/pull/849)

This hotfix addresses an error in inundate_nation.py relating to projection CRS.

### Changes

- `tools/inundate_nation.py`: #782 CRS projection change likely causing issue with previous projection configuration

<br/><br/>

## v4.3.3.3 - 2023-03-20 - [PR#854](https://github.com/NOAA-OWP/inundation-mapping/pull/854)

At least one site (e.g. TRYM7) was not been getting mapped in Stage-Based CatFIM, despite having all of the acceptable accuracy codes. This was caused by a data type issue in the `acceptable_coord_acc_code_list` in `tools_shared_variables.py` having the accuracy codes of 5 and 1 as a strings instead of an integers.

### Changes

- `/tools/tools_shared_variables.py`: Added integers 5 and 1 to the acceptable_coord_acc_code_list, kept the '5' and '1' strings as well.

<br/><br/>

## v4.3.3.2 - 2023-03-20 - [PR#851](https://github.com/NOAA-OWP/inundation-mapping/pull/851)

Bug fix to change `.split()` to `os.path.splitext()`

### Changes

- `src/stream_branches.py`: Change 3 occurrences of `.split()` to `os.path.splitext()`

<br/><br/>

## v4.3.3.1 - 2023-03-20 - [PR#855](https://github.com/NOAA-OWP/inundation-mapping/pull/855)

Bug fix for KeyError in `src/associate_levelpaths_with_levees.py`

### Changes

- `src/associate_levelpaths_with_levees.py`: Adds check if input files exist and handles empty GeoDataFrame(s) after intersecting levee buffers with leveed areas.

<br/><br/>

## v4.3.3.0 - 2023-03-02 - [PR#831](https://github.com/NOAA-OWP/inundation-mapping/pull/831)

Addresses bug wherein multiple CatFIM sites in the flow-based service were displaying the same NWS LID. This merge also creates a workaround solution for a slowdown that was observed in the WRDS location API, which may be a temporary workaround, until WRDS addresses the slowdown.

### Changes

- `tools/generate_categorical_fim_mapping.py`: resets the list of tifs to format for each LID within the loop that does the map processing, instead of only once before the start of the loop.
- `tools/tools_shared_functions.py`:
  - adds a try-except block around code that attempted to iterate on an empty list when the API didn't return relevant metadata for a given feature ID (this is commented out, but may be used in the future once WRDS slowdown is addressed).
  - Uses a passed NWM flows geodataframe to determine stream order.
- `/tools/generate_categorical_fim_flows.py`:
  - Adds multiprocessing to flows generation and uses `nwm_flows.gpkg` instead of the WRDS API to determine stream order of NWM feature_ids.
  - Adds duration print messages.
- `/tools/generate_categorical_fim.py`:
  - Refactor to allow for new NWM filtering scheme.
  - Bug fix in multiprocessing calls for interval map production.
  - Adds duration print messages.

<br/><br/>

## v4.3.2.0 - 2023-03-15 - [PR#845](https://github.com/NOAA-OWP/inundation-mapping/pull/845)

This merge revises the methodology for masking levee-protected areas from inundation. It accomplishes two major tasks: (1) updates the procedure for acquiring and preprocessing the levee data to be burned into the DEM and (2) revises the way levee-protected areas are masked from branches.

(1) There are now going to be two different levee vector line files in each HUC. One (`nld_subset_levees_burned.gpkg`) for the levee elevation burning and one (`nld_subset_levees.gpkg`) for the levee-level-path assignment and masking workflow.

(2) Levee-protected areas are masked from inundation based on a few methods:
  - Branch 0: All levee-protected areas are masked.
  - Other branches: Levee-protected areas are masked from the DEMs of branches for level path(s) that the levee is protecting against by using single-sided buffers alongside each side of the levee to determine which side the levee is protecting against (the side opposite the associated levee-protected area).

### Additions

- `.gitignore`: Adds `.private` folder for unversioned code.
- `data/`
    - `esri.py`: Class for querying and downloading ESRI feature services.
    - `nld/`
        - `levee_download.py`: Module that handles downloading and preprocessing levee lines and protected areas from the National Levee Database.
- `src/associate_levelpaths_with_levees.py`: Associates level paths with levees using single-sided levee buffers and writes to CSV to be used by `src/mask_dem.py`

### Changes

- `.config/`
    - `deny_branch_zero.lst`: Adds `dem_meters_{}.tif`.
    - `deny_branches.lst`: Adds `levee_levelpaths.csv` and removes `nld_subset_levees_{}.tif`.
    - `deny_unit.lst`: Adds `dem_meters.tif`.
    - `params_template.env`: Adds `levee_buffer` parameter for levee buffer size/distance in meters and `levee_id_attribute`.
- `src/`
    - `bash_variables.env`: Updates `input_nld_levee_protected_areas` and adds `input_NLD` (moved from `run_unit_wb.sh`) and `input_levees_preprocessed` environment. .variables
    - `burn_in_levees.py`: Removed the unit conversion from feet to meters because it's now being done in `levee_download.py`.
    - `clip_vectors_to_wbd.py`: Added the new levee lines for the levee-level-path assignment and masking workflow.
    - `delineate_hydros_and_produce_HAND.sh`: Updates input arguments.
    - `mask_dem.py`: Updates to use `levee_levelpaths.csv` (output from `associate_levelpaths_with_levees.py`) to mask branch DEMs.
    - `run_by_branch.sh`: Clips `dem_meters.tif` to use for branches instead of `dem_meters_0.tif` since branch 0 is already masked.
    - `run_unit_wb.sh`: Added inputs to `clip_vectors_to_wbd.py`. Added `associate_levelpaths_with_levees.py`. Processes `dem_meters.tif` and then makes a copy for branch 0. Moved `deny_unit.lst` cleanup to after branch processing.

### Removals
- `data/nld/preprocess_levee_protected_areas.py`: Deprecated.

<br/><br/>

## v4.3.1.0 - 2023-03-10 - [PR#834](https://github.com/NOAA-OWP/inundation-mapping/pull/834)

Change all occurances of /data/outputs to /outputs to honor the correct volume mount directory specified when executing docker run.

### Changes

- `Dockerfile` - updated comments in relation to `projectDir=/foss_fim`
- `fim_pipeline.sh` - updated comments in relation to `projectDir=/foss_fim`
- `fim_pre_processing.sh` -updated comments in relation to `projectDir=/foss_fim`
- `fim_post_processing.sh` - updated comments in relation to `projectDir=/foss_fim`
- `README.md` - Provide documentation on starting the Docker Container, and update docs to include additional command line option for calibration database tool.

- `src/`
  - `usgs_gage_crosswalk.py` - added newline character to shorten commented example usage
  - `usgs_gage_unit_setup.py` - `/data/outputs/` => `/outputs/`

- `tools/`
  - `cache_metrics.py` -  `/data/outputs/` => `/outputs/`
  - `copy_test_case_folders.py`  - `/data/outputs/` => `/outputs/`
  - `run_test_case.py` - `/data/outputs/` => `/outputs/`

- `unit_tests/*_params.json`  - `/data/outputs/` => `/outputs/`

- `unit_tests/split_flows_test.py`  - `/data/outputs/` => `/outputs/`

<br/><br/>

## v4.3.0.1 - 2023-03-06 - [PR#841](https://github.com/NOAA-OWP/inundation-mapping/pull/841)

Deletes intermediate files generated by `src/agreedem.py` by adding them to `config/deny_*.lst`

- `config/`
    - `deny_branch_zero.lst`, `deny_branches.lst`, `deny_branch_unittests.lst`: Added `agree_binary_bufgrid.tif`, `agree_bufgrid_zerod.tif`, and `agree_smogrid_zerod.tif`
    - `deny_unit.lst`: Added `agree_binary_bufgrid.tif`, `agree_bufgrid.tif`, `agree_bufgrid_allo.tif`, `agree_bufgrid_dist.tif`,  `agree_bufgrid_zerod.tif`, `agree_smogrid.tif`, `agree_smogrid_allo.tif`, `agree_smogrid_dist.tif`, `agree_smogrid_zerod.tif`

<br/><br/>

## v4.3.0.0 - 2023-02-15 - [PR#814](https://github.com/NOAA-OWP/inundation-mapping/pull/814)

Replaces GRASS with Whitebox. This addresses several issues, including Windows permissions and GRASS projection issues. Whitebox also has a slight performance benefit over GRASS.

### Removals

- `src/r_grow_distance.py`: Deletes file

### Changes

- `Dockerfile`: Removes GRASS, update `$outputDataDir` from `/data/outputs` to `/outputs`
- `Pipfile` and `Pipfile.lock`: Adds Whitebox and removes GRASS
- `src/`
    - `agreedem.py`: Removes `r_grow_distance`; refactors to use with context and removes redundant raster reads.
    - `adjust_lateral_thalweg.py` and `agreedem.py`: Refactors to use `with` context and removes redundant raster reads
    - `unique_pixel_and_allocation.py`: Replaces GRASS with Whitebox and remove `r_grow_distance`
    - `gms/`
        - `delineate_hydros_and_produce_HAND.sh` and `run_by_unit.sh`: Removes GRASS parameter
        - `mask_dem.py`: Removes unnecessary line

<br/><br/>

## v4.2.1.0 - 2023-02-21 - [PR#829](https://github.com/NOAA-OWP/inundation-mapping/pull/829)

During the merge from remove-fim3 PR into dev, merge conflicts were discovered in the unit_tests folders and files. Attempts to fix them at that time failed, so some files were removed, other renamed, other edited to get the merge to work.  Here are the fixes to put the unit tests system back to par.

Note: some unit tests are now temporarily disabled due to dependencies on other files / folders which may not exist in other environments.

Also.. the Changelog.md was broken and is being restored here.

Also.. a minor text addition was added to the acquire_and_preprocess_3dep_dems.py files (not directly related to this PR)

For file changes directly related to unit_test folder and it's file, please see [PR#829](https://github.com/NOAA-OWP/inundation-mapping/pull/829)

Other file changes:

### Changes
- `Pipfile.lock` : rebuilt and updated as a safety pre-caution.
- `docs`
    - `CHANGELOG.md`: additions to this file for FIM 4.2.0.0 were not merged correctly.  (re-added just below in the 4.2.0.0 section)
- `data`
    - `usgs`
        - `acquire_and_preprocess_3dep_dems.py`: Added text on data input URL source.

<br/><br/>

## v4.2.0.1 - 2023-02-16 - [PR#827](https://github.com/NOAA-OWP/inundation-mapping/pull/827)

FIM 4.2.0.0. was throwing errors for 14 HUCs that did not have any level paths. These are HUCs that have only stream orders 1 and 2 and are covered under branch zero, but no stream orders 3+ (no level paths).  This has now been changed to not throw an error but continue to process of the HUC.

### Changes

- `src`
    - `run_unit_wb.sh`: Test if branch_id.lst exists, which legitimately might not. Also a bit of text cleanup.

<br/><br/>

## v4.2.0.0 - 2023-02-16 - [PR#816](https://github.com/NOAA-OWP/inundation-mapping/pull/816)

This update removes the remaining elements of FIM3 code.  It further removes the phrases "GMS" as basically the entire FIM4 model. FIM4 is GMS. With removing FIM3, it also means remove concepts of "MS" and "FR" which were no longer relevant in FIM4.  There are only a few remaining places that will continue with the phrase "GMS" which is in some inundation files which are being re-evaluated.  Some deprecated files have been removed and some subfolders removed.

There are a lot of duplicate explanations for some of the changes, so here is a shortcut system.

- desc 1:  Remove or rename values based on phrase "GMS, MS and/or FR"
- desc 2:  Moved file from the /src/gms folder to /src  or /tools/gms_tools to /tools
- desc 3:  No longer needed as we now use the `fim_pipeline.sh` processing model.

### Removals

- `data`
    - `acquire_and_preprocess_inputs.py`:  No longer needed
- `gms_pipeline.sh` : see desc 3
- `gms_run_branch.sh` : see desc 3
- `gms_run_post_processing.sh` : see desc 3
- `gms_run_unit.sh` : see desc 3
- `src`
    - `gms`
        - `init.py` : folder removed, no longer needed.
        - `aggregate_branch_lists.py`: no longer needed.  Newer version already exists in src directory.
        - `remove_error_branches.py` :  see desc 3
        - `run_by_unit.sh` : see desc 3
        - `test_new_crosswalk.sh` : no longer needed
        - `time_and_tee_run_by_branch.sh` : see desc 3
        - `time_and_tee_run_by_unit.sh` : see desc 3
    - `output_cleanup.py` : see desc 3
 - `tools/gms_tools`
     - `init.py` : folder removed, no longer needed.

### Changes

- `config`
   - `deny_branch_unittests.lst` :  renamed from `deny_gms_branch_unittests.lst`
   - `deny_branch_zero.lst` : renamed from `deny_gms_branch_zero.lst`
   - `deny_branches.lst` :  renamed from `deny_gms_branches.lst`
   - `deny_unit.lst`  : renamed from `deny_gms_unit.lst`
   - `params_template.env` : see desc 1

- `data`
    - `nws`
        - `preprocess_ahps_nws.py`:   Added deprecation note: If reused, it needs review and/or upgrades.
    - `acquire_and_preprocess_3dep_dems.py` : see desc 1
 - `fim_post_processing.sh` : see desc 1, plus a small pathing change.
 - `fim_pre_processing.sh` : see desc 1
 - ` src`
     - `add_crosswalk.py` : see desc 1. Also cleaned up some formatting and commented out a code block in favor of a better way to pass args from "__main__"
     - `bash_variables.env` : see desc 1
     - `buffer_stream_branches.py` : see desc 2
     - `clip_rasters_to_branches.py` : see desc 2
     - `crosswalk_nwm_demDerived.py` :  see desc 1 and desc 2
     - `delineate_hydros_and_produce_HAND.sh` : see desc 1 and desc 2
     - `derive_level_paths.py`  :  see desc 1 and desc 2
     - `edit_points.py` : see desc  2
     - `filter_inputs_by_huc.py`: see desc 1 and desc 2
     - `finalize_srcs.py`:  see desc 2
     - `generate_branch_list.py` : see desc 1
     - `make_rem.py` : see desc 2
     - `make_dem.py` : see desc  2
     - `outputs_cleanup.py`:  see desc 1
     - `process_branch.sh`:  see desc 1
     - `query_vectors_by_branch_polygons.py`: see desc 2
     - `reset_mannings.py` : see desc 2
     - `run_by_branch.sh`:  see desc 1
     - `run_unit_wb.sh`: see desc 1
     - `stream_branches.py`:  see desc 2
     - `subset_catch_list_by_branch_id.py`: see desc 2
     - `toDo.md`: see desc 2
     - `usgs_gage_aggregate.py`:  see desc 1
     - `usgs_gage_unit_setup.py` : see desc 1
     - `utils`
         - `fim_enums.py` : see desc 1

- `tools`
    - `combine_crosswalk_tables.py` : see desc 2
    - `compare_ms_and_non_ms_metrics.py` : see desc 2
    - `compile_comp_stats.py`: see desc 2  and added note about possible deprecation.
    - `compile_computation_stats.py` : see desc 2  and added note about possible deprecation.
    - `composite_inundation.py` : see desc 1 : note.. references a file called inundate_gms which retains it's name for now.
    - `consolidate_metrics.py`: added note about possible deprecation.
    - `copy_test_case_folders.py`: see desc 1
    - `eval_plots.py` : see desc 1
    - `evaluate_continuity.py`: see desc 2
    - `find_max_catchment_breadth.py` : see desc 2
    - `generate_categorical_fim_mapping.py` : see desc 1
    - `inundate_gms.py`: see desc 1 and desc 2. Note: This file has retained its name with the phrase "gms" in it as it might be upgraded later and there are some similar files with similar names.
    - `inundate_nation.py` : see desc 1
    - `inundation.py`:  text styling change
    - `make_boxes_from_bounds.py`: text styling change
    - `mosaic_inundation.py`:  see desc 1 and desc 2
    - `overlapping_inundation.py`: see desc 2
    - `plots.py` : see desc 2
    - `run_test_case.py`:  see desc 1
    - `synthesize_test_cases.py`: see desc 1

- `unit_tests`
    - `README.md`: see desc 1
    - `__template_unittests.py`: see desc 1
    - `check_unit_errors_params.json`  and `check_unit_errors_unittests.py` : see desc 1
    - `derive_level_paths_params.json` and `derive_level_paths_unittests.py` : see desc 1 and desc 2
    - `filter_catchments_and_add_attributes_unittests.py`: see desc 1
    - `outputs_cleanup_params.json` and `outputs_cleanup_unittests.py`: see desc 1 and desc 2
    - `split_flows_unittests.py` : see desc 1
    - `tools`
        - `inundate_gms_params.json` and `inundate_gms_unittests.py`: see desc 1 and desc 2

<br/><br/>

## v4.1.3.0 - 2023-02-13 - [PR#812](https://github.com/NOAA-OWP/inundation-mapping/pull/812)

An update was required to adjust host name when in the AWS environment

### Changes

- `fim_post_processing.sh`: Added an "if isAWS" flag system based on the input command args from fim_pipeline.sh or

- `tools/calibration-db`
    - `README.md`: Minor text correction.

<br/><br/>

## v4.1.2.0 - 2023-02-15 - [PR#808](https://github.com/NOAA-OWP/inundation-mapping/pull/808)

Add `pytest` package and refactor existing unit tests. Update parameters to unit tests (`/unit_tests/*_params.json`) to valid paths. Add leading slash to paths in `/config/params_template.env`.

### Additions

- `/unit_tests`
  - `__init__.py`  - needed for `pytest` command line executable to pick up tests.
  - `pyproject.toml`  - used to specify which warnings are excluded/filtered.
  - `/gms`
    - `__init__.py` - needed for `pytest` command line executable to pick up tests.
  - `/tools`
    - `__init__.py`  - needed for `pytest` command line executable to pick up tests.
    - `inundate_gms_params.json` - file moved up into this directory
    - `inundate_gms_test.py`     - file moved up into this directory
    - `inundation_params.json`   - file moved up into this directory
    - `inundation_test.py`       - file moved up into this directory

### Removals

- `/unit_tests/tools/gms_tools/` directory removed, and files moved up into `/unit_tests/tools`

### Changes

- `Pipfile` - updated to include pytest as a dependency
- `Pipfile.lock` - updated to include pytest as a dependency

- `/config`
  - `params_template.env` - leading slash added to paths

- `/unit_tests/` - All of the `*_test.py` files were refactored to follow the `pytest` paradigm.
  - `*_params.json` - valid paths on `fim-dev1` provided
  - `README.md`  - updated to include documentation on pytest.
  - `unit_tests_utils.py`
  - `__template_unittests.py` -> `__template.py` - exclude the `_test` suffix to remove from test suite. Updated example on new format for pytest.
  - `check_unit_errors_test.py`
  - `clip_vectors_to_wbd_test.py`
  - `filter_catchments_and_add_attributes_test.py`
  - `rating_curve_comparison_test.py`
  - `shared_functions_test.py`
  - `split_flow_test.py`
  - `usgs_gage_crosswalk_test.py`
  - `aggregate_branch_lists_test.py`
  - `generate_branch_list_test.py`
  - `generate_branch_list_csv_test.py`
  - `aggregate_branch_lists_test.py`
  - `generate_branch_list_csv_test.py`
  - `generate_branch_list_test.py`
    - `/gms`
      - `derive_level_paths_test.py`
      - `outputs_cleanup_test.py`
    - `/tools`
      - `inundate_unittests.py` -> `inundation_test.py`
      - `inundate_gms_test.py`


<br/><br/>

## v4.1.1.0 - 2023-02-16 - [PR#809](https://github.com/NOAA-OWP/inundation-mapping/pull/809)

The CatFIM code was updated to allow 1-foot interval processing across all stage-based AHPS sites ranging from action stage to 5 feet above major stage, along with restart capability for interrupted processing runs.

### Changes

- `tools/generate_categorical_fim.py` (all changes made here)
    - Added try-except blocks for code that didn't allow most sites to actually get processed because it was trying to check values of some USGS-related variables that most of the sites didn't have
    - Overwrite abilities of the different outputs for the viz team were not consistent (i.e., one of the files had the ability to be overwritten but another didn't), so that has been made consistent to disallow any overwrites of the existing final outputs for a specified output folder.
    - The code also has the ability to restart from an interrupted run and resume processing uncompleted HUCs by first checking for a simple "complete" file for each HUC. If a HUC has that file, then it is skipped (because it already completed processing during a run for a particular output folder / run name).
    - When a HUC is successfully processed, an empty "complete" text file is created / touched.

<br/><br/>

## v4.1.0.0 - 2023-01-30 - [PR#806](https://github.com/NOAA-OWP/inundation-mapping/pull/806)

As we move to Amazon Web Service, AWS, we need to change our processing system. Currently, it is `gms_pipeline.sh` using bash "parallel" as an iterator which then first processes all HUCs, but not their branches. One of `gms_pipeline.sh`'s next steps is to do branch processing which is again iterated via "parallel". AKA. Units processed as one step, branches processed as second independent step.

**Note:** While we are taking steps to move to AWS, we will continue to maintain the ability of doing all processing on a single server using a single docker container as we have for a long time. Moving to AWS is simply taking portions of code from FIM and adding it to AWS tools for performance of large scale production runs.

Our new processing system, starting with this PR,  is to allow each HUC to process it's own branches.

A further requirement was to split up the overall processing flow to independent steps, with each step being able to process itself without relying on "export" variables from other files. Note: There are still a few exceptions.  The basic flow now becomes
- `fim_pre_processing.sh`,
- one or more calls to `fim_process_unit_wb.sh` (calling this file for each single HUC to be processed).
- followed by a call to `fim_post_processing.sh`.


Note: This is a very large, complex PR with alot of critical details. Please read the details at [PR 806](https://github.com/NOAA-OWP/inundation-mapping/pull/806).

### CRITICAL NOTE
The new `fim_pipeline.sh` and by proxy `fim_pre_processing.sh` has two new key input args, one named **-jh** (job HUCs) and one named **-jb** (job branches).  You can assign the number of cores/CPU's are used for processing a HUC versus the number of branches.  For the -jh number arg, it only is used against the `fim_pipeline.sh` file when it is processing more than one HUC or a list of HUCs as it is the iterator for HUCs.   The -jb flag says how many cores/CPU's can be used when processing branches (note.. the average HUC has 26 branches).

BUT.... you have to be careful not to overload your system.  **You need to multiply the -jh and the -jb values together, but only when using the `fim_pipeline.sh` script.**  Why? _If you have 16 CPU's available on your machine, and you assign -jh as 10 and -jb as 26, you are actually asking for 126 cores (10 x 26) but your machine only has 16 cores._   If you are not using `fim_pipeline.sh` but using the three processing steps independently, then the -jh value has not need to be anything but the number of 1 as each actual HUC can only be processed one at a time. (aka.. no iterator).
</br>

### Additions

- `fim_pipeline.sh` :  The wrapper for the three new major "FIM" processing steps. This script allows processing in one command, same as the current tool of `gms_pipeline.sh`.
- `fim_pre_processing.sh`: This file handles all argument input from the user, validates those inputs and sets up or cleans up folders. It also includes a new system of taking most input parameters and some key enviro variables and writing them out to a files called `runtime_args.env`.  Future processing steps need minimal input arguments as it can read most values it needs from this new `runtime_args.env`. This allows the three major steps to work independently from each other. Someone can now come in, run `fim_pre_processing.sh`, then run `fim_process_unit_wb.sh`, each with one HUC, as many time as they like, each adding just its own HUC folder to the output runtime folder.
- `fim_post_processing.sh`: Scans all HUC folders inside the runtime folders to handle a number of processing steps which include (to name a few):
    - aggregating errors
    - aggregating to create a single list (gms_inputs.csv) for all valid HUCs and their branch ids
    - usgs gage aggregation
    - adjustments to SRV's
    - and more
- `fim_process_unit_wb.sh`: Accepts only input args of runName and HUC number. It then sets up global variable, folders, etc to process just the one HUC. The logic for processing the HUC is in `run_unit_wb.sh` but managed by this `fim_process_unit_wb.sh` file including all error trapping.
- `src`
    - `aggregate_branch_lists.py`:  When each HUC is being processed, it creates it's own .csv file with its branch id's. In post processing we need one master csv list and this file aggregates them. Note: This is a similar file already in the `src/gms` folder but that version operates a bit different and will be deprecated soon.
    - `generate_branch_list.py`: This creates the single .lst for a HUC defining each branch id. With this list, `run_unit_wb.sh` can do a parallelized iteration over each of its branches for processing. Note: This is also similar to the current `src/gms` file of the same name and the gms folder version will also be deprecated soon.
    - `generate_branch_list_csv.py`. As each branch, including branch zero, has processed and if it was successful, it will add to a .csv list in the HUC directory. At the end, it becomes a list of all successful branches. This file will be aggregates with all similar .csv in post processing for future processing.
    - `run_unit_wb.sh`:  The actual HUC processing logic. Note: This is fundamentally the same as the current HUC processing logic that exists currently in `src/gms/run_by_unit.sh`, which will be removed in the very near future. However, at the end of this file, it creates and manages a parallelized iterator for processing each of it's branches.
    - `process_branch.sh`:  Same concept as `process_unit_wb.sh` but this one is for processing a single branch. This file manages the true branch processing file of `src/gms/run_by_branch.sh`.  It is a wrapper file to `src/gms/run_by_branch.sh` and catches all error and copies error files as applicable. This allows the parent processing files to continue despite branch errors. Both the new fim processing system and the older gms processing system currently share the branch processing file of `src/gms/run_by_branch.sh`. When the gms processing file is removed, this file will likely not change, only moved one directory up and be no longer in the `gms` sub-folder.
- `unit_tests`
    - `aggregate_branch_lists_unittests.py' and `aggregate_branch_lists_params.json`  (based on the newer `src` directory edition of `aggregate_branch_lists.py`).
    - `generate_branch_list_unittest.py` and `generate_branch_list_params.json` (based on the newer `src` directory edition of `generate_branch_list.py`).
    -  `generate_branch_list_csv_unittest.py` and `generate_branch_list_csv_params.json`

### Changes

- `config`
    - `params_template.env`: Removed the `default_max_jobs` value and moved the `startDiv` and `stopDiv` to the `bash_variables.env` file.
    - `deny_gms_unit.lst` : Renamed from `deny_gms_unit_prod.lst`
    - `deny_gms_branches.lst` : Renamed from `deny_gms_branches_prod.lst`

- `gms_pipeline.sh`, `gms_run_branch.sh`, `gms_run_unit.sh`, and `gms_post_processing.sh` :  Changed to hardcode the `default_max_jobs` to the value of 1. (we don't want this to be changed at all). They were also changed for minor adjustments for the `deny` list files names.

- `src`
    - `bash_functions.env`: Fix error with calculating durations.
    - `bash_variables.env`:  Adds the two export lines (stopDiv and startDiv) from `params_template.env`
    - `clip_vectors_to_wbd.py`: Cleaned up some print statements for better output traceability.
    - `check_huc_inputs.py`: Added logic to ensure the file was an .lst file. Other file formats were not be handled correctly.
    - `gms`
        - `delineate_hydros_and_produce_HAND.sh`: Removed all `stopDiv` variable to reduce log and screen output.
        - `run_by_branch.sh`: Removed an unnecessary test for overriding outputs.

### Removed

- `config`
    - `deny_gms_branches_dev.lst`

<br/><br/>

## v4.0.19.5 - 2023-01-24 - [PR#801](https://github.com/NOAA-OWP/inundation-mapping/pull/801)

When running tools/test_case_by_hydroid.py, it throws an error of local variable 'stats' referenced before assignment.

### Changes

- `tools`
    - `pixel_counter.py`: declare stats object and remove the GA_Readonly flag
    - `test_case_by_hydroid_id_py`: Added more logging.

<br/><br/>

## v4.0.19.4 - 2023-01-25 - [PR#802](https://github.com/NOAA-OWP/inundation-mapping/pull/802)

This revision includes a slight alteration to the filtering technique used to trim/remove lakeid nwm_reaches that exist at the upstream end of each branch network. By keeping a single lakeid reach at the branch level, we can avoid issues with the branch headwater point starting at a lake boundary. This ensures the headwater catchments for some branches are properly identified as a lake catchment (no inundation produced).

### Changes

- `src/gms/stream_branches.py`: New changes to the `find_upstream_reaches_in_waterbodies` function: Added a step to create a list of nonlake segments (lakeid = -9999) . Use the list of nonlake reaches to allow the filter to keep a the first lakeid reach that connects to a nonlake segment.

<br/><br/>

## v4.0.19.3 - 2023-01-17 - [PR#794](https://github.com/NOAA-OWP/inundation-mapping/pull/794)

Removing FIM3 files and references.  Anything still required for FIM 3 are held in the dev-fim3 branch.

### Removals

- `data`
    - `preprocess_rasters.py`: no longer valid as it is for NHD DEM rasters.
- `fim_run.sh`
- ` src`
    - `aggregate_fim_outputs.sh`
    - `fr_to_ms_raster.mask.py`
    - `get_all_huc_in_inputs.py`
    - `reduce_nhd_stream_density.py`
    - `rem.py`:  There are two files named `rem.py`, one in the src directory and one in the gms directory. This version in the src directory is no longer valid. The `rem.py` in the gms directory is being renamed to avoid future enhancements of moving files.
    - `run_by_unit.sh`:  There are two files named `run_by_unit.sh`, one in the src directory and one in the gms directory. This version in the src directory is for fim3. For the remaining `run_by_unit.sh`, it is NOT being renamed at this time as it will likely be renamed in the near future.
    - `time_and_tee_run_by_unit.sh`:  Same not as above for `run_by_unit.sh`.
    - `utils`
        - `archive_cleanup.py`
 - `tools`
     - `compare_gms_srcs_to_fr.py`
     - `preprocess_fimx.py`

### Changes

- `src`
    - `adjust_headwater_streams.py`: Likely deprecated but kept for safety reason. Deprecation note added.
- `tools`
    - `cygnss_preprocess.py`: Likely deprecated but kept for safety reason. Deprecation note added.
    - `nesdis_preprocess.py`: Likely deprecated but kept for safety reason. Deprecation note added.

<br/><br/>

## v4.0.19.2 - 2023-01-17 - [PR#797](https://github.com/NOAA-OWP/inundation-mapping/pull/797)

Consolidates global bash environment variables into a new `src/bash_variables.env` file. Additionally, Python environment variables have been moved into this file and `src/utils/shared_variables.py` now references this file. Hardcoded projections have been replaced by an environment variable. This also replaces the Manning's N file in `config/params_template.env` with a constant and updates relevant code. Unused environment variables have been removed.

### Additions

- `src/bash_variables.env`: Adds file for global environment variables

### Removals

- `config/`
    - `mannings_default.json`
    - `mannings_default_calibrated.json`

### Changes

- `config/params_template.env`: Changes manning_n from filename to default value of 0.06
- `gms_run_branch.sh`: Adds `bash_variables.env`
- `gms_run_post_processing.sh`: Adds `bash_variables.env` and changes projection from hardcoded to environment variable
- `gms_run_unit.sh`: Adds `bash_variables.env`
- `src/`
    - `add_crosswalk.py`: Assigns default manning_n value and removes assignments by stream orders
    - `aggregate_vector_inputs.py`: Removes unused references to environment variables and function
    - `gms/run_by_unit.sh`: Removes environment variable assignments and uses projection from environment variables
    - `utils/shared_variables.py`: Removes environment variables and instead references src/bash_variables.env

<br/><br/>

## v4.0.19.1 - 2023-01-17 - [PR#796](https://github.com/NOAA-OWP/inundation-mapping/pull/796)

### Changes

- `tools/gms_tools/combine_crosswalk_tables.py`: Checks length of dataframe list before concatenating

<br/><br/>

## v4.0.19.0 - 2023-01-06 - [PR#782](https://github.com/NOAA-OWP/inundation-mapping/pull/782)

Changes the projection of HAND processing to EPSG 5070.

### Changes

- `gms_run_post_processing.sh`: Adds target projection for `points`
- `data/nld/preprocess_levee_protected_areas.py`: Changed to use `utils.shared_variables.DEFAULT_FIM_PROJECTION_CRS`
- `src/`
    - `clip_vectors_to_wbd.py`: Save intermediate outputs in EPSG:5070
    - `src_adjust_spatial_obs.py`: Changed to use `utils.shared_variables.DEFAULT_FIM_PROJECTION_CRS`
    - `utils/shared_variables.py`: Changes the designated projection variables
    - `gms/`
        - `stream_branches.py`: Checks the projection of the input streams and changes if necessary
        - `run_by_unit.py`: Changes the default projection crs variable and added as HUC target projection
- `tools/inundate_nation.py`: Changed to use `utils.shared_variables.PREP_PROJECTION`

<br/><br/>

## v4.0.18.2 - 2023-01-11 - [PR#790](https://github.com/NOAA-OWP/inundation-mapping/pull/790)

Remove Great Lakes clipping

### Changes

- `src/`
    - `clip_vectors_to_wbd.py`: Removes Great Lakes clipping and references to Great Lakes polygons and lake buffer size

    - `gms/run_by_unit.sh`: Removes Great Lakes polygon and lake buffer size arguments to `src/clip_vectors_to_wbd.py`

<br/><br/>

## v4.0.18.1 - 2022-12-13 - [PR #760](https://github.com/NOAA-OWP/inundation-mapping/pull/760)

Adds stacked bar eval plots.

### Additions

- `/tools/eval_plots_stackedbar.py`: produces stacked bar eval plots in the same manner as `eval_plots.py`.

<br/><br/>

## v4.0.18.0 - 2023-01-03 - [PR#780](https://github.com/NOAA-OWP/inundation-mapping/pull/780)

Clips WBD and stream branch buffer polygons to DEM domain.

### Changes

- `src/`
    - `clip_vectors_to_wbd.py`: Clips WBD polygon to DEM domain

    - `gms/`
        - `buffer_stream_branches.py`: Clips branch buffer polygons to DEM domain
        - `derive_level_paths.py`: Stop processing if no branches exist
        - `mask_dem.py`: Checks if stream file exists before continuing
        - `remove_error_branches.py`: Checks if error_branches has data before continuing
        - `run_by_unit.sh`: Adds DEM domain as bash variable and adds it as an argument to calling `clip_vectors_to_wbd.py` and `buffer_stream_branches.py`

<br/><br/>


## v4.0.17.4 - 2023-01-06 - [PR#781](https://github.com/NOAA-OWP/inundation-mapping/pull/781)

Added crosswalk_table.csv from the root output folder as being a file push up to Hydrovis s3 bucket after FIM BED runs.

### Changes

- `config`
    - `aws_s3_put_fim4_hydrovis_whitelist.lst`:  Added crosswalk_table.csv to whitelist.


<br/><br/>

## v4.0.17.3 - 2022-12-23 - [PR#773](https://github.com/NOAA-OWP/inundation-mapping/pull/773)

Cleans up REM masking of levee-protected areas and fixes associated error.

### Removals

- `src/gms/`
    - `delineate_hydros_and_produce_HAND.sh`: removes rasterization and masking of levee-protected areas from the REM
    - `rasterize_by_order`: removes this file
- `config/`
    - `deny_gms_branch_zero.lst`, `deny_gms_branches_dev.lst`, and `deny_gms_branches_prod.lst`: removes `LeveeProtectedAreas_subset_{}.tif`

### Changes

- `src/gms/rem.py`: fixes an error where the nodata value of the DEM was overlooked

<br/><br/>

## v4.0.17.2 - 2022-12-29 - [PR #779](https://github.com/NOAA-OWP/inundation-mapping/pull/779)

Remove dependency on `other` folder in `test_cases`. Also updates ESRI and QGIS agreement raster symbology label to include the addition of levee-protected areas as a mask.

### Removals

- `tools/`
    - `aggregate_metrics.py` and `cache_metrics.py`: Removes reference to test_cases/other folder

### Changes

- `config/symbology/`
    - `esri/agreement_raster.lyr` and `qgis/agreement_raster.qml`: Updates label from Waterbody mask to Masked since mask also now includes levee-protected areas
- `tools/`
    - `eval_alt_catfim.py` and `run_test_case.py`: Updates waterbody mask to dataset located in /inputs folder

<br/><br/>

## v4.0.17.1 - 2022-12-29 - [PR #778](https://github.com/NOAA-OWP/inundation-mapping/pull/778)

This merge fixes a bug where all of the Stage-Based intervals were the same.

### Changes
- `/tools/generate_categorical_fim.py`: Changed `stage` variable to `interval_stage` variable in `produce_stage_based_catfim_tifs` function call.

<br/><br/>

## v4.0.17.0 - 2022-12-21 - [PR #771](https://github.com/NOAA-OWP/inundation-mapping/pull/771)

Added rysnc to docker images. rysnc can now be used inside the images to move data around via docker mounts.

### Changes

- `Dockerfile` : added rsync

<br/><br/>

## v4.0.16.0 - 2022-12-20 - [PR #768](https://github.com/NOAA-OWP/inundation-mapping/pull/768)

`gms_run_branch.sh` was processing all of the branches iteratively, then continuing on to a large post processing portion of code. That has now be split to two files, one for branch iteration and the other file for just post processing.

Other minor changes include:
- Removing the system where a user could override `DropStreamOrders` where they could process streams with stream orders 1 and 2 independently like other GMS branches.  This option is now removed, so it will only allow stream orders 3 and higher as gms branches and SO 1 and 2 will always be in branch zero.

- The `retry` flag on the three gms*.sh files has been removed. It did not work correctly and was not being used. Usage of it would have created unreliable results.

### Additions

- `gms_run_post_processing.sh`
   - handles all tasks from after `gms_run_branch.sh` to this file, except for output cleanup, which stayed in `gms_run_branch.sh`.
   - Can be run completely independent from `gms_run_unit.sh` or gms_run_branch.sh` as long as all of the files are in place. And can be re-run if desired.

### Changes

- `gms_pipeline.sh`
   - Remove "retry" system.
   - Remove "dropLowStreamOrders" system.
   - Updated for newer reusable output date/time/duration system.
   - Add call to new `gms_run_post_processing.sh` file.

- `gms_run_branch.sh`
   - Remove "retry" system.
   - Remove "dropLowStreamOrders" system.
   - Updated for newer reusable output date/time/duration system.
   - Removed most code from below the branch iterator to the new `gms_run_post_processing.sh` file. However, it did keep the branch files output cleanup and non-zero exit code checking.

- `gms_run_unit.sh`
   - Remove "retry" system.
   - Remove "dropLowStreamOrders" system.
   - Updated for newer reusable output date/time/duration system.

- `src`
    - `bash_functions.env`:  Added a new method to make it easier / simpler to calculation and display duration time.
    - `filter_catchments_and_add_attributes.py`:  Remove "dropLowStreamOrders" system.
    - `split_flows.py`: Remove "dropLowStreamOrders" system.
    - `usgs_gage_unit_setup.py`:  Remove "dropLowStreamOrders" system.

- `gms`
    - `delineate_hydros_and_produced_HAND.sh` : Remove "dropLowStreamOrders" system.
    - `derive_level_paths.py`: Remove "dropLowStreamOrders" system and some small style updates.
    - `run_by_unit.sh`: Remove "dropLowStreamOrders" system.

- `unit_tests/gms`
    - `derive_level_paths_params.json` and `derive_level_paths_unittests.py`: Remove "dropLowStreamOrders" system.

<br/><br/>

## v4.0.15.0 - 2022-12-20 - [PR #758](https://github.com/NOAA-OWP/inundation-mapping/pull/758)

This merge addresses feedback received from field users regarding CatFIM. Users wanted a Stage-Based version of CatFIM, they wanted maps created for multiple intervals between flood categories, and they wanted documentation as to why many sites are absent from the Stage-Based CatFIM service. This merge seeks to address this feedback. CatFIM will continue to evolve with more feedback over time.

## Changes
- `/src/gms/usgs_gage_crosswalk.py`: Removed filtering of extra attributes when writing table
- `/src/gms/usgs_gage_unit_setup.py`: Removed filter of gages where `rating curve == yes`. The filtering happens later on now.
- `/tools/eval_plots.py`: Added a post-processing step to produce CSVs of spatial data
- `/tools/generate_categorical_fim.py`:
  - New arguments to support more advanced multiprocessing, support production of Stage-Based CatFIM, specific output directory pathing, upstream and downstream distance, controls on how high past "major" magnitude to go when producing interval maps for Stage-Based, the ability to run a single AHPS site.
- `/tools/generate_categorical_fim_flows.py`:
  - Allows for flows to be retrieved for only one site (useful for testing)
  - More logging
  - Filtering stream segments according to stream order
- `/tools/generate_categorical_fim_mapping.py`:
  - Support for Stage-Based CatFIM production
  - Enhanced multiprocessing
  - Improved post-processing
- `/tools/pixel_counter.py`: fixed a bug where Nonetypes were being returned
- `/tools/rating_curve_get_usgs_rating_curves.py`:
  - Removed filtering when producing `usgs_gages.gpkg`, but adding attribute as to whether or not it meets acceptance criteria, as defined in `gms_tools/tools_shared_variables.py`.
  - Creating a lookup list to filter out unacceptable gages before they're written to `usgs_rating_curves.csv`
  - The `usgs_gages.gpkg` now includes two fields indicating whether or not gages pass acceptance criteria (defined in `tools_shared_variables.py`. The fields are `acceptable_codes` and `acceptable_alt_error`
- `/tools/tools_shared_functions.py`:
  - Added `get_env_paths()` function to retrieve environmental variable information used by CatFIM and rating curves scripts
  - `Added `filter_nwm_segments_by_stream_order()` function that uses WRDS to filter out NWM feature_ids from a list if their stream order is different than a desired stream order.
- `/tools/tools_shared_variables.py`: Added the acceptance criteria and URLS for gages as non-constant variables. These can be modified and tracked through version changes. These variables are imported by the CatFIM and USGS rating curve and gage generation scripts.
- `/tools/test_case_by_hydroid.py`: reformatting code, recommend adding more comments/docstrings in future commit

<br/><br/>

## v4.0.14.2 - 2022-12-22 - [PR #772](https://github.com/NOAA-OWP/inundation-mapping/pull/772)

Added `usgs_elev_table.csv` to hydrovis whitelist files.  Also updated the name to include the word "hydrovis" in them (anticipating more s3 whitelist files).

### Changes

- `config`
    - `aws_s3_put_fim4_hydrovis_whitelist.lst`:  File name updated and added usgs_elev_table.csv so it gets push up as well.
    - `aws_s3_put_fim3_hydrovis_whitelist.lst`: File name updated

- `data/aws`
   - `s3.py`: added `/foss_fim/config/aws_s3_put_fim4_hydrovis_whitelist.lst` as a default to the -w param.

<br/><br/>

## v4.0.14.1 - 2022-12-03 - [PR #753](https://github.com/NOAA-OWP/inundation-mapping/pull/753)

Creates a polygon of 3DEP DEM domain (to eliminate errors caused by stream networks with no DEM data in areas of HUCs that are outside of the U.S. border) and uses the polygon layer to clip the WBD and stream network (to a buffer inside the WBD).

### Additions
- `data/usgs/acquire_and_preprocess_3dep_dems.py`: Adds creation of 3DEP domain polygon by polygonizing all HUC6 3DEP DEMs and then dissolving them.
- `src/gms/run_by_unit.sh`: Adds 3DEP domain polygon .gpkg as input to `src/clip_vectors_to_wbd.py`

### Changes
- `src/clip_vectors_to_wbd.py`: Clips WBD to 3DEP domain polygon and clips streams to a buffer inside the clipped WBD polygon.

<br/><br/>

## v4.0.14.0 - 2022-12-20 - [PR #769](https://github.com/NOAA-OWP/inundation-mapping/pull/769)

Masks levee-protected areas from the DEM in branch 0 and in highest two stream order branches.

### Additions

- `src/gms/`
    - `mask_dem.py`: Masks levee-protected areas from the DEM in branch 0 and in highest two stream order branches
    - `delineate_hydros_and_produce_HAND.sh`: Adds `src/gms/mask_dem.py`

<br/><br/>

## v4.0.13.2 - 2022-12-20 - [PR #767](https://github.com/NOAA-OWP/inundation-mapping/pull/767)

Fixes inundation of nodata areas of REM.

### Changes

- `tools/inundation.py`: Assigns depth a value of `0` if REM is less than `0`

<br/><br/>

## v4.0.13.1 - 2022-12-09 - [PR #743](https://github.com/NOAA-OWP/inundation-mapping/pull/743)

This merge adds the tools required to generate Alpha metrics by hydroid. It summarizes the Apha metrics by branch 0 catchment for use in the Hydrovis "FIM Performance" service.

### Additions

- `pixel_counter.py`:  A script to perform zonal statistics against raster data and geometries
- `pixel_counter_functions.py`: Supporting functions
- `pixel_counter_wrapper.py`: a script that wraps `pixel_counter.py` for batch processing
- `test_case_by_hydroid.py`: the main script to orchestrate the generation of alpha metrics by catchment

<br/><br/>

## v4.0.13.0 - 2022-11-16 - [PR #744](https://github.com/NOAA-OWP/inundation-mapping/pull/744)

Changes branch 0 headwaters data source from NHD to NWS to be consistent with branches. Removes references to NHD flowlines and headwater data.

### Changes

- `src/gms/derive_level_paths.py`: Generates headwaters before stream branch filtering

### Removals

- Removes NHD flowlines and headwater references from `gms_run_unit.sh`, `config/deny_gms_unit_prod.lst`, `src/clip_vectors_to_wbd.py`, `src/gms/run_by_unit.sh`, `unit_tests/__template_unittests.py`, `unit_tests/clip_vectors_to_wbd_params.json`, and `unit_tests/clip_vectors_to_wbd_unittests.py`

<br/><br/>

## V4.0.12.2 - 2022-12-04 - [PR #754](https://github.com/NOAA-OWP/inundation-mapping/pull/754)

Stop writing `gms_inputs_removed.csv` if no branches are removed with Error status 61.

### Changes

- `src/gms/remove_error_branches.py`: Checks if error branches is not empty before saving gms_inputs_removed.csv

<br/><br/>

## v4.0.12.1 - 2022-11-30 - [PR #751](https://github.com/NOAA-OWP/inundation-mapping/pull/751)

Updating a few deny list files.

### Changes

- `config`:
    - `deny_gms_branches_dev.lst`, `deny_gms_branches_prod.lst`, and `deny_gms_unit_prod.lst`

<br/><br/>


## v4.0.12.0 - 2022-11-28 - [PR #736](https://github.com/NOAA-OWP/inundation-mapping/pull/736)

This feature branch introduces a new methodology for computing Manning's equation for the synthetic rating curves. The new subdivision approach 1) estimates bankfull stage by crosswalking "bankfull" proxy discharge data to the raw SRC discharge values 2) identifies in-channel vs. overbank geometry values 3) applies unique in-channel and overbank Manning's n value (user provided values) to compute Manning's equation separately for channel and overbank discharge and adds the two components together for total discharge 4) computes a calibration coefficient (where benchmark data exists) that applies to the  calibrated total discharge calculation.

### Additions

- `src/subdiv_chan_obank_src.py`: new script that performs all subdiv calculations and then produce a new (modified) `hydroTable.csv`. Inputs include `src_full_crosswalked.csv` for each huc/branch and a Manning's roughness csv file (containing: featureid, channel n, overbank n; file located in the `/inputs/rating_curve/variable_roughness/`). Note that the `identify_src_bankfull.py` script must be run prior to running the subdiv workflow.

### Changes

- `config/params_template.env`: removed BARC and composite roughness parameters; added new subdivision parameters; default Manning's n file set to `mannings_global_06_12.csv`
- `gms_run_branch.sh`: moved the PostgreSQL database steps to occur immediately before the SRC calibration steps; added new subdivision step; added condition to SRC calibration to ensure subdivision routine is run
- `src/add_crosswalk.py`: removed BARC function call; update placeholder value list (removed BARC and composite roughness variables) - these placeholder variables ensure that all hydrotables have the same dimensions
- `src/identify_src_bankfull.py`: revised FIM3 starting code to work with FIM4 framework; stripped out unnecessary calculations; restricted bankfull identification to stage values > 0
- `src/src_adjust_spatial_obs.py`: added huc sort function to help user track progress from console outputs
- `src/src_adjust_usgs_rating.py`: added huc sort function to help user track progress from console outputs
- `src/src_roughness_optimization.py`: reconfigured code to compute a calibration coefficient and apply adjustments using the subdivision variables; renamed numerous variables; simplified code where possible
- `src/utils/shared_variables.py`: increased `ROUGHNESS_MAX_THRESH` from 0.6 to 0.8
- `tools/vary_mannings_n_composite.py`: *moved this script from /src to /tools*; updated this code from FIM3 to work with FIM4 structure; however, it is not currently implemented (the subdivision routine replaces this)
- `tools/aggregate_csv_files.py`: helper tool to search for csv files by name/wildcard and concatenate all found files into one csv (used for aggregating previous calibrated roughness values)
- `tools/eval_plots.py`: updated list of metrics to plot to also include equitable threat score and mathews correlation coefficient (MCC)
- `tools/synthesize_test_cases.py`: updated the list of FIM version metrics that the `PREV` flag will use to create the final aggregated metrics csv; this change will combine the dev versions provided with the `-dc` flag along with the existing `previous_fim_list`

<br/><br/>

## v4.0.11.5 - 2022-11-18 - [PR #746](https://github.com/NOAA-OWP/inundation-mapping/pull/746)

Skips `src/usgs_gage_unit_setup.py` if no level paths exist. This may happen if a HUC has no stream orders > 2. This is a bug fix for #723 for the case that the HUC also has USGS gages.

### Changes

- `src/gms/run_by_unit.sh`: Adds check for `nwm_subset_streams_levelPaths.gpkg` before running `usgs_gage_unit_setup.py`

<br/><br/>

## v4.0.11.4 - 2022-10-12 - [PR #709](https://github.com/NOAA-OWP/inundation-mapping/pull/709)

Adds capability to produce single rating curve comparison plots for each gage.

### Changes

- `tools/rating_curve_comparison.py`
    - Adds generate_single_plot() to make a single rating curve comparison plot for each gage in a given HUC
    - Adds command line switch to generate single plots

<br/><br/>

## v4.0.11.3 - 2022-11-10 - [PR #739](https://github.com/NOAA-OWP/inundation-mapping/pull/739)

New tool with instructions of downloading levee protected areas and a tool to pre-process it, ready for FIM.

### Additions

- `data`
    - `nld`
         - `preprocess_levee_protected_areas.py`:  as described above

### Changes

- `data`
     - `preprocess_rasters.py`: added deprecation note. It will eventually be replaced in it's entirety.
- `src`
    - `utils`
        - `shared_functions.py`: a few styling adjustments.

<br/><br/>

## v4.0.11.2 - 2022-11-07 - [PR #737](https://github.com/NOAA-OWP/inundation-mapping/pull/737)

Add an extra input args to the gms_**.sh files to allow for an override of the branch zero deny list, same as we can do with the unit and branch deny list overrides. This is needed for debugging purposes.

Also, if there is no override for the deny branch zero list and is not using the word "none", then use the default or overridden standard branch deny list.  This will keep the branch zero's and branch output folders similar but not identical for outputs.

### Changes

- `gms_pipeline.sh`:  Add new param to allow for branch zero deny list override. Plus added better logic for catching bad deny lists earlier.
- `gms_run_branch.sh`:  Add new param to allow for branch zero deny list override.  Add logic to cleanup all branch zero output folders with the default branch deny list (not the branch zero list), UNLESS an override exists for the branch zero deny list.
- `gms_run_unit.sh`: Add new param to allow for branch zero deny list override.
- `config`
    - `deny_gms_branch_zero.lst`: update to keep an additional file in the outputs.
- `src`
    - `output_cleanup.py`: added note saying it is deprecated.
    - `gms`
        - `run_by_branch.sh`: variable name change (matching new names in related files for deny lists)
        - `run_by_unit.sh`: Add new param to allow for branch zero deny list override.

<br/><br/>

## v4.0.11.1 - 2022-11-01 - [PR #732](https://github.com/NOAA-OWP/inundation-mapping/pull/732)

Due to a recent IT security scan, it was determined that Jupyter-core needed to be upgraded.

### Changes

- `Pipfile` and `Pipfile.lock`:  Added a specific version of Jupyter Core that is compliant with IT.

<br/><br/>

## v4.0.11.0 - 2022-09-21 - [PR #690](https://github.com/NOAA-OWP/inundation-mapping/pull/690)

Masks levee-protected areas from Relative Elevation Model if branch 0 or if branch stream order exceeds a threshold.

### Additions

- `src/gms/`
   - `delineate_hydros_and_produce_HAND.sh`
      - Reprojects and creates HUC-level raster of levee-protected areas from polygon layer
      - Uses that raster to mask/remove those areas from the Relative Elevation Model
   - `rasterize_by_order.py`: Subsets levee-protected area branch-level raster if branch 0 or if order exceeds a threshold (default threshold: max order - 1)
- `config/`
   - `deny_gms_branches_default.lst`, and `deny_gms_branches_min.lst`: Added LeveeProtectedAreas_subset_{}.tif
   - `params_template.env`: Adds mask_leveed_area_toggle

### Changes

- `src/gms/delineate_hydros_and_produce_HAND.sh`: Fixes a bug in ocean/Great Lakes masking
- `tools/`
    - `eval_alt_catfim.py` and `run_test_case.py`: Changes the levee mask to the updated inputs/nld_vectors/Levee_protected_areas.gpkg

<br/><br/>

## v4.0.10.5 - 2022-10-21 - [PR #720](https://github.com/NOAA-OWP/inundation-mapping/pull/720)

Earlier versions of the acquire_and_preprocess_3dep_dems.py did not have any buffer added when downloading HUC6 DEMs. This resulted in 1 pixel nodata gaps in the final REM outputs in some cases at HUC8 sharing a HUC6 border. Adding the param of cblend 6 to the gdalwarp command meant put a 6 extra pixels all around perimeter. Testing showed that 6 pixels was plenty sufficient as the gaps were never more than 1 pixel on borders of no-data.

### Changes

- `data`
    - `usgs`
        - `acquire_and_preprocess_3dep_dems.py`: Added the `cblend 6` param to the gdalwarp call for when the dem is downloaded from USGS.
    - `create_vrt_file.py`:  Added sample usage comment.
 - `src`
     - `gms`
         `run_by_unit.sh`: Added a comment about gdal as it relates to run_by_unit.

Note: the new replacement inputs/3dep_dems/10m_5070/ files can / will be copied before PR approval as the true fix was replacment DEM's. There is zero risk of overwriting prior to code merge.

<br/><br/>

## v4.0.10.4 - 2022-10-27 - [PR #727](https://github.com/NOAA-OWP/inundation-mapping/pull/727)

Creates a single crosswalk table containing HUC (huc8), BranchID, HydroID, feature_id (and optionally LakeID) from branch-level hydroTables.csv files.

### Additions

- `tools/gms_tools/combine_crosswalk_tables.py`: reads and concatenates hydroTable.csv files, writes crosswalk table
- `gms_run_branch.sh`: Adds `tools/gms_tools/make_complete_hydrotable.py` to post-processing

<br/><br/>

## v4.0.10.3 - 2022-10-19 - [PR #718](https://github.com/NOAA-OWP/inundation-mapping/pull/718)

Fixes thalweg notch by clipping upstream ends of the stream segments to prevent the stream network from reaching the edge of the DEM and being treated as outlets when pit filling the burned DEM.

### Changes

- `src/clip_vectors_to_wbd.py`: Uses a slightly smaller buffer than wbd_buffer (wbd_buffer_distance-2*(DEM cell size)) to clip stream network inside of DEM extent.

<br/><br/>

## v4.0.10.2 - 2022-10-24 - [PR #723](https://github.com/NOAA-OWP/inundation-mapping/pull/723)

Runs branch 0 on HUCs with no other branches remaining after filtering stream orders if `drop_low_stream_orders` is used.

### Additions

- `src/gms`
    - `stream_branches.py`: adds `exclude_attribute_values()` to filter out stream orders 1&2 outside of `load_file()`

### Changes

- `src/gms`
    - `buffer_stream_branches.py`: adds check for `streams_file`
    - `derive_level_paths.py`: checks length of `stream_network` before filtering out stream orders 1&2, then filters using `stream_network.exclude_attribute_values()`
    - `generate_branch_list.py`: adds check for `stream_network_dissolved`

<br/><br/>

## v4.0.10.1 - 2022-10-5 - [PR #695](https://github.com/NOAA-OWP/inundation-mapping/pull/695)

This hotfix address a bug with how the rating curve comparison (sierra test) handles the branch zero synthetic rating curve in the comparison plots. Address #676

### Changes

- `tools/rating_curve_comparison.py`
  - Added logging function to print and write to log file
  - Added new filters to ignore AHPS only sites (these are sites that we need for CatFIM but do not have a USGS gage or USGS rating curve available for sierra test analysis)
  - Added functionality to identify branch zero SRCs
  - Added new plot formatting to distinguish branch zero from other branches

<br/><br/>

## v4.0.10.0 - 2022-10-4 - [PR #697](https://github.com/NOAA-OWP/inundation-mapping/pull/697)

Change FIM to load DEM's from the new USGS 3Dep files instead of the original NHD Rasters.

### Changes

- `config`
    - `params_template.env`: Change default of the calib db back to true:  src_adjust_spatial back to "True". Plus a few text updates.
- `src`
    - `gms`
        - `run_by_unit.sh`: Change input_DEM value to the new vrt `$inputDataDir/3dep_dems/10m_5070/fim_seamless_3dep_dem_10m_5070.vrt` to load the new 3Dep DEM's. Note: The 3Dep DEM's are projected as CRS 5070, but for now, our code is using ESRI:102039. Later all code and input will be changed to CRS:5070. We now are defining the FIM desired projection (102039), so we need to reproject on the fly from 5070 to 102039 during the gdalwarp cut.
        - `run_by_branch.sh`: Removed unused lines.
    - `utils`
        - `shared_variables.py`: Changes to use the new 3Dep DEM rasters instead of the NHD rasters. Moved some values (grouped some variables). Added some new variables for 3Dep. Note: At this time, some of these new enviro variables for 3Dep are not used but are expected to be used shortly.
- `data`
    - `usgs`
        - `acquire_and_preprocess_3dep_dems.py`: Minor updates for adjustments of environmental variables. Adjustments to ensure the cell sizes are fully defined as 10 x 10 as source has a different resolution. The data we downloaded to the new `inputs/3dep_dems/10m_5070` was loaded as 10x10, CRS:5070 rasters.

### Removals

- `lib`
    - `aggregate_fim_outputs.py` : obsolete. Had been deprecated for a while and replaced by other files.
    - `fr_to_mr_raster_mask.py` : obsolete. Had been deprecated for a while and replaced by other files.

<br/><br/>

## v4.0.9.8 - 2022-10-06 - [PR #701](https://github.com/NOAA-OWP/inundation-mapping/pull/701)

Moved the calibration tool from dev-fim3 branch into "dev" (fim4) branch. Git history not available.

Also updated making it easier to deploy, along with better information for external contributors.

Changed the system so the calibration database name is configurable. This allows test databases to be setup in the same postgres db / server system. You can have more than one calb_db_keys.env running in different computers (or even more than one on one server) pointing to the same actual postgres server and service. ie) multiple dev machine can call a single production server which hosts the database.

For more details see /tools/calibration-db/README.md

### Changes

- `tools`
    - `calibration-db`
        - `docker-compose.yml`: changed to allow for configurable database name. (allows for more then one database in a postgres database system (one for prod, another for test if needed))

### Additions

- `config`
    - `calb_db_keys_template.env`: a new template verison of the required config values.

### Removals

- `tools`
    - `calibration-db`
        - `start_db.sh`: Removed as the command should be run on demand and not specifically scripted because of its configurable location of the env file.

<br/><br/>

## v4.0.9.7 - 2022-10-7 - [PR #703](https://github.com/NOAA-OWP/inundation-mapping/pull/703)

During a recent release of a FIM 3 version, it was discovered that FIM3 has slightly different AWS S3 upload requirements. A new s3 whitelist file has been created for FIM3 and the other s3 file was renamed to include the phrase "fim4" in it.

This is being added to source control as it might be used again and we don't want to loose it.

### Additions

- `config`
   - `aws_s3_put_fim3_whitelist.lst`

### Renamed

- `config`
   - `aws_s3_put_fim4_whitelist.lst`: renamed from aws_s3_put_whitelist.lst

<br/><br/>

## v4.0.9.6 - 2022-10-17 - [PR #711](https://github.com/NOAA-OWP/inundation-mapping/pull/711)

Bug fix and formatting upgrades. It was also upgraded to allow for misc other inundation data such as high water data.

### Changes

- `tools`
    - `inundate_nation.py`:  As stated above.

### Testing

- it was run in a production model against fim 4.0.9.2 at 100 yr and 2 yr as well as a new High Water dataset.

<br/><br/>

## v4.0.9.5 - 2022-10-3 - [PR #696](https://github.com/NOAA-OWP/inundation-mapping/pull/696)

- Fixed deny_gms_unit_prod.lst to comment LandSea_subset.gpkg, so it does not get removed. It is needed for processing in some branches
- Change default for params_template.env -> src_adjust_spatial="False", back to default of "True"
- Fixed an infinite loop when src_adjust_usgs_rating.py was unable to talk to the calib db.
- Fixed src_adjsust_usgs_rating.py for when the usgs_elev_table.csv may not exist.

### Changes

- `gms_run_branch.sh`:  removed some "time" command in favour of using fim commands from bash_functions.sh which give better time and output messages.

- `config`
    - `deny_gms_unit_prod.lst`: Commented out LandSea_subset.gpkg as some HUCs need that file in place.
    - `params_template.env`: Changed default src_adjust_spatial back to True

- `src`
    - `src_adjust_spatial_obs.py`:  Added code to a while loop (line 298) so it is not an indefinite loop that never stops running. It will now attempts to contact the calibration db after 6 attempts. Small adjustments to output and logging were also made and validation that a connection to the calib db was actually successful.
    - `src_adjust_usgs_rating.py`: Discovered that a usgs_elev_df might not exist (particularly when processing was being done for hucs that have no usgs guage data). If the usgs_elev_df does not exist, it no longer errors out.

<br/><br/>

## v4.0.9.4 - 2022-09-30 - [PR #691](https://github.com/NOAA-OWP/inundation-mapping/pull/691)

Cleanup Branch Zero output at the end of a processing run. Without this fix, some very large files were being left on the file system. Adjustments and cleanup changed the full BED output run from appx 2 TB output to appx 1 TB output.

### Additions

- `unit_tests`
    - `gms`
        - `outputs_cleanup_params.json` and `outputs_cleanup_unittests.py`: The usual unit test files.

### Changes

- `gms_pipeline.sh`: changed variables and text to reflect the renamed default `deny_gms_branchs_prod.lst` and `deny_gms_unit_prod.lst` files. Also tells how a user can use the word 'none' for the deny list parameter (both or either unit or branch deny list) to skip output cleanup(s).

- `gms_run_unit.sh`: changed variables and text to reflect the renamed default `deny_gms_unit_prod.lst` files. Also added a bit of minor output text (styling). Also tells how a user can use the word 'none' for the deny list parameter to skip output cleanup.

- `gms_run_branch.sh`:
       ... changed variables and text to reflect the renamed default `deny_gms_branches.lst` files.
       ... added a bit of minor output text (styling).
       ... also tells how a user can use the word 'none' for the deny list parameter to skip output cleanup.
       ... added a new section that calls the `outputs_cleanup.py` file and will do post cleanup on branch zero output files.

- `src`
    - `gms`
        - `outputs_cleanup.py`: pretty much rewrote it in its entirety. Now accepts a manditory branch id (can be zero) and can recursively search subdirectories. ie) We can submit a whole output directory with all hucs and ask to cleanup branch 0 folder OR cleanup files in any particular directory as we did before (per branch id).

          - `run_by_unit.sh`:  updated to pass in a branch id (or the value of "0" meaning branch zero) to outputs_cleanup.py.
          - `run_by_branch.sh`:  updated to pass in a branch id to outputs_cleanup.py.

- `unit_tests`
    - `README.md`: updated to talk about the specific deny list for unit_testing.
    - `__template_unittests.py`: updated for the latest code standards for unit tests.

- `config`
    - `deny_gms_branch_unittest.lst`: Added some new files to be deleted, updated others.
    - `deny_gms_branch_zero.lst`: Added some new files to be deleted.
    - `deny_gms_branches_dev.lst`:  Renamed from `deny_gms_branches_default.lst` and some new files to be deleted, updated others. Now used primarily for development and testing use.
    - `deny_gms_branches_prod.lst`:  Renamed from `deny_gms_branches_min` and some new files to be deleted, updated others. Now used primarily for when releasing a version to production.
    - `deny_gms_unit_prod.lst`: Renamed from `deny_gms_unit_default.lst`, yes... there currently is no "dev" version.  Added some new files to be deleted.

<br/><br/>

## v4.0.9.3 - 2022-09-13 - [PR #681](https://github.com/NOAA-OWP/inundation-mapping/pull/681)

Created a new tool to downloaded USGS 3Dep DEM's via their S3 bucket.

Other changes:
 - Some code file re-organization in favour of the new `data` folder which is designed for getting, setting, and processing data from external sources such as AWS, WBD, NHD, NWM, etc.
 - Added tmux as a new tool embedded inside the docker images.

### Additions

- `data`
   - `usgs`
      - `acquire_and_preprocess_3dep_dems.py`:  The new tool as described above. For now it is hardcoded to a set path for USGS AWS S3 vrt file but may change later for it to become parameter driven.
 - `create_vrt_file.py`: This is also a new tool that can take a directory of geotiff files and create a gdal virtual file, .vrt extention, also called a `virtual raster`. Instead of clipping against HUC4, 6, 8's raster files, and run risks of boundary issues, vrt's actual like all of the tif's are one giant mosaiced raster and can be clipped as one.

### Removals

- 'Dockerfile.prod`:  No longer being used (never was used)

### Changes

- `Dockerfile`:  Added apt install for tmux. This tool will now be available in docker images and assists developers.

- `data`
   - `acquire_and_preprocess_inputs.py`:  moved from the `tools` directory but not other changes made. Note: will required review/adjustments before being used again.
   - `nws`
      - `preprocess_ahps_nws.py`:  moved from the `tools` directory but not other changes made. Note: will required review/adjustments before being used again.
      - `preprocess_rasters.py`: moved from the `tools` directory but not other changes made. Note: will required review/adjustments before being used again.
    - `usgs`
         - `preprocess_ahps_usgs.py`:  moved from the `tools` directory but not other changes made. Note: will required review/adjustments before being used again.
         - `preprocess_download_usgs_grids.py`: moved from the `tools` directory but not other changes made. Note: will required review/adjustments before being used again.

 - `src`
     - `utils`
         - `shared_functions.py`:  changes made were
              - Cleanup the "imports" section of the file (including a change to how the utils.shared_variables file is loaded.
              - Added `progress_bar_handler` function which can be re-used by other code files.
              - Added `get_file_names` which can create a list of files from a given directory matching a given extension.
              - Modified `print_current_date_time` and `print_date_time_duration` and  methods to return the date time strings. These helper methods exist to help with standardization of logging and output console messages.
              - Added `print_start_header` and `print_end_header` to help with standardization of console and logging output messages.
          - `shared_variables.py`: Additions in support of near future functionality of having fim load DEM's from USGS 3DEP instead of NHD rasters.

<br/><br/>

## v4.0.9.2 - 2022-09-12 - [PR #678](https://github.com/NOAA-OWP/inundation-mapping/pull/678)

This fixes several bugs related to branch definition and trimming due to waterbodies.

### Changes

- `src/gms/stream_branches.py`
   - Bypasses erroneous stream network data in the to ID field by using the Node attribute instead.
   - Adds check if no nwm_lakes_proj_subset.gpkg file is found due to no waterbodies in the HUC.
   - Allows for multiple upstream branches when stream order overrides arbolate sum.

<br/><br/>

## v4.0.9.1 - 2022-09-01 - [PR #664](https://github.com/NOAA-OWP/inundation-mapping/pull/664)

A couple of changes:
1) Addition of a new tool for pushing files / folders up to an AWS (Amazon Web Service) S3 bucket.
2) Updates to the Docker image creation files to include new packages for boto3 (for AWS) and also added `jupyter`, `jupterlab` and `ipympl` to make it easier to use those tools during development.
3) Correct an oversight of `logs\src_optimization` not being cleared upon `overwrite` run.

### Additions

- `src`
   - `data`
       - `README.md`: Details on how the new system for `data` folders (for communication for external data sources/services).
       - `aws`
           - `aws_base.py`:  A file using a class and inheritance system (parent / child). This file has properties and a method that all child class will be expected to use and share. This makes it quicker and easier to added new AWS tools and helps keep consistant patterns and standards.
           - `aws_creds_template.env`: There are a number of ways to validate credentials to send data up to S3. We have chosen to use an `.env` file that can be passed into the tool from any location. This is the template for that `.env` file. Later versions may be changed to use AWS profile security system.
           - `s3.py`: This file pushes file and folders up to a defined S3 bucket and root folder. Note: while it is designed only for `puts` (pushing to S3), hooks were added in case functional is added later for `gets` (pull from S3).


### Changes

- `utils`
   - `shared_functions.py`:  A couple of new features
       -  Added a method which accepts a path to a .lst or .txt file with a collection of data and load it into a  python list object. It can be used for a list of HUCS, file paths, or almost anything.
       - A new method for quick addition of current date/time in output.
       - A new method for quick calculation and formatting of time duration in hours, min and seconds.
       - A new method for search for a string in a given python list. It was designed with the following in mind, we already have a python list loaded with whitelist of files to be included in an S3 push. As we iterate through files from the file system, we can use this tool to see if the file should be pushed to S3. This tool can easily be used contexts and there is similar functionality in other FIM4 code that might be able to this method.

- `Dockerfile` : Removed a line for reloading Shapely in recent PRs, which for some reason is no longer needed after adding the new BOTO3 python package. Must be related to python packages dependencies. This removed Shapely warning seen as a result of another recent PR. Also added AWS CLI for bash commands.

- `Pipfile` and `Pipfile.lock`:  Updates for the four new python packages, `boto3` (for AWS), `jupyter`, `jupyterlab` and `ipympl`. We have some staff that use Jupyter in their dev actitivies. Adding this package into the base Docker image will make it easier for them.

<br/><br/>

## 4.0.9.0 - 2022-09-09 - [PR #672](https://github.com/NOAA-OWP/inundation-mapping/pull/672)

When deriving level paths, this improvement allows stream order to override arbolate sum when selecting the proper upstream segment to continue the current branch.

<br/><br/>

## 4.0.8.0 - 2022-08-26 - [PR #671](https://github.com/NOAA-OWP/inundation-mapping/pull/671)

Trims ends of branches that are in waterbodies; also removes branches if they are entirely in a waterbody.

## Changes

- `src/gms/stream_branches.py`: adds `trim_branches_in_waterbodies()` and `remove_branches_in_waterbodies()` to trim and prune branches in waterbodies.

<br/><br/>

## v4.0.7.2 - 2022-08-11 - [PR #654](https://github.com/NOAA-OWP/inundation-mapping/pull/654)

`inundate_nation.py` A change to switch the inundate nation function away from refrences to `inundate.py`, and rather use `inundate_gms.py` and `mosaic_inundation.py`

### Changes

- `inundate_gms`:  Changed `mask_type = 'filter'`

<br/><br/>

## v4.0.7.1 - 2022-08-22 - [PR #665](https://github.com/NOAA-OWP/inundation-mapping/pull/665)

Hotfix for addressing missing input variable when running `gms_run_branch.sh` outside of `gms_pipeline.sh`.

### Changes
- `gms_run_branch.sh`: defining path to WBD HUC input file directly in ogr2ogr call rather than using the $input_WBD_gdb defined in `gms_run_unit.sh`
- `src/src_adjust_spatial_obs.py`: removed an extra print statement
- `src/src_roughness_optimization.py`: removed a log file write that contained sensitive host name

<br/><br/>

## v4.0.7.0 - 2022-08-17 - [PR #657](https://github.com/NOAA-OWP/inundation-mapping/pull/657)

Introduces synthetic rating curve calibration workflow. The calibration computes new Manning's coefficients for the HAND SRCs using input data: USGS gage locations, USGS rating curve csv, and a benchmark FIM extent point database stored in PostgreSQL database. This addresses [#535].

### Additions

- `src/src_adjust_spatial_obs.py`: new synthetic rating curve calibration routine that prepares all of the spatial (point data) benchmark data for ingest to the Manning's coefficient calculations performed in `src_roughness_optimization.py`
- `src/src_adjust_usgs_rating.py`: new synthetic rating curve calibration routine that prepares all of the USGS gage location and observed rating curve data for ingest to the Manning's coefficient calculations performed in `src_roughness_optimization.py`
- `src/src_roughness_optimization.py`: new SRC post-processing script that ingests observed data and HUC/branch FIM output data to compute optimized Manning's coefficient values and update the discharge values in the SRCs. Outputs a new hydroTable.csv.

### Changes

- `config/deny_gms_branch_zero.lst`: added `gw_catchments_reaches_filtered_addedAttributes_crosswalked_{}.gpkg` to list of files to keep (used in calibration workflow)
- `config/deny_gms_branches_min.lst`: added `gw_catchments_reaches_filtered_addedAttributes_crosswalked_{}.gpkg` to list of files to keep (used in calibration workflow)
- `config/deny_gms_unit_default.lst`: added `usgs_elev_table.csv` to list of files to keep (used in calibration workflow)
- `config/params_template.env`: added new variables for user to control calibration
  - `src_adjust_usgs`: Toggle to run src adjustment routine (True=on; False=off)
  - `nwm_recur_file`: input file location with nwm feature_id and recurrence flow values
  - `src_adjust_spatial`: Toggle to run src adjustment routine (True=on; False=off)
  - `fim_obs_pnt_data`: input file location with benchmark point data used to populate the postgresql database
  - `CALB_DB_KEYS_FILE`: path to env file with sensitive paths for accessing postgres database
- `gms_run_branch.sh`: includes new steps in the workflow to connect to the calibration PostgreSQL database, run SRC calibration w/ USGS gage rating curves, run SRC calibration w/ benchmark point database
- `src/add_crosswalk.py`: added step to create placeholder variables to be replaced in post-processing (as needed). Created here to ensure consistent column variables in the final hydrotable.csv
- `src/gms/run_by_unit.sh`: added new steps to workflow to create the `usgs_subset_gages.gpkg` file for branch zero and then perform crosswalk and create `usgs_elev_table.csv` for branch zero
- `src/make_stages_and_catchlist.py`: Reconcile flows and catchments hydroids
- `src/usgs_gage_aggregate.py`: changed streamorder data type from integer to string to better handle missing values in `usgs_gage_unit_setup.py`
- `src/usgs_gage_unit_setup.py`: added new inputs and function to populate `usgs_elev_table.csv` for branch zero using all available gages within the huc (not filtering to a specific branch)
- `src/utils/shared_functions.py`: added two new functions for calibration workflow
  - `check_file_age`: check the age of a file (use for flagging potentially outdated input)
  - `concat_huc_csv`: concatenate huc csv files to a single dataframe/csv
- `src/utils/shared_variables.py`: defined new SRC calibration threshold variables
  - `DOWNSTREAM_THRESHOLD`: distance in km to propogate new roughness values downstream
  - `ROUGHNESS_MAX_THRESH`: max allowable adjusted roughness value (void values larger than this)
  - `ROUGHNESS_MIN_THRESH`: min allowable adjusted roughness value (void values smaller than this)

<br/><br/>

## v4.0.6.3 - 2022-08-04 - [PR #652](https://github.com/NOAA-OWP/inundation-mapping/pull/652)

Updated `Dockerfile`, `Pipfile` and `Pipfile.lock` to add the new psycopg2 python package required for a WIP code fix for the new FIM4 calibration db.

<br/><br/>

## v4.0.6.2 - 2022-08-16 - [PR #639](https://github.com/NOAA-OWP/inundation-mapping/pull/639)

This file converts USFIMR remote sensed inundation shapefiles into a raster that can be used to compare to the FIM data. It has to be run separately for each shapefile. This addresses [#629].

### Additions

- `/tools/fimr_to_benchmark.py`: This file converts USFIMR remote sensed inundation shapefiles into a raster that can be used to compare to the FIM data. It has to be run separately for each shapefile.

<br/><br/>

## v4.0.6.1 - 2022-08-12 - [PR #655](https://github.com/NOAA-OWP/inundation-mapping/pull/655)

Prunes branches that fail with NO_FLOWLINES_EXIST (Exit code: 61) in `gms_run_branch.sh` after running `split_flows.py`

### Additions
- Adds `remove_error_branches.py` (called from `gms_run_branch.sh`)
- Adds `gms_inputs_removed.csv` to log branches that have been removed across all HUCs

### Removals
- Deletes branch folders that fail
- Deletes branch from `gms_inputs.csv`

<br/><br/>

## v4.0.6.0 - 2022-08-10 - [PR #614](https://github.com/NOAA-OWP/inundation-mapping/pull/614)

Addressing #560, this fix in run_by_branch trims the DEM derived streamline if it extends past the end of the branch streamline. It does this by finding the terminal point of the branch stream, snapping to the nearest point on the DEM derived stream, and cutting off the remaining downstream portion of the DEM derived stream.

### Changes

- `/src/split_flows.py`: Trims the DEM derived streamline if it flows past the terminus of the branch (or level path) streamline.
- `/src/gms/delineate_hydros_and_produce_HAND.sh`: Added branch streamlines as an input to `split_flows.py`.

<br/><br/>

## v4.0.5.4 - 2022-08-01 - [PR #642](https://github.com/NOAA-OWP/inundation-mapping/pull/642)

Fixes bug that causes [Errno2] No such file or directory error when running synthesize_test_cases.py if testing_versions folder doesn't exist (for example, after downloading test_cases from ESIP S3).

### Additions

- `run_test_case.py`: Checks for testing_versions folder in test_cases and adds it if it doesn't exist.

<br/><br/>

## v4.0.5.3 - 2022-07-27 - [PR #630](https://github.com/NOAA-OWP/inundation-mapping/issues/630)

A file called gms_pipeline.sh already existed but was unusable. This has been updated and now can be used as a "one-command" execution of the fim4/gms run. While you still can run gms_run_unit.sh and gms_run_branch.sh as you did before, you no longer need to. Input arguments were simplified to allow for more default and this simplification was added to `gms_run_unit.sh` and `gms_run_branch.sh` as well.

A new feature was added that is being used for `gms_pipeline.sh` which tests the percent and number of errors after hucs are processed before continuing onto branch processing.

New FIM4/gms usability is now just (at a minumum): `gms_pipeline.sh -n <output name> -u <HUC(s) or HUC list path>`

`gms_run_branch.sh` and `gms_run_branch.sh` have also been changed to add the new -a flag and default to dropping stream orders 1 and 2.

### Additions

- `src`
    - `check_unit_errors.py`: as described above.
- `unit_tests`
    - `check_unit_errors_unittests.py` and `check_unit_errors_params.json`: to match new file.

### Changes

- `README.md`:  Updated text for FIM4, gms_pipeline, S3 input updates, information about updating dependencies, misc link updates and misc text verbage.
- `gms_pipeline.sh`: as described above.
- `gms_run_unit.sh`: as described above. Also small updates to clean up folders and files in case of an overwrite.
- `gms_run_branch.sh`: as described above.
- `src`
     - `utils`
         - `fim_enums.py`:  FIM_system_exit_codes renamed to FIM_exit_codes.
         - `shared_variables.py`: added configurable values for minimum number and percentage of unit errors.
    - `bash_functions.env`:   Update to make the cumulative time screen outputs in mins/secs instead of just seconds.
    - `check_huc_inputs.py`:  Now returns the number of HUCs being processed, needed by `gms_pipeline.sh` (Note: to get the value back to a bash file, it has to send it back via a "print" line and not a "return" value.  Improved input validation,
- `unit_tests`
   - `README.md`: Misc text and link updates.

### Removals

- `config\params_template_calibrated.env`: No longer needed. Has been removed already from dev-fim3 and confirmed that it is not needed.
<br><br>

## v4.0.5.2 - 2022-07-25 - [PR #622](https://github.com/NOAA-OWP/inundation-mapping/pull/622)

Updates to unit tests including a minor update for outputs and loading in .json parameter files.
<br><br>


## v4.0.5.1 - 2022-06-27 - [PR #612](https://github.com/NOAA-OWP/inundation-mapping/pull/612)

`Alpha Test Refactor` An upgrade was made a few weeks back to the dev-fim3 branch that improved performance, usability and readability of running alpha tests. Some cleanup in other files for readability, debugging verbosity and styling were done as well. A newer, cleaner system for printing lines when the verbose flag is enabled was added.

### Changes

- `gms_run_branch.sh`:  Updated help instructions to about using multiple HUCs as command arguments.
- `gms_run_unit.sh`:  Updated help instructions to about using multiple HUCs as command arguments.
- `src/utils`
    - `shared_functions.py`:
       - Added a new function called `vprint` which creates a simpler way (and better readability) for other python files when wanting to include a print line when the verbose flag is on.
       - Added a new class named `FIM_Helpers` as a wrapper for the new `vprint` method.
       - With the new `FIM_Helpers` class, a previously existing method named `append_id_to_file_name` was moved into this class making it easier and quicker for usage in other classes.

- `tools`
    - `composite_inundation.py`: Updated its usage of the `append_id_to_file_name` function to now call the`FIM_Helpers` method version of it.
    - `gms_tools`
       - `inundate_gms.py`: Updated for its adjusted usage of the `append_id_to_file_name` method, also removed its own `def __vprint` function in favour of the `FIM_Helpers.vprint` method.
       - `mosaic_inundation.py`:
          - Added adjustments for use of `append_id_to_file_name` and adjustments for `fh.vprint`.
          - Fixed a bug for the variable `ag_mosaic_output` which was not pre-declared and would fail as using an undefined variable in certain conditions.
    - `run_test_case.py`: Ported `test_case` class from FIM 3 and tweaked slightly to allow for GMS FIM. Also added more prints against the new fh.vprint method. Also added a default print line for progress / traceability for all alpha test regardless if the verbose flag is set.
    - `synthesize_test_cases.py`: Ported `test_case` class from FIM 3.
- `unit_tests`
   - `shared_functions_unittests.py`: Update to match moving the `append_id_to_file_name` into the `FIM_Helpers` class. Also removed all "header print lines" for each unit test method (for output readability).

<br/><br/>

## v4.0.5.0 - 2022-06-16 - [PR #611](https://github.com/NOAA-OWP/inundation-mapping/pull/611)

'Branch zero' is a new branch that runs the HUCs full stream network to make up for stream orders 1 & 2 being skipped by the GMS solution and is similar to the FR extent in FIM v3. This new branch is created during `run_by_unit.sh` and the processed DEM is used by the other GMS branches during `run_by_branch.sh` to improve efficiency.

### Additions

- `src/gms/delineate_hydros_and_produce_HAND.sh`: Runs all of the modules associated with delineating stream lines and catchments and building the HAND relative elevation model. This file is called once during `gms_run_unit` to produce the branch zero files and is also run for every GMS branch in `gms_run_branch`.
- `config/deny_gms_branch_zero.lst`: A list specifically for branch zero that helps with cleanup (removing unneeded files after processing).

### Changes

- `src/`
    - `output_cleanup.py`: Fixed bug for viz flag.
    - `gms/`
        - `run_by_unit.sh`: Added creation of "branch zero", DEM pre-processing, and now calls.
        -  `delineate_hydros_and_produce_HAND.sh` to produce HAND outputs for the entire stream network.
        - `run_by_branch.sh`: Removed DEM processing steps (now done in `run_by_unit.sh`), moved stream network delineation and HAND generation to `delineate_hydros_and_produce_HAND.sh`.
        - `generate_branch_list.py`: Added argument and parameter to sure that the branch zero entry was added to the branch list.
- `config/`
     - `params_template.env`: Added `zero_branch_id` variable.
- `tools`
     - `run_test_case.py`: Some styling / readability upgrades plus some enhanced outputs.  Also changed the _verbose_ flag to _gms_verbose_ being passed into Mosaic_inundation function.
     - `synthesize_test_cases.py`: arguments being passed into the _alpha_test_args_ from being hardcoded from flags to verbose (effectively turning on verbose outputs when applicable. Note: Progress bar was not affected.
     - `tools_shared_functions.py`: Some styling / readability upgrades.
- `gms_run_unit.sh`: Added export of extent variable, dropped the -s flag and added the -a flag so it now defaults to dropping stream orders 1 and 2.
- `gms_run_branch.sh`: Fixed bug when using overwrite flag saying branch errors folder already exists, dropped the -s flag and added the -a flag so it now defaults to dropping stream orders 1 and 2.

### Removals

- `tests/`: Redundant
- `tools/shared_variables`: Redundant

<br/><br/>

## v4.0.4.3 - 2022-05-26 - [PR #605](https://github.com/NOAA-OWP/inundation-mapping/pull/605)

We needed a tool that could composite / mosaic inundation maps for FIM3 FR and FIM4 / GMS with stream orders 3 and higher. A tool previously existed named composite_fr_ms_inundation.py and it was renamed to composite_inundation.py and upgraded to handle any combination of 2 of 3 items (FIM3 FR, FIM3 MS and/or FIM4 GMS).

### Additions

- `tools/composite_inundation.py`: Technically it is a renamed from composite_ms_fr_inundation.py, and is based on that functionality, but has been heavily modified. It has a number of options, but primarily is designed to take two sets of output directories, inundate the files, then composite them into a single mosiac'd raster per huc. The primary usage is expected to be compositing FIM3 FR with FIM4 / GMS with stream orders 3 and higher.

- `unit_tests/gms/inundate_gms_unittests.py and inundate_gms_params.json`: for running unit tests against `tools/gms_tools/inunundate_gms.py`.
- `unit_tests/shared_functions_unittests.py and shared_functions_params.json`: A new function named `append_id_to_file_name_single_identifier` was added to `src/utils/shared_functions.py` and some unit tests for that function was created.

### Removed

- `tools/composite_ms_fr_inundation.py`: replaced with upgraded version named `composite_inundation.py`.

### Changes

- `tools/gms_tools/inundate_gms.py`: some style, readabilty cleanup plus move a function up to `shared_functions.py`.
- `tools/gms_tools/mosaic_inundation.py`: some style, readabilty cleanup plus move a function up to `shared_functions.py`.
- `tools/inundation.py`: some style, readabilty cleanup.
- `tools/synthesize_test_cases.py`: was updated primarily for sample usage notes.

<br/><br/>

## v4.0.4.2 - 2022-05-03 - [PR #594](https://github.com/NOAA-OWP/inundation-mapping/pull/594)

This hotfix includes several revisions needed to fix/update the FIM4 area inundation evaluation scripts. These changes largely migrate revisions from the FIM3 evaluation code to the FIM4 evaluation code.

### Changes

- `tools/eval_plots.py`: Copied FIM3 code revisions to enable RAS2FIM evals and PND plots. Replaced deprecated parameter name for matplotlib grid()
- `tools/synthesize_test_cases.py`: Copied FIM3 code revisions to assign FR, MS, COMP resolution variable and addressed magnitude list variable for IFC eval
- `tools/tools_shared_functions.py`: Copied FIM3 code revisions to enable probability not detected (PND) metric calculation
- `tools/tools_shared_variables.py`: Updated magnitude dictionary variables for RAS2FIM evals and PND plots

<br/><br/>

## v4.0.4.1 - 2022-05-02 - [PR #587](https://github.com/NOAA-OWP/inundation-mapping/pull/587)

While testing GMS against evaluation and inundation data, we discovered some challenges for running alpha testing at full scale. Part of it was related to the very large output volume for GMS which resulted in outputs being created on multiple servers and folders. Considering the GMS volume and processing, a tool was required to extract out the ~215 HUC's that we have evaluation data for. Next, we needed isolate valid HUC output folders from original 2,188 HUC's and its 100's of thousands of branches. The first new tool allows us to point to the `test_case` data folder and create a list of all HUC's that we have validation for.

Now that we have a list of relavent HUC's, we need to consolidate output folders from the previously processed full CONUS+ output data. The new `copy_test_case_folders.py` tool extracts relavent HUC (gms unit) folders, based on the list created above, into a consolidated folder. The two tools combine result in significantly reduced overall processing time for running alpha tests at scale.

`gms_run_unit.sh` and `aggregated_branch_lists.py` were adjusted to make a previously hardcoded file path and file name to be run-time parameters. By adding the two new arguments, the file could be used against the new `copy_test_case_folders.py`. `copy_test_case_folders.py` and `gms_run_unit.sh` can now call `aggregated_branch_lists.py` to create a key input file called `gms_inputs.csv` which is a key file required for alpha testing.

A few other small adjustments were made for readability and traceability as well as a few small fixes discovered when running at scale.

### Additions

- `tools/find_test_case_folders.py`: A new tool for creating a list of HUC's that we have test/evaluation data for.
- `tools/copy_test_case_folders.py`: A new tool for using the list created above, to scan through other fully processed output folders and extract only the HUC's (gms units) and it's branches into a consolidated folder, ready for alpha test processing (or other needs).

### Changes

- `src/gms/aggregate_branch_lists.py`: Adjusted to allow two previously hardcoded values to now be incoming arguments. Now this file can be used by both `gms_run_unit.sh` and `copy_test_case_folders.py`.
- `tools/synthesize_test_cases.py`: Adjustments for readability and progress status. The embedded progress bars are not working and will be addressed later.
- `tools/run_test_case.py`: A print statement was added to help with processing progess was added.
- `gms_run_unit.sh`: This was adjusted to match the new input parameters for `aggregate_branch_lists.py` as well as additions for progress status. It now will show the entire progress period start datetime, end datetime and duration.
- `gms_run_branch.sh`: Also was upgraded to show the entire progress period start datetime, end datetime and duration.

<br/><br/>

## v4.0.4.0 - 2022-04-12 - [PR #557](https://github.com/NOAA-OWP/inundation-mapping/pull/557)

During large scale testing of the new **filtering out stream orders 1 and 2** feature [PR #548](https://github.com/NOAA-OWP/inundation-mapping/pull/548), a bug was discovered with 14 HUCS that had no remaining streams after removing stream orders 1 and 2. This resulted in a number of unmanaged and unclear exceptions. An exception may be still raised will still be raised in this fix for logging purposes, but it is now very clear what happened. Other types of events are logged with clear codes to identify what happened.

Fixes were put in place for a couple of new logging behaviors.

1. Recognize that for system exit codes, there are times when an event is neither a success (code 0) nor a failure (code 1). During processing where stream orders are dropped, some HUCs had no remaining reaches, others had mismatched reaches and others as had missing flowlines (reaches) relating to dissolved level paths (merging individual reaches as part of GMS). When these occur, we want to abort the HUC (unit) or branch processing, identify that they were aborted for specific reasons and continue. A new custom system exit code system was adding using python enums. Logging was enhanced to recognize that some exit codes were not a 0 or a 1 and process them differently.

2. Pathing and log management became an issue. It us not uncommon for tens or hundreds of thousands of branches to be processed. A new feature was to recognize what is happening with each branch or unit and have them easily found and recognizable. Futher, processing for failure (sys exit code of 1) are now copied into a unique folder as the occur to help with visualization of run time errors. Previously errors were not extracted until the end of the entire run which may be multiple days.

3. A minor correction was made when dissolved level paths were created with the new merged level path not always having a valid stream order value.

### File Additions

- `src/`
   - `utils/`
      - `fim_enums.py`:
         - A new class called `FIM_system_exit_codes` was added. This allows tracking and blocking of duplicate system exit codes when a custom system code is required.


### Changes

- `fim_run.sh`: Added the gms `non-zero-exit-code` system to `fim_run` to help uncover and isolate errors during processing. Errors recorded in log files within in the logs/unit folder are now copied into a new folder called `unit_errors`.

- `gms_run_branch.sh`:
    -  Minor adjustments to how the `non-zero-exit code` logs were created. Testing uncovered that previous versions were not always reliable. This is now stablized and enhanced.
    - In previous versions, only the `gms_unit.sh` was aware that **stream order filtering** was being done. Now all branch processing is also aware that filtering is in place. Processing in child files and classes can now make adjustments as/if required for stream order filtering.
    - Small output adjustments were made to help with overall screen and log readability.

- `gms_run_unit.sh`:
    - Minor adjustments to how the `non-zero-exit-code` logs were created similar to `gms_run_branch.sh.`
    - Small text corrections, formatting and output corrections were added.
    - A feature removing all log files at the start of the entire process run were added if the `overwrite` command line argument was added.

- `src/`
   - `filter_catchments_and_add_attributes.py`:
      - Some minor formatting and readability adjustments were added.
      - Additions were made to help this code be aware and responding accordingly if that stream order filtering has occurred. Previously recorded as bugs coming from this class, are now may recorded with the new custom exit code if applicable.

   - `run_by_unit.sh` (supporting fim_run.sh):
         - As a change was made to sub-process call to `filter_catchments_and_add_attributes.py` file, which is shared by gms, related to reach errors / events.

   - `split_flows.py`:
      - Some minor formatting and readability adjustments were added.
      - Additions were made to recognize the same type of errors as being described in other files related to stream order filtering issues.
      - A correction was made to be more precise and more explicit when a gms branch error existed. This was done to ensure that we were not letting other exceptions be trapped that were NOT related to stream flow filtering.

   - `time_and_tee_run_by_unit.sh`:
      - The new custom system exit codes was added. Note that the values of 61 (responding system code) are hardcoded instead of using the python based `Fim_system_exit_code` system. This is related to limited communication between python and bash.

   - `gms/`
      - `derive_level_paths.py`:
          - Was upgraded to use the new fim_enums.Fim_system_exit_codes system. This occurs when no streams / flows remain after filtering.  Without this upgrade, standard exceptions were being issued with minimal details for the error.
          - Minor adjustments to formatting for readability were made.

      - `generate_branch_list.py` :  Minor adjustments to formatting for readability were made.

      - `run_by_branch.sh`:
         - Some minor formatting and readability adjustments were added.
         - Additions to the subprocess call to `split_flows.py` were added so it was aware that branch filtering was being used. `split_flows.py` was one of the files that was throwing errors related to stream order filtering. A subprocess call to `filter_catchments_and_add_attributes.py` adjustment was also required for the same reason.

      - `run_by_unit.sh`:
         - Some minor formatting and readability adjustments were added.
         - An addition was made to help trap errors that might be triggered by `derive_level_paths.py` for `stream order filtering`.

      - `time_and_tee_run_by_branch.sh`:
         - A system was added recognize if an non successful system exit code was sent back from `run_by_branch`. This includes true errors of code 1 and other new custom system exit codes. Upon detection of non-zero-exit codes, log files are immediately copied into special folders for quicker and easier visibility. Previously errors were not brought forth until the entire process was completed which ranged fro hours up to 18 days. Note: System exit codes of 60 and 61 were hardcoded instead of using the values from the new  `FIM_system_exit_codes` due to limitation of communication between python and bash.

      - `time_and_tee_run_by_unit.sh`:
         - The same upgrade as described above in `time_and_tee_run_by_branch.sh` was applied here.
         - Minor readability and output formatting changes were made.

      - `todo.md`
         - An entry was removed from this list which talked about errors due to small level paths exactly as was fixed in this pull request set.

- `unit_tests/`
   - `gms/`
      - `derive_level_paths_unittests.py` :  Added a new unit test specifically testing this type of condition with a known HUC that triggered the branch errors previously described..
      - `derive_level_paths_params.json`:
           - Added a new node with a HUC number known to fail.
           - Changed pathing for unit test data pathing from `/data/outputs/gms_example_unit_tests` to `/data/outputs/fim_unit_test_data_do_not_remove`. The new folder is intended to be a more permanent folder for unit test data.
           - Some additional tests were added validating the argument for dropping stream orders.

### Unit Test File Additions:

- `unit_tests/`
   - `filter_catchments_and_add_attributes_unittests.py` and `filter_catchments_and_add_attributes_params.json`:

   - `split_flows_unittests.py' and `split_flows_params.json`

<br/><br/>

## v4.0.3.1 - 2022-03-10 - [PR #561](https://github.com/NOAA-OWP/inundation-mapping/pull/561)

Bug fixes to get the Alpha Test working in FIM 4.

### Changes

- `tools/sythesize_test_cases.py`: Fixed bugs that prevented multiple benchmark types in the same huc from running `run_test_case.py`.
- `tools/run_test_case.py`: Fixed mall bug for IFC benchmark.
- `tools/eval_plots.py`: Fixed Pandas query bugs.

<br/><br/>

## v4.0.3.0 - 2022-03-03 - [PR #550](https://github.com/NOAA-OWP/inundation-mapping/pull/550)

This PR ports the functionality of `usgs_gage_crosswalk.py` and `rating_curve_comparison.py` to FIM 4.

### Additions

- `src/`:
    - `usgs_gage_aggregate.py`: Aggregates all instances of `usgs_elev_table.csv` to the HUC level. This makes it easier to view the gages in each HUC without having to hunt through branch folders and easier for the Sierra Test to run at the HUC level.
    - `usgs_gage_unit_setup.py`: Assigns a branch to each USGS gage within a unit. The output of this module is `usgs_subset_gages.gpkg` at the HUC level containing the `levpa_id` attribute.

### Changes

- `gms_run_branch.sh`: Added a line to aggregate all `usgs_elev_table.csv` into the HUC directory level using `src/usgs_gage_aggregate.py`.
- `src/`:
    -  `gms/`
        - `run_by_branch.sh`: Added a block to run `src/usgs_gage_crosswalk.py`.
        - `run_by_unit.sh`: Added a block to run `src/usgs_gage_unit_setup.py`.
    - `usgs_gage_crosswalk.py`: Similar to it's functionality in FIM 3, this module snaps USGS gages to the stream network, samples the underlying DEMs, and writes the attributes to `usgs_elev_table.csv`. This CSV is later aggregated to the HUC level and eventually used in `tools/rating_curve_comparison.py`. Addresses #539
- `tools/rating_curve_comparison.py`: Updated Sierra Test to work with FIM 4 data structure.
- `unit_tests/`:
    - `rating_curve_comparison_unittests.py` & `rating_curve_comparison_params.json`: Unit test code and parameters for the Sierra Test.
    - `usgs_gage_crosswalk_unittests.py` & `usgs_gage_crosswalk_params.json`: Unit test code and parameters for `usgs_gage_crosswalk.py`
- `config/`:
    - `deny_gms_branches_default.lst` & `config/deny_gms_branches_min.lst`: Add `usgs_elev_table.csv` to the lists as a comment so it doesn't get deleted during cleanup.
    - `deny_gms_unit_default.lst`: Add `usgs_subset_gages.gpkg` to the lists as a comment so it doesn't get deleted during cleanup.

<br/><br/>

## v4.0.2.0 - 2022-03-02 - [PR #548](https://github.com/NOAA-OWP/inundation-mapping/pull/548)

Added a new optional system which allows an argument to be added to the `gms_run_unit.sh` command line to filter out stream orders 1 and 2 when calculating branches.

### Changes

- `gms_run_unit.sh`: Add the new optional `-s` command line argument. Inclusion of this argument means "drop stream orders 1 and 2".

- `src/gms`
   - `run_by_unit.sh`: Capture and forward the drop stream orders flag to `derive_level_paths.py`

   - `derive_level_paths.py`: Capture the drop stream order flag and working with `stream_branches.py` to include/not include loading nwm stream with stream orders 1 and 2.

   - `stream_branchs.py`: A correction was put in place to allow for the filter of branch attributes and values to be excluded. The `from_file` method has the functionality but was incomplete. This was corrected and how could accept the values from `derive_level_paths.py` to use the branch attribute of "order_" (gkpg field) and values excluded of [1,2] when optionally desired.

- `unit_tests/gms`
    - `derive_level_paths_unittests.py` and `derive_level_paths_params.py`: Updated for testing for the new "drop stream orders 1 and 2" feature. Upgrades were also made to earlier existing incomplete test methods to test more output conditions.

<br/><br/>

## v4.0.1.0 - 2022-02-02 - [PR #525](https://github.com/NOAA-OWP/cahaba/pull/525)

The addition of a very simple and evolving unit test system which has two unit tests against two py files.  This will set a precendence and will grow over time and may be automated, possibly during git check-in triggered. The embedded README.md has more details of what we currently have, how to use it, how to add new unit tests, and expected future enhancements.

### Additions

- `/unit_tests/` folder which has the following:

   - `clip_vectors_to_wbd_params.json`: A set of default "happy path" values that are expected to pass validation for the clip_vectors_to_wbd.py -> clip_vectors_to_wbd (function).

   - `clip_vectors_to_wbd_unittests.py`: A unit test file for src/clip_vectors_to_wbd.py. Incomplete but evolving.

   - `README.md`: Some information about how to create unit tests and how to use them.

   - `unit_tests_utils.py`: A python file where methods that are common to all unit tests can be placed.

   - `gms/derive_level_paths_params.json`: A set of default "happy path" values that are expected to pass validation for the derive_level_paths_params.py -> Derive_level_paths (function).

   - `gms/derive_level_paths_unittests.py`: A unit test file for `src/derive_level_paths.py`. Incomplete but evolving.

<br/><br/>

## v4.0.0.0 - 2022-02-01 - [PR #524](https://github.com/NOAA-OWP/cahaba/pull/524)

FIM4 builds upon FIM3 and allows for better representation of inundation through the reduction of artificial restriction of inundation at catchment boundaries.

More details will be made available through a publication by Aristizabal et. al. and will be included in the "Credits and References" section of the README.md, titled "Reducing Horton-Strahler Stream Order Can Enhance Flood Inundation Mapping Skill with Applications for the U.S. National Water Model."

### Additions

- `/src/gms`: A new directory containing scripts necessary to produce the FIM4 Height Above Nearest Drainage grids and synthetic rating curves needed for inundation mapping.
- `/tools/gms_tools`: A new directory containing scripts necessary to generate and evaluate inundation maps produced from FIM4 Height Above Nearest Drainage grids and synthetic rating curves.

<br/><br/>

## v3.0.24.3 - 2021-11-29 - [PR #488](https://github.com/NOAA-OWP/cahaba/pull/488)

Fixed projection issue in `synthesize_test_cases.py`.

### Changes

- `Pipfile`: Added `Pyproj` to `Pipfile` to specify a version that did not have the current projection issues.

<br/><br/>

## v3.0.24.2 - 2021-11-18 - [PR #486](https://github.com/NOAA-OWP/cahaba/pull/486)

Adding a new check to keep `usgs_elev_table.csv`, `src_base.csv`, `small_segments.csv` for runs not using the `-viz` flag. We unintentionally deleted some .csv files in `vary_mannings_n_composite.py` but need to maintain some of these for non `-viz` runs (e.g. `usgs_elev_table.csv` is used for sierra test input).

### Changes

- `fim_run.sh`: passing `-v` flag to `vary_mannings_n_composite.py` to determine which csv files to delete. Setting `$viz` = 0 for non `-v` runs.
- `src/vary_mannings_n_composite.py`: added `-v` input arg and if statement to check which .csv files to delete.
- `src/add_crosswalk.py`: removed deprecated barc variables from input args.
- `src/run_by_unit.sh`: removed deprecated barc variables from input args to `add_crosswalk.py`.

<br/><br/>

## v3.0.24.1 - 2021-11-17 - [PR #484](https://github.com/NOAA-OWP/cahaba/pull/484)

Patch to clean up unnecessary files and create better names for intermediate raster files.

### Removals

- `tools/run_test_case_gms.py`: Unnecessary file.

### Changes

- `tools/composite_ms_fr_inundation.py`: Clean up documentation and intermediate file names.
- `tools/run_test_case.py`: Remove unnecessary imports.

<br/><br/>

## v3.0.24.0 - 2021-11-08 - [PR #482](https://github.com/NOAA-OWP/cahaba/pull/482)

Adds `composite_ms_fr_inundation.py` to allow for the generation of an inundation map given a "flow file" CSV and full-resolution (FR) and mainstem (MS) relative elevation models, synthetic rating curves, and catchments rasters created by the `fim_run.sh` script.

### Additions
- `composite_ms_fr_inundation.py`: New module that is used to inundate both MS and FR FIM and composite the two inundation rasters.
- `/tools/gms_tools/`: Three modules (`inundate_gms.py`, `mosaic_inundation.py`, `overlapping_inundation.py`) ported from the GMS branch used to composite inundation rasters.

### Changes
- `inundation.py`: Added 2 exception classes ported from the GMS branch.

<br/><br/>

## v3.0.23.3 - 2021-11-04 - [PR #481](https://github.com/NOAA-OWP/cahaba/pull/481)
Includes additional hydraulic properties to the `hydroTable.csv`: `Number of Cells`, `SurfaceArea (m2)`, `BedArea (m2)`, `Volume (m3)`, `SLOPE`, `LENGTHKM`, `AREASQKM`, `Roughness`, `TopWidth (m)`, `WettedPerimeter (m)`. Also adds `demDerived_reaches_split_points.gpkg`, `flowdir_d8_burned_filled.tif`, and `dem_thalwegCond.tif` to `-v` whitelist.

### Changes
- `run_by_unit.sh`: Added `EXIT FLAG` tag and previous non-zero exit code tag to the print statement to allow log lookup.
- `add_crosswalk.py`: Added extra attributes to the hydroTable.csv. Includes a default `barc_on` and `vmann_on` (=False) attribute that is overwritten (=True) if SRC post-processing modules are run.
- `bathy_src_adjust_topwidth.py`: Overwrites the `barc_on` attribute where applicable and includes the BARC-modified Volume property.
- `vary_mannings_n_composite.py`: Overwrites the `vmann_on` attribute where applicable.
- `output_cleanup.py`: Adds new files to the `-v` whitelist.

<br/><br/>

## v3.0.23.2 - 2021-11-04 - [PR #480](https://github.com/NOAA-OWP/cahaba/pull/480)
Hotfix for `vary_manning_n_composite.py` to address null discharge values for non-CONUS hucs.

### Changes
- `vary_manning_n_composite.py`: Add numpy where clause to set final discharge value to the original value if `vmann=False`

<br/><br/>

## v3.0.23.1 - 2021-11-03 - [PR #479](https://github.com/NOAA-OWP/cahaba/pull/479)
Patches the API updater. The `params_calibrated.env` is replaced with `params_template.env` because the BARC and Multi-N modules supplant the calibrated values.

### Changes
- `api/node/updater/updater.py`: Changed `params_calibrated.env` to `params_template.env`

<br/><br/>

## v3.0.23.0 - 2021-10-31 - [PR #475](https://github.com/NOAA-OWP/cahaba/pull/475)

Moved the synthetic rating curve (SRC) processes from the `\tools` directory to `\src` directory to support post-processing in `fim_run.sh`. These SRC post-processing modules will now run as part of the default `fim_run.sh` workflow. Reconfigured bathymetry adjusted rating curve (BARC) module to use the 1.5yr flow from NWM v2 recurrence flow data in combination with the Bieger et al. (2015) regression equations with bankfull discharge predictor variable input.

### Additions
- `src/bathy_src_adjust_topwidth.py` --> New version of bathymetry adjusted rating curve (BARC) module that is configured to use the Bieger et al. (2015) regression equation with input bankfull discharge as the predictor variable (previous version used the drainage area version of the regression equations). Also added log output capability, added reconfigured output content in `src_full_crosswalked_BARC.csv` and `hydroTable.csv`, and included modifications to allow BARC to run as a post-processing step in `fim_run.sh`. Reminder: BARC is only configured for MS extent.

### Removals
- `config/params_calibrated.env` --> deprecated the calibrated roughness values by stream order with the new introduction of variable/composite roughness module
- `src/bathy_rc_adjust.py` --> deprecated the previous BARC version

### Changes
- `src/identify_src_bankfull.py` --> Moved this script from /tools to /src, added more doc strings, cleaned up output log, and reconfigured to allow execution from fim_run.sh post-processing.
- `src/vary_mannings_n_composite.py` --> Moved this script from /tools to /src, added more doc strings, cleaned up output log, added/reconfigured output content in src_full_crosswalked_vmann.csv and hydroTable.csv, and reconfigured to allow execution from fim_run.sh post-processing.
- `config/params_template.env` --> Added additional parameter/variables for input to `identify_src_bankfull.py`, `vary_mannings_n_composite.py`, and `bathy_src_adjust_topwidth.py`.
      - default BARC input: bankfull channel geometry derived from the Bieger et al. (2015) bankfull discharge regression equations
      - default bankfull flow input: NWM v2 1.5-year recurrence flows
      - default variable roughness input: global (all NWM feature_ids) roughness values of 0.06 for in-channel and 0.11 for max overbank
- `fim_run.sh` --> Added SRC post-processing calls after the `run_by_unit.sh` workflow
- `src/add_crosswalk.py` --> Removed BARC module call (moved to post-processing)
- `src/run_by_unit.sh` --> Removed old/unnecessary print statement.
      - **Note: reset exit codes to 0 for unnecessary processing flags.** Non-zero error codes in `run_by_unit.sh` prevent the `fim_run.sh` post-processing steps from running. This error handling issue will be more appropriately handled in a soon to be release enhancement.
- `tools/run_test_case.py` --> Reverted changes used during development process

<br/><br/>

## v3.0.22.8 - 2021-10-26 - [PR #471](https://github.com/NOAA-OWP/cahaba/pull/471)

Manually filtering segments from stream input layer to fix flow reversal of the MS River (HUC 08030100).

### Changes
- `clip_vectors_to_wbd.py`: Fixes bug where flow direction is reversed for HUC 08030100. The issue is resolved by filtering incoming stream segments that intersect with the elevation grid boundary.

<br/><br/>

## v3.0.22.7 - 2021-10-08 - [PR #467](https://github.com/NOAA-OWP/cahaba/pull/467)

These "tool" enhancements 1) delineate in-channel vs. out-of-channel geometry to allow more targeted development of key physical drivers influencing the SRC calculations (e.g. bathymetry & Manning’s n) #418 and 2) applies a variable/composite Manning’s roughness (n) using user provided csv with in-channel vs. overbank roughness values #419 & #410.

### Additions
- `identify_src_bankfull.p`: new post-processing tool that ingests a flow csv (e.g. NWM 1.5yr recurr flow) to approximate the bankfull STG and then calculate the channel vs. overbank proportions using the volume and hydraulic radius variables
- `vary_mannings_n_composite.py`: new post-processing tool that ingests a csv containing feature_id, channel roughness, and overbank roughness and then generates composite n values via the channel ratio variable

### Changes
- `eval_plots.py`: modified the plot legend text to display full label for development tests
- `inundation.py`: added new optional argument (-n) and corresponding function to produce a csv containing the stage value (and SRC variables) calculated from the flow to stage interpolation.

<br/><br/>

## v3.0.22.6 - 2021-09-13 - [PR #462](https://github.com/NOAA-OWP/cahaba/pull/462)

This new workflow ingests FIM point observations from users and “corrects” the synthetic rating curves to produce the desired FIM extent at locations where feedback is available (locally calibrate FIM).

### Changes
- `add_crosswalk.py`: added `NextDownID` and `order_` attributes to the exported `hydroTable.csv`. This will potentially be used in future enhancements to extend SRC changes to upstream/downstream catchments.
- `adjust_rc_with_feedback.py`: added a new workflow to perform the SRC modifications (revised discharge) using the existing HAND geometry variables combined with the user provided point location flow and stage data.
- `inundation_wrapper_custom_flow.py`: updated code to allow for huc6 processing to generate custom inundation outputs.

<br/><br/>

## v3.0.22.5 - 2021-09-08 - [PR #460](https://github.com/NOAA-OWP/cahaba/pull/460)

Patches an issue where only certain benchmark categories were being used in evaluation.

### Changes
- In `tools/tools_shared_variables.py`, created a variable `MAGNITUDE_DICT` to store benchmark category magnitudes.
- `synthesize_test_cases.py` imports `MAGNITUDE_DICT` and uses it to assign magnitudes.

<br/><br/>

## v3.0.22.4 - 2021-08-30 - [PR #456](https://github.com/NOAA-OWP/cahaba/pull/456)

Renames the BARC modified variables that are exported to `src_full_crosswalked.csv` to replace the original variables. The default/original variables are renamed with `orig_` prefix. This change is needed to ensure downstream uses of the `src_full_crosswalked.csv` are able to reference the authoritative version of the channel geometry variables (i.e. BARC-adjust where available).

### Changes
- In `src_full_crosswalked.csv`, default/original variables are renamed with `orig_` prefix and `SA_div` is renamed to `SA_div_flag`.

<br/><br/>

## v3.0.22.3 - 2021-08-27 - [PR #457](https://github.com/NOAA-OWP/cahaba/pull/457)

This fixes a bug in the `get_metadata()` function in `/tools/tools_shared_functions.py` that arose because of a WRDS update. Previously the `metadata_source` response was returned as independent variables, but now it is returned a list of strings. Another issue was observed where the `EVALUATED_SITES_CSV` variable was being misdefined (at least on the development VM) through the OS environmental variable setting.

### Changes
- In `tools_shared_functions.py`, changed parsing of WRDS `metadata_sources` to account for new list type.
- In `generate_categorical_fim_flows.py`, changed the way the `EVALUATED_SITES_CSV` path is defined from OS environmental setting to a relative path that will work within Docker container.

<br/><br/>

## v3.0.22.2 - 2021-08-26 - [PR #455](https://github.com/NOAA-OWP/cahaba/pull/455)

This merge addresses an issues with the bathymetry adjusted rating curve (BARC) calculations exacerbating single-pixel inundation issues for the lower Mississippi River. This fix allows the user to specify a stream order value that will be ignored in BARC calculations (reverts to using the original/default rating curve). If/when the "thalweg notch" issue is addressed, this change may be unmade.

### Changes
- Added new env variable `ignore_streamorders` set to 10.
- Added new BARC code to set the bathymetry adjusted cross-section area to 0 (reverts to using the default SRC values) based on the streamorder env variable.

<br/><br/>

## v3.0.22.1 - 2021-08-20 - [PR #447](https://github.com/NOAA-OWP/cahaba/pull/447)

Patches the minimum stream length in the template parameters file.

### Changes
- Changes `max_split_distance_meters` in `params_template.env` to 1500.

<br/><br/>

## v3.0.22.0 - 2021-08-19 - [PR #444](https://github.com/NOAA-OWP/cahaba/pull/444)

This adds a script, `adjust_rc_with_feedback.py`, that will be expanded  in future issues. The primary function that performs the HAND value and hydroid extraction is ingest_points_layer() but this may change as the overall synthetic rating curve automatic update machanism evolves.

### Additions
- Added `adjust_rc_with_feedback.py` with `ingest_points_layer()`, a function to extract HAND and hydroid values for use in an automatic synthetic rating curve updating mechanism.

<br/><br/>

## v3.0.21.0 - 2021-08-18 - [PR #433](https://github.com/NOAA-OWP/cahaba/pull/433)

General repository cleanup, made memory-profiling an optional flag, API's release feature now saves outputs.

### Changes
- Remove `Dockerfile.prod`, rename `Dockerfile.dev` to just `Dockerfile`, and remove `.dockerignore`.
- Clean up `Dockerfile` and remove any unused* packages or variables.
- Remove any unused* Python packages from the `Pipfile`.
- Move the `CHANGELOG.md`, `SECURITY.md`, and `TERMS.md` files to the `/docs` folder.
- Remove any unused* scripts in the `/tools` and `/src` folders.
- Move `tools/preprocess` scripts into `tools/`.
- Ensure all scripts in the `/src` folder have their code in functions and are being called via a `__main__` function (This will help with implementing memory profiling fully).
- Changed memory-profiling to be an option flag `-m` for `fim_run.sh`.
- Updated FIM API to save all outputs during a "release" job.

<br/><br/>

## v3.0.20.2 - 2021-08-13 - [PR #443](https://github.com/NOAA-OWP/cahaba/pull/443)

This merge modifies `clip_vectors_to_wbd.py` to check for relevant input data.

### Changes
- `clip_vectors_to_wbd.py` now checks that there are NWM stream segments within the buffered HUC boundary.
- `included_huc8_ms.lst` has several additional HUC8s.

<br/><br/>

## v3.0.20.1 - 2021-08-12 - [PR #442](https://github.com/NOAA-OWP/cahaba/pull/442)

This merge improves documentation in various scripts.

### Changes
This PR better documents the following:

- `inundate_nation.py`
- `synthesize_test_cases.py`
- `adjust_thalweg_lateral.py`
- `rem.py`

<br/><br/>

## v3.0.20.0 - 2021-08-11 - [PR #440](https://github.com/NOAA-OWP/cahaba/pull/440)

This merge adds two new scripts into `/tools/` for use in QAQC.

### Additions
- `inundate_nation.py` to produce inundation maps for the entire country for use in QAQC.
- `check_deep_flooding.py` to check for depths of inundation greater than a user-supplied threshold at specific areas defined by a user-supplied shapefile.

<br/><br/>

## v3.0.19.5 - 2021-07-19

Updating `README.md`.

<br/><br/>

## v3.0.19.4 - 2021-07-13 - [PR #431](https://github.com/NOAA-OWP/cahaba/pull/431)

Updating logging and fixing bug in vector preprocessing.

### Additions
- `fim_completion_check.py` adds message to docker log to log any HUCs that were requested but did not finish `run_by_unit.sh`.
- Adds `input_data_edits_changelog.txt` to the inputs folder to track any manual or version/location specific changes that were made to data used in FIM 3.

### Changes
- Provides unique exit codes to relevant domain checkpoints within `run_by_unit.sh`.
- Bug fixes in `reduce_nhd_stream_density.py`, `mprof plot` call.
- Improved error handling in `add_crosswalk.py`.

<br/><br/>

## v3.0.19.3 - 2021-07-09

Hot fix to `synthesize_test_cases`.

### Changes
- Fixed if/elif/else statement in `synthesize_test_cases.py` that resulted in only IFC data being evaluated.

<br/><br/>

## v3.0.19.2 - 2021-07-01 - [PR #429](https://github.com/NOAA-OWP/cahaba/pull/429)

Updates to evaluation scripts to allow for Alpha testing at Iowa Flood Center (IFC) sites. Also, `BAD_SITES` variable updates to omit sites not suitable for evaluation from metric calculations.

### Changes
- The `BAD_SITES` list in `tools_shared_variables.py` was updated and reasons for site omission are documented.
- Refactored `run_test_case.py`, `synthesize_test_cases.py`, `tools_shared_variables.py`, and `eval_plots.py` to allow for IFC comparisons.

<br/><br/>

## v3.0.19.1 - 2021-06-17 - [PR #417](https://github.com/NOAA-OWP/cahaba/pull/417)

Adding a thalweg profile tool to identify significant drops in thalweg elevation. Also setting lateral thalweg adjustment threshold in hydroconditioning.

### Additions
- `thalweg_drop_check.py` checks the elevation along the thalweg for each stream path downstream of MS headwaters within a HUC.

### Removals
- Removing `dissolveLinks` arg from `clip_vectors_to_wbd.py`.

### Changes
- Cleaned up code in `split_flows.py` to make it more readable.
- Refactored `reduce_nhd_stream_density.py` and `adjust_headwater_streams.py` to limit MS headwater points in `agg_nhd_headwaters_adj.gpkg`.
- Fixed a bug in `adjust_thalweg_lateral.py` lateral elevation replacement threshold; changed threshold to 3 meters.
- Updated `aggregate_vector_inputs.py` to log intermediate processes.

<br/><br/>

## v3.0.19.0 - 2021-06-10 - [PR #415](https://github.com/NOAA-OWP/cahaba/pull/415)

Feature to evaluate performance of alternative CatFIM techniques.

### Additions
- Added `eval_catfim_alt.py` to evaluate performance of alternative CatFIM techniques.

<br/><br/>

## v3.0.18.0 - 2021-06-09 - [PR #404](https://github.com/NOAA-OWP/cahaba/pull/404)

To help analyze the memory consumption of the Fim Run process, the python module `memory-profiler` has been added to give insights into where peak memory usage is with in the codebase.

In addition, the Dockerfile was previously broken due to the Taudem dependency removing the version that was previously being used by FIM. To fix this, and allow new docker images to be built, the Taudem version has been updated to the newest version on the Github repo and thus needs to be thoroughly tested to determine if this new version has affected the overall FIM outputs.

### Additions
- Added `memory-profiler` to `Pipfile` and `Pipfile.lock`.
- Added `mprof` (memory-profiler cli utility) call to the `time_and_tee_run_by_unit.sh` to create overall memory usage graph location in the `/logs/{HUC}_memory.png` of the outputs directory.
- Added `@profile` decorator to all functions within scripts used in the `run_by_unit.sh` script to allow for memory usage tracking, which is then recorded in the `/logs/{HUC}.log` file of the outputs directory.

### Changes
- Changed the Taudem version in `Dockerfile.dev` to `98137bb6541a0d0077a9c95becfed4e56d0aa0ac`.
- Changed all calls of python scripts in `run_by_unit.s` to be called with the `-m memory-profiler` argument to allow scripts to also track memory usage.

<br/><br/>

## v3.0.17.1 - 2021-06-04 - [PR #395](https://github.com/NOAA-OWP/cahaba/pull/395)

Bug fix to the `generate_nws_lid.py` script

### Changes
- Fixes incorrectly assigned attribute field "is_headwater" for some sites in the `nws_lid.gpkg` layer.
- Updated `agg_nhd_headwaters_adj.gpkg`, `agg_nhd_streams_adj.gpkg`, `nwm_flows.gpkg`, and `nwm_catchments.gpkg` input layers using latest NWS LIDs.

<br/><br/>

## v3.0.17.0 - 2021-06-04 - [PR #393](https://github.com/NOAA-OWP/cahaba/pull/393)
BARC updates to cap the bathy calculated xsec area in `bathy_rc_adjust.py` and allow user to choose input bankfull geometry.

### Changes

- Added new env variable to control which input file is used for the bankfull geometry input to bathy estimation workflow.
- Modified the bathymetry cross section area calculation to cap the additional area value so that it cannot exceed the bankfull cross section area value for each stream segment (bankfull value obtained from regression equation dataset).
- Modified the `rating_curve_comparison.py` plot output to always put the FIM rating curve on top of the USGS rating curve (avoids USGS points covering FIM).
- Created a new aggregate csv file (aggregates for all hucs) for all of the `usgs_elev_table.csv` files (one per huc).
- Evaluate the FIM Bathymetry Adjusted Rating Curve (BARC) tool performance using the estimated bankfull geometry dataset derived for the NWM route link dataset.

<br/><br/>

## v3.0.16.3 - 2021-05-21 - [PR #388](https://github.com/NOAA-OWP/cahaba/pull/388)

Enhancement and bug fixes to `synthesize_test_cases.py`.

### Changes
- Addresses a bug where AHPS sites without benchmark data were receiving a CSI of 0 in the master metrics CSV produced by `synthesize_test_cases.py`.
- Includes a feature enhancement to `synthesize_test_cases.py` that allows for the inclusion of user-specified testing versions in the master metrics CSV.
- Removes some of the print statements used by `synthesize_test_cases.py`.

<br/><br/>

## v3.0.16.2 - 2021-05-18 - [PR #384](https://github.com/NOAA-OWP/cahaba/pull/384)

Modifications and fixes to `run_test_case.py`, `eval_plots.py`, and AHPS preprocessing scripts.

### Changes
- Comment out return statement causing `run_test_case.py` to skip over sites/hucs when calculating contingency rasters.
- Move bad sites list and query statement used to filter out bad sites to the `tools_shared_variables.py`.
- Add print statements in `eval_plots.py` detailing the bad sites used and the query used to filter out bad sites.
- Update AHPS preprocessing scripts to produce a domain shapefile.
- Change output filenames produced in ahps preprocessing scripts.
- Update workarounds for some sites in ahps preprocessing scripts.

<br/><br/>

## v3.0.16.1 - 2021-05-11 - [PR #380](https://github.com/NOAA-OWP/cahaba/pull/380)

The current version of Eventlet used in the Connector module of the FIM API is outdated and vulnerable. This update bumps the version to the patched version.

### Changes
- Updated `api/node/connector/requirements.txt` to have the Eventlet version as 0.31.0

<br/><br/>

## v3.0.16.0 - 2021-05-07 - [PR #378](https://github.com/NOAA-OWP/cahaba/pull/378)

New "Release" feature added to the FIM API. This feature will allow for automated FIM, CatFIM, and relevant metrics to be generated when a new FIM Version is released. See [#373](https://github.com/NOAA-OWP/cahaba/issues/373) for more detailed steps that take place in this feature.

### Additions
- Added new window to the UI in `api/frontend/gui/templates/index.html`.
- Added new job type to `api/node/connector/connector.py` to allow these release jobs to run.
- Added additional logic in `api/node/updater/updater.py` to run the new eval and CatFIM scripts used in the release feature.

### Changes
- Updated `api/frontend/output_handler/output_handler.py` to allow for copying more broad ranges of file paths instead of only the `/data/outputs` directory.

<br/><br/>

## v3.0.15.10 - 2021-05-06 - [PR #375](https://github.com/NOAA-OWP/cahaba/pull/375)

Remove Great Lakes coastlines from WBD buffer.

### Changes
- `gl_water_polygons.gpkg` layer is used to mask out Great Lakes boundaries and remove NHDPlus HR coastline segments.

<br/><br/>

## v3.0.15.9 - 2021-05-03 - [PR #372](https://github.com/NOAA-OWP/cahaba/pull/372)

Generate `nws_lid.gpkg`.

### Additions
- Generate `nws_lid.gpkg` with attributes indicating if site is a headwater `nws_lid` as well as if it is co-located with another `nws_lid` which is referenced to the same `nwm_feature_id` segment.

<br/><br/>

## v3.0.15.8 - 2021-04-29 - [PR #371](https://github.com/NOAA-OWP/cahaba/pull/371)

Refactor NHDPlus HR preprocessing workflow. Resolves issue #238

### Changes
- Consolidate NHD streams, NWM catchments, and headwaters MS and FR layers with `mainstem` column.
- HUC8 intersections are included in the input headwaters layer.
- `clip_vectors_to_wbd.py` removes incoming stream segment from the selected layers.

<br/><br/>

## v3.0.15.7 - 2021-04-28 - [PR #367](https://github.com/NOAA-OWP/cahaba/pull/367)

Refactor synthesize_test_case.py to handle exceptions during multiprocessing. Resolves issue #351

### Changes
- refactored `inundation.py` and `run_test_case.py` to handle exceptions without using `sys.exit()`.

<br/><br/>

## v3.0.15.6 - 2021-04-23 - [PR #365](https://github.com/NOAA-OWP/cahaba/pull/365)

Implement CatFIM threshold flows to Sierra test and add AHPS benchmark preprocessing scripts.

### Additions
- Produce CatFIM flows file when running `rating_curve_get_usgs_gages.py`.
- Several scripts to preprocess AHPS benchmark data. Requires numerous file dependencies not available through Cahaba.

### Changes
- Modify `rating_curve_comparison.py` to ingest CatFIM threshold flows in calculations.
- Modify `eval_plots.py` to save all site specific bar plots in same parent directory instead of in subdirectories.
- Add variables to `env.template` for AHPS benchmark preprocessing.

<br/><br/>

## v3.0.15.5 - 2021-04-20 - [PR #363](https://github.com/NOAA-OWP/cahaba/pull/363)

Prevent eval_plots.py from erroring out when spatial argument enabled if certain datasets not analyzed.

### Changes
- Add check to make sure analyzed dataset is available prior to creating spatial dataset.

<br/><br/>

## v3.0.15.4 - 2021-04-20 - [PR #356](https://github.com/NOAA-OWP/cahaba/pull/356)

Closing all multiprocessing Pool objects in repo.

<br/><br/>

## v3.0.15.3 - 2021-04-19 - [PR #358](https://github.com/NOAA-OWP/cahaba/pull/358)

Preprocess NHDPlus HR rasters for consistent projections, nodata values, and convert from cm to meters.

### Additions
- `preprocess_rasters.py` reprojects raster, converts to meters, and updates nodata value to -9999.
- Cleaned up log messages from `bathy_rc_adjust.py` and `usgs_gage_crosswalk.py`.
- Outputs paths updated in `generate_categorical_fim_mapping.py` and `generate_categorical_fim.py`.
- `update_raster_profile` cleans up raster crs, blocksize, nodata values, and converts elevation grids from cm to meters.
- `reproject_dem.py` imports gdal to reproject elevation rasters because an error was occurring when using rasterio.

### Changes
- `burn_in_levees.py` replaces the `gdal_calc.py` command to resolve inconsistent outputs with burned in levee values.

<br/><br/>

## v3.0.15.2 - 2021-04-16 - [PR #359](https://github.com/NOAA-OWP/cahaba/pull/359)

Hotfix to preserve desired files when production flag used in `fim_run.sh`.

### Changes

- Fixed production whitelisted files.

<br/><br/>

## v3.0.15.1 - 2021-04-13 - [PR #355](https://github.com/NOAA-OWP/cahaba/pull/355)

Sierra test considered all USGS gage locations to be mainstems even though many actually occurred with tributaries. This resulted in unrealistic comparisons as incorrect gages were assigned to mainstems segments. This feature branch identifies gages that are on mainstems via attribute field.

### Changes

- Modifies `usgs_gage_crosswalk.py` to filter out gages from the `usgs_gages.gpkg` layer such that for a "MS" run, only consider gages that contain rating curve information (via `curve` attribute) and are also mainstems gages (via `mainstems` attribute).
- Modifies `usgs_gage_crosswalk.py` to filter out gages from the `usgs_gages.gpkg` layer such that for a "FR" run, only consider gages that contain rating curve information (via `curve` attribute) and are not mainstems gages (via `mainstems` attribute).
- Modifies how mainstems segments are determined by using the `nwm_flows_ms.gpkg` as a lookup to determine if the NWM segment specified by WRDS for a gage site is a mainstems gage.

### Additions

- Adds a `mainstem` attribute field to `usgs_gages.gpkg` that indicates whether a gage is located on a mainstems river.
- Adds `NWM_FLOWS_MS` variable to the `.env` and `.env.template` files.
- Adds the `extent` argument specified by user when running `fim_run.sh` to `usgs_gage_crosswalk.py`.

<br/><br/>

## v3.0.15.0 - 2021-04-08 - [PR #340](https://github.com/NOAA-OWP/cahaba/pull/340)

Implementing a prototype technique to estimate the missing bathymetric component in the HAND-derived synthetic rating curves. The new Bathymetric Adjusted Rating Curve (BARC) function is built within the `fim_run.sh` workflow and will ingest bankfull geometry estimates provided by the user to modify the cross section area used in the synthetic rating curve generation.

### Changes
 - `add_crosswalk.py` outputs the stream order variables to `src_full_crosswalked.csv` and calls the new `bathy_rc_adjust.py` if bathy env variable set to True and `extent=MS`.
 - `run_by_unit.sh` includes a new csv outputs for reviewing BARC calculations.
 - `params_template.env` & `params_calibrated.env` contain new BARC function input variables and on/off toggle variable.
 - `eval_plots.py` now includes additional AHPS eval sites in the list of "bad_sites" (flagged issues with MS flowlines).

### Additions
 - `bathy_rc_adjust.py`:
    - Imports the existing synthetic rating curve table and the bankfull geometry input data (topwidth and cross section area per COMID).
    - Performs new synthetic rating curve calculations with bathymetry estimation modifications.
    - Flags issues with the thalweg-notch artifact.

<br/><br/>

## v3.0.14.0 - 2021-04-05 - [PR #338](https://github.com/NOAA-OWP/cahaba/pull/338)

Create tool to retrieve rating curves from USGS sites and convert to elevation (NAVD88). Intended to be used as part of the Sierra Test.

### Changes
 - Modify `usgs_gage_crosswalk.py` to:
    1) Look for `location_id` instead of `site_no` attribute field in `usgs_gages.gpkg` file.
    2) Filter out gages that do not have rating curves included in the `usgs_rating_curves.csv`.
 - Modify `rating_curve_comparison.py` to perform a check on the age of the user specified `usgs_rating_curves.csv` and alert user to the age of the file and recommend updating if file is older the 30 days.

### Additions
 - Add `rating_curve_get_usgs_curves.py`. This script will generate the following files:
     1) `usgs_rating_curves.csv`: A csv file that contains rating curves (including converted to NAVD88 elevation) for USGS gages in a format that is compatible with  `rating_curve_comparisons.py`. As it is is currently configured, only gages within CONUS will have rating curve data.
     2) `log.csv`: A log file that records status for each gage and includes error messages.
     3) `usgs_gages.gpkg`: A geospatial layer (in FIM projection) of all active USGS gages that meet a predefined criteria. Additionally, the `curve` attribute indicates whether a rating curve is found in the `usgs_rating_curves.csv`. This spatial file is only generated if the `all` option is passed with the `-l` argument.

<br/><br/>

## v3.0.13.0 - 2021-04-01 - [PR #332](https://github.com/NOAA-OWP/cahaba/pull/332)

Created tool to compare synthetic rating curve with benchmark rating curve (Sierra Test).

### Changes
 - Update `aggregate_fim_outputs.py` call argument in `fim_run.sh` from 4 jobs to 6 jobs, to optimize API performance.
 - Reroutes median elevation data from `add_crosswalk.py` and `rem.py` to new file (depreciating `hand_ref_elev_table.csv`).
 - Adds new files to `viz_whitelist` in `output_cleanup.py`.

### Additions
 - `usgs_gage_crosswalk.py`: generates `usgs_elev_table.csv` in `run_by_unit.py` with elevation and additional attributes at USGS gages.
 - `rating_curve_comparison.py`: post-processing script to plot and calculate metrics between synthetic rating curves and USGS rating curve data.

<br/><br/>

## v3.0.12.1 - 2021-03-31 - [PR #336](https://github.com/NOAA-OWP/cahaba/pull/336)

Fix spatial option in `eval_plots.py` when creating plots and spatial outputs.

### Changes
 - Removes file dependencies from spatial option. Does require the WBD layer which should be specified in `.env` file.
 - Produces outputs in a format consistent with requirements needed for publishing.
 - Preserves leading zeros in huc information for all outputs from `eval_plots.py`.

### Additions
 - Creates `fim_performance_points.shp`: this layer consists of all evaluated ahps points (with metrics). Spatial data retrieved from WRDS on the fly.
 - Creates `fim_performance_polys.shp`: this layer consists of all evaluated huc8s (with metrics). Spatial data retrieved from WBD layer.

<br/><br/>

## v3.0.12.0 - 2021-03-26 - [PR #327](https://github.com/NOAA-OWP/cahaba/pull/237)

Add more detail/information to plotting capabilities.

### Changes
 - Merge `plot_functions.py` into `eval_plots.py` and move `eval_plots.py` into the tools directory.
 - Remove `plots` subdirectory.

### Additions
 - Optional argument to create barplots of CSI for each individual site.
 - Create a csv containing the data used to create the scatterplots.

<br/><br/>

## v3.0.11.0 - 2021-03-22 - [PR #319](https://github.com/NOAA-OWP/cahaba/pull/298)

Improvements to CatFIM service source data generation.

### Changes
 - Renamed `generate_categorical_fim.py` to `generate_categorical_fim_mapping.py`.
 - Updated the status outputs of the `nws_lid_sites layer` and saved it in the same directory as the `merged catfim_library layer`.
 - Additional stability fixes (such as improved compatability with WRDS updates).

### Additions
 - Added `generate_categorical_fim.py` to wrap `generate_categorical_fim_flows.py` and `generate_categorical_fim_mapping.py`.
 - Create new `nws_lid_sites` shapefile located in same directory as the `catfim_library` shapefile.

<br/><br/>

## v3.0.10.1 - 2021-03-24 - [PR #320](https://github.com/NOAA-OWP/cahaba/pull/320)

Patch to synthesize_test_cases.py.

### Changes
 - Bug fix to `synthesize_test_cases.py` to allow comparison between `testing` version and `official` versions.

<br/><br/>

## v3.0.10.0 - 2021-03-12 - [PR #298](https://github.com/NOAA-OWP/cahaba/pull/298)

Preprocessing of flow files for Categorical FIM.

### Additions
 - Generate Categorical FIM flow files for each category (action, minor, moderate, major).
 - Generate point shapefile of Categorical FIM sites.
 - Generate csv of attribute data in shapefile.
 - Aggregate all shapefiles and csv files into one file in parent directory.
 - Add flood of record category.

 ### Changes
 - Stability fixes to `generate_categorical_fim.py`.

<br/><br/>

## v3.0.9.0 - 2021-03-12 - [PR #297](https://github.com/NOAA-OWP/cahaba/pull/297)

Enhancements to FIM API.

### Changes
 - `fim_run.sh` can now be run with jobs in parallel.
 - Viz post-processing can now be selected in API interface.
 - Jobs table shows jobs that end with errors.
 - HUC preset lists can now be selected in interface.
 - Better `output_handler` file writing.
 - Overall better restart and retry handlers for networking problems.
 - Jobs can now be canceled in API interface.
 - Both FR and MS configs can be selected for a single job.

<br/><br/>

## v3.0.8.2 - 2021-03-11 - [PR #296](https://github.com/NOAA-OWP/cahaba/pull/296)

Enhancements to post-processing for Viz-related use-cases.

### Changes
 - Aggregate grids are projected to Web Mercator during `-v` runs in `fim_run.sh`.
 - HUC6 aggregation is parallelized.
 - Aggregate grid blocksize is changed from 256 to 1024 for faster postprocessing.

<br/><br/>

## v3.0.8.1 - 2021-03-10 - [PR #302](https://github.com/NOAA-OWP/cahaba/pull/302)

Patched import issue in `tools_shared_functions.py`.

### Changes
 - Changed `utils.` to `tools_` in `tools_shared_functions.py` after recent structural change to `tools` directory.

<br/><br/>

## v3.0.8.0 - 2021-03-09 - [PR #279](https://github.com/NOAA-OWP/cahaba/pull/279)

Refactored NWS Flood Categorical HAND FIM (CatFIM) pipeline to open source.

### Changes
 - Added `VIZ_PROJECTION` to `shared_variables.py`.
 - Added missing library referenced in `inundation.py`.
 - Cleaned up and converted evaluation scripts in `generate_categorical_fim.py` to open source.
 - Removed `util` folders under `tools` directory.

<br/><br/>

## v3.0.7.1 - 2021-03-02 - [PR #290](https://github.com/NOAA-OWP/cahaba/pull/290)

Renamed benchmark layers in `test_cases` and updated variable names in evaluation scripts.

### Changes
 - Updated `run_test_case.py` with new benchmark layer names.
 - Updated `run_test_case_calibration.py` with new benchmark layer names.

<br/><br/>

## v3.0.7.0 - 2021-03-01 - [PR #288](https://github.com/NOAA-OWP/cahaba/pull/288)

Restructured the repository. This has no impact on hydrological work done in the codebase and is simply moving files and renaming directories.

### Changes
 - Moved the contents of the `lib` folder to a new folder called `src`.
 - Moved the contents of the `tests` folder to the `tools` folder.
 - Changed any instance of `lib` or `libDir` to `src` or `srcDir`.

<br/><br/>

## v3.0.6.0 - 2021-02-25 - [PR #276](https://github.com/NOAA-OWP/cahaba/pull/276)

Enhancement that creates metric plots and summary statistics using metrics compiled by `synthesize_test_cases.py`.

### Additions
 - Added `eval_plots.py`, which produces:
    - Boxplots of CSI, FAR, and POD/TPR
    - Barplot of aggregated CSI scores
    - Scatterplot of CSI comparing two FIM versions
    - CSV of aggregated statistics (CSI, FAR, POD/TPR)
    - CSV of analyzed data and analyzed sites

<br/><br/>

## v3.0.5.3 - 2021-02-23 - [PR #275](https://github.com/NOAA-OWP/cahaba/pull/275)

Bug fixes to new evaluation code.

### Changes

 - Fixed a bug in `synthesize_test_cases.py` where the extent (MS/FR) was not being written to merged metrics file properly.
 - Fixed a bug in `synthesize_test_cases.py` where only BLE test cases were being written to merged metrics file.
 - Removed unused imports from `inundation.py`.
 - Updated README.md

<br/><br/>

## v3.0.5.2 - 2021-02-23 - [PR #272](https://github.com/NOAA-OWP/cahaba/pull/272)

Adds HAND synthetic rating curve (SRC) datum elevation values to `hydroTable.csv` output.

### Changes

 - Updated `add_crosswalk.py` to included "Median_Thal_Elev_m" variable outputs in `hydroTable.csv`.
 - Renamed hydroid attribute in `rem.py` to "Median" in case we want to include other statistics in the future (e.g. min, max, range etc.).

<br/><br/>
## v3.0.5.1 - 2021-02-22

Fixed `TEST_CASES_DIR` path in `tests/utils/shared_variables.py`.

### Changes

 - Removed `"_new"` from `TEST_CASES_DIR` variable.

<br/><br/>

## v3.0.5.0 - 2021-02-22 - [PR #267](https://github.com/NOAA-OWP/cahaba/pull/267)

Enhancements to allow for evaluation at AHPS sites, the generation of a query-optimized metrics CSV, and the generation of categorical FIM. This merge requires that the `/test_cases` directory be updated for all machines performing evaluation.

### Additions

 - `generate_categorical_fim.py` was added to allow production of NWS Flood Categorical HAND FIM (CatFIM) source data. More changes on this script are to follow in subsequent branches.

### Removals

 - `ble_autoeval.sh` and `all_ble_stats_comparison.py` were deleted because `synthesize_test_cases.py` now handles the merging of metrics.
 - The code block in `run_test_case.py` that was responsible for printing the colored metrics to screen has been commented out because of the new scale of evaluations (formerly in `run_test_case.py`, now in `shared_functions.py`)
 - Remove unused imports from inundation wrappers in `/tools`.

### Changes

 - Updated `synthesize_test_cases.py` to allow for AHPS site evaluations.
 - Reorganized `run_test_case.py` by moving more functions into `shared_functions.py`.
 - Created more shared variables in `shared_variables.py` and updated import statements in relevant scripts.

<br/><br/>

## v3.0.4.4 - 2021-02-19 - [PR #266](https://github.com/NOAA-OWP/cahaba/pull/266)

Rating curves for short stream segments are replaced with rating curves from upstream/downstream segments.

### Changes

 - Short stream segments are identified and are reassigned the channel geometry from upstream/downstream segment.
 - `fossid` renamed to `fimid` and the attribute's starting value is now 1000 to avoid HydroIDs with leading zeroes.
 - Addresses issue where HydroIDs were not included in final hydrotable.
 - Added `import sys` to `inundation.py` (missing from previous feature branch).
 - Variable names and general workflow are cleaned up.

<br/><br/>

## v3.0.4.3 - 2021-02-12 - [PR #254](https://github.com/NOAA-OWP/cahaba/pull/254)

Modified `rem.py` with a new function to output HAND reference elev.

### Changes

 - Function `make_catchment_hydroid_dict` creates a df of pixel catchment ids and overlapping hydroids.
 - Merge hydroid df and thalweg minimum elevation df.
 - Produces new output containing all catchment ids and min thalweg elevation value named `hand_ref_elev_table.csv`.
 - Overwrites the `demDerived_reaches_split.gpk` layer by adding additional attribute `Min_Thal_Elev_meters` to view the elevation value for each hydroid.

<br/><br/>

## v3.0.4.2 - 2021-02-12 - [PR #255](https://github.com/NOAA-OWP/cahaba/pull/255)

Addresses issue when running on HUC6 scale.

### Changes

 - `src.json` should be fixed and slightly smaller by removing whitespace.
 - Rasters are about the same size as running fim as huc6 (compressed and tiled; aggregated are slightly larger).
 - Naming convention and feature id attribute are only added to the aggregated hucs.
 - HydroIDs are different for huc6 vs aggregated huc8s mostly due to forced split at huc boundaries (so long we use consistent workflow it shouldn't matter).
 - Fixed known issue where sometimes an incoming stream is not included in the final selection will affect aggregate outputs.

<br/><br/>

## v3.0.4.1 - 2021-02-12 - [PR #261](https://github.com/NOAA-OWP/cahaba/pull/261)

Updated MS Crosswalk method to address gaps in FIM.

### Changes

 - Fixed typo in stream midpoint calculation in `split_flows.py` and `add_crosswalk.py`.
 - `add_crosswalk.py` now restricts the MS crosswalk to NWM MS catchments.
 - `add_crosswalk.py` now performs a secondary MS crosswalk selection by nearest NWM MS catchment.

<br/><br/>

## v3.0.4.0 - 2021-02-10 - [PR #256](https://github.com/NOAA-OWP/cahaba/pull/256)

New python script "wrappers" for using `inundation.py`.

### Additions

 - Created `inundation_wrapper_nwm_flows.py` to produce inundation outputs using NWM recurrence flows: 1.5 year, 5 year, 10 year.
 - Created `inundation_wrapper_custom_flow.py` to produce inundation outputs with user-created flow file.
 - Created new `tools` parent directory to store `inundation_wrapper_nwm_flows.py` and  `inundation_wrapper_custom_flow.py`.

<br/><br/>

## v3.0.3.1 - 2021-02-04 - [PR #253](https://github.com/NOAA-OWP/cahaba/pull/253)

Bug fixes to correct mismatched variable name and file path.

### Changes

 - Corrected variable name in `fim_run.sh`.
 - `acquire_and_preprocess_inputs.py` now creates `huc_lists` folder and updates file path.

<br/><br/>

## v3.0.3.0 - 2021-02-04 - [PR #227](https://github.com/NOAA-OWP/cahaba/pull/227)

Post-process to aggregate FIM outputs to HUC6 scale.

### Additions

 - Viz outputs aggregated to HUC6 scale; saves outputs to `aggregate_fim_outputs` folder.

### Changes

 - `split_flows.py` now splits streams at HUC8 boundaries to ensure consistent catchment boundaries along edges.
 - `aggregate_fim_outputs.sh` has been depreciated but remains in the repo for potential FIM 4 development.
 - Replaced geopandas driver arg with getDriver throughout repo.
 - Organized parameters in environment files by group.
 - Cleaned up variable names in `split_flows.py` and `build_stream_traversal.py`.
 - `build_stream_traversal.py` is now assigning HydroID by midpoint instead centroid.
 - Cleanup of `clip_vectors_to_wbd.py`.

<br/><br/>

## v3.0.2.0 - 2021-01-25 - [PR #218](https://github.com/NOAA-OWP/cahaba/pull/218)

Addition of an API service to schedule, run and manage `fim_run` jobs through a user-friendly web interface.

### Additions

 - `api` folder that contains all the codebase for the new service.

<br/><br/>

## v3.0.1.0 - 2021-01-21 - [PR #206](https://github.com/NOAA-OWP/cahaba/pull/206)

Preprocess MS and FR stream networks

### Changes

 - Headwater stream segments geometries are adjusted to align with with NWM streams.
 - Incoming streams are selected using intersection points between NWM streams and HUC4 boundaries.
 - `clip_vectors_to_wbd.py` handles local headwaters.
 - Removes NHDPlus features categorized as coastline and underground conduit.
 - Added streams layer to production whitelist.
 - Fixed progress bar in `lib/acquire_and_preprocess_inputs.py`.
 - Added `getDriver` to shared `functions.py`.
 - Cleaned up variable names and types.

<br/><br/>

## v3.0.0.4 - 2021-01-20 - [PR #230](https://github.com/NOAA-OWP/cahaba/pull/230)

Changed the directory where the `included_huc*.lst` files are being read from.

### Changes

 - Changed the directory where the `included_huc*.lst` files are being read from.

<br/><br/>

## v3.0.0.3 - 2021-01-14 - [PR #210](https://github.com/NOAA-OWP/cahaba/pull/210)

Hotfix for handling nodata value in rasterized levee lines.

### Changes

 - Resolves bug for HUCs where `$ndv > 0` (Great Lakes region).
 - Initialize the `nld_rasterized_elev.tif` using a value of `-9999` instead of `$ndv`.

 <br/><br/>

## v3.0.0.2 - 2021-01-06 - [PR #200](https://github.com/NOAA-OWP/cahaba/pull/200)

Patch to address AHPSs mapping errors.

### Changes

 - Checks `dtype` of `hydroTable.csv` columns to resolve errors caused in `inundation.py` when joining to flow forecast.
 - Exits `inundation.py` when all hydrotable HydroIDs are lake features.
 - Updates path to latest AHPs site layer.
 - Updated [readme](https://github.com/NOAA-OWP/cahaba/commit/9bffb885f32dfcd95978c7ccd2639f9df56ff829)

<br/><br/>

## v3.0.0.1 - 2020-12-31 - [PR #184](https://github.com/NOAA-OWP/cahaba/pull/184)

Modifications to build and run Docker image more reliably. Cleanup on some pre-processing scripts.

### Changes

 - Changed to noninteractive install of GRASS.
 - Changed some paths from relative to absolute and cleaned up some python shebang lines.

### Notes
 - `aggregate_vector_inputs.py` doesn't work yet. Need to externally download required data to run fim_run.sh

 <br/><br/>

## v3.0.0.0 - 2020-12-22 - [PR #181](https://github.com/NOAA-OWP/cahaba/pull/181)

The software released here builds on the flood inundation mapping capabilities demonstrated as part of the National Flood Interoperability Experiment, the Office of Water Prediction's Innovators Program and the National Water Center Summer Institute. The flood inundation mapping software implements the Height Above Nearest Drainage (HAND) algorithm and incorporates community feedback and lessons learned over several years. The software has been designed to meet the requirements set by stakeholders interested in flood prediction and has been developed in partnership with several entities across the water enterprise.<|MERGE_RESOLUTION|>--- conflicted
+++ resolved
@@ -1,7 +1,6 @@
 All notable changes to this project will be documented in this file.
 We follow the [Semantic Versioning 2.0.0](http://semver.org/) format.
 
-<<<<<<< HEAD
 ## v4.4.x.x - 2024-04-19 - [PR#1125](https://github.com/NOAA-OWP/inundation-mapping/pull/1125)
 
 This PR focuses on updating the preprocess_bathymetry.py for 3 issues: 1) the capability of preprocessing SurveyJobs that have negative depth values, 2) changing the SurveyDateStamp format, and 3) the capability of including multiple SurveyJobs for one NWM feature-id if needed.
@@ -14,7 +13,6 @@
 
 <br/><br/>
 
-=======
 ## v4.5.4.1 - 2024-08-02 - [PR#1185](https://github.com/NOAA-OWP/inundation-mapping/pull/1185)
 
 This PR brings back the `preprocess_ahps_nws.py` code to FIM4 and generates new AHPS benchmark datasets for sites SXRA2 and SKLA2 in Alaska.  The new AHPS benchmark datasets are available on dev1 here: "/dev_fim_share/foss_fim/outputs/ali_ahps_alaska/AHPS_Results_Alaska/19020302/"
@@ -51,7 +49,6 @@
 -  `tools/inundate_nation.py`
 
 <br/><br/>
->>>>>>> fa670d4f
 
 ## v4.5.3.1 - 2024-07-24 - [PR#1233](https://github.com/NOAA-OWP/inundation-mapping/pull/1233)
 
