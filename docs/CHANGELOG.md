--- conflicted
+++ resolved
@@ -1,8 +1,8 @@
 All notable changes to this project will be documented in this file.
 We follow the [Semantic Versioning 2.0.0](http://semver.org/) format.
 
-<<<<<<< HEAD
-## v4._____ - 2024-02-16 - [PR#1078](https://github.com/NOAA-OWP/inundation-mapping/pull/1078)
+
+## v4.4.x.x - 2024-02-16 - [PR#1078](https://github.com/NOAA-OWP/inundation-mapping/pull/1078)
 
 Resolves issue #1033 by adding Alaska-specific data to the FIM input folders and updating the pre-clip vector process to use the proper data and CRS when an Alaska HUC is detected. The `-wbd` flag was removed from the optional arguments of `generate_pre_clip_fim_huc8`. The WBD file path will now only be sourced from the `bash_variables.env` file. The `bash_variables.env` file has been updated to include the new Alaska-specific FIM input files.
 
@@ -18,7 +18,9 @@
         - Cleaned up the spelling and formatting of some comments
 - `/src/`
     - `bash_variables.env`: Added the Alaska-specific projection (EPSG:3338) and file paths for Alaska-specific data (see data changelog for list of new input data)
-=======
+
+<br/><br/>
+
 
 ## v4.4.11.1 - 2024-03-08 - [PR#1080](https://github.com/NOAA-OWP/inundation-mapping/pull/1080)
 
@@ -150,7 +152,6 @@
 - `src/`
     - `add_crosswalk.py`: fix bug
     - `delineate_hydros_and_produce_HAND.sh`: added a call to `verify_crosswalk.py` if evaluateCrosswalk is True.
->>>>>>> bfba3792
 
 <br/><br/>
 
