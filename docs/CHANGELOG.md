All notable changes to this project will be documented in this file.
We follow the [Semantic Versioning 2.0.0](http://semver.org/) format.

<<<<<<< HEAD
## v4.0.7.2 - 2022-08-11 - [PR #654](https://github.com/NOAA-OWP/inundation-mapping/pull/654)

`inundate_nation.py` A change to switch the inundate nation function away from refrences to `inundate.py`, and rather use `inundate_gms.py` and `mosaic_inundation.py`

## Changes

- `inundate_gms`:  Changed `mask_type = 'filter'`
=======
## v4.0.7.1 - 2022-08-22 - [PR #665](https://github.com/NOAA-OWP/inundation-mapping/pull/665)

Hotfix for addressing missing input variable when running `gms_run_branch.sh` outside of `gms_pipeline.sh`. 

## Changes
- `gms_run_branch.sh`: defining path to WBD HUC input file directly in ogr2ogr call rather than using the $input_WBD_gdb defined in `gms_run_unit.sh`
- `src/src_adjust_spatial_obs.py`: removed an extra print statement
- `src/src_roughness_optimization.py`: removed a log file write that contained sensitive host name

<br/><br/>

## v4.0.7.0 - 2022-08-17 - [PR #657](https://github.com/NOAA-OWP/inundation-mapping/pull/657)

Introduces synthetic rating curve calibration workflow. The calibration computes new Manning's coefficients for the HAND SRCs using input data: USGS gage locations, USGS rating curve csv, and a benchmark FIM extent point database stored in PostgreSQL database. This addresses [#535].

## Additions

- `src/src_adjust_spatial_obs.py`: new synthetic rating curve calibration routine that prepares all of the spatial (point data) benchmark data for ingest to the Manning's coefficient calculations performed in `src_roughness_optimization.py`
- `src/src_adjust_usgs_rating.py`: new synthetic rating curve calibration routine that prepares all of the USGS gage location and observed rating curve data for ingest to the Manning's coefficient calculations performed in `src_roughness_optimization.py`
- `src/src_roughness_optimization.py`: new SRC post-processing script that ingests observed data and HUC/branch FIM output data to compute optimized Manning's coefficient values and update the discharge values in the SRCs. Outputs a new hydroTable.csv.

## Changes

- `config/deny_gms_branch_zero.lst`: added `gw_catchments_reaches_filtered_addedAttributes_crosswalked_{}.gpkg` to list of files to keep (used in calibration workflow)
- `config/deny_gms_branches_min.lst`: added `gw_catchments_reaches_filtered_addedAttributes_crosswalked_{}.gpkg` to list of files to keep (used in calibration workflow)
- `config/deny_gms_unit_default.lst`: added `usgs_elev_table.csv` to list of files to keep (used in calibration workflow)
- `config/params_template.env`: added new variables for user to control calibration
  - `src_adjust_usgs`: Toggle to run src adjustment routine (True=on; False=off)
  - `nwm_recur_file`: input file location with nwm feature_id and recurrence flow values
  - `src_adjust_spatial`: Toggle to run src adjustment routine (True=on; False=off)
  - `fim_obs_pnt_data`: input file location with benchmark point data used to populate the postgresql database
  - `CALB_DB_KEYS_FILE`: path to env file with sensitive paths for accessing postgres database
- `gms_run_branch.sh`: includes new steps in the workflow to connect to the calibration PostgreSQL database, run SRC calibration w/ USGS gage rating curves, run SRC calibration w/ benchmark point database
- `src/add_crosswalk.py`: added step to create placeholder variables to be replaced in post-processing (as needed). Created here to ensure consistent column variables in the final hydrotable.csv
- `src/gms/run_by_unit.sh`: added new steps to workflow to create the `usgs_subset_gages.gpkg` file for branch zero and then perform crosswalk and create `usgs_elev_table.csv` for branch zero
- `src/make_stages_and_catchlist.py`: Reconcile flows and catchments hydroids
- `src/usgs_gage_aggregate.py`: changed streamorder data type from integer to string to better handle missing values in `usgs_gage_unit_setup.py`
- `src/usgs_gage_unit_setup.py`: added new inputs and function to populate `usgs_elev_table.csv` for branch zero using all available gages within the huc (not filtering to a specific branch)
- `src/utils/shared_functions.py`: added two new functions for calibration workflow
  - `check_file_age`: check the age of a file (use for flagging potentially outdated input)
  - `concat_huc_csv`: concatenate huc csv files to a single dataframe/csv
- `src/utils/shared_variables.py`: defined new SRC calibration threshold variables
  - `DOWNSTREAM_THRESHOLD`: distance in km to propogate new roughness values downstream
  - `ROUGHNESS_MAX_THRESH`: max allowable adjusted roughness value (void values larger than this)
  - `ROUGHNESS_MIN_THRESH`: min allowable adjusted roughness value (void values smaller than this)

<br/><br/>

## v4.0.6.3 - 2022-08-04 - [PR #652](https://github.com/NOAA-OWP/inundation-mapping/pull/652)

Updated `Dockerfile`, `Pipfile` and `Pipfile.lock` to add the new psycopg2 python package required for a WIP code fix for the new FIM4 calibration db.

<br/><br/>

## v4.0.6.2 - 2022-08-16 - [PR #639](https://github.com/NOAA-OWP/inundation-mapping/pull/639)

This file converts USFIMR remote sensed inundation shapefiles into a raster that can be used to compare to the FIM data. It has to be run separately for each shapefile. This addresses [#629].

## Additions

- `/tools/fimr_to_benchmark.py`: This file converts USFIMR remote sensed inundation shapefiles into a raster that can be used to compare to the FIM data. It has to be run separately for each shapefile.

<br/><br/>

## v4.0.6.1 - 2022-08-12 - [PR #655](https://github.com/NOAA-OWP/inundation-mapping/pull/655)

Prunes branches that fail with NO_FLOWLINES_EXIST (Exit code: 61) in `gms_run_branch.sh` after running `split_flows.py`

## Additions
- Adds `remove_error_branches.py` (called from `gms_run_branch.sh`)
- Adds `gms_inputs_removed.csv` to log branches that have been removed across all HUCs

## Removals
- Deletes branch folders that fail
- Deletes branch from `gms_inputs.csv`
>>>>>>> 010f3710

<br/><br/>

## v4.0.6.0 - 2022-08-10 - [PR #614](https://github.com/NOAA-OWP/inundation-mapping/pull/614)

Addressing #560, this fix in run_by_branch trims the DEM derived streamline if it extends past the end of the branch streamline. It does this by finding the terminal point of the branch stream, snapping to the nearest point on the DEM derived stream, and cutting off the remaining downstream portion of the DEM derived stream.

## Changes

- `/src/split_flows.py`: Trims the DEM derived streamline if it flows past the terminus of the branch (or level path) streamline.
- `/src/gms/delineate_hydros_and_produce_HAND.sh`: Added branch streamlines as an input to `split_flows.py`.

<br/><br/>

## v4.0.5.4 - 2022-08-01 - [PR #642](https://github.com/NOAA-OWP/inundation-mapping/pull/642)

Fixes bug that causes [Errno2] No such file or directory error when running synthesize_test_cases.py if testing_versions folder doesn't exist (for example, after downloading test_cases from ESIP S3).

## Additions

- `run_test_case.py`: Checks for testing_versions folder in test_cases and adds it if it doesn't exist.

<br/><br/>

## v4.0.5.3 - 2022-07-27 - [PR #630](https://github.com/NOAA-OWP/inundation-mapping/issues/630)

A file called gms_pipeline.sh already existed but was unusable. This has been updated and now can be used as a "one-command" execution of the fim4/gms run. While you still can run gms_run_unit.sh and gms_run_branch.sh as you did before, you no longer need to. Input arguments were simplified to allow for more default and this simplification was added to `gms_run_unit.sh` and `gms_run_branch.sh` as well. 

A new feature was added that is being used for `gms_pipeline.sh` which tests the percent and number of errors after hucs are processed before continuing onto branch processing.

New FIM4/gms usability is now just (at a minumum): `gms_pipeline.sh -n <output name> -u <HUC(s) or HUC list path>`
	
`gms_run_branch.sh` and `gms_run_branch.sh` have also been changed to add the new -a flag and default to dropping stream orders 1 and 2.

## Additions

- `src`
    - `check_unit_errors.py`: as described above.
- `unit_tests`
    - `check_unit_errors_unittests.py` and `check_unit_errors_params.json`: to match new file.    

## Changes

- `README.md`:  Updated text for FIM4, gms_pipeline, S3 input updates, information about updating dependencies, misc link updates and misc text verbage.
- `gms_pipeline.sh`: as described above.
- `gms_run_unit.sh`: as described above. Also small updates to clean up folders and files in case of an overwrite.
- `gms_run_branch.sh`: as described above.
- `src`
     - `utils`
         - `fim_enums.py`:  FIM_system_exit_codes renamed to FIM_exit_codes.
         - `shared_variables.py`: added configurable values for minimum number and percentage of unit errors.
    - `bash_functions.env`:   Update to make the cumulative time screen outputs in mins/secs instead of just seconds.
    - `check_huc_inputs.py`:  Now returns the number of HUCs being processed, needed by `gms_pipeline.sh` (Note: to get the value back to a bash file, it has to send it back via a "print" line and not a "return" value.  Improved input validation, 
- `unit_tests`
   - `README.md`: Misc text and link updates.

## Removals

- `config\params_template_calibrated.env`: No longer needed. Has been removed already from dev-fim3 and confirmed that it is not needed.
<br><br>

## v4.0.5.2 - 2022-07-25 - [PR #622](https://github.com/NOAA-OWP/inundation-mapping/pull/622)

Updates to unit tests including a minor update for outputs and loading in .json parameter files.
<br><br>


## v4.0.5.1 - 2022-06-27 - [PR #612](https://github.com/NOAA-OWP/inundation-mapping/pull/612)

`Alpha Test Refactor` An upgrade was made a few weeks back to the dev-fim3 branch that improved performance, usability and readability of running alpha tests. Some cleanup in other files for readability, debugging verbosity and styling were done as well. A newer, cleaner system for printing lines when the verbose flag is enabled was added.

## Changes

- `gms_run_branch.sh`:  Updated help instructions to about using multiple HUCs as command arguments.
- `gms_run_unit.sh`:  Updated help instructions to about using multiple HUCs as command arguments.
- `src/utils`
    - `shared_functions.py`: 
       - Added a new function called `vprint` which creates a simpler way (and better readability) for other python files when wanting to include a print line when the verbose flag is on.
       - Added a new class named `FIM_Helpers` as a wrapper for the new `vprint` method. 
       - With the new `FIM_Helpers` class, a previously existing method named `append_id_to_file_name` was moved into this class making it easier and quicker for usage in other classes.
       
- `tools`
    - `composite_inundation.py`: Updated its usage of the `append_id_to_file_name` function to now call the`FIM_Helpers` method version of it.
    - `gms_tools`
       - `inundate_gms.py`: Updated for its adjusted usage of the `append_id_to_file_name` method, also removed its own `def __vprint` function in favour of the `FIM_Helpers.vprint` method. 
       - `mosaic_inundation.py`: 
          - Added adjustments for use of `append_id_to_file_name` and adjustments for `fh.vprint`.
          - Fixed a bug for the variable `ag_mosaic_output` which was not pre-declared and would fail as using an undefined variable in certain conditions.
    - `run_test_case.py`: Ported `test_case` class from FIM 3 and tweaked slightly to allow for GMS FIM. Also added more prints against the new fh.vprint method. Also added a default print line for progress / traceability for all alpha test regardless if the verbose flag is set.
    - `synthesize_test_cases.py`: Ported `test_case` class from FIM 3.
- `unit_tests`
   - `shared_functions_unittests.py`: Update to match moving the `append_id_to_file_name` into the `FIM_Helpers` class. Also removed all "header print lines" for each unit test method (for output readability).

<br/><br/>

## v4.0.5.0 - 2022-06-16 - [PR #611](https://github.com/NOAA-OWP/inundation-mapping/pull/611)

'Branch zero' is a new branch that runs the HUCs full stream network to make up for stream orders 1 & 2 being skipped by the GMS solution and is similar to the FR extent in FIM v3. This new branch is created during `run_by_unit.sh` and the processed DEM is used by the other GMS branches during `run_by_branch.sh` to improve efficiency.

## Additions

- `src/gms/delineate_hydros_and_produce_HAND.sh`: Runs all of the modules associated with delineating stream lines and catchments and building the HAND relative elevation model. This file is called once during `gms_run_unit` to produce the branch zero files and is also run for every GMS branch in `gms_run_branch`.
- `config/deny_gms_branch_zero.lst`: A list specifically for branch zero that helps with cleanup (removing unneeded files after processing).

## Changes

- `src/`
    - `output_cleanup.py`: Fixed bug for viz flag.
    - `gms/`
        - `run_by_unit.sh`: Added creation of "branch zero", DEM pre-processing, and now calls.
        -  `delineate_hydros_and_produce_HAND.sh` to produce HAND outputs for the entire stream network.
        - `run_by_branch.sh`: Removed DEM processing steps (now done in `run_by_unit.sh`), moved stream network delineation and HAND generation to `delineate_hydros_and_produce_HAND.sh`.
        - `generate_branch_list.py`: Added argument and parameter to sure that the branch zero entry was added to the branch list.
- `config/`
     - `params_template.env`: Added `zero_branch_id` variable.
- `tools`
     - `run_test_case.py`: Some styling / readability upgrades plus some enhanced outputs.  Also changed the _verbose_ flag to _gms_verbose_ being passed into Mosaic_inundation function.
     - `synthesize_test_cases.py`: arguments being passed into the _alpha_test_args_ from being hardcoded from flags to verbose (effectively turning on verbose outputs when applicable. Note: Progress bar was not affected.
     - `tools_shared_functions.py`: Some styling / readability upgrades.
- `gms_run_unit.sh`: Added export of extent variable, dropped the -s flag and added the -a flag so it now defaults to dropping stream orders 1 and 2.
- `gms_run_branch.sh`: Fixed bug when using overwrite flag saying branch errors folder already exists, dropped the -s flag and added the -a flag so it now defaults to dropping stream orders 1 and 2.

## Removals

- `tests/`: Redundant
- `tools/shared_variables`: Redundant

<br/><br/>

## v4.0.4.3 - 2022-05-26 - [PR #605](https://github.com/NOAA-OWP/inundation-mapping/pull/605)

We needed a tool that could composite / mosaic inundation maps for FIM3 FR and FIM4 / GMS with stream orders 3 and higher. A tool previously existed named composite_fr_ms_inundation.py and it was renamed to composite_inundation.py and upgraded to handle any combination of 2 of 3 items (FIM3 FR, FIM3 MS and/or FIM4 GMS).

## Additions

- `tools/composite_inundation.py`: Technically it is a renamed from composite_ms_fr_inundation.py, and is based on that functionality, but has been heavily modified. It has a number of options, but primarily is designed to take two sets of output directories, inundate the files, then composite them into a single mosiac'd raster per huc. The primary usage is expected to be compositing FIM3 FR with FIM4 / GMS with stream orders 3 and higher. 

- `unit_tests/gms/inundate_gms_unittests.py and inundate_gms_params.json`: for running unit tests against `tools/gms_tools/inunundate_gms.py`.
- `unit_tests/shared_functions_unittests.py and shared_functions_params.json`: A new function named `append_id_to_file_name_single_identifier` was added to `src/utils/shared_functions.py` and some unit tests for that function was created.

## Removed

- `tools/composite_ms_fr_inundation.py`: replaced with upgraded version named `composite_inundation.py`.

## Changes

- `tools/gms_tools/inundate_gms.py`: some style, readabilty cleanup plus move a function up to `shared_functions.py`.
- `tools/gms_tools/mosaic_inundation.py`: some style, readabilty cleanup plus move a function up to `shared_functions.py`.
- `tools/inundation.py`: some style, readabilty cleanup.
- `tools/synthesize_test_cases.py`: was updated primarily for sample usage notes. 
<br/><br/>

## v4.0.4.2 - 2022-05-03 - [PR #594](https://github.com/NOAA-OWP/inundation-mapping/pull/594)

This hotfix includes several revisions needed to fix/update the FIM4 area inundation evaluation scripts. These changes largely migrate revisions from the FIM3 evaluation code to the FIM4 evaluation code.

## Changes

- `tools/eval_plots.py`: Copied FIM3 code revisions to enable RAS2FIM evals and PND plots. Replaced deprecated parameter name for matplotlib grid()
- `tools/synthesize_test_cases.py`: Copied FIM3 code revisions to assign FR, MS, COMP resolution variable and addressed magnitude list variable for IFC eval
- `tools/tools_shared_functions.py`: Copied FIM3 code revisions to enable probability not detected (PND) metric calculation
- `tools/tools_shared_variables.py`: Updated magnitude dictionary variables for RAS2FIM evals and PND plots

<br/><br/>

## v4.0.4.1 - 2022-05-02 - [PR #587](https://github.com/NOAA-OWP/inundation-mapping/pull/587)

While testing GMS against evaluation and inundation data, we discovered some challenges for running alpha testing at full scale. Part of it was related to the very large output volume for GMS which resulted in outputs being created on multiple servers and folders. Considering the GMS volume and processing, a tool was required to extract out the ~215 HUC's that we have evaluation data for. Next, we needed isolate valid HUC output folders from original 2,188 HUC's and its 100's of thousands of branches. The first new tool allows us to point to the `test_case` data folder and create a list of all HUC's that we have validation for.

Now that we have a list of relavent HUC's, we need to consolidate output folders from the previously processed full CONUS+ output data. The new `copy_test_case_folders.py` tool extracts relavent HUC (gms unit) folders, based on the list created above, into a consolidated folder. The two tools combine result in significantly reduced overall processing time for running alpha tests at scale.

`gms_run_unit.sh` and `aggregated_branch_lists.py` were adjusted to make a previously hardcoded file path and file name to be run-time parameters. By adding the two new arguments, the file could be used against the new `copy_test_case_folders.py`. `copy_test_case_folders.py` and `gms_run_unit.sh` can now call `aggregated_branch_lists.py` to create a key input file called `gms_inputs.csv` which is a key file required for alpha testing.

A few other small adjustments were made for readability and traceability as well as a few small fixes discovered when running at scale.

## Additions

- `tools/find_test_case_folders.py`: A new tool for creating a list of HUC's that we have test/evaluation data for.
- `tools/copy_test_case_folders.py`: A new tool for using the list created above, to scan through other fully processed output folders and extract only the HUC's (gms units) and it's branches into a consolidated folder, ready for alpha test processing (or other needs).

## Changes

- `src/gms/aggregate_branch_lists.py`: Adjusted to allow two previously hardcoded values to now be incoming arguments. Now this file can be used by both `gms_run_unit.sh` and `copy_test_case_folders.py`.
- `tools/synthesize_test_cases.py`: Adjustments for readability and progress status. The embedded progress bars are not working and will be addressed later.
- `tools/run_test_case.py`: A print statement was added to help with processing progess was added.
- `gms_run_unit.sh`: This was adjusted to match the new input parameters for `aggregate_branch_lists.py` as well as additions for progress status. It now will show the entire progress period start datetime, end datetime and duration. 
- `gms_run_branch.sh`: Also was upgraded to show the entire progress period start datetime, end datetime and duration.

<br/><br/>

## v4.0.4.0 - 2022-04-12 - [PR #557](https://github.com/NOAA-OWP/inundation-mapping/pull/557)

During large scale testing of the new **filtering out stream orders 1 and 2** feature [PR #548](https://github.com/NOAA-OWP/inundation-mapping/pull/548), a bug was discovered with 14 HUCS that had no remaining streams after removing stream orders 1 and 2. This resulted in a number of unmanaged and unclear exceptions. An exception may be still raised will still be raised in this fix for logging purposes, but it is now very clear what happened. Other types of events are logged with clear codes to identify what happened.

Fixes were put in place for a couple of new logging behaviors.

1. Recognize that for system exit codes, there are times when an event is neither a success (code 0) nor a failure (code 1). During processing where stream orders are dropped, some HUCs had no remaining reaches, others had mismatched reaches and others as had missing flowlines (reaches) relating to dissolved level paths (merging individual reaches as part of GMS). When these occur, we want to abort the HUC (unit) or branch processing, identify that they were aborted for specific reasons and continue. A new custom system exit code system was adding using python enums. Logging was enhanced to recognize that some exit codes were not a 0 or a 1 and process them differently.

2. Pathing and log management became an issue. It us not uncommon for tens or hundreds of thousands of branches to be processed. A new feature was to recognize what is happening with each branch or unit and have them easily found and recognizable. Futher, processing for failure (sys exit code of 1) are now copied into a unique folder as the occur to help with visualization of run time errors. Previously errors were not extracted until the end of the entire run which may be multiple days.

3. A minor correction was made when dissolved level paths were created with the new merged level path not always having a valid stream order value.

## File Additions

- `src/`
   - `utils/`
      - `fim_enums.py`:
         - A new class called `FIM_system_exit_codes` was added. This allows tracking and blocking of duplicate system exit codes when a custom system code is required.
        

## Changes

- `fim_run.sh`: Added the gms `non-zero-exit-code` system to `fim_run` to help uncover and isolate errors during processing. Errors recorded in log files within in the logs/unit folder are now copied into a new folder called `unit_errors`.  
    
- `gms_run_branch.sh`:
    -  Minor adjustments to how the `non-zero-exit code` logs were created. Testing uncovered that previous versions were not always reliable. This is now stablized and enhanced.
    - In previous versions, only the `gms_unit.sh` was aware that **stream order filtering** was being done. Now all branch processing is also aware that filtering is in place. Processing in child files and classes can now make adjustments as/if required for stream order filtering.
    - Small output adjustments were made to help with overall screen and log readability.  

- `gms_run_unit.sh`:
    - Minor adjustments to how the `non-zero-exit-code` logs were created similar to `gms_run_branch.sh.`
    - Small text corrections, formatting and output corrections were added.
    - A feature removing all log files at the start of the entire process run were added if the `overwrite` command line argument was added.

- `src/`
   - `filter_catchments_and_add_attributes.py`:
      - Some minor formatting and readability adjustments were added.
      - Additions were made to help this code be aware and responding accordingly if that stream order filtering has occurred. Previously recorded as bugs coming from this class, are now may recorded with the new custom exit code if applicable.

   - `run_by_unit.sh` (supporting fim_run.sh):
         - As a change was made to sub-process call to `filter_catchments_and_add_attributes.py` file, which is shared by gms, related to reach errors / events.

   - `split_flows.py`:
      - Some minor formatting and readability adjustments were added.
      - Additions were made to recognize the same type of errors as being described in other files related to stream order filtering issues.
      - A correction was made to be more precise and more explicit when a gms branch error existed. This was done to ensure that we were not letting other exceptions be trapped that were NOT related to stream flow filtering.
      
   - `time_and_tee_run_by_unit.sh`:
      - The new custom system exit codes was added. Note that the values of 61 (responding system code) are hardcoded instead of using the python based `Fim_system_exit_code` system. This is related to limited communication between python and bash.

   - `gms/`
      - `derive_level_paths.py`:  
          - Was upgraded to use the new fim_enums.Fim_system_exit_codes system. This occurs when no streams / flows remain after filtering.  Without this upgrade, standard exceptions were being issued with minimal details for the error.
          - Minor adjustments to formatting for readability were made.

      - `generate_branch_list.py` :  Minor adjustments to formatting for readability were made.

      - `run_by_branch.sh`:
         - Some minor formatting and readability adjustments were added.
         - Additions to the subprocess call to `split_flows.py` were added so it was aware that branch filtering was being used. `split_flows.py` was one of the files that was throwing errors related to stream order filtering. A subprocess call to `filter_catchments_and_add_attributes.py` adjustment was also required for the same reason.

      - `run_by_unit.sh`:
         - Some minor formatting and readability adjustments were added.
         - An addition was made to help trap errors that might be triggered by `derive_level_paths.py` for `stream order filtering`.

      - `time_and_tee_run_by_branch.sh`:
         - A system was added recognize if an non successful system exit code was sent back from `run_by_branch`. This includes true errors of code 1 and other new custom system exit codes. Upon detection of non-zero-exit codes, log files are immediately copied into special folders for quicker and easier visibility. Previously errors were not brought forth until the entire process was completed which ranged fro hours up to 18 days. Note: System exit codes of 60 and 61 were hardcoded instead of using the values from the new  `FIM_system_exit_codes` due to limitation of communication between python and bash.

      - `time_and_tee_run_by_unit.sh`:
         - The same upgrade as described above in `time_and_tee_run_by_branch.sh` was applied here.
         - Minor readability and output formatting changes were made.

      - `todo.md`
         - An entry was removed from this list which talked about errors due to small level paths exactly as was fixed in this pull request set.

- `unit_tests/`
   - `gms/`
      - `derive_level_paths_unittests.py` :  Added a new unit test specifically testing this type of condition with a known HUC that triggered the branch errors previously described..
      - `derive_level_paths_params.json`:
           - Added a new node with a HUC number known to fail.
           - Changed pathing for unit test data pathing from `/data/outputs/gms_example_unit_tests` to `/data/outputs/fim_unit_test_data_do_not_remove`. The new folder is intended to be a more permanent folder for unit test data.
           - Some additional tests were added validating the argument for dropping stream orders.


## Unit Test File Additions:

- `unit_tests/`
   - `filter_catchments_and_add_attributes_unittests.py` and `filter_catchments_and_add_attributes_params.json`:

   - `split_flows_unittests.py' and `split_flows_params.json`


<br/><br/>

## v4.0.3.1 - 2022-03-10 - [PR #561](https://github.com/NOAA-OWP/inundation-mapping/pull/561)

Bug fixes to get the Alpha Test working in FIM 4.

## Changes

- `tools/sythesize_test_cases.py`: Fixed bugs that prevented multiple benchmark types in the same huc from running `run_test_case.py`.
- `tools/run_test_case.py`: Fixed mall bug for IFC benchmark.
- `tools/eval_plots.py`: Fixed Pandas query bugs.

<br/><br/>

## v4.0.3.0 - 2022-03-03 - [PR #550](https://github.com/NOAA-OWP/inundation-mapping/pull/550)

This PR ports the functionality of `usgs_gage_crosswalk.py` and `rating_curve_comparison.py` to FIM 4.

## Additions

- `src/`:
    - `usgs_gage_aggregate.py`: Aggregates all instances of `usgs_elev_table.csv` to the HUC level. This makes it easier to view the gages in each HUC without having to hunt through branch folders and easier for the Sierra Test to run at the HUC level.
    - `usgs_gage_unit_setup.py`: Assigns a branch to each USGS gage within a unit. The output of this module is `usgs_subset_gages.gpkg` at the HUC level containing the `levpa_id` attribute.

## Changes

- `gms_run_branch.sh`: Added a line to aggregate all `usgs_elev_table.csv` into the HUC directory level using `src/usgs_gage_aggregate.py`.
- `src/`:
    -  `gms/`
        - `run_by_branch.sh`: Added a block to run `src/usgs_gage_crosswalk.py`. 
        - `run_by_unit.sh`: Added a block to run `src/usgs_gage_unit_setup.py`.
    - `usgs_gage_crosswalk.py`: Similar to it's functionality in FIM 3, this module snaps USGS gages to the stream network, samples the underlying DEMs, and writes the attributes to `usgs_elev_table.csv`. This CSV is later aggregated to the HUC level and eventually used in `tools/rating_curve_comparison.py`. Addresses #539 
- `tools/rating_curve_comparison.py`: Updated Sierra Test to work with FIM 4 data structure.
- `unit_tests/`:
    - `rating_curve_comparison_unittests.py` & `rating_curve_comparison_params.json`: Unit test code and parameters for the Sierra Test.
    - `usgs_gage_crosswalk_unittests.py` & `usgs_gage_crosswalk_params.json`: Unit test code and parameters for `usgs_gage_crosswalk.py`
- `config/`:
    - `deny_gms_branches_default.lst` & `config/deny_gms_branches_min.lst`: Add `usgs_elev_table.csv` to the lists as a comment so it doesn't get deleted during cleanup.
    - `deny_gms_unit_default.lst`: Add `usgs_subset_gages.gpkg` to the lists as a comment so it doesn't get deleted during cleanup.

<br/><br/>

## v4.0.2.0 - 2022-03-02 - [PR #548](https://github.com/NOAA-OWP/inundation-mapping/pull/548)

Added a new optional system which allows an argument to be added to the `gms_run_unit.sh` command line to filter out stream orders 1 and 2 when calculating branches. 

## Changes

- `gms_run_unit.sh`: Add the new optional `-s` command line argument. Inclusion of this argument means "drop stream orders 1 and 2".

- `src/gms`
   - `run_by_unit.sh`: Capture and forward the drop stream orders flag to `derive_level_paths.py`
	
   - `derive_level_paths.py`: Capture the drop stream order flag and working with `stream_branches.py` to include/not include loading nwm stream with stream orders 1 and 2.
	
   - `stream_branchs.py`: A correction was put in place to allow for the filter of branch attributes and values to be excluded. The `from_file` method has the functionality but was incomplete. This was corrected and how could accept the values from `derive_level_paths.py` to use the branch attribute of "order_" (gkpg field) and values excluded of [1,2] when optionally desired.

- `unit_tests/gms`
    - `derive_level_paths_unittests.py` and `derive_level_paths_params.py`: Updated for testing for the new "drop stream orders 1 and 2" feature. Upgrades were also made to earlier existing incomplete test methods to test more output conditions.
	
<br/><br/>

## v4.0.1.0 - 2022-02-02 - [PR #525](https://github.com/NOAA-OWP/cahaba/pull/525)

The addition of a very simple and evolving unit test system which has two unit tests against two py files.  This will set a precendence and will grow over time and may be automated, possibly during git check-in triggered. The embedded README.md has more details of what we currently have, how to use it, how to add new unit tests, and expected future enhancements.

## Additions

- `/unit_tests/` folder which has the following:

   - `clip_vectors_to_wbd_params.json`: A set of default "happy path" values that are expected to pass validation for the clip_vectors_to_wbd.py -> clip_vectors_to_wbd (function).

   - `clip_vectors_to_wbd_unittests.py`: A unit test file for src/clip_vectors_to_wbd.py. Incomplete but evolving.

   - `README.md`: Some information about how to create unit tests and how to use them.

   - `unit_tests_utils.py`: A python file where methods that are common to all unit tests can be placed.

   - `gms/derive_level_paths_params.json`: A set of default "happy path" values that are expected to pass validation for the derive_level_paths_params.py -> Derive_level_paths (function). 

   - `gms/derive_level_paths_unittests.py`: A unit test file for `src/derive_level_paths.py`. Incomplete but evolving.

<br/><br/>


## v4.0.0.0 - 2022-02-01 - [PR #524](https://github.com/NOAA-OWP/cahaba/pull/524)

FIM4 builds upon FIM3 and allows for better representation of inundation through the reduction of artificial restriction of inundation at catchment boundaries.

More details will be made available through a publication by Aristizabal et. al. and will be included in the "Credits and References" section of the README.md, titled "Reducing Horton-Strahler Stream Order Can Enhance Flood Inundation Mapping Skill with Applications for the U.S. National Water Model."

## Additions

- `/src/gms`: A new directory containing scripts necessary to produce the FIM4 Height Above Nearest Drainage grids and synthetic rating curves needed for inundation mapping.
- `/tools/gms_tools`: A new directory containing scripts necessary to generate and evaluate inundation maps produced from FIM4 Height Above Nearest Drainage grids and synthetic rating curves.


<br/><br/>


## v3.0.24.3 - 2021-11-29 - [PR #488](https://github.com/NOAA-OWP/cahaba/pull/488)

Fixed projection issue in `synthesize_test_cases.py`.

## Changes

- `Pipfile`: Added `Pyproj` to `Pipfile` to specify a version that did not have the current projection issues.

<br/><br/>

## v3.0.24.2 - 2021-11-18 - [PR #486](https://github.com/NOAA-OWP/cahaba/pull/486)

Adding a new check to keep `usgs_elev_table.csv`, `src_base.csv`, `small_segments.csv` for runs not using the `-viz` flag. We unintentionally deleted some .csv files in `vary_mannings_n_composite.py` but need to maintain some of these for non `-viz` runs (e.g. `usgs_elev_table.csv` is used for sierra test input).

## Changes

- `fim_run.sh`: passing `-v` flag to `vary_mannings_n_composite.py` to determine which csv files to delete. Setting `$viz` = 0 for non `-v` runs.
- `src/vary_mannings_n_composite.py`: added `-v` input arg and if statement to check which .csv files to delete.
- `src/add_crosswalk.py`: removed deprecated barc variables from input args.
- `src/run_by_unit.sh`: removed deprecated barc variables from input args to `add_crosswalk.py`.

<br/><br/>

## v3.0.24.1 - 2021-11-17 - [PR #484](https://github.com/NOAA-OWP/cahaba/pull/484)

Patch to clean up unnecessary files and create better names for intermediate raster files.

## Removals

- `tools/run_test_case_gms.py`: Unnecessary file.

## Changes

- `tools/composite_ms_fr_inundation.py`: Clean up documentation and intermediate file names.
- `tools/run_test_case.py`: Remove unnecessary imports.

<br/><br/>

## v3.0.24.0 - 2021-11-08 - [PR #482](https://github.com/NOAA-OWP/cahaba/pull/482)

Adds `composite_ms_fr_inundation.py` to allow for the generation of an inundation map given a "flow file" CSV and full-resolution (FR) and mainstem (MS) relative elevation models, synthetic rating curves, and catchments rasters created by the `fim_run.sh` script.

## Additions
- `composite_ms_fr_inundation.py`: New module that is used to inundate both MS and FR FIM and composite the two inundation rasters.
- `/tools/gms_tools/`: Three modules (`inundate_gms.py`, `mosaic_inundation.py`, `overlapping_inundation.py`) ported from the GMS branch used to composite inundation rasters.

## Changes
- `inundation.py`: Added 2 exception classes ported from the GMS branch.

<br/><br/>

## v3.0.23.3 - 2021-11-04 - [PR #481](https://github.com/NOAA-OWP/cahaba/pull/481)
Includes additional hydraulic properties to the `hydroTable.csv`: `Number of Cells`, `SurfaceArea (m2)`, `BedArea (m2)`, `Volume (m3)`, `SLOPE`, `LENGTHKM`, `AREASQKM`, `Roughness`, `TopWidth (m)`, `WettedPerimeter (m)`. Also adds `demDerived_reaches_split_points.gpkg`, `flowdir_d8_burned_filled.tif`, and `dem_thalwegCond.tif` to `-v` whitelist.

## Changes
- `run_by_unit.sh`: Added `EXIT FLAG` tag and previous non-zero exit code tag to the print statement to allow log lookup.
- `add_crosswalk.py`: Added extra attributes to the hydroTable.csv. Includes a default `barc_on` and `vmann_on` (=False) attribute that is overwritten (=True) if SRC post-processing modules are run.
- `bathy_src_adjust_topwidth.py`: Overwrites the `barc_on` attribute where applicable and includes the BARC-modified Volume property.
- `vary_mannings_n_composite.py`: Overwrites the `vmann_on` attribute where applicable.
- `output_cleanup.py`: Adds new files to the `-v` whitelist.

<br/><br/>

## v3.0.23.2 - 2021-11-04 - [PR #480](https://github.com/NOAA-OWP/cahaba/pull/480)
Hotfix for `vary_manning_n_composite.py` to address null discharge values for non-CONUS hucs.

## Changes
- `vary_manning_n_composite.py`: Add numpy where clause to set final discharge value to the original value if `vmann=False`

<br/><br/>

## v3.0.23.1 - 2021-11-03 - [PR #479](https://github.com/NOAA-OWP/cahaba/pull/479)
Patches the API updater. The `params_calibrated.env` is replaced with `params_template.env` because the BARC and Multi-N modules supplant the calibrated values.

## Changes
- `api/node/updater/updater.py`: Changed `params_calibrated.env` to `params_template.env`

<br/><br/>

## v3.0.23.0 - 2021-10-31 - [PR #475](https://github.com/NOAA-OWP/cahaba/pull/475)

Moved the synthetic rating curve (SRC) processes from the `\tools` directory to `\src` directory to support post-processing in `fim_run.sh`. These SRC post-processing modules will now run as part of the default `fim_run.sh` workflow. Reconfigured bathymetry adjusted rating curve (BARC) module to use the 1.5yr flow from NWM v2 recurrence flow data in combination with the Bieger et al. (2015) regression equations with bankfull discharge predictor variable input.

## Additions
- `src/bathy_src_adjust_topwidth.py` --> New version of bathymetry adjusted rating curve (BARC) module that is configured to use the Bieger et al. (2015) regression equation with input bankfull discharge as the predictor variable (previous version used the drainage area version of the regression equations). Also added log output capability, added reconfigured output content in `src_full_crosswalked_BARC.csv` and `hydroTable.csv`, and included modifications to allow BARC to run as a post-processing step in `fim_run.sh`. Reminder: BARC is only configured for MS extent.

## Removals
- `config/params_calibrated.env` --> deprecated the calibrated roughness values by stream order with the new introduction of variable/composite roughness module
- `src/bathy_rc_adjust.py` --> deprecated the previous BARC version

## Changes
- `src/identify_src_bankfull.py` --> Moved this script from /tools to /src, added more doc strings, cleaned up output log, and reconfigured to allow execution from fim_run.sh post-processing.
- `src/vary_mannings_n_composite.py` --> Moved this script from /tools to /src, added more doc strings, cleaned up output log, added/reconfigured output content in src_full_crosswalked_vmann.csv and hydroTable.csv, and reconfigured to allow execution from fim_run.sh post-processing.
- `config/params_template.env` --> Added additional parameter/variables for input to `identify_src_bankfull.py`, `vary_mannings_n_composite.py`, and `bathy_src_adjust_topwidth.py`.
      - default BARC input: bankfull channel geometry derived from the Bieger et al. (2015) bankfull discharge regression equations
      - default bankfull flow input: NWM v2 1.5-year recurrence flows
      - default variable roughness input: global (all NWM feature_ids) roughness values of 0.06 for in-channel and 0.11 for max overbank
- `fim_run.sh` --> Added SRC post-processing calls after the `run_by_unit.sh` workflow
- `src/add_crosswalk.py` --> Removed BARC module call (moved to post-processing)
- `src/run_by_unit.sh` --> Removed old/unnecessary print statement.
      - **Note: reset exit codes to 0 for unnecessary processing flags.** Non-zero error codes in `run_by_unit.sh` prevent the `fim_run.sh` post-processing steps from running. This error handling issue will be more appropriately handled in a soon to be release enhancement.
- `tools/run_test_case.py` --> Reverted changes used during development process

<br/><br/>

## v3.0.22.8 - 2021-10-26 - [PR #471](https://github.com/NOAA-OWP/cahaba/pull/471)

Manually filtering segments from stream input layer to fix flow reversal of the MS River (HUC 08030100).

## Changes
- `clip_vectors_to_wbd.py`: Fixes bug where flow direction is reversed for HUC 08030100. The issue is resolved by filtering incoming stream segments that intersect with the elevation grid boundary.

<br/><br/>

## v3.0.22.7 - 2021-10-08 - [PR #467](https://github.com/NOAA-OWP/cahaba/pull/467)

These "tool" enhancements 1) delineate in-channel vs. out-of-channel geometry to allow more targeted development of key physical drivers influencing the SRC calculations (e.g. bathymetry & Manning’s n) #418 and 2) applies a variable/composite Manning’s roughness (n) using user provided csv with in-channel vs. overbank roughness values #419 & #410.

## Additions
- `identify_src_bankfull.p`: new post-processing tool that ingests a flow csv (e.g. NWM 1.5yr recurr flow) to approximate the bankfull STG and then calculate the channel vs. overbank proportions using the volume and hydraulic radius variables
- `vary_mannings_n_composite.py`: new post-processing tool that ingests a csv containing feature_id, channel roughness, and overbank roughness and then generates composite n values via the channel ratio variable

## Changes
- `eval_plots.py`: modified the plot legend text to display full label for development tests
- `inundation.py`: added new optional argument (-n) and corresponding function to produce a csv containing the stage value (and SRC variables) calculated from the flow to stage interpolation.

<br/><br/>

## v3.0.22.6 - 2021-09-13 - [PR #462](https://github.com/NOAA-OWP/cahaba/pull/462)

This new workflow ingests FIM point observations from users and “corrects” the synthetic rating curves to produce the desired FIM extent at locations where feedback is available (locally calibrate FIM).

## Changes
- `add_crosswalk.py`: added `NextDownID` and `order_` attributes to the exported `hydroTable.csv`. This will potentially be used in future enhancements to extend SRC changes to upstream/downstream catchments.
- `adjust_rc_with_feedback.py`: added a new workflow to perform the SRC modifications (revised discharge) using the existing HAND geometry variables combined with the user provided point location flow and stage data.
- `inundation_wrapper_custom_flow.py`: updated code to allow for huc6 processing to generate custom inundation outputs.

<br/><br/>

## v3.0.22.5 - 2021-09-08 - [PR #460](https://github.com/NOAA-OWP/cahaba/pull/460)

Patches an issue where only certain benchmark categories were being used in evaluation.

## Changes
- In `tools/tools_shared_variables.py`, created a variable `MAGNITUDE_DICT` to store benchmark category magnitudes.
- `synthesize_test_cases.py` imports `MAGNITUDE_DICT` and uses it to assign magnitudes.

<br/><br/>

## v3.0.22.4 - 2021-08-30 - [PR #456](https://github.com/NOAA-OWP/cahaba/pull/456)

Renames the BARC modified variables that are exported to `src_full_crosswalked.csv` to replace the original variables. The default/original variables are renamed with `orig_` prefix. This change is needed to ensure downstream uses of the `src_full_crosswalked.csv` are able to reference the authoritative version of the channel geometry variables (i.e. BARC-adjust where available).

## Changes
- In `src_full_crosswalked.csv`, default/original variables are renamed with `orig_` prefix and `SA_div` is renamed to `SA_div_flag`.

<br/><br/>

## v3.0.22.3 - 2021-08-27 - [PR #457](https://github.com/NOAA-OWP/cahaba/pull/457)

This fixes a bug in the `get_metadata()` function in `/tools/tools_shared_functions.py` that arose because of a WRDS update. Previously the `metadata_source` response was returned as independent variables, but now it is returned a list of strings. Another issue was observed where the `EVALUATED_SITES_CSV` variable was being misdefined (at least on the development VM) through the OS environmental variable setting.

## Changes
- In `tools_shared_functions.py`, changed parsing of WRDS `metadata_sources` to account for new list type.
- In `generate_categorical_fim_flows.py`, changed the way the `EVALUATED_SITES_CSV` path is defined from OS environmental setting to a relative path that will work within Docker container.

<br/><br/>

## v3.0.22.2 - 2021-08-26 - [PR #455](https://github.com/NOAA-OWP/cahaba/pull/455)

This merge addresses an issues with the bathymetry adjusted rating curve (BARC) calculations exacerbating single-pixel inundation issues for the lower Mississippi River. This fix allows the user to specify a stream order value that will be ignored in BARC calculations (reverts to using the original/default rating curve). If/when the "thalweg notch" issue is addressed, this change may be unmade.

## Changes
- Added new env variable `ignore_streamorders` set to 10.
- Added new BARC code to set the bathymetry adjusted cross-section area to 0 (reverts to using the default SRC values) based on the streamorder env variable.

<br/><br/>

## v3.0.22.1 - 2021-08-20 - [PR #447](https://github.com/NOAA-OWP/cahaba/pull/447)

Patches the minimum stream length in the template parameters file.

## Changes
- Changes `max_split_distance_meters` in `params_template.env` to 1500.

<br/><br/>

## v3.0.22.0 - 2021-08-19 - [PR #444](https://github.com/NOAA-OWP/cahaba/pull/444)

This adds a script, `adjust_rc_with_feedback.py`, that will be expanded  in future issues. The primary function that performs the HAND value and hydroid extraction is ingest_points_layer() but this may change as the overall synthetic rating curve automatic update machanism evolves.

## Additions
- Added `adjust_rc_with_feedback.py` with `ingest_points_layer()`, a function to extract HAND and hydroid values for use in an automatic synthetic rating curve updating mechanism.

<br/><br/>

## v3.0.21.0 - 2021-08-18 - [PR #433](https://github.com/NOAA-OWP/cahaba/pull/433)

General repository cleanup, made memory-profiling an optional flag, API's release feature now saves outputs.

## Changes
- Remove `Dockerfile.prod`, rename `Dockerfile.dev` to just `Dockerfile`, and remove `.dockerignore`.
- Clean up `Dockerfile` and remove any unused* packages or variables.
- Remove any unused* Python packages from the `Pipfile`.
- Move the `CHANGELOG.md`, `SECURITY.md`, and `TERMS.md` files to the `/docs` folder.
- Remove any unused* scripts in the `/tools` and `/src` folders.
- Move `tools/preprocess` scripts into `tools/`.
- Ensure all scripts in the `/src` folder have their code in functions and are being called via a `__main__` function (This will help with implementing memory profiling fully).
- Changed memory-profiling to be an option flag `-m` for `fim_run.sh`.
- Updated FIM API to save all outputs during a "release" job.

<br/><br/>

## v3.0.20.2 - 2021-08-13 - [PR #443](https://github.com/NOAA-OWP/cahaba/pull/443)

This merge modifies `clip_vectors_to_wbd.py` to check for relevant input data.

## Changes
- `clip_vectors_to_wbd.py` now checks that there are NWM stream segments within the buffered HUC boundary.
- `included_huc8_ms.lst` has several additional HUC8s.

<br/><br/>

## v3.0.20.1 - 2021-08-12 - [PR #442](https://github.com/NOAA-OWP/cahaba/pull/442)

This merge improves documentation in various scripts.

## Changes
This PR better documents the following:

- `inundate_nation.py`
- `synthesize_test_cases.py`
- `adjust_thalweg_lateral.py`
- `rem.py`

<br/><br/>

## v3.0.20.0 - 2021-08-11 - [PR #440](https://github.com/NOAA-OWP/cahaba/pull/440)

This merge adds two new scripts into `/tools/` for use in QAQC.

## Additions
- `inundate_nation.py` to produce inundation maps for the entire country for use in QAQC.
- `check_deep_flooding.py` to check for depths of inundation greater than a user-supplied threshold at specific areas defined by a user-supplied shapefile.

<br/><br/>

## v3.0.19.5 - 2021-07-19

Updating `README.md`.

<br/><br/>

## v3.0.19.4 - 2021-07-13 - [PR #431](https://github.com/NOAA-OWP/cahaba/pull/431)

Updating logging and fixing bug in vector preprocessing.

## Additions
- `fim_completion_check.py` adds message to docker log to log any HUCs that were requested but did not finish `run_by_unit.sh`.
- Adds `input_data_edits_changelog.txt` to the inputs folder to track any manual or version/location specific changes that were made to data used in FIM 3.

## Changes
- Provides unique exit codes to relevant domain checkpoints within `run_by_unit.sh`.
- Bug fixes in `reduce_nhd_stream_density.py`, `mprof plot` call.
- Improved error handling in `add_crosswalk.py`.

<br/><br/>

## v3.0.19.3 - 2021-07-09

Hot fix to `synthesize_test_cases`.

## Changes
- Fixed if/elif/else statement in `synthesize_test_cases.py` that resulted in only IFC data being evaluated.

<br/><br/>

## v3.0.19.2 - 2021-07-01 - [PR #429](https://github.com/NOAA-OWP/cahaba/pull/429)

Updates to evaluation scripts to allow for Alpha testing at Iowa Flood Center (IFC) sites. Also, `BAD_SITES` variable updates to omit sites not suitable for evaluation from metric calculations.

## Changes
- The `BAD_SITES` list in `tools_shared_variables.py` was updated and reasons for site omission are documented.
- Refactored `run_test_case.py`, `synthesize_test_cases.py`, `tools_shared_variables.py`, and `eval_plots.py` to allow for IFC comparisons.

<br/><br/>

## v3.0.19.1 - 2021-06-17 - [PR #417](https://github.com/NOAA-OWP/cahaba/pull/417)

Adding a thalweg profile tool to identify significant drops in thalweg elevation. Also setting lateral thalweg adjustment threshold in hydroconditioning.

## Additions
- `thalweg_drop_check.py` checks the elevation along the thalweg for each stream path downstream of MS headwaters within a HUC.

## Removals
- Removing `dissolveLinks` arg from `clip_vectors_to_wbd.py`.

## Changes
- Cleaned up code in `split_flows.py` to make it more readable.
- Refactored `reduce_nhd_stream_density.py` and `adjust_headwater_streams.py` to limit MS headwater points in `agg_nhd_headwaters_adj.gpkg`.
- Fixed a bug in `adjust_thalweg_lateral.py` lateral elevation replacement threshold; changed threshold to 3 meters.
- Updated `aggregate_vector_inputs.py` to log intermediate processes.

<br/><br/>

## v3.0.19.0 - 2021-06-10 - [PR #415](https://github.com/NOAA-OWP/cahaba/pull/415)

Feature to evaluate performance of alternative CatFIM techniques.

## Additions
- Added `eval_catfim_alt.py` to evaluate performance of alternative CatFIM techniques.

<br/><br/>
## v3.0.18.0 - 2021-06-09 - [PR #404](https://github.com/NOAA-OWP/cahaba/pull/404)

To help analyze the memory consumption of the Fim Run process, the python module `memory-profiler` has been added to give insights into where peak memory usage is with in the codebase.

In addition, the Dockerfile was previously broken due to the Taudem dependency removing the version that was previously being used by FIM. To fix this, and allow new docker images to be built, the Taudem version has been updated to the newest version on the Github repo and thus needs to be thoroughly tested to determine if this new version has affected the overall FIM outputs.

## Additions
- Added `memory-profiler` to `Pipfile` and `Pipfile.lock`.
- Added `mprof` (memory-profiler cli utility) call to the `time_and_tee_run_by_unit.sh` to create overall memory usage graph location in the `/logs/{HUC}_memory.png` of the outputs directory.
- Added `@profile` decorator to all functions within scripts used in the `run_by_unit.sh` script to allow for memory usage tracking, which is then recorded in the `/logs/{HUC}.log` file of the outputs directory.

## Changes
- Changed the Taudem version in `Dockerfile.dev` to `98137bb6541a0d0077a9c95becfed4e56d0aa0ac`.
- Changed all calls of python scripts in `run_by_unit.s` to be called with the `-m memory-profiler` argument to allow scripts to also track memory usage.

<br/><br/>
## v3.0.17.1 - 2021-06-04 - [PR #395](https://github.com/NOAA-OWP/cahaba/pull/395)

Bug fix to the `generate_nws_lid.py` script

## Changes
- Fixes incorrectly assigned attribute field "is_headwater" for some sites in the `nws_lid.gpkg` layer.
- Updated `agg_nhd_headwaters_adj.gpkg`, `agg_nhd_streams_adj.gpkg`, `nwm_flows.gpkg`, and `nwm_catchments.gpkg` input layers using latest NWS LIDs.

<br/><br/>
## v3.0.17.0 - 2021-06-04 - [PR #393](https://github.com/NOAA-OWP/cahaba/pull/393)
BARC updates to cap the bathy calculated xsec area in `bathy_rc_adjust.py` and allow user to choose input bankfull geometry.

## Changes

- Added new env variable to control which input file is used for the bankfull geometry input to bathy estimation workflow.
- Modified the bathymetry cross section area calculation to cap the additional area value so that it cannot exceed the bankfull cross section area value for each stream segment (bankfull value obtained from regression equation dataset).
- Modified the `rating_curve_comparison.py` plot output to always put the FIM rating curve on top of the USGS rating curve (avoids USGS points covering FIM).
- Created a new aggregate csv file (aggregates for all hucs) for all of the `usgs_elev_table.csv` files (one per huc).
- Evaluate the FIM Bathymetry Adjusted Rating Curve (BARC) tool performance using the estimated bankfull geometry dataset derived for the NWM route link dataset.

<br/><br/>
## v3.0.16.3 - 2021-05-21 - [PR #388](https://github.com/NOAA-OWP/cahaba/pull/388)

Enhancement and bug fixes to `synthesize_test_cases.py`.

## Changes
- Addresses a bug where AHPS sites without benchmark data were receiving a CSI of 0 in the master metrics CSV produced by `synthesize_test_cases.py`.
- Includes a feature enhancement to `synthesize_test_cases.py` that allows for the inclusion of user-specified testing versions in the master metrics CSV.
- Removes some of the print statements used by `synthesize_test_cases.py`.

<br/><br/>
## v3.0.16.2 - 2021-05-18 - [PR #384](https://github.com/NOAA-OWP/cahaba/pull/384)

Modifications and fixes to `run_test_case.py`, `eval_plots.py`, and AHPS preprocessing scripts.

## Changes
- Comment out return statement causing `run_test_case.py` to skip over sites/hucs when calculating contingency rasters.
- Move bad sites list and query statement used to filter out bad sites to the `tools_shared_variables.py`.
- Add print statements in `eval_plots.py` detailing the bad sites used and the query used to filter out bad sites.
- Update AHPS preprocessing scripts to produce a domain shapefile.
- Change output filenames produced in ahps preprocessing scripts.
- Update workarounds for some sites in ahps preprocessing scripts.

<br/><br/>
## v3.0.16.1 - 2021-05-11 - [PR #380](https://github.com/NOAA-OWP/cahaba/pull/380)

The current version of Eventlet used in the Connector module of the FIM API is outdated and vulnerable. This update bumps the version to the patched version.

## Changes
- Updated `api/node/connector/requirements.txt` to have the Eventlet version as 0.31.0

<br/><br/>
## v3.0.16.0 - 2021-05-07 - [PR #378](https://github.com/NOAA-OWP/cahaba/pull/378)

New "Release" feature added to the FIM API. This feature will allow for automated FIM, CatFIM, and relevant metrics to be generated when a new FIM Version is released. See [#373](https://github.com/NOAA-OWP/cahaba/issues/373) for more detailed steps that take place in this feature.

## Additions
- Added new window to the UI in `api/frontend/gui/templates/index.html`.
- Added new job type to `api/node/connector/connector.py` to allow these release jobs to run.
- Added additional logic in `api/node/updater/updater.py` to run the new eval and CatFIM scripts used in the release feature.

## Changes
- Updated `api/frontend/output_handler/output_handler.py` to allow for copying more broad ranges of file paths instead of only the `/data/outputs` directory.

<br/><br/>
## v3.0.15.10 - 2021-05-06 - [PR #375](https://github.com/NOAA-OWP/cahaba/pull/375)

Remove Great Lakes coastlines from WBD buffer.

## Changes
- `gl_water_polygons.gpkg` layer is used to mask out Great Lakes boundaries and remove NHDPlus HR coastline segments.

<br/><br/>
## v3.0.15.9 - 2021-05-03 - [PR #372](https://github.com/NOAA-OWP/cahaba/pull/372)

Generate `nws_lid.gpkg`.

## Additions
- Generate `nws_lid.gpkg` with attributes indicating if site is a headwater `nws_lid` as well as if it is co-located with another `nws_lid` which is referenced to the same `nwm_feature_id` segment.

<br/><br/>
## v3.0.15.8 - 2021-04-29 - [PR #371](https://github.com/NOAA-OWP/cahaba/pull/371)

Refactor NHDPlus HR preprocessing workflow. Resolves issue #238

## Changes
- Consolidate NHD streams, NWM catchments, and headwaters MS and FR layers with `mainstem` column.
- HUC8 intersections are included in the input headwaters layer.
- `clip_vectors_to_wbd.py` removes incoming stream segment from the selected layers.

<br/><br/>
## v3.0.15.7 - 2021-04-28 - [PR #367](https://github.com/NOAA-OWP/cahaba/pull/367)

Refactor synthesize_test_case.py to handle exceptions during multiprocessing. Resolves issue #351

## Changes
- refactored `inundation.py` and `run_test_case.py` to handle exceptions without using `sys.exit()`.

<br/><br/>
## v3.0.15.6 - 2021-04-23 - [PR #365](https://github.com/NOAA-OWP/cahaba/pull/365)

Implement CatFIM threshold flows to Sierra test and add AHPS benchmark preprocessing scripts.

## Additions
- Produce CatFIM flows file when running `rating_curve_get_usgs_gages.py`.
- Several scripts to preprocess AHPS benchmark data. Requires numerous file dependencies not available through Cahaba.

## Changes
- Modify `rating_curve_comparison.py` to ingest CatFIM threshold flows in calculations.
- Modify `eval_plots.py` to save all site specific bar plots in same parent directory instead of in subdirectories.
- Add variables to `env.template` for AHPS benchmark preprocessing.

<br/><br/>
## v3.0.15.5 - 2021-04-20 - [PR #363](https://github.com/NOAA-OWP/cahaba/pull/363)

Prevent eval_plots.py from erroring out when spatial argument enabled if certain datasets not analyzed.

## Changes
- Add check to make sure analyzed dataset is available prior to creating spatial dataset.

<br/><br/>
## v3.0.15.4 - 2021-04-20 - [PR #356](https://github.com/NOAA-OWP/cahaba/pull/356)

Closing all multiprocessing Pool objects in repo.

<br/><br/>
## v3.0.15.3 - 2021-04-19 - [PR #358](https://github.com/NOAA-OWP/cahaba/pull/358)

Preprocess NHDPlus HR rasters for consistent projections, nodata values, and convert from cm to meters.

## Additions
- `preprocess_rasters.py` reprojects raster, converts to meters, and updates nodata value to -9999.
- Cleaned up log messages from `bathy_rc_adjust.py` and `usgs_gage_crosswalk.py`.
- Outputs paths updated in `generate_categorical_fim_mapping.py` and `generate_categorical_fim.py`.
- `update_raster_profile` cleans up raster crs, blocksize, nodata values, and converts elevation grids from cm to meters.
- `reproject_dem.py` imports gdal to reproject elevation rasters because an error was occurring when using rasterio.

## Changes
- `burn_in_levees.py` replaces the `gdal_calc.py` command to resolve inconsistent outputs with burned in levee values.

<br/><br/>
## v3.0.15.2 - 2021-04-16 - [PR #359](https://github.com/NOAA-OWP/cahaba/pull/359)

Hotfix to preserve desired files when production flag used in `fim_run.sh`.

## Changes

- Fixed production whitelisted files.

<br/><br/>
## v3.0.15.1 - 2021-04-13 - [PR #355](https://github.com/NOAA-OWP/cahaba/pull/355)

Sierra test considered all USGS gage locations to be mainstems even though many actually occurred with tributaries. This resulted in unrealistic comparisons as incorrect gages were assigned to mainstems segments. This feature branch identifies gages that are on mainstems via attribute field.

## Changes

- Modifies `usgs_gage_crosswalk.py` to filter out gages from the `usgs_gages.gpkg` layer such that for a "MS" run, only consider gages that contain rating curve information (via `curve` attribute) and are also mainstems gages (via `mainstems` attribute).
- Modifies `usgs_gage_crosswalk.py` to filter out gages from the `usgs_gages.gpkg` layer such that for a "FR" run, only consider gages that contain rating curve information (via `curve` attribute) and are not mainstems gages (via `mainstems` attribute).
- Modifies how mainstems segments are determined by using the `nwm_flows_ms.gpkg` as a lookup to determine if the NWM segment specified by WRDS for a gage site is a mainstems gage.

## Additions

- Adds a `mainstem` attribute field to `usgs_gages.gpkg` that indicates whether a gage is located on a mainstems river.
- Adds `NWM_FLOWS_MS` variable to the `.env` and `.env.template` files.
- Adds the `extent` argument specified by user when running `fim_run.sh` to `usgs_gage_crosswalk.py`.

<br/><br/>
## v3.0.15.0 - 2021-04-08 - [PR #340](https://github.com/NOAA-OWP/cahaba/pull/340)

Implementing a prototype technique to estimate the missing bathymetric component in the HAND-derived synthetic rating curves. The new Bathymetric Adjusted Rating Curve (BARC) function is built within the `fim_run.sh` workflow and will ingest bankfull geometry estimates provided by the user to modify the cross section area used in the synthetic rating curve generation.

### Changes
 - `add_crosswalk.py` outputs the stream order variables to `src_full_crosswalked.csv` and calls the new `bathy_rc_adjust.py` if bathy env variable set to True and `extent=MS`.
 - `run_by_unit.sh` includes a new csv outputs for reviewing BARC calculations.
 - `params_template.env` & `params_calibrated.env` contain new BARC function input variables and on/off toggle variable.
 - `eval_plots.py` now includes additional AHPS eval sites in the list of "bad_sites" (flagged issues with MS flowlines).

### Additions
 - `bathy_rc_adjust.py`:
    - Imports the existing synthetic rating curve table and the bankfull geometry input data (topwidth and cross section area per COMID).
    - Performs new synthetic rating curve calculations with bathymetry estimation modifications.
    - Flags issues with the thalweg-notch artifact.

<br/><br/>
## v3.0.14.0 - 2021-04-05 - [PR #338](https://github.com/NOAA-OWP/cahaba/pull/338)

Create tool to retrieve rating curves from USGS sites and convert to elevation (NAVD88). Intended to be used as part of the Sierra Test.

### Changes
 - Modify `usgs_gage_crosswalk.py` to:
    1) Look for `location_id` instead of `site_no` attribute field in `usgs_gages.gpkg` file.
    2) Filter out gages that do not have rating curves included in the `usgs_rating_curves.csv`.
 - Modify `rating_curve_comparison.py` to perform a check on the age of the user specified `usgs_rating_curves.csv` and alert user to the age of the file and recommend updating if file is older the 30 days.

### Additions
 - Add `rating_curve_get_usgs_curves.py`. This script will generate the following files:
     1) `usgs_rating_curves.csv`: A csv file that contains rating curves (including converted to NAVD88 elevation) for USGS gages in a format that is compatible with  `rating_curve_comparisons.py`. As it is is currently configured, only gages within CONUS will have rating curve data.
     2) `log.csv`: A log file that records status for each gage and includes error messages.
     3) `usgs_gages.gpkg`: A geospatial layer (in FIM projection) of all active USGS gages that meet a predefined criteria. Additionally, the `curve` attribute indicates whether a rating curve is found in the `usgs_rating_curves.csv`. This spatial file is only generated if the `all` option is passed with the `-l` argument.

<br/><br/>
## v3.0.13.0 - 2021-04-01 - [PR #332](https://github.com/NOAA-OWP/cahaba/pull/332)

Created tool to compare synthetic rating curve with benchmark rating curve (Sierra Test).

### Changes
 - Update `aggregate_fim_outputs.py` call argument in `fim_run.sh` from 4 jobs to 6 jobs, to optimize API performance.
 - Reroutes median elevation data from `add_crosswalk.py` and `rem.py` to new file (depreciating `hand_ref_elev_table.csv`).
 - Adds new files to `viz_whitelist` in `output_cleanup.py`.

### Additions
 - `usgs_gage_crosswalk.py`: generates `usgs_elev_table.csv` in `run_by_unit.py` with elevation and additional attributes at USGS gages.
 - `rating_curve_comparison.py`: post-processing script to plot and calculate metrics between synthetic rating curves and USGS rating curve data.

<br/><br/>
## v3.0.12.1 - 2021-03-31 - [PR #336](https://github.com/NOAA-OWP/cahaba/pull/336)

Fix spatial option in `eval_plots.py` when creating plots and spatial outputs.

### Changes
 - Removes file dependencies from spatial option. Does require the WBD layer which should be specified in `.env` file.
 - Produces outputs in a format consistent with requirements needed for publishing.
 - Preserves leading zeros in huc information for all outputs from `eval_plots.py`.

### Additions
 - Creates `fim_performance_points.shp`: this layer consists of all evaluated ahps points (with metrics). Spatial data retrieved from WRDS on the fly.
 - Creates `fim_performance_polys.shp`: this layer consists of all evaluated huc8s (with metrics). Spatial data retrieved from WBD layer.

<br/><br/>
## v3.0.12.0 - 2021-03-26 - [PR #327](https://github.com/NOAA-OWP/cahaba/pull/237)

Add more detail/information to plotting capabilities.

### Changes
 - Merge `plot_functions.py` into `eval_plots.py` and move `eval_plots.py` into the tools directory.
 - Remove `plots` subdirectory.

### Additions
 - Optional argument to create barplots of CSI for each individual site.
 - Create a csv containing the data used to create the scatterplots.

<br/><br/>
## v3.0.11.0 - 2021-03-22 - [PR #319](https://github.com/NOAA-OWP/cahaba/pull/298)

Improvements to CatFIM service source data generation.

### Changes
 - Renamed `generate_categorical_fim.py` to `generate_categorical_fim_mapping.py`.
 - Updated the status outputs of the `nws_lid_sites layer` and saved it in the same directory as the `merged catfim_library layer`.
 - Additional stability fixes (such as improved compatability with WRDS updates).

### Additions
 - Added `generate_categorical_fim.py` to wrap `generate_categorical_fim_flows.py` and `generate_categorical_fim_mapping.py`.
 - Create new `nws_lid_sites` shapefile located in same directory as the `catfim_library` shapefile.

<br/><br/>
## v3.0.10.1 - 2021-03-24 - [PR #320](https://github.com/NOAA-OWP/cahaba/pull/320)

Patch to synthesize_test_cases.py.

### Changes
 - Bug fix to `synthesize_test_cases.py` to allow comparison between `testing` version and `official` versions.

<br/><br/>
## v3.0.10.0 - 2021-03-12 - [PR #298](https://github.com/NOAA-OWP/cahaba/pull/298)

Preprocessing of flow files for Categorical FIM.

### Additions
 - Generate Categorical FIM flow files for each category (action, minor, moderate, major).
 - Generate point shapefile of Categorical FIM sites.
 - Generate csv of attribute data in shapefile.
 - Aggregate all shapefiles and csv files into one file in parent directory.
 - Add flood of record category.

 ### Changes
 - Stability fixes to `generate_categorical_fim.py`.

<br/><br/>
## v3.0.9.0 - 2021-03-12 - [PR #297](https://github.com/NOAA-OWP/cahaba/pull/297)

Enhancements to FIM API.

### Changes
 - `fim_run.sh` can now be run with jobs in parallel.
 - Viz post-processing can now be selected in API interface.
 - Jobs table shows jobs that end with errors.
 - HUC preset lists can now be selected in interface.
 - Better `output_handler` file writing.
 - Overall better restart and retry handlers for networking problems.
 - Jobs can now be canceled in API interface.
 - Both FR and MS configs can be selected for a single job.

<br/><br/>
## v3.0.8.2 - 2021-03-11 - [PR #296](https://github.com/NOAA-OWP/cahaba/pull/296)

Enhancements to post-processing for Viz-related use-cases.

### Changes
 - Aggregate grids are projected to Web Mercator during `-v` runs in `fim_run.sh`.
 - HUC6 aggregation is parallelized.
 - Aggregate grid blocksize is changed from 256 to 1024 for faster postprocessing.

<br/><br/>
## v3.0.8.1 - 2021-03-10 - [PR #302](https://github.com/NOAA-OWP/cahaba/pull/302)

Patched import issue in `tools_shared_functions.py`.

### Changes
 - Changed `utils.` to `tools_` in `tools_shared_functions.py` after recent structural change to `tools` directory.

<br/><br/>
## v3.0.8.0 - 2021-03-09 - [PR #279](https://github.com/NOAA-OWP/cahaba/pull/279)

Refactored NWS Flood Categorical HAND FIM (CatFIM) pipeline to open source.

### Changes
 - Added `VIZ_PROJECTION` to `shared_variables.py`.
 - Added missing library referenced in `inundation.py`.
 - Cleaned up and converted evaluation scripts in `generate_categorical_fim.py` to open source.
 - Removed `util` folders under `tools` directory.

<br/><br/>
## v3.0.7.1 - 2021-03-02 - [PR #290](https://github.com/NOAA-OWP/cahaba/pull/290)

Renamed benchmark layers in `test_cases` and updated variable names in evaluation scripts.

### Changes
 - Updated `run_test_case.py` with new benchmark layer names.
 - Updated `run_test_case_calibration.py` with new benchmark layer names.

<br/><br/>
## v3.0.7.0 - 2021-03-01 - [PR #288](https://github.com/NOAA-OWP/cahaba/pull/288)

Restructured the repository. This has no impact on hydrological work done in the codebase and is simply moving files and renaming directories.

### Changes
 - Moved the contents of the `lib` folder to a new folder called `src`.
 - Moved the contents of the `tests` folder to the `tools` folder.
 - Changed any instance of `lib` or `libDir` to `src` or `srcDir`.

<br/><br/>
## v3.0.6.0 - 2021-02-25 - [PR #276](https://github.com/NOAA-OWP/cahaba/pull/276)

Enhancement that creates metric plots and summary statistics using metrics compiled by `synthesize_test_cases.py`.

### Additions
 - Added `eval_plots.py`, which produces:
    - Boxplots of CSI, FAR, and POD/TPR
    - Barplot of aggregated CSI scores
    - Scatterplot of CSI comparing two FIM versions
    - CSV of aggregated statistics (CSI, FAR, POD/TPR)
    - CSV of analyzed data and analyzed sites

<br/><br/>
## v3.0.5.3 - 2021-02-23 - [PR #275](https://github.com/NOAA-OWP/cahaba/pull/275)

Bug fixes to new evaluation code.

### Changes

 - Fixed a bug in `synthesize_test_cases.py` where the extent (MS/FR) was not being written to merged metrics file properly.
 - Fixed a bug in `synthesize_test_cases.py` where only BLE test cases were being written to merged metrics file.
 - Removed unused imports from `inundation.py`.
 - Updated README.md

<br/><br/>
## v3.0.5.2 - 2021-02-23 - [PR #272](https://github.com/NOAA-OWP/cahaba/pull/272)

Adds HAND synthetic rating curve (SRC) datum elevation values to `hydroTable.csv` output.

### Changes

 - Updated `add_crosswalk.py` to included "Median_Thal_Elev_m" variable outputs in `hydroTable.csv`.
 - Renamed hydroid attribute in `rem.py` to "Median" in case we want to include other statistics in the future (e.g. min, max, range etc.).

<br/><br/>
## v3.0.5.1 - 2021-02-22

Fixed `TEST_CASES_DIR` path in `tests/utils/shared_variables.py`.

### Changes

 - Removed `"_new"` from `TEST_CASES_DIR` variable.

<br/><br/>
## v3.0.5.0 - 2021-02-22 - [PR #267](https://github.com/NOAA-OWP/cahaba/pull/267)

Enhancements to allow for evaluation at AHPS sites, the generation of a query-optimized metrics CSV, and the generation of categorical FIM. This merge requires that the `/test_cases` directory be updated for all machines performing evaluation.

### Additions

 - `generate_categorical_fim.py` was added to allow production of NWS Flood Categorical HAND FIM (CatFIM) source data. More changes on this script are to follow in subsequent branches.

### Removals

 - `ble_autoeval.sh` and `all_ble_stats_comparison.py` were deleted because `synthesize_test_cases.py` now handles the merging of metrics.
 - The code block in `run_test_case.py` that was responsible for printing the colored metrics to screen has been commented out because of the new scale of evaluations (formerly in `run_test_case.py`, now in `shared_functions.py`)
 - Remove unused imports from inundation wrappers in `/tools`.

### Changes

 - Updated `synthesize_test_cases.py` to allow for AHPS site evaluations.
 - Reorganized `run_test_case.py` by moving more functions into `shared_functions.py`.
 - Created more shared variables in `shared_variables.py` and updated import statements in relevant scripts.

<br/><br/>

## v3.0.4.4 - 2021-02-19 - [PR #266](https://github.com/NOAA-OWP/cahaba/pull/266)

Rating curves for short stream segments are replaced with rating curves from upstream/downstream segments.

### Changes

 - Short stream segments are identified and are reassigned the channel geometry from upstream/downstream segment.
 - `fossid` renamed to `fimid` and the attribute's starting value is now 1000 to avoid HydroIDs with leading zeroes.
 - Addresses issue where HydroIDs were not included in final hydrotable.
 - Added `import sys` to `inundation.py` (missing from previous feature branch).
 - Variable names and general workflow are cleaned up.

<br/><br/>
## v3.0.4.3 - 2021-02-12 - [PR #254](https://github.com/NOAA-OWP/cahaba/pull/254)

Modified `rem.py` with a new function to output HAND reference elev.

### Changes

 - Function `make_catchment_hydroid_dict` creates a df of pixel catchment ids and overlapping hydroids.
 - Merge hydroid df and thalweg minimum elevation df.
 - Produces new output containing all catchment ids and min thalweg elevation value named `hand_ref_elev_table.csv`.
 - Overwrites the `demDerived_reaches_split.gpk` layer by adding additional attribute `Min_Thal_Elev_meters` to view the elevation value for each hydroid.

<br/><br/>
## v3.0.4.2 - 2021-02-12 - [PR #255](https://github.com/NOAA-OWP/cahaba/pull/255)

Addresses issue when running on HUC6 scale.

### Changes

 - `src.json` should be fixed and slightly smaller by removing whitespace.
 - Rasters are about the same size as running fim as huc6 (compressed and tiled; aggregated are slightly larger).
 - Naming convention and feature id attribute are only added to the aggregated hucs.
 - HydroIDs are different for huc6 vs aggregated huc8s mostly due to forced split at huc boundaries (so long we use consistent workflow it shouldn't matter).
 - Fixed known issue where sometimes an incoming stream is not included in the final selection will affect aggregate outputs.

<br/><br/>
## v3.0.4.1 - 2021-02-12 - [PR #261](https://github.com/NOAA-OWP/cahaba/pull/261)

Updated MS Crosswalk method to address gaps in FIM.

### Changes

 - Fixed typo in stream midpoint calculation in `split_flows.py` and `add_crosswalk.py`.
 - `add_crosswalk.py` now restricts the MS crosswalk to NWM MS catchments.
 - `add_crosswalk.py` now performs a secondary MS crosswalk selection by nearest NWM MS catchment.

<br/><br/>
## v3.0.4.0 - 2021-02-10 - [PR #256](https://github.com/NOAA-OWP/cahaba/pull/256)

New python script "wrappers" for using `inundation.py`.

### Additions

 - Created `inundation_wrapper_nwm_flows.py` to produce inundation outputs using NWM recurrence flows: 1.5 year, 5 year, 10 year.
 - Created `inundation_wrapper_custom_flow.py` to produce inundation outputs with user-created flow file.
 - Created new `tools` parent directory to store `inundation_wrapper_nwm_flows.py` and  `inundation_wrapper_custom_flow.py`.

<br/><br/>
## v3.0.3.1 - 2021-02-04 - [PR #253](https://github.com/NOAA-OWP/cahaba/pull/253)

Bug fixes to correct mismatched variable name and file path.

### Changes

 - Corrected variable name in `fim_run.sh`.
 - `acquire_and_preprocess_inputs.py` now creates `huc_lists` folder and updates file path.

<br/><br/>
## v3.0.3.0 - 2021-02-04 - [PR #227](https://github.com/NOAA-OWP/cahaba/pull/227)

Post-process to aggregate FIM outputs to HUC6 scale.

### Additions

 - Viz outputs aggregated to HUC6 scale; saves outputs to `aggregate_fim_outputs` folder.

### Changes

 - `split_flows.py` now splits streams at HUC8 boundaries to ensure consistent catchment boundaries along edges.
 - `aggregate_fim_outputs.sh` has been depreciated but remains in the repo for potential FIM 4 development.
 - Replaced geopandas driver arg with getDriver throughout repo.
 - Organized parameters in environment files by group.
 - Cleaned up variable names in `split_flows.py` and `build_stream_traversal.py`.
 - `build_stream_traversal.py` is now assigning HydroID by midpoint instead centroid.
 - Cleanup of `clip_vectors_to_wbd.py`.

<br/><br/>
## v3.0.2.0 - 2021-01-25 - [PR #218](https://github.com/NOAA-OWP/cahaba/pull/218)

Addition of an API service to schedule, run and manage `fim_run` jobs through a user-friendly web interface.

### Additions

 - `api` folder that contains all the codebase for the new service.

<br/><br/>
## v3.0.1.0 - 2021-01-21 - [PR #206](https://github.com/NOAA-OWP/cahaba/pull/206)

Preprocess MS and FR stream networks

### Changes

 - Headwater stream segments geometries are adjusted to align with with NWM streams.
 - Incoming streams are selected using intersection points between NWM streams and HUC4 boundaries.
 - `clip_vectors_to_wbd.py` handles local headwaters.
 - Removes NHDPlus features categorized as coastline and underground conduit.  
 - Added streams layer to production whitelist.
 - Fixed progress bar in `lib/acquire_and_preprocess_inputs.py`.
 - Added `getDriver` to shared `functions.py`.
 - Cleaned up variable names and types.

<br/><br/>
## v3.0.0.4 - 2021-01-20 - [PR #230](https://github.com/NOAA-OWP/cahaba/pull/230)

Changed the directory where the `included_huc*.lst` files are being read from.

### Changes

 - Changed the directory where the `included_huc*.lst` files are being read from.

<br/><br/>
## v3.0.0.3 - 2021-01-14 - [PR #210](https://github.com/NOAA-OWP/cahaba/pull/210)

Hotfix for handling nodata value in rasterized levee lines.

### Changes

 - Resolves bug for HUCs where `$ndv > 0` (Great Lakes region).
 - Initialize the `nld_rasterized_elev.tif` using a value of `-9999` instead of `$ndv`.

 <br/><br/>
## v3.0.0.2 - 2021-01-06 - [PR #200](https://github.com/NOAA-OWP/cahaba/pull/200)

Patch to address AHPSs mapping errors.

### Changes

 - Checks `dtype` of `hydroTable.csv` columns to resolve errors caused in `inundation.py` when joining to flow forecast.
 - Exits `inundation.py` when all hydrotable HydroIDs are lake features.
 - Updates path to latest AHPs site layer.
 - Updated [readme](https://github.com/NOAA-OWP/cahaba/commit/9bffb885f32dfcd95978c7ccd2639f9df56ff829)

<br/><br/>
## v3.0.0.1 - 2020-12-31 - [PR #184](https://github.com/NOAA-OWP/cahaba/pull/184)

Modifications to build and run Docker image more reliably. Cleanup on some pre-processing scripts.

### Changes

 - Changed to noninteractive install of GRASS.
 - Changed some paths from relative to absolute and cleaned up some python shebang lines.

### Notes
 - `aggregate_vector_inputs.py` doesn't work yet. Need to externally download required data to run fim_run.sh

 <br/><br/>
## v3.0.0.0 - 2020-12-22 - [PR #181](https://github.com/NOAA-OWP/cahaba/pull/181)

The software released here builds on the flood inundation mapping capabilities demonstrated as part of the National Flood Interoperability Experiment, the Office of Water Prediction's Innovators Program and the National Water Center Summer Institute. The flood inundation mapping software implements the Height Above Nearest Drainage (HAND) algorithm and incorporates community feedback and lessons learned over several years. The software has been designed to meet the requirements set by stakeholders interested in flood prediction and has been developed in partnership with several entities across the water enterprise.<|MERGE_RESOLUTION|>--- conflicted
+++ resolved
@@ -1,7 +1,7 @@
 All notable changes to this project will be documented in this file.
 We follow the [Semantic Versioning 2.0.0](http://semver.org/) format.
 
-<<<<<<< HEAD
+
 ## v4.0.7.2 - 2022-08-11 - [PR #654](https://github.com/NOAA-OWP/inundation-mapping/pull/654)
 
 `inundate_nation.py` A change to switch the inundate nation function away from refrences to `inundate.py`, and rather use `inundate_gms.py` and `mosaic_inundation.py`
@@ -9,7 +9,10 @@
 ## Changes
 
 - `inundate_gms`:  Changed `mask_type = 'filter'`
-=======
+
+<br/><br/>
+
+
 ## v4.0.7.1 - 2022-08-22 - [PR #665](https://github.com/NOAA-OWP/inundation-mapping/pull/665)
 
 Hotfix for addressing missing input variable when running `gms_run_branch.sh` outside of `gms_pipeline.sh`. 
@@ -85,7 +88,16 @@
 ## Removals
 - Deletes branch folders that fail
 - Deletes branch from `gms_inputs.csv`
->>>>>>> 010f3710
+
+<br/><br/>
+
+## v4.0.7.2 - 2022-08-11 - [PR #654](https://github.com/NOAA-OWP/inundation-mapping/pull/654)
+
+`inundate_nation.py` A change to switch the inundate nation function away from refrences to `inundate.py`, and rather use `inundate_gms.py` and `mosaic_inundation.py`
+
+## Changes
+
+- `inundate_gms`:  Changed `mask_type = 'filter'`
 
 <br/><br/>
 
