All notable changes to this project will be documented in this file.
We follow the [Semantic Versioning 2.0.0](http://semver.org/) format.

<<<<<<< HEAD
## v4.5.x.x - 2025-02-09 - [PR#1426](https://github.com/NOAA-OWP/inundation-mapping/pull/1426)

Added two new input args to add hand version and product version as output columns to all four output files of FB sites and library plus SB sites and library. This includes the new "model_version" and "product_version". The model verion field will be similar to "HAND 4_5_11_1" and the product version will be similar to "CatFIM 2_2"

### Changes

- `tools\catfim`
    - `generate_categorical_fim.py' : as described above.
     - `generate_categorical_mapping.py' : as described above.

<br/><br/>


=======
## v4.5.14.6 - 2025-02-14 - [PR#1418](https://github.com/NOAA-OWP/inundation-mapping/pull/1418)

Previously, stage-based CatFIM would inundate areas that we know to be lakes based on our FIM data. This update masks out lakes from stage-based CatFIM inundation. 

### Changes

- `inundation-mapping/tools/catfim/generate_categorical_fim_mapping.py`: Added code to filter out HydroIDs that are associated with a non-null LakeID. Also added code to use the water bodies geopackage tomask out lakes right before the tifs are saved, at the end of `produce_stage_based_lid_tifs()`. Comments in this area were also cleaned up. 
- `tools/tools_shared_functions.py`: Added a function for masking out lakes.

<br/><br/>

>>>>>>> 72039d27
## v4.5.14.5 - 2025-01-31 - [PR#1401](https://github.com/NOAA-OWP/inundation-mapping/pull/1401)

This PR improves the current HUC processing duration system by saving the processing time for each HUC separately. This helps prevent collisions that can happen during parallel processing and ensures more accurate, comprehensive results. The new Python script reads all the processing time files and combines them into a CSV. It also adds a summary line at the end with the total runtime, as well as the number of HUCs and branches.

### Additions
- `src/duration_system.py`: This is a new script that reads duration files for each huc and concatenates them into a csv.

### Changes
- `src/run_unit_wb.sh` : Recorded the processing time for branch 0 and saved a separate file for each huc.
- `fim_post_processing.sh`: Added new lines to execute the new script.

<br/><br/>


## v4.5.14.4 - 2025-01-31 - [PR#1404]https://github.com/NOAA-OWP/inundation-mapping/pull/1404

This PR resolves warnings when running aggregate_by_huc.py with the bridge_flag option. The warnings happened because the GeoPandas read_file method does not support a dtype argument when reading GeoPackages. This PR also, modifies aggregate_by_huc.py to set the CRS for osm_bridge_points.gpkg. It will only set the CRS if the file does not already have a CRS defined.

### Changes

- `src/aggregate_by_huc.py`: Apply specific data types after reading the file and set a CRS for osm_bridge_points.gpkg.

<br/><br/>


## v4.5.14.3 - 2025-01-31 - [PR#1413](https://github.com/NOAA-OWP/inundation-mapping/pull/1413)

Implements a denylist for flow-based CatFIM (that uses the same conventions as the existing denylist functionality used in stage-based CatFIM. Adds CMUG1 to the denylist for flow-based CatFIM. 

### Additions
- `tools/catfim/ahps_restricted_sites.csv`: Renamed from `stage_based_ahps_restricted_sites.csv`. Added an additional column, `catfim_type`, that specifies whether a site should be restricted for flow-based CatFIM (`flow`), stage-based CatFIM (`stage`), or both (`both`).

### Changes
- `tools/catfim/generate_categorical_fim.py`: Update the `load_restricted_sites()` function to handle restricted sites for both flow- and stage-based CatFIM.
- `tools/catfim/generate_categorical_fim_flows.py`: Add restricted sites filtration to flow-based CatFIM processing. 

### Removals
- `tools/catfim/stage_based_ahps_restricted_sites.csv`: Renamed to `ahps_restricted_sites.csv`

<br/><br/>

## v4.5.14.2 - 2025-01-24 - [PR#1178](https://github.com/NOAA-OWP/inundation-mapping/pull/1178)

### Summary
Contains files to generate data to run and evaluate FIM (`fim_pipeline.sh` and `synthesize_test_cases.py`) for specified HUC(s) as well update code to generate pre-clip data so that WBD for Alaska contains only one layer. NOTE: this PR requires `wbd.gpkg` to be created by the updated `generate_pre_clip_fim_huc8.py` to be copied to the pre-clip HUC folders to remove a warning in `synthesize_test_case.py`.

### Usage
```
python /foss_fim/data/sandbox/get_sample_data.py -u 03100204 -i /data -o /foss_fim/data/sample-data
```

### Additions

- `data/`
    - `sandbox/` [archived]
        - `Dockerfile`: A copy of the root Dockerfile that also pulls code and data into the build image [archived]
        - `fim-in-a-box.ipynb`: Jupyter notebook to run and evaluate an example HUC [archived]
        - 'README.md' [archived]
    - `get_sample_data.py`: Copies relevant data for `inputs` and `test_cases` from the FIM data folder for specified HUC(s) and saves it to a separate location
    - `wbd/generate_pre_clip_fim_huc8.py`: Fix file paths and layers

<br/><br/>

## v4.5.14.1 - 2025-01-24 - [PR#1268](https://github.com/NOAA-OWP/inundation-mapping/pull/1268)

This code preprocesses the partner FIM benchmark HEC-RAS libraries and converts the inundation extent polygons into a edge point database for the input to the HAND SRC calibration/adjustment algorithm. The key changes with the new input data are the addition of the max stage/flow points as well as the removal of the 10m grid point snapping. Note that the raw data to run this code is not available for external users, so the data processing code can only be run internally within OWP.

### Additions
`data/nws/ahps_bench_polys_to_calb_pts.py`: this script ingests the HEC-RAS partner FIM benchmark data and outputs huc level parquet files containing the water edge points with associated attributes.
`data/nws/merge_nws_usgs_point_parquet.py`: the script combines the `nws` and `usgs` parquet point files created seperately by the `ahps_bench_polys_to_calb_pts.py` script

<br/><br/>

## v4.5.14.0 - 2025-01-24 - [PR#1340](https://github.com/NOAA-OWP/inundation-mapping/pull/1340)

This PR focuses on adjusting rating curves by using bathymetric data and optimized channel roughness values. The bathymetry data includes eHydro surveys and AI-based datasets created for all NWM streams. New manning roughness values were developed for each feature-id using a differential evolution objective function (OF). The OF minimizes the number of the false_positives and false_negatives cells in our flood inundation maps where we have test cases across the CONUS. 

Even though the Python scripts of roughness manning number optimization were not included in this branch, optimized roughness values can be found here: `/fim-data/inputs/rating_curve/variable_roughness/mannings_optz_fe_clusters_so3.csv`. Detailed python scripts also can be found here: `/fim-data/outputs/heidi-mannN-optimization/projects/bathy_mannN_projects/dev-bathymetric-adjustment-mannN-optz/`.

### Changes
- `src/bathymetric-adjustment.py`: `correct_rating_for_ai_based_bathymetry` function was added to the script. This function processes AI-based bathymetry data and adjusts rating curves using this data. Also `apply_src_adjustment_for_bathymetry` function was added to prioritize USACE eHydro over AI-based bathymetry dataset. The multi-processing function `multi_process_hucs` was updated based on the latest code. Also, an ai_toggle parameter was added to `apply_src_adjustment_for_bathymetry` and `process_bathy_adjustment` functions. When ai_toggle = 1, The SRCs will be adjusted with the ai_based bathymetry data. the default value for ai_toggle = 0, means no ai_based bathy data is included. 

- `src/bash_variables.env`: New variables and their paths were added. Also, a new input file with the nwm feature_ids and optimized channel roughness and overbank roughness attributes was created and stored here:
`/fim-data/inputs/rating_curve/variable_roughness/mannings_optz_fe_clusters_so3.csv`
The locations of these files were also added to the `bash_variables.env`.
Please note that when ai_toggle = 1, the manning roughness values should be switched to `vmann_input_file=${inputsDir}/rating_curve/variable_roughness/mannings_optz_fe_clusters_so3.csv` in the current version. 

Here is a list of new/updated input files:

1. `/fim-data/inputs/rating_curve/variable_roughness/mannings_optz_fe_clusters_so3.csv`
This CSV file contains the new optimized roughness values. It will replace this file:
`vmann_input_file=${inputsDir}/rating_curve/variable_roughness/mannings_global_nwm3.csv`

2. `bathy_file_aibased=${inputsDir}/bathymetry/ml_outputs_v1.01.parquet`
This file contains the ml-bathymetry and manning roughness values data.

3. `bathy_file_ehydro=${inputsDir}/bathymetry/final_bathymetry_ehydro.gpkg`
We already had this file, the name of the variable has changed from `bathymetry_file` to `bathy_file_ehydro`, and it was updated.

- `fim_post_processing.sh`: New arguments were added. Please note that the default value for ai_toggle = 0 is included here. 

<br/><br/>

## v4.5.3.10 - 2025-01-24 - [PR#1388]https://github.com/NOAA-OWP/inundation-mapping/pull/1388

Fixed Sierra test bugs to draw the vertical lines.

### Changes

- `tools/rating_curve_comparison.py`: Modified the script to make sure vertical lines are displayed

<br/><br/>


## v4.5.13.9 - 2025-01-24 - [PR#1399](https://github.com/NOAA-OWP/inundation-mapping/pull/1399)

This update improves stage-based CatFIM by detecting and correcting instances where the stage value provided in the WRDS database is actually stage + elevation (which is actually water surface elevation and, uncaught, causes overflooding). 

### Changes
- `inundation-mapping/tools/catfim/generate_categorical_fim.py`: Added an update to detect and fix cases where WSE is provided in lieu of stage. Added `uncorrected_stage` and `is_interval` columns to output CSV.
- `inundation-mapping/tools/catfim/generate_categorical_fim_mapping.py`: Added update to facilitate the new `is_interval` column.

<br/><br/>

## v4.5.13.8 - 2025-01-24 - [PR#1405](https://github.com/NOAA-OWP/inundation-mapping/pull/1405)

Removing the references to lid_to_run from CatFIM in order to keep the CatFIM scripts cleaner.  

### Changes
- `tools/catfim/generate_categorical_fim.py`: Remove references to `lid_to_run` variable.
- ` tools/catfim/generate_categorical_fim_flows.py`: Remove references to `lid_to_run` variable.

<br/><br/>

## v4.5.13.7 - 2025-01-10 - [PR#1379](https://github.com/NOAA-OWP/inundation-mapping/pull/1379)

There are many sites in non-CONUS regions (AK, PR, HI) where we would like to run CatFIM but they are being excluded because they are not NWM forecast points. This update brings back the double API pull and adds in some code to filter out duplicate (and NULL) lids from the metadata lists. 

### Additions
- `inundation-mapping/tools/catfim/vis_categorical_fim.py`: Functions for reading in, processing, and visualizing CatFIM results. 
-  `inundation-mapping/tools/catfim/notebooks/vis_catfim_cross_section.ipynb`: A new Jupyter notebook for viewing and analyzing CatFIM results.
- `inundation-mapping/tools/catfim/notebooks/eval_catfim_metadata.ipynb`: A new Jupyter notebook for evaluating metadata and results from CatFIM runs. 
- `inundation-mapping\config/symbology/qgis/catfim_library.qml`: Symbology preset for viewing CatFIM library in QGIS.


### Changes

- `inundation-mapping/tools/catfim/generate_categorical_fim_flows.py`: Re-implements the dual API call and filters out duplicate sites.


<br/><br/>

## v4.5.13.6 - 2025-01-10 - [PR#1387](https://github.com/NOAA-OWP/inundation-mapping/pull/1387)

Fixes two issues in test_cases:
1. An error in `synthesize_test_cases` and `run_test_case` if any directories of the 5 benchmark sources (BLE, NWS, IFC, USGS, or ras2fim) do not exist. This issue was originally discovered and fixed in #1178, but is being elevated to its own PR here. Fixes #1386.
2. Updated `run_test_cases` to accommodate levee and waterbody masking in Alaska. As part of these changes, hardcoded paths were replaced by environment variables.

### Changes

- `src/bash_variables.env`: Added environment variables for Alaska waterbody and levee masks and two variables to replace fixed paths in an upcoming PR (#1178).
- `tools/`
    - `run_test_case.py`: Fixed error if missing validation data. Updated masking data to include Alaska.
    - `synthesize_test_cases.py`: Fixed error if missing validation data.
    
<br/><br/>


## v4.5.13.5 - 2025-01-09 - [PR#1389](https://github.com/NOAA-OWP/inundation-mapping/pull/1389)

Updates Python packages to resolve dependency conflicts that were preventing `Dockerfile.dev` to build on Mac. This also resolves two security warnings: https://github.com/NOAA-OWP/inundation-mapping/security/dependabot/51 and https://github.com/NOAA-OWP/inundation-mapping/security/dependabot/52.

### Changes

- `Pipfile` and `Pipfile.lock`: Upgrades Python packages

<br/><br/>



## v4.5.13.4 - 2024-01-03 - [PR#1382](https://github.com/NOAA-OWP/inundation-mapping/pull/1382)

Cleans up Python files within `delineate_hydros_and_produce_HAND.sh` to improve performance, especially memory management, including removing unused imports, deleting object references when objects are no longer needed, and removing GDAL from the `fim_process_unit_wb.sh` step of FIM pipeline. Contributes to #1351 and #1376.

### Changes
- `data/create_vrt_file.py` and `tools/pixel_counter.py`: Removes unused import
- `src/`
    - `accumulate_headwaters.py`, `add_crosswalk.py`, `adjust_thalweg_lateral.py`, `filter_catchments_and_add_attributes.py`, `heal_bridges_osm.py`, `make_rem.py`, `make_stages_and_catchlist.py`, `mitigate_branch_outlet_backpool.py`, `reachID_grid_to_vector_points.py`, `split_flows.py`, `unique_pixel_and_allocation.py`: Deletes objects no longer in use
    - `delineate_hydros_and_produce_HAND.sh`, `run_by_branch.sh`, `run_unit_wb.sh` : Updates arguments
    - `getRasterInfoNative.py`: Refactors in `rasterio` (removed `gdal`)
- `tools/evaluate_crosswalk.py`: Deletes objects no longer in use

<br/><br/>


## v4.5.13.3 - 2025-01-03 - [PR#1048](https://github.com/NOAA-OWP/inundation-mapping/pull/1048)

This script produces inundation depths and attempts to overcome the catchment boundary issue by interpolating water surface elevations between catchments. Water surface calculations require the hydroconditioned DEM (`dem_thalwegCond_{}.tif`) for computation, however, this file is not in the standard outputs from fim_pipeline.sh. Therefore, users may have to re-run fim_pipeline.sh with dem_thalwegCond_{}.tif removed from all deny lists.

### Additions

- `tools/interpolate_water_surface.py`: New post-inundation processing tool for extending depths beyond catchment limits. The `interpolate_wse()` contains the logic for computing the updated depth raster, but users can also call this module directly to perform inundation, similar to how `inundate_mosaic_wrapper.py` works, but with the new post-processing enhancement.

<br/><br/>


## v4.5.13.2 - 2025-01-03 - [PR#1360](https://github.com/NOAA-OWP/inundation-mapping/pull/1360)

Fixed missing osmid in osm_bridge_centroid.gpkg. Also, HUC column is added to outputs.

### Changes
- `data/bridges/pull_osm_bridges.py`
- `src/aggregate_by_huc.py`

<br/><br/>


## v4.5.13.1 - 2024-12-13 - [PR#1361](https://github.com/NOAA-OWP/inundation-mapping/pull/1361)

This PR was triggered by two dep-bot PR's. One for Tornado, one for aiohttp. Upon further research, these two exist only as dependencies for Jupyter and Jupyterlab which were very out of date. Upgrading Jupyter/JupyterLab took care of the other two.

Also fixed a minor warning during docker builds.

Covers PR [1237](https://github.com/NOAA-OWP/inundation-mapping/pull/1347): Bump aiohttp from 3.10.5 to 3.10.11  and  PR [1348](https://github.com/NOAA-OWP/inundation-mapping/pull/1348): Bump tornado from 6.4.1 to 6.4.2


### Changes
- `Dockerfile.dev` and `Dockerfile.prod`:  As described above.
- `Pipfile` and `Pipefile.lock`:   As described above.

<br/><br/>


## v4.5.13.0 - 2024-12-10 - [PR#1285](https://github.com/NOAA-OWP/inundation-mapping/pull/1285)

Major upgrades and bug fixes to the CatFIM product, informally called CatFIM 2.1. See the PR for all details

<br/><br/>


## v4.5.12.2 - 2024-12-10 - [PR#1346](https://github.com/NOAA-OWP/inundation-mapping/pull/1346)

This PR updates deny lists to avoid saving unnecessary files.
I also added PR #1260 (changes to data/bathymetry/preprocess_bathymetry.py ) to this PR.

### Changes

- `config/deny_branch_zero.lst`
- `config/deny_branches.lst`
- `config/deny_unit.lst`
- `data/bathymetry/preprocess_bathymetry.py`

<br/><br/>


## v4.5.12.1 - 2024-11-22 - [PR#1328](https://github.com/NOAA-OWP/inundation-mapping/pull/1328)

Fixes bug and adds error checking in FIM Performance. Fixes #1326.

### Changes
- `src/utils/fim_logger.py`: Fix a spacing issue
- `tools/`
    - `pixel_counter.py`: Adds check if file exists
    - `run_test_case.py`: if there is a .aux.xml file in the test_case dir, this can fail. now fixed.
    - `test_case_by_hydro_id.py`: Fixes bug and adds error checking/logging

<br/><br/>


## v4.5.12.0 - 2024-11-01 - [PR#1327](https://github.com/NOAA-OWP/inundation-mapping/pull/1327)

The purpose of this PR is to cut down the runtime for four Alaska HUCs (19020104, 19020503, 19020402 , and 19020602). It significantly optimizes runtime by replacing a nested for loop, used for updating rating curve for small segments, with a vectorized process. This changes were applied only to the Alaska HUCs.
As part of this PR, small modification was applied to bridge_inundation.py.

### Changes

- `src/add_crosswalk.py`
- `src/delineate_hydros_and_produce_HAND.sh`
- `tools/bridge_inundation.py`

<br/><br/>


## v4.5.11.3 - 2024-10-25 - [PR#1320](https://github.com/NOAA-OWP/inundation-mapping/pull/1320)

The fix: During the post processing scan for the word "error" or "warning", it was only finding records which had either of those two words as stand alone words and not part of bigger phrases.  ie); "error" was found, but not "fielderror". Added wildcards and it is now fixed.

Note: it is finding a good handful more errors and warnings that were being missed in earlier code versions.

### Changes
`fim_post_processing.sh`: fix as described.

<br/><br/>


## v4.5.11.2 - 2024-10-25 - [PR#1322](https://github.com/NOAA-OWP/inundation-mapping/pull/1322)

For security reasons, we needed to create a docker image that does not use the root user in anyway. The new `Dockerfile.prod` file is to be used when we want to use a non-root user. The  original `Dockerfile` has been renamed to `Dockerfile.dev` and will continue to use it's root users which has no problems with interacting with external mounts.

Note: Re: using pip or pipenv installs.
In the Dockerfile.prod, you can not do installs or update using either pipenv or pip.  Those types of tests and adjustments need to be done in the `Dockerfile.dev`. `Dockerfile.dev` will also allow change to the `Pipfile` and `Pipfile.lock` . Both docker files share the Pipfiles so it should be just fine.

### File Renames
- Was: `Dockerfile`,  now `Dockerfile.dev`

### Additions

- Dockerfile.prod: as described

### Changes
- `README.md`: change notes from phrase `Dockerfile` to `Dockerfile.dev`. Also added some notes about the new convention of outputs no longer starting with `fim_` but now `hand_`
- `fim_pipeline.sh`: Change for the new `Dockerfile.prod` for permissions.
- `fim_post_processing.sh`: Change for the new `Dockerfile.prod` for permissions.
- `fim_pre_processing.sh`: Change for the new `Dockerfile.prod` for permissions.
- `fim_process_unit_wb.sh`: Change for the new `Dockerfile.prod` for permissions.

<br/><br/>


## v4.5.11.1 - 2024-10-16 - [PR#1318](https://github.com/NOAA-OWP/inundation-mapping/pull/1318)

Bug fixes to address issues during `fim_pipeline.sh`.

### Changes

- `src/`
    - `aggregate_by_huc.py`: Fix `pyogrio` field error.
    - `stream_branches.py`: Remove `bids_temp` and fix index.

<br/><br/>

## v4.5.11.0 - 2024-10-11 - [PR#1298](https://github.com/NOAA-OWP/inundation-mapping/pull/1298)

This PR addresses four issues regarding OSM bridges. It dissolves touching bridge lines so each bridge has a single linestring. It also removes abandoned bridge from the dataset and it adds bridge type field to bridge centroids. As part of this PR, `max_hand_ft` and `max_discharge_cfs` columns are added to `osm_bridge_centroids.gkpg`.

### Changes

- `data/bridges/pull_osm_bridges.py`
- `src/heal_bridges_osm.py`

<br/><br/>


## v4.5.10.3 - 2024-10-11 - [PR#1306](https://github.com/NOAA-OWP/inundation-mapping/pull/1306)

Extends outlet levelpath(s) outside HUC.

Previously, levelpaths at the outlet of a HUC may not extend to the buffered WBD that is used to clip the DEM, and during pit-filling this results in reverse flow which can cause DEM-derived reaches to deviate from the channel in the DEM and may result in dropped catchments where the midpoint of the reaches exceeds the snap distance from the NWM stream lines.

This PR extends outlet levelpaths in two ways:
- Segments of levelpaths that terminate in waterbodies are removed from the levelpath. If there is a waterbody downstream of the HUC then the outlet reaches may be trimmed such that the outlet no longer reaches the edge of the DEM, which causes a number of cascading issues originating in the pit-filling such that reverse flow in the DEM-derived reaches can result in erroneous flowlines and inundation. This PR stops trimming levelpaths outside of the HUC.
- Dissolved outlet levelpaths may terminate downstream outside of the HUC (e.g., at a confluence with a larger river) at a point that is within the buffered WBD. These levelpaths are extended by adding on the downstream segment(s) of the HUC's `nwm_subset_streams` layer. The extended levelpath(s) are saved in a new file that is used to create the boolean raster stream network.

### Changes

- `config/`
    - `deny_unit.lst`, `deny_branch_zero.lst`, and `deny_branches.lst`: Adds new file to deny lists
- `src/`
    - `derive_level_paths.py`:  Adds WBD as an input to `stream_network.trim_branches_in_waterbodies()` and adds new argument for new filename.
    - `run_unit_wb.sh`: Adds new argument for new filename.
    - `stream_branches.py`: Selects only segments intersecting the WBD as candidates for removal if they end in waterbodies and adds downstream segment(s) to outlet levelpath(s).
    
<br/><br/>


## v4.5.10.2 - 2024-10-11 - [PR#1244](https://github.com/NOAA-OWP/inundation-mapping/pull/1244)

New tool that can assess the impact of a flood on road and/or building vector files. Closes #1226.

### Additions
- `tools/analyze_flood_impact.py` : added a tool that assesses the impact of a flood on roads and buildings by calculating how many roads and structures the test flood extent intersects, comparing the test impacted roads and structures to a benchmark, and calculating CSI.

 <br/><br/>


## v4.5.10.1 - 2024-10-11 - [PR#1314](https://github.com/NOAA-OWP/inundation-mapping/pull/1314)

This PR fixes bugs from hand_4_5_10_0, which failed to run for Alaska HUCs and HUC 02030201. It modifies scripts to use two different DEM paths: one for Alaska and one for the CONUS.

### Changes

- `src/derive_level_paths.py`
- `src/stream_branches.py`
- `src/run_unit_wb.sh`

<br/><br/>


## v4.5.10.0 - 2024-09-25 - [PR#1301](https://github.com/NOAA-OWP/inundation-mapping/pull/1301)

A reload of all 3Dep DEMs from USGS was performed to refresh our data.

`acquire_and_preprocess_3dep_dems.py` had to be run twice, one for Alaska and once for the rest to two different folder. This is due to different CRS's. Eventually, we could merge these into one run. This also meant two separate vrt runs / files. 

This also triggered a new set of pre-clips for both AK and CONUS+ but the outputs can/were put into the same folder, so fim_pipeline looks in one common pre-clip folder.

Other minor adjustment include:
- A change to chmod (permissions) files / folder for the logging folders. After careful re-analysis, it was discovered there was some duplication. 
- Added a simple duration system to the sierra test system, `rating_curve_comparions.py`. This was added as it is expected to be used soon for a  full BED/Production.  The fix focuses purely on duration, but a test did detect a possible pre-existing logic problem. A separate card will be created for that.

Note:
The root folder for DEM is being changed from:
    /inputs/3dep_dems/....   to  
    /inputs/dems/3dep_dems/....
    This recognizes other DEMs that may be coming in the near future.
    The same sub-folder patterns have not be changed.
    No attempts will be made at this time to move older files, only new incoming from this PR.

### Changes
- `CITATION.cff`: has not be updated for a very long time.
- `fim_post_processing.sh`: Update to file/folder permissions.
- `data`
    - `usgs\acquire_and_preprocesss_3dep_dem.pys
        - Minor text updates and updated datatime.now patterns as the old ones are not deprecated
        - An adjustment to how number of jobs are handled. The system dis-likes too many multi-procs due to open network connections to the source.
        - Change the target output folder from optional to required.
    - `wbd`
        - `generate_pre_clip_from_huc8.py`: 
            - Minor text updates
        - `preprocess_wbd.py`
            - Minor text updates
- `src\base_variables.env`: Changes to variables to reflect new dems and pre-clip paths.
- `tools\rating_curve_comparisons.py`
    - Added duration system as mentioned above.

<br/><br/>


## v4.5.9.0 - 2024-09-25 - [PR#1291](https://github.com/NOAA-OWP/inundation-mapping/pull/1291)

Changes Docker base image to `gdal:ubuntu-small` in order to avoid JDK from being carried over in the base image and triggering security vulnerabilities.

This PR incorporates a number of changes to the Docker environment:
- Changes Docker base image to `gdal:ubuntu-small` in order to avoid JDK from being carried over in the base image and triggering security vulnerabilities. Resolves #1278.
- Upgrades `fiona` and `jupterlab`. Closes #1270 and closes #1290.
- Eliminates `whitebox` downloading during `fim_pipeline`. Resolves #1209 and closes #1293.

During testing, it was discovered that many files which are not in the `src` directory, can no longer see the `src\utils` files. Adjusting the dockerfile to add extra values to the PYTHONPATH variable fixed it.

Note: This triggers new docker images to be made.

### Changes

- `Dockerfile`: Changes base image to `gdal:ubuntu-small-3.8.4` and removes code related to JDK
- `Pipfile` and `Pipfile.lock`: Upgrades `fiona`, `jupyterlab`, and `whitebox`
- `fim_pre_processing`: Removes `WBT_PATH` assignment
- `src/`
    - `agreedem.py` and `unique_pixel_and_allocation.py`: sets `whitebox_dir` to `WBT_PATH`

<br/><br/>

## v4.5.8.0 - 2024-09-13 - [PR#1165](https://github.com/NOAA-OWP/inundation-mapping/pull/1165)

This PR was originally intended to get Alaska HUCs incorporated into CatFIM, but there were a very, very large array of problems and the tool was unable to run. We have made some major modifications and many more will come in the near future. There are partial hooks and commented code for Alaska integration, but temporarily disabled are included and will be handled by a separate branch / PR.

One of the biggest improvement was to add a logging system to track what is breaking and where.  Earlier, there were a very large number of places were errors occurred but they were suppressed and never recorded anywhere. A few put the errors on screen but this is a very long running process tool, which can take 2 days, and any messages to the screen are lost. Now all  errors and warning are caught and at least logged in the master log but also the "warning" or "error" log to help them stand out better. Many of the warnings are truly and fairly rejected but at least we know when and why. When we started working with CatFIM again a few months back, there were show stopping errors and we did not know where or why but now we can find and diagnose them.

All three of the core "generate_catfim...py" files include major amounts of changes to improve variable and function names, improve flow and readability, move functions for better understanding of the product, lots of new inline commenting. However, there is a lot to do but it is on a better footing, is pretty stable and hopefully easier to continue upgrades in the near future.

CatFIM is still considered a WIP but it is fully functional again and more adjustments hopefully will go much quicker and smoother.

Also added a system where a config file can be passed into the CatFIM tools instead of assuming a file name and path of simply ".env" in the tools directory. 

This update also relaxes the coordinate accuracy requirements for stage-based CatFIM, which will result in stage-based CatFIM being generated for more sites. 

#### Informally, this is now known as CatFIM 2.0


### Additions
- `config/catfim_template.env`:  Template version of the required catfim env file. The template keeps all values that are non sensitive but removes one that is. The true catfim.env for OWP can be found in our .. data/config/catfim.env. Example pathing here based on docker mounts.

- `src/utils/fim_logger.py`:  A new multi proc custom logging system, modelled directly off of the proven ras2fim logging system. The reason for this custom system is that the native Python logging is not stable in multi-proc environments and tends to loose data. This new logger can relatively easily be bolted into almost any of our py scripts if required.

### Changes
- `.pre-commit-config.yaml`: A linting config adjustment.
- `pyproject.toml`: linting config adjustments
- `src/utils/shared_variables.py`:  Added a comment
- `tools`
    - `generate_categorical_fim.py`: As mentioned above
    - `generate_categorical_fim_flows.py`: As mentioned above
    - `generate_categorical_fim_mapping.py`: As mentioned above
    - `generate_nws_lid.py`:  No real changes but Git thinks something did. It is the same as in current Dev.
    - `mosaic_inundation.py`: Added a comment
    - `tools_shared_functions.py`
         - added some better error handing in a few places, plus some commenting and cleanup.
         - Added a feature to the `aggregate_wbd_hucs` function to optionally submit a list of HUCs for filtering results.

<br/><br/>

## v4.5.7.2 - 2024-09-13 - [PR#1149](https://github.com/NOAA-OWP/inundation-mapping/pull/1149)

This PR adds scripts that can identify areas within produced inundation rasters where glasswalling of inundation occurs due to catchment boundaries, know as catchment boundary issues.

### Additions
- `tools/identify_catchment_boundary.py`: Identifies where catchment boundaries are glasswalling inundation extent.

- `tools/inundate_catchment_boundary.py`: Produces inundation for given HUC and identifies catchment boundary issues in produced FIM. 

 <br/><br/>

## v4.5.7.1 - 2024-09-13 - [PR#1246](https://github.com/NOAA-OWP/inundation-mapping/pull/1246)

Indents the mosaicking block so that `inundate_mosaic_wrapper.py` mosaics both inundation extents and depths.

### Changes

- `tools/inundate_mosaic_wrapper.py`: Moves mosaicking inside `for` loop.

 <br/><br/>

 
## v4.5.7.0 - 2024-09-13 - [PR#1267](https://github.com/NOAA-OWP/inundation-mapping/pull/1267)

`pyogrio` seems to have a difficulty writing files when all values in a column are null (None or nan). The workaround here is to use `fiona` for writing files where `pyogrio` is explicitly set in geopandas (gpd) by `gpd.options.io_engine = "pyogrio"`.

### Changes
Adds `engine='fiona'` to `.to_file()` in all of the following files
- `data/`: `esri.py`, `nld/levee_download.py`, `usgs/acquire_and_preprocess_3dep_dems.py`, `usgs/rating_curve_get_usgs_curves.py`, `wbd/preprocess_wbd.py`
- `src/`: `derive_headwaters.py`, `derive_level_paths.py`, `edit_points.py`, `filter_catchments_and_add_attributes.py`, `reachID_grid_to_vector_points.py`, `reachID_grid_to_vector_points.py`, `split_flows.py`, `src_adjust_spatial_obs.py`, `src_roughness_optimization.py`, `stream_branches.py`
- `tools/`: `eval_plots.py`, `evaluate_continuity.py`, `generate_nws_lid.py`, `make_boxes_from_bounds.py`, `mosaic_inundation.py`, `rating_curve_comparison.py`, `test_case_by_hydro_id.py`

<br/><br/>


## v4.5.6.1 - 2024-09-13 - [PR#1271](https://github.com/NOAA-OWP/inundation-mapping/pull/1271)

Upgrade for `test_case_by_hydro_id.py` that enables the ability to run on HUCs with differing projections (e.g. Alaska) and adds a logging system.

### Changes

- `tools/test_case_by_hydro_id.py`: Moved the reprojection step to accommodate  multiple input projections and fixed a lot of unnecessary logic. Also added an optional logging system that is activated by the new `-l` flag.

<br/><br/>


## v4.5.6.0 - 2024-08-23 - [PR#1253](https://github.com/NOAA-OWP/inundation-mapping/pull/1253)

Upgrades Python packages and dependencies and fixes backwards incompatibilities with new version of `geopandas`. Major changes include:
- Upgrading `boto3`, `fiona`, `geopandas`, `gval`, `pyarrow`, `pyogrio`, `pyproj`, and `rasterio`
- Removing `aiobotocore` and `aiohttp`

### Changes

- `Dockerfile`: Upgrade GDAL (v3.8.3) and pipenv
- `Pipfile` and `Pipfile.lock`: Upgrade Python packages, add dask-expr, and remove aiohttp
- `src/`
    - `build_stream_traversal.py`, `derive_level_paths.py`, `heal_bridges_osm.py`, `mitigate_branch_outlet_backpool.py`, `split_flows.py`, `stream_branches.py`, `usgs_gage_unit_setup.py`: Fix backwards incompatibilities with new version of `geopandas`.

<br/><br/>

## v4.5.5.1 - 2024-08-16 - [PR#1225](https://github.com/NOAA-OWP/inundation-mapping/pull/1225)

Removes warning when running `heal_bridges_osm.py` by not saving the empty DataFrame.

### Changes

- `src/heal_bridges_osm.py`

<br/><br/>


## v4.5.5.0 - 2024-08-16 - [PR#1247](https://github.com/NOAA-OWP/inundation-mapping/pull/1247)

Updated the gauge crosswalk and SRC adjustment routine to use the ras2fim v2 files. The v2 ras2fim file structure was changed to organize the data by huc8 - one gpkg and csv per huc8. Addresses #1091 

### Changes
- `fim_post_processing.sh`: added new input variables for running the `src_adjust_ras2fim_rating.py`
- `src/bash_variables.env`: renamed and reassigned the ras2fim input variables: `ras2fim_input_dir`, `ras_rating_curve_csv_filename`, `ras_rating_curve_gpkg_filename`
- `src/run_unit_wb.sh`: Added logic to check if huc in process has ras2fim input data to process. If yes - copy the ras2fim cross section point gpkg to the huc run directory.
- `src/src_adjust_ras2fim_rating.py`: Updated code logic to use the huc-specific input files containing the ras2fim rating curve data (previous ras2fim input file contained all hucs in one csv)
- `src/utils/shared_functions.py`: Added function to find huc subdirectories with the same name btw two parent folders

<br/><br/>



## v4.5.4.4 - 2024-08-02 - [PR#1238](https://github.com/NOAA-OWP/inundation-mapping/pull/1238)

Prior to this fix, fim_post_processing.sh took just under 4 hours to reset permissions on all files and folder under the entire run. On closer inspection, it was updating permissions for all HUC folders where were already correct. A few other folders needed to have permission updates added. This will speed that up significantly.

Also, use this opportunity to added a new note to hash_compare.py and fix an annoying duration time showing milliseconds.

### Changes
- `fim_pipeline.sh`: fix duration msgs.
- `fim_post_processing.sh`:  permissions reset fix, a bit of output cleanup and fix duration msgs.
- `src`
    - `bash_functions.env`: update the Calc duration to allow for a msg prefix to be added to the duration calcs. Also adjusted the duration message to show hours as well, previously only min and seconds.
    - `run_by_branch.sh`: fix duration msgs.
    - `run_unit_wb.sh`: fix duration msgs.
    - `src\src_adjust_ras2fim_rating.py`: minor duration display msg change.
- `tools\hash_compare.py`: Added note

 <br/><br/>


## v4.5.4.3 - 2024-08-02 - [PR#1136](https://github.com/NOAA-OWP/inundation-mapping/pull/1136)

Levee-protected areas are associated with levelpaths based on a 1000 m buffer on each side of the levee line. However, not all levees are designed to protect against all associated levelpaths, especially where the levelpath flows through the levee-protected area. Levee-protected areas are unmasked by removing levelpaths from association that don't intersect levees but instead flow around them which allows inundation by these branches.

### Changes

- `src/associate_levelpaths_with_levees.py`: Finds levelpaths that don't intersect levees and removes them from their association with their levee-protected area.

<br/><br/>


## v4.5.4.2 - 2024-08-02 - [PR#1125](https://github.com/NOAA-OWP/inundation-mapping/pull/1125)

This PR focuses on updating the preprocess_bathymetry.py for 3 issues: 1) the capability of preprocessing SurveyJobs that have negative depth values, 2) changing the SurveyDateStamp format, and 3) the capability of including multiple SurveyJobs for one NWM feature-id if needed.

### Changes
`data/bathymetry/preprocess_bathymetry.py`: Addressing 3 issues including, the capability of preprocessing SurveyJobs that have negative depth values, changing the SurveyDateStamp format, and the capability of including multiple SurveyJobs for one NWM feature-id.


<br/><br/>

## v4.5.4.1 - 2024-08-02 - [PR#1185](https://github.com/NOAA-OWP/inundation-mapping/pull/1185)

This PR brings back the `preprocess_ahps_nws.py` code to FIM4 and generates new AHPS benchmark datasets for sites SXRA2 and SKLA2 in Alaska.  The new AHPS benchmark datasets are available on dev1 here: "/dev_fim_share/foss_fim/outputs/ali_ahps_alaska/AHPS_Results_Alaska/19020302/"


To process a new station, follow these steps:

1. Add the name of the new site (s) to the`/data/inputs/ahps_sites/evaluated_ahps_sites.csv` file. 
2. Collect/Download the grid depth dataset, typically available as ESRI gdb.
3. Use arcpy (or ArcGIS pro ) to convert the grid depths (in ESRI gdb) into TIFF files
    - Make sure the TIFF files have crs
    - Store all the TIFF files in a directory called "depth_grid," which should be a sub-folder inside a folder named after the gage code (must be a 5-character code)
4. Run the script as described below. **Note that sites in CONUS and Alaska cannot be mixed in a single run. Separate runs should be done for Alaska sites and CONUS sites.**

Note that for the "SKLA2" site, the downloaded ESRI-GDB grid files had a datum issue. This issue was manually corrected during the conversion of GDB files into TIFF files.

### Additions
- `data/nws/preprocess_ahps_nws.py`  ... retrieved from previous versions of FIM and updated for shapely v2

### Changes
- `tools/tools_shared_functions.py`  ... updated for shapely v2

<br/><br/>

## v4.5.4.0 - 2024-08-02 - [PR#1198](https://github.com/NOAA-OWP/inundation-mapping/pull/1198)

### Changes
- `src/bash_variables.env`: high water threshold and recurrence flows CSV files were updated into new NWM v3 flow files. Also, a new Manning numbers file created from the new NWM v3 dataset was used.
-  `src/src_adjust_ras2fim_rating.py`: 100 year recurrence was removed since it is not included in the new AEP.
-  `src/src_adjust_usgs_rating_trace.py`: 100 year recurrence was removed since it is not included in the new AEP.
-  `tools/rating_curve_comparison.py`: 100 year recurrence was removed since it is not included in the new AEP. Also, the name of recurrence flow CSV file was updated.
-  `tools/composite_inundation.py`
-  `tools/inundate_nation.py`

<br/><br/>

## v4.5.3.1 - 2024-07-24 - [PR#1233](https://github.com/NOAA-OWP/inundation-mapping/pull/1233)

In a PR [1217](https://github.com/NOAA-OWP/inundation-mapping/pull/1217), which is about to be merged, it updates a bunch of python packages. One is numpy. This has triggered a very large amount of on-screen output from a new numpy warning while running `synthesize_test_cases.py`.

### Changes
- `tools\overlapping_inundation.py`: As described

 <br/><br/>
 

## v4.5.3.0 - 2024-07-24 - [PR#1217](https://github.com/NOAA-OWP/inundation-mapping/pull/1217)

This PR rolls up a bunch of other PR's and python packages requests including:
- Issue [1208](https://github.com/NOAA-OWP/inundation-mapping/issues/1208)  Bump OpenJDK from 17.0.8 to 17.0.10 (via updating to JDK 21.0.3)
- PR [1207](https://github.com/NOAA-OWP/inundation-mapping/pull/1207) - Dependabot bump certifi from 2023.7.22 to 2024.7.4
- PR [1192](https://github.com/NOAA-OWP/inundation-mapping/pull/1192) - Dependabot Bump urllib3 from 1.26.18 to 1.26.19
- Updates required from ongoing PR [1206](https://github.com/NOAA-OWP/inundation-mapping/pull/1206) - Probabilistic Flood Inundation Mapping. These updates make it easier for that branch/task to continue forward and staying in sync with dev. This triggered a few other packages that needed to be updated.

Other tasks included are:
- Removing the now heavily obsolete `unit_test` system, including the package `pytest`. This included some changes to the `CONTRIBUTING.md` document.
- Clean of a couple of packages no longer in use: `pluggy` and `iniconfig`
- Removal of a deprecated file named `config/aws_s3_put_fim3_hydrovis_whitelist.lst`
- Removed duration stamps around a few parts in `fim_post_processing.sh`
- Fixes and updates to linting files. e.g. `pyproject.toml`. (line length was not working correctly)

### Changes
- `Dockerfile`, `Pipfile`, `Pipfile.lock`: as describe above for python package changes
- `.gitignore`, `CONTRIBUTING.md`: File changes related to removing the `unit_test` system.
- `fim_post_processing.sh`: noted above.
- `pyproject.toml`: fixes and updates for linting

### Removals
- `unit_tests` folder and all related files under it. Appx 25 to 30 files removed.

<br/><br/>


## v4.5.2.11 - 2024-07-19 - [PR#1222](https://github.com/NOAA-OWP/inundation-mapping/pull/1222)

We are having problems with post processing overall duration taking a long time. This new system captures duration times for each module/section inside fim_post_processing.sh and records it to a file on the output directory. It records it as it progress and will also help us learn if fim_post_processing.sh stopped along the way.

Note: When used in code, we call `Set_log_file_path` shell variable with a file name and path (no validation done at this time).  The each time a person wants to print to screen and console, use the `l_echo` command instead of the native `echo` command. If the log file has not been set, the output will continue to go to screen, just not the log file.

### Changes
- `fim_pipeline.sh`: A couple of minor text output changes.
- `fim_post_processing.sh`:  As described above.
- `src\bash_functions.env`:  New functions and adjustments to support the new log system.

<br/><br/>


## v4.5.2.10 - 2024-07-19 - [PR#1224](https://github.com/NOAA-OWP/inundation-mapping/pull/1224)

Addresses warnings to reduce output messages.

### Changes

- `src/'
    - `adjust_thalweg_lateral.py`: fixes number type
    - `src/delineate_hydros_and_produce_HAND.sh`: removes division by zero warning
    - `getRasterInfoNative.py`: adds `gdal.UseExceptions()`

<br/><br/>


## v4.5.2.9 - 2024-07-19 - [PR#1216](https://github.com/NOAA-OWP/inundation-mapping/pull/1216)

Adds `NO_VALID_CROSSWALKS` to `FIM_exit_codes` which is used when the crosswalk table or output_catchments DataFrame is empty. Removes branches that fail with `NO_VALID_CROSSWALKS`.

### Changes
    - `add_crosswalk.py`: Added `NO_VALID_CROSSWALKS` as exit status when crosswalk or output_catchments is empty
    - `process_branch.sh`: Removed branches that fail with `NO_VALID_CROSSWALKS`
    - `utils/fim_enums.py`: Added `NO_VALID_CROSSWALKS` to `FIM_exit_codes`

<br/><br/>


## v4.5.2.8 - 2024-07-19 - [PR#1219](https://github.com/NOAA-OWP/inundation-mapping/pull/1219)

Changes non-fatal `ERROR` messages to `WARNINGS` to avoid triggering being logged as errors.

### Changes

- `src/`
    - `bathymetric_adjustment.py`: Changes `WARNING` to `ERROR` in Exception
    - `src_roughness_optimization.py`: Changes `ERROR` messages to `WARNING`

<br/><br/>

## v4.5.2.7 - 2024-07-19 - [PR#1220](https://github.com/NOAA-OWP/inundation-mapping/pull/1220)

With this PR we can run post_processing.sh multiple times on a processed batch without any concerns that it may change the hydroTable or src_full_crosswalked files.

### Additions

- `src/update_htable_src.py`

### Changes

-  `config/deny_branch_zero.lst`
-  `config/deny_branches.lst`
-  `fim_post_processing.sh`

<br/><br/>

## v4.5.2.6 - 2024-07-12 - [PR#1184](https://github.com/NOAA-OWP/inundation-mapping/pull/1184)

This PR adds a new script to determine which bridges are inundated by a specific flow. It will assign a risk status to each bridge point based on a specific threshold.

### Additions

- `tools/bridge_inundation.py`

<br/><br/>

## v4.5.2.5 - 2024-07-08 - [PR#1205](https://github.com/NOAA-OWP/inundation-mapping/pull/1205)

Snaps crosswalk from the midpoint of DEM-derived reaches to the nearest point on NWM streams within a threshold of 100 meters. DEM-derived streams that do not locate any NWM streams within 100 meters of their midpoints are removed from the FIM hydrofabric and their catchments are not inundated.

### Changes

- `src/add_crosswalk.py`: Locates nearest NWM stream to midpoint of DEM-derived reaches if within 100 meters. Also fixes a couple of minor bugs. 

<br/><br/>

## v4.5.2.4 - 2024-07-08 - [PR#1204](https://github.com/NOAA-OWP/inundation-mapping/pull/1204)

Bug fix for extending outlets in order to ensure proper flow direction in depression filling algorithm. This PR adds a distance criteria that in order for the end of an outlet stream to be snapped to the wbd_buffered boundary, the end point must be less than 100 meters from the WBD boundary.

Also adds missing argparse arguments so that the script can be run from the command line.

### Changes

- `data`
     - `wbd`
          - `clip_vectors_to_wbd.py`: Adds a 100 meter distance threshold to WBD to snap outlets to buffered WBD.
          - `generate_pre_clip_fim_huc8.py`: Upgrading logging system.
- `src`
     - `bash_variables.env`: Updated pre-clip input path to new pre-clip files.

<br/><br/>

## v4.5.2.3 - 2024-06-14 - [PR#1169](https://github.com/NOAA-OWP/inundation-mapping/pull/1169)

This tool scans all log directory looking for the word "error" (not case-sensitive). This is primary added to help find errors in the post processing logs such as src_optimization folder (and others).

### Changes

- `fim_post_processing.sh`: as described
- `src\mitigate_branch_outlet_backpool.py`: Has the word error in text which fills up the error scan logs.

<br/><br/>

## v4.5.2.2 - 2024-06-14 - [PR#1183](https://github.com/NOAA-OWP/inundation-mapping/pull/1183)

Upgrades whitebox from v2.3.1 to 2.3.4. Whitebox was upgraded by `pip install -U whitebox` and then `pipenv lock` to update the `Pipfile`.

### Changes

- `Dockerfile`: Removed whitebox hack
- `Pipfile` and `Pipfile.lock`: Upgraded whitebox to v2.3.4.

<br/><br/>

## v4.5.2.1 - 2024-05-21 - [PR#1172](https://github.com/NOAA-OWP/inundation-mapping/pull/1172)

Removes loading of `apache-arrow` repository from the Dockerfile where it was causing a GPG key error during `docker build`.

A number of python packages were updated in this PR. You will need to build a new Docker image for this release.

### Changes

- Dockerfile: Adds a line remove the loading of apache-arrow during `apt-get update`.

<br/><br/>

## v4.5.2.0 - 2024-05-20 - [PR#1166](https://github.com/NOAA-OWP/inundation-mapping/pull/1166)

The main goal of this PR is to create bridge point data that be used as a service in HydroVIS. Since every branch processes bridges separately, it's possible to inundate a bridge from more than just the feature_id it crosses. To reflect this, the `osm_bridge_centroids.gpkg` now found in HUC directories will have coincident points - one that is inundated from the reach it crosses and the other a backwater-influenced point indicated by the `is_backwater` field.

### Changes

- ` src/`
    - `aggregate_by_huc.py`: Added the aggregation steps for bridge centroids; aggregation includes using SRCs to lookup flow values for each bridge, filtering out coincident points that have the same assigned feature_ids and higher overtopping flow, and assigning select points as backwater-influenced.
    - ` delineate_hydros_and_produce_HAND.sh`: Moved the bridge healing to after the crosswalk so that the centroids can use the crosswalked catchments for feature_id and flow lookups.
    -  `heal_bridges_osm.py`: Optimized the bridge healing so that it doesn't have to write out an intermediate raster; exports bridge centroids and spatial joins them to catchments; added functions for SRC flow lookups used in `aggregate_by_huc.py`.
- ` fim_post_processing.sh`: Added a bridge flag input for `aggregate_by_huc.py`.
- `data/bridges/pull_osm_bridges.py`: Removed the saving of a midpoint geopackage.
- `config/deny_branch_zero.lst` & `deny_branches.lst`: Added `#osm_bridge_centroids_{}.gpkg` to the deny lists.

<br/><br/>

## v4.5.1.3 - 2024-05-17 - [PR#1170](https://github.com/NOAA-OWP/inundation-mapping/pull/1170)

This hotfix addresses the issue #1162 by explicitly using 'fiona' engine for reading gpkg files with Boolean dtype. This is applicable only for `usgs_gages.gpkg` and `usgs_subset_gages.gpkg` files. 

### Changes
- `src/usgs_gage_unit_setup.py`  ... changed only two lines for fiona engine
- `src/usgs_gage_crosswalk.py` ...  changed only one line for fiona engine + two small changes to use `self.branch_id` for the correct log report
- `tools/rating_curve_comparison.py`...  changed only one line for fiona engine

<br/><br/>

## v4.5.1.2 - 2024-05-17 - [PR#1135](https://github.com/NOAA-OWP/inundation-mapping/pull/1135)

Updates USGS gage processing to use the correct projection (determined by whether the HUC is in Alaska or not).

### Changes
- `src/run_by_branch.sh`: Added `huc_CRS` as an input argument for `usgs_gage_crosswalk.py`
- `src/run_unit_wb.sh`: Added `huc_CRS` as an input argument for `usgs_gage_unit_setup.py` and `usgs_gage_crosswalk.py`
- `src/usgs_gage_crosswalk.py`: Added `huc_CRS` as an input argument for the `run_crosswalk()` function and added re-projection steps wherever new data is being read in so that the files are able to be properly merged.
- `src/usgs_gage_unit_setup.py`: Added `huc_CRS` as an input argument for the `Gage2Branch()` crosswalking class.

<br/><br/>

## v4.5.1.1 - 2024-05-17 - [PR#1094](https://github.com/NOAA-OWP/inundation-mapping/pull/1094)

Extends flows (i.e., discharge) to stream segments missing from NWS and USGS validation flow files. The levelpath associated with existing flows in the AHPS domain is identified, and any stream segments of the levelpath in the domain missing from the flow file are added to the flow file by assigning the existing flow (this is a constant value regardless of other tributaries including other levelpaths in the domain). Stream segments not on the levelpath are dropped from the flow file, including tributary flows. The original flow file is saved along with the output with an appended `.bak`.

### Additions

- `data/extend_benchmark_flows.py`: Adds missing flows to NWS or USGS benchmark flow files and removes flows from tributaries. The original flow file is saved with an appended `.bak`.

### Changes

- `tools/tools_shared_variables.py`: Removed corrected flow files from `BAD_SITES` list.

<br/><br/>

## v4.5.1.0 - 2024-05-17 - [PR#1156](https://github.com/NOAA-OWP/inundation-mapping/pull/1156)

This focuses on removing hydro-conditioning artifacts by subtracting the thalweg DEM from HAND REM and adding back the original DEM. Also, a new tool was created to test this feature over multiple HUCs

### Additions
- `tools/analyze_for_missing_FIM_cells.py`: A new script `analyze_for_missing_FIM_cells.py` was added to test and analyze healed HAND for hydro-conditioning artifacts FIM. 

### Changes
- `src/delineate_hydros_and_produce_HAND.sh`: Removing hydro-conditioning artifacts from HAND REM.
- `config/params_template.env`: Creating an option to include/exclude healed HAND from FIM pipeline.

<br/><br/>

## v4.5.0.2 - 2024-05-17 - [PR#1159](https://github.com/NOAA-OWP/inundation-mapping/pull/1159)

This PR addresses issue #1132 and include the following changes on `tools/generate_nws_lid.py` for updating `nws_lid.gpkg` dataset.

In this revised version, stations only from these two groups are retrieved:
- lid stations with `rfc_forecast_point= True` 
- lid stations in `/data/inputs/ahp_sites/evaluated_ahps_sites.csv`

The lid stations in AK (Alaska), HI, and PR, with above two criteria have also been selected, as shown in the map below. In the previous version of the code, **all of lid stations** in PR and HI (regardless of meeting above two criteria), were also being retrieved. I have updated this version to exclude such stations. 

Also, In this revised version, I've eliminated the code sections that previously generated the "is_headwater" and "is_colocated" columns, which are not needed in FIM4. Therefore, in this updated version, these columns are no longer present. 

Similar to 'usgs_gages.gpkg' dataset, all lid stations, including those in Alaska, are stored in a single gpkg file (`nws_lid.gpkg`) with EPSG=5070. The Alaska stations can be identified using their HUC8 numbers (beginning with '19'). 

### Changes
- tools/generate_nws_lid.py

<br/><br/>


## v4.5.0.1 - 2024-05-09 - [PR#1150](https://github.com/NOAA-OWP/inundation-mapping/pull/1150)

Fixes two bugs discovered in v4.5.0.0:
1. `echo` missing in bash command
2. raster resolution of `dem_meters.tif` has now been explicitly set in `gdalwarp`.

### Changes

- `src/`
    - `add_crosswalk.py`: fixed stream order if max > `max_order`
    - `bash_variables.env`: added `res` environment variable for default raster cell size
    - `delineate_hydros_and_produce_HAND.sh`: added missing `echo`
    - `heal_bridges_osm.py`: fixed raster resolution and number of rows/columns
    - `run_unit_wb.sh`: added `-tr` to gdalwarp when generating `dem_meters.tif`; removed extraneous `Tcount`

<br/><br/>

## v4.5.0.0 - 2024-05-06 - [PR#1122](https://github.com/NOAA-OWP/inundation-mapping/pull/1122)

This PR includes 2 scripts to add Open Street Map bridge data into the HAND process: a script that pulls data from OSM and a script that heals those bridges in the HAND grids. Both scripts should be run as part of a pre-processing step for FIM runs. They only need to be run if we think OSM data has changed a lot or for any new FIM versions.

A new docker image is also required for `pull_osm_bridges.py` (acquire and preprocess) script.

### Additions
- `data/bridges/pull_osm_bridges.py`: First pre-processing script that pulls OSM data and saves bridge lines out as separate shapefiles by HUC8 to a specified location
- `src/heal_bridges_osm.py`: Second pre-processing script that uses the pre-saved OSM bridge lines and heals max HAND values across those bridge lines. Healed HAND grids are saved to a specified location.

### Changes
- `Pipfile`, `Pipfile.lock`: Adjusted files to add new python package to docker image.
- `data`
    - `clip_vectors_to_wdbd.py`: Updated to pre-clip new bridge data. Logging upgraded.
    - `generate_pre_clip_fim_huc8.py`: Updated to pre-clip new bridge data. Logging added and a system for multi-process logging.
- `src`
    - `delineate_hydros_and_produce_HAND.sh`: add python call to run `heal_bridges_osm.py` after hydraulic properties are calculated.
    - `bash_variables.env`: Added new variable for OSM bridges and adjusted pre-clip output date
    - `utils`
        - `shared_functions.py`: removed function no longer in use.
        - `shared_variables.py`: removed variables no longer in use.
  
<br/><br/>

## v4.4.16.0 - 2024-05-06 - [PR#1121](https://github.com/NOAA-OWP/inundation-mapping/pull/1121)

Some NWM streams, particularly in coastal areas, fail to reach the edge of the DEM resulting in reverse flow. This issue was resolved by clipping the ocean mask from the buffered WBD and DEM, and any remaining streams that didn't have outlets reaching the edge of the buffered WBD boundary were extended by snapping the end to the nearest point on the buffered WBD.

### Changes

- `data/wbd/clip_vectors_to_wbd.py`: Clips `landsea` ocean mask from the buffered WBD and adds a function to extend outlet streams to the buffered WBD

<br/><br/>


- `data/wbd/clip_vectors_to_wbd.py`: Updated multi-processing and added more logging.

<br/><br/>

## v4.4.15.4 - 2024-05-06 - [PR#1115](https://github.com/NOAA-OWP/inundation-mapping/pull/1115)

This PR addresses issue #1040 and includes the following updates:
- Upgraded to WRDS API version 3 and ensured schema compatibility of new USGS gages data.
- Expanded data retrieval to include Alaska gages alongside CONUS gages. 
- Enables retrieving SRC data for individual USGS gages, removing the necessity of using 'all' for the '-l' flag in rating_curve_get_usgs_curves.py." 


### Changes
 - `tools/tools_shared_functions.py`   
    -  Improved the stability of API calls.
    - Removed the exclusion of Alaska gages from USGS gages metadata (`usgs_gages.gpkg` output), preserving Alaska gages in the metadata.  
- `rating_curve_get_usgs_curves.py` 
    - Removed the exclusion of Alaska gages when retrieving SRC values.
    - Enabled retrieving SRC data for individual USGS gages.
- Moved the script `rating_curve_get_usgs_curves.py` from `tools` folder into `data/usgs`.

<br/><br/>

## v4.4.15.3 - 2024-05-06 - [PR#1128](https://github.com/NOAA-OWP/inundation-mapping/pull/1128)

Fixes a KeyError in `src/mitigate_branch_outlet_backpool.py`.

### Changes

`src/mitigate_branch_outlet_backpool.py`: Addresses case where `catchments_df['outlier']` are all False.

<br/><br/>

## v4.4.15.2 - 2024-05-06 - [PR#1133](https://github.com/NOAA-OWP/inundation-mapping/pull/1133)

Bug fix for error when reading the subfolders of a directory using `listdir()` where files exist that start with an 8-digit number that are later interpreted as directories.

### Changes

The following files were modified to use `listdir()` to read only directories instead of both directories and files:
- `src/`
    - `bathy_src_adjust_topwidth.py`, `identify_src_bankfull.py`, `subdiv_chan_obank_src.py`, `utils/shared_functions.py`
- `tools/vary_mannings_n_composite.py`


<br/><br/>


## v4.4.15.1 - 2024-05-06 - [PR#1081](https://github.com/NOAA-OWP/inundation-mapping/pull/1038)

This hotfix address a bug within the SRC adjustment routine to filter out USGS gauge locations that were conflated to lakeid reaches. These fatal errors were preventing `fim_post_processing.sh` from completing. There are also new try except blocks to handle potential errors when opening/writing SRC adjustment attributes to the catchment gpkg (unknown issues with collisions or corrupt gpkg files). Closes #1137 

### Changes

- `src/src_adjust_usgs_rating_trace.py`: Added filter for processing valid hydroids that meet criteria (i.e non-lakes) and more robust logging.
- `src/src_roughness_optimization.py`: Added data checks and logging to ensure input calibration data files contains necessary attributes. Also included a new try/except block to trap and log issues with file collisions or corrupt catchment gpkg read/write.

<br/><br/>

## v4.4.15.0 - 2024-04-17 - [PR#1081](https://github.com/NOAA-OWP/inundation-mapping/pull/1081)

This enhancement includes changes to the SRC calibration routine that uses the USGS published rating curve database. The modifications attempt to mimic the technique used in the stage-based CatFIM where the USGS WSE/flow is propagated upstream and downstream of the gauge location. This closes #892 

### Additions
`src/src_adjust_usgs_rating_trace.py`: updated SRC calibration routine to include the a new upstream/downstream tracing routine. The WSE(HAND stage) and flow targets obtained from the USGS rating curve are now applied to all hydroids within 8km (~5 miles) of the gauge location.  

### Changes
`fim_post_processing.sh`: using the new `src_adjust_usgs_rating_trace.py` in place of the `src_adjust_usgs_rating.py`
`src/src_roughness_optimization.py`: minor changes to facilitate new calibration input (reset index)
`src/utils/shared_variables.py`: added `USGS_CALB_TRACE_DIST` as the trace distance variable

### Removals
`src/src_adjust_usgs_rating.py`: deprecated (replaced with the new `src_adjust_usgs_rating_trace.py`)

<br/><br/>


## v4.4.14.1 - 2024-04-17 - [PR#1103](https://github.com/NOAA-OWP/inundation-mapping/pull/1103)

Adds checks for intermediate files produced by Whitebox in the AGREE process (`src/agreedem.py`). Without these checks, if Whitebox fails to produce an output, no error is generated until much later in the `src/delineate_hydros_and_produce_HAND.sh` processing chain which makes troubleshooting difficult.

### Changes

- `src/agreedem.py`: Added checks to verify existence of intermediate files before continuing

<br/><br/>

## v4.4.14.0 - 2024-04-17 - [PR#1106](https://github.com/NOAA-OWP/inundation-mapping/pull/10106)

Updates the FIM pipeline so it can process HUCs in southern Alaska. Running FIM in southern Alaska requires that a different CRS and a few different files be used. Additionally, some of the Alaska HUCs displayed an issue where the input stream density was too high, so this update introduces some logic to adjust the threshold of stream orders to exclude based on whether an Alaska HUC is listed as high or medium-high stream density. This update intriduces new Alaska-specific inputs, which are listed in the PR. 

### Changes
- `data/wbd/generate_pre_clip_fim_huc8.py`: Adjusted comment.
- `src/bash_variables.env`: Changed pre-clip HUC 8 directory to be a folder with both Alaska and CONUS HUCs.
- `src/check_huc_inputs.py`: Changed the `included_huc_list` variable to refer to a HUC list that includes Alaska.
- `src/derive_level_paths.py`: Add in logic to exclude different stream orders based on whether the HUC falls into the high or medium-high density HUC lists.
- `src/run_by_branch.sh`: Add in logic to check whether the HUC is in Alaska or not and to use the correct CRS accordingly.
- `src/run_unit_wb.sh`: Add in logic to check whether the HUC is in Alaska or not and to use the correct CRS and DEM domain filename accordingly.
- `src/utils/shared_variables.py`: Add the Alaska CRS, a list of high stream density HUCs, and a list of medium-high stream density HUCs.

<br/><br/>


## v4.4.13.3 - 2024-04-15 - [PR#1114](https://github.com/NOAA-OWP/inundation-mapping/pull/1114)

Two recent dependabot PR's came in, one for upgrading the `pillow` package and the other for upgrading idna. Both have been adjusted in this PR. 
In this PR, we also moved `openpyxl` package, which was part of an independent dockerfile, Pipfile and Pipefile.lock in the "dev" directory. This is now merged into the parent standard docker image.

Covers [PR 1111](https://github.com/NOAA-OWP/inundation-mapping/pull/1111) and 
Covers [PR 1119](https://github.com/NOAA-OWP/inundation-mapping/pull/1119)

A small update to the README.md was also updated for an unrelated topic (about AWS S3 credentials).

### Changes
- `Pipfile / Pipefile.lock`: As described above.
- `data/ble/ble_benchmark/README.md`: Updated notes to remove talking the specific ble docker image.

### Removals
- `data/ble/ble_benchmark`
   - `Dockerfile`: removed in favor the parent root Docker files.
   - `Pipfile`: removed in favor the parent root Docker files.
   - `Pipfile.lock` : removed in favor the parent root Docker files.

<br/><br/>

## v4.4.13.2 - 2024-04-04 - [PR#1110](https://github.com/NOAA-OWP/inundation-mapping/pull/1110)

This PR reflects upgrades for openJDK from 17.0.8 to something higher, minimum of 17.0.9. After some research, we can not upgrade all the way to the latest openJDK but can jump up to 19.0.  This limitation is related to version of our base docker image.  openJDK was identified as requiring an upgrade by a system wide security scan.

The "black" packages is also be upgraded from 23.7.0 to 24.3.

**NOTE: the update of "black" has change the rules slightly for formatting. This is why you see a bunch of files being changed but only for the formatting changes.**

### Files Change
- `Dockerfile`, `Pipfile`, `Pipefile.lock`
- `pre-commit-config.yaml` is also has Black upgraded for CI/CD tests for linting during GIT check ins.
- `many files`:
     - 19 files have had minor formatting changes related to the upgrade in the "black" package.

<br/><br/>


## v4.4.13.1 - 2024-03-11 - [PR#1086](https://github.com/NOAA-OWP/inundation-mapping/pull/1086)

Fixes bug where levee-protected areas were not being masked from branch 0 DEMs.

### Changes

`src/mask_dem.py`: Corrects indentation preventing masked branch 0 from overwriting existing DEM.

<br/><br/>

## v4.4.13.0 - 2024-03-11 - [PR#1006](https://github.com/NOAA-OWP/inundation-mapping/pull/1006)

Adds a new module that mitigates the branch outlet backpool error. In some HUCs, an overly-large catchment appears at the outlet of the branch (as in issue #985) which causes an artificially large amount of water to get routed to the smaller stream instead of the main stem. This issue is mitigated by trimming the levelpath just above the outlet and removing the offending pixel catchment from the pixel catchments and catchment reaches files. 

The branch outlet backpool issue is identified based on two criteria: 
  1. There is a pixel catchment that is abnormally large (more than two standard deviations above the mean.)
  2. The abnormally-large pixel catchment occurs at the outlet of the levelpath.

If both criteria are met for a branch, then the issue is mitigated by trimming the flowline to the third-to-last point.

### Additions

- `src/mitigate_branch_outlet_backpool.py`: Detects and mitigates the branch outlet backpool error. If both branch outlet backpool criteria are met, the snapped point is set to be the penultimate vertex and then the flowline is trimmed to that point (instead of the last point). Trims the `gw_catchments_pixels_<id>.tif` and `gw_catchments_reaches_<id>.tif` rasters by using `gdal_polygonize.py` to polygonize the `gw_pixel_catchments_<id>.tif` file, creating a mask that excludes the problematic pixel catchment, and then using that mask to trim the pixel catchment and catchment reaches rasters.

### Changes

- `src/delineate_hydros_and_produce_HAND.sh`: Adds the `mitigate_branch_outlet_backpool.py` module to run after the  `Gage Watershed for Pixels` step. 
- `src/split_flows.py`: Improves documentation and readability.

<br/><br/>

## v4.4.12.0 - 2024-03-11 - [PR#1078](https://github.com/NOAA-OWP/inundation-mapping/pull/1078)

Resolves issue #1033 by adding Alaska-specific data to the FIM input folders and updating the pre-clip vector process to use the proper data and CRS when an Alaska HUC is detected. The `-wbd` flag was removed from the optional arguments of `generate_pre_clip_fim_huc8`. The WBD file path will now only be sourced from the `bash_variables.env` file. The `bash_variables.env` file has been updated to include the new Alaska-specific FIM input files.

### Changes

- `/data/wbd/`
    - `clip_vectors_to_wbd.py`: Replaced all CRS inputs with the `huc_CRS` variable, which is input based on whether the HUC is Alaska or CONUS. Previously, the default FIM projection was automatically assigned as the CRS (which had been retrieved from `utils.shared_variables`).

    - `generate_pre_clip_fim_huc8.py`:
        - Added Alaska projection and links to the new Alaska data file paths that were added to `bash_variables.env`.
        - Removed the `wbd` argument from the `pre_clip_hucs_from_wbd` function and made it so that the code gets the WBD path from `bash_variables.env`.
        - Added logic to check whether the HUC is in Alaska and, if so, use the Alaska-specific HUC and input file paths.
        - Cleaned up the spelling and formatting of some comments
- `/src/`
    - `bash_variables.env`: Added the Alaska-specific projection (EPSG:3338) and file paths for Alaska-specific data (see data changelog for list of new input data)

<br/><br/>

## v4.4.11.1 - 2024-03-08 - [PR#1080](https://github.com/NOAA-OWP/inundation-mapping/pull/1080)

Fixes bug in bathymetric adjustment where `mask` is used with `geopandas.read_file`. The solution is to force `read_file` to use `fiona` instead of `pyogrio`.

### Changes

`src/bathymetric_adjustment.py`: Use `engine=fiona` instead of default `pyogrio` to use `mask=` with `geopandas.read_file`

<br/><br/>

## v4.4.11.0 - 2024-02-16 - [PR#1077](https://github.com/NOAA-OWP/inundation-mapping/pull/1077)

Replace `fiona` with `pyogrio` to improve I/O speed. `geopandas` will use `pyogrio` by default starting with version 1.0. `pyarrow` was also added as an environment variable to further speedup I/O. As a result of the changes in this PR, `fim_pipeline.sh` runs approximately 10% faster.

### Changes

- `Pipfile`: Upgraded `geopandas` from v0.12.2 to v0.14.3, added `pyogrio`, and fixed version of `pyflwdir`.
- `src/bash_variables.env`: Added environment variable for `pyogrio` to use `pyarrow`
- To all of the following files: Added `pyogrio` and `pyarrow`
    - `data/`
        - `bathymetry/preprocess_bathymetry.py`, `ble/ble_benchmark/create_flow_forecast_file.py`, `esri.py`, `nld/levee_download.py`, `usgs/acquire_and_preprocess_3dep_dems.py`, `wbd/clip_vectors_to_wbd.py`, `wbd/preprocess_wbd.py`, `write_parquet_from_calib_pts.py`
    - `src/`
        - `add_crosswalk.py`, `associate_levelpaths_with_levees.py`, `bathy_rc_adjust.py`, `bathymetric_adjustment.py`, `buffer_stream_branches.py`, `build_stream_traversal.py`, `crosswalk_nwm_demDerived.py`, `derive_headwaters.py`, `derive_level_paths.py`, `edit_points.py`, `filter_catchments_and_add_attributes.py`, `finalize_srcs.py`, `make_stages_and_catchlist.py`, `mask_dem.py`, `reachID_grid_to_vector_points.py`, `split_flows.py`, `src_adjust_spatial_obs.py`, `stream_branches.py`, `subset_catch_list_by_branch_id.py`, `usgs_gage_crosswalk.py`, `usgs_gage_unit_setup.py`, `utils/shared_functions.py`
    - `tools/`
        - `adjust_rc_with_feedback.py`, `check_deep_flooding.py`, `create_flow_forecast_file.py`, `eval_plots.py`, `evaluate_continuity.py`, `evaluate_crosswalk.py`, `fimr_to_benchmark.py`, `find_max_catchment_breadth.py`, `generate_categorical_fim.py`, `generate_categorical_fim_flows.py`, `generate_categorical_fim_mapping.py`, `generate_nws_lid.py`, `hash_compare.py`, `inundate_events.py`, `inundation.py`, `make_boxes_from_bounds.py`, `mosaic_inundation.py`, `overlapping_inundation.py`, `rating_curve_comparison.py`, `rating_curve_get_usgs_curves.py`, `test_case_by_hydro_id.py`, `tools_shared_functions.py`
        
<br/><br/>

## v4.4.10.1 - 2024-02-16 - [PR#1075](https://github.com/NOAA-OWP/inundation-mapping/pull/1075)

We recently added code to fim_pre_processing.sh that checks the CPU count. Earlier this test was being done in post-processing and was killing a pipeline that had already been running for a while.

Fix:
- Removed the CPU test from pre-processing. This puts us back to it possibly failing in post-processing but we have to leave it for now. 
- Exit status codes (non 0) are now returned in pre-processing and post-processing when an error has occurred.

Tested that the a non zero return exit from pre-processing shuts down the AWS step functions.

### Changes
- `fim_pre_processing.sh`: added non zero exit codes when in error, plus removed CPU test
- `fim_post_processing.sh`:  added non zero exit codes when in error

<br/><br/>

## v4.4.10.0 - 2024-02-02 - [PR#1054](https://github.com/NOAA-OWP/inundation-mapping/pull/1054)

Recent testing exposed a bug with the `acquire_and_preprocess_3dep_dems.py` script. It lost the ability to be re-run and look for files that were unsuccessful earlier attempts and try them again. It may have been lost due to confusion of the word "retry". Now "retry" means restart the entire run. A new flag called "repair"  has been added meaning fix what failed earlier.  This is a key feature it is common for communication failures when calling USGS to download DEMs.  And with some runs taking many hours, this feature becomes important.

Also used the opportunity to fix a couple of other minor issues:
1) Reduce log output
2) Add a test for ensuring the user does not submit job numbers (num of cpu requests) to exceed the system max cpus. This test exists in a number of places in the code but way later in the processing stack after alot of processing has been done. Now it is done at the start of the fim pipeline stack.
3) remove arguments for "isaws" which is no longer in use and has not been for a while.
4) quick upgrade to the tracker log that keeps track of duration of each unit being processed.

### Changes

- `data\usgs\`
    - `acquire_and_preprocess_3dep_dems.py`: Re-add a feature which allowed for restarting and redo missing outputs or partial outputs. System now named as a "repair" system.
- `fim_pipeline.sh`:  remove the parallel `--eta` flag to reduce logging. It was not needed, also removed "isaws" flag.
- `fim_pre_processing.sh`: Added validation tests for maximum CPU requests (job numbers)
- `fim_post_processing.sh`: Added a permissions updated as output folders were being locked due to permissions.
- `fim_process_unit_wb.sh`: Fixed a bug with output folders being locked due to permissions, but it was not recursive.
- `src`
    - `bash_functions.sh`: Added function so the unit timing logs would also have a time in percentage so it can easily be used to calculate averages.
    - `delineate_hydros_and_produce_HAND.sh`: Removed some unnecessary logging. Changed a few gdal calls to be less verbose.
    - `derive_level_paths.py`: Changed verbose to false to reduce  unnecessary logging.
    - `run_by_branch.sh`: Removed some unnecessary logging. Added a duration system so we know how long the branch took to process.
    - `run_unit_by_wb.sh`: Removed some unnecessary logging. Changed a few gdal calls to be less verbose.
    - `split_flows.py`: Removed progress bar which was unnecessary and was adding to logging.
  
<br/><br/>

## v4.4.9.2 - 2024-02-02 - [PR#1066](https://github.com/NOAA-OWP/inundation-mapping/pull/1066)

Adds an index to the aggregated `crosswalk_table.csv`. The index is a consecutive integer that starts at 1. Columns have been reordered, renamed, and sorted.

### Changes

`tools/combine_crosswalk_tables.py`: Adds index and sorts and renames columns

<br/><br/>

## v4.4.9.1 - 2024-02-02 - [PR#1073](https://github.com/NOAA-OWP/inundation-mapping/pull/1073)

Dependabot requested two fixes. One for an upgrade to pillow [#1068](https://github.com/NOAA-OWP/inundation-mapping/pull/1068) and the other for juypterlab #[1067 ](https://github.com/NOAA-OWP/inundation-mapping/pull/1067)

### Changes

- `src`
    - `Pipfile` and `Pipfile.lock`: Updated some packages.
    
<br/><br/>

## v4.4.9.0 - 2024-01-12 - [PR#1058](https://github.com/NOAA-OWP/inundation-mapping/pull/1058)

Upgrades base Docker image to GDAL v3.8.0. In order to upgrade past GDAL v.3.4.3 (see #1029), TauDEM's `aread8` was replaced with a module from the `pyflwdir` Python package.

### Additions

- `src/accumulate_headwaters.py`: Uses `pyflwdir` to accumulate headwaters and threshold and create stream pixels.

### Changes

- `Dockerfile`: Upgrade GDAL from v.3.4.3 to v.3.8.0; remove JDK 17 and TauDEM `aread8` and `threshold`.
- `Pipfile` and `Pipfile.lock`: Add `pyflwdir`, `pycryptodomex` and upgrade Python version.
- `src/delineate_hydros_and_produce_HAND.sh`: Add `src/accumulate_headwaters.py` and remove TauDEM `aread8` and `threshold`

<br/><br/>

## v4.4.8.4 - 2024-01-12 - [PR#1061](https://github.com/NOAA-OWP/inundation-mapping/pull/1061)

Adds a post-processing tool to compare crosswalked (conflated) `feature_id`s between NWM stream network to DEM-derived reaches. The tool is run if the `-x` flag is added to `fim_pipeline.sh`. Results are computed for branch 0 and saved in a summary file in the HUC output folder.

### Additions

- `tools/evaluate_crosswalk.py`: evaluates crosswalk accuracy using two methods:
    - intersections: the number of intersections between streamlines
    - network (or tree): compares the feature_ids of the immediate upstream segments

### Changes

- `Dockerfile`: added `toolsDir` environment variable
- `fim_pipeline.sh`: added `-x` flag to run crosswalk evaluation tool
- `fim_post_processing.sh`: changed hardcoded `/foss_fim/tools` to `toolsDir` environment variable
- `fim_pre_processing.sh`: added `evaluateCrosswalk` environment variable
- `src/`
    - `add_crosswalk.py`: fix bug
    - `delineate_hydros_and_produce_HAND.sh`: added a call to `verify_crosswalk.py` if evaluateCrosswalk is True.

<br/><br/>

## v4.4.8.3 - 2024-01-05 - [PR#1059](https://github.com/NOAA-OWP/inundation-mapping/pull/1059)

Fixes erroneous branch inundation in levee-protected areas.

Levees disrupt the natural hydrology and can create large catchments that contain low-lying areas in levee-protected areas that are subject to being inundated in the REM (HAND) grid. However, these low-lying areas are hydrologically disconnected from the stream associated with the catchment and can be erroneously inundated. Branch inundation in levee-protected areas is now confined to the catchment for the levelpath.

### Changes

- `src/`
    - `delineate_hydros_and_produce_HAND.sh`: Adds input argument for catchments.
    - `mask_dem.py`: Adds DEM masking for areas of levee-protected areas that are not in the levelpath catchment.

<br/><br/>


## v4.4.8.2 - 2023-12-12 - [PR#1052](https://github.com/NOAA-OWP/inundation-mapping/pull/1052)

The alpha test for v4.4.8.1 came back with a large degradation in skill and we noticed that the global manning's roughness file was changed in v4.4.7.1 - likely in error.

### Changes

- `src`/`bash_variables.env`: changed the global roughness file to `${inputsDir}/rating_curve/variable_roughness/mannings_global_06_12.csv`

<br/><br/>

## v4.4.8.1 - 2023-12-08 - [PR#1047](https://github.com/NOAA-OWP/inundation-mapping/pull/1047)

Upgrades JDK to v.17.0.9 in Docker image to address security vulnerabilities.

### Changes

- `Dockerfile`: Upgrades JDK to v.17.

<br/><br/>

## v4.4.8.0 - 2023-12-08 - [PR#1045](https://github.com/NOAA-OWP/inundation-mapping/pull/1045)

In order to avoid file system collisions on AWS, and keep the reads/writes from the same file on disk to a minimum, three files (`HUC6_dem_domain.gpkg`, `nws_lid.gpkg`, `reformat_ras_rating_curve_points_rel_101.gpkg`, & `usgs_gages.gpkg`) are now copied from disk into a scratch directory (temporary working directory), and removed after processing steps are completed.

### Changes

- `config`/`deny_unit.lst`: Add files to remove list - repetitive copies needed for processing step (`run_unit_wb.sh`)
- `src`
    - `bash_variables.env`: Add a new variable for the ras rating curve filename. It will be easier to track the filename in the `.env`, and pull into `run_unit_wb.sh`, rather than hardcode it.
    - `run_unit_wb.sh`: Copy files and update references from `$inputsDir` to `$tempHucDataDir`.

<br/><br/>

## v4.4.7.2 - 2023-12-08 - [PR#1026](https://github.com/NOAA-OWP/inundation-mapping/pull/1026)

A couple of directly related issues were fixed in this PR.
The initial problem came from Issue #[1025](https://github.com/NOAA-OWP/inundation-mapping/issues/1025) which was about a pathing issue for the outputs directory. In testing that fix, it exposed a few other pathing and file cleanup issues which are now fixed. We also added more console output to help view variables and pathing.

### Changes

- `config`/`params_template.env`:  Updated for a newer mannings global file. Changed and tested by Ryan Spies.
- `tools`
    - `inundate_mosiac_wrapper.py`:  Took out a misleading and non-required print statement.
    - `inundate_nation.py`: As mentioned above.

<br/><br/>

## v4.4.7.1 - 2023-12-01 - [PR#1036](https://github.com/NOAA-OWP/inundation-mapping/pull/1036)

Quick update to match incoming ras2fim calibration output files being feed into FIM was the initial change.

There is no FIM issue card for this, but this is related to a ras2fim [PR #205](https://github.com/NOAA-OWP/ras2fim/pull/205) which also made changes to ensure compatibility. New copies of both the `reformat_ras_rating_curve_table_rel_101.csv` and `reformat_ras_rating_curve_points_rel_101.gpkg` were generated from ras2fim but retained the version of `rel_101`.

Originally, was planning to update just the two locations for newer versions of the two `reformat_ras_rating_surve...` files. Both had been update to recognize the ras2release version rel_101.

In the process of doing that, we took the opportunity to move all inputs files from params_template.env and put them into bash_variables.env as per precedence set recently.

### Changes

- `config`/`params_template.env`: moved input variables into `src/bash_variables.env`
- `src`
    - `bash_variablles.env`: Added all input variables from `params_template.env` to here and added one new one from `run_unit_wb.sh` for ras_rating_curve_points_gpkg.
    - `run_unit_wb.sh`:   Updated an input param to the usgs_gage_unit_setup.py file to point the -ras param to the updated rel_101 value now in the `src/bash_variables.env`.
    - `usgs_gage_unit_setup.py`:  Changed to drop a column no longer going to be coming from ras2fim calibration files.

<br/><br/>

## v4.4.7.0 - 2023-11-13 - [PR#1030](https://github.com/NOAA-OWP/inundation-mapping/pull/1030)

This PR introduces the `.github/workflows/lint_and_format.yaml` file which serves as the first step in developing a Continuous Integration pipeline for this repository. 
The `flake8-pyproject` dependency is now used, as it works out of the box with the `pre-commit` GitHub Action in the GitHub Hosted Runner environment.
In switching to this package, a couple of `E721` errors appeared. Modifications were made to the appropriate files to resolve the `flake8` `E721` errors.
Also, updates to the `unit_tests` were necessary since Branch IDs have changed with the latest code.  

A small fix was also included where `src_adjust_ras2fim_rating.py` which sometimes fails with an encoding error when the ras2fim csv sometimes is created or adjsuted in windows.

### Changes
- `.pre-commit-config.yaml`: use `flake8-pyproject` package instead of `pyproject-flake8`.
- `Pipfile` and `Pipfile.lock`: updated to use `flake8-pyproject` package instead of `pyproject-flake8`, upgrade `pyarrow` version.
- `data`
    - `/wbd/generate_pre_clip_fim_huc8.py`: Add space between (-) operator line 134.
    - `write_parquet_from_calib_pts.py`: Add space between (-) operator line 234.
- `src`
    - `check_huc_inputs.py`: Change `== string` to `is str`, remove `import string`
    - `src_adjust_ras2fim_rating.py`: Fixed encoding error.
- `tools`
    - `eval_plots.py`: Add space after comma in lines 207 & 208
    - `generate_categorical_fim_mapping.py`: Use `is` instead of `==`, line 315
    - `hash_compare.py`: Add space after comma, line 153.
    - `inundate_mosaic_wrapper.py`: Use `is` instead of `==`, line 73.
    - `inundation_wrapper_nwm_flows.py`: Use `is not` instead of `!=`, line 76.
    - `mosaic_inundation.py`: Use `is` instead of `==`, line 181.
- `unit_tests`
    - `README.md`: Updated documentation, run `pytest` in `/foss_fim` directory.
    - `clip_vectors_to_wbd_test.py`: File moved to data/wbd directory, update import statement, skipped this test.
    - `filter_catchments_and_add_attributes_params.json`: Update Branch ID
    - `inundate_gms_params.json`: Moved to `unit_tests/` folder.
    - `inundate_gms_test.py`: Moved to `unit_tests/` folder.
    - `inundation_params.json`: Moved to `unit_tests/` folder.
    - `inundation_test.py`: Moved to `unit_tests/` folder.
    - `outputs_cleanup_params.json`: Update Branch ID
    - `outputs_cleanup_test.py`: Update import statement
    - `split_flows_params.json`: Update Branch ID
    - `usgs_gage_crosswalk_params.json`: Update Branch ID & update argument to gage_crosswalk.run_crosswalk
    - `usgs_gage_crosswalk_test.py`: Update params to gage_crosswalk.run_crosswalk

### Additions 
- `.github/workflows/`
    - `lint_and_format.yaml`: Add GitHub Actions Workflow file for Continuous Integration environment (lint and format test).

<br/><br/>

## v4.4.6.0 - 2023-11-17 - [PR#1031](https://github.com/NOAA-OWP/inundation-mapping/pull/1031)

Upgrade our acquire 3Dep DEMs script to pull down South Alaska HUCS with its own CRS.

The previous set of DEMs run for FIM and it's related vrt already included all of Alaska, and those have not been re-run. FIM code will be updated in the near future to detect if the HUC starts with a `19` with slight different logic, so it can preserve the CRS of EPSG:3338 all the way to final FIM outputs.  See [792 ](https://github.com/NOAA-OWP/inundation-mapping/issues/792)for new integration into FIM.

A new vrt for the new South Alaska DEMs was also run with no changes required.

This issue closes [1028](https://github.com/NOAA-OWP/inundation-mapping/issues/1028). 

### Additions
- `src/utils`
     - `shared_validators.py`: A new script where we can put in code to validate more complex arguments for python scripts. Currently has one for validating CRS values. It does valid if the CRS value is legitimate but does check a bunch of formatting including that it starts with either the name of `EPSG` or `ESRI`

### Changes
- `data/usgs` 
    - `aquire_and_preprocess_3dep_dems.py`: Changes include:
        - Add new input arg for desired target projection and logic to support an incoming CRS.
        - Updated logic for pre-existing output folders and `on-the-fly` question to users during execution if they want to overwrite the output folder (if applicable).
        - Changed date/times to utc.
        - Upgraded error handing for the gdal "processing" call.

<br/><br/>

## v4.4.5.0 - 2023-10-26 - [PR#1018](https://github.com/NOAA-OWP/inundation-mapping/pull/1018)

During a recent BED attempt which added the new pre-clip system, it was erroring out on a number of hucs. It was issuing an error in the add_crosswalk.py script. While a minor bug does exist there, after a wide number of tests, the true culprit is the memory profile system embedded throughout FIM. This system has been around for at least a few years but not in use. It is not 100% clear why it became a problem with the addition of pre-clip, but that changes how records are loaded which likely affected memory at random times.

This PR removes that system.

A couple of other minor updates were made:
- Update to the pip files (also carried forward changes from other current PRs)
- When a huc or huc list is provided to fim_pipeline, it goes to a script, check_huc_inputs.py, to ensure that the incoming HUCs are valid and in that list. In the previous code it looks for all files with the file name pattern of "included_huc*.lst". However, we now only want it to check against the file "included_huc8.list".

### Changes
- `CONTRIBUTING.md`: Text update.
- `Pipfile` and `Pipfile.lock`: updated to remove tghe memory-profiler package, update gval to 0.2.3 and update urllib3 to 1.26.18.
- `data/wbd`
    - `clip_vectors_to_wbd.py`: remove profiler
 - `src`
     - `add_crosswalk.py`: remove profiler
     - `add_thalweg_lateral.py`: remove profiler.
     - `aggregate_by_huc.py`: remove profiler and small text correction.
     - `agreedem.py`: remove profiler.
     - `bathy_src_adjust_topwidth.py`: remove profiler.
     - `burn_in_levees.py`: remove profiler.
     - `check_huc_inputs.py`: changed test pattern to just look against `included_huc8.lst`.
     - `delineate_hydros_and_produce_HAND.sh`: remove profiler.
     - `filter_catchments_and_add_attributes.py`: remove profiler.
     - `make_stages_and_catchlist.py` remove profiler.
     - `mask_dem.py`: remove profiler.
     - `reachID_grid_to_vector_points.py`: remove profiler.
     - `run_unit_wb.sh`: remove profiler.
     - `split_flows.py`: remove profiler.
     - `unique_pixel_and_allocation.py`: remove profiler.
     - `usgs_gage_crosswalk.py`: remove profiler.
     - `usgs_gage_unit_setup.py`: remove profiler.
     - `utils`
         - `shared_functions`: remove profiler.
      ` unit_tests`
          - `clip_vectors_to_wbd_tests.py`: Linting tools change order of the imports.

<br/><br/>

## v4.4.4.1 - 2023-10-26 - [PR#1007](https://github.com/NOAA-OWP/inundation-mapping/pull/1007)

Updates GVAL to address memory and performance issues associated with running synthesize test cases.

### Changes

- `tools/tools_shared_functions.py`
- `Pipfile`
- `pyproject.toml`
- `tools/run_test_case.py`
- `tools/synthesize_test_cases.py`
- `tools/inundate_mosaic_wrapper`
<br/><br/>

## v4.4.4.0 - 2023-10-20 - [PR#1012](https://github.com/NOAA-OWP/inundation-mapping/pull/1012)

The way in which watershed boundary data (WBD) is generated and processed has been modified. Instead of generating those files "on the fly" for every run, a script has been added that will take a huclist and create the .gpkg files per HUC in a specified directory (`$pre_clip_huc_dir`).  During a `fim_pipeline.sh` run, the pre-clipped staged vectors will be copied over to the containers' working directory. This reduces runtime and the repetitive computation needed to generate those files every run.

### Changes

- `src/`
    - `bash_variables.env`: Add pre_clip_huc_dir env variable. 
    - `clip_vectors_to_wbd.py`: Moved to `/data/wbd/clip_vectors_to_wbd.py`.
    - `src/run_unit_wb.sh`: Remove ogr2ogr calls to get & clip WBD, remove call to clip_vectors_to_wbd.py, and replace with copying staged .gpkg files. 

### Additions

- `data/wbd/`
    - `generate_pre_clip_fim_huc8.py`: This script generates the pre-clipped vectors at the huc level.

<br/><br/>

## v4.4.3.0 - 2023-10-10 - [PR#1005](https://github.com/NOAA-OWP/inundation-mapping/pull/1005)

Revise stream clipping to WBD by (1) reducing the buffer to clip streams away from the edge of the DEM (to prevent reverse flow issues) from 3 cells to 8 cells to account for the 70m AGREE buffer; (2) splitting MultiLineStrings formed by NWM streams being clipped by the DEM edge and then re-entering the DEM, and retaining only the lowest segment. Also changes the value of `input_WBD_gdb` to use the WBD clipped to the DEM domain.

### Changes

- `src/`
    - `bash_variables.env`: Update WBD to the WBD clipped to the DEM domain
    - `clip_vectors_to_wbd.py`: Decrease stream buffer from 3 to 8 cells inside of the WBD buffer; select the lowest segment of any incoming levelpaths that are split by the DEM edge.
    - `derive_level_paths.py`: Remove unused argument
    - `stream_branches.py`: Remove unused argument

<br/><br/>

## v4.4.2.3 - 2023-09-21 - [PR#998](https://github.com/NOAA-OWP/inundation-mapping/pull/998)

Removes exclude list for black formatter in `.pre-commit-config.yaml` as well as in `pyproject.toml`. Ran the `black` executable on the 
whole repository, the re-formatted files in `src/` & `tools/` are included.

### Changes

- `.pre-commit-config.yaml`
- `pyproject.toml`
- `src/add_crosswalk.py`
- `src/bathy_src_adjust_topwidth.py`
- `src/bathymetric_adjustment.py`
- `src/identify_src_bankfull.py`
- `src/src_roughness_optimization.py`
- `tools/vary_mannings_n_composite.py`

<br/><br/>

## v4.4.2.2 - 2023-09-21 - [PR#997](https://github.com/NOAA-OWP/inundation-mapping/pull/997)

Bug fix for an error related to reindexing in `StreamNetwork.drop()`.

### Changes

- `src/stream_branches.py`: Fixes reindexing error.

<br/><br/>

## v4.4.2.1 - 2023-09-20 - [PR#990](https://github.com/NOAA-OWP/inundation-mapping/pull/990)

Corrects a bug in `src/usgs_gage_unit_setup.py` caused by missing geometry field after `GeoDataFrame.update()`.

### Changes

- `src/usgs_gage_unit_setup.py`: Sets geometry field in `self.gages`.

<br/><br/>

## v4.4.2.0 - 2023-09-20 - [PR#993](https://github.com/NOAA-OWP/inundation-mapping/pull/993)

Resolves the causes of two warnings in pandas and geopandas: (1) `FutureWarning` from taking the `int()` of single-length Series and (2) `SettingWithCopyWarning` resulting from the use of `inplace=True`.

### Changes

Removed `inplace=True` from
- `data/`
    - `usgs/preprocess_ahps_usgs.py`
    - `write_parquet_from_calib_pts.py`
- `src/`
    - `add_crosswalk.py`
    - `bathy_src_adjust_topwidth.py`
    - `clip_vectors_to_wbd.py`
    - `crosswalk_nwm_demDerived.py`
    - `derive_level_paths.py`
    - `finalize_srcs.py`
    - `identify_src_bankfull.py`
    - `src_adjust_usgs_rating.py`
    - `src_roughness_optimization.py`
    - `stream_branches.py`
    - `subdiv_chan_obank_src.py`
    - `subset_catch_list_by_branch_id.py`
    - `usgs_gage_unit_setup.py`
    - `utils/shared_functions.py`
- `tools/`
    - `adjust_rc_with_feedback.py`
    - `aggregate_csv_files.py`
    - `combine_crosswalk_tables.py`
    - `eval_plots_stackedbar.py`
    - `inundation.py`
    - `make_boxes_from_bounds.py`
    - `mosaic_inundation.py`
    - `plots.py`
    - `rating_curve_comparison.py`
    - `vary_mannings_n_composite.py`

Fixed single-length Series in
- `src/`
    - `split_flows.py`
    - `stream_branches.py`

- ``src/stream_branches.py``: Fixed class methods

<br/><br/>

## v4.4.1.1 - 2023-09-20 - [PR#992](https://github.com/NOAA-OWP/inundation-mapping/pull/992)

Fixes errors caused when a GeoDataFrame contains a `MultiLineString` geometry instead of a `LineString`. Update black force-exclude list.

### Changes

- `src/`
    `split_flows.py` and `stream_branches.py`: Converts `MultiLineString` geometry into `LineString`s.
- `pyproject.toml` : Add three files in `src/` to exclude list.

<br/><br/>

## v4.4.1.0 - 2023-09-18 - [PR#988](https://github.com/NOAA-OWP/inundation-mapping/pull/988)

Format code using `black` formatter, incorporate `isort` package to sort import statements,
and adhere all code to PEP8 Style Guide using the `flake8` package. Remove deprecated files.
Set up git pre-commit hooks.

Not all files were modified, however, to avoid individually listing each file here, the `/*` convention
is used to denote that almost every file in those directories were formatted and linted.

### Changes

- `.gitattributes`: Add newline at EOF.
- `.github/*`: 
- `.gitignore`: Trim extra last line.
- `CONTRIBUTING.md`: Update contributing guidelines.
- `Dockerfile`: Update PYTHONPATH to point to correct `unit_tests` directory.
- `Pipfile`: Add flake8, black, pyproject-flake8, pre-commit, isort packages
- `Pipfile.lock`: Update to correspond with new packages in Pipfile 
- `README.md` : Update link to wiki, trim whitespace.
- `config/*`
- `data/*`
- `docs/*`
- `fim_pipeline.sh` : Clean up usage statement
- `fim_post_processing.sh`: Update usage statement
- `fim_pre_processing.sh`: Update usage statement.
- `fim_process_unit_wb.sh`: Make usage functional, combine usage and comments.
- `src/*`
- `tools/*`
- `unit_tests/*`: The directory name where the unit test data must reside was changed from
`fim_unit_test_data_do_not_remove` => `unit_test_data`

### Additions

- `pyproject.toml`: Configuration file
- `.pre-commit-config.yaml`: Initialize git pre-commit hooks
- `tools/hash_compare.py`: Carson's hash compare script added to compare files or directories 
in which we do not expect any changes.

### Removals

- `data/nws/preprocess_ahps_nws.py`
- `src/adjust_headwater_streams.py`
- `src/aggregate_vector_inputs.py`
- `src/utils/reproject_dem.py`
- `tools/code_standardizer/*`: Incorporated "code_standardizer" into base level Dockerfile.
- `tools/compile_comp_stats.py`
- `tools/compile_computational_stats.py`
- `tools/consolidate_metrics.py`
- `tools/copy_test_case_folders.py`
- `tools/cygnss_preprocessing.py`
- `tools/nesdis_preprocessing.py`
- `tools/plots/*`: Duplicate and unused directory.
- `.isort.cfg`: Incorporated into `pyproject.toml`

<br/><br/>

## v4.4.0.1 - 2023-09-06 - [PR#987](https://github.com/NOAA-OWP/inundation-mapping/pull/987)

Corrects a bug in `src/usgs_gage_unit_setup.py` that causes incorrect values to populate a table, generating an error in `src/usgs_gage_crosswalk.py`.

### Changes

- `src/usgs_gage_unit_setup.py`: Changes `self.gages.location_id.fillna(usgs_gages.nws_lid, inplace=True)` to `self.gages.location_id.fillna(self.gages.nws_lid, inplace=True)`

<br/><br/>

## v4.4.0.0 - 2023-09-01 - [PR#965](https://github.com/NOAA-OWP/inundation-mapping/pull/965)

This feature branch includes new functionality to perform an additional layer of HAND SRC calibration using ras2fim rating curve and point data. The calibration workflow for ras2fim data follows the same general logic as the existing USGS rating curve calibration routine.

### Additions

- `src/src_adjust_ras2fim_rating.py`: New python script to perform the data prep steps for running the SRC calibration routine:
1) merge the `ras_elev_table.csv` data and the ras2fim cross section rating curve data (`reformat_ras_rating_curve_table.csv`)
2) sample the ras2fim rating curve at NWM recurrence flow intervals (2, 5, 10, 25, 50, 100yr)
3) pass inputs to the `src_roughness_optimization.py` workflow

### Changes

- `config/deny_branches.lst`: Added `ras_elev_table.csv` to keep list. Needed for `fim_post_processing.sh`
- `config/deny_unit.lst`: Added `ras_elev_table.csv` to keep list. Needed for `fim_post_processing.sh`
- `config/params_template.env`: Added new block for ras2fim SRC calibration parameters (can turn on/off each of the three SRC calibration routines individually); also reconfigured docstrings for calibration parameters)
- `fim_post_processing.sh`: Added routines to create ras2fim calibration data and then run the SRC calibration workflow with ras2fim data
- `src/add_crosswalk.py`: Added placeholder variable (`calb_coef_ras2fim`) in all `hydrotable.csv` files
- `src/aggregate_by_huc.py`: Added new blocks to perform huc-branch aggregation for all `ras_elev_table.csv` files
- `src/run_by_branch.sh`: Revised input variable (changed from csv file to directory) for `usgs_gage_crosswalk.py` to facilitate both `usgs_elev_table.csv` and ras_elev_table.csv` outputs
- `src/run_unit_wb.sh`: Revised inputs and output variables for `usgs_gage_unit_setup.py` and `usgs_gage_crosswalk.py`
- `src/src_roughness_optimization.py`: Added code blocks to ingest ras2fim rating curve data; added new attributes/renamed output variables to catchments gpkg output
- `src/usgs_gage_crosswalk.py`: Added code block to process ras2fim point locations alongside existing USGS gage point locations; outputs a separate csv if ras2fim points exist within the huc
- `src/usgs_gage_unit_setup.py`: Added code block to ingest and process raw ras2fim point locations gpkg file (same general workflow to usgs gages); all valid points (USGS and RAS2FIM) are exported to the huc level `usgs_subset_gages.gpkg`
- `tools/inundate_nation.py`: Added functionality to allow user to pass in a single HUC for faster spot checking of NWM recurr inundation maps

<br/><br/>

## v4.3.15.6 - 2023-09-01 - [PR#972](https://github.com/NOAA-OWP/inundation-mapping/pull/972)

Adds functionality to `tools/inundate_mosaic_wrapper.py` and incorporates functionality into existing `inundation-mapping` scripts.

### Changes

- `tools/`
    - `inundate_mosaic_wrapper.py`: Refactors to call `Inundate_gms` only once; adds functionality to produce a mosaicked polygon from `depths_raster` without needing to generate the `inundation_raster`; removes `log_file` and `output_fileNames` as variables and input arguments; updates the help description for `keep_intermediate`.
    - `composite_inundation.py`, 'inundate_nation.py`, and `run_test_case.py`: Implements `produce_mosaicked_inundation()` from `tools/inundate_mosaic_wrapper.py`.
    - `inundate_gms.py`: Adds back `Inundate_gms(**vars(parser.parse_args()))` command-line function call.
    - `mosaic_inundation.py` and `overlapping_inundation.py`: Removes unused import(s).
    - `tools_shared_variables.py`: Changes hardcoded `INPUT_DIR` to environment variable.

<br/><br/>

## v4.3.15.5 - 2023-09-01 - [PR#970](https://github.com/NOAA-OWP/inundation-mapping/pull/970)

Fixes an issue where the stream network was clipped inside the DEM resulting in a burned stream channel that was then filled by the DEM depression filling process so that all pixels in the burned channel had the same elevation which was the elevation at the spill point (which wasn't necessarily at the HUC outlet). The stream network is now extended from the WBD to the buffered WBD and all streams except the outlet are clipped to the streams buffer inside the WBD (WBD - (3 x cell_size)). This also prevents reverse flow issues.

### Changes

- `src/`
    - `clip_vectors_to_wbd.py`: Clip NWM streams to buffered WBD and clip non-outlet streams to WBD streams buffer (WBD - (3 x cell_size)).
    - `derive_level_paths.py`: Add WBD input argument
    - `run_unit_wb.py`: Add WBD input argument
    - `src_stream_branches.py`: Ignore branches outside HUC
- `unit_tests/`
    - `derive_level_paths_params.json`: Add WBD parameter value
    - `derive_level_paths_test.py`: Add WBD parameter

<br/><br/>

## v4.3.15.4 - 2023-09-01 - [PR#977](https://github.com/NOAA-OWP/inundation-mapping/pull/977)

Fixes incorrect `nodata` value in `src/burn_in_levees.py` that was responsible for missing branches (Exit code: 61). Also cleans up related files.

### Changes

- `src/`
    - `buffer_stream_branches.py`: Moves script functionality into a function.
    - `burn_in_levees.py`: Corrects `nodata` value. Adds context managers for reading rasters.
    - `generate_branch_list.py`: Removes unused imports.
    - `mask_dem.py`: Removes commented code.

<br/><br/>

## v4.3.15.3 - 2023-09-01 - [PR#983](https://github.com/NOAA-OWP/inundation-mapping/pull/983)

This hotfix addresses some bugs introduced in the pandas upgrade.

### Changes

- `/tools/eval_plots_stackedbar.py`: 2 lines were changed to work with the pandas upgrade. Added an argument for a `groupby` median call and fixed a bug with the pandas `query`. Also updated with Black compliance.

<br/><br/>

## v4.3.15.2 - 2023-07-18 - [PR#948](https://github.com/NOAA-OWP/inundation-mapping/pull/948)

Adds a script to produce inundation maps (extent TIFs, polygons, and depth grids) given a flow file and hydrofabric outputs. This is meant to make it easier to team members and external collaborators to produce inundation maps.

### Additions
- `data/`
    - `/tools/inundate_mosaic_wrapper.py`: The script that performs the inundation and mosaicking processes.
    - `/tools/mosaic_inundation.py`: Add function (mosaic_final_inundation_extent_to_poly).

<br/><br/>

## v4.3.15.1 - 2023-08-08 - [PR#960](https://github.com/NOAA-OWP/inundation-mapping/pull/960)

Provides a scripted procedure for updating BLE benchmark data including downloading, extracting, and processing raw BLE data into benchmark inundation files (inundation rasters and discharge tables).

### Additions

- `data/ble/ble_benchmark/`
    - `Dockerfile`, `Pipfile`, and `Pipfile.lock`: creates a new Docker image with necessary Python packages
    - `README.md`: contains installation and usage information
    - `create_ble_benchmark.py`: main script to generate BLE benchmark data

### Changes

- `data/ble/ble_benchmark/`
    - `create_flow_forecast_file.py` and `preprocess_benchmark.py`: moved from /tools

<br/><br/>

## v4.3.15.0 - 2023-08-08 - [PR#956](https://github.com/NOAA-OWP/inundation-mapping/pull/956)

Integrating GVAL in to the evaluation of agreement maps and contingency tables.

- `Dockerfile`: Add dependencies for GVAL
- `Pipfile`: Add GVAL and update related dependencies
- `Pipfile.lock`: Setup for Docker Image builds
- `run_test_case.py`: Remove unused arguments and cleanup
- `synthesize_test_cases.py`: Fix None comparisons and cleanup
- `tools/shared_functions.py`: Add GVAL crosswalk function, add rework create_stats_from_raster, create and create_stats_from_contingency_table
- `unit_tests/tools/inundate_gms_test.py`: Bug fix

<br/><br/>

## v4.3.14.2 - 2023-08-08 - [PR#959](https://github.com/NOAA-OWP/inundation-mapping/pull/959)

The enhancements in this PR include the new modules for pre-processing bathymetric data from the USACE eHydro dataset and integrating the missing hydraulic geometry into the HAND synthetic rating curves.

### Changes
- `data/bathymetry/preprocess_bathymetry.py`: added data source column to output geopackage attribute table.
- `fim_post_processing.sh`: changed -bathy input reference location.
- `config/params_template.env`: added export to bathymetry_file

<br/><br/>

## v4.3.14.1 - 2023-07-13 - [PR#946](https://github.com/NOAA-OWP/inundation-mapping/pull/946)

ras2fim product had a need to run the acquire 3dep script to pull down some HUC8 DEMs. The old script was geared to HUC6 but could handle HUC8's but needed a few enhancements. ras2fim also did not need polys made from the DEMs, so a switch was added for that.

The earlier version on the "retry" feature would check the file size and if it was smaller than a particular size, it would attempt to reload it.  The size test has now been removed. If a file fails to download, the user will need to look at the log out, then remove the file before attempting again. Why? So the user can see why it failed and decide action from there.

Note: later, as needed, we might upgrade it to handle more than just 10m (which it is hardcoded against).

Additional changes to README to reflect how users can access ESIP's S3 as well as a one line addition to change file permissions in fim_process_unit_wb.sh.

### Changes
- `data`
    - `usgs`
        - `acquire_and_preprocess_3dep_dems.py`:  As described above.
 - `fim_pipeline.sh`:  a minor styling fix (added a couple of lines for readability)
 - `fim_pre_processing.sh`: a user message was incorrect & chmod 777 $outputDestDir.
 - `fim_process_unit_wb.sh`: chmod 777 for /output/<run_name> directory.
 - `README.md`: --no-sign-request instead of --request-payer requester for ESIP S3 access.

<br/><br/>

## v4.3.14.0 - 2023-08-03 - [PR#953](https://github.com/NOAA-OWP/inundation-mapping/pull/953)

The enhancements in this PR include the new modules for pre-processing bathymetric data from the USACE eHydro dataset and integrating the missing hydraulic geometry into the HAND synthetic rating curves.

### Additions

- `data/bathymetry/preprocess_bathymetry.py`: preprocesses the eHydro datasets.
- `src/bathymetric_adjustment.py`: adjusts synthetic rating curves for HUCs where preprocessed bathymetry is available.

### Changes

- `config/params_template.env`: added a toggle for the bathymetric adjustment routine: `bathymetry_adjust`
- `fim_post_processing.sh`: added the new `bathymetric_adjustment.py` to the postprocessing lineup
- `src/`
    - `add_crosswalk.py`, `aggregate_by_huc.py`, & `subdiv_chan_obank_src.py`: accounting for the new Bathymetry_source field in SRCs

<br/><br/>

## v4.3.13.0 - 2023-07-26 - [PR#952](https://github.com/NOAA-OWP/inundation-mapping/pull/952)

Adds a feature to manually calibrate rating curves for specified NWM `feature_id`s using a CSV of manual coefficients to output a new rating curve. Manual calibration is applied after any/all other calibrations. Coefficient values between 0 and 1 increase the discharge value (and decrease inundation) for each stage in the rating curve while values greater than 1 decrease the discharge value (and increase inundation).

Manual calibration is performed if `manual_calb_toggle="True"` and the file specified by `man_calb_file` (with `HUC8`, `feature_id`, and `calb_coef_manual` fields) exists. The original HUC-level `hydrotable.csv` (after calibration) is saved with a suffix of `_pre-manual` before the new rating curve is written.

### Additions

- `src/src_manual_calibration.py`: Adds functionality for manual calibration by CSV file

### Changes

- `config/params_template.env`: Adds `manual_calb_toggle` and `man_calb_file` parameters
- `fim_post_processing.sh`: Adds check for toggle and if `man_calb_file` exists before running manual calibration

<br/><br/>

## v4.3.12.1 - 2023-07-21 - [PR#950](https://github.com/NOAA-OWP/inundation-mapping/pull/950)

Fixes a couple of bugs that prevented inundation using HUC-level hydrotables. Update associated unit tests.

### Changes

- `tools/inundate_gms.py`: Fixes a file path error and Pandas DataFrame indexing error.
- `unit_tests/tools/inundate_gms_test.py`: Do not skip this test, refactor to check that all branch inundation rasters exist.
- `unit_tests/tools/inundate_gms_params.json`: Only test 1 HUC, update forecast filepath, use 4 'workers'.

### Removals

- `unit_tests/tools/inundate_gms_unittests.py`: No longer used. Holdover from legacy unit tests.

<br/><br/>


## v4.3.12.0 - 2023-07-05 - [PR#940](https://github.com/NOAA-OWP/inundation-mapping/pull/940)

Refactor Point Calibration Database for synthetic rating curve adjustment to use `.parquet` files instead of a PostgreSQL database.

### Additions
- `data/`
    -`write_parquet_from_calib_pts.py`: Script to write `.parquet` files based on calibration points contained in a .gpkg file.

### Changes
- `src/`
    - `src_adjust_spatial_obs.py`: Refactor to remove PostgreSQL and use `.parquet` files.
    - `src_roughness_optimization.py`: Line up comments and add newline at EOF.
    - `bash_variables.env`: Update formatting, and add `{}` to inherited `.env` variables for proper variable expansion in Python scripts.
- `/config`
    - `params_template.env`: Update comment.
- `fim_pre_processing.sh`: In usage statement, remove references to PostGRES calibration tool.
- `fim_post_processing.sh`: Remove connection to and loading of PostgreSQL database.
- `.gitignore`: Add newline.
- `README.md`: Remove references to PostGRES calibration tool.

### Removals
- `config/`
    - `calb_db_keys_template.env`: No longer necessary without PostGRES Database.

- `/tools/calibration-db` : Removed directory including files below.
    - `README.md`
    - `docker-compose.yml`
    - `docker-entrypoint-enitdb.d/init-db.sh`

<br/><br/>

## v4.3.11.7 - 2023-06-12 - [PR#932](https://github.com/NOAA-OWP/inundation-mapping/pull/932)

Write to a csv file with processing time of `run_unit_wb.sh`, update PR Template, add/update bash functions in `bash_functions.env`, and modify error handling in `src/check_huc_inputs.py`. Update unit tests to throw no failures, `25 passed, 3 skipped`.

### Changes
- `.github/`
    - `PULL_REQUEST_TEMPLATE.md` : Update PR Checklist into Issuer Checklist and Merge Checklist
- `src/`
    - `run_unit_wb.sh`: Add line to log processing time to `$outputDestDir/logs/unit/total_duration_run_by_unit_all_HUCs.csv`
    - `check_huc_inputs.py`: Modify error handling. Correctly print HUC number if it is not valid (within `included_huc*.lst`)
    - `bash_functions.env`: Add `Calc_Time` function, add `local` keyword to functionally scoped variables in `Calc_Duration`
- `unit_tests/`
    - `derive_level_paths_test.py`: Update - new parameter (`buffer_wbd_streams`)
    - `derive_level_paths_params.json`: Add new parameter (`buffer_wbd_streams`)
    - `clip_vectors_to_wbd_test.py`: Update - new parameter (`wbd_streams_buffer_filename`)
    - `clip_vectors_to_wbd_params.json`: Add new parameter (`wbd_streams_buffer_filename`) & Fix pathing for `nwm_headwaters`

<br/><br/>

## v4.3.11.6 - 2023-05-26 - [PR#919](https://github.com/NOAA-OWP/inundation-mapping/pull/919)

Auto Bot asked for the python package of `requests` be upgraded from 2.28.2 to 2.31.0. This has triggered a number of packages to upgrade.

### Changes
- `Pipfile.lock`: as described.

<br/><br/>

## v4.3.11.5 - 2023-05-30 - [PR#911](https://github.com/NOAA-OWP/inundation-mapping/pull/911)

This fix addresses bugs found when using the recently added functionality in `tools/synthesize_test_cases.py` along with the `PREV` argument. The `-pfiles` argument now performs as expected for both `DEV` and `PREV` processing. Addresses #871

### Changes
`tools/synthesize_test_cases.py`: multiple changes to enable all expected functionality with the `-pfiles` and `-pcsv` arguments

<br/><br/>

## v4.3.11.4 - 2023-05-18 - [PR#917](https://github.com/NOAA-OWP/inundation-mapping/pull/917)

There is a growing number of files that need to be pushed up to HydroVis S3 during a production release, counting the new addition of rating curve comparison reports.

Earlier, we were running a number of aws cli scripts one at a time. This tool simplies it and pushes all of the QA and supporting files. Note: the HAND files from a release, will continue to be pushed by `/data/aws/s3.py` as it filters out files to be sent to HV s3.

### Additions

- `data\aws`
     - `push-hv-data-support-files.sh`: As described above. See file for command args.

<br/><br/>


## v4.3.11.3 - 2023-05-25 - [PR#920](https://github.com/NOAA-OWP/inundation-mapping/pull/920)

Fixes a bug in CatFIM script where a bracket was missing on a pandas `concat` statement.

### Changes
- `/tools/generate_categorical_fim.py`: fixes `concat` statement where bracket was missing.

<br/><br/>

## v4.3.11.2 - 2023-05-19 - [PR#918](https://github.com/NOAA-OWP/inundation-mapping/pull/918)

This fix addresses a bug that was preventing `burn_in_levees.py` from running. The if statement in run_unit_wb.sh preceeding `burn_in_levees.py` was checking for the existence of a filepath that doesn't exist.

### Changes
- `src/run_unit_wb.sh`: fixed the if statement filepath to check for the presence of levee features to burn into the DEM

<br/><br/>

## v4.3.11.1 - 2023-05-16 - [PR#904](https://github.com/NOAA-OWP/inundation-mapping/pull/904)

`pandas.append` was deprecated in our last Pandas upgrade (v4.3.9.0). This PR updates the remaining instances of `pandas.append` to `pandas.concat`.

The file `tools/thalweg_drop_check.py` had an instance of `pandas.append` but was deleted as it is no longer used or necessary.

### Changes

The following files had instances of `pandas.append` changed to `pandas.concat`:
- `data/`
    - `nws/preprocess_ahps_nws.py`
    - `usgs/`
        - `acquire_and_preprocess_3dep_dems.py`
        - `preprocess_ahps_usgs.py`
- `src/`
    - `add_crosswalk.py`
    - `adjust_headwater_streams.py`
    - `aggregate_vector_inputs.py`
    - `reset_mannings.py`
- `tools/`
    - `aggregate_mannings_calibration.py`
    - `eval_plots.py`
    - `generate_categorical_fim.py`
    - `generate_categorical_fim_flows.py`
    - `plots/`
        - `eval_plots.py`
        - `utils/shared_functions.py`
    - `rating_curve_comparison.py`
    - `rating_curve_get_usgs_curves.py`
    - `tools_shared_functions.py`

### Removals

- `tools/thalweg_drop_check.py`

<br/><br/>

## v4.3.11.0 - 2023-05-12 - [PR#903](https://github.com/NOAA-OWP/inundation-mapping/pull/903)

These changes address some known issues where the DEM derived flowlines follow the incorrect flow path (address issues with stream order 1 and 2 only). The revised code adds a new workflow to generate a new flow direction raster separately for input to the `run_by_branch.sh` workflow (branch 0 remains unchanged). This modification helps ensure that the DEM derived flowlines follow the desired NWM flow line when generating the DEM derived flowlines at the branch level.

### Changes
- `config/deny_branch_zero.lst`: removed `LandSea_subset_{}.tif` and `flowdir_d8_burned_filled_{}.tif` from the "keep" list as these files are now kept in the huc root folder.
- `config/deny_unit.lst`: added file cleanups for newly generated branch input files stored in the huc root folder (`dem_burned.tif`, `dem_burned_filled.tif`, `flowdir_d8_burned_filled.tif`, `flows_grid_boolean.tif`, `wbd_buffered_streams.gpkg`)
- `src/clip_vectors_to_wbd.py`: saving the `wbd_streams_buffer` as an output gpkg for input to `derive_level_paths.py`
- `src/derive_level_paths.py`: added a new step to clip the `out_stream_network_dissolved` with the `buffer_wbd_streams` polygon. this resolves errors with the edge case scenarios where a NWM flow line intersects the WBD buffer polygon
- `src/run_unit_wb.sh`: Introduce new processing steps to generate separate outputs for input to branch 0 vs. all other branches. Remove the branch zero `outputs_cleanup.py` as the branches are no longer pointing to files stored in the branch 0 directory (stored in huc directory)
   - Rasterize reach boolean (1 & 0) for all branches (not branch 0): using the `nwm_subset_streams_levelPaths_dissolved.gpkg` to define the branch levelpath flow lines
   - AGREEDEM reconditioning for all branches (not branch 0)
   - Pit remove burned DEM for all branches (not branch 0)
   - D8 flow direction generation for all branches (not branch 0)
- `src/run_by_branch.sh`: changed `clip_rasters_to_branches.py` input file location for `$tempHucDataDir/flowdir_d8_burned_filled.tif` (newly created file)

<br/><br/>

## v4.3.10.0 - 2023-05-12 - [PR#888](https://github.com/NOAA-OWP/inundation-mapping/pull/888)

`aggregate_by_huc.py` was taking a long time to process. Most HUCs can aggregate their branches into one merged hydrotable.csv in just 22 seconds, but a good handful took over 2 mins and a few took over 7 mins. When multiplied by 2,138 HUCs it was super slow. Multi-proc has not been added and it now takes appx 40 mins at 80 cores.

An error logging system was also added to track errors that may have occurred during processing.

### Changes
- `fim_pipeline.sh` - added a duration counter at the end of processing HUCs
- `fim_post_processing.sh` - added a job limit (number of procs), did a little cleanup, and added a warning note about usage of job limits in this script,
- `src`
    - `aggregate_by_huc.py`: Added multi proc, made it useable for non external script calls, added a logging system for errors only.
    - `indentify_src_bankful.py`: typo fix.

<br/><br/>

## v4.3.9.2 - 2023-05-12 - [PR#902](https://github.com/NOAA-OWP/inundation-mapping/pull/902)

This merge fixes several sites in Stage-Based CatFIM sites that showed overinundation. The cause was found to be the result of Stage-Based CatFIM code pulling the wrong value from the `usgs_elev_table.csv`. Priority is intended to go to the `dem_adj_elevation` value that is not from branch 0, however there was a flaw in the prioritization logic. Also includes a change to `requests` usage that is in response to an apparent IT SSL change. This latter change was necessary in order to run CatFIM. Also added a check to make sure the `dem_adj_thalweg` is not too far off the official elevation, and continues if it is.

### Changes
- `/tools/generate_categorical_fim.py`: fixed pandas bug where the non-branch zero `dem_adj_elevation` value was not being properly indexed. Also added a check to make sure the `dem_adj_thalweg` is not too far off the official elevation, and continues if it is.
- ` /tools/tools_shared_functions.py`: added `verify=False` to `requests` library calls because connections to WRDS was being refused (likely because of new IT protocols).

<br/><br/>

## v4.3.9.1 - 2023-05-12 - [PR#893](https://github.com/NOAA-OWP/inundation-mapping/pull/893)

Fix existing unit tests, remove unwanted behavior in `check_unit_errors_test.py`, update `unit_tests/README.md`

### Changes

- `unit_tests/`
    - `README.md` : Split up headings for setting up unit tests/running unit tests & re-formatted code block.
    - `check_unit_errors_test.py`: Fixed unwanted behavior of test leaving behind `sample_n.txt` files in `unit_errors/`
    - `clip_vectors_to_wbd_params.json`: Update parameters
    - `clip_vectors_to_wbd_test.py`: Update arguments
    - `pyproject.toml`: Ignore RuntimeWarning, to suppress pytest failure.
    - `usgs_gage_crosswalk_test.py`: Enhance readability of arguments in `gage_crosswalk.run_crosswalk` call

<br/><br/>

## v4.3.9.0 - 2023-04-19 - [PR#889](https://github.com/NOAA-OWP/inundation-mapping/pull/889)

Updates GDAL in base Docker image from 3.1.2 to 3.4.3 and updates all Python packages to latest versions, including Pandas v.2.0.0. Fixes resulting errors caused by deprecation and/or other changes in dependencies.

NOTE: Although the most current GDAL is version 3.6.3, something in 3.5 causes an issue in TauDEM `aread8` (this has been submitted as https://github.com/dtarb/TauDEM/issues/254)

### Changes

- `Dockerfile`: Upgrade package versions and fix `tzdata`
- `fim_post_processing.sh`: Fix typo
- `Pipfile` and `Pipfile.lock`: Update Python versions
- `src/`
    - `add_crosswalk.py`, `aggregate_by_huc.py`, `src_adjust_usgs_rating.py`, and `usgs_gage_unit_setup.py`: Change `df1.append(df2)` (deprecated) to `pd.concat([df1, df2])`
    - `build_stream_traversal.py`: Add `dropna=True` to address change in NaN handling
    - `getRasterInfoNative.py`: Replace `import gdal` (deprecated) with `from osgeo import gdal`
    - `stream_branches.py`: Change deprecated indexing to `.iloc[0]` and avoid `groupby.max()` over geometry
- `tools`
    - `inundation.py`: Cleans unused `from gdal`
    - `eval_plots.py`: deprecated dataframe.append fixed and deprecated python query pattern fixed.

<br/><br/>

## v4.3.8.0 - 2023-04-07 - [PR#881](https://github.com/NOAA-OWP/inundation-mapping/pull/881)

Clips branch 0 to terminal segments of NWM streams using the `to` attribute of NWM streams (where `to=0`).

### Changes

- `src/`
    - `delineate_hydros_and_produce_HAND.sh`: Added input arguments to `src/split_flows.py`
    - `split_flows.py`: Added functionality to snap and trim branch 0 flows to terminal NWM streamlines

<br/><br/>

## v4.3.7.4 - 2023-04-10 - [PR#882](https://github.com/NOAA-OWP/inundation-mapping/pull/882)

Bug fix for empty `output_catchments` in `src/filter_catchments_and_add_attributes.py`

### Changes

- `src/filter_catchments_and_add_attributes.py`: Adds check for empty `output_catchments` and exits with Status 61 if empty.

<br/><br/>

## v4.3.7.3 - 2023-04-14 - [PR#880](https://github.com/NOAA-OWP/inundation-mapping/pull/880)

Hotfix for addressing an error during the NRMSE calculation/aggregation step within `tools/rating_curve_comparison.py`. Also added the "n" variable to the agg_nwm_recurr_flow_elev_stats table. Addresses #878

### Changes

- `tools/rating_curve_comparison.py`: address error for computing nrmse when n=1; added the "n" variable (sample size) to the output metrics table

<br/><br/>

## v4.3.7.2 - 2023-04-06 - [PR#879](https://github.com/NOAA-OWP/inundation-mapping/pull/879)

Replaces `os.environ` with input arguments in Python files that are called from bash scripts. The bash scripts now access the environment variables and pass them to the Python files as input arguments. In addition to adapting some Python scripts to a more modular structure which allows them to be run individually, it also allows Visual Studio Code debugger to work properly. Closes #875.

### Changes

- `fim_pre_processing.sh`: Added `-i $inputsDir` input argument to `src/check_huc_inputs.py`
- `src/`
    - `add_crosswalk.py`: Changed `min_catchment_area` and `min_stream_length` environment variables to input arguments
    - `check_huc_inputs.py`: Changed `inputsDir` environment variable to input argument
    - `delineate_hydros_and_produce_HAND.sh`: Added `-m $max_split_distance_meters -t $slope_min -b $lakes_buffer_dist_meters` input arguments to `src/split_flows.py`
    - `split_flows.py`: Changed `max_split_distance_meters`, `slope_min`, and `lakes_buffer_dist_meters` from environment variables to input arguments

<br/><br/>

## v4.3.7.1 - 2023-04-06 - [PR#874](https://github.com/NOAA-OWP/inundation-mapping/pull/874)

Hotfix to `process_branch.sh` because it wasn't removing code-61 branches on exit. Also removes the current run from the new fim_temp directory.

### Changes

- `fim_pipeline.sh`: removal of current run from fim_temp directory
- `src/process_branch.sh`: switched the exit 61 block to use the temp directory instead of the outputs directory

<br/><br/>

## v4.3.7.0 - 2023-03-02 - [PR#868](https://github.com/NOAA-OWP/inundation-mapping/pull/868)

This pull request adds a new feature to `fim_post_processing.sh` to aggregate all of the hydrotables for a given HUC into a single HUC-level `hydrotable.csv` file. Note that the aggregation step happens near the end of `fim_post_processing.sh` (after the subdivision and calibration routines), and the branch hydrotable files are preserved in the branch directories for the time being.

### Changes

- `fim_pipeline.sh`: created a new variable `$jobMaxLimit` that multiplies the `$jobHucLimit` and the `$jobBranchLimit`
- `fim_post_processing.sh`: added new aggregation/concatenation step after the SRC calibration routines; passing the new `$jobMaxLimit` to the commands that accept a multiprocessing job number input; added `$skipcal` argument to the USGS rating curve calibration routine
- `src/add_crosswalk.py`: changed the default value for `calb_applied` variable to be a boolean
- `src/aggregate_by_huc.py`: file renamed (previous name: `src/usgs_gage_aggregate.py`); updated to perform branch to huc file aggregation for `hydroTable_{branch_id}.csv` and `src_full_crosswalked_{branch_id}.csv` files; note that the input arguments ask you to specify which file types to aggregate using the flags: `-elev`, `-htable`, and `-src`
- `tools/inundate_gms.py`: added check to use the aggregated HUC-level `hydrotable.csv` if it exists, otherwise continue to use the branch hydroTable files
- `tools/inundation.py`: added `usecols` argument to the `pd.read_csv` commands to improve read time for hydrotables
- `src/subdiv_chan_obank_src.py`: add dtype to hydrotable pd.read_csv to resolve pandas dtype interpretation warnings

<br/><br/>

## v4.3.6.0 - 2023-03-23 - [PR#803](https://github.com/NOAA-OWP/inundation-mapping/pull/803)

Clips Watershed Boundary Dataset (WBD) to DEM domain for increased efficiency. Essentially, this is a wrapper for `geopandas.clip()` and moves clipping from `src/clip_vectors_to_wbd.py` to `data/wbd/preprocess_wbd.py`.

### Additions

- `data/wbd/preprocess_wbd.py`: Clips WBD to DEM domain polygon

### Changes

- `src/`
    - `bash_variables.env`: Updates `input_WBD_gdb` environment variable
    - `clip_vectors_to_wbd.py`: Removes clipping to DEM domain

<br/><br/>

## v4.3.5.1 - 2023-04-01 - [PR#867](https://github.com/NOAA-OWP/inundation-mapping/pull/867)

outputs_cleanup.py was throwing an error saying that the HUC source directory (to be cleaned up), did not exist. This was confirmed in a couple of environments. The src path in run_unit_wb.sh was sending in the "outputs" directory and not the "fim_temp" directory. This might have been a merge issue.

The log file was moved to the unit_errors folder to validate the error, as expected.

### Changes

- `src/run_unit_wb.sh`: Change the source path being submitted to `outputs_cleanup.py` from the `outputs` HUC directory to the `fim_temp` HUC directory.
- `fim_process_unit_wb.sh`: Updated the phrase "Copied temp directory" to "Moved temp directory"

<br/><br/>

## v4.3.5.0 - 2023-03-02 - [PR#857](https://github.com/NOAA-OWP/inundation-mapping/pull/857)

Addresses changes to function calls needed to run upgraded Shapely library plus other related library upgrades. Upgraded libraries include:
- shapely
- geopandas
- pandas
- numba
- rasterstats
- numpy
- rtree
- tqdm
- pyarrow
- py7zr

Pygeos is removed because its functionality is incorporated into the upgraded shapely library.

### Changes

- `Dockerfile`
- `Pipfile and Pipfile.lock`
- `src/`
	- `associate_levelpaths_with_levees.py`
    - `build_stream_traversal.py`
	- `add_crosswalk.py`
	- `adjust_headwater_streams.py`
	- `aggregate_vector_inputs.py`
	- `clip_vectors_to_wbd.py`
	- `derive_headwaters.py`
	- `stream_branches.py`
	- `split_flows.py`
- `tools/`
	- `fimr_to_benchmark.py`
	- `tools_shared_functions.py`

<br/><br/>

## v4.3.4.0 - 2023-03-16-23 [PR#847](https://github.com/NOAA-OWP/inundation-mapping/pull/847)

### Changes

Create a 'working directory' in the Docker container to run processes within the container's non-persistent filesystem. Modify variables in scripts that process HUCs and branches to use the temporary working directory, and then copy temporary directory (after trimming un-wanted files) over to output directory (persistent filesystem).  Roll back changes to `unit_tests/` to use `/data/outputs` (contains canned data), as the volume mounted `outputs/` most likely will not contain the necessary unit test data.

- `Dockerfile` - create a `/fim_temp` working directory, update `projectDir` to an `ENV`, rename inputs and outputs directory variables
- `fim_pipeline.sh` - remove `projectDir=/foss_fim`, update path of `logFile`, remove indentation
- `fim_pre_processing.sh` - change `$outputRunDataDir` => `$outputDestDir` & add `$tempRunDir`
- `fim_post_processing.sh` - change `$outputRunDataDir` => `$outputDestDir`
- `fim_process_unit_wb.sh` - change `$outputRunDataDir` => `$outputDestDir`, add vars & export `tempRunDir`, `tempHucDataDir`, & `tempBranchDataDir` to `run_unit_wb.sh`
- `README.md` - add linebreaks to codeblocks

- `src/`
  - `bash_variables.env` - `$inputDataDir` => `$inputsDir`
  - `check_huc_inputs.py` - `$inputDataDir` => `$inputsDir`
  - `delineate_hydros_and_produce_HAND.py` - `$outputHucDataDir` => `$tempHucDataDir`, `$outputCurrentBranchDataDir` => `$tempCurrentBranchDataDir`
  - `process_branch.sh` - `$outputRunDataDir` => `$outputsDestDir`
  - `run_by_branch.sh` - `$outputCurrentBranchDataDir` => `$tempCurrentBranchDataDir`, `$outputHucDataDir` => `$tempHucDataDir`
  - `run_unit_wb.sh` - `$outputRunDataDir` => `$outputDestDir`, `$outputHucDataDir` => `$tempHucDataDir`
  - `utils/`
    - `shared_functions.py` - `$inputDataDir` => `$inputsDir`

- `tools/`
  - `inundation_wrapper_custom_flow.py` - `$outputDataDir` => `$outputsDir`
  - `inundation_wrapper_nwm_flows.py`  - `$outputDataDir` => `$outputsDir`
  - `tools_shared_variables.py` - `$outputDataDir` => `$outputsDir`

- `unit_tests/`
  - `README.md` - add linebreaks to code blocks, `/outputs/` => `/data/outputs/`
  - `*_params.json` - `/outputs/` => `/data/outputs/` & `$outputRunDataDir` => `$outputDestDir`
  - `derive_level_paths_test.py` - `$outputRunDataDir` => `$outputDestDir`
  - `check_unit_errors_test.py` - `/outputs/` => `/data/outputs/`
  - `shared_functions_test.py` - `$outputRunDataDir` => `$outputDestDir`
  - `split_flows_test.py`  - `/outputs/` => `/data/outputs/`
  - `tools/`
    - `*_params.json` - `/outputs/` => `/data/outputs/` & `$outputRunDataDir` => `$outputDestDir`

<br/><br/>

## v4.3.3.7 - 2023-03-22 - [PR#856](https://github.com/NOAA-OWP/inundation-mapping/pull/856)

Simple update to the `PULL_REQUEST_TEMPLATE.md` to remove unnecessary/outdated boilerplate items, add octothorpe (#) in front of Additions, Changes, Removals to mirror `CHANGELOG.md` format, and clean up the PR Checklist.

### Changes
- `docs/`
  - `PULL_REQUEST_TEMPLATE.md`

<br/><br/>

## v4.3.3.6 - 2023-03-30 - [PR#859](https://github.com/NOAA-OWP/inundation-mapping/pull/859)

Addresses the issue of output storage space being taken up by output files from branches that did not run. Updates branch processing to remove the extraneous branch file if a branch gets an error code of 61.

### Changes

- `src/process_branch.sh`: added line 41, which removes the outputs and output folder if Error 61 occurs.

<br/><br/>

## v4.3.3.5 - 2023-03-23 - [PR#848](https://github.com/NOAA-OWP/inundation-mapping/pull/848)

Introduces two new arguments (`-pcsv` and `-pfiles`) and improves the documentation of  `synthesize_test_cases.py`. The new arguments allow the user to provide a CSV of previous metrics (`-pcsv`) and to specity whether or not metrics should pulled from previous directories (`-pfiles`).

The dtype warning was suppressed through updates to the `read_csv` function in `hydrotable.py` and additional comments were added throughout script to improve readability.

### Changes
- `tools/inundation.py`: Add data types to the section that reads in the hydrotable (line 483).

- `tools/synthesize_test_cases.py`: Improved formatting, spacing, and added comments. Added two new arguments: `pcsv` and `pfiles` along with checks to verify they are not being called concurrently (lines 388-412). In `create_master_metrics_csv`, creates an `iteration_list` that only contains `['comparison']` if `pfiles` is not true, reads in the previous metric csv `prev_metrics_csv` if it is provided and combine it with the compiled metrics (after it is converted to dataframe), and saves the metrics dataframe (`df_to_write`) to CSV.

<br/><br/>

## v4.3.3.4 - 2023-03-17 - [PR#849](https://github.com/NOAA-OWP/inundation-mapping/pull/849)

This hotfix addresses an error in inundate_nation.py relating to projection CRS.

### Changes

- `tools/inundate_nation.py`: #782 CRS projection change likely causing issue with previous projection configuration

<br/><br/>

## v4.3.3.3 - 2023-03-20 - [PR#854](https://github.com/NOAA-OWP/inundation-mapping/pull/854)

At least one site (e.g. TRYM7) was not been getting mapped in Stage-Based CatFIM, despite having all of the acceptable accuracy codes. This was caused by a data type issue in the `acceptable_coord_acc_code_list` in `tools_shared_variables.py` having the accuracy codes of 5 and 1 as a strings instead of an integers.

### Changes

- `/tools/tools_shared_variables.py`: Added integers 5 and 1 to the acceptable_coord_acc_code_list, kept the '5' and '1' strings as well.

<br/><br/>

## v4.3.3.2 - 2023-03-20 - [PR#851](https://github.com/NOAA-OWP/inundation-mapping/pull/851)

Bug fix to change `.split()` to `os.path.splitext()`

### Changes

- `src/stream_branches.py`: Change 3 occurrences of `.split()` to `os.path.splitext()`

<br/><br/>

## v4.3.3.1 - 2023-03-20 - [PR#855](https://github.com/NOAA-OWP/inundation-mapping/pull/855)

Bug fix for KeyError in `src/associate_levelpaths_with_levees.py`

### Changes

- `src/associate_levelpaths_with_levees.py`: Adds check if input files exist and handles empty GeoDataFrame(s) after intersecting levee buffers with leveed areas.

<br/><br/>

## v4.3.3.0 - 2023-03-02 - [PR#831](https://github.com/NOAA-OWP/inundation-mapping/pull/831)

Addresses bug wherein multiple CatFIM sites in the flow-based service were displaying the same NWS LID. This merge also creates a workaround solution for a slowdown that was observed in the WRDS location API, which may be a temporary workaround, until WRDS addresses the slowdown.

### Changes

- `tools/generate_categorical_fim_mapping.py`: resets the list of tifs to format for each LID within the loop that does the map processing, instead of only once before the start of the loop.
- `tools/tools_shared_functions.py`:
  - adds a try-except block around code that attempted to iterate on an empty list when the API didn't return relevant metadata for a given feature ID (this is commented out, but may be used in the future once WRDS slowdown is addressed).
  - Uses a passed NWM flows geodataframe to determine stream order.
- `/tools/generate_categorical_fim_flows.py`:
  - Adds multiprocessing to flows generation and uses `nwm_flows.gpkg` instead of the WRDS API to determine stream order of NWM feature_ids.
  - Adds duration print messages.
- `/tools/generate_categorical_fim.py`:
  - Refactor to allow for new NWM filtering scheme.
  - Bug fix in multiprocessing calls for interval map production.
  - Adds duration print messages.

<br/><br/>

## v4.3.2.0 - 2023-03-15 - [PR#845](https://github.com/NOAA-OWP/inundation-mapping/pull/845)

This merge revises the methodology for masking levee-protected areas from inundation. It accomplishes two major tasks: (1) updates the procedure for acquiring and preprocessing the levee data to be burned into the DEM and (2) revises the way levee-protected areas are masked from branches.

(1) There are now going to be two different levee vector line files in each HUC. One (`nld_subset_levees_burned.gpkg`) for the levee elevation burning and one (`nld_subset_levees.gpkg`) for the levee-level-path assignment and masking workflow.

(2) Levee-protected areas are masked from inundation based on a few methods:
  - Branch 0: All levee-protected areas are masked.
  - Other branches: Levee-protected areas are masked from the DEMs of branches for level path(s) that the levee is protecting against by using single-sided buffers alongside each side of the levee to determine which side the levee is protecting against (the side opposite the associated levee-protected area).

### Additions

- `.gitignore`: Adds `.private` folder for unversioned code.
- `data/`
    - `esri.py`: Class for querying and downloading ESRI feature services.
    - `nld/`
        - `levee_download.py`: Module that handles downloading and preprocessing levee lines and protected areas from the National Levee Database.
- `src/associate_levelpaths_with_levees.py`: Associates level paths with levees using single-sided levee buffers and writes to CSV to be used by `src/mask_dem.py`

### Changes

- `.config/`
    - `deny_branch_zero.lst`: Adds `dem_meters_{}.tif`.
    - `deny_branches.lst`: Adds `levee_levelpaths.csv` and removes `nld_subset_levees_{}.tif`.
    - `deny_unit.lst`: Adds `dem_meters.tif`.
    - `params_template.env`: Adds `levee_buffer` parameter for levee buffer size/distance in meters and `levee_id_attribute`.
- `src/`
    - `bash_variables.env`: Updates `input_nld_levee_protected_areas` and adds `input_NLD` (moved from `run_unit_wb.sh`) and `input_levees_preprocessed` environment. .variables
    - `burn_in_levees.py`: Removed the unit conversion from feet to meters because it's now being done in `levee_download.py`.
    - `clip_vectors_to_wbd.py`: Added the new levee lines for the levee-level-path assignment and masking workflow.
    - `delineate_hydros_and_produce_HAND.sh`: Updates input arguments.
    - `mask_dem.py`: Updates to use `levee_levelpaths.csv` (output from `associate_levelpaths_with_levees.py`) to mask branch DEMs.
    - `run_by_branch.sh`: Clips `dem_meters.tif` to use for branches instead of `dem_meters_0.tif` since branch 0 is already masked.
    - `run_unit_wb.sh`: Added inputs to `clip_vectors_to_wbd.py`. Added `associate_levelpaths_with_levees.py`. Processes `dem_meters.tif` and then makes a copy for branch 0. Moved `deny_unit.lst` cleanup to after branch processing.

### Removals
- `data/nld/preprocess_levee_protected_areas.py`: Deprecated.

<br/><br/>

## v4.3.1.0 - 2023-03-10 - [PR#834](https://github.com/NOAA-OWP/inundation-mapping/pull/834)

Change all occurances of /data/outputs to /outputs to honor the correct volume mount directory specified when executing docker run.

### Changes

- `Dockerfile` - updated comments in relation to `projectDir=/foss_fim`
- `fim_pipeline.sh` - updated comments in relation to `projectDir=/foss_fim`
- `fim_pre_processing.sh` -updated comments in relation to `projectDir=/foss_fim`
- `fim_post_processing.sh` - updated comments in relation to `projectDir=/foss_fim`
- `README.md` - Provide documentation on starting the Docker Container, and update docs to include additional command line option for calibration database tool.

- `src/`
  - `usgs_gage_crosswalk.py` - added newline character to shorten commented example usage
  - `usgs_gage_unit_setup.py` - `/data/outputs/` => `/outputs/`

- `tools/`
  - `cache_metrics.py` -  `/data/outputs/` => `/outputs/`
  - `copy_test_case_folders.py`  - `/data/outputs/` => `/outputs/`
  - `run_test_case.py` - `/data/outputs/` => `/outputs/`

- `unit_tests/*_params.json`  - `/data/outputs/` => `/outputs/`

- `unit_tests/split_flows_test.py`  - `/data/outputs/` => `/outputs/`

<br/><br/>

## v4.3.0.1 - 2023-03-06 - [PR#841](https://github.com/NOAA-OWP/inundation-mapping/pull/841)

Deletes intermediate files generated by `src/agreedem.py` by adding them to `config/deny_*.lst`

- `config/`
    - `deny_branch_zero.lst`, `deny_branches.lst`, `deny_branch_unittests.lst`: Added `agree_binary_bufgrid.tif`, `agree_bufgrid_zerod.tif`, and `agree_smogrid_zerod.tif`
    - `deny_unit.lst`: Added `agree_binary_bufgrid.tif`, `agree_bufgrid.tif`, `agree_bufgrid_allo.tif`, `agree_bufgrid_dist.tif`,  `agree_bufgrid_zerod.tif`, `agree_smogrid.tif`, `agree_smogrid_allo.tif`, `agree_smogrid_dist.tif`, `agree_smogrid_zerod.tif`

<br/><br/>

## v4.3.0.0 - 2023-02-15 - [PR#814](https://github.com/NOAA-OWP/inundation-mapping/pull/814)

Replaces GRASS with Whitebox. This addresses several issues, including Windows permissions and GRASS projection issues. Whitebox also has a slight performance benefit over GRASS.

### Removals

- `src/r_grow_distance.py`: Deletes file

### Changes

- `Dockerfile`: Removes GRASS, update `$outputDataDir` from `/data/outputs` to `/outputs`
- `Pipfile` and `Pipfile.lock`: Adds Whitebox and removes GRASS
- `src/`
    - `agreedem.py`: Removes `r_grow_distance`; refactors to use with context and removes redundant raster reads.
    - `adjust_lateral_thalweg.py` and `agreedem.py`: Refactors to use `with` context and removes redundant raster reads
    - `unique_pixel_and_allocation.py`: Replaces GRASS with Whitebox and remove `r_grow_distance`
    - `gms/`
        - `delineate_hydros_and_produce_HAND.sh` and `run_by_unit.sh`: Removes GRASS parameter
        - `mask_dem.py`: Removes unnecessary line

<br/><br/>

## v4.2.1.0 - 2023-02-21 - [PR#829](https://github.com/NOAA-OWP/inundation-mapping/pull/829)

During the merge from remove-fim3 PR into dev, merge conflicts were discovered in the unit_tests folders and files. Attempts to fix them at that time failed, so some files were removed, other renamed, other edited to get the merge to work.  Here are the fixes to put the unit tests system back to par.

Note: some unit tests are now temporarily disabled due to dependencies on other files / folders which may not exist in other environments.

Also.. the Changelog.md was broken and is being restored here.

Also.. a minor text addition was added to the acquire_and_preprocess_3dep_dems.py files (not directly related to this PR)

For file changes directly related to unit_test folder and it's file, please see [PR#829](https://github.com/NOAA-OWP/inundation-mapping/pull/829)

Other file changes:

### Changes
- `Pipfile.lock` : rebuilt and updated as a safety pre-caution.
- `docs`
    - `CHANGELOG.md`: additions to this file for FIM 4.2.0.0 were not merged correctly.  (re-added just below in the 4.2.0.0 section)
- `data`
    - `usgs`
        - `acquire_and_preprocess_3dep_dems.py`: Added text on data input URL source.

<br/><br/>

## v4.2.0.1 - 2023-02-16 - [PR#827](https://github.com/NOAA-OWP/inundation-mapping/pull/827)

FIM 4.2.0.0. was throwing errors for 14 HUCs that did not have any level paths. These are HUCs that have only stream orders 1 and 2 and are covered under branch zero, but no stream orders 3+ (no level paths).  This has now been changed to not throw an error but continue to process of the HUC.

### Changes

- `src`
    - `run_unit_wb.sh`: Test if branch_id.lst exists, which legitimately might not. Also a bit of text cleanup.

<br/><br/>

## v4.2.0.0 - 2023-02-16 - [PR#816](https://github.com/NOAA-OWP/inundation-mapping/pull/816)

This update removes the remaining elements of FIM3 code.  It further removes the phrases "GMS" as basically the entire FIM4 model. FIM4 is GMS. With removing FIM3, it also means remove concepts of "MS" and "FR" which were no longer relevant in FIM4.  There are only a few remaining places that will continue with the phrase "GMS" which is in some inundation files which are being re-evaluated.  Some deprecated files have been removed and some subfolders removed.

There are a lot of duplicate explanations for some of the changes, so here is a shortcut system.

- desc 1:  Remove or rename values based on phrase "GMS, MS and/or FR"
- desc 2:  Moved file from the /src/gms folder to /src  or /tools/gms_tools to /tools
- desc 3:  No longer needed as we now use the `fim_pipeline.sh` processing model.

### Removals

- `data`
    - `acquire_and_preprocess_inputs.py`:  No longer needed
- `gms_pipeline.sh` : see desc 3
- `gms_run_branch.sh` : see desc 3
- `gms_run_post_processing.sh` : see desc 3
- `gms_run_unit.sh` : see desc 3
- `src`
    - `gms`
        - `init.py` : folder removed, no longer needed.
        - `aggregate_branch_lists.py`: no longer needed.  Newer version already exists in src directory.
        - `remove_error_branches.py` :  see desc 3
        - `run_by_unit.sh` : see desc 3
        - `test_new_crosswalk.sh` : no longer needed
        - `time_and_tee_run_by_branch.sh` : see desc 3
        - `time_and_tee_run_by_unit.sh` : see desc 3
    - `output_cleanup.py` : see desc 3
 - `tools/gms_tools`
     - `init.py` : folder removed, no longer needed.

### Changes

- `config`
   - `deny_branch_unittests.lst` :  renamed from `deny_gms_branch_unittests.lst`
   - `deny_branch_zero.lst` : renamed from `deny_gms_branch_zero.lst`
   - `deny_branches.lst` :  renamed from `deny_gms_branches.lst`
   - `deny_unit.lst`  : renamed from `deny_gms_unit.lst`
   - `params_template.env` : see desc 1

- `data`
    - `nws`
        - `preprocess_ahps_nws.py`:   Added deprecation note: If reused, it needs review and/or upgrades.
    - `acquire_and_preprocess_3dep_dems.py` : see desc 1
 - `fim_post_processing.sh` : see desc 1, plus a small pathing change.
 - `fim_pre_processing.sh` : see desc 1
 - ` src`
     - `add_crosswalk.py` : see desc 1. Also cleaned up some formatting and commented out a code block in favor of a better way to pass args from "__main__"
     - `bash_variables.env` : see desc 1
     - `buffer_stream_branches.py` : see desc 2
     - `clip_rasters_to_branches.py` : see desc 2
     - `crosswalk_nwm_demDerived.py` :  see desc 1 and desc 2
     - `delineate_hydros_and_produce_HAND.sh` : see desc 1 and desc 2
     - `derive_level_paths.py`  :  see desc 1 and desc 2
     - `edit_points.py` : see desc  2
     - `filter_inputs_by_huc.py`: see desc 1 and desc 2
     - `finalize_srcs.py`:  see desc 2
     - `generate_branch_list.py` : see desc 1
     - `make_rem.py` : see desc 2
     - `make_dem.py` : see desc  2
     - `outputs_cleanup.py`:  see desc 1
     - `process_branch.sh`:  see desc 1
     - `query_vectors_by_branch_polygons.py`: see desc 2
     - `reset_mannings.py` : see desc 2
     - `run_by_branch.sh`:  see desc 1
     - `run_unit_wb.sh`: see desc 1
     - `stream_branches.py`:  see desc 2
     - `subset_catch_list_by_branch_id.py`: see desc 2
     - `toDo.md`: see desc 2
     - `usgs_gage_aggregate.py`:  see desc 1
     - `usgs_gage_unit_setup.py` : see desc 1
     - `utils`
         - `fim_enums.py` : see desc 1

- `tools`
    - `combine_crosswalk_tables.py` : see desc 2
    - `compare_ms_and_non_ms_metrics.py` : see desc 2
    - `compile_comp_stats.py`: see desc 2  and added note about possible deprecation.
    - `compile_computation_stats.py` : see desc 2  and added note about possible deprecation.
    - `composite_inundation.py` : see desc 1 : note.. references a file called inundate_gms which retains it's name for now.
    - `consolidate_metrics.py`: added note about possible deprecation.
    - `copy_test_case_folders.py`: see desc 1
    - `eval_plots.py` : see desc 1
    - `evaluate_continuity.py`: see desc 2
    - `find_max_catchment_breadth.py` : see desc 2
    - `generate_categorical_fim_mapping.py` : see desc 1
    - `inundate_gms.py`: see desc 1 and desc 2. Note: This file has retained its name with the phrase "gms" in it as it might be upgraded later and there are some similar files with similar names.
    - `inundate_nation.py` : see desc 1
    - `inundation.py`:  text styling change
    - `make_boxes_from_bounds.py`: text styling change
    - `mosaic_inundation.py`:  see desc 1 and desc 2
    - `overlapping_inundation.py`: see desc 2
    - `plots.py` : see desc 2
    - `run_test_case.py`:  see desc 1
    - `synthesize_test_cases.py`: see desc 1

- `unit_tests`
    - `README.md`: see desc 1
    - `__template_unittests.py`: see desc 1
    - `check_unit_errors_params.json`  and `check_unit_errors_unittests.py` : see desc 1
    - `derive_level_paths_params.json` and `derive_level_paths_unittests.py` : see desc 1 and desc 2
    - `filter_catchments_and_add_attributes_unittests.py`: see desc 1
    - `outputs_cleanup_params.json` and `outputs_cleanup_unittests.py`: see desc 1 and desc 2
    - `split_flows_unittests.py` : see desc 1
    - `tools`
        - `inundate_gms_params.json` and `inundate_gms_unittests.py`: see desc 1 and desc 2

<br/><br/>

## v4.1.3.0 - 2023-02-13 - [PR#812](https://github.com/NOAA-OWP/inundation-mapping/pull/812)

An update was required to adjust host name when in the AWS environment

### Changes

- `fim_post_processing.sh`: Added an "if isAWS" flag system based on the input command args from fim_pipeline.sh or

- `tools/calibration-db`
    - `README.md`: Minor text correction.

<br/><br/>

## v4.1.2.0 - 2023-02-15 - [PR#808](https://github.com/NOAA-OWP/inundation-mapping/pull/808)

Add `pytest` package and refactor existing unit tests. Update parameters to unit tests (`/unit_tests/*_params.json`) to valid paths. Add leading slash to paths in `/config/params_template.env`.

### Additions

- `/unit_tests`
  - `__init__.py`  - needed for `pytest` command line executable to pick up tests.
  - `pyproject.toml`  - used to specify which warnings are excluded/filtered.
  - `/gms`
    - `__init__.py` - needed for `pytest` command line executable to pick up tests.
  - `/tools`
    - `__init__.py`  - needed for `pytest` command line executable to pick up tests.
    - `inundate_gms_params.json` - file moved up into this directory
    - `inundate_gms_test.py`     - file moved up into this directory
    - `inundation_params.json`   - file moved up into this directory
    - `inundation_test.py`       - file moved up into this directory

### Removals

- `/unit_tests/tools/gms_tools/` directory removed, and files moved up into `/unit_tests/tools`

### Changes

- `Pipfile` - updated to include pytest as a dependency
- `Pipfile.lock` - updated to include pytest as a dependency

- `/config`
  - `params_template.env` - leading slash added to paths

- `/unit_tests/` - All of the `*_test.py` files were refactored to follow the `pytest` paradigm.
  - `*_params.json` - valid paths on `fim-dev1` provided
  - `README.md`  - updated to include documentation on pytest.
  - `unit_tests_utils.py`
  - `__template_unittests.py` -> `__template.py` - exclude the `_test` suffix to remove from test suite. Updated example on new format for pytest.
  - `check_unit_errors_test.py`
  - `clip_vectors_to_wbd_test.py`
  - `filter_catchments_and_add_attributes_test.py`
  - `rating_curve_comparison_test.py`
  - `shared_functions_test.py`
  - `split_flow_test.py`
  - `usgs_gage_crosswalk_test.py`
  - `aggregate_branch_lists_test.py`
  - `generate_branch_list_test.py`
  - `generate_branch_list_csv_test.py`
  - `aggregate_branch_lists_test.py`
  - `generate_branch_list_csv_test.py`
  - `generate_branch_list_test.py`
    - `/gms`
      - `derive_level_paths_test.py`
      - `outputs_cleanup_test.py`
    - `/tools`
      - `inundate_unittests.py` -> `inundation_test.py`
      - `inundate_gms_test.py`


<br/><br/>

## v4.1.1.0 - 2023-02-16 - [PR#809](https://github.com/NOAA-OWP/inundation-mapping/pull/809)

The CatFIM code was updated to allow 1-foot interval processing across all stage-based AHPS sites ranging from action stage to 5 feet above major stage, along with restart capability for interrupted processing runs.

### Changes

- `tools/generate_categorical_fim.py` (all changes made here)
    - Added try-except blocks for code that didn't allow most sites to actually get processed because it was trying to check values of some USGS-related variables that most of the sites didn't have
    - Overwrite abilities of the different outputs for the viz team were not consistent (i.e., one of the files had the ability to be overwritten but another didn't), so that has been made consistent to disallow any overwrites of the existing final outputs for a specified output folder.
    - The code also has the ability to restart from an interrupted run and resume processing uncompleted HUCs by first checking for a simple "complete" file for each HUC. If a HUC has that file, then it is skipped (because it already completed processing during a run for a particular output folder / run name).
    - When a HUC is successfully processed, an empty "complete" text file is created / touched.

<br/><br/>

## v4.1.0.0 - 2023-01-30 - [PR#806](https://github.com/NOAA-OWP/inundation-mapping/pull/806)

As we move to Amazon Web Service, AWS, we need to change our processing system. Currently, it is `gms_pipeline.sh` using bash "parallel" as an iterator which then first processes all HUCs, but not their branches. One of `gms_pipeline.sh`'s next steps is to do branch processing which is again iterated via "parallel". AKA. Units processed as one step, branches processed as second independent step.

**Note:** While we are taking steps to move to AWS, we will continue to maintain the ability of doing all processing on a single server using a single docker container as we have for a long time. Moving to AWS is simply taking portions of code from FIM and adding it to AWS tools for performance of large scale production runs.

Our new processing system, starting with this PR,  is to allow each HUC to process it's own branches.

A further requirement was to split up the overall processing flow to independent steps, with each step being able to process itself without relying on "export" variables from other files. Note: There are still a few exceptions.  The basic flow now becomes
- `fim_pre_processing.sh`,
- one or more calls to `fim_process_unit_wb.sh` (calling this file for each single HUC to be processed).
- followed by a call to `fim_post_processing.sh`.


Note: This is a very large, complex PR with alot of critical details. Please read the details at [PR 806](https://github.com/NOAA-OWP/inundation-mapping/pull/806).

### CRITICAL NOTE
The new `fim_pipeline.sh` and by proxy `fim_pre_processing.sh` has two new key input args, one named **-jh** (job HUCs) and one named **-jb** (job branches).  You can assign the number of cores/CPU's are used for processing a HUC versus the number of branches.  For the -jh number arg, it only is used against the `fim_pipeline.sh` file when it is processing more than one HUC or a list of HUCs as it is the iterator for HUCs.   The -jb flag says how many cores/CPU's can be used when processing branches (note.. the average HUC has 26 branches).

BUT.... you have to be careful not to overload your system.  **You need to multiply the -jh and the -jb values together, but only when using the `fim_pipeline.sh` script.**  Why? _If you have 16 CPU's available on your machine, and you assign -jh as 10 and -jb as 26, you are actually asking for 126 cores (10 x 26) but your machine only has 16 cores._   If you are not using `fim_pipeline.sh` but using the three processing steps independently, then the -jh value has not need to be anything but the number of 1 as each actual HUC can only be processed one at a time. (aka.. no iterator).
</br>

### Additions

- `fim_pipeline.sh` :  The wrapper for the three new major "FIM" processing steps. This script allows processing in one command, same as the current tool of `gms_pipeline.sh`.
- `fim_pre_processing.sh`: This file handles all argument input from the user, validates those inputs and sets up or cleans up folders. It also includes a new system of taking most input parameters and some key enviro variables and writing them out to a files called `runtime_args.env`.  Future processing steps need minimal input arguments as it can read most values it needs from this new `runtime_args.env`. This allows the three major steps to work independently from each other. Someone can now come in, run `fim_pre_processing.sh`, then run `fim_process_unit_wb.sh`, each with one HUC, as many time as they like, each adding just its own HUC folder to the output runtime folder.
- `fim_post_processing.sh`: Scans all HUC folders inside the runtime folders to handle a number of processing steps which include (to name a few):
    - aggregating errors
    - aggregating to create a single list (gms_inputs.csv) for all valid HUCs and their branch ids
    - usgs gage aggregation
    - adjustments to SRV's
    - and more
- `fim_process_unit_wb.sh`: Accepts only input args of runName and HUC number. It then sets up global variable, folders, etc to process just the one HUC. The logic for processing the HUC is in `run_unit_wb.sh` but managed by this `fim_process_unit_wb.sh` file including all error trapping.
- `src`
    - `aggregate_branch_lists.py`:  When each HUC is being processed, it creates it's own .csv file with its branch id's. In post processing we need one master csv list and this file aggregates them. Note: This is a similar file already in the `src/gms` folder but that version operates a bit different and will be deprecated soon.
    - `generate_branch_list.py`: This creates the single .lst for a HUC defining each branch id. With this list, `run_unit_wb.sh` can do a parallelized iteration over each of its branches for processing. Note: This is also similar to the current `src/gms` file of the same name and the gms folder version will also be deprecated soon.
    - `generate_branch_list_csv.py`. As each branch, including branch zero, has processed and if it was successful, it will add to a .csv list in the HUC directory. At the end, it becomes a list of all successful branches. This file will be aggregates with all similar .csv in post processing for future processing.
    - `run_unit_wb.sh`:  The actual HUC processing logic. Note: This is fundamentally the same as the current HUC processing logic that exists currently in `src/gms/run_by_unit.sh`, which will be removed in the very near future. However, at the end of this file, it creates and manages a parallelized iterator for processing each of it's branches.
    - `process_branch.sh`:  Same concept as `process_unit_wb.sh` but this one is for processing a single branch. This file manages the true branch processing file of `src/gms/run_by_branch.sh`.  It is a wrapper file to `src/gms/run_by_branch.sh` and catches all error and copies error files as applicable. This allows the parent processing files to continue despite branch errors. Both the new fim processing system and the older gms processing system currently share the branch processing file of `src/gms/run_by_branch.sh`. When the gms processing file is removed, this file will likely not change, only moved one directory up and be no longer in the `gms` sub-folder.
- `unit_tests`
    - `aggregate_branch_lists_unittests.py' and `aggregate_branch_lists_params.json`  (based on the newer `src` directory edition of `aggregate_branch_lists.py`).
    - `generate_branch_list_unittest.py` and `generate_branch_list_params.json` (based on the newer `src` directory edition of `generate_branch_list.py`).
    -  `generate_branch_list_csv_unittest.py` and `generate_branch_list_csv_params.json`

### Changes

- `config`
    - `params_template.env`: Removed the `default_max_jobs` value and moved the `startDiv` and `stopDiv` to the `bash_variables.env` file.
    - `deny_gms_unit.lst` : Renamed from `deny_gms_unit_prod.lst`
    - `deny_gms_branches.lst` : Renamed from `deny_gms_branches_prod.lst`

- `gms_pipeline.sh`, `gms_run_branch.sh`, `gms_run_unit.sh`, and `gms_post_processing.sh` :  Changed to hardcode the `default_max_jobs` to the value of 1. (we don't want this to be changed at all). They were also changed for minor adjustments for the `deny` list files names.

- `src`
    - `bash_functions.env`: Fix error with calculating durations.
    - `bash_variables.env`:  Adds the two export lines (stopDiv and startDiv) from `params_template.env`
    - `clip_vectors_to_wbd.py`: Cleaned up some print statements for better output traceability.
    - `check_huc_inputs.py`: Added logic to ensure the file was an .lst file. Other file formats were not be handled correctly.
    - `gms`
        - `delineate_hydros_and_produce_HAND.sh`: Removed all `stopDiv` variable to reduce log and screen output.
        - `run_by_branch.sh`: Removed an unnecessary test for overriding outputs.

### Removed

- `config`
    - `deny_gms_branches_dev.lst`

<br/><br/>

## v4.0.19.5 - 2023-01-24 - [PR#801](https://github.com/NOAA-OWP/inundation-mapping/pull/801)

When running tools/test_case_by_hydroid.py, it throws an error of local variable 'stats' referenced before assignment.

### Changes

- `tools`
    - `pixel_counter.py`: declare stats object and remove the GA_Readonly flag
    - `test_case_by_hydroid_id_py`: Added more logging.

<br/><br/>

## v4.0.19.4 - 2023-01-25 - [PR#802](https://github.com/NOAA-OWP/inundation-mapping/pull/802)

This revision includes a slight alteration to the filtering technique used to trim/remove lakeid nwm_reaches that exist at the upstream end of each branch network. By keeping a single lakeid reach at the branch level, we can avoid issues with the branch headwater point starting at a lake boundary. This ensures the headwater catchments for some branches are properly identified as a lake catchment (no inundation produced).

### Changes

- `src/gms/stream_branches.py`: New changes to the `find_upstream_reaches_in_waterbodies` function: Added a step to create a list of nonlake segments (lakeid = -9999) . Use the list of nonlake reaches to allow the filter to keep a the first lakeid reach that connects to a nonlake segment.

<br/><br/>

## v4.0.19.3 - 2023-01-17 - [PR#794](https://github.com/NOAA-OWP/inundation-mapping/pull/794)

Removing FIM3 files and references.  Anything still required for FIM 3 are held in the dev-fim3 branch.

### Removals

- `data`
    - `preprocess_rasters.py`: no longer valid as it is for NHD DEM rasters.
- `fim_run.sh`
- ` src`
    - `aggregate_fim_outputs.sh`
    - `fr_to_ms_raster.mask.py`
    - `get_all_huc_in_inputs.py`
    - `reduce_nhd_stream_density.py`
    - `rem.py`:  There are two files named `rem.py`, one in the src directory and one in the gms directory. This version in the src directory is no longer valid. The `rem.py` in the gms directory is being renamed to avoid future enhancements of moving files.
    - `run_by_unit.sh`:  There are two files named `run_by_unit.sh`, one in the src directory and one in the gms directory. This version in the src directory is for fim3. For the remaining `run_by_unit.sh`, it is NOT being renamed at this time as it will likely be renamed in the near future.
    - `time_and_tee_run_by_unit.sh`:  Same not as above for `run_by_unit.sh`.
    - `utils`
        - `archive_cleanup.py`
 - `tools`
     - `compare_gms_srcs_to_fr.py`
     - `preprocess_fimx.py`

### Changes

- `src`
    - `adjust_headwater_streams.py`: Likely deprecated but kept for safety reason. Deprecation note added.
- `tools`
    - `cygnss_preprocess.py`: Likely deprecated but kept for safety reason. Deprecation note added.
    - `nesdis_preprocess.py`: Likely deprecated but kept for safety reason. Deprecation note added.

<br/><br/>

## v4.0.19.2 - 2023-01-17 - [PR#797](https://github.com/NOAA-OWP/inundation-mapping/pull/797)

Consolidates global bash environment variables into a new `src/bash_variables.env` file. Additionally, Python environment variables have been moved into this file and `src/utils/shared_variables.py` now references this file. Hardcoded projections have been replaced by an environment variable. This also replaces the Manning's N file in `config/params_template.env` with a constant and updates relevant code. Unused environment variables have been removed.

### Additions

- `src/bash_variables.env`: Adds file for global environment variables

### Removals

- `config/`
    - `mannings_default.json`
    - `mannings_default_calibrated.json`

### Changes

- `config/params_template.env`: Changes manning_n from filename to default value of 0.06
- `gms_run_branch.sh`: Adds `bash_variables.env`
- `gms_run_post_processing.sh`: Adds `bash_variables.env` and changes projection from hardcoded to environment variable
- `gms_run_unit.sh`: Adds `bash_variables.env`
- `src/`
    - `add_crosswalk.py`: Assigns default manning_n value and removes assignments by stream orders
    - `aggregate_vector_inputs.py`: Removes unused references to environment variables and function
    - `gms/run_by_unit.sh`: Removes environment variable assignments and uses projection from environment variables
    - `utils/shared_variables.py`: Removes environment variables and instead references src/bash_variables.env

<br/><br/>

## v4.0.19.1 - 2023-01-17 - [PR#796](https://github.com/NOAA-OWP/inundation-mapping/pull/796)

### Changes

- `tools/gms_tools/combine_crosswalk_tables.py`: Checks length of dataframe list before concatenating

<br/><br/>

## v4.0.19.0 - 2023-01-06 - [PR#782](https://github.com/NOAA-OWP/inundation-mapping/pull/782)

Changes the projection of HAND processing to EPSG 5070.

### Changes

- `gms_run_post_processing.sh`: Adds target projection for `points`
- `data/nld/preprocess_levee_protected_areas.py`: Changed to use `utils.shared_variables.DEFAULT_FIM_PROJECTION_CRS`
- `src/`
    - `clip_vectors_to_wbd.py`: Save intermediate outputs in EPSG:5070
    - `src_adjust_spatial_obs.py`: Changed to use `utils.shared_variables.DEFAULT_FIM_PROJECTION_CRS`
    - `utils/shared_variables.py`: Changes the designated projection variables
    - `gms/`
        - `stream_branches.py`: Checks the projection of the input streams and changes if necessary
        - `run_by_unit.py`: Changes the default projection crs variable and added as HUC target projection
- `tools/inundate_nation.py`: Changed to use `utils.shared_variables.PREP_PROJECTION`

<br/><br/>

## v4.0.18.2 - 2023-01-11 - [PR#790](https://github.com/NOAA-OWP/inundation-mapping/pull/790)

Remove Great Lakes clipping

### Changes

- `src/`
    - `clip_vectors_to_wbd.py`: Removes Great Lakes clipping and references to Great Lakes polygons and lake buffer size

    - `gms/run_by_unit.sh`: Removes Great Lakes polygon and lake buffer size arguments to `src/clip_vectors_to_wbd.py`

<br/><br/>

## v4.0.18.1 - 2022-12-13 - [PR #760](https://github.com/NOAA-OWP/inundation-mapping/pull/760)

Adds stacked bar eval plots.

### Additions

- `/tools/eval_plots_stackedbar.py`: produces stacked bar eval plots in the same manner as `eval_plots.py`.

<br/><br/>

## v4.0.18.0 - 2023-01-03 - [PR#780](https://github.com/NOAA-OWP/inundation-mapping/pull/780)

Clips WBD and stream branch buffer polygons to DEM domain.

### Changes

- `src/`
    - `clip_vectors_to_wbd.py`: Clips WBD polygon to DEM domain

    - `gms/`
        - `buffer_stream_branches.py`: Clips branch buffer polygons to DEM domain
        - `derive_level_paths.py`: Stop processing if no branches exist
        - `mask_dem.py`: Checks if stream file exists before continuing
        - `remove_error_branches.py`: Checks if error_branches has data before continuing
        - `run_by_unit.sh`: Adds DEM domain as bash variable and adds it as an argument to calling `clip_vectors_to_wbd.py` and `buffer_stream_branches.py`

<br/><br/>


## v4.0.17.4 - 2023-01-06 - [PR#781](https://github.com/NOAA-OWP/inundation-mapping/pull/781)

Added crosswalk_table.csv from the root output folder as being a file push up to Hydrovis s3 bucket after FIM BED runs.

### Changes

- `config`
    - `aws_s3_put_fim4_hydrovis_whitelist.lst`:  Added crosswalk_table.csv to whitelist.


<br/><br/>

## v4.0.17.3 - 2022-12-23 - [PR#773](https://github.com/NOAA-OWP/inundation-mapping/pull/773)

Cleans up REM masking of levee-protected areas and fixes associated error.

### Removals

- `src/gms/`
    - `delineate_hydros_and_produce_HAND.sh`: removes rasterization and masking of levee-protected areas from the REM
    - `rasterize_by_order`: removes this file
- `config/`
    - `deny_gms_branch_zero.lst`, `deny_gms_branches_dev.lst`, and `deny_gms_branches_prod.lst`: removes `LeveeProtectedAreas_subset_{}.tif`

### Changes

- `src/gms/rem.py`: fixes an error where the nodata value of the DEM was overlooked

<br/><br/>

## v4.0.17.2 - 2022-12-29 - [PR #779](https://github.com/NOAA-OWP/inundation-mapping/pull/779)

Remove dependency on `other` folder in `test_cases`. Also updates ESRI and QGIS agreement raster symbology label to include the addition of levee-protected areas as a mask.

### Removals

- `tools/`
    - `aggregate_metrics.py` and `cache_metrics.py`: Removes reference to test_cases/other folder

### Changes

- `config/symbology/`
    - `esri/agreement_raster.lyr` and `qgis/agreement_raster.qml`: Updates label from Waterbody mask to Masked since mask also now includes levee-protected areas
- `tools/`
    - `eval_alt_catfim.py` and `run_test_case.py`: Updates waterbody mask to dataset located in /inputs folder

<br/><br/>

## v4.0.17.1 - 2022-12-29 - [PR #778](https://github.com/NOAA-OWP/inundation-mapping/pull/778)

This merge fixes a bug where all of the Stage-Based intervals were the same.

### Changes
- `/tools/generate_categorical_fim.py`: Changed `stage` variable to `interval_stage` variable in `produce_stage_based_catfim_tifs` function call.

<br/><br/>

## v4.0.17.0 - 2022-12-21 - [PR #771](https://github.com/NOAA-OWP/inundation-mapping/pull/771)

Added rysnc to docker images. rysnc can now be used inside the images to move data around via docker mounts.

### Changes

- `Dockerfile` : added rsync

<br/><br/>

## v4.0.16.0 - 2022-12-20 - [PR #768](https://github.com/NOAA-OWP/inundation-mapping/pull/768)

`gms_run_branch.sh` was processing all of the branches iteratively, then continuing on to a large post processing portion of code. That has now be split to two files, one for branch iteration and the other file for just post processing.

Other minor changes include:
- Removing the system where a user could override `DropStreamOrders` where they could process streams with stream orders 1 and 2 independently like other GMS branches.  This option is now removed, so it will only allow stream orders 3 and higher as gms branches and SO 1 and 2 will always be in branch zero.

- The `retry` flag on the three gms*.sh files has been removed. It did not work correctly and was not being used. Usage of it would have created unreliable results.

### Additions

- `gms_run_post_processing.sh`
   - handles all tasks from after `gms_run_branch.sh` to this file, except for output cleanup, which stayed in `gms_run_branch.sh`.
   - Can be run completely independent from `gms_run_unit.sh` or gms_run_branch.sh` as long as all of the files are in place. And can be re-run if desired.

### Changes

- `gms_pipeline.sh`
   - Remove "retry" system.
   - Remove "dropLowStreamOrders" system.
   - Updated for newer reusable output date/time/duration system.
   - Add call to new `gms_run_post_processing.sh` file.

- `gms_run_branch.sh`
   - Remove "retry" system.
   - Remove "dropLowStreamOrders" system.
   - Updated for newer reusable output date/time/duration system.
   - Removed most code from below the branch iterator to the new `gms_run_post_processing.sh` file. However, it did keep the branch files output cleanup and non-zero exit code checking.

- `gms_run_unit.sh`
   - Remove "retry" system.
   - Remove "dropLowStreamOrders" system.
   - Updated for newer reusable output date/time/duration system.

- `src`
    - `bash_functions.env`:  Added a new method to make it easier / simpler to calculation and display duration time.
    - `filter_catchments_and_add_attributes.py`:  Remove "dropLowStreamOrders" system.
    - `split_flows.py`: Remove "dropLowStreamOrders" system.
    - `usgs_gage_unit_setup.py`:  Remove "dropLowStreamOrders" system.

- `gms`
    - `delineate_hydros_and_produced_HAND.sh` : Remove "dropLowStreamOrders" system.
    - `derive_level_paths.py`: Remove "dropLowStreamOrders" system and some small style updates.
    - `run_by_unit.sh`: Remove "dropLowStreamOrders" system.

- `unit_tests/gms`
    - `derive_level_paths_params.json` and `derive_level_paths_unittests.py`: Remove "dropLowStreamOrders" system.

<br/><br/>

## v4.0.15.0 - 2022-12-20 - [PR #758](https://github.com/NOAA-OWP/inundation-mapping/pull/758)

This merge addresses feedback received from field users regarding CatFIM. Users wanted a Stage-Based version of CatFIM, they wanted maps created for multiple intervals between flood categories, and they wanted documentation as to why many sites are absent from the Stage-Based CatFIM service. This merge seeks to address this feedback. CatFIM will continue to evolve with more feedback over time.

## Changes
- `/src/gms/usgs_gage_crosswalk.py`: Removed filtering of extra attributes when writing table
- `/src/gms/usgs_gage_unit_setup.py`: Removed filter of gages where `rating curve == yes`. The filtering happens later on now.
- `/tools/eval_plots.py`: Added a post-processing step to produce CSVs of spatial data
- `/tools/generate_categorical_fim.py`:
  - New arguments to support more advanced multiprocessing, support production of Stage-Based CatFIM, specific output directory pathing, upstream and downstream distance, controls on how high past "major" magnitude to go when producing interval maps for Stage-Based, the ability to run a single AHPS site.
- `/tools/generate_categorical_fim_flows.py`:
  - Allows for flows to be retrieved for only one site (useful for testing)
  - More logging
  - Filtering stream segments according to stream order
- `/tools/generate_categorical_fim_mapping.py`:
  - Support for Stage-Based CatFIM production
  - Enhanced multiprocessing
  - Improved post-processing
- `/tools/pixel_counter.py`: fixed a bug where Nonetypes were being returned
- `/tools/rating_curve_get_usgs_rating_curves.py`:
  - Removed filtering when producing `usgs_gages.gpkg`, but adding attribute as to whether or not it meets acceptance criteria, as defined in `gms_tools/tools_shared_variables.py`.
  - Creating a lookup list to filter out unacceptable gages before they're written to `usgs_rating_curves.csv`
  - The `usgs_gages.gpkg` now includes two fields indicating whether or not gages pass acceptance criteria (defined in `tools_shared_variables.py`. The fields are `acceptable_codes` and `acceptable_alt_error`
- `/tools/tools_shared_functions.py`:
  - Added `get_env_paths()` function to retrieve environmental variable information used by CatFIM and rating curves scripts
  - `Added `filter_nwm_segments_by_stream_order()` function that uses WRDS to filter out NWM feature_ids from a list if their stream order is different than a desired stream order.
- `/tools/tools_shared_variables.py`: Added the acceptance criteria and URLS for gages as non-constant variables. These can be modified and tracked through version changes. These variables are imported by the CatFIM and USGS rating curve and gage generation scripts.
- `/tools/test_case_by_hydroid.py`: reformatting code, recommend adding more comments/docstrings in future commit

<br/><br/>

## v4.0.14.2 - 2022-12-22 - [PR #772](https://github.com/NOAA-OWP/inundation-mapping/pull/772)

Added `usgs_elev_table.csv` to hydrovis whitelist files.  Also updated the name to include the word "hydrovis" in them (anticipating more s3 whitelist files).

### Changes

- `config`
    - `aws_s3_put_fim4_hydrovis_whitelist.lst`:  File name updated and added usgs_elev_table.csv so it gets push up as well.
    - `aws_s3_put_fim3_hydrovis_whitelist.lst`: File name updated

- `data/aws`
   - `s3.py`: added `/foss_fim/config/aws_s3_put_fim4_hydrovis_whitelist.lst` as a default to the -w param.

<br/><br/>

## v4.0.14.1 - 2022-12-03 - [PR #753](https://github.com/NOAA-OWP/inundation-mapping/pull/753)

Creates a polygon of 3DEP DEM domain (to eliminate errors caused by stream networks with no DEM data in areas of HUCs that are outside of the U.S. border) and uses the polygon layer to clip the WBD and stream network (to a buffer inside the WBD).

### Additions
- `data/usgs/acquire_and_preprocess_3dep_dems.py`: Adds creation of 3DEP domain polygon by polygonizing all HUC6 3DEP DEMs and then dissolving them.
- `src/gms/run_by_unit.sh`: Adds 3DEP domain polygon .gpkg as input to `src/clip_vectors_to_wbd.py`

### Changes
- `src/clip_vectors_to_wbd.py`: Clips WBD to 3DEP domain polygon and clips streams to a buffer inside the clipped WBD polygon.

<br/><br/>

## v4.0.14.0 - 2022-12-20 - [PR #769](https://github.com/NOAA-OWP/inundation-mapping/pull/769)

Masks levee-protected areas from the DEM in branch 0 and in highest two stream order branches.

### Additions

- `src/gms/`
    - `mask_dem.py`: Masks levee-protected areas from the DEM in branch 0 and in highest two stream order branches
    - `delineate_hydros_and_produce_HAND.sh`: Adds `src/gms/mask_dem.py`

<br/><br/>

## v4.0.13.2 - 2022-12-20 - [PR #767](https://github.com/NOAA-OWP/inundation-mapping/pull/767)

Fixes inundation of nodata areas of REM.

### Changes

- `tools/inundation.py`: Assigns depth a value of `0` if REM is less than `0`

<br/><br/>

## v4.0.13.1 - 2022-12-09 - [PR #743](https://github.com/NOAA-OWP/inundation-mapping/pull/743)

This merge adds the tools required to generate Alpha metrics by hydroid. It summarizes the Apha metrics by branch 0 catchment for use in the Hydrovis "FIM Performance" service.

### Additions

- `pixel_counter.py`:  A script to perform zonal statistics against raster data and geometries
- `pixel_counter_functions.py`: Supporting functions
- `pixel_counter_wrapper.py`: a script that wraps `pixel_counter.py` for batch processing
- `test_case_by_hydroid.py`: the main script to orchestrate the generation of alpha metrics by catchment

<br/><br/>

## v4.0.13.0 - 2022-11-16 - [PR #744](https://github.com/NOAA-OWP/inundation-mapping/pull/744)

Changes branch 0 headwaters data source from NHD to NWS to be consistent with branches. Removes references to NHD flowlines and headwater data.

### Changes

- `src/gms/derive_level_paths.py`: Generates headwaters before stream branch filtering

### Removals

- Removes NHD flowlines and headwater references from `gms_run_unit.sh`, `config/deny_gms_unit_prod.lst`, `src/clip_vectors_to_wbd.py`, `src/gms/run_by_unit.sh`, `unit_tests/__template_unittests.py`, `unit_tests/clip_vectors_to_wbd_params.json`, and `unit_tests/clip_vectors_to_wbd_unittests.py`

<br/><br/>

## V4.0.12.2 - 2022-12-04 - [PR #754](https://github.com/NOAA-OWP/inundation-mapping/pull/754)

Stop writing `gms_inputs_removed.csv` if no branches are removed with Error status 61.

### Changes

- `src/gms/remove_error_branches.py`: Checks if error branches is not empty before saving gms_inputs_removed.csv

<br/><br/>

## v4.0.12.1 - 2022-11-30 - [PR #751](https://github.com/NOAA-OWP/inundation-mapping/pull/751)

Updating a few deny list files.

### Changes

- `config`:
    - `deny_gms_branches_dev.lst`, `deny_gms_branches_prod.lst`, and `deny_gms_unit_prod.lst`

<br/><br/>


## v4.0.12.0 - 2022-11-28 - [PR #736](https://github.com/NOAA-OWP/inundation-mapping/pull/736)

This feature branch introduces a new methodology for computing Manning's equation for the synthetic rating curves. The new subdivision approach 1) estimates bankfull stage by crosswalking "bankfull" proxy discharge data to the raw SRC discharge values 2) identifies in-channel vs. overbank geometry values 3) applies unique in-channel and overbank Manning's n value (user provided values) to compute Manning's equation separately for channel and overbank discharge and adds the two components together for total discharge 4) computes a calibration coefficient (where benchmark data exists) that applies to the  calibrated total discharge calculation.

### Additions

- `src/subdiv_chan_obank_src.py`: new script that performs all subdiv calculations and then produce a new (modified) `hydroTable.csv`. Inputs include `src_full_crosswalked.csv` for each huc/branch and a Manning's roughness csv file (containing: featureid, channel n, overbank n; file located in the `/inputs/rating_curve/variable_roughness/`). Note that the `identify_src_bankfull.py` script must be run prior to running the subdiv workflow.

### Changes

- `config/params_template.env`: removed BARC and composite roughness parameters; added new subdivision parameters; default Manning's n file set to `mannings_global_06_12.csv`
- `gms_run_branch.sh`: moved the PostgreSQL database steps to occur immediately before the SRC calibration steps; added new subdivision step; added condition to SRC calibration to ensure subdivision routine is run
- `src/add_crosswalk.py`: removed BARC function call; update placeholder value list (removed BARC and composite roughness variables) - these placeholder variables ensure that all hydrotables have the same dimensions
- `src/identify_src_bankfull.py`: revised FIM3 starting code to work with FIM4 framework; stripped out unnecessary calculations; restricted bankfull identification to stage values > 0
- `src/src_adjust_spatial_obs.py`: added huc sort function to help user track progress from console outputs
- `src/src_adjust_usgs_rating.py`: added huc sort function to help user track progress from console outputs
- `src/src_roughness_optimization.py`: reconfigured code to compute a calibration coefficient and apply adjustments using the subdivision variables; renamed numerous variables; simplified code where possible
- `src/utils/shared_variables.py`: increased `ROUGHNESS_MAX_THRESH` from 0.6 to 0.8
- `tools/vary_mannings_n_composite.py`: *moved this script from /src to /tools*; updated this code from FIM3 to work with FIM4 structure; however, it is not currently implemented (the subdivision routine replaces this)
- `tools/aggregate_csv_files.py`: helper tool to search for csv files by name/wildcard and concatenate all found files into one csv (used for aggregating previous calibrated roughness values)
- `tools/eval_plots.py`: updated list of metrics to plot to also include equitable threat score and mathews correlation coefficient (MCC)
- `tools/synthesize_test_cases.py`: updated the list of FIM version metrics that the `PREV` flag will use to create the final aggregated metrics csv; this change will combine the dev versions provided with the `-dc` flag along with the existing `previous_fim_list`

<br/><br/>

## v4.0.11.5 - 2022-11-18 - [PR #746](https://github.com/NOAA-OWP/inundation-mapping/pull/746)

Skips `src/usgs_gage_unit_setup.py` if no level paths exist. This may happen if a HUC has no stream orders > 2. This is a bug fix for #723 for the case that the HUC also has USGS gages.

### Changes

- `src/gms/run_by_unit.sh`: Adds check for `nwm_subset_streams_levelPaths.gpkg` before running `usgs_gage_unit_setup.py`

<br/><br/>

## v4.0.11.4 - 2022-10-12 - [PR #709](https://github.com/NOAA-OWP/inundation-mapping/pull/709)

Adds capability to produce single rating curve comparison plots for each gage.

### Changes

- `tools/rating_curve_comparison.py`
    - Adds generate_single_plot() to make a single rating curve comparison plot for each gage in a given HUC
    - Adds command line switch to generate single plots

<br/><br/>

## v4.0.11.3 - 2022-11-10 - [PR #739](https://github.com/NOAA-OWP/inundation-mapping/pull/739)

New tool with instructions of downloading levee protected areas and a tool to pre-process it, ready for FIM.

### Additions

- `data`
    - `nld`
         - `preprocess_levee_protected_areas.py`:  as described above

### Changes

- `data`
     - `preprocess_rasters.py`: added deprecation note. It will eventually be replaced in it's entirety.
- `src`
    - `utils`
        - `shared_functions.py`: a few styling adjustments.

<br/><br/>

## v4.0.11.2 - 2022-11-07 - [PR #737](https://github.com/NOAA-OWP/inundation-mapping/pull/737)

Add an extra input args to the gms_**.sh files to allow for an override of the branch zero deny list, same as we can do with the unit and branch deny list overrides. This is needed for debugging purposes.

Also, if there is no override for the deny branch zero list and is not using the word "none", then use the default or overridden standard branch deny list.  This will keep the branch zero's and branch output folders similar but not identical for outputs.

### Changes

- `gms_pipeline.sh`:  Add new param to allow for branch zero deny list override. Plus added better logic for catching bad deny lists earlier.
- `gms_run_branch.sh`:  Add new param to allow for branch zero deny list override.  Add logic to cleanup all branch zero output folders with the default branch deny list (not the branch zero list), UNLESS an override exists for the branch zero deny list.
- `gms_run_unit.sh`: Add new param to allow for branch zero deny list override.
- `config`
    - `deny_gms_branch_zero.lst`: update to keep an additional file in the outputs.
- `src`
    - `output_cleanup.py`: added note saying it is deprecated.
    - `gms`
        - `run_by_branch.sh`: variable name change (matching new names in related files for deny lists)
        - `run_by_unit.sh`: Add new param to allow for branch zero deny list override.

<br/><br/>

## v4.0.11.1 - 2022-11-01 - [PR #732](https://github.com/NOAA-OWP/inundation-mapping/pull/732)

Due to a recent IT security scan, it was determined that Jupyter-core needed to be upgraded.

### Changes

- `Pipfile` and `Pipfile.lock`:  Added a specific version of Jupyter Core that is compliant with IT.

<br/><br/>

## v4.0.11.0 - 2022-09-21 - [PR #690](https://github.com/NOAA-OWP/inundation-mapping/pull/690)

Masks levee-protected areas from Relative Elevation Model if branch 0 or if branch stream order exceeds a threshold.

### Additions

- `src/gms/`
   - `delineate_hydros_and_produce_HAND.sh`
      - Reprojects and creates HUC-level raster of levee-protected areas from polygon layer
      - Uses that raster to mask/remove those areas from the Relative Elevation Model
   - `rasterize_by_order.py`: Subsets levee-protected area branch-level raster if branch 0 or if order exceeds a threshold (default threshold: max order - 1)
- `config/`
   - `deny_gms_branches_default.lst`, and `deny_gms_branches_min.lst`: Added LeveeProtectedAreas_subset_{}.tif
   - `params_template.env`: Adds mask_leveed_area_toggle

### Changes

- `src/gms/delineate_hydros_and_produce_HAND.sh`: Fixes a bug in ocean/Great Lakes masking
- `tools/`
    - `eval_alt_catfim.py` and `run_test_case.py`: Changes the levee mask to the updated inputs/nld_vectors/Levee_protected_areas.gpkg

<br/><br/>

## v4.0.10.5 - 2022-10-21 - [PR #720](https://github.com/NOAA-OWP/inundation-mapping/pull/720)

Earlier versions of the acquire_and_preprocess_3dep_dems.py did not have any buffer added when downloading HUC6 DEMs. This resulted in 1 pixel nodata gaps in the final REM outputs in some cases at HUC8 sharing a HUC6 border. Adding the param of cblend 6 to the gdalwarp command meant put a 6 extra pixels all around perimeter. Testing showed that 6 pixels was plenty sufficient as the gaps were never more than 1 pixel on borders of no-data.

### Changes

- `data`
    - `usgs`
        - `acquire_and_preprocess_3dep_dems.py`: Added the `cblend 6` param to the gdalwarp call for when the dem is downloaded from USGS.
    - `create_vrt_file.py`:  Added sample usage comment.
 - `src`
     - `gms`
         `run_by_unit.sh`: Added a comment about gdal as it relates to run_by_unit.

Note: the new replacement inputs/3dep_dems/10m_5070/ files can / will be copied before PR approval as the true fix was replacment DEM's. There is zero risk of overwriting prior to code merge.

<br/><br/>

## v4.0.10.4 - 2022-10-27 - [PR #727](https://github.com/NOAA-OWP/inundation-mapping/pull/727)

Creates a single crosswalk table containing HUC (huc8), BranchID, HydroID, feature_id (and optionally LakeID) from branch-level hydroTables.csv files.

### Additions

- `tools/gms_tools/combine_crosswalk_tables.py`: reads and concatenates hydroTable.csv files, writes crosswalk table
- `gms_run_branch.sh`: Adds `tools/gms_tools/make_complete_hydrotable.py` to post-processing

<br/><br/>

## v4.0.10.3 - 2022-10-19 - [PR #718](https://github.com/NOAA-OWP/inundation-mapping/pull/718)

Fixes thalweg notch by clipping upstream ends of the stream segments to prevent the stream network from reaching the edge of the DEM and being treated as outlets when pit filling the burned DEM.

### Changes

- `src/clip_vectors_to_wbd.py`: Uses a slightly smaller buffer than wbd_buffer (wbd_buffer_distance-2*(DEM cell size)) to clip stream network inside of DEM extent.

<br/><br/>

## v4.0.10.2 - 2022-10-24 - [PR #723](https://github.com/NOAA-OWP/inundation-mapping/pull/723)

Runs branch 0 on HUCs with no other branches remaining after filtering stream orders if `drop_low_stream_orders` is used.

### Additions

- `src/gms`
    - `stream_branches.py`: adds `exclude_attribute_values()` to filter out stream orders 1&2 outside of `load_file()`

### Changes

- `src/gms`
    - `buffer_stream_branches.py`: adds check for `streams_file`
    - `derive_level_paths.py`: checks length of `stream_network` before filtering out stream orders 1&2, then filters using `stream_network.exclude_attribute_values()`
    - `generate_branch_list.py`: adds check for `stream_network_dissolved`

<br/><br/>

## v4.0.10.1 - 2022-10-5 - [PR #695](https://github.com/NOAA-OWP/inundation-mapping/pull/695)

This hotfix address a bug with how the rating curve comparison (sierra test) handles the branch zero synthetic rating curve in the comparison plots. Address #676

### Changes

- `tools/rating_curve_comparison.py`
  - Added logging function to print and write to log file
  - Added new filters to ignore AHPS only sites (these are sites that we need for CatFIM but do not have a USGS gage or USGS rating curve available for sierra test analysis)
  - Added functionality to identify branch zero SRCs
  - Added new plot formatting to distinguish branch zero from other branches

<br/><br/>

## v4.0.10.0 - 2022-10-4 - [PR #697](https://github.com/NOAA-OWP/inundation-mapping/pull/697)

Change FIM to load DEM's from the new USGS 3Dep files instead of the original NHD Rasters.

### Changes

- `config`
    - `params_template.env`: Change default of the calib db back to true:  src_adjust_spatial back to "True". Plus a few text updates.
- `src`
    - `gms`
        - `run_by_unit.sh`: Change input_DEM value to the new vrt `$inputDataDir/3dep_dems/10m_5070/fim_seamless_3dep_dem_10m_5070.vrt` to load the new 3Dep DEM's. Note: The 3Dep DEM's are projected as CRS 5070, but for now, our code is using ESRI:102039. Later all code and input will be changed to CRS:5070. We now are defining the FIM desired projection (102039), so we need to reproject on the fly from 5070 to 102039 during the gdalwarp cut.
        - `run_by_branch.sh`: Removed unused lines.
    - `utils`
        - `shared_variables.py`: Changes to use the new 3Dep DEM rasters instead of the NHD rasters. Moved some values (grouped some variables). Added some new variables for 3Dep. Note: At this time, some of these new enviro variables for 3Dep are not used but are expected to be used shortly.
- `data`
    - `usgs`
        - `acquire_and_preprocess_3dep_dems.py`: Minor updates for adjustments of environmental variables. Adjustments to ensure the cell sizes are fully defined as 10 x 10 as source has a different resolution. The data we downloaded to the new `inputs/3dep_dems/10m_5070` was loaded as 10x10, CRS:5070 rasters.

### Removals

- `lib`
    - `aggregate_fim_outputs.py` : obsolete. Had been deprecated for a while and replaced by other files.
    - `fr_to_mr_raster_mask.py` : obsolete. Had been deprecated for a while and replaced by other files.

<br/><br/>

## v4.0.9.8 - 2022-10-06 - [PR #701](https://github.com/NOAA-OWP/inundation-mapping/pull/701)

Moved the calibration tool from dev-fim3 branch into "dev" (fim4) branch. Git history not available.

Also updated making it easier to deploy, along with better information for external contributors.

Changed the system so the calibration database name is configurable. This allows test databases to be setup in the same postgres db / server system. You can have more than one calb_db_keys.env running in different computers (or even more than one on one server) pointing to the same actual postgres server and service. ie) multiple dev machine can call a single production server which hosts the database.

For more details see /tools/calibration-db/README.md

### Changes

- `tools`
    - `calibration-db`
        - `docker-compose.yml`: changed to allow for configurable database name. (allows for more then one database in a postgres database system (one for prod, another for test if needed))

### Additions

- `config`
    - `calb_db_keys_template.env`: a new template verison of the required config values.

### Removals

- `tools`
    - `calibration-db`
        - `start_db.sh`: Removed as the command should be run on demand and not specifically scripted because of its configurable location of the env file.

<br/><br/>

## v4.0.9.7 - 2022-10-7 - [PR #703](https://github.com/NOAA-OWP/inundation-mapping/pull/703)

During a recent release of a FIM 3 version, it was discovered that FIM3 has slightly different AWS S3 upload requirements. A new s3 whitelist file has been created for FIM3 and the other s3 file was renamed to include the phrase "fim4" in it.

This is being added to source control as it might be used again and we don't want to loose it.

### Additions

- `config`
   - `aws_s3_put_fim3_whitelist.lst`

### Renamed

- `config`
   - `aws_s3_put_fim4_whitelist.lst`: renamed from aws_s3_put_whitelist.lst

<br/><br/>

## v4.0.9.6 - 2022-10-17 - [PR #711](https://github.com/NOAA-OWP/inundation-mapping/pull/711)

Bug fix and formatting upgrades. It was also upgraded to allow for misc other inundation data such as high water data.

### Changes

- `tools`
    - `inundate_nation.py`:  As stated above.

### Testing

- it was run in a production model against fim 4.0.9.2 at 100 yr and 2 yr as well as a new High Water dataset.

<br/><br/>

## v4.0.9.5 - 2022-10-3 - [PR #696](https://github.com/NOAA-OWP/inundation-mapping/pull/696)

- Fixed deny_gms_unit_prod.lst to comment LandSea_subset.gpkg, so it does not get removed. It is needed for processing in some branches
- Change default for params_template.env -> src_adjust_spatial="False", back to default of "True"
- Fixed an infinite loop when src_adjust_usgs_rating.py was unable to talk to the calib db.
- Fixed src_adjsust_usgs_rating.py for when the usgs_elev_table.csv may not exist.

### Changes

- `gms_run_branch.sh`:  removed some "time" command in favour of using fim commands from bash_functions.sh which give better time and output messages.

- `config`
    - `deny_gms_unit_prod.lst`: Commented out LandSea_subset.gpkg as some HUCs need that file in place.
    - `params_template.env`: Changed default src_adjust_spatial back to True

- `src`
    - `src_adjust_spatial_obs.py`:  Added code to a while loop (line 298) so it is not an indefinite loop that never stops running. It will now attempts to contact the calibration db after 6 attempts. Small adjustments to output and logging were also made and validation that a connection to the calib db was actually successful.
    - `src_adjust_usgs_rating.py`: Discovered that a usgs_elev_df might not exist (particularly when processing was being done for hucs that have no usgs guage data). If the usgs_elev_df does not exist, it no longer errors out.

<br/><br/>

## v4.0.9.4 - 2022-09-30 - [PR #691](https://github.com/NOAA-OWP/inundation-mapping/pull/691)

Cleanup Branch Zero output at the end of a processing run. Without this fix, some very large files were being left on the file system. Adjustments and cleanup changed the full BED output run from appx 2 TB output to appx 1 TB output.

### Additions

- `unit_tests`
    - `gms`
        - `outputs_cleanup_params.json` and `outputs_cleanup_unittests.py`: The usual unit test files.

### Changes

- `gms_pipeline.sh`: changed variables and text to reflect the renamed default `deny_gms_branchs_prod.lst` and `deny_gms_unit_prod.lst` files. Also tells how a user can use the word 'none' for the deny list parameter (both or either unit or branch deny list) to skip output cleanup(s).

- `gms_run_unit.sh`: changed variables and text to reflect the renamed default `deny_gms_unit_prod.lst` files. Also added a bit of minor output text (styling). Also tells how a user can use the word 'none' for the deny list parameter to skip output cleanup.

- `gms_run_branch.sh`:
       ... changed variables and text to reflect the renamed default `deny_gms_branches.lst` files.
       ... added a bit of minor output text (styling).
       ... also tells how a user can use the word 'none' for the deny list parameter to skip output cleanup.
       ... added a new section that calls the `outputs_cleanup.py` file and will do post cleanup on branch zero output files.

- `src`
    - `gms`
        - `outputs_cleanup.py`: pretty much rewrote it in its entirety. Now accepts a manditory branch id (can be zero) and can recursively search subdirectories. ie) We can submit a whole output directory with all hucs and ask to cleanup branch 0 folder OR cleanup files in any particular directory as we did before (per branch id).

          - `run_by_unit.sh`:  updated to pass in a branch id (or the value of "0" meaning branch zero) to outputs_cleanup.py.
          - `run_by_branch.sh`:  updated to pass in a branch id to outputs_cleanup.py.

- `unit_tests`
    - `README.md`: updated to talk about the specific deny list for unit_testing.
    - `__template_unittests.py`: updated for the latest code standards for unit tests.

- `config`
    - `deny_gms_branch_unittest.lst`: Added some new files to be deleted, updated others.
    - `deny_gms_branch_zero.lst`: Added some new files to be deleted.
    - `deny_gms_branches_dev.lst`:  Renamed from `deny_gms_branches_default.lst` and some new files to be deleted, updated others. Now used primarily for development and testing use.
    - `deny_gms_branches_prod.lst`:  Renamed from `deny_gms_branches_min` and some new files to be deleted, updated others. Now used primarily for when releasing a version to production.
    - `deny_gms_unit_prod.lst`: Renamed from `deny_gms_unit_default.lst`, yes... there currently is no "dev" version.  Added some new files to be deleted.

<br/><br/>

## v4.0.9.3 - 2022-09-13 - [PR #681](https://github.com/NOAA-OWP/inundation-mapping/pull/681)

Created a new tool to downloaded USGS 3Dep DEM's via their S3 bucket.

Other changes:
 - Some code file re-organization in favour of the new `data` folder which is designed for getting, setting, and processing data from external sources such as AWS, WBD, NHD, NWM, etc.
 - Added tmux as a new tool embedded inside the docker images.

### Additions

- `data`
   - `usgs`
      - `acquire_and_preprocess_3dep_dems.py`:  The new tool as described above. For now it is hardcoded to a set path for USGS AWS S3 vrt file but may change later for it to become parameter driven.
 - `create_vrt_file.py`: This is also a new tool that can take a directory of geotiff files and create a gdal virtual file, .vrt extention, also called a `virtual raster`. Instead of clipping against HUC4, 6, 8's raster files, and run risks of boundary issues, vrt's actual like all of the tif's are one giant mosaiced raster and can be clipped as one.

### Removals

- 'Dockerfile.prod`:  No longer being used (never was used)

### Changes

- `Dockerfile`:  Added apt install for tmux. This tool will now be available in docker images and assists developers.

- `data`
   - `acquire_and_preprocess_inputs.py`:  moved from the `tools` directory but not other changes made. Note: will required review/adjustments before being used again.
   - `nws`
      - `preprocess_ahps_nws.py`:  moved from the `tools` directory but not other changes made. Note: will required review/adjustments before being used again.
      - `preprocess_rasters.py`: moved from the `tools` directory but not other changes made. Note: will required review/adjustments before being used again.
    - `usgs`
         - `preprocess_ahps_usgs.py`:  moved from the `tools` directory but not other changes made. Note: will required review/adjustments before being used again.
         - `preprocess_download_usgs_grids.py`: moved from the `tools` directory but not other changes made. Note: will required review/adjustments before being used again.

 - `src`
     - `utils`
         - `shared_functions.py`:  changes made were
              - Cleanup the "imports" section of the file (including a change to how the utils.shared_variables file is loaded.
              - Added `progress_bar_handler` function which can be re-used by other code files.
              - Added `get_file_names` which can create a list of files from a given directory matching a given extension.
              - Modified `print_current_date_time` and `print_date_time_duration` and  methods to return the date time strings. These helper methods exist to help with standardization of logging and output console messages.
              - Added `print_start_header` and `print_end_header` to help with standardization of console and logging output messages.
          - `shared_variables.py`: Additions in support of near future functionality of having fim load DEM's from USGS 3DEP instead of NHD rasters.

<br/><br/>

## v4.0.9.2 - 2022-09-12 - [PR #678](https://github.com/NOAA-OWP/inundation-mapping/pull/678)

This fixes several bugs related to branch definition and trimming due to waterbodies.

### Changes

- `src/gms/stream_branches.py`
   - Bypasses erroneous stream network data in the to ID field by using the Node attribute instead.
   - Adds check if no nwm_lakes_proj_subset.gpkg file is found due to no waterbodies in the HUC.
   - Allows for multiple upstream branches when stream order overrides arbolate sum.

<br/><br/>

## v4.0.9.1 - 2022-09-01 - [PR #664](https://github.com/NOAA-OWP/inundation-mapping/pull/664)

A couple of changes:
1) Addition of a new tool for pushing files / folders up to an AWS (Amazon Web Service) S3 bucket.
2) Updates to the Docker image creation files to include new packages for boto3 (for AWS) and also added `jupyter`, `jupterlab` and `ipympl` to make it easier to use those tools during development.
3) Correct an oversight of `logs\src_optimization` not being cleared upon `overwrite` run.

### Additions

- `src`
   - `data`
       - `README.md`: Details on how the new system for `data` folders (for communication for external data sources/services).
       - `aws`
           - `aws_base.py`:  A file using a class and inheritance system (parent / child). This file has properties and a method that all child class will be expected to use and share. This makes it quicker and easier to added new AWS tools and helps keep consistant patterns and standards.
           - `aws_creds_template.env`: There are a number of ways to validate credentials to send data up to S3. We have chosen to use an `.env` file that can be passed into the tool from any location. This is the template for that `.env` file. Later versions may be changed to use AWS profile security system.
           - `s3.py`: This file pushes file and folders up to a defined S3 bucket and root folder. Note: while it is designed only for `puts` (pushing to S3), hooks were added in case functional is added later for `gets` (pull from S3).


### Changes

- `utils`
   - `shared_functions.py`:  A couple of new features
       -  Added a method which accepts a path to a .lst or .txt file with a collection of data and load it into a  python list object. It can be used for a list of HUCS, file paths, or almost anything.
       - A new method for quick addition of current date/time in output.
       - A new method for quick calculation and formatting of time duration in hours, min and seconds.
       - A new method for search for a string in a given python list. It was designed with the following in mind, we already have a python list loaded with whitelist of files to be included in an S3 push. As we iterate through files from the file system, we can use this tool to see if the file should be pushed to S3. This tool can easily be used contexts and there is similar functionality in other FIM4 code that might be able to this method.

- `Dockerfile` : Removed a line for reloading Shapely in recent PRs, which for some reason is no longer needed after adding the new BOTO3 python package. Must be related to python packages dependencies. This removed Shapely warning seen as a result of another recent PR. Also added AWS CLI for bash commands.

- `Pipfile` and `Pipfile.lock`:  Updates for the four new python packages, `boto3` (for AWS), `jupyter`, `jupyterlab` and `ipympl`. We have some staff that use Jupyter in their dev actitivies. Adding this package into the base Docker image will make it easier for them.

<br/><br/>

## 4.0.9.0 - 2022-09-09 - [PR #672](https://github.com/NOAA-OWP/inundation-mapping/pull/672)

When deriving level paths, this improvement allows stream order to override arbolate sum when selecting the proper upstream segment to continue the current branch.

<br/><br/>

## 4.0.8.0 - 2022-08-26 - [PR #671](https://github.com/NOAA-OWP/inundation-mapping/pull/671)

Trims ends of branches that are in waterbodies; also removes branches if they are entirely in a waterbody.

## Changes

- `src/gms/stream_branches.py`: adds `trim_branches_in_waterbodies()` and `remove_branches_in_waterbodies()` to trim and prune branches in waterbodies.

<br/><br/>

## v4.0.7.2 - 2022-08-11 - [PR #654](https://github.com/NOAA-OWP/inundation-mapping/pull/654)

`inundate_nation.py` A change to switch the inundate nation function away from refrences to `inundate.py`, and rather use `inundate_gms.py` and `mosaic_inundation.py`

### Changes

- `inundate_gms`:  Changed `mask_type = 'filter'`

<br/><br/>

## v4.0.7.1 - 2022-08-22 - [PR #665](https://github.com/NOAA-OWP/inundation-mapping/pull/665)

Hotfix for addressing missing input variable when running `gms_run_branch.sh` outside of `gms_pipeline.sh`.

### Changes
- `gms_run_branch.sh`: defining path to WBD HUC input file directly in ogr2ogr call rather than using the $input_WBD_gdb defined in `gms_run_unit.sh`
- `src/src_adjust_spatial_obs.py`: removed an extra print statement
- `src/src_roughness_optimization.py`: removed a log file write that contained sensitive host name

<br/><br/>

## v4.0.7.0 - 2022-08-17 - [PR #657](https://github.com/NOAA-OWP/inundation-mapping/pull/657)

Introduces synthetic rating curve calibration workflow. The calibration computes new Manning's coefficients for the HAND SRCs using input data: USGS gage locations, USGS rating curve csv, and a benchmark FIM extent point database stored in PostgreSQL database. This addresses [#535].

### Additions

- `src/src_adjust_spatial_obs.py`: new synthetic rating curve calibration routine that prepares all of the spatial (point data) benchmark data for ingest to the Manning's coefficient calculations performed in `src_roughness_optimization.py`
- `src/src_adjust_usgs_rating.py`: new synthetic rating curve calibration routine that prepares all of the USGS gage location and observed rating curve data for ingest to the Manning's coefficient calculations performed in `src_roughness_optimization.py`
- `src/src_roughness_optimization.py`: new SRC post-processing script that ingests observed data and HUC/branch FIM output data to compute optimized Manning's coefficient values and update the discharge values in the SRCs. Outputs a new hydroTable.csv.

### Changes

- `config/deny_gms_branch_zero.lst`: added `gw_catchments_reaches_filtered_addedAttributes_crosswalked_{}.gpkg` to list of files to keep (used in calibration workflow)
- `config/deny_gms_branches_min.lst`: added `gw_catchments_reaches_filtered_addedAttributes_crosswalked_{}.gpkg` to list of files to keep (used in calibration workflow)
- `config/deny_gms_unit_default.lst`: added `usgs_elev_table.csv` to list of files to keep (used in calibration workflow)
- `config/params_template.env`: added new variables for user to control calibration
  - `src_adjust_usgs`: Toggle to run src adjustment routine (True=on; False=off)
  - `nwm_recur_file`: input file location with nwm feature_id and recurrence flow values
  - `src_adjust_spatial`: Toggle to run src adjustment routine (True=on; False=off)
  - `fim_obs_pnt_data`: input file location with benchmark point data used to populate the postgresql database
  - `CALB_DB_KEYS_FILE`: path to env file with sensitive paths for accessing postgres database
- `gms_run_branch.sh`: includes new steps in the workflow to connect to the calibration PostgreSQL database, run SRC calibration w/ USGS gage rating curves, run SRC calibration w/ benchmark point database
- `src/add_crosswalk.py`: added step to create placeholder variables to be replaced in post-processing (as needed). Created here to ensure consistent column variables in the final hydrotable.csv
- `src/gms/run_by_unit.sh`: added new steps to workflow to create the `usgs_subset_gages.gpkg` file for branch zero and then perform crosswalk and create `usgs_elev_table.csv` for branch zero
- `src/make_stages_and_catchlist.py`: Reconcile flows and catchments hydroids
- `src/usgs_gage_aggregate.py`: changed streamorder data type from integer to string to better handle missing values in `usgs_gage_unit_setup.py`
- `src/usgs_gage_unit_setup.py`: added new inputs and function to populate `usgs_elev_table.csv` for branch zero using all available gages within the huc (not filtering to a specific branch)
- `src/utils/shared_functions.py`: added two new functions for calibration workflow
  - `check_file_age`: check the age of a file (use for flagging potentially outdated input)
  - `concat_huc_csv`: concatenate huc csv files to a single dataframe/csv
- `src/utils/shared_variables.py`: defined new SRC calibration threshold variables
  - `DOWNSTREAM_THRESHOLD`: distance in km to propogate new roughness values downstream
  - `ROUGHNESS_MAX_THRESH`: max allowable adjusted roughness value (void values larger than this)
  - `ROUGHNESS_MIN_THRESH`: min allowable adjusted roughness value (void values smaller than this)

<br/><br/>

## v4.0.6.3 - 2022-08-04 - [PR #652](https://github.com/NOAA-OWP/inundation-mapping/pull/652)

Updated `Dockerfile`, `Pipfile` and `Pipfile.lock` to add the new psycopg2 python package required for a WIP code fix for the new FIM4 calibration db.

<br/><br/>

## v4.0.6.2 - 2022-08-16 - [PR #639](https://github.com/NOAA-OWP/inundation-mapping/pull/639)

This file converts USFIMR remote sensed inundation shapefiles into a raster that can be used to compare to the FIM data. It has to be run separately for each shapefile. This addresses [#629].

### Additions

- `/tools/fimr_to_benchmark.py`: This file converts USFIMR remote sensed inundation shapefiles into a raster that can be used to compare to the FIM data. It has to be run separately for each shapefile.

<br/><br/>

## v4.0.6.1 - 2022-08-12 - [PR #655](https://github.com/NOAA-OWP/inundation-mapping/pull/655)

Prunes branches that fail with NO_FLOWLINES_EXIST (Exit code: 61) in `gms_run_branch.sh` after running `split_flows.py`

### Additions
- Adds `remove_error_branches.py` (called from `gms_run_branch.sh`)
- Adds `gms_inputs_removed.csv` to log branches that have been removed across all HUCs

### Removals
- Deletes branch folders that fail
- Deletes branch from `gms_inputs.csv`

<br/><br/>

## v4.0.6.0 - 2022-08-10 - [PR #614](https://github.com/NOAA-OWP/inundation-mapping/pull/614)

Addressing #560, this fix in run_by_branch trims the DEM derived streamline if it extends past the end of the branch streamline. It does this by finding the terminal point of the branch stream, snapping to the nearest point on the DEM derived stream, and cutting off the remaining downstream portion of the DEM derived stream.

### Changes

- `/src/split_flows.py`: Trims the DEM derived streamline if it flows past the terminus of the branch (or level path) streamline.
- `/src/gms/delineate_hydros_and_produce_HAND.sh`: Added branch streamlines as an input to `split_flows.py`.

<br/><br/>

## v4.0.5.4 - 2022-08-01 - [PR #642](https://github.com/NOAA-OWP/inundation-mapping/pull/642)

Fixes bug that causes [Errno2] No such file or directory error when running synthesize_test_cases.py if testing_versions folder doesn't exist (for example, after downloading test_cases from ESIP S3).

### Additions

- `run_test_case.py`: Checks for testing_versions folder in test_cases and adds it if it doesn't exist.

<br/><br/>

## v4.0.5.3 - 2022-07-27 - [PR #630](https://github.com/NOAA-OWP/inundation-mapping/issues/630)

A file called gms_pipeline.sh already existed but was unusable. This has been updated and now can be used as a "one-command" execution of the fim4/gms run. While you still can run gms_run_unit.sh and gms_run_branch.sh as you did before, you no longer need to. Input arguments were simplified to allow for more default and this simplification was added to `gms_run_unit.sh` and `gms_run_branch.sh` as well.

A new feature was added that is being used for `gms_pipeline.sh` which tests the percent and number of errors after hucs are processed before continuing onto branch processing.

New FIM4/gms usability is now just (at a minumum): `gms_pipeline.sh -n <output name> -u <HUC(s) or HUC list path>`

`gms_run_branch.sh` and `gms_run_branch.sh` have also been changed to add the new -a flag and default to dropping stream orders 1 and 2.

### Additions

- `src`
    - `check_unit_errors.py`: as described above.
- `unit_tests`
    - `check_unit_errors_unittests.py` and `check_unit_errors_params.json`: to match new file.

### Changes

- `README.md`:  Updated text for FIM4, gms_pipeline, S3 input updates, information about updating dependencies, misc link updates and misc text verbage.
- `gms_pipeline.sh`: as described above.
- `gms_run_unit.sh`: as described above. Also small updates to clean up folders and files in case of an overwrite.
- `gms_run_branch.sh`: as described above.
- `src`
     - `utils`
         - `fim_enums.py`:  FIM_system_exit_codes renamed to FIM_exit_codes.
         - `shared_variables.py`: added configurable values for minimum number and percentage of unit errors.
    - `bash_functions.env`:   Update to make the cumulative time screen outputs in mins/secs instead of just seconds.
    - `check_huc_inputs.py`:  Now returns the number of HUCs being processed, needed by `gms_pipeline.sh` (Note: to get the value back to a bash file, it has to send it back via a "print" line and not a "return" value.  Improved input validation,
- `unit_tests`
   - `README.md`: Misc text and link updates.

### Removals

- `config\params_template_calibrated.env`: No longer needed. Has been removed already from dev-fim3 and confirmed that it is not needed.
<br><br>

## v4.0.5.2 - 2022-07-25 - [PR #622](https://github.com/NOAA-OWP/inundation-mapping/pull/622)

Updates to unit tests including a minor update for outputs and loading in .json parameter files.
<br><br>


## v4.0.5.1 - 2022-06-27 - [PR #612](https://github.com/NOAA-OWP/inundation-mapping/pull/612)

`Alpha Test Refactor` An upgrade was made a few weeks back to the dev-fim3 branch that improved performance, usability and readability of running alpha tests. Some cleanup in other files for readability, debugging verbosity and styling were done as well. A newer, cleaner system for printing lines when the verbose flag is enabled was added.

### Changes

- `gms_run_branch.sh`:  Updated help instructions to about using multiple HUCs as command arguments.
- `gms_run_unit.sh`:  Updated help instructions to about using multiple HUCs as command arguments.
- `src/utils`
    - `shared_functions.py`:
       - Added a new function called `vprint` which creates a simpler way (and better readability) for other python files when wanting to include a print line when the verbose flag is on.
       - Added a new class named `FIM_Helpers` as a wrapper for the new `vprint` method.
       - With the new `FIM_Helpers` class, a previously existing method named `append_id_to_file_name` was moved into this class making it easier and quicker for usage in other classes.

- `tools`
    - `composite_inundation.py`: Updated its usage of the `append_id_to_file_name` function to now call the`FIM_Helpers` method version of it.
    - `gms_tools`
       - `inundate_gms.py`: Updated for its adjusted usage of the `append_id_to_file_name` method, also removed its own `def __vprint` function in favour of the `FIM_Helpers.vprint` method.
       - `mosaic_inundation.py`:
          - Added adjustments for use of `append_id_to_file_name` and adjustments for `fh.vprint`.
          - Fixed a bug for the variable `ag_mosaic_output` which was not pre-declared and would fail as using an undefined variable in certain conditions.
    - `run_test_case.py`: Ported `test_case` class from FIM 3 and tweaked slightly to allow for GMS FIM. Also added more prints against the new fh.vprint method. Also added a default print line for progress / traceability for all alpha test regardless if the verbose flag is set.
    - `synthesize_test_cases.py`: Ported `test_case` class from FIM 3.
- `unit_tests`
   - `shared_functions_unittests.py`: Update to match moving the `append_id_to_file_name` into the `FIM_Helpers` class. Also removed all "header print lines" for each unit test method (for output readability).

<br/><br/>

## v4.0.5.0 - 2022-06-16 - [PR #611](https://github.com/NOAA-OWP/inundation-mapping/pull/611)

'Branch zero' is a new branch that runs the HUCs full stream network to make up for stream orders 1 & 2 being skipped by the GMS solution and is similar to the FR extent in FIM v3. This new branch is created during `run_by_unit.sh` and the processed DEM is used by the other GMS branches during `run_by_branch.sh` to improve efficiency.

### Additions

- `src/gms/delineate_hydros_and_produce_HAND.sh`: Runs all of the modules associated with delineating stream lines and catchments and building the HAND relative elevation model. This file is called once during `gms_run_unit` to produce the branch zero files and is also run for every GMS branch in `gms_run_branch`.
- `config/deny_gms_branch_zero.lst`: A list specifically for branch zero that helps with cleanup (removing unneeded files after processing).

### Changes

- `src/`
    - `output_cleanup.py`: Fixed bug for viz flag.
    - `gms/`
        - `run_by_unit.sh`: Added creation of "branch zero", DEM pre-processing, and now calls.
        -  `delineate_hydros_and_produce_HAND.sh` to produce HAND outputs for the entire stream network.
        - `run_by_branch.sh`: Removed DEM processing steps (now done in `run_by_unit.sh`), moved stream network delineation and HAND generation to `delineate_hydros_and_produce_HAND.sh`.
        - `generate_branch_list.py`: Added argument and parameter to sure that the branch zero entry was added to the branch list.
- `config/`
     - `params_template.env`: Added `zero_branch_id` variable.
- `tools`
     - `run_test_case.py`: Some styling / readability upgrades plus some enhanced outputs.  Also changed the _verbose_ flag to _gms_verbose_ being passed into Mosaic_inundation function.
     - `synthesize_test_cases.py`: arguments being passed into the _alpha_test_args_ from being hardcoded from flags to verbose (effectively turning on verbose outputs when applicable. Note: Progress bar was not affected.
     - `tools_shared_functions.py`: Some styling / readability upgrades.
- `gms_run_unit.sh`: Added export of extent variable, dropped the -s flag and added the -a flag so it now defaults to dropping stream orders 1 and 2.
- `gms_run_branch.sh`: Fixed bug when using overwrite flag saying branch errors folder already exists, dropped the -s flag and added the -a flag so it now defaults to dropping stream orders 1 and 2.

### Removals

- `tests/`: Redundant
- `tools/shared_variables`: Redundant

<br/><br/>

## v4.0.4.3 - 2022-05-26 - [PR #605](https://github.com/NOAA-OWP/inundation-mapping/pull/605)

We needed a tool that could composite / mosaic inundation maps for FIM3 FR and FIM4 / GMS with stream orders 3 and higher. A tool previously existed named composite_fr_ms_inundation.py and it was renamed to composite_inundation.py and upgraded to handle any combination of 2 of 3 items (FIM3 FR, FIM3 MS and/or FIM4 GMS).

### Additions

- `tools/composite_inundation.py`: Technically it is a renamed from composite_ms_fr_inundation.py, and is based on that functionality, but has been heavily modified. It has a number of options, but primarily is designed to take two sets of output directories, inundate the files, then composite them into a single mosiac'd raster per huc. The primary usage is expected to be compositing FIM3 FR with FIM4 / GMS with stream orders 3 and higher.

- `unit_tests/gms/inundate_gms_unittests.py and inundate_gms_params.json`: for running unit tests against `tools/gms_tools/inunundate_gms.py`.
- `unit_tests/shared_functions_unittests.py and shared_functions_params.json`: A new function named `append_id_to_file_name_single_identifier` was added to `src/utils/shared_functions.py` and some unit tests for that function was created.

### Removed

- `tools/composite_ms_fr_inundation.py`: replaced with upgraded version named `composite_inundation.py`.

### Changes

- `tools/gms_tools/inundate_gms.py`: some style, readabilty cleanup plus move a function up to `shared_functions.py`.
- `tools/gms_tools/mosaic_inundation.py`: some style, readabilty cleanup plus move a function up to `shared_functions.py`.
- `tools/inundation.py`: some style, readabilty cleanup.
- `tools/synthesize_test_cases.py`: was updated primarily for sample usage notes.

<br/><br/>

## v4.0.4.2 - 2022-05-03 - [PR #594](https://github.com/NOAA-OWP/inundation-mapping/pull/594)

This hotfix includes several revisions needed to fix/update the FIM4 area inundation evaluation scripts. These changes largely migrate revisions from the FIM3 evaluation code to the FIM4 evaluation code.

### Changes

- `tools/eval_plots.py`: Copied FIM3 code revisions to enable RAS2FIM evals and PND plots. Replaced deprecated parameter name for matplotlib grid()
- `tools/synthesize_test_cases.py`: Copied FIM3 code revisions to assign FR, MS, COMP resolution variable and addressed magnitude list variable for IFC eval
- `tools/tools_shared_functions.py`: Copied FIM3 code revisions to enable probability not detected (PND) metric calculation
- `tools/tools_shared_variables.py`: Updated magnitude dictionary variables for RAS2FIM evals and PND plots

<br/><br/>

## v4.0.4.1 - 2022-05-02 - [PR #587](https://github.com/NOAA-OWP/inundation-mapping/pull/587)

While testing GMS against evaluation and inundation data, we discovered some challenges for running alpha testing at full scale. Part of it was related to the very large output volume for GMS which resulted in outputs being created on multiple servers and folders. Considering the GMS volume and processing, a tool was required to extract out the ~215 HUC's that we have evaluation data for. Next, we needed isolate valid HUC output folders from original 2,188 HUC's and its 100's of thousands of branches. The first new tool allows us to point to the `test_case` data folder and create a list of all HUC's that we have validation for.

Now that we have a list of relavent HUC's, we need to consolidate output folders from the previously processed full CONUS+ output data. The new `copy_test_case_folders.py` tool extracts relavent HUC (gms unit) folders, based on the list created above, into a consolidated folder. The two tools combine result in significantly reduced overall processing time for running alpha tests at scale.

`gms_run_unit.sh` and `aggregated_branch_lists.py` were adjusted to make a previously hardcoded file path and file name to be run-time parameters. By adding the two new arguments, the file could be used against the new `copy_test_case_folders.py`. `copy_test_case_folders.py` and `gms_run_unit.sh` can now call `aggregated_branch_lists.py` to create a key input file called `gms_inputs.csv` which is a key file required for alpha testing.

A few other small adjustments were made for readability and traceability as well as a few small fixes discovered when running at scale.

### Additions

- `tools/find_test_case_folders.py`: A new tool for creating a list of HUC's that we have test/evaluation data for.
- `tools/copy_test_case_folders.py`: A new tool for using the list created above, to scan through other fully processed output folders and extract only the HUC's (gms units) and it's branches into a consolidated folder, ready for alpha test processing (or other needs).

### Changes

- `src/gms/aggregate_branch_lists.py`: Adjusted to allow two previously hardcoded values to now be incoming arguments. Now this file can be used by both `gms_run_unit.sh` and `copy_test_case_folders.py`.
- `tools/synthesize_test_cases.py`: Adjustments for readability and progress status. The embedded progress bars are not working and will be addressed later.
- `tools/run_test_case.py`: A print statement was added to help with processing progess was added.
- `gms_run_unit.sh`: This was adjusted to match the new input parameters for `aggregate_branch_lists.py` as well as additions for progress status. It now will show the entire progress period start datetime, end datetime and duration.
- `gms_run_branch.sh`: Also was upgraded to show the entire progress period start datetime, end datetime and duration.

<br/><br/>

## v4.0.4.0 - 2022-04-12 - [PR #557](https://github.com/NOAA-OWP/inundation-mapping/pull/557)

During large scale testing of the new **filtering out stream orders 1 and 2** feature [PR #548](https://github.com/NOAA-OWP/inundation-mapping/pull/548), a bug was discovered with 14 HUCS that had no remaining streams after removing stream orders 1 and 2. This resulted in a number of unmanaged and unclear exceptions. An exception may be still raised will still be raised in this fix for logging purposes, but it is now very clear what happened. Other types of events are logged with clear codes to identify what happened.

Fixes were put in place for a couple of new logging behaviors.

1. Recognize that for system exit codes, there are times when an event is neither a success (code 0) nor a failure (code 1). During processing where stream orders are dropped, some HUCs had no remaining reaches, others had mismatched reaches and others as had missing flowlines (reaches) relating to dissolved level paths (merging individual reaches as part of GMS). When these occur, we want to abort the HUC (unit) or branch processing, identify that they were aborted for specific reasons and continue. A new custom system exit code system was adding using python enums. Logging was enhanced to recognize that some exit codes were not a 0 or a 1 and process them differently.

2. Pathing and log management became an issue. It us not uncommon for tens or hundreds of thousands of branches to be processed. A new feature was to recognize what is happening with each branch or unit and have them easily found and recognizable. Futher, processing for failure (sys exit code of 1) are now copied into a unique folder as the occur to help with visualization of run time errors. Previously errors were not extracted until the end of the entire run which may be multiple days.

3. A minor correction was made when dissolved level paths were created with the new merged level path not always having a valid stream order value.

### File Additions

- `src/`
   - `utils/`
      - `fim_enums.py`:
         - A new class called `FIM_system_exit_codes` was added. This allows tracking and blocking of duplicate system exit codes when a custom system code is required.


### Changes

- `fim_run.sh`: Added the gms `non-zero-exit-code` system to `fim_run` to help uncover and isolate errors during processing. Errors recorded in log files within in the logs/unit folder are now copied into a new folder called `unit_errors`.

- `gms_run_branch.sh`:
    -  Minor adjustments to how the `non-zero-exit code` logs were created. Testing uncovered that previous versions were not always reliable. This is now stablized and enhanced.
    - In previous versions, only the `gms_unit.sh` was aware that **stream order filtering** was being done. Now all branch processing is also aware that filtering is in place. Processing in child files and classes can now make adjustments as/if required for stream order filtering.
    - Small output adjustments were made to help with overall screen and log readability.

- `gms_run_unit.sh`:
    - Minor adjustments to how the `non-zero-exit-code` logs were created similar to `gms_run_branch.sh.`
    - Small text corrections, formatting and output corrections were added.
    - A feature removing all log files at the start of the entire process run were added if the `overwrite` command line argument was added.

- `src/`
   - `filter_catchments_and_add_attributes.py`:
      - Some minor formatting and readability adjustments were added.
      - Additions were made to help this code be aware and responding accordingly if that stream order filtering has occurred. Previously recorded as bugs coming from this class, are now may recorded with the new custom exit code if applicable.

   - `run_by_unit.sh` (supporting fim_run.sh):
         - As a change was made to sub-process call to `filter_catchments_and_add_attributes.py` file, which is shared by gms, related to reach errors / events.

   - `split_flows.py`:
      - Some minor formatting and readability adjustments were added.
      - Additions were made to recognize the same type of errors as being described in other files related to stream order filtering issues.
      - A correction was made to be more precise and more explicit when a gms branch error existed. This was done to ensure that we were not letting other exceptions be trapped that were NOT related to stream flow filtering.

   - `time_and_tee_run_by_unit.sh`:
      - The new custom system exit codes was added. Note that the values of 61 (responding system code) are hardcoded instead of using the python based `Fim_system_exit_code` system. This is related to limited communication between python and bash.

   - `gms/`
      - `derive_level_paths.py`:
          - Was upgraded to use the new fim_enums.Fim_system_exit_codes system. This occurs when no streams / flows remain after filtering.  Without this upgrade, standard exceptions were being issued with minimal details for the error.
          - Minor adjustments to formatting for readability were made.

      - `generate_branch_list.py` :  Minor adjustments to formatting for readability were made.

      - `run_by_branch.sh`:
         - Some minor formatting and readability adjustments were added.
         - Additions to the subprocess call to `split_flows.py` were added so it was aware that branch filtering was being used. `split_flows.py` was one of the files that was throwing errors related to stream order filtering. A subprocess call to `filter_catchments_and_add_attributes.py` adjustment was also required for the same reason.

      - `run_by_unit.sh`:
         - Some minor formatting and readability adjustments were added.
         - An addition was made to help trap errors that might be triggered by `derive_level_paths.py` for `stream order filtering`.

      - `time_and_tee_run_by_branch.sh`:
         - A system was added recognize if an non successful system exit code was sent back from `run_by_branch`. This includes true errors of code 1 and other new custom system exit codes. Upon detection of non-zero-exit codes, log files are immediately copied into special folders for quicker and easier visibility. Previously errors were not brought forth until the entire process was completed which ranged fro hours up to 18 days. Note: System exit codes of 60 and 61 were hardcoded instead of using the values from the new  `FIM_system_exit_codes` due to limitation of communication between python and bash.

      - `time_and_tee_run_by_unit.sh`:
         - The same upgrade as described above in `time_and_tee_run_by_branch.sh` was applied here.
         - Minor readability and output formatting changes were made.

      - `todo.md`
         - An entry was removed from this list which talked about errors due to small level paths exactly as was fixed in this pull request set.

- `unit_tests/`
   - `gms/`
      - `derive_level_paths_unittests.py` :  Added a new unit test specifically testing this type of condition with a known HUC that triggered the branch errors previously described..
      - `derive_level_paths_params.json`:
           - Added a new node with a HUC number known to fail.
           - Changed pathing for unit test data pathing from `/data/outputs/gms_example_unit_tests` to `/data/outputs/fim_unit_test_data_do_not_remove`. The new folder is intended to be a more permanent folder for unit test data.
           - Some additional tests were added validating the argument for dropping stream orders.

### Unit Test File Additions:

- `unit_tests/`
   - `filter_catchments_and_add_attributes_unittests.py` and `filter_catchments_and_add_attributes_params.json`:

   - `split_flows_unittests.py' and `split_flows_params.json`

<br/><br/>

## v4.0.3.1 - 2022-03-10 - [PR #561](https://github.com/NOAA-OWP/inundation-mapping/pull/561)

Bug fixes to get the Alpha Test working in FIM 4.

### Changes

- `tools/sythesize_test_cases.py`: Fixed bugs that prevented multiple benchmark types in the same huc from running `run_test_case.py`.
- `tools/run_test_case.py`: Fixed mall bug for IFC benchmark.
- `tools/eval_plots.py`: Fixed Pandas query bugs.

<br/><br/>

## v4.0.3.0 - 2022-03-03 - [PR #550](https://github.com/NOAA-OWP/inundation-mapping/pull/550)

This PR ports the functionality of `usgs_gage_crosswalk.py` and `rating_curve_comparison.py` to FIM 4.

### Additions

- `src/`:
    - `usgs_gage_aggregate.py`: Aggregates all instances of `usgs_elev_table.csv` to the HUC level. This makes it easier to view the gages in each HUC without having to hunt through branch folders and easier for the Sierra Test to run at the HUC level.
    - `usgs_gage_unit_setup.py`: Assigns a branch to each USGS gage within a unit. The output of this module is `usgs_subset_gages.gpkg` at the HUC level containing the `levpa_id` attribute.

### Changes

- `gms_run_branch.sh`: Added a line to aggregate all `usgs_elev_table.csv` into the HUC directory level using `src/usgs_gage_aggregate.py`.
- `src/`:
    -  `gms/`
        - `run_by_branch.sh`: Added a block to run `src/usgs_gage_crosswalk.py`.
        - `run_by_unit.sh`: Added a block to run `src/usgs_gage_unit_setup.py`.
    - `usgs_gage_crosswalk.py`: Similar to it's functionality in FIM 3, this module snaps USGS gages to the stream network, samples the underlying DEMs, and writes the attributes to `usgs_elev_table.csv`. This CSV is later aggregated to the HUC level and eventually used in `tools/rating_curve_comparison.py`. Addresses #539
- `tools/rating_curve_comparison.py`: Updated Sierra Test to work with FIM 4 data structure.
- `unit_tests/`:
    - `rating_curve_comparison_unittests.py` & `rating_curve_comparison_params.json`: Unit test code and parameters for the Sierra Test.
    - `usgs_gage_crosswalk_unittests.py` & `usgs_gage_crosswalk_params.json`: Unit test code and parameters for `usgs_gage_crosswalk.py`
- `config/`:
    - `deny_gms_branches_default.lst` & `config/deny_gms_branches_min.lst`: Add `usgs_elev_table.csv` to the lists as a comment so it doesn't get deleted during cleanup.
    - `deny_gms_unit_default.lst`: Add `usgs_subset_gages.gpkg` to the lists as a comment so it doesn't get deleted during cleanup.

<br/><br/>

## v4.0.2.0 - 2022-03-02 - [PR #548](https://github.com/NOAA-OWP/inundation-mapping/pull/548)

Added a new optional system which allows an argument to be added to the `gms_run_unit.sh` command line to filter out stream orders 1 and 2 when calculating branches.

### Changes

- `gms_run_unit.sh`: Add the new optional `-s` command line argument. Inclusion of this argument means "drop stream orders 1 and 2".

- `src/gms`
   - `run_by_unit.sh`: Capture and forward the drop stream orders flag to `derive_level_paths.py`

   - `derive_level_paths.py`: Capture the drop stream order flag and working with `stream_branches.py` to include/not include loading nwm stream with stream orders 1 and 2.

   - `stream_branchs.py`: A correction was put in place to allow for the filter of branch attributes and values to be excluded. The `from_file` method has the functionality but was incomplete. This was corrected and how could accept the values from `derive_level_paths.py` to use the branch attribute of "order_" (gkpg field) and values excluded of [1,2] when optionally desired.

- `unit_tests/gms`
    - `derive_level_paths_unittests.py` and `derive_level_paths_params.py`: Updated for testing for the new "drop stream orders 1 and 2" feature. Upgrades were also made to earlier existing incomplete test methods to test more output conditions.

<br/><br/>

## v4.0.1.0 - 2022-02-02 - [PR #525](https://github.com/NOAA-OWP/cahaba/pull/525)

The addition of a very simple and evolving unit test system which has two unit tests against two py files.  This will set a precendence and will grow over time and may be automated, possibly during git check-in triggered. The embedded README.md has more details of what we currently have, how to use it, how to add new unit tests, and expected future enhancements.

### Additions

- `/unit_tests/` folder which has the following:

   - `clip_vectors_to_wbd_params.json`: A set of default "happy path" values that are expected to pass validation for the clip_vectors_to_wbd.py -> clip_vectors_to_wbd (function).

   - `clip_vectors_to_wbd_unittests.py`: A unit test file for src/clip_vectors_to_wbd.py. Incomplete but evolving.

   - `README.md`: Some information about how to create unit tests and how to use them.

   - `unit_tests_utils.py`: A python file where methods that are common to all unit tests can be placed.

   - `gms/derive_level_paths_params.json`: A set of default "happy path" values that are expected to pass validation for the derive_level_paths_params.py -> Derive_level_paths (function).

   - `gms/derive_level_paths_unittests.py`: A unit test file for `src/derive_level_paths.py`. Incomplete but evolving.

<br/><br/>

## v4.0.0.0 - 2022-02-01 - [PR #524](https://github.com/NOAA-OWP/cahaba/pull/524)

FIM4 builds upon FIM3 and allows for better representation of inundation through the reduction of artificial restriction of inundation at catchment boundaries.

More details will be made available through a publication by Aristizabal et. al. and will be included in the "Credits and References" section of the README.md, titled "Reducing Horton-Strahler Stream Order Can Enhance Flood Inundation Mapping Skill with Applications for the U.S. National Water Model."

### Additions

- `/src/gms`: A new directory containing scripts necessary to produce the FIM4 Height Above Nearest Drainage grids and synthetic rating curves needed for inundation mapping.
- `/tools/gms_tools`: A new directory containing scripts necessary to generate and evaluate inundation maps produced from FIM4 Height Above Nearest Drainage grids and synthetic rating curves.

<br/><br/>

## v3.0.24.3 - 2021-11-29 - [PR #488](https://github.com/NOAA-OWP/cahaba/pull/488)

Fixed projection issue in `synthesize_test_cases.py`.

### Changes

- `Pipfile`: Added `Pyproj` to `Pipfile` to specify a version that did not have the current projection issues.

<br/><br/>

## v3.0.24.2 - 2021-11-18 - [PR #486](https://github.com/NOAA-OWP/cahaba/pull/486)

Adding a new check to keep `usgs_elev_table.csv`, `src_base.csv`, `small_segments.csv` for runs not using the `-viz` flag. We unintentionally deleted some .csv files in `vary_mannings_n_composite.py` but need to maintain some of these for non `-viz` runs (e.g. `usgs_elev_table.csv` is used for sierra test input).

### Changes

- `fim_run.sh`: passing `-v` flag to `vary_mannings_n_composite.py` to determine which csv files to delete. Setting `$viz` = 0 for non `-v` runs.
- `src/vary_mannings_n_composite.py`: added `-v` input arg and if statement to check which .csv files to delete.
- `src/add_crosswalk.py`: removed deprecated barc variables from input args.
- `src/run_by_unit.sh`: removed deprecated barc variables from input args to `add_crosswalk.py`.

<br/><br/>

## v3.0.24.1 - 2021-11-17 - [PR #484](https://github.com/NOAA-OWP/cahaba/pull/484)

Patch to clean up unnecessary files and create better names for intermediate raster files.

### Removals

- `tools/run_test_case_gms.py`: Unnecessary file.

### Changes

- `tools/composite_ms_fr_inundation.py`: Clean up documentation and intermediate file names.
- `tools/run_test_case.py`: Remove unnecessary imports.

<br/><br/>

## v3.0.24.0 - 2021-11-08 - [PR #482](https://github.com/NOAA-OWP/cahaba/pull/482)

Adds `composite_ms_fr_inundation.py` to allow for the generation of an inundation map given a "flow file" CSV and full-resolution (FR) and mainstem (MS) relative elevation models, synthetic rating curves, and catchments rasters created by the `fim_run.sh` script.

### Additions
- `composite_ms_fr_inundation.py`: New module that is used to inundate both MS and FR FIM and composite the two inundation rasters.
- `/tools/gms_tools/`: Three modules (`inundate_gms.py`, `mosaic_inundation.py`, `overlapping_inundation.py`) ported from the GMS branch used to composite inundation rasters.

### Changes
- `inundation.py`: Added 2 exception classes ported from the GMS branch.

<br/><br/>

## v3.0.23.3 - 2021-11-04 - [PR #481](https://github.com/NOAA-OWP/cahaba/pull/481)
Includes additional hydraulic properties to the `hydroTable.csv`: `Number of Cells`, `SurfaceArea (m2)`, `BedArea (m2)`, `Volume (m3)`, `SLOPE`, `LENGTHKM`, `AREASQKM`, `Roughness`, `TopWidth (m)`, `WettedPerimeter (m)`. Also adds `demDerived_reaches_split_points.gpkg`, `flowdir_d8_burned_filled.tif`, and `dem_thalwegCond.tif` to `-v` whitelist.

### Changes
- `run_by_unit.sh`: Added `EXIT FLAG` tag and previous non-zero exit code tag to the print statement to allow log lookup.
- `add_crosswalk.py`: Added extra attributes to the hydroTable.csv. Includes a default `barc_on` and `vmann_on` (=False) attribute that is overwritten (=True) if SRC post-processing modules are run.
- `bathy_src_adjust_topwidth.py`: Overwrites the `barc_on` attribute where applicable and includes the BARC-modified Volume property.
- `vary_mannings_n_composite.py`: Overwrites the `vmann_on` attribute where applicable.
- `output_cleanup.py`: Adds new files to the `-v` whitelist.

<br/><br/>

## v3.0.23.2 - 2021-11-04 - [PR #480](https://github.com/NOAA-OWP/cahaba/pull/480)
Hotfix for `vary_manning_n_composite.py` to address null discharge values for non-CONUS hucs.

### Changes
- `vary_manning_n_composite.py`: Add numpy where clause to set final discharge value to the original value if `vmann=False`

<br/><br/>

## v3.0.23.1 - 2021-11-03 - [PR #479](https://github.com/NOAA-OWP/cahaba/pull/479)
Patches the API updater. The `params_calibrated.env` is replaced with `params_template.env` because the BARC and Multi-N modules supplant the calibrated values.

### Changes
- `api/node/updater/updater.py`: Changed `params_calibrated.env` to `params_template.env`

<br/><br/>

## v3.0.23.0 - 2021-10-31 - [PR #475](https://github.com/NOAA-OWP/cahaba/pull/475)

Moved the synthetic rating curve (SRC) processes from the `\tools` directory to `\src` directory to support post-processing in `fim_run.sh`. These SRC post-processing modules will now run as part of the default `fim_run.sh` workflow. Reconfigured bathymetry adjusted rating curve (BARC) module to use the 1.5yr flow from NWM v2 recurrence flow data in combination with the Bieger et al. (2015) regression equations with bankfull discharge predictor variable input.

### Additions
- `src/bathy_src_adjust_topwidth.py` --> New version of bathymetry adjusted rating curve (BARC) module that is configured to use the Bieger et al. (2015) regression equation with input bankfull discharge as the predictor variable (previous version used the drainage area version of the regression equations). Also added log output capability, added reconfigured output content in `src_full_crosswalked_BARC.csv` and `hydroTable.csv`, and included modifications to allow BARC to run as a post-processing step in `fim_run.sh`. Reminder: BARC is only configured for MS extent.

### Removals
- `config/params_calibrated.env` --> deprecated the calibrated roughness values by stream order with the new introduction of variable/composite roughness module
- `src/bathy_rc_adjust.py` --> deprecated the previous BARC version

### Changes
- `src/identify_src_bankfull.py` --> Moved this script from /tools to /src, added more doc strings, cleaned up output log, and reconfigured to allow execution from fim_run.sh post-processing.
- `src/vary_mannings_n_composite.py` --> Moved this script from /tools to /src, added more doc strings, cleaned up output log, added/reconfigured output content in src_full_crosswalked_vmann.csv and hydroTable.csv, and reconfigured to allow execution from fim_run.sh post-processing.
- `config/params_template.env` --> Added additional parameter/variables for input to `identify_src_bankfull.py`, `vary_mannings_n_composite.py`, and `bathy_src_adjust_topwidth.py`.
      - default BARC input: bankfull channel geometry derived from the Bieger et al. (2015) bankfull discharge regression equations
      - default bankfull flow input: NWM v2 1.5-year recurrence flows
      - default variable roughness input: global (all NWM feature_ids) roughness values of 0.06 for in-channel and 0.11 for max overbank
- `fim_run.sh` --> Added SRC post-processing calls after the `run_by_unit.sh` workflow
- `src/add_crosswalk.py` --> Removed BARC module call (moved to post-processing)
- `src/run_by_unit.sh` --> Removed old/unnecessary print statement.
      - **Note: reset exit codes to 0 for unnecessary processing flags.** Non-zero error codes in `run_by_unit.sh` prevent the `fim_run.sh` post-processing steps from running. This error handling issue will be more appropriately handled in a soon to be release enhancement.
- `tools/run_test_case.py` --> Reverted changes used during development process

<br/><br/>

## v3.0.22.8 - 2021-10-26 - [PR #471](https://github.com/NOAA-OWP/cahaba/pull/471)

Manually filtering segments from stream input layer to fix flow reversal of the MS River (HUC 08030100).

### Changes
- `clip_vectors_to_wbd.py`: Fixes bug where flow direction is reversed for HUC 08030100. The issue is resolved by filtering incoming stream segments that intersect with the elevation grid boundary.

<br/><br/>

## v3.0.22.7 - 2021-10-08 - [PR #467](https://github.com/NOAA-OWP/cahaba/pull/467)

These "tool" enhancements 1) delineate in-channel vs. out-of-channel geometry to allow more targeted development of key physical drivers influencing the SRC calculations (e.g. bathymetry & Manning’s n) #418 and 2) applies a variable/composite Manning’s roughness (n) using user provided csv with in-channel vs. overbank roughness values #419 & #410.

### Additions
- `identify_src_bankfull.p`: new post-processing tool that ingests a flow csv (e.g. NWM 1.5yr recurr flow) to approximate the bankfull STG and then calculate the channel vs. overbank proportions using the volume and hydraulic radius variables
- `vary_mannings_n_composite.py`: new post-processing tool that ingests a csv containing feature_id, channel roughness, and overbank roughness and then generates composite n values via the channel ratio variable

### Changes
- `eval_plots.py`: modified the plot legend text to display full label for development tests
- `inundation.py`: added new optional argument (-n) and corresponding function to produce a csv containing the stage value (and SRC variables) calculated from the flow to stage interpolation.

<br/><br/>

## v3.0.22.6 - 2021-09-13 - [PR #462](https://github.com/NOAA-OWP/cahaba/pull/462)

This new workflow ingests FIM point observations from users and “corrects” the synthetic rating curves to produce the desired FIM extent at locations where feedback is available (locally calibrate FIM).

### Changes
- `add_crosswalk.py`: added `NextDownID` and `order_` attributes to the exported `hydroTable.csv`. This will potentially be used in future enhancements to extend SRC changes to upstream/downstream catchments.
- `adjust_rc_with_feedback.py`: added a new workflow to perform the SRC modifications (revised discharge) using the existing HAND geometry variables combined with the user provided point location flow and stage data.
- `inundation_wrapper_custom_flow.py`: updated code to allow for huc6 processing to generate custom inundation outputs.

<br/><br/>

## v3.0.22.5 - 2021-09-08 - [PR #460](https://github.com/NOAA-OWP/cahaba/pull/460)

Patches an issue where only certain benchmark categories were being used in evaluation.

### Changes
- In `tools/tools_shared_variables.py`, created a variable `MAGNITUDE_DICT` to store benchmark category magnitudes.
- `synthesize_test_cases.py` imports `MAGNITUDE_DICT` and uses it to assign magnitudes.

<br/><br/>

## v3.0.22.4 - 2021-08-30 - [PR #456](https://github.com/NOAA-OWP/cahaba/pull/456)

Renames the BARC modified variables that are exported to `src_full_crosswalked.csv` to replace the original variables. The default/original variables are renamed with `orig_` prefix. This change is needed to ensure downstream uses of the `src_full_crosswalked.csv` are able to reference the authoritative version of the channel geometry variables (i.e. BARC-adjust where available).

### Changes
- In `src_full_crosswalked.csv`, default/original variables are renamed with `orig_` prefix and `SA_div` is renamed to `SA_div_flag`.

<br/><br/>

## v3.0.22.3 - 2021-08-27 - [PR #457](https://github.com/NOAA-OWP/cahaba/pull/457)

This fixes a bug in the `get_metadata()` function in `/tools/tools_shared_functions.py` that arose because of a WRDS update. Previously the `metadata_source` response was returned as independent variables, but now it is returned a list of strings. Another issue was observed where the `EVALUATED_SITES_CSV` variable was being misdefined (at least on the development VM) through the OS environmental variable setting.

### Changes
- In `tools_shared_functions.py`, changed parsing of WRDS `metadata_sources` to account for new list type.
- In `generate_categorical_fim_flows.py`, changed the way the `EVALUATED_SITES_CSV` path is defined from OS environmental setting to a relative path that will work within Docker container.

<br/><br/>

## v3.0.22.2 - 2021-08-26 - [PR #455](https://github.com/NOAA-OWP/cahaba/pull/455)

This merge addresses an issues with the bathymetry adjusted rating curve (BARC) calculations exacerbating single-pixel inundation issues for the lower Mississippi River. This fix allows the user to specify a stream order value that will be ignored in BARC calculations (reverts to using the original/default rating curve). If/when the "thalweg notch" issue is addressed, this change may be unmade.

### Changes
- Added new env variable `ignore_streamorders` set to 10.
- Added new BARC code to set the bathymetry adjusted cross-section area to 0 (reverts to using the default SRC values) based on the streamorder env variable.

<br/><br/>

## v3.0.22.1 - 2021-08-20 - [PR #447](https://github.com/NOAA-OWP/cahaba/pull/447)

Patches the minimum stream length in the template parameters file.

### Changes
- Changes `max_split_distance_meters` in `params_template.env` to 1500.

<br/><br/>

## v3.0.22.0 - 2021-08-19 - [PR #444](https://github.com/NOAA-OWP/cahaba/pull/444)

This adds a script, `adjust_rc_with_feedback.py`, that will be expanded  in future issues. The primary function that performs the HAND value and hydroid extraction is ingest_points_layer() but this may change as the overall synthetic rating curve automatic update machanism evolves.

### Additions
- Added `adjust_rc_with_feedback.py` with `ingest_points_layer()`, a function to extract HAND and hydroid values for use in an automatic synthetic rating curve updating mechanism.

<br/><br/>

## v3.0.21.0 - 2021-08-18 - [PR #433](https://github.com/NOAA-OWP/cahaba/pull/433)

General repository cleanup, made memory-profiling an optional flag, API's release feature now saves outputs.

### Changes
- Remove `Dockerfile.prod`, rename `Dockerfile.dev` to just `Dockerfile`, and remove `.dockerignore`.
- Clean up `Dockerfile` and remove any unused* packages or variables.
- Remove any unused* Python packages from the `Pipfile`.
- Move the `CHANGELOG.md`, `SECURITY.md`, and `TERMS.md` files to the `/docs` folder.
- Remove any unused* scripts in the `/tools` and `/src` folders.
- Move `tools/preprocess` scripts into `tools/`.
- Ensure all scripts in the `/src` folder have their code in functions and are being called via a `__main__` function (This will help with implementing memory profiling fully).
- Changed memory-profiling to be an option flag `-m` for `fim_run.sh`.
- Updated FIM API to save all outputs during a "release" job.

<br/><br/>

## v3.0.20.2 - 2021-08-13 - [PR #443](https://github.com/NOAA-OWP/cahaba/pull/443)

This merge modifies `clip_vectors_to_wbd.py` to check for relevant input data.

### Changes
- `clip_vectors_to_wbd.py` now checks that there are NWM stream segments within the buffered HUC boundary.
- `included_huc8_ms.lst` has several additional HUC8s.

<br/><br/>

## v3.0.20.1 - 2021-08-12 - [PR #442](https://github.com/NOAA-OWP/cahaba/pull/442)

This merge improves documentation in various scripts.

### Changes
This PR better documents the following:

- `inundate_nation.py`
- `synthesize_test_cases.py`
- `adjust_thalweg_lateral.py`
- `rem.py`

<br/><br/>

## v3.0.20.0 - 2021-08-11 - [PR #440](https://github.com/NOAA-OWP/cahaba/pull/440)

This merge adds two new scripts into `/tools/` for use in QAQC.

### Additions
- `inundate_nation.py` to produce inundation maps for the entire country for use in QAQC.
- `check_deep_flooding.py` to check for depths of inundation greater than a user-supplied threshold at specific areas defined by a user-supplied shapefile.

<br/><br/>

## v3.0.19.5 - 2021-07-19

Updating `README.md`.

<br/><br/>

## v3.0.19.4 - 2021-07-13 - [PR #431](https://github.com/NOAA-OWP/cahaba/pull/431)

Updating logging and fixing bug in vector preprocessing.

### Additions
- `fim_completion_check.py` adds message to docker log to log any HUCs that were requested but did not finish `run_by_unit.sh`.
- Adds `input_data_edits_changelog.txt` to the inputs folder to track any manual or version/location specific changes that were made to data used in FIM 3.

### Changes
- Provides unique exit codes to relevant domain checkpoints within `run_by_unit.sh`.
- Bug fixes in `reduce_nhd_stream_density.py`, `mprof plot` call.
- Improved error handling in `add_crosswalk.py`.

<br/><br/>

## v3.0.19.3 - 2021-07-09

Hot fix to `synthesize_test_cases`.

### Changes
- Fixed if/elif/else statement in `synthesize_test_cases.py` that resulted in only IFC data being evaluated.

<br/><br/>

## v3.0.19.2 - 2021-07-01 - [PR #429](https://github.com/NOAA-OWP/cahaba/pull/429)

Updates to evaluation scripts to allow for Alpha testing at Iowa Flood Center (IFC) sites. Also, `BAD_SITES` variable updates to omit sites not suitable for evaluation from metric calculations.

### Changes
- The `BAD_SITES` list in `tools_shared_variables.py` was updated and reasons for site omission are documented.
- Refactored `run_test_case.py`, `synthesize_test_cases.py`, `tools_shared_variables.py`, and `eval_plots.py` to allow for IFC comparisons.

<br/><br/>

## v3.0.19.1 - 2021-06-17 - [PR #417](https://github.com/NOAA-OWP/cahaba/pull/417)

Adding a thalweg profile tool to identify significant drops in thalweg elevation. Also setting lateral thalweg adjustment threshold in hydroconditioning.

### Additions
- `thalweg_drop_check.py` checks the elevation along the thalweg for each stream path downstream of MS headwaters within a HUC.

### Removals
- Removing `dissolveLinks` arg from `clip_vectors_to_wbd.py`.

### Changes
- Cleaned up code in `split_flows.py` to make it more readable.
- Refactored `reduce_nhd_stream_density.py` and `adjust_headwater_streams.py` to limit MS headwater points in `agg_nhd_headwaters_adj.gpkg`.
- Fixed a bug in `adjust_thalweg_lateral.py` lateral elevation replacement threshold; changed threshold to 3 meters.
- Updated `aggregate_vector_inputs.py` to log intermediate processes.

<br/><br/>

## v3.0.19.0 - 2021-06-10 - [PR #415](https://github.com/NOAA-OWP/cahaba/pull/415)

Feature to evaluate performance of alternative CatFIM techniques.

### Additions
- Added `eval_catfim_alt.py` to evaluate performance of alternative CatFIM techniques.

<br/><br/>

## v3.0.18.0 - 2021-06-09 - [PR #404](https://github.com/NOAA-OWP/cahaba/pull/404)

To help analyze the memory consumption of the Fim Run process, the python module `memory-profiler` has been added to give insights into where peak memory usage is with in the codebase.

In addition, the Dockerfile was previously broken due to the Taudem dependency removing the version that was previously being used by FIM. To fix this, and allow new docker images to be built, the Taudem version has been updated to the newest version on the Github repo and thus needs to be thoroughly tested to determine if this new version has affected the overall FIM outputs.

### Additions
- Added `memory-profiler` to `Pipfile` and `Pipfile.lock`.
- Added `mprof` (memory-profiler cli utility) call to the `time_and_tee_run_by_unit.sh` to create overall memory usage graph location in the `/logs/{HUC}_memory.png` of the outputs directory.
- Added `@profile` decorator to all functions within scripts used in the `run_by_unit.sh` script to allow for memory usage tracking, which is then recorded in the `/logs/{HUC}.log` file of the outputs directory.

### Changes
- Changed the Taudem version in `Dockerfile.dev` to `98137bb6541a0d0077a9c95becfed4e56d0aa0ac`.
- Changed all calls of python scripts in `run_by_unit.s` to be called with the `-m memory-profiler` argument to allow scripts to also track memory usage.

<br/><br/>

## v3.0.17.1 - 2021-06-04 - [PR #395](https://github.com/NOAA-OWP/cahaba/pull/395)

Bug fix to the `generate_nws_lid.py` script

### Changes
- Fixes incorrectly assigned attribute field "is_headwater" for some sites in the `nws_lid.gpkg` layer.
- Updated `agg_nhd_headwaters_adj.gpkg`, `agg_nhd_streams_adj.gpkg`, `nwm_flows.gpkg`, and `nwm_catchments.gpkg` input layers using latest NWS LIDs.

<br/><br/>

## v3.0.17.0 - 2021-06-04 - [PR #393](https://github.com/NOAA-OWP/cahaba/pull/393)
BARC updates to cap the bathy calculated xsec area in `bathy_rc_adjust.py` and allow user to choose input bankfull geometry.

### Changes

- Added new env variable to control which input file is used for the bankfull geometry input to bathy estimation workflow.
- Modified the bathymetry cross section area calculation to cap the additional area value so that it cannot exceed the bankfull cross section area value for each stream segment (bankfull value obtained from regression equation dataset).
- Modified the `rating_curve_comparison.py` plot output to always put the FIM rating curve on top of the USGS rating curve (avoids USGS points covering FIM).
- Created a new aggregate csv file (aggregates for all hucs) for all of the `usgs_elev_table.csv` files (one per huc).
- Evaluate the FIM Bathymetry Adjusted Rating Curve (BARC) tool performance using the estimated bankfull geometry dataset derived for the NWM route link dataset.

<br/><br/>

## v3.0.16.3 - 2021-05-21 - [PR #388](https://github.com/NOAA-OWP/cahaba/pull/388)

Enhancement and bug fixes to `synthesize_test_cases.py`.

### Changes
- Addresses a bug where AHPS sites without benchmark data were receiving a CSI of 0 in the master metrics CSV produced by `synthesize_test_cases.py`.
- Includes a feature enhancement to `synthesize_test_cases.py` that allows for the inclusion of user-specified testing versions in the master metrics CSV.
- Removes some of the print statements used by `synthesize_test_cases.py`.

<br/><br/>

## v3.0.16.2 - 2021-05-18 - [PR #384](https://github.com/NOAA-OWP/cahaba/pull/384)

Modifications and fixes to `run_test_case.py`, `eval_plots.py`, and AHPS preprocessing scripts.

### Changes
- Comment out return statement causing `run_test_case.py` to skip over sites/hucs when calculating contingency rasters.
- Move bad sites list and query statement used to filter out bad sites to the `tools_shared_variables.py`.
- Add print statements in `eval_plots.py` detailing the bad sites used and the query used to filter out bad sites.
- Update AHPS preprocessing scripts to produce a domain shapefile.
- Change output filenames produced in ahps preprocessing scripts.
- Update workarounds for some sites in ahps preprocessing scripts.

<br/><br/>

## v3.0.16.1 - 2021-05-11 - [PR #380](https://github.com/NOAA-OWP/cahaba/pull/380)

The current version of Eventlet used in the Connector module of the FIM API is outdated and vulnerable. This update bumps the version to the patched version.

### Changes
- Updated `api/node/connector/requirements.txt` to have the Eventlet version as 0.31.0

<br/><br/>

## v3.0.16.0 - 2021-05-07 - [PR #378](https://github.com/NOAA-OWP/cahaba/pull/378)

New "Release" feature added to the FIM API. This feature will allow for automated FIM, CatFIM, and relevant metrics to be generated when a new FIM Version is released. See [#373](https://github.com/NOAA-OWP/cahaba/issues/373) for more detailed steps that take place in this feature.

### Additions
- Added new window to the UI in `api/frontend/gui/templates/index.html`.
- Added new job type to `api/node/connector/connector.py` to allow these release jobs to run.
- Added additional logic in `api/node/updater/updater.py` to run the new eval and CatFIM scripts used in the release feature.

### Changes
- Updated `api/frontend/output_handler/output_handler.py` to allow for copying more broad ranges of file paths instead of only the `/data/outputs` directory.

<br/><br/>

## v3.0.15.10 - 2021-05-06 - [PR #375](https://github.com/NOAA-OWP/cahaba/pull/375)

Remove Great Lakes coastlines from WBD buffer.

### Changes
- `gl_water_polygons.gpkg` layer is used to mask out Great Lakes boundaries and remove NHDPlus HR coastline segments.

<br/><br/>

## v3.0.15.9 - 2021-05-03 - [PR #372](https://github.com/NOAA-OWP/cahaba/pull/372)

Generate `nws_lid.gpkg`.

### Additions
- Generate `nws_lid.gpkg` with attributes indicating if site is a headwater `nws_lid` as well as if it is co-located with another `nws_lid` which is referenced to the same `nwm_feature_id` segment.

<br/><br/>

## v3.0.15.8 - 2021-04-29 - [PR #371](https://github.com/NOAA-OWP/cahaba/pull/371)

Refactor NHDPlus HR preprocessing workflow. Resolves issue #238

### Changes
- Consolidate NHD streams, NWM catchments, and headwaters MS and FR layers with `mainstem` column.
- HUC8 intersections are included in the input headwaters layer.
- `clip_vectors_to_wbd.py` removes incoming stream segment from the selected layers.

<br/><br/>

## v3.0.15.7 - 2021-04-28 - [PR #367](https://github.com/NOAA-OWP/cahaba/pull/367)

Refactor synthesize_test_case.py to handle exceptions during multiprocessing. Resolves issue #351

### Changes
- refactored `inundation.py` and `run_test_case.py` to handle exceptions without using `sys.exit()`.

<br/><br/>

## v3.0.15.6 - 2021-04-23 - [PR #365](https://github.com/NOAA-OWP/cahaba/pull/365)

Implement CatFIM threshold flows to Sierra test and add AHPS benchmark preprocessing scripts.

### Additions
- Produce CatFIM flows file when running `rating_curve_get_usgs_gages.py`.
- Several scripts to preprocess AHPS benchmark data. Requires numerous file dependencies not available through Cahaba.

### Changes
- Modify `rating_curve_comparison.py` to ingest CatFIM threshold flows in calculations.
- Modify `eval_plots.py` to save all site specific bar plots in same parent directory instead of in subdirectories.
- Add variables to `env.template` for AHPS benchmark preprocessing.

<br/><br/>

## v3.0.15.5 - 2021-04-20 - [PR #363](https://github.com/NOAA-OWP/cahaba/pull/363)

Prevent eval_plots.py from erroring out when spatial argument enabled if certain datasets not analyzed.

### Changes
- Add check to make sure analyzed dataset is available prior to creating spatial dataset.

<br/><br/>

## v3.0.15.4 - 2021-04-20 - [PR #356](https://github.com/NOAA-OWP/cahaba/pull/356)

Closing all multiprocessing Pool objects in repo.

<br/><br/>

## v3.0.15.3 - 2021-04-19 - [PR #358](https://github.com/NOAA-OWP/cahaba/pull/358)

Preprocess NHDPlus HR rasters for consistent projections, nodata values, and convert from cm to meters.

### Additions
- `preprocess_rasters.py` reprojects raster, converts to meters, and updates nodata value to -9999.
- Cleaned up log messages from `bathy_rc_adjust.py` and `usgs_gage_crosswalk.py`.
- Outputs paths updated in `generate_categorical_fim_mapping.py` and `generate_categorical_fim.py`.
- `update_raster_profile` cleans up raster crs, blocksize, nodata values, and converts elevation grids from cm to meters.
- `reproject_dem.py` imports gdal to reproject elevation rasters because an error was occurring when using rasterio.

### Changes
- `burn_in_levees.py` replaces the `gdal_calc.py` command to resolve inconsistent outputs with burned in levee values.

<br/><br/>

## v3.0.15.2 - 2021-04-16 - [PR #359](https://github.com/NOAA-OWP/cahaba/pull/359)

Hotfix to preserve desired files when production flag used in `fim_run.sh`.

### Changes

- Fixed production whitelisted files.

<br/><br/>

## v3.0.15.1 - 2021-04-13 - [PR #355](https://github.com/NOAA-OWP/cahaba/pull/355)

Sierra test considered all USGS gage locations to be mainstems even though many actually occurred with tributaries. This resulted in unrealistic comparisons as incorrect gages were assigned to mainstems segments. This feature branch identifies gages that are on mainstems via attribute field.

### Changes

- Modifies `usgs_gage_crosswalk.py` to filter out gages from the `usgs_gages.gpkg` layer such that for a "MS" run, only consider gages that contain rating curve information (via `curve` attribute) and are also mainstems gages (via `mainstems` attribute).
- Modifies `usgs_gage_crosswalk.py` to filter out gages from the `usgs_gages.gpkg` layer such that for a "FR" run, only consider gages that contain rating curve information (via `curve` attribute) and are not mainstems gages (via `mainstems` attribute).
- Modifies how mainstems segments are determined by using the `nwm_flows_ms.gpkg` as a lookup to determine if the NWM segment specified by WRDS for a gage site is a mainstems gage.

### Additions

- Adds a `mainstem` attribute field to `usgs_gages.gpkg` that indicates whether a gage is located on a mainstems river.
- Adds `NWM_FLOWS_MS` variable to the `.env` and `.env.template` files.
- Adds the `extent` argument specified by user when running `fim_run.sh` to `usgs_gage_crosswalk.py`.

<br/><br/>

## v3.0.15.0 - 2021-04-08 - [PR #340](https://github.com/NOAA-OWP/cahaba/pull/340)

Implementing a prototype technique to estimate the missing bathymetric component in the HAND-derived synthetic rating curves. The new Bathymetric Adjusted Rating Curve (BARC) function is built within the `fim_run.sh` workflow and will ingest bankfull geometry estimates provided by the user to modify the cross section area used in the synthetic rating curve generation.

### Changes
 - `add_crosswalk.py` outputs the stream order variables to `src_full_crosswalked.csv` and calls the new `bathy_rc_adjust.py` if bathy env variable set to True and `extent=MS`.
 - `run_by_unit.sh` includes a new csv outputs for reviewing BARC calculations.
 - `params_template.env` & `params_calibrated.env` contain new BARC function input variables and on/off toggle variable.
 - `eval_plots.py` now includes additional AHPS eval sites in the list of "bad_sites" (flagged issues with MS flowlines).

### Additions
 - `bathy_rc_adjust.py`:
    - Imports the existing synthetic rating curve table and the bankfull geometry input data (topwidth and cross section area per COMID).
    - Performs new synthetic rating curve calculations with bathymetry estimation modifications.
    - Flags issues with the thalweg-notch artifact.

<br/><br/>

## v3.0.14.0 - 2021-04-05 - [PR #338](https://github.com/NOAA-OWP/cahaba/pull/338)

Create tool to retrieve rating curves from USGS sites and convert to elevation (NAVD88). Intended to be used as part of the Sierra Test.

### Changes
 - Modify `usgs_gage_crosswalk.py` to:
    1) Look for `location_id` instead of `site_no` attribute field in `usgs_gages.gpkg` file.
    2) Filter out gages that do not have rating curves included in the `usgs_rating_curves.csv`.
 - Modify `rating_curve_comparison.py` to perform a check on the age of the user specified `usgs_rating_curves.csv` and alert user to the age of the file and recommend updating if file is older the 30 days.

### Additions
 - Add `rating_curve_get_usgs_curves.py`. This script will generate the following files:
     1) `usgs_rating_curves.csv`: A csv file that contains rating curves (including converted to NAVD88 elevation) for USGS gages in a format that is compatible with  `rating_curve_comparisons.py`. As it is is currently configured, only gages within CONUS will have rating curve data.
     2) `log.csv`: A log file that records status for each gage and includes error messages.
     3) `usgs_gages.gpkg`: A geospatial layer (in FIM projection) of all active USGS gages that meet a predefined criteria. Additionally, the `curve` attribute indicates whether a rating curve is found in the `usgs_rating_curves.csv`. This spatial file is only generated if the `all` option is passed with the `-l` argument.

<br/><br/>

## v3.0.13.0 - 2021-04-01 - [PR #332](https://github.com/NOAA-OWP/cahaba/pull/332)

Created tool to compare synthetic rating curve with benchmark rating curve (Sierra Test).

### Changes
 - Update `aggregate_fim_outputs.py` call argument in `fim_run.sh` from 4 jobs to 6 jobs, to optimize API performance.
 - Reroutes median elevation data from `add_crosswalk.py` and `rem.py` to new file (depreciating `hand_ref_elev_table.csv`).
 - Adds new files to `viz_whitelist` in `output_cleanup.py`.

### Additions
 - `usgs_gage_crosswalk.py`: generates `usgs_elev_table.csv` in `run_by_unit.py` with elevation and additional attributes at USGS gages.
 - `rating_curve_comparison.py`: post-processing script to plot and calculate metrics between synthetic rating curves and USGS rating curve data.

<br/><br/>

## v3.0.12.1 - 2021-03-31 - [PR #336](https://github.com/NOAA-OWP/cahaba/pull/336)

Fix spatial option in `eval_plots.py` when creating plots and spatial outputs.

### Changes
 - Removes file dependencies from spatial option. Does require the WBD layer which should be specified in `.env` file.
 - Produces outputs in a format consistent with requirements needed for publishing.
 - Preserves leading zeros in huc information for all outputs from `eval_plots.py`.

### Additions
 - Creates `fim_performance_points.shp`: this layer consists of all evaluated ahps points (with metrics). Spatial data retrieved from WRDS on the fly.
 - Creates `fim_performance_polys.shp`: this layer consists of all evaluated huc8s (with metrics). Spatial data retrieved from WBD layer.

<br/><br/>

## v3.0.12.0 - 2021-03-26 - [PR #327](https://github.com/NOAA-OWP/cahaba/pull/237)

Add more detail/information to plotting capabilities.

### Changes
 - Merge `plot_functions.py` into `eval_plots.py` and move `eval_plots.py` into the tools directory.
 - Remove `plots` subdirectory.

### Additions
 - Optional argument to create barplots of CSI for each individual site.
 - Create a csv containing the data used to create the scatterplots.

<br/><br/>

## v3.0.11.0 - 2021-03-22 - [PR #319](https://github.com/NOAA-OWP/cahaba/pull/298)

Improvements to CatFIM service source data generation.

### Changes
 - Renamed `generate_categorical_fim.py` to `generate_categorical_fim_mapping.py`.
 - Updated the status outputs of the `nws_lid_sites layer` and saved it in the same directory as the `merged catfim_library layer`.
 - Additional stability fixes (such as improved compatability with WRDS updates).

### Additions
 - Added `generate_categorical_fim.py` to wrap `generate_categorical_fim_flows.py` and `generate_categorical_fim_mapping.py`.
 - Create new `nws_lid_sites` shapefile located in same directory as the `catfim_library` shapefile.

<br/><br/>

## v3.0.10.1 - 2021-03-24 - [PR #320](https://github.com/NOAA-OWP/cahaba/pull/320)

Patch to synthesize_test_cases.py.

### Changes
 - Bug fix to `synthesize_test_cases.py` to allow comparison between `testing` version and `official` versions.

<br/><br/>

## v3.0.10.0 - 2021-03-12 - [PR #298](https://github.com/NOAA-OWP/cahaba/pull/298)

Preprocessing of flow files for Categorical FIM.

### Additions
 - Generate Categorical FIM flow files for each category (action, minor, moderate, major).
 - Generate point shapefile of Categorical FIM sites.
 - Generate csv of attribute data in shapefile.
 - Aggregate all shapefiles and csv files into one file in parent directory.
 - Add flood of record category.

 ### Changes
 - Stability fixes to `generate_categorical_fim.py`.

<br/><br/>

## v3.0.9.0 - 2021-03-12 - [PR #297](https://github.com/NOAA-OWP/cahaba/pull/297)

Enhancements to FIM API.

### Changes
 - `fim_run.sh` can now be run with jobs in parallel.
 - Viz post-processing can now be selected in API interface.
 - Jobs table shows jobs that end with errors.
 - HUC preset lists can now be selected in interface.
 - Better `output_handler` file writing.
 - Overall better restart and retry handlers for networking problems.
 - Jobs can now be canceled in API interface.
 - Both FR and MS configs can be selected for a single job.

<br/><br/>

## v3.0.8.2 - 2021-03-11 - [PR #296](https://github.com/NOAA-OWP/cahaba/pull/296)

Enhancements to post-processing for Viz-related use-cases.

### Changes
 - Aggregate grids are projected to Web Mercator during `-v` runs in `fim_run.sh`.
 - HUC6 aggregation is parallelized.
 - Aggregate grid blocksize is changed from 256 to 1024 for faster postprocessing.

<br/><br/>

## v3.0.8.1 - 2021-03-10 - [PR #302](https://github.com/NOAA-OWP/cahaba/pull/302)

Patched import issue in `tools_shared_functions.py`.

### Changes
 - Changed `utils.` to `tools_` in `tools_shared_functions.py` after recent structural change to `tools` directory.

<br/><br/>

## v3.0.8.0 - 2021-03-09 - [PR #279](https://github.com/NOAA-OWP/cahaba/pull/279)

Refactored NWS Flood Categorical HAND FIM (CatFIM) pipeline to open source.

### Changes
 - Added `VIZ_PROJECTION` to `shared_variables.py`.
 - Added missing library referenced in `inundation.py`.
 - Cleaned up and converted evaluation scripts in `generate_categorical_fim.py` to open source.
 - Removed `util` folders under `tools` directory.

<br/><br/>

## v3.0.7.1 - 2021-03-02 - [PR #290](https://github.com/NOAA-OWP/cahaba/pull/290)

Renamed benchmark layers in `test_cases` and updated variable names in evaluation scripts.

### Changes
 - Updated `run_test_case.py` with new benchmark layer names.
 - Updated `run_test_case_calibration.py` with new benchmark layer names.

<br/><br/>

## v3.0.7.0 - 2021-03-01 - [PR #288](https://github.com/NOAA-OWP/cahaba/pull/288)

Restructured the repository. This has no impact on hydrological work done in the codebase and is simply moving files and renaming directories.

### Changes
 - Moved the contents of the `lib` folder to a new folder called `src`.
 - Moved the contents of the `tests` folder to the `tools` folder.
 - Changed any instance of `lib` or `libDir` to `src` or `srcDir`.

<br/><br/>

## v3.0.6.0 - 2021-02-25 - [PR #276](https://github.com/NOAA-OWP/cahaba/pull/276)

Enhancement that creates metric plots and summary statistics using metrics compiled by `synthesize_test_cases.py`.

### Additions
 - Added `eval_plots.py`, which produces:
    - Boxplots of CSI, FAR, and POD/TPR
    - Barplot of aggregated CSI scores
    - Scatterplot of CSI comparing two FIM versions
    - CSV of aggregated statistics (CSI, FAR, POD/TPR)
    - CSV of analyzed data and analyzed sites

<br/><br/>

## v3.0.5.3 - 2021-02-23 - [PR #275](https://github.com/NOAA-OWP/cahaba/pull/275)

Bug fixes to new evaluation code.

### Changes

 - Fixed a bug in `synthesize_test_cases.py` where the extent (MS/FR) was not being written to merged metrics file properly.
 - Fixed a bug in `synthesize_test_cases.py` where only BLE test cases were being written to merged metrics file.
 - Removed unused imports from `inundation.py`.
 - Updated README.md

<br/><br/>

## v3.0.5.2 - 2021-02-23 - [PR #272](https://github.com/NOAA-OWP/cahaba/pull/272)

Adds HAND synthetic rating curve (SRC) datum elevation values to `hydroTable.csv` output.

### Changes

 - Updated `add_crosswalk.py` to included "Median_Thal_Elev_m" variable outputs in `hydroTable.csv`.
 - Renamed hydroid attribute in `rem.py` to "Median" in case we want to include other statistics in the future (e.g. min, max, range etc.).

<br/><br/>
## v3.0.5.1 - 2021-02-22

Fixed `TEST_CASES_DIR` path in `tests/utils/shared_variables.py`.

### Changes

 - Removed `"_new"` from `TEST_CASES_DIR` variable.

<br/><br/>

## v3.0.5.0 - 2021-02-22 - [PR #267](https://github.com/NOAA-OWP/cahaba/pull/267)

Enhancements to allow for evaluation at AHPS sites, the generation of a query-optimized metrics CSV, and the generation of categorical FIM. This merge requires that the `/test_cases` directory be updated for all machines performing evaluation.

### Additions

 - `generate_categorical_fim.py` was added to allow production of NWS Flood Categorical HAND FIM (CatFIM) source data. More changes on this script are to follow in subsequent branches.

### Removals

 - `ble_autoeval.sh` and `all_ble_stats_comparison.py` were deleted because `synthesize_test_cases.py` now handles the merging of metrics.
 - The code block in `run_test_case.py` that was responsible for printing the colored metrics to screen has been commented out because of the new scale of evaluations (formerly in `run_test_case.py`, now in `shared_functions.py`)
 - Remove unused imports from inundation wrappers in `/tools`.

### Changes

 - Updated `synthesize_test_cases.py` to allow for AHPS site evaluations.
 - Reorganized `run_test_case.py` by moving more functions into `shared_functions.py`.
 - Created more shared variables in `shared_variables.py` and updated import statements in relevant scripts.

<br/><br/>

## v3.0.4.4 - 2021-02-19 - [PR #266](https://github.com/NOAA-OWP/cahaba/pull/266)

Rating curves for short stream segments are replaced with rating curves from upstream/downstream segments.

### Changes

 - Short stream segments are identified and are reassigned the channel geometry from upstream/downstream segment.
 - `fossid` renamed to `fimid` and the attribute's starting value is now 1000 to avoid HydroIDs with leading zeroes.
 - Addresses issue where HydroIDs were not included in final hydrotable.
 - Added `import sys` to `inundation.py` (missing from previous feature branch).
 - Variable names and general workflow are cleaned up.

<br/><br/>

## v3.0.4.3 - 2021-02-12 - [PR #254](https://github.com/NOAA-OWP/cahaba/pull/254)

Modified `rem.py` with a new function to output HAND reference elev.

### Changes

 - Function `make_catchment_hydroid_dict` creates a df of pixel catchment ids and overlapping hydroids.
 - Merge hydroid df and thalweg minimum elevation df.
 - Produces new output containing all catchment ids and min thalweg elevation value named `hand_ref_elev_table.csv`.
 - Overwrites the `demDerived_reaches_split.gpk` layer by adding additional attribute `Min_Thal_Elev_meters` to view the elevation value for each hydroid.

<br/><br/>

## v3.0.4.2 - 2021-02-12 - [PR #255](https://github.com/NOAA-OWP/cahaba/pull/255)

Addresses issue when running on HUC6 scale.

### Changes

 - `src.json` should be fixed and slightly smaller by removing whitespace.
 - Rasters are about the same size as running fim as huc6 (compressed and tiled; aggregated are slightly larger).
 - Naming convention and feature id attribute are only added to the aggregated hucs.
 - HydroIDs are different for huc6 vs aggregated huc8s mostly due to forced split at huc boundaries (so long we use consistent workflow it shouldn't matter).
 - Fixed known issue where sometimes an incoming stream is not included in the final selection will affect aggregate outputs.

<br/><br/>

## v3.0.4.1 - 2021-02-12 - [PR #261](https://github.com/NOAA-OWP/cahaba/pull/261)

Updated MS Crosswalk method to address gaps in FIM.

### Changes

 - Fixed typo in stream midpoint calculation in `split_flows.py` and `add_crosswalk.py`.
 - `add_crosswalk.py` now restricts the MS crosswalk to NWM MS catchments.
 - `add_crosswalk.py` now performs a secondary MS crosswalk selection by nearest NWM MS catchment.

<br/><br/>

## v3.0.4.0 - 2021-02-10 - [PR #256](https://github.com/NOAA-OWP/cahaba/pull/256)

New python script "wrappers" for using `inundation.py`.

### Additions

 - Created `inundation_wrapper_nwm_flows.py` to produce inundation outputs using NWM recurrence flows: 1.5 year, 5 year, 10 year.
 - Created `inundation_wrapper_custom_flow.py` to produce inundation outputs with user-created flow file.
 - Created new `tools` parent directory to store `inundation_wrapper_nwm_flows.py` and  `inundation_wrapper_custom_flow.py`.

<br/><br/>

## v3.0.3.1 - 2021-02-04 - [PR #253](https://github.com/NOAA-OWP/cahaba/pull/253)

Bug fixes to correct mismatched variable name and file path.

### Changes

 - Corrected variable name in `fim_run.sh`.
 - `acquire_and_preprocess_inputs.py` now creates `huc_lists` folder and updates file path.

<br/><br/>

## v3.0.3.0 - 2021-02-04 - [PR #227](https://github.com/NOAA-OWP/cahaba/pull/227)

Post-process to aggregate FIM outputs to HUC6 scale.

### Additions

 - Viz outputs aggregated to HUC6 scale; saves outputs to `aggregate_fim_outputs` folder.

### Changes

 - `split_flows.py` now splits streams at HUC8 boundaries to ensure consistent catchment boundaries along edges.
 - `aggregate_fim_outputs.sh` has been depreciated but remains in the repo for potential FIM 4 development.
 - Replaced geopandas driver arg with getDriver throughout repo.
 - Organized parameters in environment files by group.
 - Cleaned up variable names in `split_flows.py` and `build_stream_traversal.py`.
 - `build_stream_traversal.py` is now assigning HydroID by midpoint instead centroid.
 - Cleanup of `clip_vectors_to_wbd.py`.

<br/><br/>

## v3.0.2.0 - 2021-01-25 - [PR #218](https://github.com/NOAA-OWP/cahaba/pull/218)

Addition of an API service to schedule, run and manage `fim_run` jobs through a user-friendly web interface.

### Additions

 - `api` folder that contains all the codebase for the new service.

<br/><br/>

## v3.0.1.0 - 2021-01-21 - [PR #206](https://github.com/NOAA-OWP/cahaba/pull/206)

Preprocess MS and FR stream networks

### Changes

 - Headwater stream segments geometries are adjusted to align with with NWM streams.
 - Incoming streams are selected using intersection points between NWM streams and HUC4 boundaries.
 - `clip_vectors_to_wbd.py` handles local headwaters.
 - Removes NHDPlus features categorized as coastline and underground conduit.
 - Added streams layer to production whitelist.
 - Fixed progress bar in `lib/acquire_and_preprocess_inputs.py`.
 - Added `getDriver` to shared `functions.py`.
 - Cleaned up variable names and types.

<br/><br/>

## v3.0.0.4 - 2021-01-20 - [PR #230](https://github.com/NOAA-OWP/cahaba/pull/230)

Changed the directory where the `included_huc*.lst` files are being read from.

### Changes

 - Changed the directory where the `included_huc*.lst` files are being read from.

<br/><br/>

## v3.0.0.3 - 2021-01-14 - [PR #210](https://github.com/NOAA-OWP/cahaba/pull/210)

Hotfix for handling nodata value in rasterized levee lines.

### Changes

 - Resolves bug for HUCs where `$ndv > 0` (Great Lakes region).
 - Initialize the `nld_rasterized_elev.tif` using a value of `-9999` instead of `$ndv`.

 <br/><br/>

## v3.0.0.2 - 2021-01-06 - [PR #200](https://github.com/NOAA-OWP/cahaba/pull/200)

Patch to address AHPSs mapping errors.

### Changes

 - Checks `dtype` of `hydroTable.csv` columns to resolve errors caused in `inundation.py` when joining to flow forecast.
 - Exits `inundation.py` when all hydrotable HydroIDs are lake features.
 - Updates path to latest AHPs site layer.
 - Updated [readme](https://github.com/NOAA-OWP/cahaba/commit/9bffb885f32dfcd95978c7ccd2639f9df56ff829)

<br/><br/>

## v3.0.0.1 - 2020-12-31 - [PR #184](https://github.com/NOAA-OWP/cahaba/pull/184)

Modifications to build and run Docker image more reliably. Cleanup on some pre-processing scripts.

### Changes

 - Changed to noninteractive install of GRASS.
 - Changed some paths from relative to absolute and cleaned up some python shebang lines.

### Notes
 - `aggregate_vector_inputs.py` doesn't work yet. Need to externally download required data to run fim_run.sh

 <br/><br/>

## v3.0.0.0 - 2020-12-22 - [PR #181](https://github.com/NOAA-OWP/cahaba/pull/181)

The software released here builds on the flood inundation mapping capabilities demonstrated as part of the National Flood Interoperability Experiment, the Office of Water Prediction's Innovators Program and the National Water Center Summer Institute. The flood inundation mapping software implements the Height Above Nearest Drainage (HAND) algorithm and incorporates community feedback and lessons learned over several years. The software has been designed to meet the requirements set by stakeholders interested in flood prediction and has been developed in partnership with several entities across the water enterprise.<|MERGE_RESOLUTION|>--- conflicted
+++ resolved
@@ -1,7 +1,6 @@
 All notable changes to this project will be documented in this file.
 We follow the [Semantic Versioning 2.0.0](http://semver.org/) format.
 
-<<<<<<< HEAD
 ## v4.5.x.x - 2025-02-09 - [PR#1426](https://github.com/NOAA-OWP/inundation-mapping/pull/1426)
 
 Added two new input args to add hand version and product version as output columns to all four output files of FB sites and library plus SB sites and library. This includes the new "model_version" and "product_version". The model verion field will be similar to "HAND 4_5_11_1" and the product version will be similar to "CatFIM 2_2"
@@ -15,7 +14,6 @@
 <br/><br/>
 
 
-=======
 ## v4.5.14.6 - 2025-02-14 - [PR#1418](https://github.com/NOAA-OWP/inundation-mapping/pull/1418)
 
 Previously, stage-based CatFIM would inundate areas that we know to be lakes based on our FIM data. This update masks out lakes from stage-based CatFIM inundation. 
@@ -27,7 +25,6 @@
 
 <br/><br/>
 
->>>>>>> 72039d27
 ## v4.5.14.5 - 2025-01-31 - [PR#1401](https://github.com/NOAA-OWP/inundation-mapping/pull/1401)
 
 This PR improves the current HUC processing duration system by saving the processing time for each HUC separately. This helps prevent collisions that can happen during parallel processing and ensures more accurate, comprehensive results. The new Python script reads all the processing time files and combines them into a CSV. It also adds a summary line at the end with the total runtime, as well as the number of HUCs and branches.
