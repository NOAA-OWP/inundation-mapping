All notable changes to this project will be documented in this file.
We follow the [Semantic Versioning 2.0.0](http://semver.org/) format.

<<<<<<< HEAD
## v4.0.13.0 - 2022-12-09 - [PR #743](https://github.com/NOAA-OWP/inundation-mapping/pull/743)

This merge adds the tools required to generate Alpha metrics by hydroid. It summarizes the Apha metrics by branch 0 catchment for use in the Hydrovis "FIM Performance" service.

## Additions

- `pixel_counter.py`:  A script to perform zonal statistics against raster data and geometries
- `pixel_counter_functions.py`: Supporting functions
- `pixel_counter_wrapper.py`: a script that wraps `pixel_counter.py` for batch processing
- `test_case_by_hydroid.py`: the main script to orchestrate the generation of alpha metrics by catchment
=======
## v4.0.13.0 - 2022-11-16 - [PR #744](https://github.com/NOAA-OWP/inundation-mapping/pull/744)

Changes branch 0 headwaters data source from NHD to NWS to be consistent with branches. Removes references to NHD flowlines and headwater data.

### Changes

- `src/gms/derive_level_paths.py`: Generates headwaters before stream branch filtering

### Removals

- Removes NHD flowlines and headwater references from `gms_run_unit.sh`, `config/deny_gms_unit_prod.lst`, `src/clip_vectors_to_wbd.py`, `src/gms/run_by_unit.sh`, `unit_tests/__template_unittests.py`, `unit_tests/clip_vectors_to_wbd_params.json`, and `unit_tests/clip_vectors_to_wbd_unittests.py`

<br/><br/>

## V4.0.12.2 - 2022-12-04 - [PR #754](https://github.com/NOAA-OWP/inundation-mapping/pull/754)

Stop writing `gms_inputs_removed.csv` if no branches are removed with Error status 61.

### Changes

- `src/gms/remove_error_branches.py`: Checks if error branches is not empty before saving gms_inputs_removed.csv
>>>>>>> b8a209ff

<br/><br/>

## v4.0.12.1 - 2022-11-30 - [PR #751](https://github.com/NOAA-OWP/inundation-mapping/pull/751)

Updating a few deny list files.

### Changes

- `config`:
    - `deny_gms_branches_dev.lst`, `deny_gms_branches_prod.lst`, and `deny_gms_unit_prod.lst`

<br/><br/>


## v4.0.12.0 - 2022-11-28 - [PR #736](https://github.com/NOAA-OWP/inundation-mapping/pull/736)

This feature branch introduces a new methodology for computing Manning's equation for the synthetic rating curves. The new subdivision approach 1) estimates bankfull stage by crosswalking "bankfull" proxy discharge data to the raw SRC discharge values 2) identifies in-channel vs. overbank geometry values 3) applies unique in-channel and overbank Manning's n value (user provided values) to compute Manning's equation separately for channel and overbank discharge and adds the two components together for total discharge 4) computes a calibration coefficient (where benchmark data exists) that applies to the  calibrated total discharge calculation.

### Additions

- `src/subdiv_chan_obank_src.py`: new script that performs all subdiv calculations and then produce a new (modified) `hydroTable.csv`. Inputs include `src_full_crosswalked.csv` for each huc/branch and a Manning's roughness csv file (containing: featureid, channel n, overbank n; file located in the `/inputs/rating_curve/variable_roughness/`). Note that the `identify_src_bankfull.py` script must be run prior to running the subdiv workflow.

### Changes

- `config/params_template.env`: removed BARC and composite roughness parameters; added new subdivision parameters; default Manning's n file set to `mannings_global_06_12.csv`
- `gms_run_branch.sh`: moved the PostgreSQL database steps to occur immediately before the SRC calibration steps; added new subdivision step; added condition to SRC calibration to ensure subdivision routine is run
- `src/add_crosswalk.py`: removed BARC function call; update placeholder value list (removed BARC and composite roughness variables) - these placeholder variables ensure that all hydrotables have the same dimensions
- `src/identify_src_bankfull.py`: revised FIM3 starting code to work with FIM4 framework; stripped out unnecessary calculations; restricted bankfull identification to stage values > 0
- `src/src_adjust_spatial_obs.py`: added huc sort function to help user track progress from console outputs
- `src/src_adjust_usgs_rating.py`: added huc sort function to help user track progress from console outputs
- `src/src_roughness_optimization.py`: reconfigured code to compute a calibration coefficient and apply adjustments using the subdivision variables; renamed numerous variables; simplified code where possible
- `src/utils/shared_variables.py`: increased `ROUGHNESS_MAX_THRESH` from 0.6 to 0.8
- `tools/vary_mannings_n_composite.py`: *moved this script from /src to /tools*; updated this code from FIM3 to work with FIM4 structure; however, it is not currently implemented (the subdivision routine replaces this)
- `tools/aggregate_csv_files.py`: helper tool to search for csv files by name/wildcard and concatenate all found files into one csv (used for aggregating previous calibrated roughness values)
- `tools/eval_plots.py`: updated list of metrics to plot to also include equitable threat score and mathews correlation coefficient (MCC)
- `tools/synthesize_test_cases.py`: updated the list of FIM version metrics that the `PREV` flag will use to create the final aggregated metrics csv; this change will combine the dev versions provided with the `-dc` flag along with the existing `previous_fim_list` 

<br/><br/>

## v4.0.11.5 - 2022-11-18 - [PR #746](https://github.com/NOAA-OWP/inundation-mapping/pull/746)

Skips `src/usgs_gage_unit_setup.py` if no level paths exist. This may happen if a HUC has no stream orders > 2. This is a bug fix for #723 for the case that the HUC also has USGS gages.

### Changes

- `src/gms/run_by_unit.sh`: Adds check for `nwm_subset_streams_levelPaths.gpkg` before running `usgs_gage_unit_setup.py`

<br/><br/>

## v4.0.11.4 - 2022-10-12 - [PR #709](https://github.com/NOAA-OWP/inundation-mapping/pull/709)

Adds capability to produce single rating curve comparison plots for each gage.

### Changes

- `tools/rating_curve_comparison.py`
    - Adds generate_single_plot() to make a single rating curve comparison plot for each gage in a given HUC
    - Adds command line switch to generate single plots
    
<br/><br/>

## v4.0.11.3 - 2022-11-10 - [PR #739](https://github.com/NOAA-OWP/inundation-mapping/pull/739)

New tool with instructions of downloading levee protected areas and a tool to pre-process it, ready for FIM.

### Additions

- `data`
    - `nld`
         - `preprocess_levee_protected_areas.py`:  as described above

### Changes

- `data`
     - `preprocess_rasters.py`: added deprecation note. It will eventually be replaced in it's entirety.
- `src`
    - `utils`
        - `shared_functions.py`: a few styling adjustments.

<br/><br/>

## v4.0.11.2 - 2022-11-07 - [PR #737](https://github.com/NOAA-OWP/inundation-mapping/pull/737)

Add an extra input args to the gms_**.sh files to allow for an override of the branch zero deny list, same as we can do with the unit and branch deny list overrides. This is needed for debugging purposes.

Also, if there is no override for the deny branch zero list and is not using the word "none", then use the default or overridden standard branch deny list.  This will keep the branch zero's and branch output folders similar but not identical for outputs.

### Changes

- `gms_pipeline.sh`:  Add new param to allow for branch zero deny list override. Plus added better logic for catching bad deny lists earlier.
- `gms_run_branch.sh`:  Add new param to allow for branch zero deny list override.  Add logic to cleanup all branch zero output folders with the default branch deny list (not the branch zero list), UNLESS an override exists for the branch zero deny list.
- `gms_run_unit.sh`: Add new param to allow for branch zero deny list override.
- `config`
    - `deny_gms_branch_zero.lst`: update to keep an additional file in the outputs.
- `src`
    - `output_cleanup.py`: added note saying it is deprecated.
    - `gms`
        - `run_by_branch.sh`: variable name change (matching new names in related files for deny lists)
        - `run_by_unit.sh`: Add new param to allow for branch zero deny list override.

<br/><br/>

## v4.0.11.1 - 2022-11-01 - [PR #732](https://github.com/NOAA-OWP/inundation-mapping/pull/732)

Due to a recent IT security scan, it was determined that Jupyter-core needed to be upgraded.

### Changes

- `Pipfile` and `Pipfile.lock`:  Added a specific version of Jupyter Core that is compliant with IT.

<br/><br/>

## v4.0.11.0 - 2022-09-21 - [PR #690](https://github.com/NOAA-OWP/inundation-mapping/pull/690)

Masks levee-protected areas from Relative Elevation Model if branch 0 or if branch stream order exceeds a threshold.

### Additions

- `src/gms/`
   - `delineate_hydros_and_produce_HAND.sh`
      - Reprojects and creates HUC-level raster of levee-protected areas from polygon layer
      - Uses that raster to mask/remove those areas from the Relative Elevation Model
   - `rasterize_by_order.py`: Subsets levee-protected area branch-level raster if branch 0 or if order exceeds a threshold (default threshold: max order - 1)
- `config/`
   - `deny_gms_branches_default.lst`, and `deny_gms_branches_min.lst`: Added LeveeProtectedAreas_subset_{}.tif
   - `params_template.env`: Adds mask_leveed_area_toggle

### Changes

- `src/gms/delineate_hydros_and_produce_HAND.sh`: Fixes a bug in ocean/Great Lakes masking
- `tools/`
    - `eval_alt_catfim.py` and `run_test_case.py`: Changes the levee mask to the updated inputs/nld_vectors/Levee_protected_areas.gpkg

<br/><br/>

## v4.0.10.5 - 2022-10-21 - [PR #720](https://github.com/NOAA-OWP/inundation-mapping/pull/720)

Earlier versions of the acquire_and_preprocess_3dep_dems.py did not have any buffer added when downloading HUC6 DEMs. This resulted in 1 pixel nodata gaps in the final REM outputs in some cases at HUC8 sharing a HUC6 border. Adding the param of cblend 6 to the gdalwarp command meant put a 6 extra pixels all around perimeter. Testing showed that 6 pixels was plenty sufficient as the gaps were never more than 1 pixel on borders of no-data.

### Changes

- `data`
    - `usgs`
        - `acquire_and_preprocess_3dep_dems.py`: Added the `cblend 6` param to the gdalwarp call for when the dem is downloaded from USGS.
    - `create_vrt_file.py`:  Added sample usage comment.
 - `src`
     - `gms`
         `run_by_unit.sh`: Added a comment about gdal as it relates to run_by_unit.

Note: the new replacement inputs/3dep_dems/10m_5070/ files can / will be copied before PR approval as the true fix was replacment DEM's. There is zero risk of overwriting prior to code merge.

<br/><br/>

## v4.0.10.4 - 2022-10-27 - [PR #727](https://github.com/NOAA-OWP/inundation-mapping/pull/727)

Creates a single crosswalk table containing HUC (huc8), BranchID, HydroID, feature_id (and optionally LakeID) from branch-level hydroTables.csv files.

### Additions

- `tools/gms_tools/combine_crosswalk_tables.py`: reads and concatenates hydroTable.csv files, writes crosswalk table
- `gms_run_branch.sh`: Adds `tools/gms_tools/make_complete_hydrotable.py` to post-processing

<br/><br/>

## v4.0.10.3 - 2022-10-19 - [PR #718](https://github.com/NOAA-OWP/inundation-mapping/pull/718)

Fixes thalweg notch by clipping upstream ends of the stream segments to prevent the stream network from reaching the edge of the DEM and being treated as outlets when pit filling the burned DEM.

### Changes

- `src/clip_vectors_to_wbd.py`: Uses a slightly smaller buffer than wbd_buffer (wbd_buffer_distance-2*(DEM cell size)) to clip stream network inside of DEM extent.

<br/><br/>

## v4.0.10.2 - 2022-10-24 - [PR #723](https://github.com/NOAA-OWP/inundation-mapping/pull/723)

Runs branch 0 on HUCs with no other branches remaining after filtering stream orders if `drop_low_stream_orders` is used.

### Additions

- `src/gms`
    - `stream_branches.py`: adds `exclude_attribute_values()` to filter out stream orders 1&2 outside of `load_file()`

### Changes

- `src/gms`
    - `buffer_stream_branches.py`: adds check for `streams_file`
    - `derive_level_paths.py`: checks length of `stream_network` before filtering out stream orders 1&2, then filters using `stream_network.exclude_attribute_values()`
    - `generate_branch_list.py`: adds check for `stream_network_dissolved`

<br/><br/>
    
## v4.0.10.1 - 2022-10-5 - [PR #695](https://github.com/NOAA-OWP/inundation-mapping/pull/695)

This hotfix address a bug with how the rating curve comparison (sierra test) handles the branch zero synthetic rating curve in the comparison plots. Address #676 

### Changes

- `tools/rating_curve_comparison.py`
  - Added logging function to print and write to log file
  - Added new filters to ignore AHPS only sites (these are sites that we need for CatFIM but do not have a USGS gage or USGS rating curve available for sierra test analysis)
  - Added functionality to identify branch zero SRCs
  - Added new plot formatting to distinguish branch zero from other branches

<br/><br/>

## v4.0.10.0 - 2022-10-4 - [PR #697](https://github.com/NOAA-OWP/inundation-mapping/pull/697)

Change FIM to load DEM's from the new USGS 3Dep files instead of the original NHD Rasters.

### Changes

- `config`
    - `params_template.env`: Change default of the calib db back to true:  src_adjust_spatial back to "True". Plus a few text updates.
- `src`
    - `gms`
        - `run_by_unit.sh`: Change input_DEM value to the new vrt `$inputDataDir/3dep_dems/10m_5070/fim_seamless_3dep_dem_10m_5070.vrt` to load the new 3Dep DEM's. Note: The 3Dep DEM's are projected as CRS 5070, but for now, our code is using ESRI:102039. Later all code and input will be changed to CRS:5070. We now are defining the FIM desired projection (102039), so we need to reproject on the fly from 5070 to 102039 during the gdalwarp cut.
        - `run_by_branch.sh`: Removed unused lines.
    - `utils`
        - `shared_variables.py`: Changes to use the new 3Dep DEM rasters instead of the NHD rasters. Moved some values (grouped some variables). Added some new variables for 3Dep. Note: At this time, some of these new enviro variables for 3Dep are not used but are expected to be used shortly.
- `data`
    - `usgs`
        - `acquire_and_preprocess_3dep_dems.py`: Minor updates for adjustments of environmental variables. Adjustments to ensure the cell sizes are fully defined as 10 x 10 as source has a different resolution. The data we downloaded to the new `inputs/3dep_dems/10m_5070` was loaded as 10x10, CRS:5070 rasters.

### Removals

- `lib`
    - `aggregate_fim_outputs.py` : obsolete. Had been deprecated for a while and replaced by other files.
    - `fr_to_mr_raster_mask.py` : obsolete. Had been deprecated for a while and replaced by other files.

<br/><br/>

## v4.0.9.8 - 2022-10-06 - [PR #701](https://github.com/NOAA-OWP/inundation-mapping/pull/701)

Moved the calibration tool from dev-fim3 branch into "dev" (fim4) branch. Git history not available.

Also updated making it easier to deploy, along with better information for external contributors.

Changed the system so the calibration database name is configurable. This allows test databases to be setup in the same postgres db / server system. You can have more than one calb_db_keys.env running in different computers (or even more than one on one server) pointing to the same actual postgres server and service. ie) multiple dev machine can call a single production server which hosts the database.

For more details see /tools/calibration-db/README.md

### Changes

- `tools`
    - `calibration-db`
        - `docker-compose.yml`: changed to allow for configurable database name. (allows for more then one database in a postgres database system (one for prod, another for test if needed))

### Additions

- `config`
    - `calb_db_keys_template.env`: a new template verison of the required config values.

### Removals

- `tools`
    - `calibration-db`
        - `start_db.sh`: Removed as the command should be run on demand and not specifically scripted because of its configurable location of the env file.

<br/><br/>

## v4.0.9.7 - 2022-10-7 - [PR #703](https://github.com/NOAA-OWP/inundation-mapping/pull/703)

During a recent release of a FIM 3 version, it was discovered that FIM3 has slightly different AWS S3 upload requirements. A new s3 whitelist file has been created for FIM3 and the other s3 file was renamed to include the phrase "fim4" in it.

This is being added to source control as it might be used again and we don't want to loose it.

### Additions

- `config`
   - `aws_s3_put_fim3_whitelist.lst`
   
### Renamed

- `config`
   - `aws_s3_put_fim4_whitelist.lst`: renamed from aws_s3_put_whitelist.lst

<br/><br/>

## v4.0.9.6 - 2022-10-17 - [PR #711](https://github.com/NOAA-OWP/inundation-mapping/pull/711)

Bug fix and formatting upgrades. It was also upgraded to allow for misc other inundation data such as high water data.

### Changes

- `tools`
    - `inundate_nation.py`:  As stated above.

### Testing

- it was run in a production model against fim 4.0.9.2 at 100 yr and 2 yr as well as a new High Water dataset.

<br/><br/>

## v4.0.9.5 - 2022-10-3 - [PR #696](https://github.com/NOAA-OWP/inundation-mapping/pull/696)

- Fixed deny_gms_unit_prod.lst to comment LandSea_subset.gpkg, so it does not get removed. It is needed for processing in some branches
- Change default for params_template.env -> src_adjust_spatial="False", back to default of "True"
- Fixed an infinite loop when src_adjust_usgs_rating.py was unable to talk to the calib db.
- Fixed src_adjsust_usgs_rating.py for when the usgs_elev_table.csv may not exist.

### Changes

- `gms_run_branch.sh`:  removed some "time" command in favour of using fim commands from bash_functions.sh which give better time and output messages.

- `config`
    - `deny_gms_unit_prod.lst`: Commented out LandSea_subset.gpkg as some HUCs need that file in place.
    - `params_template.env`: Changed default src_adjust_spatial back to True

- `src`
    - `src_adjust_spatial_obs.py`:  Added code to a while loop (line 298) so it is not an indefinite loop that never stops running. It will now attempts to contact the calibration db after 6 attempts. Small adjustments to output and logging were also made and validation that a connection to the calib db was actually successful.
    - `src_adjust_usgs_rating.py`: Discovered that a usgs_elev_df might not exist (particularly when processing was being done for hucs that have no usgs guage data). If the usgs_elev_df does not exist, it no longer errors out.

<br/><br/>

## v4.0.9.4 - 2022-09-30 - [PR #691](https://github.com/NOAA-OWP/inundation-mapping/pull/691)

Cleanup Branch Zero output at the end of a processing run. Without this fix, some very large files were being left on the file system. Adjustments and cleanup changed the full BED output run from appx 2 TB output to appx 1 TB output.

### Additions

- `unit_tests`
    - `gms`
        - `outputs_cleanup_params.json` and `outputs_cleanup_unittests.py`: The usual unit test files.

### Changes

- `gms_pipeline.sh`: changed variables and text to reflect the renamed default `deny_gms_branchs_prod.lst` and `deny_gms_unit_prod.lst` files. Also tells how a user can use the word 'none' for the deny list parameter (both or either unit or branch deny list) to skip output cleanup(s).

- `gms_run_unit.sh`: changed variables and text to reflect the renamed default `deny_gms_unit_prod.lst` files. Also added a bit of minor output text (styling). Also tells how a user can use the word 'none' for the deny list parameter to skip output cleanup.

- `gms_run_branch.sh`:
       ... changed variables and text to reflect the renamed default `deny_gms_branches.lst` files. 
       ... added a bit of minor output text (styling).
       ... also tells how a user can use the word 'none' for the deny list parameter to skip output cleanup.
       ... added a new section that calls the `outputs_cleanup.py` file and will do post cleanup on branch zero output files.

- `src`
    - `gms`
        - `outputs_cleanup.py`: pretty much rewrote it in its entirety. Now accepts a manditory branch id (can be zero) and can recursively search subdirectories. ie) We can submit a whole output directory with all hucs and ask to cleanup branch 0 folder OR cleanup files in any particular directory as we did before (per branch id).
          
          - `run_by_unit.sh`:  updated to pass in a branch id (or the value of "0" meaning branch zero) to outputs_cleanup.py.
          - `run_by_branch.sh`:  updated to pass in a branch id to outputs_cleanup.py.
      
- `unit_tests`
    - `README.md`: updated to talk about the specific deny list for unit_testing.
    - `__template_unittests.py`: updated for the latest code standards for unit tests. 

- `config`
    - `deny_gms_branch_unittest.lst`: Added some new files to be deleted, updated others.
    - `deny_gms_branch_zero.lst`: Added some new files to be deleted.
    - `deny_gms_branches_dev.lst`:  Renamed from `deny_gms_branches_default.lst` and some new files to be deleted, updated others. Now used primarily for development and testing use.
    - `deny_gms_branches_prod.lst`:  Renamed from `deny_gms_branches_min` and some new files to be deleted, updated others. Now used primarily for when releasing a version to production.
    - `deny_gms_unit_prod.lst`: Renamed from `deny_gms_unit_default.lst`, yes... there currently is no "dev" version.  Added some new files to be deleted.

<br/><br/>

## v4.0.9.3 - 2022-09-13 - [PR #681](https://github.com/NOAA-OWP/inundation-mapping/pull/681)

Created a new tool to downloaded USGS 3Dep DEM's via their S3 bucket.

Other changes:
 - Some code file re-organization in favour of the new `data` folder which is designed for getting, setting, and processing data from external sources such as AWS, WBD, NHD, NWM, etc.
 - Added tmux as a new tool embedded inside the docker images.

### Additions

- `data`
   - `usgs`
      - `acquire_and_preprocess_3dep_dems.py`:  The new tool as described above. For now it is hardcoded to a set path for USGS AWS S3 vrt file but may change later for it to become parameter driven.
 - `create_vrt_file.py`: This is also a new tool that can take a directory of geotiff files and create a gdal virtual file, .vrt extention, also called a `virtual raster`. Instead of clipping against HUC4, 6, 8's raster files, and run risks of boundary issues, vrt's actual like all of the tif's are one giant mosaiced raster and can be clipped as one.

### Removals

- 'Dockerfile.prod`:  No longer being used (never was used)

### Changes

- `Dockerfile`:  Added apt install for tmux. This tool will now be available in docker images and assists developers.

- `data`
   - `acquire_and_preprocess_inputs.py`:  moved from the `tools` directory but not other changes made. Note: will required review/adjustments before being used again.
   - `nws`
      - `preprocess_ahps_nws.py`:  moved from the `tools` directory but not other changes made. Note: will required review/adjustments before being used again.
      - `preprocess_rasters.py`: moved from the `tools` directory but not other changes made. Note: will required review/adjustments before being used again.
    - `usgs`
         - `preprocess_ahps_usgs.py`:  moved from the `tools` directory but not other changes made. Note: will required review/adjustments before being used again.
         - `preprocess_download_usgs_grids.py`: moved from the `tools` directory but not other changes made. Note: will required review/adjustments before being used again.

 - `src`
     - `utils`
         - `shared_functions.py`:  changes made were
              - Cleanup the "imports" section of the file (including a change to how the utils.shared_variables file is loaded.
              - Added `progress_bar_handler` function which can be re-used by other code files.
              - Added `get_file_names` which can create a list of files from a given directory matching a given extension. 
              - Modified `print_current_date_time` and `print_date_time_duration` and  methods to return the date time strings. These helper methods exist to help with standardization of logging and output console messages.
              - Added `print_start_header` and `print_end_header` to help with standardization of console and logging output messages.
          - `shared_variables.py`: Additions in support of near future functionality of having fim load DEM's from USGS 3DEP instead of NHD rasters.

<br/><br/>

## v4.0.9.2 - 2022-09-12 - [PR #678](https://github.com/NOAA-OWP/inundation-mapping/pull/678)

This fixes several bugs related to branch definition and trimming due to waterbodies.

### Changes

- `src/gms/stream_branches.py`
   - Bypasses erroneous stream network data in the to ID field by using the Node attribute instead.
   - Adds check if no nwm_lakes_proj_subset.gpkg file is found due to no waterbodies in the HUC.
   - Allows for multiple upstream branches when stream order overrides arbolate sum.

<br/><br/>

## v4.0.9.1 - 2022-09-01 - [PR #664](https://github.com/NOAA-OWP/inundation-mapping/pull/664)

A couple of changes:
1) Addition of a new tool for pushing files / folders up to an AWS (Amazon Web Service) S3 bucket.
2) Updates to the Docker image creation files to include new packages for boto3 (for AWS) and also added `jupyter`, `jupterlab` and `ipympl` to make it easier to use those tools during development.
3) Correct an oversight of `logs\src_optimization` not being cleared upon `overwrite` run.

### Additions

- `src`
   - `data`
       - `README.md`: Details on how the new system for `data` folders (for communication for external data sources/services).
       - `aws`
           - `aws_base.py`:  A file using a class and inheritance system (parent / child). This file has properties and a method that all child class will be expected to use and share. This makes it quicker and easier to added new AWS tools and helps keep consistant patterns and standards.
           - `aws_creds_template.env`: There are a number of ways to validate credentials to send data up to S3. We have chosen to use an `.env` file that can be passed into the tool from any location. This is the template for that `.env` file. Later versions may be changed to use AWS profile security system.
           - `s3.py`: This file pushes file and folders up to a defined S3 bucket and root folder. Note: while it is designed only for `puts` (pushing to S3), hooks were added in case functional is added later for `gets` (pull from S3).


### Changes

- `utils`
   - `shared_functions.py`:  A couple of new features
       -  Added a method which accepts a path to a .lst or .txt file with a collection of data and load it into a  python list object. It can be used for a list of HUCS, file paths, or almost anything. 
       - A new method for quick addition of current date/time in output.
       - A new method for quick calculation and formatting of time duration in hours, min and seconds.
       - A new method for search for a string in a given python list. It was designed with the following in mind, we already have a python list loaded with whitelist of files to be included in an S3 push. As we iterate through files from the file system, we can use this tool to see if the file should be pushed to S3. This tool can easily be used contexts and there is similar functionality in other FIM4 code that might be able to this method.

- `Dockerfile` : Removed a line for reloading Shapely in recent PRs, which for some reason is no longer needed after adding the new BOTO3 python package. Must be related to python packages dependencies. This removed Shapely warning seen as a result of another recent PR. Also added AWS CLI for bash commands.

- `Pipfile` and `Pipfile.lock`:  Updates for the four new python packages, `boto3` (for AWS), `jupyter`, `jupyterlab` and `ipympl`. We have some staff that use Jupyter in their dev actitivies. Adding this package into the base Docker image will make it easier for them.

<br/><br/>

## 4.0.9.0 - 2022-09-09 - [PR #672](https://github.com/NOAA-OWP/inundation-mapping/pull/672)

When deriving level paths, this improvement allows stream order to override arbolate sum when selecting the proper upstream segment to continue the current branch.

<br/><br/>

## 4.0.8.0 - 2022-08-26 - [PR #671](https://github.com/NOAA-OWP/inundation-mapping/pull/671)

Trims ends of branches that are in waterbodies; also removes branches if they are entirely in a waterbody.

## Changes

- `src/gms/stream_branches.py`: adds `trim_branches_in_waterbodies()` and `remove_branches_in_waterbodies()` to trim and prune branches in waterbodies.

<br/><br/>

## v4.0.7.2 - 2022-08-11 - [PR #654](https://github.com/NOAA-OWP/inundation-mapping/pull/654)

`inundate_nation.py` A change to switch the inundate nation function away from refrences to `inundate.py`, and rather use `inundate_gms.py` and `mosaic_inundation.py`

### Changes

- `inundate_gms`:  Changed `mask_type = 'filter'`

<br/><br/>

## v4.0.7.1 - 2022-08-22 - [PR #665](https://github.com/NOAA-OWP/inundation-mapping/pull/665)

Hotfix for addressing missing input variable when running `gms_run_branch.sh` outside of `gms_pipeline.sh`. 

### Changes
- `gms_run_branch.sh`: defining path to WBD HUC input file directly in ogr2ogr call rather than using the $input_WBD_gdb defined in `gms_run_unit.sh`
- `src/src_adjust_spatial_obs.py`: removed an extra print statement
- `src/src_roughness_optimization.py`: removed a log file write that contained sensitive host name

<br/><br/>

## v4.0.7.0 - 2022-08-17 - [PR #657](https://github.com/NOAA-OWP/inundation-mapping/pull/657)

Introduces synthetic rating curve calibration workflow. The calibration computes new Manning's coefficients for the HAND SRCs using input data: USGS gage locations, USGS rating curve csv, and a benchmark FIM extent point database stored in PostgreSQL database. This addresses [#535].

### Additions

- `src/src_adjust_spatial_obs.py`: new synthetic rating curve calibration routine that prepares all of the spatial (point data) benchmark data for ingest to the Manning's coefficient calculations performed in `src_roughness_optimization.py`
- `src/src_adjust_usgs_rating.py`: new synthetic rating curve calibration routine that prepares all of the USGS gage location and observed rating curve data for ingest to the Manning's coefficient calculations performed in `src_roughness_optimization.py`
- `src/src_roughness_optimization.py`: new SRC post-processing script that ingests observed data and HUC/branch FIM output data to compute optimized Manning's coefficient values and update the discharge values in the SRCs. Outputs a new hydroTable.csv.

### Changes

- `config/deny_gms_branch_zero.lst`: added `gw_catchments_reaches_filtered_addedAttributes_crosswalked_{}.gpkg` to list of files to keep (used in calibration workflow)
- `config/deny_gms_branches_min.lst`: added `gw_catchments_reaches_filtered_addedAttributes_crosswalked_{}.gpkg` to list of files to keep (used in calibration workflow)
- `config/deny_gms_unit_default.lst`: added `usgs_elev_table.csv` to list of files to keep (used in calibration workflow)
- `config/params_template.env`: added new variables for user to control calibration
  - `src_adjust_usgs`: Toggle to run src adjustment routine (True=on; False=off)
  - `nwm_recur_file`: input file location with nwm feature_id and recurrence flow values
  - `src_adjust_spatial`: Toggle to run src adjustment routine (True=on; False=off)
  - `fim_obs_pnt_data`: input file location with benchmark point data used to populate the postgresql database
  - `CALB_DB_KEYS_FILE`: path to env file with sensitive paths for accessing postgres database
- `gms_run_branch.sh`: includes new steps in the workflow to connect to the calibration PostgreSQL database, run SRC calibration w/ USGS gage rating curves, run SRC calibration w/ benchmark point database
- `src/add_crosswalk.py`: added step to create placeholder variables to be replaced in post-processing (as needed). Created here to ensure consistent column variables in the final hydrotable.csv
- `src/gms/run_by_unit.sh`: added new steps to workflow to create the `usgs_subset_gages.gpkg` file for branch zero and then perform crosswalk and create `usgs_elev_table.csv` for branch zero
- `src/make_stages_and_catchlist.py`: Reconcile flows and catchments hydroids
- `src/usgs_gage_aggregate.py`: changed streamorder data type from integer to string to better handle missing values in `usgs_gage_unit_setup.py`
- `src/usgs_gage_unit_setup.py`: added new inputs and function to populate `usgs_elev_table.csv` for branch zero using all available gages within the huc (not filtering to a specific branch)
- `src/utils/shared_functions.py`: added two new functions for calibration workflow
  - `check_file_age`: check the age of a file (use for flagging potentially outdated input)
  - `concat_huc_csv`: concatenate huc csv files to a single dataframe/csv
- `src/utils/shared_variables.py`: defined new SRC calibration threshold variables
  - `DOWNSTREAM_THRESHOLD`: distance in km to propogate new roughness values downstream
  - `ROUGHNESS_MAX_THRESH`: max allowable adjusted roughness value (void values larger than this)
  - `ROUGHNESS_MIN_THRESH`: min allowable adjusted roughness value (void values smaller than this)

<br/><br/>

## v4.0.6.3 - 2022-08-04 - [PR #652](https://github.com/NOAA-OWP/inundation-mapping/pull/652)

Updated `Dockerfile`, `Pipfile` and `Pipfile.lock` to add the new psycopg2 python package required for a WIP code fix for the new FIM4 calibration db.

<br/><br/>

## v4.0.6.2 - 2022-08-16 - [PR #639](https://github.com/NOAA-OWP/inundation-mapping/pull/639)

This file converts USFIMR remote sensed inundation shapefiles into a raster that can be used to compare to the FIM data. It has to be run separately for each shapefile. This addresses [#629].

### Additions

- `/tools/fimr_to_benchmark.py`: This file converts USFIMR remote sensed inundation shapefiles into a raster that can be used to compare to the FIM data. It has to be run separately for each shapefile.

<br/><br/>

## v4.0.6.1 - 2022-08-12 - [PR #655](https://github.com/NOAA-OWP/inundation-mapping/pull/655)

Prunes branches that fail with NO_FLOWLINES_EXIST (Exit code: 61) in `gms_run_branch.sh` after running `split_flows.py`

### Additions
- Adds `remove_error_branches.py` (called from `gms_run_branch.sh`)
- Adds `gms_inputs_removed.csv` to log branches that have been removed across all HUCs

### Removals
- Deletes branch folders that fail
- Deletes branch from `gms_inputs.csv`

<br/><br/>

## v4.0.6.0 - 2022-08-10 - [PR #614](https://github.com/NOAA-OWP/inundation-mapping/pull/614)

Addressing #560, this fix in run_by_branch trims the DEM derived streamline if it extends past the end of the branch streamline. It does this by finding the terminal point of the branch stream, snapping to the nearest point on the DEM derived stream, and cutting off the remaining downstream portion of the DEM derived stream.

### Changes

- `/src/split_flows.py`: Trims the DEM derived streamline if it flows past the terminus of the branch (or level path) streamline.
- `/src/gms/delineate_hydros_and_produce_HAND.sh`: Added branch streamlines as an input to `split_flows.py`.

<br/><br/>

## v4.0.5.4 - 2022-08-01 - [PR #642](https://github.com/NOAA-OWP/inundation-mapping/pull/642)

Fixes bug that causes [Errno2] No such file or directory error when running synthesize_test_cases.py if testing_versions folder doesn't exist (for example, after downloading test_cases from ESIP S3).

### Additions

- `run_test_case.py`: Checks for testing_versions folder in test_cases and adds it if it doesn't exist.

<br/><br/>

## v4.0.5.3 - 2022-07-27 - [PR #630](https://github.com/NOAA-OWP/inundation-mapping/issues/630)

A file called gms_pipeline.sh already existed but was unusable. This has been updated and now can be used as a "one-command" execution of the fim4/gms run. While you still can run gms_run_unit.sh and gms_run_branch.sh as you did before, you no longer need to. Input arguments were simplified to allow for more default and this simplification was added to `gms_run_unit.sh` and `gms_run_branch.sh` as well. 

A new feature was added that is being used for `gms_pipeline.sh` which tests the percent and number of errors after hucs are processed before continuing onto branch processing.

New FIM4/gms usability is now just (at a minumum): `gms_pipeline.sh -n <output name> -u <HUC(s) or HUC list path>`
	
`gms_run_branch.sh` and `gms_run_branch.sh` have also been changed to add the new -a flag and default to dropping stream orders 1 and 2.

### Additions

- `src`
    - `check_unit_errors.py`: as described above.
- `unit_tests`
    - `check_unit_errors_unittests.py` and `check_unit_errors_params.json`: to match new file.    

### Changes

- `README.md`:  Updated text for FIM4, gms_pipeline, S3 input updates, information about updating dependencies, misc link updates and misc text verbage.
- `gms_pipeline.sh`: as described above.
- `gms_run_unit.sh`: as described above. Also small updates to clean up folders and files in case of an overwrite.
- `gms_run_branch.sh`: as described above.
- `src`
     - `utils`
         - `fim_enums.py`:  FIM_system_exit_codes renamed to FIM_exit_codes.
         - `shared_variables.py`: added configurable values for minimum number and percentage of unit errors.
    - `bash_functions.env`:   Update to make the cumulative time screen outputs in mins/secs instead of just seconds.
    - `check_huc_inputs.py`:  Now returns the number of HUCs being processed, needed by `gms_pipeline.sh` (Note: to get the value back to a bash file, it has to send it back via a "print" line and not a "return" value.  Improved input validation, 
- `unit_tests`
   - `README.md`: Misc text and link updates.

### Removals

- `config\params_template_calibrated.env`: No longer needed. Has been removed already from dev-fim3 and confirmed that it is not needed.
<br><br>

## v4.0.5.2 - 2022-07-25 - [PR #622](https://github.com/NOAA-OWP/inundation-mapping/pull/622)

Updates to unit tests including a minor update for outputs and loading in .json parameter files.
<br><br>


## v4.0.5.1 - 2022-06-27 - [PR #612](https://github.com/NOAA-OWP/inundation-mapping/pull/612)

`Alpha Test Refactor` An upgrade was made a few weeks back to the dev-fim3 branch that improved performance, usability and readability of running alpha tests. Some cleanup in other files for readability, debugging verbosity and styling were done as well. A newer, cleaner system for printing lines when the verbose flag is enabled was added.

### Changes

- `gms_run_branch.sh`:  Updated help instructions to about using multiple HUCs as command arguments.
- `gms_run_unit.sh`:  Updated help instructions to about using multiple HUCs as command arguments.
- `src/utils`
    - `shared_functions.py`: 
       - Added a new function called `vprint` which creates a simpler way (and better readability) for other python files when wanting to include a print line when the verbose flag is on.
       - Added a new class named `FIM_Helpers` as a wrapper for the new `vprint` method. 
       - With the new `FIM_Helpers` class, a previously existing method named `append_id_to_file_name` was moved into this class making it easier and quicker for usage in other classes.
       
- `tools`
    - `composite_inundation.py`: Updated its usage of the `append_id_to_file_name` function to now call the`FIM_Helpers` method version of it.
    - `gms_tools`
       - `inundate_gms.py`: Updated for its adjusted usage of the `append_id_to_file_name` method, also removed its own `def __vprint` function in favour of the `FIM_Helpers.vprint` method. 
       - `mosaic_inundation.py`: 
          - Added adjustments for use of `append_id_to_file_name` and adjustments for `fh.vprint`.
          - Fixed a bug for the variable `ag_mosaic_output` which was not pre-declared and would fail as using an undefined variable in certain conditions.
    - `run_test_case.py`: Ported `test_case` class from FIM 3 and tweaked slightly to allow for GMS FIM. Also added more prints against the new fh.vprint method. Also added a default print line for progress / traceability for all alpha test regardless if the verbose flag is set.
    - `synthesize_test_cases.py`: Ported `test_case` class from FIM 3.
- `unit_tests`
   - `shared_functions_unittests.py`: Update to match moving the `append_id_to_file_name` into the `FIM_Helpers` class. Also removed all "header print lines" for each unit test method (for output readability).

<br/><br/>

## v4.0.5.0 - 2022-06-16 - [PR #611](https://github.com/NOAA-OWP/inundation-mapping/pull/611)

'Branch zero' is a new branch that runs the HUCs full stream network to make up for stream orders 1 & 2 being skipped by the GMS solution and is similar to the FR extent in FIM v3. This new branch is created during `run_by_unit.sh` and the processed DEM is used by the other GMS branches during `run_by_branch.sh` to improve efficiency.

### Additions

- `src/gms/delineate_hydros_and_produce_HAND.sh`: Runs all of the modules associated with delineating stream lines and catchments and building the HAND relative elevation model. This file is called once during `gms_run_unit` to produce the branch zero files and is also run for every GMS branch in `gms_run_branch`.
- `config/deny_gms_branch_zero.lst`: A list specifically for branch zero that helps with cleanup (removing unneeded files after processing).

### Changes

- `src/`
    - `output_cleanup.py`: Fixed bug for viz flag.
    - `gms/`
        - `run_by_unit.sh`: Added creation of "branch zero", DEM pre-processing, and now calls.
        -  `delineate_hydros_and_produce_HAND.sh` to produce HAND outputs for the entire stream network.
        - `run_by_branch.sh`: Removed DEM processing steps (now done in `run_by_unit.sh`), moved stream network delineation and HAND generation to `delineate_hydros_and_produce_HAND.sh`.
        - `generate_branch_list.py`: Added argument and parameter to sure that the branch zero entry was added to the branch list.
- `config/`
     - `params_template.env`: Added `zero_branch_id` variable.
- `tools`
     - `run_test_case.py`: Some styling / readability upgrades plus some enhanced outputs.  Also changed the _verbose_ flag to _gms_verbose_ being passed into Mosaic_inundation function.
     - `synthesize_test_cases.py`: arguments being passed into the _alpha_test_args_ from being hardcoded from flags to verbose (effectively turning on verbose outputs when applicable. Note: Progress bar was not affected.
     - `tools_shared_functions.py`: Some styling / readability upgrades.
- `gms_run_unit.sh`: Added export of extent variable, dropped the -s flag and added the -a flag so it now defaults to dropping stream orders 1 and 2.
- `gms_run_branch.sh`: Fixed bug when using overwrite flag saying branch errors folder already exists, dropped the -s flag and added the -a flag so it now defaults to dropping stream orders 1 and 2.

### Removals

- `tests/`: Redundant
- `tools/shared_variables`: Redundant

<br/><br/>

## v4.0.4.3 - 2022-05-26 - [PR #605](https://github.com/NOAA-OWP/inundation-mapping/pull/605)

We needed a tool that could composite / mosaic inundation maps for FIM3 FR and FIM4 / GMS with stream orders 3 and higher. A tool previously existed named composite_fr_ms_inundation.py and it was renamed to composite_inundation.py and upgraded to handle any combination of 2 of 3 items (FIM3 FR, FIM3 MS and/or FIM4 GMS).

### Additions

- `tools/composite_inundation.py`: Technically it is a renamed from composite_ms_fr_inundation.py, and is based on that functionality, but has been heavily modified. It has a number of options, but primarily is designed to take two sets of output directories, inundate the files, then composite them into a single mosiac'd raster per huc. The primary usage is expected to be compositing FIM3 FR with FIM4 / GMS with stream orders 3 and higher. 

- `unit_tests/gms/inundate_gms_unittests.py and inundate_gms_params.json`: for running unit tests against `tools/gms_tools/inunundate_gms.py`.
- `unit_tests/shared_functions_unittests.py and shared_functions_params.json`: A new function named `append_id_to_file_name_single_identifier` was added to `src/utils/shared_functions.py` and some unit tests for that function was created.

### Removed

- `tools/composite_ms_fr_inundation.py`: replaced with upgraded version named `composite_inundation.py`.

### Changes

- `tools/gms_tools/inundate_gms.py`: some style, readabilty cleanup plus move a function up to `shared_functions.py`.
- `tools/gms_tools/mosaic_inundation.py`: some style, readabilty cleanup plus move a function up to `shared_functions.py`.
- `tools/inundation.py`: some style, readabilty cleanup.
- `tools/synthesize_test_cases.py`: was updated primarily for sample usage notes.

<br/><br/>

## v4.0.4.2 - 2022-05-03 - [PR #594](https://github.com/NOAA-OWP/inundation-mapping/pull/594)

This hotfix includes several revisions needed to fix/update the FIM4 area inundation evaluation scripts. These changes largely migrate revisions from the FIM3 evaluation code to the FIM4 evaluation code.

### Changes

- `tools/eval_plots.py`: Copied FIM3 code revisions to enable RAS2FIM evals and PND plots. Replaced deprecated parameter name for matplotlib grid()
- `tools/synthesize_test_cases.py`: Copied FIM3 code revisions to assign FR, MS, COMP resolution variable and addressed magnitude list variable for IFC eval
- `tools/tools_shared_functions.py`: Copied FIM3 code revisions to enable probability not detected (PND) metric calculation
- `tools/tools_shared_variables.py`: Updated magnitude dictionary variables for RAS2FIM evals and PND plots

<br/><br/>

## v4.0.4.1 - 2022-05-02 - [PR #587](https://github.com/NOAA-OWP/inundation-mapping/pull/587)

While testing GMS against evaluation and inundation data, we discovered some challenges for running alpha testing at full scale. Part of it was related to the very large output volume for GMS which resulted in outputs being created on multiple servers and folders. Considering the GMS volume and processing, a tool was required to extract out the ~215 HUC's that we have evaluation data for. Next, we needed isolate valid HUC output folders from original 2,188 HUC's and its 100's of thousands of branches. The first new tool allows us to point to the `test_case` data folder and create a list of all HUC's that we have validation for.

Now that we have a list of relavent HUC's, we need to consolidate output folders from the previously processed full CONUS+ output data. The new `copy_test_case_folders.py` tool extracts relavent HUC (gms unit) folders, based on the list created above, into a consolidated folder. The two tools combine result in significantly reduced overall processing time for running alpha tests at scale.

`gms_run_unit.sh` and `aggregated_branch_lists.py` were adjusted to make a previously hardcoded file path and file name to be run-time parameters. By adding the two new arguments, the file could be used against the new `copy_test_case_folders.py`. `copy_test_case_folders.py` and `gms_run_unit.sh` can now call `aggregated_branch_lists.py` to create a key input file called `gms_inputs.csv` which is a key file required for alpha testing.

A few other small adjustments were made for readability and traceability as well as a few small fixes discovered when running at scale.

### Additions

- `tools/find_test_case_folders.py`: A new tool for creating a list of HUC's that we have test/evaluation data for.
- `tools/copy_test_case_folders.py`: A new tool for using the list created above, to scan through other fully processed output folders and extract only the HUC's (gms units) and it's branches into a consolidated folder, ready for alpha test processing (or other needs).

### Changes

- `src/gms/aggregate_branch_lists.py`: Adjusted to allow two previously hardcoded values to now be incoming arguments. Now this file can be used by both `gms_run_unit.sh` and `copy_test_case_folders.py`.
- `tools/synthesize_test_cases.py`: Adjustments for readability and progress status. The embedded progress bars are not working and will be addressed later.
- `tools/run_test_case.py`: A print statement was added to help with processing progess was added.
- `gms_run_unit.sh`: This was adjusted to match the new input parameters for `aggregate_branch_lists.py` as well as additions for progress status. It now will show the entire progress period start datetime, end datetime and duration. 
- `gms_run_branch.sh`: Also was upgraded to show the entire progress period start datetime, end datetime and duration.

<br/><br/>

## v4.0.4.0 - 2022-04-12 - [PR #557](https://github.com/NOAA-OWP/inundation-mapping/pull/557)

During large scale testing of the new **filtering out stream orders 1 and 2** feature [PR #548](https://github.com/NOAA-OWP/inundation-mapping/pull/548), a bug was discovered with 14 HUCS that had no remaining streams after removing stream orders 1 and 2. This resulted in a number of unmanaged and unclear exceptions. An exception may be still raised will still be raised in this fix for logging purposes, but it is now very clear what happened. Other types of events are logged with clear codes to identify what happened.

Fixes were put in place for a couple of new logging behaviors.

1. Recognize that for system exit codes, there are times when an event is neither a success (code 0) nor a failure (code 1). During processing where stream orders are dropped, some HUCs had no remaining reaches, others had mismatched reaches and others as had missing flowlines (reaches) relating to dissolved level paths (merging individual reaches as part of GMS). When these occur, we want to abort the HUC (unit) or branch processing, identify that they were aborted for specific reasons and continue. A new custom system exit code system was adding using python enums. Logging was enhanced to recognize that some exit codes were not a 0 or a 1 and process them differently.

2. Pathing and log management became an issue. It us not uncommon for tens or hundreds of thousands of branches to be processed. A new feature was to recognize what is happening with each branch or unit and have them easily found and recognizable. Futher, processing for failure (sys exit code of 1) are now copied into a unique folder as the occur to help with visualization of run time errors. Previously errors were not extracted until the end of the entire run which may be multiple days.

3. A minor correction was made when dissolved level paths were created with the new merged level path not always having a valid stream order value.

### File Additions

- `src/`
   - `utils/`
      - `fim_enums.py`:
         - A new class called `FIM_system_exit_codes` was added. This allows tracking and blocking of duplicate system exit codes when a custom system code is required.
        

### Changes

- `fim_run.sh`: Added the gms `non-zero-exit-code` system to `fim_run` to help uncover and isolate errors during processing. Errors recorded in log files within in the logs/unit folder are now copied into a new folder called `unit_errors`.  
    
- `gms_run_branch.sh`:
    -  Minor adjustments to how the `non-zero-exit code` logs were created. Testing uncovered that previous versions were not always reliable. This is now stablized and enhanced.
    - In previous versions, only the `gms_unit.sh` was aware that **stream order filtering** was being done. Now all branch processing is also aware that filtering is in place. Processing in child files and classes can now make adjustments as/if required for stream order filtering.
    - Small output adjustments were made to help with overall screen and log readability.  

- `gms_run_unit.sh`:
    - Minor adjustments to how the `non-zero-exit-code` logs were created similar to `gms_run_branch.sh.`
    - Small text corrections, formatting and output corrections were added.
    - A feature removing all log files at the start of the entire process run were added if the `overwrite` command line argument was added.

- `src/`
   - `filter_catchments_and_add_attributes.py`:
      - Some minor formatting and readability adjustments were added.
      - Additions were made to help this code be aware and responding accordingly if that stream order filtering has occurred. Previously recorded as bugs coming from this class, are now may recorded with the new custom exit code if applicable.

   - `run_by_unit.sh` (supporting fim_run.sh):
         - As a change was made to sub-process call to `filter_catchments_and_add_attributes.py` file, which is shared by gms, related to reach errors / events.

   - `split_flows.py`:
      - Some minor formatting and readability adjustments were added.
      - Additions were made to recognize the same type of errors as being described in other files related to stream order filtering issues.
      - A correction was made to be more precise and more explicit when a gms branch error existed. This was done to ensure that we were not letting other exceptions be trapped that were NOT related to stream flow filtering.
      
   - `time_and_tee_run_by_unit.sh`:
      - The new custom system exit codes was added. Note that the values of 61 (responding system code) are hardcoded instead of using the python based `Fim_system_exit_code` system. This is related to limited communication between python and bash.

   - `gms/`
      - `derive_level_paths.py`:  
          - Was upgraded to use the new fim_enums.Fim_system_exit_codes system. This occurs when no streams / flows remain after filtering.  Without this upgrade, standard exceptions were being issued with minimal details for the error.
          - Minor adjustments to formatting for readability were made.

      - `generate_branch_list.py` :  Minor adjustments to formatting for readability were made.

      - `run_by_branch.sh`:
         - Some minor formatting and readability adjustments were added.
         - Additions to the subprocess call to `split_flows.py` were added so it was aware that branch filtering was being used. `split_flows.py` was one of the files that was throwing errors related to stream order filtering. A subprocess call to `filter_catchments_and_add_attributes.py` adjustment was also required for the same reason.

      - `run_by_unit.sh`:
         - Some minor formatting and readability adjustments were added.
         - An addition was made to help trap errors that might be triggered by `derive_level_paths.py` for `stream order filtering`.

      - `time_and_tee_run_by_branch.sh`:
         - A system was added recognize if an non successful system exit code was sent back from `run_by_branch`. This includes true errors of code 1 and other new custom system exit codes. Upon detection of non-zero-exit codes, log files are immediately copied into special folders for quicker and easier visibility. Previously errors were not brought forth until the entire process was completed which ranged fro hours up to 18 days. Note: System exit codes of 60 and 61 were hardcoded instead of using the values from the new  `FIM_system_exit_codes` due to limitation of communication between python and bash.

      - `time_and_tee_run_by_unit.sh`:
         - The same upgrade as described above in `time_and_tee_run_by_branch.sh` was applied here.
         - Minor readability and output formatting changes were made.

      - `todo.md`
         - An entry was removed from this list which talked about errors due to small level paths exactly as was fixed in this pull request set.

- `unit_tests/`
   - `gms/`
      - `derive_level_paths_unittests.py` :  Added a new unit test specifically testing this type of condition with a known HUC that triggered the branch errors previously described..
      - `derive_level_paths_params.json`:
           - Added a new node with a HUC number known to fail.
           - Changed pathing for unit test data pathing from `/data/outputs/gms_example_unit_tests` to `/data/outputs/fim_unit_test_data_do_not_remove`. The new folder is intended to be a more permanent folder for unit test data.
           - Some additional tests were added validating the argument for dropping stream orders.

### Unit Test File Additions:

- `unit_tests/`
   - `filter_catchments_and_add_attributes_unittests.py` and `filter_catchments_and_add_attributes_params.json`:

   - `split_flows_unittests.py' and `split_flows_params.json`

<br/><br/>

## v4.0.3.1 - 2022-03-10 - [PR #561](https://github.com/NOAA-OWP/inundation-mapping/pull/561)

Bug fixes to get the Alpha Test working in FIM 4.

### Changes

- `tools/sythesize_test_cases.py`: Fixed bugs that prevented multiple benchmark types in the same huc from running `run_test_case.py`.
- `tools/run_test_case.py`: Fixed mall bug for IFC benchmark.
- `tools/eval_plots.py`: Fixed Pandas query bugs.

<br/><br/>

## v4.0.3.0 - 2022-03-03 - [PR #550](https://github.com/NOAA-OWP/inundation-mapping/pull/550)

This PR ports the functionality of `usgs_gage_crosswalk.py` and `rating_curve_comparison.py` to FIM 4.

### Additions

- `src/`:
    - `usgs_gage_aggregate.py`: Aggregates all instances of `usgs_elev_table.csv` to the HUC level. This makes it easier to view the gages in each HUC without having to hunt through branch folders and easier for the Sierra Test to run at the HUC level.
    - `usgs_gage_unit_setup.py`: Assigns a branch to each USGS gage within a unit. The output of this module is `usgs_subset_gages.gpkg` at the HUC level containing the `levpa_id` attribute.

### Changes

- `gms_run_branch.sh`: Added a line to aggregate all `usgs_elev_table.csv` into the HUC directory level using `src/usgs_gage_aggregate.py`.
- `src/`:
    -  `gms/`
        - `run_by_branch.sh`: Added a block to run `src/usgs_gage_crosswalk.py`. 
        - `run_by_unit.sh`: Added a block to run `src/usgs_gage_unit_setup.py`.
    - `usgs_gage_crosswalk.py`: Similar to it's functionality in FIM 3, this module snaps USGS gages to the stream network, samples the underlying DEMs, and writes the attributes to `usgs_elev_table.csv`. This CSV is later aggregated to the HUC level and eventually used in `tools/rating_curve_comparison.py`. Addresses #539 
- `tools/rating_curve_comparison.py`: Updated Sierra Test to work with FIM 4 data structure.
- `unit_tests/`:
    - `rating_curve_comparison_unittests.py` & `rating_curve_comparison_params.json`: Unit test code and parameters for the Sierra Test.
    - `usgs_gage_crosswalk_unittests.py` & `usgs_gage_crosswalk_params.json`: Unit test code and parameters for `usgs_gage_crosswalk.py`
- `config/`:
    - `deny_gms_branches_default.lst` & `config/deny_gms_branches_min.lst`: Add `usgs_elev_table.csv` to the lists as a comment so it doesn't get deleted during cleanup.
    - `deny_gms_unit_default.lst`: Add `usgs_subset_gages.gpkg` to the lists as a comment so it doesn't get deleted during cleanup.

<br/><br/>

## v4.0.2.0 - 2022-03-02 - [PR #548](https://github.com/NOAA-OWP/inundation-mapping/pull/548)

Added a new optional system which allows an argument to be added to the `gms_run_unit.sh` command line to filter out stream orders 1 and 2 when calculating branches. 

### Changes

- `gms_run_unit.sh`: Add the new optional `-s` command line argument. Inclusion of this argument means "drop stream orders 1 and 2".

- `src/gms`
   - `run_by_unit.sh`: Capture and forward the drop stream orders flag to `derive_level_paths.py`
	
   - `derive_level_paths.py`: Capture the drop stream order flag and working with `stream_branches.py` to include/not include loading nwm stream with stream orders 1 and 2.
	
   - `stream_branchs.py`: A correction was put in place to allow for the filter of branch attributes and values to be excluded. The `from_file` method has the functionality but was incomplete. This was corrected and how could accept the values from `derive_level_paths.py` to use the branch attribute of "order_" (gkpg field) and values excluded of [1,2] when optionally desired.

- `unit_tests/gms`
    - `derive_level_paths_unittests.py` and `derive_level_paths_params.py`: Updated for testing for the new "drop stream orders 1 and 2" feature. Upgrades were also made to earlier existing incomplete test methods to test more output conditions.
	
<br/><br/>

## v4.0.1.0 - 2022-02-02 - [PR #525](https://github.com/NOAA-OWP/cahaba/pull/525)

The addition of a very simple and evolving unit test system which has two unit tests against two py files.  This will set a precendence and will grow over time and may be automated, possibly during git check-in triggered. The embedded README.md has more details of what we currently have, how to use it, how to add new unit tests, and expected future enhancements.

### Additions

- `/unit_tests/` folder which has the following:

   - `clip_vectors_to_wbd_params.json`: A set of default "happy path" values that are expected to pass validation for the clip_vectors_to_wbd.py -> clip_vectors_to_wbd (function).

   - `clip_vectors_to_wbd_unittests.py`: A unit test file for src/clip_vectors_to_wbd.py. Incomplete but evolving.

   - `README.md`: Some information about how to create unit tests and how to use them.

   - `unit_tests_utils.py`: A python file where methods that are common to all unit tests can be placed.

   - `gms/derive_level_paths_params.json`: A set of default "happy path" values that are expected to pass validation for the derive_level_paths_params.py -> Derive_level_paths (function). 

   - `gms/derive_level_paths_unittests.py`: A unit test file for `src/derive_level_paths.py`. Incomplete but evolving.

<br/><br/>

## v4.0.0.0 - 2022-02-01 - [PR #524](https://github.com/NOAA-OWP/cahaba/pull/524)

FIM4 builds upon FIM3 and allows for better representation of inundation through the reduction of artificial restriction of inundation at catchment boundaries.

More details will be made available through a publication by Aristizabal et. al. and will be included in the "Credits and References" section of the README.md, titled "Reducing Horton-Strahler Stream Order Can Enhance Flood Inundation Mapping Skill with Applications for the U.S. National Water Model."

### Additions

- `/src/gms`: A new directory containing scripts necessary to produce the FIM4 Height Above Nearest Drainage grids and synthetic rating curves needed for inundation mapping.
- `/tools/gms_tools`: A new directory containing scripts necessary to generate and evaluate inundation maps produced from FIM4 Height Above Nearest Drainage grids and synthetic rating curves.

<br/><br/>

## v3.0.24.3 - 2021-11-29 - [PR #488](https://github.com/NOAA-OWP/cahaba/pull/488)

Fixed projection issue in `synthesize_test_cases.py`.

### Changes

- `Pipfile`: Added `Pyproj` to `Pipfile` to specify a version that did not have the current projection issues.

<br/><br/>

## v3.0.24.2 - 2021-11-18 - [PR #486](https://github.com/NOAA-OWP/cahaba/pull/486)

Adding a new check to keep `usgs_elev_table.csv`, `src_base.csv`, `small_segments.csv` for runs not using the `-viz` flag. We unintentionally deleted some .csv files in `vary_mannings_n_composite.py` but need to maintain some of these for non `-viz` runs (e.g. `usgs_elev_table.csv` is used for sierra test input).

### Changes

- `fim_run.sh`: passing `-v` flag to `vary_mannings_n_composite.py` to determine which csv files to delete. Setting `$viz` = 0 for non `-v` runs.
- `src/vary_mannings_n_composite.py`: added `-v` input arg and if statement to check which .csv files to delete.
- `src/add_crosswalk.py`: removed deprecated barc variables from input args.
- `src/run_by_unit.sh`: removed deprecated barc variables from input args to `add_crosswalk.py`.

<br/><br/>

## v3.0.24.1 - 2021-11-17 - [PR #484](https://github.com/NOAA-OWP/cahaba/pull/484)

Patch to clean up unnecessary files and create better names for intermediate raster files.

### Removals

- `tools/run_test_case_gms.py`: Unnecessary file.

### Changes

- `tools/composite_ms_fr_inundation.py`: Clean up documentation and intermediate file names.
- `tools/run_test_case.py`: Remove unnecessary imports.

<br/><br/>

## v3.0.24.0 - 2021-11-08 - [PR #482](https://github.com/NOAA-OWP/cahaba/pull/482)

Adds `composite_ms_fr_inundation.py` to allow for the generation of an inundation map given a "flow file" CSV and full-resolution (FR) and mainstem (MS) relative elevation models, synthetic rating curves, and catchments rasters created by the `fim_run.sh` script.

### Additions
- `composite_ms_fr_inundation.py`: New module that is used to inundate both MS and FR FIM and composite the two inundation rasters.
- `/tools/gms_tools/`: Three modules (`inundate_gms.py`, `mosaic_inundation.py`, `overlapping_inundation.py`) ported from the GMS branch used to composite inundation rasters.

### Changes
- `inundation.py`: Added 2 exception classes ported from the GMS branch.

<br/><br/>

## v3.0.23.3 - 2021-11-04 - [PR #481](https://github.com/NOAA-OWP/cahaba/pull/481)
Includes additional hydraulic properties to the `hydroTable.csv`: `Number of Cells`, `SurfaceArea (m2)`, `BedArea (m2)`, `Volume (m3)`, `SLOPE`, `LENGTHKM`, `AREASQKM`, `Roughness`, `TopWidth (m)`, `WettedPerimeter (m)`. Also adds `demDerived_reaches_split_points.gpkg`, `flowdir_d8_burned_filled.tif`, and `dem_thalwegCond.tif` to `-v` whitelist.

### Changes
- `run_by_unit.sh`: Added `EXIT FLAG` tag and previous non-zero exit code tag to the print statement to allow log lookup.
- `add_crosswalk.py`: Added extra attributes to the hydroTable.csv. Includes a default `barc_on` and `vmann_on` (=False) attribute that is overwritten (=True) if SRC post-processing modules are run.
- `bathy_src_adjust_topwidth.py`: Overwrites the `barc_on` attribute where applicable and includes the BARC-modified Volume property.
- `vary_mannings_n_composite.py`: Overwrites the `vmann_on` attribute where applicable.
- `output_cleanup.py`: Adds new files to the `-v` whitelist.

<br/><br/>

## v3.0.23.2 - 2021-11-04 - [PR #480](https://github.com/NOAA-OWP/cahaba/pull/480)
Hotfix for `vary_manning_n_composite.py` to address null discharge values for non-CONUS hucs.

### Changes
- `vary_manning_n_composite.py`: Add numpy where clause to set final discharge value to the original value if `vmann=False`

<br/><br/>

## v3.0.23.1 - 2021-11-03 - [PR #479](https://github.com/NOAA-OWP/cahaba/pull/479)
Patches the API updater. The `params_calibrated.env` is replaced with `params_template.env` because the BARC and Multi-N modules supplant the calibrated values.

### Changes
- `api/node/updater/updater.py`: Changed `params_calibrated.env` to `params_template.env`

<br/><br/>

## v3.0.23.0 - 2021-10-31 - [PR #475](https://github.com/NOAA-OWP/cahaba/pull/475)

Moved the synthetic rating curve (SRC) processes from the `\tools` directory to `\src` directory to support post-processing in `fim_run.sh`. These SRC post-processing modules will now run as part of the default `fim_run.sh` workflow. Reconfigured bathymetry adjusted rating curve (BARC) module to use the 1.5yr flow from NWM v2 recurrence flow data in combination with the Bieger et al. (2015) regression equations with bankfull discharge predictor variable input.

### Additions
- `src/bathy_src_adjust_topwidth.py` --> New version of bathymetry adjusted rating curve (BARC) module that is configured to use the Bieger et al. (2015) regression equation with input bankfull discharge as the predictor variable (previous version used the drainage area version of the regression equations). Also added log output capability, added reconfigured output content in `src_full_crosswalked_BARC.csv` and `hydroTable.csv`, and included modifications to allow BARC to run as a post-processing step in `fim_run.sh`. Reminder: BARC is only configured for MS extent.

### Removals
- `config/params_calibrated.env` --> deprecated the calibrated roughness values by stream order with the new introduction of variable/composite roughness module
- `src/bathy_rc_adjust.py` --> deprecated the previous BARC version

### Changes
- `src/identify_src_bankfull.py` --> Moved this script from /tools to /src, added more doc strings, cleaned up output log, and reconfigured to allow execution from fim_run.sh post-processing.
- `src/vary_mannings_n_composite.py` --> Moved this script from /tools to /src, added more doc strings, cleaned up output log, added/reconfigured output content in src_full_crosswalked_vmann.csv and hydroTable.csv, and reconfigured to allow execution from fim_run.sh post-processing.
- `config/params_template.env` --> Added additional parameter/variables for input to `identify_src_bankfull.py`, `vary_mannings_n_composite.py`, and `bathy_src_adjust_topwidth.py`.
      - default BARC input: bankfull channel geometry derived from the Bieger et al. (2015) bankfull discharge regression equations
      - default bankfull flow input: NWM v2 1.5-year recurrence flows
      - default variable roughness input: global (all NWM feature_ids) roughness values of 0.06 for in-channel and 0.11 for max overbank
- `fim_run.sh` --> Added SRC post-processing calls after the `run_by_unit.sh` workflow
- `src/add_crosswalk.py` --> Removed BARC module call (moved to post-processing)
- `src/run_by_unit.sh` --> Removed old/unnecessary print statement.
      - **Note: reset exit codes to 0 for unnecessary processing flags.** Non-zero error codes in `run_by_unit.sh` prevent the `fim_run.sh` post-processing steps from running. This error handling issue will be more appropriately handled in a soon to be release enhancement.
- `tools/run_test_case.py` --> Reverted changes used during development process

<br/><br/>

## v3.0.22.8 - 2021-10-26 - [PR #471](https://github.com/NOAA-OWP/cahaba/pull/471)

Manually filtering segments from stream input layer to fix flow reversal of the MS River (HUC 08030100).

### Changes
- `clip_vectors_to_wbd.py`: Fixes bug where flow direction is reversed for HUC 08030100. The issue is resolved by filtering incoming stream segments that intersect with the elevation grid boundary.

<br/><br/>

## v3.0.22.7 - 2021-10-08 - [PR #467](https://github.com/NOAA-OWP/cahaba/pull/467)

These "tool" enhancements 1) delineate in-channel vs. out-of-channel geometry to allow more targeted development of key physical drivers influencing the SRC calculations (e.g. bathymetry & Manning’s n) #418 and 2) applies a variable/composite Manning’s roughness (n) using user provided csv with in-channel vs. overbank roughness values #419 & #410.

### Additions
- `identify_src_bankfull.p`: new post-processing tool that ingests a flow csv (e.g. NWM 1.5yr recurr flow) to approximate the bankfull STG and then calculate the channel vs. overbank proportions using the volume and hydraulic radius variables
- `vary_mannings_n_composite.py`: new post-processing tool that ingests a csv containing feature_id, channel roughness, and overbank roughness and then generates composite n values via the channel ratio variable

### Changes
- `eval_plots.py`: modified the plot legend text to display full label for development tests
- `inundation.py`: added new optional argument (-n) and corresponding function to produce a csv containing the stage value (and SRC variables) calculated from the flow to stage interpolation.

<br/><br/>

## v3.0.22.6 - 2021-09-13 - [PR #462](https://github.com/NOAA-OWP/cahaba/pull/462)

This new workflow ingests FIM point observations from users and “corrects” the synthetic rating curves to produce the desired FIM extent at locations where feedback is available (locally calibrate FIM).

### Changes
- `add_crosswalk.py`: added `NextDownID` and `order_` attributes to the exported `hydroTable.csv`. This will potentially be used in future enhancements to extend SRC changes to upstream/downstream catchments.
- `adjust_rc_with_feedback.py`: added a new workflow to perform the SRC modifications (revised discharge) using the existing HAND geometry variables combined with the user provided point location flow and stage data.
- `inundation_wrapper_custom_flow.py`: updated code to allow for huc6 processing to generate custom inundation outputs.

<br/><br/>

## v3.0.22.5 - 2021-09-08 - [PR #460](https://github.com/NOAA-OWP/cahaba/pull/460)

Patches an issue where only certain benchmark categories were being used in evaluation.

### Changes
- In `tools/tools_shared_variables.py`, created a variable `MAGNITUDE_DICT` to store benchmark category magnitudes.
- `synthesize_test_cases.py` imports `MAGNITUDE_DICT` and uses it to assign magnitudes.

<br/><br/>

## v3.0.22.4 - 2021-08-30 - [PR #456](https://github.com/NOAA-OWP/cahaba/pull/456)

Renames the BARC modified variables that are exported to `src_full_crosswalked.csv` to replace the original variables. The default/original variables are renamed with `orig_` prefix. This change is needed to ensure downstream uses of the `src_full_crosswalked.csv` are able to reference the authoritative version of the channel geometry variables (i.e. BARC-adjust where available).

### Changes
- In `src_full_crosswalked.csv`, default/original variables are renamed with `orig_` prefix and `SA_div` is renamed to `SA_div_flag`.

<br/><br/>

## v3.0.22.3 - 2021-08-27 - [PR #457](https://github.com/NOAA-OWP/cahaba/pull/457)

This fixes a bug in the `get_metadata()` function in `/tools/tools_shared_functions.py` that arose because of a WRDS update. Previously the `metadata_source` response was returned as independent variables, but now it is returned a list of strings. Another issue was observed where the `EVALUATED_SITES_CSV` variable was being misdefined (at least on the development VM) through the OS environmental variable setting.

### Changes
- In `tools_shared_functions.py`, changed parsing of WRDS `metadata_sources` to account for new list type.
- In `generate_categorical_fim_flows.py`, changed the way the `EVALUATED_SITES_CSV` path is defined from OS environmental setting to a relative path that will work within Docker container.

<br/><br/>

## v3.0.22.2 - 2021-08-26 - [PR #455](https://github.com/NOAA-OWP/cahaba/pull/455)

This merge addresses an issues with the bathymetry adjusted rating curve (BARC) calculations exacerbating single-pixel inundation issues for the lower Mississippi River. This fix allows the user to specify a stream order value that will be ignored in BARC calculations (reverts to using the original/default rating curve). If/when the "thalweg notch" issue is addressed, this change may be unmade.

### Changes
- Added new env variable `ignore_streamorders` set to 10.
- Added new BARC code to set the bathymetry adjusted cross-section area to 0 (reverts to using the default SRC values) based on the streamorder env variable.

<br/><br/>

## v3.0.22.1 - 2021-08-20 - [PR #447](https://github.com/NOAA-OWP/cahaba/pull/447)

Patches the minimum stream length in the template parameters file.

### Changes
- Changes `max_split_distance_meters` in `params_template.env` to 1500.

<br/><br/>

## v3.0.22.0 - 2021-08-19 - [PR #444](https://github.com/NOAA-OWP/cahaba/pull/444)

This adds a script, `adjust_rc_with_feedback.py`, that will be expanded  in future issues. The primary function that performs the HAND value and hydroid extraction is ingest_points_layer() but this may change as the overall synthetic rating curve automatic update machanism evolves.

### Additions
- Added `adjust_rc_with_feedback.py` with `ingest_points_layer()`, a function to extract HAND and hydroid values for use in an automatic synthetic rating curve updating mechanism.

<br/><br/>

## v3.0.21.0 - 2021-08-18 - [PR #433](https://github.com/NOAA-OWP/cahaba/pull/433)

General repository cleanup, made memory-profiling an optional flag, API's release feature now saves outputs.

### Changes
- Remove `Dockerfile.prod`, rename `Dockerfile.dev` to just `Dockerfile`, and remove `.dockerignore`.
- Clean up `Dockerfile` and remove any unused* packages or variables.
- Remove any unused* Python packages from the `Pipfile`.
- Move the `CHANGELOG.md`, `SECURITY.md`, and `TERMS.md` files to the `/docs` folder.
- Remove any unused* scripts in the `/tools` and `/src` folders.
- Move `tools/preprocess` scripts into `tools/`.
- Ensure all scripts in the `/src` folder have their code in functions and are being called via a `__main__` function (This will help with implementing memory profiling fully).
- Changed memory-profiling to be an option flag `-m` for `fim_run.sh`.
- Updated FIM API to save all outputs during a "release" job.

<br/><br/>

## v3.0.20.2 - 2021-08-13 - [PR #443](https://github.com/NOAA-OWP/cahaba/pull/443)

This merge modifies `clip_vectors_to_wbd.py` to check for relevant input data.

### Changes
- `clip_vectors_to_wbd.py` now checks that there are NWM stream segments within the buffered HUC boundary.
- `included_huc8_ms.lst` has several additional HUC8s.

<br/><br/>

## v3.0.20.1 - 2021-08-12 - [PR #442](https://github.com/NOAA-OWP/cahaba/pull/442)

This merge improves documentation in various scripts.

### Changes
This PR better documents the following:

- `inundate_nation.py`
- `synthesize_test_cases.py`
- `adjust_thalweg_lateral.py`
- `rem.py`

<br/><br/>

## v3.0.20.0 - 2021-08-11 - [PR #440](https://github.com/NOAA-OWP/cahaba/pull/440)

This merge adds two new scripts into `/tools/` for use in QAQC.

### Additions
- `inundate_nation.py` to produce inundation maps for the entire country for use in QAQC.
- `check_deep_flooding.py` to check for depths of inundation greater than a user-supplied threshold at specific areas defined by a user-supplied shapefile.

<br/><br/>

## v3.0.19.5 - 2021-07-19

Updating `README.md`.

<br/><br/>

## v3.0.19.4 - 2021-07-13 - [PR #431](https://github.com/NOAA-OWP/cahaba/pull/431)

Updating logging and fixing bug in vector preprocessing.

### Additions
- `fim_completion_check.py` adds message to docker log to log any HUCs that were requested but did not finish `run_by_unit.sh`.
- Adds `input_data_edits_changelog.txt` to the inputs folder to track any manual or version/location specific changes that were made to data used in FIM 3.

### Changes
- Provides unique exit codes to relevant domain checkpoints within `run_by_unit.sh`.
- Bug fixes in `reduce_nhd_stream_density.py`, `mprof plot` call.
- Improved error handling in `add_crosswalk.py`.

<br/><br/>

## v3.0.19.3 - 2021-07-09

Hot fix to `synthesize_test_cases`.

### Changes
- Fixed if/elif/else statement in `synthesize_test_cases.py` that resulted in only IFC data being evaluated.

<br/><br/>

## v3.0.19.2 - 2021-07-01 - [PR #429](https://github.com/NOAA-OWP/cahaba/pull/429)

Updates to evaluation scripts to allow for Alpha testing at Iowa Flood Center (IFC) sites. Also, `BAD_SITES` variable updates to omit sites not suitable for evaluation from metric calculations.

### Changes
- The `BAD_SITES` list in `tools_shared_variables.py` was updated and reasons for site omission are documented.
- Refactored `run_test_case.py`, `synthesize_test_cases.py`, `tools_shared_variables.py`, and `eval_plots.py` to allow for IFC comparisons.

<br/><br/>

## v3.0.19.1 - 2021-06-17 - [PR #417](https://github.com/NOAA-OWP/cahaba/pull/417)

Adding a thalweg profile tool to identify significant drops in thalweg elevation. Also setting lateral thalweg adjustment threshold in hydroconditioning.

### Additions
- `thalweg_drop_check.py` checks the elevation along the thalweg for each stream path downstream of MS headwaters within a HUC.

### Removals
- Removing `dissolveLinks` arg from `clip_vectors_to_wbd.py`.

### Changes
- Cleaned up code in `split_flows.py` to make it more readable.
- Refactored `reduce_nhd_stream_density.py` and `adjust_headwater_streams.py` to limit MS headwater points in `agg_nhd_headwaters_adj.gpkg`.
- Fixed a bug in `adjust_thalweg_lateral.py` lateral elevation replacement threshold; changed threshold to 3 meters.
- Updated `aggregate_vector_inputs.py` to log intermediate processes.

<br/><br/>

## v3.0.19.0 - 2021-06-10 - [PR #415](https://github.com/NOAA-OWP/cahaba/pull/415)

Feature to evaluate performance of alternative CatFIM techniques.

### Additions
- Added `eval_catfim_alt.py` to evaluate performance of alternative CatFIM techniques.

<br/><br/>

## v3.0.18.0 - 2021-06-09 - [PR #404](https://github.com/NOAA-OWP/cahaba/pull/404)

To help analyze the memory consumption of the Fim Run process, the python module `memory-profiler` has been added to give insights into where peak memory usage is with in the codebase.

In addition, the Dockerfile was previously broken due to the Taudem dependency removing the version that was previously being used by FIM. To fix this, and allow new docker images to be built, the Taudem version has been updated to the newest version on the Github repo and thus needs to be thoroughly tested to determine if this new version has affected the overall FIM outputs.

### Additions
- Added `memory-profiler` to `Pipfile` and `Pipfile.lock`.
- Added `mprof` (memory-profiler cli utility) call to the `time_and_tee_run_by_unit.sh` to create overall memory usage graph location in the `/logs/{HUC}_memory.png` of the outputs directory.
- Added `@profile` decorator to all functions within scripts used in the `run_by_unit.sh` script to allow for memory usage tracking, which is then recorded in the `/logs/{HUC}.log` file of the outputs directory.

### Changes
- Changed the Taudem version in `Dockerfile.dev` to `98137bb6541a0d0077a9c95becfed4e56d0aa0ac`.
- Changed all calls of python scripts in `run_by_unit.s` to be called with the `-m memory-profiler` argument to allow scripts to also track memory usage.

<br/><br/>

## v3.0.17.1 - 2021-06-04 - [PR #395](https://github.com/NOAA-OWP/cahaba/pull/395)

Bug fix to the `generate_nws_lid.py` script

### Changes
- Fixes incorrectly assigned attribute field "is_headwater" for some sites in the `nws_lid.gpkg` layer.
- Updated `agg_nhd_headwaters_adj.gpkg`, `agg_nhd_streams_adj.gpkg`, `nwm_flows.gpkg`, and `nwm_catchments.gpkg` input layers using latest NWS LIDs.

<br/><br/>

## v3.0.17.0 - 2021-06-04 - [PR #393](https://github.com/NOAA-OWP/cahaba/pull/393)
BARC updates to cap the bathy calculated xsec area in `bathy_rc_adjust.py` and allow user to choose input bankfull geometry.

### Changes

- Added new env variable to control which input file is used for the bankfull geometry input to bathy estimation workflow.
- Modified the bathymetry cross section area calculation to cap the additional area value so that it cannot exceed the bankfull cross section area value for each stream segment (bankfull value obtained from regression equation dataset).
- Modified the `rating_curve_comparison.py` plot output to always put the FIM rating curve on top of the USGS rating curve (avoids USGS points covering FIM).
- Created a new aggregate csv file (aggregates for all hucs) for all of the `usgs_elev_table.csv` files (one per huc).
- Evaluate the FIM Bathymetry Adjusted Rating Curve (BARC) tool performance using the estimated bankfull geometry dataset derived for the NWM route link dataset.

<br/><br/>

## v3.0.16.3 - 2021-05-21 - [PR #388](https://github.com/NOAA-OWP/cahaba/pull/388)

Enhancement and bug fixes to `synthesize_test_cases.py`.

### Changes
- Addresses a bug where AHPS sites without benchmark data were receiving a CSI of 0 in the master metrics CSV produced by `synthesize_test_cases.py`.
- Includes a feature enhancement to `synthesize_test_cases.py` that allows for the inclusion of user-specified testing versions in the master metrics CSV.
- Removes some of the print statements used by `synthesize_test_cases.py`.

<br/><br/>

## v3.0.16.2 - 2021-05-18 - [PR #384](https://github.com/NOAA-OWP/cahaba/pull/384)

Modifications and fixes to `run_test_case.py`, `eval_plots.py`, and AHPS preprocessing scripts.

### Changes
- Comment out return statement causing `run_test_case.py` to skip over sites/hucs when calculating contingency rasters.
- Move bad sites list and query statement used to filter out bad sites to the `tools_shared_variables.py`.
- Add print statements in `eval_plots.py` detailing the bad sites used and the query used to filter out bad sites.
- Update AHPS preprocessing scripts to produce a domain shapefile.
- Change output filenames produced in ahps preprocessing scripts.
- Update workarounds for some sites in ahps preprocessing scripts.

<br/><br/>

## v3.0.16.1 - 2021-05-11 - [PR #380](https://github.com/NOAA-OWP/cahaba/pull/380)

The current version of Eventlet used in the Connector module of the FIM API is outdated and vulnerable. This update bumps the version to the patched version.

### Changes
- Updated `api/node/connector/requirements.txt` to have the Eventlet version as 0.31.0

<br/><br/>

## v3.0.16.0 - 2021-05-07 - [PR #378](https://github.com/NOAA-OWP/cahaba/pull/378)

New "Release" feature added to the FIM API. This feature will allow for automated FIM, CatFIM, and relevant metrics to be generated when a new FIM Version is released. See [#373](https://github.com/NOAA-OWP/cahaba/issues/373) for more detailed steps that take place in this feature.

### Additions
- Added new window to the UI in `api/frontend/gui/templates/index.html`.
- Added new job type to `api/node/connector/connector.py` to allow these release jobs to run.
- Added additional logic in `api/node/updater/updater.py` to run the new eval and CatFIM scripts used in the release feature.

### Changes
- Updated `api/frontend/output_handler/output_handler.py` to allow for copying more broad ranges of file paths instead of only the `/data/outputs` directory.

<br/><br/>

## v3.0.15.10 - 2021-05-06 - [PR #375](https://github.com/NOAA-OWP/cahaba/pull/375)

Remove Great Lakes coastlines from WBD buffer.

### Changes
- `gl_water_polygons.gpkg` layer is used to mask out Great Lakes boundaries and remove NHDPlus HR coastline segments.

<br/><br/>

## v3.0.15.9 - 2021-05-03 - [PR #372](https://github.com/NOAA-OWP/cahaba/pull/372)

Generate `nws_lid.gpkg`.

### Additions
- Generate `nws_lid.gpkg` with attributes indicating if site is a headwater `nws_lid` as well as if it is co-located with another `nws_lid` which is referenced to the same `nwm_feature_id` segment.

<br/><br/>

## v3.0.15.8 - 2021-04-29 - [PR #371](https://github.com/NOAA-OWP/cahaba/pull/371)

Refactor NHDPlus HR preprocessing workflow. Resolves issue #238

### Changes
- Consolidate NHD streams, NWM catchments, and headwaters MS and FR layers with `mainstem` column.
- HUC8 intersections are included in the input headwaters layer.
- `clip_vectors_to_wbd.py` removes incoming stream segment from the selected layers.

<br/><br/>

## v3.0.15.7 - 2021-04-28 - [PR #367](https://github.com/NOAA-OWP/cahaba/pull/367)

Refactor synthesize_test_case.py to handle exceptions during multiprocessing. Resolves issue #351

### Changes
- refactored `inundation.py` and `run_test_case.py` to handle exceptions without using `sys.exit()`.

<br/><br/>

## v3.0.15.6 - 2021-04-23 - [PR #365](https://github.com/NOAA-OWP/cahaba/pull/365)

Implement CatFIM threshold flows to Sierra test and add AHPS benchmark preprocessing scripts.

### Additions
- Produce CatFIM flows file when running `rating_curve_get_usgs_gages.py`.
- Several scripts to preprocess AHPS benchmark data. Requires numerous file dependencies not available through Cahaba.

### Changes
- Modify `rating_curve_comparison.py` to ingest CatFIM threshold flows in calculations.
- Modify `eval_plots.py` to save all site specific bar plots in same parent directory instead of in subdirectories.
- Add variables to `env.template` for AHPS benchmark preprocessing.

<br/><br/>

## v3.0.15.5 - 2021-04-20 - [PR #363](https://github.com/NOAA-OWP/cahaba/pull/363)

Prevent eval_plots.py from erroring out when spatial argument enabled if certain datasets not analyzed.

### Changes
- Add check to make sure analyzed dataset is available prior to creating spatial dataset.

<br/><br/>

## v3.0.15.4 - 2021-04-20 - [PR #356](https://github.com/NOAA-OWP/cahaba/pull/356)

Closing all multiprocessing Pool objects in repo.

<br/><br/>

## v3.0.15.3 - 2021-04-19 - [PR #358](https://github.com/NOAA-OWP/cahaba/pull/358)

Preprocess NHDPlus HR rasters for consistent projections, nodata values, and convert from cm to meters.

### Additions
- `preprocess_rasters.py` reprojects raster, converts to meters, and updates nodata value to -9999.
- Cleaned up log messages from `bathy_rc_adjust.py` and `usgs_gage_crosswalk.py`.
- Outputs paths updated in `generate_categorical_fim_mapping.py` and `generate_categorical_fim.py`.
- `update_raster_profile` cleans up raster crs, blocksize, nodata values, and converts elevation grids from cm to meters.
- `reproject_dem.py` imports gdal to reproject elevation rasters because an error was occurring when using rasterio.

### Changes
- `burn_in_levees.py` replaces the `gdal_calc.py` command to resolve inconsistent outputs with burned in levee values.

<br/><br/>

## v3.0.15.2 - 2021-04-16 - [PR #359](https://github.com/NOAA-OWP/cahaba/pull/359)

Hotfix to preserve desired files when production flag used in `fim_run.sh`.

### Changes

- Fixed production whitelisted files.

<br/><br/>

## v3.0.15.1 - 2021-04-13 - [PR #355](https://github.com/NOAA-OWP/cahaba/pull/355)

Sierra test considered all USGS gage locations to be mainstems even though many actually occurred with tributaries. This resulted in unrealistic comparisons as incorrect gages were assigned to mainstems segments. This feature branch identifies gages that are on mainstems via attribute field.

### Changes

- Modifies `usgs_gage_crosswalk.py` to filter out gages from the `usgs_gages.gpkg` layer such that for a "MS" run, only consider gages that contain rating curve information (via `curve` attribute) and are also mainstems gages (via `mainstems` attribute).
- Modifies `usgs_gage_crosswalk.py` to filter out gages from the `usgs_gages.gpkg` layer such that for a "FR" run, only consider gages that contain rating curve information (via `curve` attribute) and are not mainstems gages (via `mainstems` attribute).
- Modifies how mainstems segments are determined by using the `nwm_flows_ms.gpkg` as a lookup to determine if the NWM segment specified by WRDS for a gage site is a mainstems gage.

### Additions

- Adds a `mainstem` attribute field to `usgs_gages.gpkg` that indicates whether a gage is located on a mainstems river.
- Adds `NWM_FLOWS_MS` variable to the `.env` and `.env.template` files.
- Adds the `extent` argument specified by user when running `fim_run.sh` to `usgs_gage_crosswalk.py`.

<br/><br/>

## v3.0.15.0 - 2021-04-08 - [PR #340](https://github.com/NOAA-OWP/cahaba/pull/340)

Implementing a prototype technique to estimate the missing bathymetric component in the HAND-derived synthetic rating curves. The new Bathymetric Adjusted Rating Curve (BARC) function is built within the `fim_run.sh` workflow and will ingest bankfull geometry estimates provided by the user to modify the cross section area used in the synthetic rating curve generation.

### Changes
 - `add_crosswalk.py` outputs the stream order variables to `src_full_crosswalked.csv` and calls the new `bathy_rc_adjust.py` if bathy env variable set to True and `extent=MS`.
 - `run_by_unit.sh` includes a new csv outputs for reviewing BARC calculations.
 - `params_template.env` & `params_calibrated.env` contain new BARC function input variables and on/off toggle variable.
 - `eval_plots.py` now includes additional AHPS eval sites in the list of "bad_sites" (flagged issues with MS flowlines).

### Additions
 - `bathy_rc_adjust.py`:
    - Imports the existing synthetic rating curve table and the bankfull geometry input data (topwidth and cross section area per COMID).
    - Performs new synthetic rating curve calculations with bathymetry estimation modifications.
    - Flags issues with the thalweg-notch artifact.

<br/><br/>

## v3.0.14.0 - 2021-04-05 - [PR #338](https://github.com/NOAA-OWP/cahaba/pull/338)

Create tool to retrieve rating curves from USGS sites and convert to elevation (NAVD88). Intended to be used as part of the Sierra Test.

### Changes
 - Modify `usgs_gage_crosswalk.py` to:
    1) Look for `location_id` instead of `site_no` attribute field in `usgs_gages.gpkg` file.
    2) Filter out gages that do not have rating curves included in the `usgs_rating_curves.csv`.
 - Modify `rating_curve_comparison.py` to perform a check on the age of the user specified `usgs_rating_curves.csv` and alert user to the age of the file and recommend updating if file is older the 30 days.

### Additions
 - Add `rating_curve_get_usgs_curves.py`. This script will generate the following files:
     1) `usgs_rating_curves.csv`: A csv file that contains rating curves (including converted to NAVD88 elevation) for USGS gages in a format that is compatible with  `rating_curve_comparisons.py`. As it is is currently configured, only gages within CONUS will have rating curve data.
     2) `log.csv`: A log file that records status for each gage and includes error messages.
     3) `usgs_gages.gpkg`: A geospatial layer (in FIM projection) of all active USGS gages that meet a predefined criteria. Additionally, the `curve` attribute indicates whether a rating curve is found in the `usgs_rating_curves.csv`. This spatial file is only generated if the `all` option is passed with the `-l` argument.

<br/><br/>

## v3.0.13.0 - 2021-04-01 - [PR #332](https://github.com/NOAA-OWP/cahaba/pull/332)

Created tool to compare synthetic rating curve with benchmark rating curve (Sierra Test).

### Changes
 - Update `aggregate_fim_outputs.py` call argument in `fim_run.sh` from 4 jobs to 6 jobs, to optimize API performance.
 - Reroutes median elevation data from `add_crosswalk.py` and `rem.py` to new file (depreciating `hand_ref_elev_table.csv`).
 - Adds new files to `viz_whitelist` in `output_cleanup.py`.

### Additions
 - `usgs_gage_crosswalk.py`: generates `usgs_elev_table.csv` in `run_by_unit.py` with elevation and additional attributes at USGS gages.
 - `rating_curve_comparison.py`: post-processing script to plot and calculate metrics between synthetic rating curves and USGS rating curve data.

<br/><br/>

## v3.0.12.1 - 2021-03-31 - [PR #336](https://github.com/NOAA-OWP/cahaba/pull/336)

Fix spatial option in `eval_plots.py` when creating plots and spatial outputs.

### Changes
 - Removes file dependencies from spatial option. Does require the WBD layer which should be specified in `.env` file.
 - Produces outputs in a format consistent with requirements needed for publishing.
 - Preserves leading zeros in huc information for all outputs from `eval_plots.py`.

### Additions
 - Creates `fim_performance_points.shp`: this layer consists of all evaluated ahps points (with metrics). Spatial data retrieved from WRDS on the fly.
 - Creates `fim_performance_polys.shp`: this layer consists of all evaluated huc8s (with metrics). Spatial data retrieved from WBD layer.

<br/><br/>

## v3.0.12.0 - 2021-03-26 - [PR #327](https://github.com/NOAA-OWP/cahaba/pull/237)

Add more detail/information to plotting capabilities.

### Changes
 - Merge `plot_functions.py` into `eval_plots.py` and move `eval_plots.py` into the tools directory.
 - Remove `plots` subdirectory.

### Additions
 - Optional argument to create barplots of CSI for each individual site.
 - Create a csv containing the data used to create the scatterplots.

<br/><br/>

## v3.0.11.0 - 2021-03-22 - [PR #319](https://github.com/NOAA-OWP/cahaba/pull/298)

Improvements to CatFIM service source data generation.

### Changes
 - Renamed `generate_categorical_fim.py` to `generate_categorical_fim_mapping.py`.
 - Updated the status outputs of the `nws_lid_sites layer` and saved it in the same directory as the `merged catfim_library layer`.
 - Additional stability fixes (such as improved compatability with WRDS updates).

### Additions
 - Added `generate_categorical_fim.py` to wrap `generate_categorical_fim_flows.py` and `generate_categorical_fim_mapping.py`.
 - Create new `nws_lid_sites` shapefile located in same directory as the `catfim_library` shapefile.

<br/><br/>

## v3.0.10.1 - 2021-03-24 - [PR #320](https://github.com/NOAA-OWP/cahaba/pull/320)

Patch to synthesize_test_cases.py.

### Changes
 - Bug fix to `synthesize_test_cases.py` to allow comparison between `testing` version and `official` versions.

<br/><br/>

## v3.0.10.0 - 2021-03-12 - [PR #298](https://github.com/NOAA-OWP/cahaba/pull/298)

Preprocessing of flow files for Categorical FIM.

### Additions
 - Generate Categorical FIM flow files for each category (action, minor, moderate, major).
 - Generate point shapefile of Categorical FIM sites.
 - Generate csv of attribute data in shapefile.
 - Aggregate all shapefiles and csv files into one file in parent directory.
 - Add flood of record category.

 ### Changes
 - Stability fixes to `generate_categorical_fim.py`.

<br/><br/>

## v3.0.9.0 - 2021-03-12 - [PR #297](https://github.com/NOAA-OWP/cahaba/pull/297)

Enhancements to FIM API.

### Changes
 - `fim_run.sh` can now be run with jobs in parallel.
 - Viz post-processing can now be selected in API interface.
 - Jobs table shows jobs that end with errors.
 - HUC preset lists can now be selected in interface.
 - Better `output_handler` file writing.
 - Overall better restart and retry handlers for networking problems.
 - Jobs can now be canceled in API interface.
 - Both FR and MS configs can be selected for a single job.

<br/><br/>

## v3.0.8.2 - 2021-03-11 - [PR #296](https://github.com/NOAA-OWP/cahaba/pull/296)

Enhancements to post-processing for Viz-related use-cases.

### Changes
 - Aggregate grids are projected to Web Mercator during `-v` runs in `fim_run.sh`.
 - HUC6 aggregation is parallelized.
 - Aggregate grid blocksize is changed from 256 to 1024 for faster postprocessing.

<br/><br/>

## v3.0.8.1 - 2021-03-10 - [PR #302](https://github.com/NOAA-OWP/cahaba/pull/302)

Patched import issue in `tools_shared_functions.py`.

### Changes
 - Changed `utils.` to `tools_` in `tools_shared_functions.py` after recent structural change to `tools` directory.

<br/><br/>

## v3.0.8.0 - 2021-03-09 - [PR #279](https://github.com/NOAA-OWP/cahaba/pull/279)

Refactored NWS Flood Categorical HAND FIM (CatFIM) pipeline to open source.

### Changes
 - Added `VIZ_PROJECTION` to `shared_variables.py`.
 - Added missing library referenced in `inundation.py`.
 - Cleaned up and converted evaluation scripts in `generate_categorical_fim.py` to open source.
 - Removed `util` folders under `tools` directory.

<br/><br/>

## v3.0.7.1 - 2021-03-02 - [PR #290](https://github.com/NOAA-OWP/cahaba/pull/290)

Renamed benchmark layers in `test_cases` and updated variable names in evaluation scripts.

### Changes
 - Updated `run_test_case.py` with new benchmark layer names.
 - Updated `run_test_case_calibration.py` with new benchmark layer names.

<br/><br/>

## v3.0.7.0 - 2021-03-01 - [PR #288](https://github.com/NOAA-OWP/cahaba/pull/288)

Restructured the repository. This has no impact on hydrological work done in the codebase and is simply moving files and renaming directories.

### Changes
 - Moved the contents of the `lib` folder to a new folder called `src`.
 - Moved the contents of the `tests` folder to the `tools` folder.
 - Changed any instance of `lib` or `libDir` to `src` or `srcDir`.

<br/><br/>

## v3.0.6.0 - 2021-02-25 - [PR #276](https://github.com/NOAA-OWP/cahaba/pull/276)

Enhancement that creates metric plots and summary statistics using metrics compiled by `synthesize_test_cases.py`.

### Additions
 - Added `eval_plots.py`, which produces:
    - Boxplots of CSI, FAR, and POD/TPR
    - Barplot of aggregated CSI scores
    - Scatterplot of CSI comparing two FIM versions
    - CSV of aggregated statistics (CSI, FAR, POD/TPR)
    - CSV of analyzed data and analyzed sites

<br/><br/>

## v3.0.5.3 - 2021-02-23 - [PR #275](https://github.com/NOAA-OWP/cahaba/pull/275)

Bug fixes to new evaluation code.

### Changes

 - Fixed a bug in `synthesize_test_cases.py` where the extent (MS/FR) was not being written to merged metrics file properly.
 - Fixed a bug in `synthesize_test_cases.py` where only BLE test cases were being written to merged metrics file.
 - Removed unused imports from `inundation.py`.
 - Updated README.md

<br/><br/>

## v3.0.5.2 - 2021-02-23 - [PR #272](https://github.com/NOAA-OWP/cahaba/pull/272)

Adds HAND synthetic rating curve (SRC) datum elevation values to `hydroTable.csv` output.

### Changes

 - Updated `add_crosswalk.py` to included "Median_Thal_Elev_m" variable outputs in `hydroTable.csv`.
 - Renamed hydroid attribute in `rem.py` to "Median" in case we want to include other statistics in the future (e.g. min, max, range etc.).

<br/><br/>
## v3.0.5.1 - 2021-02-22

Fixed `TEST_CASES_DIR` path in `tests/utils/shared_variables.py`.

### Changes

 - Removed `"_new"` from `TEST_CASES_DIR` variable.

<br/><br/>

## v3.0.5.0 - 2021-02-22 - [PR #267](https://github.com/NOAA-OWP/cahaba/pull/267)

Enhancements to allow for evaluation at AHPS sites, the generation of a query-optimized metrics CSV, and the generation of categorical FIM. This merge requires that the `/test_cases` directory be updated for all machines performing evaluation.

### Additions

 - `generate_categorical_fim.py` was added to allow production of NWS Flood Categorical HAND FIM (CatFIM) source data. More changes on this script are to follow in subsequent branches.

### Removals

 - `ble_autoeval.sh` and `all_ble_stats_comparison.py` were deleted because `synthesize_test_cases.py` now handles the merging of metrics.
 - The code block in `run_test_case.py` that was responsible for printing the colored metrics to screen has been commented out because of the new scale of evaluations (formerly in `run_test_case.py`, now in `shared_functions.py`)
 - Remove unused imports from inundation wrappers in `/tools`.

### Changes

 - Updated `synthesize_test_cases.py` to allow for AHPS site evaluations.
 - Reorganized `run_test_case.py` by moving more functions into `shared_functions.py`.
 - Created more shared variables in `shared_variables.py` and updated import statements in relevant scripts.

<br/><br/>

## v3.0.4.4 - 2021-02-19 - [PR #266](https://github.com/NOAA-OWP/cahaba/pull/266)

Rating curves for short stream segments are replaced with rating curves from upstream/downstream segments.

### Changes

 - Short stream segments are identified and are reassigned the channel geometry from upstream/downstream segment.
 - `fossid` renamed to `fimid` and the attribute's starting value is now 1000 to avoid HydroIDs with leading zeroes.
 - Addresses issue where HydroIDs were not included in final hydrotable.
 - Added `import sys` to `inundation.py` (missing from previous feature branch).
 - Variable names and general workflow are cleaned up.

<br/><br/>

## v3.0.4.3 - 2021-02-12 - [PR #254](https://github.com/NOAA-OWP/cahaba/pull/254)

Modified `rem.py` with a new function to output HAND reference elev.

### Changes

 - Function `make_catchment_hydroid_dict` creates a df of pixel catchment ids and overlapping hydroids.
 - Merge hydroid df and thalweg minimum elevation df.
 - Produces new output containing all catchment ids and min thalweg elevation value named `hand_ref_elev_table.csv`.
 - Overwrites the `demDerived_reaches_split.gpk` layer by adding additional attribute `Min_Thal_Elev_meters` to view the elevation value for each hydroid.

<br/><br/>

## v3.0.4.2 - 2021-02-12 - [PR #255](https://github.com/NOAA-OWP/cahaba/pull/255)

Addresses issue when running on HUC6 scale.

### Changes

 - `src.json` should be fixed and slightly smaller by removing whitespace.
 - Rasters are about the same size as running fim as huc6 (compressed and tiled; aggregated are slightly larger).
 - Naming convention and feature id attribute are only added to the aggregated hucs.
 - HydroIDs are different for huc6 vs aggregated huc8s mostly due to forced split at huc boundaries (so long we use consistent workflow it shouldn't matter).
 - Fixed known issue where sometimes an incoming stream is not included in the final selection will affect aggregate outputs.

<br/><br/>

## v3.0.4.1 - 2021-02-12 - [PR #261](https://github.com/NOAA-OWP/cahaba/pull/261)

Updated MS Crosswalk method to address gaps in FIM.

### Changes

 - Fixed typo in stream midpoint calculation in `split_flows.py` and `add_crosswalk.py`.
 - `add_crosswalk.py` now restricts the MS crosswalk to NWM MS catchments.
 - `add_crosswalk.py` now performs a secondary MS crosswalk selection by nearest NWM MS catchment.

<br/><br/>

## v3.0.4.0 - 2021-02-10 - [PR #256](https://github.com/NOAA-OWP/cahaba/pull/256)

New python script "wrappers" for using `inundation.py`.

### Additions

 - Created `inundation_wrapper_nwm_flows.py` to produce inundation outputs using NWM recurrence flows: 1.5 year, 5 year, 10 year.
 - Created `inundation_wrapper_custom_flow.py` to produce inundation outputs with user-created flow file.
 - Created new `tools` parent directory to store `inundation_wrapper_nwm_flows.py` and  `inundation_wrapper_custom_flow.py`.

<br/><br/>

## v3.0.3.1 - 2021-02-04 - [PR #253](https://github.com/NOAA-OWP/cahaba/pull/253)

Bug fixes to correct mismatched variable name and file path.

### Changes

 - Corrected variable name in `fim_run.sh`.
 - `acquire_and_preprocess_inputs.py` now creates `huc_lists` folder and updates file path.

<br/><br/>

## v3.0.3.0 - 2021-02-04 - [PR #227](https://github.com/NOAA-OWP/cahaba/pull/227)

Post-process to aggregate FIM outputs to HUC6 scale.

### Additions

 - Viz outputs aggregated to HUC6 scale; saves outputs to `aggregate_fim_outputs` folder.

### Changes

 - `split_flows.py` now splits streams at HUC8 boundaries to ensure consistent catchment boundaries along edges.
 - `aggregate_fim_outputs.sh` has been depreciated but remains in the repo for potential FIM 4 development.
 - Replaced geopandas driver arg with getDriver throughout repo.
 - Organized parameters in environment files by group.
 - Cleaned up variable names in `split_flows.py` and `build_stream_traversal.py`.
 - `build_stream_traversal.py` is now assigning HydroID by midpoint instead centroid.
 - Cleanup of `clip_vectors_to_wbd.py`.

<br/><br/>

## v3.0.2.0 - 2021-01-25 - [PR #218](https://github.com/NOAA-OWP/cahaba/pull/218)

Addition of an API service to schedule, run and manage `fim_run` jobs through a user-friendly web interface.

### Additions

 - `api` folder that contains all the codebase for the new service.

<br/><br/>

## v3.0.1.0 - 2021-01-21 - [PR #206](https://github.com/NOAA-OWP/cahaba/pull/206)

Preprocess MS and FR stream networks

### Changes

 - Headwater stream segments geometries are adjusted to align with with NWM streams.
 - Incoming streams are selected using intersection points between NWM streams and HUC4 boundaries.
 - `clip_vectors_to_wbd.py` handles local headwaters.
 - Removes NHDPlus features categorized as coastline and underground conduit.  
 - Added streams layer to production whitelist.
 - Fixed progress bar in `lib/acquire_and_preprocess_inputs.py`.
 - Added `getDriver` to shared `functions.py`.
 - Cleaned up variable names and types.

<br/><br/>

## v3.0.0.4 - 2021-01-20 - [PR #230](https://github.com/NOAA-OWP/cahaba/pull/230)

Changed the directory where the `included_huc*.lst` files are being read from.

### Changes

 - Changed the directory where the `included_huc*.lst` files are being read from.

<br/><br/>

## v3.0.0.3 - 2021-01-14 - [PR #210](https://github.com/NOAA-OWP/cahaba/pull/210)

Hotfix for handling nodata value in rasterized levee lines.

### Changes

 - Resolves bug for HUCs where `$ndv > 0` (Great Lakes region).
 - Initialize the `nld_rasterized_elev.tif` using a value of `-9999` instead of `$ndv`.

 <br/><br/>

## v3.0.0.2 - 2021-01-06 - [PR #200](https://github.com/NOAA-OWP/cahaba/pull/200)

Patch to address AHPSs mapping errors.

### Changes

 - Checks `dtype` of `hydroTable.csv` columns to resolve errors caused in `inundation.py` when joining to flow forecast.
 - Exits `inundation.py` when all hydrotable HydroIDs are lake features.
 - Updates path to latest AHPs site layer.
 - Updated [readme](https://github.com/NOAA-OWP/cahaba/commit/9bffb885f32dfcd95978c7ccd2639f9df56ff829)

<br/><br/>

## v3.0.0.1 - 2020-12-31 - [PR #184](https://github.com/NOAA-OWP/cahaba/pull/184)

Modifications to build and run Docker image more reliably. Cleanup on some pre-processing scripts.

### Changes

 - Changed to noninteractive install of GRASS.
 - Changed some paths from relative to absolute and cleaned up some python shebang lines.

### Notes
 - `aggregate_vector_inputs.py` doesn't work yet. Need to externally download required data to run fim_run.sh

 <br/><br/>

## v3.0.0.0 - 2020-12-22 - [PR #181](https://github.com/NOAA-OWP/cahaba/pull/181)

The software released here builds on the flood inundation mapping capabilities demonstrated as part of the National Flood Interoperability Experiment, the Office of Water Prediction's Innovators Program and the National Water Center Summer Institute. The flood inundation mapping software implements the Height Above Nearest Drainage (HAND) algorithm and incorporates community feedback and lessons learned over several years. The software has been designed to meet the requirements set by stakeholders interested in flood prediction and has been developed in partnership with several entities across the water enterprise.<|MERGE_RESOLUTION|>--- conflicted
+++ resolved
@@ -1,8 +1,7 @@
 All notable changes to this project will be documented in this file.
 We follow the [Semantic Versioning 2.0.0](http://semver.org/) format.
 
-<<<<<<< HEAD
-## v4.0.13.0 - 2022-12-09 - [PR #743](https://github.com/NOAA-OWP/inundation-mapping/pull/743)
+## v4.0.13.1 - 2022-12-09 - [PR #743](https://github.com/NOAA-OWP/inundation-mapping/pull/743)
 
 This merge adds the tools required to generate Alpha metrics by hydroid. It summarizes the Apha metrics by branch 0 catchment for use in the Hydrovis "FIM Performance" service.
 
@@ -12,7 +11,9 @@
 - `pixel_counter_functions.py`: Supporting functions
 - `pixel_counter_wrapper.py`: a script that wraps `pixel_counter.py` for batch processing
 - `test_case_by_hydroid.py`: the main script to orchestrate the generation of alpha metrics by catchment
-=======
+
+<br/><br/>
+
 ## v4.0.13.0 - 2022-11-16 - [PR #744](https://github.com/NOAA-OWP/inundation-mapping/pull/744)
 
 Changes branch 0 headwaters data source from NHD to NWS to be consistent with branches. Removes references to NHD flowlines and headwater data.
@@ -34,7 +35,6 @@
 ### Changes
 
 - `src/gms/remove_error_branches.py`: Checks if error branches is not empty before saving gms_inputs_removed.csv
->>>>>>> b8a209ff
 
 <br/><br/>
 
