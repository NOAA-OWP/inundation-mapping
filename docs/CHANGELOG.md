All notable changes to this project will be documented in this file.
We follow the [Semantic Versioning 2.0.0](http://semver.org/) format.

<<<<<<< HEAD
## v4.5.12.2 - 2024-12-09 - [PR#1361](https://github.com/NOAA-OWP/inundation-mapping/pull/1361)

This PR was triggered by two dep-bot PR's. One for Tornado, one for aiohttp. Upon further research, these two exist only as dependencies for Jupyter and Jupyterlab which were very out of date. Upgrading Jupyter/JupyterLab took care of the other two.

Also fixed a minor warning during docker builds.

Covers PR [1237](https://github.com/NOAA-OWP/inundation-mapping/pull/1347): Bump aiohttp from 3.10.5 to 3.10.11  and  PR [1348](https://github.com/NOAA-OWP/inundation-mapping/pull/1348): Bump tornado from 6.4.1 to 6.4.2


### Changes
- `Dockerfile.dev` and `Dockerfile.prod`:  As described above.
- `Pipfile` and `Pipefile.lock`:   As described above.
=======

## v4.5.13.0 - 2024-12-10 - [PR#1285](https://github.com/NOAA-OWP/inundation-mapping/pull/1285)

Major upgrades and bug fixes to the CatFIM product, informally called CatFIM 2.1. See the PR for all details

<br/><br/>


## v4.5.12.2 - 2024-12-10 - [PR#1346](https://github.com/NOAA-OWP/inundation-mapping/pull/1346)

This PR updates deny lists to avoid saving unnecessary files.
I also added PR #1260 (changes to data/bathymetry/preprocess_bathymetry.py ) to this PR.

### Changes

- `config/deny_branch_zero.lst`
- `config/deny_branches.lst`
- `config/deny_unit.lst`
- `data/bathymetry/preprocess_bathymetry.py`
>>>>>>> 08a46a34

<br/><br/>


## v4.5.12.1 - 2024-11-22 - [PR#1328](https://github.com/NOAA-OWP/inundation-mapping/pull/1328)

Fixes bug and adds error checking in FIM Performance. Fixes #1326.

### Changes
- `src/utils/fim_logger.py`: Fix a spacing issue
- `tools/`
    - `pixel_counter.py`: Adds check if file exists
    - `run_test_case.py`: if there is a .aux.xml file in the test_case dir, this can fail. now fixed.
    - `test_case_by_hydro_id.py`: Fixes bug and adds error checking/logging

<br/><br/>


## v4.5.12.0 - 2024-11-01 - [PR#1327](https://github.com/NOAA-OWP/inundation-mapping/pull/1327)

The purpose of this PR is to cut down the runtime for four Alaska HUCs (19020104, 19020503, 19020402 , and 19020602). It significantly optimizes runtime by replacing a nested for loop, used for updating rating curve for small segments, with a vectorized process. This changes were applied only to the Alaska HUCs.
As part of this PR, small modification was applied to bridge_inundation.py.

### Changes

- `src/add_crosswalk.py`
- `src/delineate_hydros_and_produce_HAND.sh`
- `tools/bridge_inundation.py`

<br/><br/>




## v4.5.11.3 - 2024-10-25 - [PR#1320](https://github.com/NOAA-OWP/inundation-mapping/pull/1320)

The fix: During the post processing scan for the word "error" or "warning", it was only finding records which had either of those two words as stand alone words and not part of bigger phrases.  ie); "error" was found, but not "fielderror". Added wildcards and it is now fixed.

Note: it is finding a good handful more errors and warnings that were being missed in earlier code versions.

### Changes
`fim_post_processing.sh`: fix as described.

<br/><br/>


## v4.5.11.2 - 2024-10-25 - [PR#1322](https://github.com/NOAA-OWP/inundation-mapping/pull/1322)

For security reasons, we needed to create a docker image that does not use the root user in anyway. The new `Dockerfile.prod` file is to be used when we want to use a non-root user. The  original `Dockerfile` has been renamed to `Dockerfile.dev` and will continue to use it's root users which has no problems with interacting with external mounts.

Note: Re: using pip or pipenv installs.
In the Dockerfile.prod, you can not do installs or update using either pipenv or pip.  Those types of tests and adjustments need to be done in the `Dockerfile.dev`. `Dockerfile.dev` will also allow change to the `Pipfile` and `Pipfile.lock` . Both docker files share the Pipfiles so it should be just fine.

### File Renames
- Was: `Dockerfile`,  now `Dockerfile.dev`

### Additions

- Dockerfile.prod: as described

### Changes
- `README.md`: change notes from phrase `Dockerfile` to `Dockerfile.dev`. Also added some notes about the new convention of outputs no longer starting with `fim_` but now `hand_`
- `fim_pipeline.sh`: Change for the new `Dockerfile.prod` for permissions.
- `fim_post_processing.sh`: Change for the new `Dockerfile.prod` for permissions.
- `fim_pre_processing.sh`: Change for the new `Dockerfile.prod` for permissions.
- `fim_process_unit_wb.sh`: Change for the new `Dockerfile.prod` for permissions.

<br/><br/>


## v4.5.11.1 - 2024-10-16 - [PR#1318](https://github.com/NOAA-OWP/inundation-mapping/pull/1318)

Bug fixes to address issues during `fim_pipeline.sh`.

### Changes

- `src/`
    - `aggregate_by_huc.py`: Fix `pyogrio` field error.
    - `stream_branches.py`: Remove `bids_temp` and fix index.

<br/><br/>

## v4.5.11.0 - 2024-10-11 - [PR#1298](https://github.com/NOAA-OWP/inundation-mapping/pull/1298)

This PR addresses four issues regarding OSM bridges. It dissolves touching bridge lines so each bridge has a single linestring. It also removes abandoned bridge from the dataset and it adds bridge type field to bridge centroids. As part of this PR, `max_hand_ft` and `max_discharge_cfs` columns are added to `osm_bridge_centroids.gkpg`.

### Changes

- `data/bridges/pull_osm_bridges.py`
- `src/heal_bridges_osm.py`

<br/><br/>


## v4.5.10.3 - 2024-10-11 - [PR#1306](https://github.com/NOAA-OWP/inundation-mapping/pull/1306)

Extends outlet levelpath(s) outside HUC.

Previously, levelpaths at the outlet of a HUC may not extend to the buffered WBD that is used to clip the DEM, and during pit-filling this results in reverse flow which can cause DEM-derived reaches to deviate from the channel in the DEM and may result in dropped catchments where the midpoint of the reaches exceeds the snap distance from the NWM stream lines.

This PR extends outlet levelpaths in two ways:
- Segments of levelpaths that terminate in waterbodies are removed from the levelpath. If there is a waterbody downstream of the HUC then the outlet reaches may be trimmed such that the outlet no longer reaches the edge of the DEM, which causes a number of cascading issues originating in the pit-filling such that reverse flow in the DEM-derived reaches can result in erroneous flowlines and inundation. This PR stops trimming levelpaths outside of the HUC.
- Dissolved outlet levelpaths may terminate downstream outside of the HUC (e.g., at a confluence with a larger river) at a point that is within the buffered WBD. These levelpaths are extended by adding on the downstream segment(s) of the HUC's `nwm_subset_streams` layer. The extended levelpath(s) are saved in a new file that is used to create the boolean raster stream network.

### Changes

- `config/`
    - `deny_unit.lst`, `deny_branch_zero.lst`, and `deny_branches.lst`: Adds new file to deny lists
- `src/`
    - `derive_level_paths.py`:  Adds WBD as an input to `stream_network.trim_branches_in_waterbodies()` and adds new argument for new filename.
    - `run_unit_wb.sh`: Adds new argument for new filename.
    - `stream_branches.py`: Selects only segments intersecting the WBD as candidates for removal if they end in waterbodies and adds downstream segment(s) to outlet levelpath(s).
    
<br/><br/>


## v4.5.10.2 - 2024-10-11 - [PR#1244](https://github.com/NOAA-OWP/inundation-mapping/pull/1244)

New tool that can assess the impact of a flood on road and/or building vector files. Closes #1226.

### Additions
- `tools/analyze_flood_impact.py` : added a tool that assesses the impact of a flood on roads and buildings by calculating how many roads and structures the test flood extent intersects, comparing the test impacted roads and structures to a benchmark, and calculating CSI.

 <br/><br/>


## v4.5.10.1 - 2024-10-11 - [PR#1314](https://github.com/NOAA-OWP/inundation-mapping/pull/1314)

This PR fixes bugs from hand_4_5_10_0, which failed to run for Alaska HUCs and HUC 02030201. It modifies scripts to use two different DEM paths: one for Alaska and one for the CONUS.

### Changes

- `src/derive_level_paths.py`
- `src/stream_branches.py`
- `src/run_unit_wb.sh`

<br/><br/>


## v4.5.10.0 - 2024-09-25 - [PR#1301](https://github.com/NOAA-OWP/inundation-mapping/pull/1301)

A reload of all 3Dep DEMs from USGS was performed to refresh our data.

`acquire_and_preprocess_3dep_dems.py` had to be run twice, one for Alaska and once for the rest to two different folder. This is due to different CRS's. Eventually, we could merge these into one run. This also meant two separate vrt runs / files. 

This also triggered a new set of pre-clips for both AK and CONUS+ but the outputs can/were put into the same folder, so fim_pipeline looks in one common pre-clip folder.

Other minor adjustment include:
- A change to chmod (permissions) files / folder for the logging folders. After careful re-analysis, it was discovered there was some duplication. 
- Added a simple duration system to the sierra test system, `rating_curve_comparions.py`. This was added as it is expected to be used soon for a  full BED/Production.  The fix focuses purely on duration, but a test did detect a possible pre-existing logic problem. A separate card will be created for that.

Note:
The root folder for DEM is being changed from:
    /inputs/3dep_dems/....   to  
    /inputs/dems/3dep_dems/....
    This recognizes other DEMs that may be coming in the near future.
    The same sub-folder patterns have not be changed.
    No attempts will be made at this time to move older files, only new incoming from this PR.

### Changes
- `CITATION.cff`: has not be updated for a very long time.
- `fim_post_processing.sh`: Update to file/folder permissions.
- `data`
    - `usgs\acquire_and_preprocesss_3dep_dem.pys
        - Minor text updates and updated datatime.now patterns as the old ones are not deprecated
        - An adjustment to how number of jobs are handled. The system dis-likes too many multi-procs due to open network connections to the source.
        - Change the target output folder from optional to required.
    - `wbd`
        - `generate_pre_clip_from_huc8.py`: 
            - Minor text updates
        - `preprocess_wbd.py`
            - Minor text updates
- `src\base_variables.env`: Changes to variables to reflect new dems and pre-clip paths.
- `tools\rating_curve_comparisons.py`
    - Added duration system as mentioned above.

<br/><br/>


## v4.5.9.0 - 2024-09-25 - [PR#1291](https://github.com/NOAA-OWP/inundation-mapping/pull/1291)

Changes Docker base image to `gdal:ubuntu-small` in order to avoid JDK from being carried over in the base image and triggering security vulnerabilities.

This PR incorporates a number of changes to the Docker environment:
- Changes Docker base image to `gdal:ubuntu-small` in order to avoid JDK from being carried over in the base image and triggering security vulnerabilities. Resolves #1278.
- Upgrades `fiona` and `jupterlab`. Closes #1270 and closes #1290.
- Eliminates `whitebox` downloading during `fim_pipeline`. Resolves #1209 and closes #1293.

During testing, it was discovered that many files which are not in the `src` directory, can no longer see the `src\utils` files. Adjusting the dockerfile to add extra values to the PYTHONPATH variable fixed it.

Note: This triggers new docker images to be made.

### Changes

- `Dockerfile`: Changes base image to `gdal:ubuntu-small-3.8.4` and removes code related to JDK
- `Pipfile` and `Pipfile.lock`: Upgrades `fiona`, `jupyterlab`, and `whitebox`
- `fim_pre_processing`: Removes `WBT_PATH` assignment
- `src/`
    - `agreedem.py` and `unique_pixel_and_allocation.py`: sets `whitebox_dir` to `WBT_PATH`

<br/><br/>

## v4.5.8.0 - 2024-09-13 - [PR#1165](https://github.com/NOAA-OWP/inundation-mapping/pull/1165)

This PR was originally intended to get Alaska HUCs incorporated into CatFIM, but there were a very, very large array of problems and the tool was unable to run. We have made some major modifications and many more will come in the near future. There are partial hooks and commented code for Alaska integration, but temporarily disabled are included and will be handled by a separate branch / PR.

One of the biggest improvement was to add a logging system to track what is breaking and where.  Earlier, there were a very large number of places were errors occurred but they were suppressed and never recorded anywhere. A few put the errors on screen but this is a very long running process tool, which can take 2 days, and any messages to the screen are lost. Now all  errors and warning are caught and at least logged in the master log but also the "warning" or "error" log to help them stand out better. Many of the warnings are truly and fairly rejected but at least we know when and why. When we started working with CatFIM again a few months back, there were show stopping errors and we did not know where or why but now we can find and diagnose them.

All three of the core "generate_catfim...py" files include major amounts of changes to improve variable and function names, improve flow and readability, move functions for better understanding of the product, lots of new inline commenting. However, there is a lot to do but it is on a better footing, is pretty stable and hopefully easier to continue upgrades in the near future.

CatFIM is still considered a WIP but it is fully functional again and more adjustments hopefully will go much quicker and smoother.

Also added a system where a config file can be passed into the CatFIM tools instead of assuming a file name and path of simply ".env" in the tools directory. 

This update also relaxes the coordinate accuracy requirements for stage-based CatFIM, which will result in stage-based CatFIM being generated for more sites. 

#### Informally, this is now known as CatFIM 2.0


### Additions
- `config/catfim_template.env`:  Template version of the required catfim env file. The template keeps all values that are non sensitive but removes one that is. The true catfim.env for OWP can be found in our .. data/config/catfim.env. Example pathing here based on docker mounts.

- `src/utils/fim_logger.py`:  A new multi proc custom logging system, modelled directly off of the proven ras2fim logging system. The reason for this custom system is that the native Python logging is not stable in multi-proc environments and tends to loose data. This new logger can relatively easily be bolted into almost any of our py scripts if required.

### Changes
- `.pre-commit-config.yaml`: A linting config adjustment.
- `pyproject.toml`: linting config adjustments
- `src/utils/shared_variables.py`:  Added a comment
- `tools`
    - `generate_categorical_fim.py`: As mentioned above
    - `generate_categorical_fim_flows.py`: As mentioned above
    - `generate_categorical_fim_mapping.py`: As mentioned above
    - `generate_nws_lid.py`:  No real changes but Git thinks something did. It is the same as in current Dev.
    - `mosaic_inundation.py`: Added a comment
    - `tools_shared_functions.py`
         - added some better error handing in a few places, plus some commenting and cleanup.
         - Added a feature to the `aggregate_wbd_hucs` function to optionally submit a list of HUCs for filtering results.

<br/><br/>

## v4.5.7.2 - 2024-09-13 - [PR#1149](https://github.com/NOAA-OWP/inundation-mapping/pull/1149)

This PR adds scripts that can identify areas within produced inundation rasters where glasswalling of inundation occurs due to catchment boundaries, know as catchment boundary issues.

### Additions
- `tools/identify_catchment_boundary.py`: Identifies where catchment boundaries are glasswalling inundation extent.

- `tools/inundate_catchment_boundary.py`: Produces inundation for given HUC and identifies catchment boundary issues in produced FIM. 

 <br/><br/>

## v4.5.7.1 - 2024-09-13 - [PR#1246](https://github.com/NOAA-OWP/inundation-mapping/pull/1246)

Indents the mosaicking block so that `inundate_mosaic_wrapper.py` mosaics both inundation extents and depths.

### Changes

- `tools/inundate_mosaic_wrapper.py`: Moves mosaicking inside `for` loop.

 <br/><br/>

 
## v4.5.7.0 - 2024-09-13 - [PR#1267](https://github.com/NOAA-OWP/inundation-mapping/pull/1267)

`pyogrio` seems to have a difficulty writing files when all values in a column are null (None or nan). The workaround here is to use `fiona` for writing files where `pyogrio` is explicitly set in geopandas (gpd) by `gpd.options.io_engine = "pyogrio"`.

### Changes
Adds `engine='fiona'` to `.to_file()` in all of the following files
- `data/`: `esri.py`, `nld/levee_download.py`, `usgs/acquire_and_preprocess_3dep_dems.py`, `usgs/rating_curve_get_usgs_curves.py`, `wbd/preprocess_wbd.py`
- `src/`: `derive_headwaters.py`, `derive_level_paths.py`, `edit_points.py`, `filter_catchments_and_add_attributes.py`, `reachID_grid_to_vector_points.py`, `reachID_grid_to_vector_points.py`, `split_flows.py`, `src_adjust_spatial_obs.py`, `src_roughness_optimization.py`, `stream_branches.py`
- `tools/`: `eval_plots.py`, `evaluate_continuity.py`, `generate_nws_lid.py`, `make_boxes_from_bounds.py`, `mosaic_inundation.py`, `rating_curve_comparison.py`, `test_case_by_hydro_id.py`

<br/><br/>


## v4.5.6.1 - 2024-09-13 - [PR#1271](https://github.com/NOAA-OWP/inundation-mapping/pull/1271)

Upgrade for `test_case_by_hydro_id.py` that enables the ability to run on HUCs with differing projections (e.g. Alaska) and adds a logging system.

### Changes

- `tools/test_case_by_hydro_id.py`: Moved the reprojection step to accommodate  multiple input projections and fixed a lot of unnecessary logic. Also added an optional logging system that is activated by the new `-l` flag.

<br/><br/>


## v4.5.6.0 - 2024-08-23 - [PR#1253](https://github.com/NOAA-OWP/inundation-mapping/pull/1253)

Upgrades Python packages and dependencies and fixes backwards incompatibilities with new version of `geopandas`. Major changes include:
- Upgrading `boto3`, `fiona`, `geopandas`, `gval`, `pyarrow`, `pyogrio`, `pyproj`, and `rasterio`
- Removing `aiobotocore` and `aiohttp`

### Changes

- `Dockerfile`: Upgrade GDAL (v3.8.3) and pipenv
- `Pipfile` and `Pipfile.lock`: Upgrade Python packages, add dask-expr, and remove aiohttp
- `src/`
    - `build_stream_traversal.py`, `derive_level_paths.py`, `heal_bridges_osm.py`, `mitigate_branch_outlet_backpool.py`, `split_flows.py`, `stream_branches.py`, `usgs_gage_unit_setup.py`: Fix backwards incompatibilities with new version of `geopandas`.

<br/><br/>

## v4.5.5.1 - 2024-08-16 - [PR#1225](https://github.com/NOAA-OWP/inundation-mapping/pull/1225)

Removes warning when running `heal_bridges_osm.py` by not saving the empty DataFrame.

### Changes

- `src/heal_bridges_osm.py`

<br/><br/>


## v4.5.5.0 - 2024-08-16 - [PR#1247](https://github.com/NOAA-OWP/inundation-mapping/pull/1247)

Updated the gauge crosswalk and SRC adjustment routine to use the ras2fim v2 files. The v2 ras2fim file structure was changed to organize the data by huc8 - one gpkg and csv per huc8. Addresses #1091 

### Changes
- `fim_post_processing.sh`: added new input variables for running the `src_adjust_ras2fim_rating.py`
- `src/bash_variables.env`: renamed and reassigned the ras2fim input variables: `ras2fim_input_dir`, `ras_rating_curve_csv_filename`, `ras_rating_curve_gpkg_filename`
- `src/run_unit_wb.sh`: Added logic to check if huc in process has ras2fim input data to process. If yes - copy the ras2fim cross section point gpkg to the huc run directory.
- `src/src_adjust_ras2fim_rating.py`: Updated code logic to use the huc-specific input files containing the ras2fim rating curve data (previous ras2fim input file contained all hucs in one csv)
- `src/utils/shared_functions.py`: Added function to find huc subdirectories with the same name btw two parent folders

<br/><br/>



## v4.5.4.4 - 2024-08-02 - [PR#1238](https://github.com/NOAA-OWP/inundation-mapping/pull/1238)

Prior to this fix, fim_post_processing.sh took just under 4 hours to reset permissions on all files and folder under the entire run. On closer inspection, it was updating permissions for all HUC folders where were already correct. A few other folders needed to have permission updates added. This will speed that up significantly.

Also, use this opportunity to added a new note to hash_compare.py and fix an annoying duration time showing milliseconds.

### Changes
- `fim_pipeline.sh`: fix duration msgs.
- `fim_post_processing.sh`:  permissions reset fix, a bit of output cleanup and fix duration msgs.
- `src`
    - `bash_functions.env`: update the Calc duration to allow for a msg prefix to be added to the duration calcs. Also adjusted the duration message to show hours as well, previously only min and seconds.
    - `run_by_branch.sh`: fix duration msgs.
    - `run_unit_wb.sh`: fix duration msgs.
    - `src\src_adjust_ras2fim_rating.py`: minor duration display msg change.
- `tools\hash_compare.py`: Added note

 <br/><br/>


## v4.5.4.3 - 2024-08-02 - [PR#1136](https://github.com/NOAA-OWP/inundation-mapping/pull/1136)

Levee-protected areas are associated with levelpaths based on a 1000 m buffer on each side of the levee line. However, not all levees are designed to protect against all associated levelpaths, especially where the levelpath flows through the levee-protected area. Levee-protected areas are unmasked by removing levelpaths from association that don't intersect levees but instead flow around them which allows inundation by these branches.

### Changes

- `src/associate_levelpaths_with_levees.py`: Finds levelpaths that don't intersect levees and removes them from their association with their levee-protected area.

<br/><br/>


## v4.5.4.2 - 2024-08-02 - [PR#1125](https://github.com/NOAA-OWP/inundation-mapping/pull/1125)

This PR focuses on updating the preprocess_bathymetry.py for 3 issues: 1) the capability of preprocessing SurveyJobs that have negative depth values, 2) changing the SurveyDateStamp format, and 3) the capability of including multiple SurveyJobs for one NWM feature-id if needed.

### Changes
`data/bathymetry/preprocess_bathymetry.py`: Addressing 3 issues including, the capability of preprocessing SurveyJobs that have negative depth values, changing the SurveyDateStamp format, and the capability of including multiple SurveyJobs for one NWM feature-id.


<br/><br/>

## v4.5.4.1 - 2024-08-02 - [PR#1185](https://github.com/NOAA-OWP/inundation-mapping/pull/1185)

This PR brings back the `preprocess_ahps_nws.py` code to FIM4 and generates new AHPS benchmark datasets for sites SXRA2 and SKLA2 in Alaska.  The new AHPS benchmark datasets are available on dev1 here: "/dev_fim_share/foss_fim/outputs/ali_ahps_alaska/AHPS_Results_Alaska/19020302/"


To process a new station, follow these steps:

1. Add the name of the new site (s) to the`/data/inputs/ahps_sites/evaluated_ahps_sites.csv` file. 
2. Collect/Download the grid depth dataset, typically available as ESRI gdb.
3. Use arcpy (or ArcGIS pro ) to convert the grid depths (in ESRI gdb) into TIFF files
    - Make sure the TIFF files have crs
    - Store all the TIFF files in a directory called "depth_grid," which should be a sub-folder inside a folder named after the gage code (must be a 5-character code)
4. Run the script as described below. **Note that sites in CONUS and Alaska cannot be mixed in a single run. Separate runs should be done for Alaska sites and CONUS sites.**

Note that for the "SKLA2" site, the downloaded ESRI-GDB grid files had a datum issue. This issue was manually corrected during the conversion of GDB files into TIFF files.

### Additions
- `data/nws/preprocess_ahps_nws.py`  ... retrieved from previous versions of FIM and updated for shapely v2

### Changes
- `tools/tools_shared_functions.py`  ... updated for shapely v2

<br/><br/>

## v4.5.4.0 - 2024-08-02 - [PR#1198](https://github.com/NOAA-OWP/inundation-mapping/pull/1198)

### Changes
- `src/bash_variables.env`: high water threshold and recurrence flows CSV files were updated into new NWM v3 flow files. Also, a new Manning numbers file created from the new NWM v3 dataset was used.
-  `src/src_adjust_ras2fim_rating.py`: 100 year recurrence was removed since it is not included in the new AEP.
-  `src/src_adjust_usgs_rating_trace.py`: 100 year recurrence was removed since it is not included in the new AEP.
-  `tools/rating_curve_comparison.py`: 100 year recurrence was removed since it is not included in the new AEP. Also, the name of recurrence flow CSV file was updated.
-  `tools/composite_inundation.py`
-  `tools/inundate_nation.py`

<br/><br/>

## v4.5.3.1 - 2024-07-24 - [PR#1233](https://github.com/NOAA-OWP/inundation-mapping/pull/1233)

In a PR [1217](https://github.com/NOAA-OWP/inundation-mapping/pull/1217), which is about to be merged, it updates a bunch of python packages. One is numpy. This has triggered a very large amount of on-screen output from a new numpy warning while running `synthesize_test_cases.py`.

### Changes
- `tools\overlapping_inundation.py`: As described

 <br/><br/>
 

## v4.5.3.0 - 2024-07-24 - [PR#1217](https://github.com/NOAA-OWP/inundation-mapping/pull/1217)

This PR rolls up a bunch of other PR's and python packages requests including:
- Issue [1208](https://github.com/NOAA-OWP/inundation-mapping/issues/1208)  Bump OpenJDK from 17.0.8 to 17.0.10 (via updating to JDK 21.0.3)
- PR [1207](https://github.com/NOAA-OWP/inundation-mapping/pull/1207) - Dependabot bump certifi from 2023.7.22 to 2024.7.4
- PR [1192](https://github.com/NOAA-OWP/inundation-mapping/pull/1192) - Dependabot Bump urllib3 from 1.26.18 to 1.26.19
- Updates required from ongoing PR [1206](https://github.com/NOAA-OWP/inundation-mapping/pull/1206) - Probabilistic Flood Inundation Mapping. These updates make it easier for that branch/task to continue forward and staying in sync with dev. This triggered a few other packages that needed to be updated.

Other tasks included are:
- Removing the now heavily obsolete `unit_test` system, including the package `pytest`. This included some changes to the `CONTRIBUTING.md` document.
- Clean of a couple of packages no longer in use: `pluggy` and `iniconfig`
- Removal of a deprecated file named `config/aws_s3_put_fim3_hydrovis_whitelist.lst`
- Removed duration stamps around a few parts in `fim_post_processing.sh`
- Fixes and updates to linting files. e.g. `pyproject.toml`. (line length was not working correctly)

### Changes
- `Dockerfile`, `Pipfile`, `Pipfile.lock`: as describe above for python package changes
- `.gitignore`, `CONTRIBUTING.md`: File changes related to removing the `unit_test` system.
- `fim_post_processing.sh`: noted above.
- `pyproject.toml`: fixes and updates for linting

### Removals
- `unit_tests` folder and all related files under it. Appx 25 to 30 files removed.

<br/><br/>


## v4.5.2.11 - 2024-07-19 - [PR#1222](https://github.com/NOAA-OWP/inundation-mapping/pull/1222)

We are having problems with post processing overall duration taking a long time. This new system captures duration times for each module/section inside fim_post_processing.sh and records it to a file on the output directory. It records it as it progress and will also help us learn if fim_post_processing.sh stopped along the way.

Note: When used in code, we call `Set_log_file_path` shell variable with a file name and path (no validation done at this time).  The each time a person wants to print to screen and console, use the `l_echo` command instead of the native `echo` command. If the log file has not been set, the output will continue to go to screen, just not the log file.

### Changes
- `fim_pipeline.sh`: A couple of minor text output changes.
- `fim_post_processing.sh`:  As described above.
- `src\bash_functions.env`:  New functions and adjustments to support the new log system.

<br/><br/>


## v4.5.2.10 - 2024-07-19 - [PR#1224](https://github.com/NOAA-OWP/inundation-mapping/pull/1224)

Addresses warnings to reduce output messages.

### Changes

- `src/'
    - `adjust_thalweg_lateral.py`: fixes number type
    - `src/delineate_hydros_and_produce_HAND.sh`: removes division by zero warning
    - `getRasterInfoNative.py`: adds `gdal.UseExceptions()`

<br/><br/>


## v4.5.2.9 - 2024-07-19 - [PR#1216](https://github.com/NOAA-OWP/inundation-mapping/pull/1216)

Adds `NO_VALID_CROSSWALKS` to `FIM_exit_codes` which is used when the crosswalk table or output_catchments DataFrame is empty. Removes branches that fail with `NO_VALID_CROSSWALKS`.

### Changes
    - `add_crosswalk.py`: Added `NO_VALID_CROSSWALKS` as exit status when crosswalk or output_catchments is empty
    - `process_branch.sh`: Removed branches that fail with `NO_VALID_CROSSWALKS`
    - `utils/fim_enums.py`: Added `NO_VALID_CROSSWALKS` to `FIM_exit_codes`

<br/><br/>


## v4.5.2.8 - 2024-07-19 - [PR#1219](https://github.com/NOAA-OWP/inundation-mapping/pull/1219)

Changes non-fatal `ERROR` messages to `WARNINGS` to avoid triggering being logged as errors.

### Changes

- `src/`
    - `bathymetric_adjustment.py`: Changes `WARNING` to `ERROR` in Exception
    - `src_roughness_optimization.py`: Changes `ERROR` messages to `WARNING`

<br/><br/>

## v4.5.2.7 - 2024-07-19 - [PR#1220](https://github.com/NOAA-OWP/inundation-mapping/pull/1220)

With this PR we can run post_processing.sh multiple times on a processed batch without any concerns that it may change the hydroTable or src_full_crosswalked files.

### Additions

- `src/update_htable_src.py`

### Changes

-  `config/deny_branch_zero.lst`
-  `config/deny_branches.lst`
-  `fim_post_processing.sh`

<br/><br/>

## v4.5.2.6 - 2024-07-12 - [PR#1184](https://github.com/NOAA-OWP/inundation-mapping/pull/1184)

This PR adds a new script to determine which bridges are inundated by a specific flow. It will assign a risk status to each bridge point based on a specific threshold.

### Additions

- `tools/bridge_inundation.py`

<br/><br/>

## v4.5.2.5 - 2024-07-08 - [PR#1205](https://github.com/NOAA-OWP/inundation-mapping/pull/1205)

Snaps crosswalk from the midpoint of DEM-derived reaches to the nearest point on NWM streams within a threshold of 100 meters. DEM-derived streams that do not locate any NWM streams within 100 meters of their midpoints are removed from the FIM hydrofabric and their catchments are not inundated.

### Changes

- `src/add_crosswalk.py`: Locates nearest NWM stream to midpoint of DEM-derived reaches if within 100 meters. Also fixes a couple of minor bugs. 

<br/><br/>

## v4.5.2.4 - 2024-07-08 - [PR#1204](https://github.com/NOAA-OWP/inundation-mapping/pull/1204)

Bug fix for extending outlets in order to ensure proper flow direction in depression filling algorithm. This PR adds a distance criteria that in order for the end of an outlet stream to be snapped to the wbd_buffered boundary, the end point must be less than 100 meters from the WBD boundary.

Also adds missing argparse arguments so that the script can be run from the command line.

### Changes

- `data`
     - `wbd`
          - `clip_vectors_to_wbd.py`: Adds a 100 meter distance threshold to WBD to snap outlets to buffered WBD.
          - `generate_pre_clip_fim_huc8.py`: Upgrading logging system.
- `src`
     - `bash_variables.env`: Updated pre-clip input path to new pre-clip files.

<br/><br/>

## v4.5.2.3 - 2024-06-14 - [PR#1169](https://github.com/NOAA-OWP/inundation-mapping/pull/1169)

This tool scans all log directory looking for the word "error" (not case-sensitive). This is primary added to help find errors in the post processing logs such as src_optimization folder (and others).

### Changes

- `fim_post_processing.sh`: as described
- `src\mitigate_branch_outlet_backpool.py`: Has the word error in text which fills up the error scan logs.

<br/><br/>

## v4.5.2.2 - 2024-06-14 - [PR#1183](https://github.com/NOAA-OWP/inundation-mapping/pull/1183)

Upgrades whitebox from v2.3.1 to 2.3.4. Whitebox was upgraded by `pip install -U whitebox` and then `pipenv lock` to update the `Pipfile`.

### Changes

- `Dockerfile`: Removed whitebox hack
- `Pipfile` and `Pipfile.lock`: Upgraded whitebox to v2.3.4.

<br/><br/>

## v4.5.2.1 - 2024-05-21 - [PR#1172](https://github.com/NOAA-OWP/inundation-mapping/pull/1172)

Removes loading of `apache-arrow` repository from the Dockerfile where it was causing a GPG key error during `docker build`.

A number of python packages were updated in this PR. You will need to build a new Docker image for this release.

### Changes

- Dockerfile: Adds a line remove the loading of apache-arrow during `apt-get update`.

<br/><br/>


## v4.5.2.0 - 2024-05-20 - [PR#1166](https://github.com/NOAA-OWP/inundation-mapping/pull/1166)

The main goal of this PR is to create bridge point data that be used as a service in HydroVIS. Since every branch processes bridges separately, it's possible to inundate a bridge from more than just the feature_id it crosses. To reflect this, the `osm_bridge_centroids.gpkg` now found in HUC directories will have coincident points - one that is inundated from the reach it crosses and the other a backwater-influenced point indicated by the `is_backwater` field.

### Changes

- ` src/`
    - `aggregate_by_huc.py`: Added the aggregation steps for bridge centroids; aggregation includes using SRCs to lookup flow values for each bridge, filtering out coincident points that have the same assigned feature_ids and higher overtopping flow, and assigning select points as backwater-influenced.
    - ` delineate_hydros_and_produce_HAND.sh`: Moved the bridge healing to after the crosswalk so that the centroids can use the crosswalked catchments for feature_id and flow lookups.
    -  `heal_bridges_osm.py`: Optimized the bridge healing so that it doesn't have to write out an intermediate raster; exports bridge centroids and spatial joins them to catchments; added functions for SRC flow lookups used in `aggregate_by_huc.py`.
- ` fim_post_processing.sh`: Added a bridge flag input for `aggregate_by_huc.py`.
- `data/bridges/pull_osm_bridges.py`: Removed the saving of a midpoint geopackage.
- `config/deny_branch_zero.lst` & `deny_branches.lst`: Added `#osm_bridge_centroids_{}.gpkg` to the deny lists.

<br/><br/>


## v4.5.1.3 - 2024-05-17 - [PR#1170](https://github.com/NOAA-OWP/inundation-mapping/pull/1170)

This hotfix addresses the issue #1162 by explicitly using 'fiona' engine for reading gpkg files with Boolean dtype. This is applicable only for `usgs_gages.gpkg` and `usgs_subset_gages.gpkg` files. 

### Changes
- `src/usgs_gage_unit_setup.py`  ... changed only two lines for fiona engine
- `src/usgs_gage_crosswalk.py` ...  changed only one line for fiona engine + two small changes to use `self.branch_id` for the correct log report
- `tools/rating_curve_comparison.py`...  changed only one line for fiona engine

<br/><br/>

## v4.5.1.2 - 2024-05-17 - [PR#1135](https://github.com/NOAA-OWP/inundation-mapping/pull/1135)

Updates USGS gage processing to use the correct projection (determined by whether the HUC is in Alaska or not).

### Changes
- `src/run_by_branch.sh`: Added `huc_CRS` as an input argument for `usgs_gage_crosswalk.py`
- `src/run_unit_wb.sh`: Added `huc_CRS` as an input argument for `usgs_gage_unit_setup.py` and `usgs_gage_crosswalk.py`
- `src/usgs_gage_crosswalk.py`: Added `huc_CRS` as an input argument for the `run_crosswalk()` function and added re-projection steps wherever new data is being read in so that the files are able to be properly merged.
- `src/usgs_gage_unit_setup.py`: Added `huc_CRS` as an input argument for the `Gage2Branch()` crosswalking class.

<br/><br/>

## v4.5.1.1 - 2024-05-17 - [PR#1094](https://github.com/NOAA-OWP/inundation-mapping/pull/1094)

Extends flows (i.e., discharge) to stream segments missing from NWS and USGS validation flow files. The levelpath associated with existing flows in the AHPS domain is identified, and any stream segments of the levelpath in the domain missing from the flow file are added to the flow file by assigning the existing flow (this is a constant value regardless of other tributaries including other levelpaths in the domain). Stream segments not on the levelpath are dropped from the flow file, including tributary flows. The original flow file is saved along with the output with an appended `.bak`.

### Additions

- `data/extend_benchmark_flows.py`: Adds missing flows to NWS or USGS benchmark flow files and removes flows from tributaries. The original flow file is saved with an appended `.bak`.

### Changes

- `tools/tools_shared_variables.py`: Removed corrected flow files from `BAD_SITES` list.

<br/><br/>

## v4.5.1.0 - 2024-05-17 - [PR#1156](https://github.com/NOAA-OWP/inundation-mapping/pull/1156)

This focuses on removing hydro-conditioning artifacts by subtracting the thalweg DEM from HAND REM and adding back the original DEM. Also, a new tool was created to test this feature over multiple HUCs

### Additions
- `tools/analyze_for_missing_FIM_cells.py`: A new script `analyze_for_missing_FIM_cells.py` was added to test and analyze healed HAND for hydro-conditioning artifacts FIM. 

### Changes
- `src/delineate_hydros_and_produce_HAND.sh`: Removing hydro-conditioning artifacts from HAND REM.
- `config/params_template.env`: Creating an option to include/exclude healed HAND from FIM pipeline.

<br/><br/>

## v4.5.0.2 - 2024-05-17 - [PR#1159](https://github.com/NOAA-OWP/inundation-mapping/pull/1159)

This PR addresses issue #1132 and include the following changes on `tools/generate_nws_lid.py` for updating `nws_lid.gpkg` dataset.

In this revised version, stations only from these two groups are retrieved:
- lid stations with `rfc_forecast_point= True` 
- lid stations in `/data/inputs/ahp_sites/evaluated_ahps_sites.csv`

The lid stations in AK (Alaska), HI, and PR, with above two criteria have also been selected, as shown in the map below. In the previous version of the code, **all of lid stations** in PR and HI (regardless of meeting above two criteria), were also being retrieved. I have updated this version to exclude such stations. 

Also, In this revised version, I've eliminated the code sections that previously generated the "is_headwater" and "is_colocated" columns, which are not needed in FIM4. Therefore, in this updated version, these columns are no longer present. 

Similar to 'usgs_gages.gpkg' dataset, all lid stations, including those in Alaska, are stored in a single gpkg file (`nws_lid.gpkg`) with EPSG=5070. The Alaska stations can be identified using their HUC8 numbers (beginning with '19'). 

### Changes
- tools/generate_nws_lid.py

<br/><br/>


## v4.5.0.1 - 2024-05-09 - [PR#1150](https://github.com/NOAA-OWP/inundation-mapping/pull/1150)

Fixes two bugs discovered in v4.5.0.0:
1. `echo` missing in bash command
2. raster resolution of `dem_meters.tif` has now been explicitly set in `gdalwarp`.

### Changes

- `src/`
    - `add_crosswalk.py`: fixed stream order if max > `max_order`
    - `bash_variables.env`: added `res` environment variable for default raster cell size
    - `delineate_hydros_and_produce_HAND.sh`: added missing `echo`
    - `heal_bridges_osm.py`: fixed raster resolution and number of rows/columns
    - `run_unit_wb.sh`: added `-tr` to gdalwarp when generating `dem_meters.tif`; removed extraneous `Tcount`

<br/><br/>

## v4.5.0.0 - 2024-05-06 - [PR#1122](https://github.com/NOAA-OWP/inundation-mapping/pull/1122)

This PR includes 2 scripts to add Open Street Map bridge data into the HAND process: a script that pulls data from OSM and a script that heals those bridges in the HAND grids. Both scripts should be run as part of a pre-processing step for FIM runs. They only need to be run if we think OSM data has changed a lot or for any new FIM versions.

A new docker image is also required for `pull_osm_bridges.py` (acquire and preprocess) script.

### Additions
- `data/bridges/pull_osm_bridges.py`: First pre-processing script that pulls OSM data and saves bridge lines out as separate shapefiles by HUC8 to a specified location
- `src/heal_bridges_osm.py`: Second pre-processing script that uses the pre-saved OSM bridge lines and heals max HAND values across those bridge lines. Healed HAND grids are saved to a specified location.

### Changes
- `Pipfile`, `Pipfile.lock`: Adjusted files to add new python package to docker image.
- `data`
    - `clip_vectors_to_wdbd.py`: Updated to pre-clip new bridge data. Logging upgraded.
    - `generate_pre_clip_fim_huc8.py`: Updated to pre-clip new bridge data. Logging added and a system for multi-process logging.
- `src`
    - `delineate_hydros_and_produce_HAND.sh`: add python call to run `heal_bridges_osm.py` after hydraulic properties are calculated.
    - `bash_variables.env`: Added new variable for OSM bridges and adjusted pre-clip output date
    - `utils`
        - `shared_functions.py`: removed function no longer in use.
        - `shared_variables.py`: removed variables no longer in use.
  
<br/><br/>

## v4.4.16.0 - 2024-05-06 - [PR#1121](https://github.com/NOAA-OWP/inundation-mapping/pull/1121)

Some NWM streams, particularly in coastal areas, fail to reach the edge of the DEM resulting in reverse flow. This issue was resolved by clipping the ocean mask from the buffered WBD and DEM, and any remaining streams that didn't have outlets reaching the edge of the buffered WBD boundary were extended by snapping the end to the nearest point on the buffered WBD.

### Changes

- `data/wbd/clip_vectors_to_wbd.py`: Clips `landsea` ocean mask from the buffered WBD and adds a function to extend outlet streams to the buffered WBD

<br/><br/>


- `data/wbd/clip_vectors_to_wbd.py`: Updated multi-processing and added more logging.

<br/><br/>

## v4.4.15.4 - 2024-05-06 - [PR#1115](https://github.com/NOAA-OWP/inundation-mapping/pull/1115)

This PR addresses issue #1040 and includes the following updates:
- Upgraded to WRDS API version 3 and ensured schema compatibility of new USGS gages data.
- Expanded data retrieval to include Alaska gages alongside CONUS gages. 
- Enables retrieving SRC data for individual USGS gages, removing the necessity of using 'all' for the '-l' flag in rating_curve_get_usgs_curves.py." 


### Changes
 - `tools/tools_shared_functions.py`   
    -  Improved the stability of API calls.
    - Removed the exclusion of Alaska gages from USGS gages metadata (`usgs_gages.gpkg` output), preserving Alaska gages in the metadata.  
- `rating_curve_get_usgs_curves.py` 
    - Removed the exclusion of Alaska gages when retrieving SRC values.
    - Enabled retrieving SRC data for individual USGS gages.
- Moved the script `rating_curve_get_usgs_curves.py` from `tools` folder into `data/usgs`.

<br/><br/>

## v4.4.15.3 - 2024-05-06 - [PR#1128](https://github.com/NOAA-OWP/inundation-mapping/pull/1128)

Fixes a KeyError in `src/mitigate_branch_outlet_backpool.py`.

### Changes

`src/mitigate_branch_outlet_backpool.py`: Addresses case where `catchments_df['outlier']` are all False.

<br/><br/>

## v4.4.15.2 - 2024-05-06 - [PR#1133](https://github.com/NOAA-OWP/inundation-mapping/pull/1133)

Bug fix for error when reading the subfolders of a directory using `listdir()` where files exist that start with an 8-digit number that are later interpreted as directories.

### Changes

The following files were modified to use `listdir()` to read only directories instead of both directories and files:
- `src/`
    - `bathy_src_adjust_topwidth.py`, `identify_src_bankfull.py`, `subdiv_chan_obank_src.py`, `utils/shared_functions.py`
- `tools/vary_mannings_n_composite.py`


<br/><br/>


## v4.4.15.1 - 2024-05-06 - [PR#1081](https://github.com/NOAA-OWP/inundation-mapping/pull/1038)

This hotfix address a bug within the SRC adjustment routine to filter out USGS gauge locations that were conflated to lakeid reaches. These fatal errors were preventing `fim_post_processing.sh` from completing. There are also new try except blocks to handle potential errors when opening/writing SRC adjustment attributes to the catchment gpkg (unknown issues with collisions or corrupt gpkg files). Closes #1137 

### Changes

- `src/src_adjust_usgs_rating_trace.py`: Added filter for processing valid hydroids that meet criteria (i.e non-lakes) and more robust logging.
- `src/src_roughness_optimization.py`: Added data checks and logging to ensure input calibration data files contains necessary attributes. Also included a new try/except block to trap and log issues with file collisions or corrupt catchment gpkg read/write.

<br/><br/>

## v4.4.15.0 - 2024-04-17 - [PR#1081](https://github.com/NOAA-OWP/inundation-mapping/pull/1081)

This enhancement includes changes to the SRC calibration routine that uses the USGS published rating curve database. The modifications attempt to mimic the technique used in the stage-based CatFIM where the USGS WSE/flow is propagated upstream and downstream of the gauge location. This closes #892 

### Additions
`src/src_adjust_usgs_rating_trace.py`: updated SRC calibration routine to include the a new upstream/downstream tracing routine. The WSE(HAND stage) and flow targets obtained from the USGS rating curve are now applied to all hydroids within 8km (~5 miles) of the gauge location.  

### Changes
`fim_post_processing.sh`: using the new `src_adjust_usgs_rating_trace.py` in place of the `src_adjust_usgs_rating.py`
`src/src_roughness_optimization.py`: minor changes to facilitate new calibration input (reset index)
`src/utils/shared_variables.py`: added `USGS_CALB_TRACE_DIST` as the trace distance variable

### Removals
`src/src_adjust_usgs_rating.py`: deprecated (replaced with the new `src_adjust_usgs_rating_trace.py`)

<br/><br/>


## v4.4.14.1 - 2024-04-17 - [PR#1103](https://github.com/NOAA-OWP/inundation-mapping/pull/1103)

Adds checks for intermediate files produced by Whitebox in the AGREE process (`src/agreedem.py`). Without these checks, if Whitebox fails to produce an output, no error is generated until much later in the `src/delineate_hydros_and_produce_HAND.sh` processing chain which makes troubleshooting difficult.

### Changes

- `src/agreedem.py`: Added checks to verify existence of intermediate files before continuing

<br/><br/>

## v4.4.14.0 - 2024-04-17 - [PR#1106](https://github.com/NOAA-OWP/inundation-mapping/pull/10106)

Updates the FIM pipeline so it can process HUCs in southern Alaska. Running FIM in southern Alaska requires that a different CRS and a few different files be used. Additionally, some of the Alaska HUCs displayed an issue where the input stream density was too high, so this update introduces some logic to adjust the threshold of stream orders to exclude based on whether an Alaska HUC is listed as high or medium-high stream density. This update intriduces new Alaska-specific inputs, which are listed in the PR. 

### Changes
- `data/wbd/generate_pre_clip_fim_huc8.py`: Adjusted comment.
- `src/bash_variables.env`: Changed pre-clip HUC 8 directory to be a folder with both Alaska and CONUS HUCs.
- `src/check_huc_inputs.py`: Changed the `included_huc_list` variable to refer to a HUC list that includes Alaska.
- `src/derive_level_paths.py`: Add in logic to exclude different stream orders based on whether the HUC falls into the high or medium-high density HUC lists.
- `src/run_by_branch.sh`: Add in logic to check whether the HUC is in Alaska or not and to use the correct CRS accordingly.
- `src/run_unit_wb.sh`: Add in logic to check whether the HUC is in Alaska or not and to use the correct CRS and DEM domain filename accordingly.
- `src/utils/shared_variables.py`: Add the Alaska CRS, a list of high stream density HUCs, and a list of medium-high stream density HUCs.

<br/><br/>


## v4.4.13.3 - 2024-04-15 - [PR#1114](https://github.com/NOAA-OWP/inundation-mapping/pull/1114)

Two recent dependabot PR's came in, one for upgrading the `pillow` package and the other for upgrading idna. Both have been adjusted in this PR. 
In this PR, we also moved `openpyxl` package, which was part of an independent dockerfile, Pipfile and Pipefile.lock in the "dev" directory. This is now merged into the parent standard docker image.

Covers [PR 1111](https://github.com/NOAA-OWP/inundation-mapping/pull/1111) and 
Covers [PR 1119](https://github.com/NOAA-OWP/inundation-mapping/pull/1119)

A small update to the README.md was also updated for an unrelated topic (about AWS S3 credentials).

### Changes
- `Pipfile / Pipefile.lock`: As described above.
- `data/ble/ble_benchmark/README.md`: Updated notes to remove talking the specific ble docker image.

### Removals
- `data/ble/ble_benchmark`
   - `Dockerfile`: removed in favor the parent root Docker files.
   - `Pipfile`: removed in favor the parent root Docker files.
   - `Pipfile.lock` : removed in favor the parent root Docker files.

<br/><br/>

## v4.4.13.2 - 2024-04-04 - [PR#1110](https://github.com/NOAA-OWP/inundation-mapping/pull/1110)

This PR reflects upgrades for openJDK from 17.0.8 to something higher, minimum of 17.0.9. After some research, we can not upgrade all the way to the latest openJDK but can jump up to 19.0.  This limitation is related to version of our base docker image.  openJDK was identified as requiring an upgrade by a system wide security scan.

The "black" packages is also be upgraded from 23.7.0 to 24.3.

**NOTE: the update of "black" has change the rules slightly for formatting. This is why you see a bunch of files being changed but only for the formatting changes.**

### Files Change
- `Dockerfile`, `Pipfile`, `Pipefile.lock`
- `pre-commit-config.yaml` is also has Black upgraded for CI/CD tests for linting during GIT check ins.
- `many files`:
     - 19 files have had minor formatting changes related to the upgrade in the "black" package.

<br/><br/>


## v4.4.13.1 - 2024-03-11 - [PR#1086](https://github.com/NOAA-OWP/inundation-mapping/pull/1086)

Fixes bug where levee-protected areas were not being masked from branch 0 DEMs.

### Changes

`src/mask_dem.py`: Corrects indentation preventing masked branch 0 from overwriting existing DEM.

<br/><br/>

## v4.4.13.0 - 2024-03-11 - [PR#1006](https://github.com/NOAA-OWP/inundation-mapping/pull/1006)

Adds a new module that mitigates the branch outlet backpool error. In some HUCs, an overly-large catchment appears at the outlet of the branch (as in issue #985) which causes an artificially large amount of water to get routed to the smaller stream instead of the main stem. This issue is mitigated by trimming the levelpath just above the outlet and removing the offending pixel catchment from the pixel catchments and catchment reaches files. 

The branch outlet backpool issue is identified based on two criteria: 
  1. There is a pixel catchment that is abnormally large (more than two standard deviations above the mean.)
  2. The abnormally-large pixel catchment occurs at the outlet of the levelpath.

If both criteria are met for a branch, then the issue is mitigated by trimming the flowline to the third-to-last point.

### Additions

- `src/mitigate_branch_outlet_backpool.py`: Detects and mitigates the branch outlet backpool error. If both branch outlet backpool criteria are met, the snapped point is set to be the penultimate vertex and then the flowline is trimmed to that point (instead of the last point). Trims the `gw_catchments_pixels_<id>.tif` and `gw_catchments_reaches_<id>.tif` rasters by using `gdal_polygonize.py` to polygonize the `gw_pixel_catchments_<id>.tif` file, creating a mask that excludes the problematic pixel catchment, and then using that mask to trim the pixel catchment and catchment reaches rasters.

### Changes

- `src/delineate_hydros_and_produce_HAND.sh`: Adds the `mitigate_branch_outlet_backpool.py` module to run after the  `Gage Watershed for Pixels` step. 
- `src/split_flows.py`: Improves documentation and readability.

<br/><br/>

## v4.4.12.0 - 2024-03-11 - [PR#1078](https://github.com/NOAA-OWP/inundation-mapping/pull/1078)

Resolves issue #1033 by adding Alaska-specific data to the FIM input folders and updating the pre-clip vector process to use the proper data and CRS when an Alaska HUC is detected. The `-wbd` flag was removed from the optional arguments of `generate_pre_clip_fim_huc8`. The WBD file path will now only be sourced from the `bash_variables.env` file. The `bash_variables.env` file has been updated to include the new Alaska-specific FIM input files.

### Changes

- `/data/wbd/`
    - `clip_vectors_to_wbd.py`: Replaced all CRS inputs with the `huc_CRS` variable, which is input based on whether the HUC is Alaska or CONUS. Previously, the default FIM projection was automatically assigned as the CRS (which had been retrieved from `utils.shared_variables`).

    - `generate_pre_clip_fim_huc8.py`:
        - Added Alaska projection and links to the new Alaska data file paths that were added to `bash_variables.env`.
        - Removed the `wbd` argument from the `pre_clip_hucs_from_wbd` function and made it so that the code gets the WBD path from `bash_variables.env`.
        - Added logic to check whether the HUC is in Alaska and, if so, use the Alaska-specific HUC and input file paths.
        - Cleaned up the spelling and formatting of some comments
- `/src/`
    - `bash_variables.env`: Added the Alaska-specific projection (EPSG:3338) and file paths for Alaska-specific data (see data changelog for list of new input data)

<br/><br/>

## v4.4.11.1 - 2024-03-08 - [PR#1080](https://github.com/NOAA-OWP/inundation-mapping/pull/1080)

Fixes bug in bathymetric adjustment where `mask` is used with `geopandas.read_file`. The solution is to force `read_file` to use `fiona` instead of `pyogrio`.

### Changes

`src/bathymetric_adjustment.py`: Use `engine=fiona` instead of default `pyogrio` to use `mask=` with `geopandas.read_file`

<br/><br/>

## v4.4.11.0 - 2024-02-16 - [PR#1077](https://github.com/NOAA-OWP/inundation-mapping/pull/1077)

Replace `fiona` with `pyogrio` to improve I/O speed. `geopandas` will use `pyogrio` by default starting with version 1.0. `pyarrow` was also added as an environment variable to further speedup I/O. As a result of the changes in this PR, `fim_pipeline.sh` runs approximately 10% faster.

### Changes

- `Pipfile`: Upgraded `geopandas` from v0.12.2 to v0.14.3, added `pyogrio`, and fixed version of `pyflwdir`.
- `src/bash_variables.env`: Added environment variable for `pyogrio` to use `pyarrow`
- To all of the following files: Added `pyogrio` and `pyarrow`
    - `data/`
        - `bathymetry/preprocess_bathymetry.py`, `ble/ble_benchmark/create_flow_forecast_file.py`, `esri.py`, `nld/levee_download.py`, `usgs/acquire_and_preprocess_3dep_dems.py`, `wbd/clip_vectors_to_wbd.py`, `wbd/preprocess_wbd.py`, `write_parquet_from_calib_pts.py`
    - `src/`
        - `add_crosswalk.py`, `associate_levelpaths_with_levees.py`, `bathy_rc_adjust.py`, `bathymetric_adjustment.py`, `buffer_stream_branches.py`, `build_stream_traversal.py`, `crosswalk_nwm_demDerived.py`, `derive_headwaters.py`, `derive_level_paths.py`, `edit_points.py`, `filter_catchments_and_add_attributes.py`, `finalize_srcs.py`, `make_stages_and_catchlist.py`, `mask_dem.py`, `reachID_grid_to_vector_points.py`, `split_flows.py`, `src_adjust_spatial_obs.py`, `stream_branches.py`, `subset_catch_list_by_branch_id.py`, `usgs_gage_crosswalk.py`, `usgs_gage_unit_setup.py`, `utils/shared_functions.py`
    - `tools/`
        - `adjust_rc_with_feedback.py`, `check_deep_flooding.py`, `create_flow_forecast_file.py`, `eval_plots.py`, `evaluate_continuity.py`, `evaluate_crosswalk.py`, `fimr_to_benchmark.py`, `find_max_catchment_breadth.py`, `generate_categorical_fim.py`, `generate_categorical_fim_flows.py`, `generate_categorical_fim_mapping.py`, `generate_nws_lid.py`, `hash_compare.py`, `inundate_events.py`, `inundation.py`, `make_boxes_from_bounds.py`, `mosaic_inundation.py`, `overlapping_inundation.py`, `rating_curve_comparison.py`, `rating_curve_get_usgs_curves.py`, `test_case_by_hydro_id.py`, `tools_shared_functions.py`
        
<br/><br/>

## v4.4.10.1 - 2024-02-16 - [PR#1075](https://github.com/NOAA-OWP/inundation-mapping/pull/1075)

We recently added code to fim_pre_processing.sh that checks the CPU count. Earlier this test was being done in post-processing and was killing a pipeline that had already been running for a while.

Fix:
- Removed the CPU test from pre-processing. This puts us back to it possibly failing in post-processing but we have to leave it for now. 
- Exit status codes (non 0) are now returned in pre-processing and post-processing when an error has occurred.

Tested that the a non zero return exit from pre-processing shuts down the AWS step functions.

### Changes
- `fim_pre_processing.sh`: added non zero exit codes when in error, plus removed CPU test
- `fim_post_processing.sh`:  added non zero exit codes when in error

<br/><br/>

## v4.4.10.0 - 2024-02-02 - [PR#1054](https://github.com/NOAA-OWP/inundation-mapping/pull/1054)

Recent testing exposed a bug with the `acquire_and_preprocess_3dep_dems.py` script. It lost the ability to be re-run and look for files that were unsuccessful earlier attempts and try them again. It may have been lost due to confusion of the word "retry". Now "retry" means restart the entire run. A new flag called "repair"  has been added meaning fix what failed earlier.  This is a key feature it is common for communication failures when calling USGS to download DEMs.  And with some runs taking many hours, this feature becomes important.

Also used the opportunity to fix a couple of other minor issues:
1) Reduce log output
2) Add a test for ensuring the user does not submit job numbers (num of cpu requests) to exceed the system max cpus. This test exists in a number of places in the code but way later in the processing stack after alot of processing has been done. Now it is done at the start of the fim pipeline stack.
3) remove arguments for "isaws" which is no longer in use and has not been for a while.
4) quick upgrade to the tracker log that keeps track of duration of each unit being processed.

### Changes

- `data\usgs\`
    - `acquire_and_preprocess_3dep_dems.py`: Re-add a feature which allowed for restarting and redo missing outputs or partial outputs. System now named as a "repair" system.
- `fim_pipeline.sh`:  remove the parallel `--eta` flag to reduce logging. It was not needed, also removed "isaws" flag.
- `fim_pre_processing.sh`: Added validation tests for maximum CPU requests (job numbers)
- `fim_post_processing.sh`: Added a permissions updated as output folders were being locked due to permissions.
- `fim_process_unit_wb.sh`: Fixed a bug with output folders being locked due to permissions, but it was not recursive.
- `src`
    - `bash_functions.sh`: Added function so the unit timing logs would also have a time in percentage so it can easily be used to calculate averages.
    - `delineate_hydros_and_produce_HAND.sh`: Removed some unnecessary logging. Changed a few gdal calls to be less verbose.
    - `derive_level_paths.py`: Changed verbose to false to reduce  unnecessary logging.
    - `run_by_branch.sh`: Removed some unnecessary logging. Added a duration system so we know how long the branch took to process.
    - `run_unit_by_wb.sh`: Removed some unnecessary logging. Changed a few gdal calls to be less verbose.
    - `split_flows.py`: Removed progress bar which was unnecessary and was adding to logging.
  
<br/><br/>

## v4.4.9.2 - 2024-02-02 - [PR#1066](https://github.com/NOAA-OWP/inundation-mapping/pull/1066)

Adds an index to the aggregated `crosswalk_table.csv`. The index is a consecutive integer that starts at 1. Columns have been reordered, renamed, and sorted.

### Changes

`tools/combine_crosswalk_tables.py`: Adds index and sorts and renames columns

<br/><br/>

## v4.4.9.1 - 2024-02-02 - [PR#1073](https://github.com/NOAA-OWP/inundation-mapping/pull/1073)

Dependabot requested two fixes. One for an upgrade to pillow [#1068](https://github.com/NOAA-OWP/inundation-mapping/pull/1068) and the other for juypterlab #[1067 ](https://github.com/NOAA-OWP/inundation-mapping/pull/1067)

### Changes

- `src`
    - `Pipfile` and `Pipfile.lock`: Updated some packages.
    
<br/><br/>

## v4.4.9.0 - 2024-01-12 - [PR#1058](https://github.com/NOAA-OWP/inundation-mapping/pull/1058)

Upgrades base Docker image to GDAL v3.8.0. In order to upgrade past GDAL v.3.4.3 (see #1029), TauDEM's `aread8` was replaced with a module from the `pyflwdir` Python package.

### Additions

- `src/accumulate_headwaters.py`: Uses `pyflwdir` to accumulate headwaters and threshold and create stream pixels.

### Changes

- `Dockerfile`: Upgrade GDAL from v.3.4.3 to v.3.8.0; remove JDK 17 and TauDEM `aread8` and `threshold`.
- `Pipfile` and `Pipfile.lock`: Add `pyflwdir`, `pycryptodomex` and upgrade Python version.
- `src/delineate_hydros_and_produce_HAND.sh`: Add `src/accumulate_headwaters.py` and remove TauDEM `aread8` and `threshold`

<br/><br/>

## v4.4.8.4 - 2024-01-12 - [PR#1061](https://github.com/NOAA-OWP/inundation-mapping/pull/1061)

Adds a post-processing tool to compare crosswalked (conflated) `feature_id`s between NWM stream network to DEM-derived reaches. The tool is run if the `-x` flag is added to `fim_pipeline.sh`. Results are computed for branch 0 and saved in a summary file in the HUC output folder.

### Additions

- `tools/evaluate_crosswalk.py`: evaluates crosswalk accuracy using two methods:
    - intersections: the number of intersections between streamlines
    - network (or tree): compares the feature_ids of the immediate upstream segments

### Changes

- `Dockerfile`: added `toolsDir` environment variable
- `fim_pipeline.sh`: added `-x` flag to run crosswalk evaluation tool
- `fim_post_processing.sh`: changed hardcoded `/foss_fim/tools` to `toolsDir` environment variable
- `fim_pre_processing.sh`: added `evaluateCrosswalk` environment variable
- `src/`
    - `add_crosswalk.py`: fix bug
    - `delineate_hydros_and_produce_HAND.sh`: added a call to `verify_crosswalk.py` if evaluateCrosswalk is True.

<br/><br/>

## v4.4.8.3 - 2024-01-05 - [PR#1059](https://github.com/NOAA-OWP/inundation-mapping/pull/1059)

Fixes erroneous branch inundation in levee-protected areas.

Levees disrupt the natural hydrology and can create large catchments that contain low-lying areas in levee-protected areas that are subject to being inundated in the REM (HAND) grid. However, these low-lying areas are hydrologically disconnected from the stream associated with the catchment and can be erroneously inundated. Branch inundation in levee-protected areas is now confined to the catchment for the levelpath.

### Changes

- `src/`
    - `delineate_hydros_and_produce_HAND.sh`: Adds input argument for catchments.
    - `mask_dem.py`: Adds DEM masking for areas of levee-protected areas that are not in the levelpath catchment.

<br/><br/>


## v4.4.8.2 - 2023-12-12 - [PR#1052](https://github.com/NOAA-OWP/inundation-mapping/pull/1052)

The alpha test for v4.4.8.1 came back with a large degradation in skill and we noticed that the global manning's roughness file was changed in v4.4.7.1 - likely in error.

### Changes

- `src`/`bash_variables.env`: changed the global roughness file to `${inputsDir}/rating_curve/variable_roughness/mannings_global_06_12.csv`

<br/><br/>

## v4.4.8.1 - 2023-12-08 - [PR#1047](https://github.com/NOAA-OWP/inundation-mapping/pull/1047)

Upgrades JDK to v.17.0.9 in Docker image to address security vulnerabilities.

### Changes

- `Dockerfile`: Upgrades JDK to v.17.

<br/><br/>

## v4.4.8.0 - 2023-12-08 - [PR#1045](https://github.com/NOAA-OWP/inundation-mapping/pull/1045)

In order to avoid file system collisions on AWS, and keep the reads/writes from the same file on disk to a minimum, three files (`HUC6_dem_domain.gpkg`, `nws_lid.gpkg`, `reformat_ras_rating_curve_points_rel_101.gpkg`, & `usgs_gages.gpkg`) are now copied from disk into a scratch directory (temporary working directory), and removed after processing steps are completed.

### Changes

- `config`/`deny_unit.lst`: Add files to remove list - repetitive copies needed for processing step (`run_unit_wb.sh`)
- `src`
    - `bash_variables.env`: Add a new variable for the ras rating curve filename. It will be easier to track the filename in the `.env`, and pull into `run_unit_wb.sh`, rather than hardcode it.
    - `run_unit_wb.sh`: Copy files and update references from `$inputsDir` to `$tempHucDataDir`.

<br/><br/>

## v4.4.7.2 - 2023-12-08 - [PR#1026](https://github.com/NOAA-OWP/inundation-mapping/pull/1026)

A couple of directly related issues were fixed in this PR.
The initial problem came from Issue #[1025](https://github.com/NOAA-OWP/inundation-mapping/issues/1025) which was about a pathing issue for the outputs directory. In testing that fix, it exposed a few other pathing and file cleanup issues which are now fixed. We also added more console output to help view variables and pathing.

### Changes

- `config`/`params_template.env`:  Updated for a newer mannings global file. Changed and tested by Ryan Spies.
- `tools`
    - `inundate_mosiac_wrapper.py`:  Took out a misleading and non-required print statement.
    - `inundate_nation.py`: As mentioned above.

<br/><br/>

## v4.4.7.1 - 2023-12-01 - [PR#1036](https://github.com/NOAA-OWP/inundation-mapping/pull/1036)

Quick update to match incoming ras2fim calibration output files being feed into FIM was the initial change.

There is no FIM issue card for this, but this is related to a ras2fim [PR #205](https://github.com/NOAA-OWP/ras2fim/pull/205) which also made changes to ensure compatibility. New copies of both the `reformat_ras_rating_curve_table_rel_101.csv` and `reformat_ras_rating_curve_points_rel_101.gpkg` were generated from ras2fim but retained the version of `rel_101`.

Originally, was planning to update just the two locations for newer versions of the two `reformat_ras_rating_surve...` files. Both had been update to recognize the ras2release version rel_101.

In the process of doing that, we took the opportunity to move all inputs files from params_template.env and put them into bash_variables.env as per precedence set recently.

### Changes

- `config`/`params_template.env`: moved input variables into `src/bash_variables.env`
- `src`
    - `bash_variablles.env`: Added all input variables from `params_template.env` to here and added one new one from `run_unit_wb.sh` for ras_rating_curve_points_gpkg.
    - `run_unit_wb.sh`:   Updated an input param to the usgs_gage_unit_setup.py file to point the -ras param to the updated rel_101 value now in the `src/bash_variables.env`.
    - `usgs_gage_unit_setup.py`:  Changed to drop a column no longer going to be coming from ras2fim calibration files.

<br/><br/>

## v4.4.7.0 - 2023-11-13 - [PR#1030](https://github.com/NOAA-OWP/inundation-mapping/pull/1030)

This PR introduces the `.github/workflows/lint_and_format.yaml` file which serves as the first step in developing a Continuous Integration pipeline for this repository. 
The `flake8-pyproject` dependency is now used, as it works out of the box with the `pre-commit` GitHub Action in the GitHub Hosted Runner environment.
In switching to this package, a couple of `E721` errors appeared. Modifications were made to the appropriate files to resolve the `flake8` `E721` errors.
Also, updates to the `unit_tests` were necessary since Branch IDs have changed with the latest code.  

A small fix was also included where `src_adjust_ras2fim_rating.py` which sometimes fails with an encoding error when the ras2fim csv sometimes is created or adjsuted in windows.

### Changes
- `.pre-commit-config.yaml`: use `flake8-pyproject` package instead of `pyproject-flake8`.
- `Pipfile` and `Pipfile.lock`: updated to use `flake8-pyproject` package instead of `pyproject-flake8`, upgrade `pyarrow` version.
- `data`
    - `/wbd/generate_pre_clip_fim_huc8.py`: Add space between (-) operator line 134.
    - `write_parquet_from_calib_pts.py`: Add space between (-) operator line 234.
- `src`
    - `check_huc_inputs.py`: Change `== string` to `is str`, remove `import string`
    - `src_adjust_ras2fim_rating.py`: Fixed encoding error.
- `tools`
    - `eval_plots.py`: Add space after comma in lines 207 & 208
    - `generate_categorical_fim_mapping.py`: Use `is` instead of `==`, line 315
    - `hash_compare.py`: Add space after comma, line 153.
    - `inundate_mosaic_wrapper.py`: Use `is` instead of `==`, line 73.
    - `inundation_wrapper_nwm_flows.py`: Use `is not` instead of `!=`, line 76.
    - `mosaic_inundation.py`: Use `is` instead of `==`, line 181.
- `unit_tests`
    - `README.md`: Updated documentation, run `pytest` in `/foss_fim` directory.
    - `clip_vectors_to_wbd_test.py`: File moved to data/wbd directory, update import statement, skipped this test.
    - `filter_catchments_and_add_attributes_params.json`: Update Branch ID
    - `inundate_gms_params.json`: Moved to `unit_tests/` folder.
    - `inundate_gms_test.py`: Moved to `unit_tests/` folder.
    - `inundation_params.json`: Moved to `unit_tests/` folder.
    - `inundation_test.py`: Moved to `unit_tests/` folder.
    - `outputs_cleanup_params.json`: Update Branch ID
    - `outputs_cleanup_test.py`: Update import statement
    - `split_flows_params.json`: Update Branch ID
    - `usgs_gage_crosswalk_params.json`: Update Branch ID & update argument to gage_crosswalk.run_crosswalk
    - `usgs_gage_crosswalk_test.py`: Update params to gage_crosswalk.run_crosswalk

### Additions 
- `.github/workflows/`
    - `lint_and_format.yaml`: Add GitHub Actions Workflow file for Continuous Integration environment (lint and format test).

<br/><br/>

## v4.4.6.0 - 2023-11-17 - [PR#1031](https://github.com/NOAA-OWP/inundation-mapping/pull/1031)

Upgrade our acquire 3Dep DEMs script to pull down South Alaska HUCS with its own CRS.

The previous set of DEMs run for FIM and it's related vrt already included all of Alaska, and those have not been re-run. FIM code will be updated in the near future to detect if the HUC starts with a `19` with slight different logic, so it can preserve the CRS of EPSG:3338 all the way to final FIM outputs.  See [792 ](https://github.com/NOAA-OWP/inundation-mapping/issues/792)for new integration into FIM.

A new vrt for the new South Alaska DEMs was also run with no changes required.

This issue closes [1028](https://github.com/NOAA-OWP/inundation-mapping/issues/1028). 

### Additions
- `src/utils`
     - `shared_validators.py`: A new script where we can put in code to validate more complex arguments for python scripts. Currently has one for validating CRS values. It does valid if the CRS value is legitimate but does check a bunch of formatting including that it starts with either the name of `EPSG` or `ESRI`

### Changes
- `data/usgs` 
    - `aquire_and_preprocess_3dep_dems.py`: Changes include:
        - Add new input arg for desired target projection and logic to support an incoming CRS.
        - Updated logic for pre-existing output folders and `on-the-fly` question to users during execution if they want to overwrite the output folder (if applicable).
        - Changed date/times to utc.
        - Upgraded error handing for the gdal "processing" call.

<br/><br/>

## v4.4.5.0 - 2023-10-26 - [PR#1018](https://github.com/NOAA-OWP/inundation-mapping/pull/1018)

During a recent BED attempt which added the new pre-clip system, it was erroring out on a number of hucs. It was issuing an error in the add_crosswalk.py script. While a minor bug does exist there, after a wide number of tests, the true culprit is the memory profile system embedded throughout FIM. This system has been around for at least a few years but not in use. It is not 100% clear why it became a problem with the addition of pre-clip, but that changes how records are loaded which likely affected memory at random times.

This PR removes that system.

A couple of other minor updates were made:
- Update to the pip files (also carried forward changes from other current PRs)
- When a huc or huc list is provided to fim_pipeline, it goes to a script, check_huc_inputs.py, to ensure that the incoming HUCs are valid and in that list. In the previous code it looks for all files with the file name pattern of "included_huc*.lst". However, we now only want it to check against the file "included_huc8.list".

### Changes
- `CONTRIBUTING.md`: Text update.
- `Pipfile` and `Pipfile.lock`: updated to remove tghe memory-profiler package, update gval to 0.2.3 and update urllib3 to 1.26.18.
- `data/wbd`
    - `clip_vectors_to_wbd.py`: remove profiler
 - `src`
     - `add_crosswalk.py`: remove profiler
     - `add_thalweg_lateral.py`: remove profiler.
     - `aggregate_by_huc.py`: remove profiler and small text correction.
     - `agreedem.py`: remove profiler.
     - `bathy_src_adjust_topwidth.py`: remove profiler.
     - `burn_in_levees.py`: remove profiler.
     - `check_huc_inputs.py`: changed test pattern to just look against `included_huc8.lst`.
     - `delineate_hydros_and_produce_HAND.sh`: remove profiler.
     - `filter_catchments_and_add_attributes.py`: remove profiler.
     - `make_stages_and_catchlist.py` remove profiler.
     - `mask_dem.py`: remove profiler.
     - `reachID_grid_to_vector_points.py`: remove profiler.
     - `run_unit_wb.sh`: remove profiler.
     - `split_flows.py`: remove profiler.
     - `unique_pixel_and_allocation.py`: remove profiler.
     - `usgs_gage_crosswalk.py`: remove profiler.
     - `usgs_gage_unit_setup.py`: remove profiler.
     - `utils`
         - `shared_functions`: remove profiler.
      ` unit_tests`
          - `clip_vectors_to_wbd_tests.py`: Linting tools change order of the imports.

<br/><br/>

## v4.4.4.1 - 2023-10-26 - [PR#1007](https://github.com/NOAA-OWP/inundation-mapping/pull/1007)

Updates GVAL to address memory and performance issues associated with running synthesize test cases.

### Changes

- `tools/tools_shared_functions.py`
- `Pipfile`
- `pyproject.toml`
- `tools/run_test_case.py`
- `tools/synthesize_test_cases.py`
- `tools/inundate_mosaic_wrapper`
<br/><br/>

## v4.4.4.0 - 2023-10-20 - [PR#1012](https://github.com/NOAA-OWP/inundation-mapping/pull/1012)

The way in which watershed boundary data (WBD) is generated and processed has been modified. Instead of generating those files "on the fly" for every run, a script has been added that will take a huclist and create the .gpkg files per HUC in a specified directory (`$pre_clip_huc_dir`).  During a `fim_pipeline.sh` run, the pre-clipped staged vectors will be copied over to the containers' working directory. This reduces runtime and the repetitive computation needed to generate those files every run.

### Changes

- `src/`
    - `bash_variables.env`: Add pre_clip_huc_dir env variable. 
    - `clip_vectors_to_wbd.py`: Moved to `/data/wbd/clip_vectors_to_wbd.py`.
    - `src/run_unit_wb.sh`: Remove ogr2ogr calls to get & clip WBD, remove call to clip_vectors_to_wbd.py, and replace with copying staged .gpkg files. 

### Additions

- `data/wbd/`
    - `generate_pre_clip_fim_huc8.py`: This script generates the pre-clipped vectors at the huc level.

<br/><br/>

## v4.4.3.0 - 2023-10-10 - [PR#1005](https://github.com/NOAA-OWP/inundation-mapping/pull/1005)

Revise stream clipping to WBD by (1) reducing the buffer to clip streams away from the edge of the DEM (to prevent reverse flow issues) from 3 cells to 8 cells to account for the 70m AGREE buffer; (2) splitting MultiLineStrings formed by NWM streams being clipped by the DEM edge and then re-entering the DEM, and retaining only the lowest segment. Also changes the value of `input_WBD_gdb` to use the WBD clipped to the DEM domain.

### Changes

- `src/`
    - `bash_variables.env`: Update WBD to the WBD clipped to the DEM domain
    - `clip_vectors_to_wbd.py`: Decrease stream buffer from 3 to 8 cells inside of the WBD buffer; select the lowest segment of any incoming levelpaths that are split by the DEM edge.
    - `derive_level_paths.py`: Remove unused argument
    - `stream_branches.py`: Remove unused argument

<br/><br/>

## v4.4.2.3 - 2023-09-21 - [PR#998](https://github.com/NOAA-OWP/inundation-mapping/pull/998)

Removes exclude list for black formatter in `.pre-commit-config.yaml` as well as in `pyproject.toml`. Ran the `black` executable on the 
whole repository, the re-formatted files in `src/` & `tools/` are included.

### Changes

- `.pre-commit-config.yaml`
- `pyproject.toml`
- `src/add_crosswalk.py`
- `src/bathy_src_adjust_topwidth.py`
- `src/bathymetric_adjustment.py`
- `src/identify_src_bankfull.py`
- `src/src_roughness_optimization.py`
- `tools/vary_mannings_n_composite.py`

<br/><br/>

## v4.4.2.2 - 2023-09-21 - [PR#997](https://github.com/NOAA-OWP/inundation-mapping/pull/997)

Bug fix for an error related to reindexing in `StreamNetwork.drop()`.

### Changes

- `src/stream_branches.py`: Fixes reindexing error.

<br/><br/>

## v4.4.2.1 - 2023-09-20 - [PR#990](https://github.com/NOAA-OWP/inundation-mapping/pull/990)

Corrects a bug in `src/usgs_gage_unit_setup.py` caused by missing geometry field after `GeoDataFrame.update()`.

### Changes

- `src/usgs_gage_unit_setup.py`: Sets geometry field in `self.gages`.

<br/><br/>

## v4.4.2.0 - 2023-09-20 - [PR#993](https://github.com/NOAA-OWP/inundation-mapping/pull/993)

Resolves the causes of two warnings in pandas and geopandas: (1) `FutureWarning` from taking the `int()` of single-length Series and (2) `SettingWithCopyWarning` resulting from the use of `inplace=True`.

### Changes

Removed `inplace=True` from
- `data/`
    - `usgs/preprocess_ahps_usgs.py`
    - `write_parquet_from_calib_pts.py`
- `src/`
    - `add_crosswalk.py`
    - `bathy_src_adjust_topwidth.py`
    - `clip_vectors_to_wbd.py`
    - `crosswalk_nwm_demDerived.py`
    - `derive_level_paths.py`
    - `finalize_srcs.py`
    - `identify_src_bankfull.py`
    - `src_adjust_usgs_rating.py`
    - `src_roughness_optimization.py`
    - `stream_branches.py`
    - `subdiv_chan_obank_src.py`
    - `subset_catch_list_by_branch_id.py`
    - `usgs_gage_unit_setup.py`
    - `utils/shared_functions.py`
- `tools/`
    - `adjust_rc_with_feedback.py`
    - `aggregate_csv_files.py`
    - `combine_crosswalk_tables.py`
    - `eval_plots_stackedbar.py`
    - `inundation.py`
    - `make_boxes_from_bounds.py`
    - `mosaic_inundation.py`
    - `plots.py`
    - `rating_curve_comparison.py`
    - `vary_mannings_n_composite.py`

Fixed single-length Series in
- `src/`
    - `split_flows.py`
    - `stream_branches.py`

- ``src/stream_branches.py``: Fixed class methods

<br/><br/>

## v4.4.1.1 - 2023-09-20 - [PR#992](https://github.com/NOAA-OWP/inundation-mapping/pull/992)

Fixes errors caused when a GeoDataFrame contains a `MultiLineString` geometry instead of a `LineString`. Update black force-exclude list.

### Changes

- `src/`
    `split_flows.py` and `stream_branches.py`: Converts `MultiLineString` geometry into `LineString`s.
- `pyproject.toml` : Add three files in `src/` to exclude list.

<br/><br/>

## v4.4.1.0 - 2023-09-18 - [PR#988](https://github.com/NOAA-OWP/inundation-mapping/pull/988)

Format code using `black` formatter, incorporate `isort` package to sort import statements,
and adhere all code to PEP8 Style Guide using the `flake8` package. Remove deprecated files.
Set up git pre-commit hooks.

Not all files were modified, however, to avoid individually listing each file here, the `/*` convention
is used to denote that almost every file in those directories were formatted and linted.

### Changes

- `.gitattributes`: Add newline at EOF.
- `.github/*`: 
- `.gitignore`: Trim extra last line.
- `CONTRIBUTING.md`: Update contributing guidelines.
- `Dockerfile`: Update PYTHONPATH to point to correct `unit_tests` directory.
- `Pipfile`: Add flake8, black, pyproject-flake8, pre-commit, isort packages
- `Pipfile.lock`: Update to correspond with new packages in Pipfile 
- `README.md` : Update link to wiki, trim whitespace.
- `config/*`
- `data/*`
- `docs/*`
- `fim_pipeline.sh` : Clean up usage statement
- `fim_post_processing.sh`: Update usage statement
- `fim_pre_processing.sh`: Update usage statement.
- `fim_process_unit_wb.sh`: Make usage functional, combine usage and comments.
- `src/*`
- `tools/*`
- `unit_tests/*`: The directory name where the unit test data must reside was changed from
`fim_unit_test_data_do_not_remove` => `unit_test_data`

### Additions

- `pyproject.toml`: Configuration file
- `.pre-commit-config.yaml`: Initialize git pre-commit hooks
- `tools/hash_compare.py`: Carson's hash compare script added to compare files or directories 
in which we do not expect any changes.

### Removals

- `data/nws/preprocess_ahps_nws.py`
- `src/adjust_headwater_streams.py`
- `src/aggregate_vector_inputs.py`
- `src/utils/reproject_dem.py`
- `tools/code_standardizer/*`: Incorporated "code_standardizer" into base level Dockerfile.
- `tools/compile_comp_stats.py`
- `tools/compile_computational_stats.py`
- `tools/consolidate_metrics.py`
- `tools/copy_test_case_folders.py`
- `tools/cygnss_preprocessing.py`
- `tools/nesdis_preprocessing.py`
- `tools/plots/*`: Duplicate and unused directory.
- `.isort.cfg`: Incorporated into `pyproject.toml`

<br/><br/>

## v4.4.0.1 - 2023-09-06 - [PR#987](https://github.com/NOAA-OWP/inundation-mapping/pull/987)

Corrects a bug in `src/usgs_gage_unit_setup.py` that causes incorrect values to populate a table, generating an error in `src/usgs_gage_crosswalk.py`.

### Changes

- `src/usgs_gage_unit_setup.py`: Changes `self.gages.location_id.fillna(usgs_gages.nws_lid, inplace=True)` to `self.gages.location_id.fillna(self.gages.nws_lid, inplace=True)`

<br/><br/>

## v4.4.0.0 - 2023-09-01 - [PR#965](https://github.com/NOAA-OWP/inundation-mapping/pull/965)

This feature branch includes new functionality to perform an additional layer of HAND SRC calibration using ras2fim rating curve and point data. The calibration workflow for ras2fim data follows the same general logic as the existing USGS rating curve calibration routine.

### Additions

- `src/src_adjust_ras2fim_rating.py`: New python script to perform the data prep steps for running the SRC calibration routine:
1) merge the `ras_elev_table.csv` data and the ras2fim cross section rating curve data (`reformat_ras_rating_curve_table.csv`)
2) sample the ras2fim rating curve at NWM recurrence flow intervals (2, 5, 10, 25, 50, 100yr)
3) pass inputs to the `src_roughness_optimization.py` workflow

### Changes

- `config/deny_branches.lst`: Added `ras_elev_table.csv` to keep list. Needed for `fim_post_processing.sh`
- `config/deny_unit.lst`: Added `ras_elev_table.csv` to keep list. Needed for `fim_post_processing.sh`
- `config/params_template.env`: Added new block for ras2fim SRC calibration parameters (can turn on/off each of the three SRC calibration routines individually); also reconfigured docstrings for calibration parameters)
- `fim_post_processing.sh`: Added routines to create ras2fim calibration data and then run the SRC calibration workflow with ras2fim data
- `src/add_crosswalk.py`: Added placeholder variable (`calb_coef_ras2fim`) in all `hydrotable.csv` files
- `src/aggregate_by_huc.py`: Added new blocks to perform huc-branch aggregation for all `ras_elev_table.csv` files
- `src/run_by_branch.sh`: Revised input variable (changed from csv file to directory) for `usgs_gage_crosswalk.py` to facilitate both `usgs_elev_table.csv` and ras_elev_table.csv` outputs
- `src/run_unit_wb.sh`: Revised inputs and output variables for `usgs_gage_unit_setup.py` and `usgs_gage_crosswalk.py`
- `src/src_roughness_optimization.py`: Added code blocks to ingest ras2fim rating curve data; added new attributes/renamed output variables to catchments gpkg output
- `src/usgs_gage_crosswalk.py`: Added code block to process ras2fim point locations alongside existing USGS gage point locations; outputs a separate csv if ras2fim points exist within the huc
- `src/usgs_gage_unit_setup.py`: Added code block to ingest and process raw ras2fim point locations gpkg file (same general workflow to usgs gages); all valid points (USGS and RAS2FIM) are exported to the huc level `usgs_subset_gages.gpkg`
- `tools/inundate_nation.py`: Added functionality to allow user to pass in a single HUC for faster spot checking of NWM recurr inundation maps

<br/><br/>

## v4.3.15.6 - 2023-09-01 - [PR#972](https://github.com/NOAA-OWP/inundation-mapping/pull/972)

Adds functionality to `tools/inundate_mosaic_wrapper.py` and incorporates functionality into existing `inundation-mapping` scripts.

### Changes

- `tools/`
    - `inundate_mosaic_wrapper.py`: Refactors to call `Inundate_gms` only once; adds functionality to produce a mosaicked polygon from `depths_raster` without needing to generate the `inundation_raster`; removes `log_file` and `output_fileNames` as variables and input arguments; updates the help description for `keep_intermediate`.
    - `composite_inundation.py`, 'inundate_nation.py`, and `run_test_case.py`: Implements `produce_mosaicked_inundation()` from `tools/inundate_mosaic_wrapper.py`.
    - `inundate_gms.py`: Adds back `Inundate_gms(**vars(parser.parse_args()))` command-line function call.
    - `mosaic_inundation.py` and `overlapping_inundation.py`: Removes unused import(s).
    - `tools_shared_variables.py`: Changes hardcoded `INPUT_DIR` to environment variable.

<br/><br/>

## v4.3.15.5 - 2023-09-01 - [PR#970](https://github.com/NOAA-OWP/inundation-mapping/pull/970)

Fixes an issue where the stream network was clipped inside the DEM resulting in a burned stream channel that was then filled by the DEM depression filling process so that all pixels in the burned channel had the same elevation which was the elevation at the spill point (which wasn't necessarily at the HUC outlet). The stream network is now extended from the WBD to the buffered WBD and all streams except the outlet are clipped to the streams buffer inside the WBD (WBD - (3 x cell_size)). This also prevents reverse flow issues.

### Changes

- `src/`
    - `clip_vectors_to_wbd.py`: Clip NWM streams to buffered WBD and clip non-outlet streams to WBD streams buffer (WBD - (3 x cell_size)).
    - `derive_level_paths.py`: Add WBD input argument
    - `run_unit_wb.py`: Add WBD input argument
    - `src_stream_branches.py`: Ignore branches outside HUC
- `unit_tests/`
    - `derive_level_paths_params.json`: Add WBD parameter value
    - `derive_level_paths_test.py`: Add WBD parameter

<br/><br/>

## v4.3.15.4 - 2023-09-01 - [PR#977](https://github.com/NOAA-OWP/inundation-mapping/pull/977)

Fixes incorrect `nodata` value in `src/burn_in_levees.py` that was responsible for missing branches (Exit code: 61). Also cleans up related files.

### Changes

- `src/`
    - `buffer_stream_branches.py`: Moves script functionality into a function.
    - `burn_in_levees.py`: Corrects `nodata` value. Adds context managers for reading rasters.
    - `generate_branch_list.py`: Removes unused imports.
    - `mask_dem.py`: Removes commented code.

<br/><br/>

## v4.3.15.3 - 2023-09-01 - [PR#983](https://github.com/NOAA-OWP/inundation-mapping/pull/983)

This hotfix addresses some bugs introduced in the pandas upgrade.

### Changes

- `/tools/eval_plots_stackedbar.py`: 2 lines were changed to work with the pandas upgrade. Added an argument for a `groupby` median call and fixed a bug with the pandas `query`. Also updated with Black compliance.

<br/><br/>

## v4.3.15.2 - 2023-07-18 - [PR#948](https://github.com/NOAA-OWP/inundation-mapping/pull/948)

Adds a script to produce inundation maps (extent TIFs, polygons, and depth grids) given a flow file and hydrofabric outputs. This is meant to make it easier to team members and external collaborators to produce inundation maps.

### Additions
- `data/`
    - `/tools/inundate_mosaic_wrapper.py`: The script that performs the inundation and mosaicking processes.
    - `/tools/mosaic_inundation.py`: Add function (mosaic_final_inundation_extent_to_poly).

<br/><br/>

## v4.3.15.1 - 2023-08-08 - [PR#960](https://github.com/NOAA-OWP/inundation-mapping/pull/960)

Provides a scripted procedure for updating BLE benchmark data including downloading, extracting, and processing raw BLE data into benchmark inundation files (inundation rasters and discharge tables).

### Additions

- `data/ble/ble_benchmark/`
    - `Dockerfile`, `Pipfile`, and `Pipfile.lock`: creates a new Docker image with necessary Python packages
    - `README.md`: contains installation and usage information
    - `create_ble_benchmark.py`: main script to generate BLE benchmark data

### Changes

- `data/ble/ble_benchmark/`
    - `create_flow_forecast_file.py` and `preprocess_benchmark.py`: moved from /tools

<br/><br/>

## v4.3.15.0 - 2023-08-08 - [PR#956](https://github.com/NOAA-OWP/inundation-mapping/pull/956)

Integrating GVAL in to the evaluation of agreement maps and contingency tables.

- `Dockerfile`: Add dependencies for GVAL
- `Pipfile`: Add GVAL and update related dependencies
- `Pipfile.lock`: Setup for Docker Image builds
- `run_test_case.py`: Remove unused arguments and cleanup
- `synthesize_test_cases.py`: Fix None comparisons and cleanup
- `tools/shared_functions.py`: Add GVAL crosswalk function, add rework create_stats_from_raster, create and create_stats_from_contingency_table
- `unit_tests/tools/inundate_gms_test.py`: Bug fix

<br/><br/>

## v4.3.14.2 - 2023-08-08 - [PR#959](https://github.com/NOAA-OWP/inundation-mapping/pull/959)

The enhancements in this PR include the new modules for pre-processing bathymetric data from the USACE eHydro dataset and integrating the missing hydraulic geometry into the HAND synthetic rating curves.

### Changes
- `data/bathymetry/preprocess_bathymetry.py`: added data source column to output geopackage attribute table.
- `fim_post_processing.sh`: changed -bathy input reference location.
- `config/params_template.env`: added export to bathymetry_file

<br/><br/>

## v4.3.14.1 - 2023-07-13 - [PR#946](https://github.com/NOAA-OWP/inundation-mapping/pull/946)

ras2fim product had a need to run the acquire 3dep script to pull down some HUC8 DEMs. The old script was geared to HUC6 but could handle HUC8's but needed a few enhancements. ras2fim also did not need polys made from the DEMs, so a switch was added for that.

The earlier version on the "retry" feature would check the file size and if it was smaller than a particular size, it would attempt to reload it.  The size test has now been removed. If a file fails to download, the user will need to look at the log out, then remove the file before attempting again. Why? So the user can see why it failed and decide action from there.

Note: later, as needed, we might upgrade it to handle more than just 10m (which it is hardcoded against).

Additional changes to README to reflect how users can access ESIP's S3 as well as a one line addition to change file permissions in fim_process_unit_wb.sh.

### Changes
- `data`
    - `usgs`
        - `acquire_and_preprocess_3dep_dems.py`:  As described above.
 - `fim_pipeline.sh`:  a minor styling fix (added a couple of lines for readability)
 - `fim_pre_processing.sh`: a user message was incorrect & chmod 777 $outputDestDir.
 - `fim_process_unit_wb.sh`: chmod 777 for /output/<run_name> directory.
 - `README.md`: --no-sign-request instead of --request-payer requester for ESIP S3 access.

<br/><br/>

## v4.3.14.0 - 2023-08-03 - [PR#953](https://github.com/NOAA-OWP/inundation-mapping/pull/953)

The enhancements in this PR include the new modules for pre-processing bathymetric data from the USACE eHydro dataset and integrating the missing hydraulic geometry into the HAND synthetic rating curves.

### Additions

- `data/bathymetry/preprocess_bathymetry.py`: preprocesses the eHydro datasets.
- `src/bathymetric_adjustment.py`: adjusts synthetic rating curves for HUCs where preprocessed bathymetry is available.

### Changes

- `config/params_template.env`: added a toggle for the bathymetric adjustment routine: `bathymetry_adjust`
- `fim_post_processing.sh`: added the new `bathymetric_adjustment.py` to the postprocessing lineup
- `src/`
    - `add_crosswalk.py`, `aggregate_by_huc.py`, & `subdiv_chan_obank_src.py`: accounting for the new Bathymetry_source field in SRCs

<br/><br/>

## v4.3.13.0 - 2023-07-26 - [PR#952](https://github.com/NOAA-OWP/inundation-mapping/pull/952)

Adds a feature to manually calibrate rating curves for specified NWM `feature_id`s using a CSV of manual coefficients to output a new rating curve. Manual calibration is applied after any/all other calibrations. Coefficient values between 0 and 1 increase the discharge value (and decrease inundation) for each stage in the rating curve while values greater than 1 decrease the discharge value (and increase inundation).

Manual calibration is performed if `manual_calb_toggle="True"` and the file specified by `man_calb_file` (with `HUC8`, `feature_id`, and `calb_coef_manual` fields) exists. The original HUC-level `hydrotable.csv` (after calibration) is saved with a suffix of `_pre-manual` before the new rating curve is written.

### Additions

- `src/src_manual_calibration.py`: Adds functionality for manual calibration by CSV file

### Changes

- `config/params_template.env`: Adds `manual_calb_toggle` and `man_calb_file` parameters
- `fim_post_processing.sh`: Adds check for toggle and if `man_calb_file` exists before running manual calibration

<br/><br/>

## v4.3.12.1 - 2023-07-21 - [PR#950](https://github.com/NOAA-OWP/inundation-mapping/pull/950)

Fixes a couple of bugs that prevented inundation using HUC-level hydrotables. Update associated unit tests.

### Changes

- `tools/inundate_gms.py`: Fixes a file path error and Pandas DataFrame indexing error.
- `unit_tests/tools/inundate_gms_test.py`: Do not skip this test, refactor to check that all branch inundation rasters exist.
- `unit_tests/tools/inundate_gms_params.json`: Only test 1 HUC, update forecast filepath, use 4 'workers'.

### Removals

- `unit_tests/tools/inundate_gms_unittests.py`: No longer used. Holdover from legacy unit tests.

<br/><br/>


## v4.3.12.0 - 2023-07-05 - [PR#940](https://github.com/NOAA-OWP/inundation-mapping/pull/940)

Refactor Point Calibration Database for synthetic rating curve adjustment to use `.parquet` files instead of a PostgreSQL database.

### Additions
- `data/`
    -`write_parquet_from_calib_pts.py`: Script to write `.parquet` files based on calibration points contained in a .gpkg file.

### Changes
- `src/`
    - `src_adjust_spatial_obs.py`: Refactor to remove PostgreSQL and use `.parquet` files.
    - `src_roughness_optimization.py`: Line up comments and add newline at EOF.
    - `bash_variables.env`: Update formatting, and add `{}` to inherited `.env` variables for proper variable expansion in Python scripts.
- `/config`
    - `params_template.env`: Update comment.
- `fim_pre_processing.sh`: In usage statement, remove references to PostGRES calibration tool.
- `fim_post_processing.sh`: Remove connection to and loading of PostgreSQL database.
- `.gitignore`: Add newline.
- `README.md`: Remove references to PostGRES calibration tool.

### Removals
- `config/`
    - `calb_db_keys_template.env`: No longer necessary without PostGRES Database.

- `/tools/calibration-db` : Removed directory including files below.
    - `README.md`
    - `docker-compose.yml`
    - `docker-entrypoint-enitdb.d/init-db.sh`

<br/><br/>

## v4.3.11.7 - 2023-06-12 - [PR#932](https://github.com/NOAA-OWP/inundation-mapping/pull/932)

Write to a csv file with processing time of `run_unit_wb.sh`, update PR Template, add/update bash functions in `bash_functions.env`, and modify error handling in `src/check_huc_inputs.py`. Update unit tests to throw no failures, `25 passed, 3 skipped`.

### Changes
- `.github/`
    - `PULL_REQUEST_TEMPLATE.md` : Update PR Checklist into Issuer Checklist and Merge Checklist
- `src/`
    - `run_unit_wb.sh`: Add line to log processing time to `$outputDestDir/logs/unit/total_duration_run_by_unit_all_HUCs.csv`
    - `check_huc_inputs.py`: Modify error handling. Correctly print HUC number if it is not valid (within `included_huc*.lst`)
    - `bash_functions.env`: Add `Calc_Time` function, add `local` keyword to functionally scoped variables in `Calc_Duration`
- `unit_tests/`
    - `derive_level_paths_test.py`: Update - new parameter (`buffer_wbd_streams`)
    - `derive_level_paths_params.json`: Add new parameter (`buffer_wbd_streams`)
    - `clip_vectors_to_wbd_test.py`: Update - new parameter (`wbd_streams_buffer_filename`)
    - `clip_vectors_to_wbd_params.json`: Add new parameter (`wbd_streams_buffer_filename`) & Fix pathing for `nwm_headwaters`

<br/><br/>

## v4.3.11.6 - 2023-05-26 - [PR#919](https://github.com/NOAA-OWP/inundation-mapping/pull/919)

Auto Bot asked for the python package of `requests` be upgraded from 2.28.2 to 2.31.0. This has triggered a number of packages to upgrade.

### Changes
- `Pipfile.lock`: as described.

<br/><br/>

## v4.3.11.5 - 2023-05-30 - [PR#911](https://github.com/NOAA-OWP/inundation-mapping/pull/911)

This fix addresses bugs found when using the recently added functionality in `tools/synthesize_test_cases.py` along with the `PREV` argument. The `-pfiles` argument now performs as expected for both `DEV` and `PREV` processing. Addresses #871

### Changes
`tools/synthesize_test_cases.py`: multiple changes to enable all expected functionality with the `-pfiles` and `-pcsv` arguments

<br/><br/>

## v4.3.11.4 - 2023-05-18 - [PR#917](https://github.com/NOAA-OWP/inundation-mapping/pull/917)

There is a growing number of files that need to be pushed up to HydroVis S3 during a production release, counting the new addition of rating curve comparison reports.

Earlier, we were running a number of aws cli scripts one at a time. This tool simplies it and pushes all of the QA and supporting files. Note: the HAND files from a release, will continue to be pushed by `/data/aws/s3.py` as it filters out files to be sent to HV s3.

### Additions

- `data\aws`
     - `push-hv-data-support-files.sh`: As described above. See file for command args.

<br/><br/>


## v4.3.11.3 - 2023-05-25 - [PR#920](https://github.com/NOAA-OWP/inundation-mapping/pull/920)

Fixes a bug in CatFIM script where a bracket was missing on a pandas `concat` statement.

### Changes
- `/tools/generate_categorical_fim.py`: fixes `concat` statement where bracket was missing.

<br/><br/>

## v4.3.11.2 - 2023-05-19 - [PR#918](https://github.com/NOAA-OWP/inundation-mapping/pull/918)

This fix addresses a bug that was preventing `burn_in_levees.py` from running. The if statement in run_unit_wb.sh preceeding `burn_in_levees.py` was checking for the existence of a filepath that doesn't exist.

### Changes
- `src/run_unit_wb.sh`: fixed the if statement filepath to check for the presence of levee features to burn into the DEM

<br/><br/>

## v4.3.11.1 - 2023-05-16 - [PR#904](https://github.com/NOAA-OWP/inundation-mapping/pull/904)

`pandas.append` was deprecated in our last Pandas upgrade (v4.3.9.0). This PR updates the remaining instances of `pandas.append` to `pandas.concat`.

The file `tools/thalweg_drop_check.py` had an instance of `pandas.append` but was deleted as it is no longer used or necessary.

### Changes

The following files had instances of `pandas.append` changed to `pandas.concat`:
- `data/`
    - `nws/preprocess_ahps_nws.py`
    - `usgs/`
        - `acquire_and_preprocess_3dep_dems.py`
        - `preprocess_ahps_usgs.py`
- `src/`
    - `add_crosswalk.py`
    - `adjust_headwater_streams.py`
    - `aggregate_vector_inputs.py`
    - `reset_mannings.py`
- `tools/`
    - `aggregate_mannings_calibration.py`
    - `eval_plots.py`
    - `generate_categorical_fim.py`
    - `generate_categorical_fim_flows.py`
    - `plots/`
        - `eval_plots.py`
        - `utils/shared_functions.py`
    - `rating_curve_comparison.py`
    - `rating_curve_get_usgs_curves.py`
    - `tools_shared_functions.py`

### Removals

- `tools/thalweg_drop_check.py`

<br/><br/>

## v4.3.11.0 - 2023-05-12 - [PR#903](https://github.com/NOAA-OWP/inundation-mapping/pull/903)

These changes address some known issues where the DEM derived flowlines follow the incorrect flow path (address issues with stream order 1 and 2 only). The revised code adds a new workflow to generate a new flow direction raster separately for input to the `run_by_branch.sh` workflow (branch 0 remains unchanged). This modification helps ensure that the DEM derived flowlines follow the desired NWM flow line when generating the DEM derived flowlines at the branch level.

### Changes
- `config/deny_branch_zero.lst`: removed `LandSea_subset_{}.tif` and `flowdir_d8_burned_filled_{}.tif` from the "keep" list as these files are now kept in the huc root folder.
- `config/deny_unit.lst`: added file cleanups for newly generated branch input files stored in the huc root folder (`dem_burned.tif`, `dem_burned_filled.tif`, `flowdir_d8_burned_filled.tif`, `flows_grid_boolean.tif`, `wbd_buffered_streams.gpkg`)
- `src/clip_vectors_to_wbd.py`: saving the `wbd_streams_buffer` as an output gpkg for input to `derive_level_paths.py`
- `src/derive_level_paths.py`: added a new step to clip the `out_stream_network_dissolved` with the `buffer_wbd_streams` polygon. this resolves errors with the edge case scenarios where a NWM flow line intersects the WBD buffer polygon
- `src/run_unit_wb.sh`: Introduce new processing steps to generate separate outputs for input to branch 0 vs. all other branches. Remove the branch zero `outputs_cleanup.py` as the branches are no longer pointing to files stored in the branch 0 directory (stored in huc directory)
   - Rasterize reach boolean (1 & 0) for all branches (not branch 0): using the `nwm_subset_streams_levelPaths_dissolved.gpkg` to define the branch levelpath flow lines
   - AGREEDEM reconditioning for all branches (not branch 0)
   - Pit remove burned DEM for all branches (not branch 0)
   - D8 flow direction generation for all branches (not branch 0)
- `src/run_by_branch.sh`: changed `clip_rasters_to_branches.py` input file location for `$tempHucDataDir/flowdir_d8_burned_filled.tif` (newly created file)

<br/><br/>

## v4.3.10.0 - 2023-05-12 - [PR#888](https://github.com/NOAA-OWP/inundation-mapping/pull/888)

`aggregate_by_huc.py` was taking a long time to process. Most HUCs can aggregate their branches into one merged hydrotable.csv in just 22 seconds, but a good handful took over 2 mins and a few took over 7 mins. When multiplied by 2,138 HUCs it was super slow. Multi-proc has not been added and it now takes appx 40 mins at 80 cores.

An error logging system was also added to track errors that may have occurred during processing.

### Changes
- `fim_pipeline.sh` - added a duration counter at the end of processing HUCs
- `fim_post_processing.sh` - added a job limit (number of procs), did a little cleanup, and added a warning note about usage of job limits in this script,
- `src`
    - `aggregate_by_huc.py`: Added multi proc, made it useable for non external script calls, added a logging system for errors only.
    - `indentify_src_bankful.py`: typo fix.

<br/><br/>

## v4.3.9.2 - 2023-05-12 - [PR#902](https://github.com/NOAA-OWP/inundation-mapping/pull/902)

This merge fixes several sites in Stage-Based CatFIM sites that showed overinundation. The cause was found to be the result of Stage-Based CatFIM code pulling the wrong value from the `usgs_elev_table.csv`. Priority is intended to go to the `dem_adj_elevation` value that is not from branch 0, however there was a flaw in the prioritization logic. Also includes a change to `requests` usage that is in response to an apparent IT SSL change. This latter change was necessary in order to run CatFIM. Also added a check to make sure the `dem_adj_thalweg` is not too far off the official elevation, and continues if it is.

### Changes
- `/tools/generate_categorical_fim.py`: fixed pandas bug where the non-branch zero `dem_adj_elevation` value was not being properly indexed. Also added a check to make sure the `dem_adj_thalweg` is not too far off the official elevation, and continues if it is.
- ` /tools/tools_shared_functions.py`: added `verify=False` to `requests` library calls because connections to WRDS was being refused (likely because of new IT protocols).

<br/><br/>

## v4.3.9.1 - 2023-05-12 - [PR#893](https://github.com/NOAA-OWP/inundation-mapping/pull/893)

Fix existing unit tests, remove unwanted behavior in `check_unit_errors_test.py`, update `unit_tests/README.md`

### Changes

- `unit_tests/`
    - `README.md` : Split up headings for setting up unit tests/running unit tests & re-formatted code block.
    - `check_unit_errors_test.py`: Fixed unwanted behavior of test leaving behind `sample_n.txt` files in `unit_errors/`
    - `clip_vectors_to_wbd_params.json`: Update parameters
    - `clip_vectors_to_wbd_test.py`: Update arguments
    - `pyproject.toml`: Ignore RuntimeWarning, to suppress pytest failure.
    - `usgs_gage_crosswalk_test.py`: Enhance readability of arguments in `gage_crosswalk.run_crosswalk` call

<br/><br/>

## v4.3.9.0 - 2023-04-19 - [PR#889](https://github.com/NOAA-OWP/inundation-mapping/pull/889)

Updates GDAL in base Docker image from 3.1.2 to 3.4.3 and updates all Python packages to latest versions, including Pandas v.2.0.0. Fixes resulting errors caused by deprecation and/or other changes in dependencies.

NOTE: Although the most current GDAL is version 3.6.3, something in 3.5 causes an issue in TauDEM `aread8` (this has been submitted as https://github.com/dtarb/TauDEM/issues/254)

### Changes

- `Dockerfile`: Upgrade package versions and fix `tzdata`
- `fim_post_processing.sh`: Fix typo
- `Pipfile` and `Pipfile.lock`: Update Python versions
- `src/`
    - `add_crosswalk.py`, `aggregate_by_huc.py`, `src_adjust_usgs_rating.py`, and `usgs_gage_unit_setup.py`: Change `df1.append(df2)` (deprecated) to `pd.concat([df1, df2])`
    - `build_stream_traversal.py`: Add `dropna=True` to address change in NaN handling
    - `getRasterInfoNative.py`: Replace `import gdal` (deprecated) with `from osgeo import gdal`
    - `stream_branches.py`: Change deprecated indexing to `.iloc[0]` and avoid `groupby.max()` over geometry
- `tools`
    - `inundation.py`: Cleans unused `from gdal`
    - `eval_plots.py`: deprecated dataframe.append fixed and deprecated python query pattern fixed.

<br/><br/>

## v4.3.8.0 - 2023-04-07 - [PR#881](https://github.com/NOAA-OWP/inundation-mapping/pull/881)

Clips branch 0 to terminal segments of NWM streams using the `to` attribute of NWM streams (where `to=0`).

### Changes

- `src/`
    - `delineate_hydros_and_produce_HAND.sh`: Added input arguments to `src/split_flows.py`
    - `split_flows.py`: Added functionality to snap and trim branch 0 flows to terminal NWM streamlines

<br/><br/>

## v4.3.7.4 - 2023-04-10 - [PR#882](https://github.com/NOAA-OWP/inundation-mapping/pull/882)

Bug fix for empty `output_catchments` in `src/filter_catchments_and_add_attributes.py`

### Changes

- `src/filter_catchments_and_add_attributes.py`: Adds check for empty `output_catchments` and exits with Status 61 if empty.

<br/><br/>

## v4.3.7.3 - 2023-04-14 - [PR#880](https://github.com/NOAA-OWP/inundation-mapping/pull/880)

Hotfix for addressing an error during the NRMSE calculation/aggregation step within `tools/rating_curve_comparison.py`. Also added the "n" variable to the agg_nwm_recurr_flow_elev_stats table. Addresses #878

### Changes

- `tools/rating_curve_comparison.py`: address error for computing nrmse when n=1; added the "n" variable (sample size) to the output metrics table

<br/><br/>

## v4.3.7.2 - 2023-04-06 - [PR#879](https://github.com/NOAA-OWP/inundation-mapping/pull/879)

Replaces `os.environ` with input arguments in Python files that are called from bash scripts. The bash scripts now access the environment variables and pass them to the Python files as input arguments. In addition to adapting some Python scripts to a more modular structure which allows them to be run individually, it also allows Visual Studio Code debugger to work properly. Closes #875.

### Changes

- `fim_pre_processing.sh`: Added `-i $inputsDir` input argument to `src/check_huc_inputs.py`
- `src/`
    - `add_crosswalk.py`: Changed `min_catchment_area` and `min_stream_length` environment variables to input arguments
    - `check_huc_inputs.py`: Changed `inputsDir` environment variable to input argument
    - `delineate_hydros_and_produce_HAND.sh`: Added `-m $max_split_distance_meters -t $slope_min -b $lakes_buffer_dist_meters` input arguments to `src/split_flows.py`
    - `split_flows.py`: Changed `max_split_distance_meters`, `slope_min`, and `lakes_buffer_dist_meters` from environment variables to input arguments

<br/><br/>

## v4.3.7.1 - 2023-04-06 - [PR#874](https://github.com/NOAA-OWP/inundation-mapping/pull/874)

Hotfix to `process_branch.sh` because it wasn't removing code-61 branches on exit. Also removes the current run from the new fim_temp directory.

### Changes

- `fim_pipeline.sh`: removal of current run from fim_temp directory
- `src/process_branch.sh`: switched the exit 61 block to use the temp directory instead of the outputs directory

<br/><br/>

## v4.3.7.0 - 2023-03-02 - [PR#868](https://github.com/NOAA-OWP/inundation-mapping/pull/868)

This pull request adds a new feature to `fim_post_processing.sh` to aggregate all of the hydrotables for a given HUC into a single HUC-level `hydrotable.csv` file. Note that the aggregation step happens near the end of `fim_post_processing.sh` (after the subdivision and calibration routines), and the branch hydrotable files are preserved in the branch directories for the time being.

### Changes

- `fim_pipeline.sh`: created a new variable `$jobMaxLimit` that multiplies the `$jobHucLimit` and the `$jobBranchLimit`
- `fim_post_processing.sh`: added new aggregation/concatenation step after the SRC calibration routines; passing the new `$jobMaxLimit` to the commands that accept a multiprocessing job number input; added `$skipcal` argument to the USGS rating curve calibration routine
- `src/add_crosswalk.py`: changed the default value for `calb_applied` variable to be a boolean
- `src/aggregate_by_huc.py`: file renamed (previous name: `src/usgs_gage_aggregate.py`); updated to perform branch to huc file aggregation for `hydroTable_{branch_id}.csv` and `src_full_crosswalked_{branch_id}.csv` files; note that the input arguments ask you to specify which file types to aggregate using the flags: `-elev`, `-htable`, and `-src`
- `tools/inundate_gms.py`: added check to use the aggregated HUC-level `hydrotable.csv` if it exists, otherwise continue to use the branch hydroTable files
- `tools/inundation.py`: added `usecols` argument to the `pd.read_csv` commands to improve read time for hydrotables
- `src/subdiv_chan_obank_src.py`: add dtype to hydrotable pd.read_csv to resolve pandas dtype interpretation warnings

<br/><br/>

## v4.3.6.0 - 2023-03-23 - [PR#803](https://github.com/NOAA-OWP/inundation-mapping/pull/803)

Clips Watershed Boundary Dataset (WBD) to DEM domain for increased efficiency. Essentially, this is a wrapper for `geopandas.clip()` and moves clipping from `src/clip_vectors_to_wbd.py` to `data/wbd/preprocess_wbd.py`.

### Additions

- `data/wbd/preprocess_wbd.py`: Clips WBD to DEM domain polygon

### Changes

- `src/`
    - `bash_variables.env`: Updates `input_WBD_gdb` environment variable
    - `clip_vectors_to_wbd.py`: Removes clipping to DEM domain

<br/><br/>

## v4.3.5.1 - 2023-04-01 - [PR#867](https://github.com/NOAA-OWP/inundation-mapping/pull/867)

outputs_cleanup.py was throwing an error saying that the HUC source directory (to be cleaned up), did not exist. This was confirmed in a couple of environments. The src path in run_unit_wb.sh was sending in the "outputs" directory and not the "fim_temp" directory. This might have been a merge issue.

The log file was moved to the unit_errors folder to validate the error, as expected.

### Changes

- `src/run_unit_wb.sh`: Change the source path being submitted to `outputs_cleanup.py` from the `outputs` HUC directory to the `fim_temp` HUC directory.
- `fim_process_unit_wb.sh`: Updated the phrase "Copied temp directory" to "Moved temp directory"

<br/><br/>

## v4.3.5.0 - 2023-03-02 - [PR#857](https://github.com/NOAA-OWP/inundation-mapping/pull/857)

Addresses changes to function calls needed to run upgraded Shapely library plus other related library upgrades. Upgraded libraries include:
- shapely
- geopandas
- pandas
- numba
- rasterstats
- numpy
- rtree
- tqdm
- pyarrow
- py7zr

Pygeos is removed because its functionality is incorporated into the upgraded shapely library.

### Changes

- `Dockerfile`
- `Pipfile and Pipfile.lock`
- `src/`
	- `associate_levelpaths_with_levees.py`
    - `build_stream_traversal.py`
	- `add_crosswalk.py`
	- `adjust_headwater_streams.py`
	- `aggregate_vector_inputs.py`
	- `clip_vectors_to_wbd.py`
	- `derive_headwaters.py`
	- `stream_branches.py`
	- `split_flows.py`
- `tools/`
	- `fimr_to_benchmark.py`
	- `tools_shared_functions.py`

<br/><br/>

## v4.3.4.0 - 2023-03-16-23 [PR#847](https://github.com/NOAA-OWP/inundation-mapping/pull/847)

### Changes

Create a 'working directory' in the Docker container to run processes within the container's non-persistent filesystem. Modify variables in scripts that process HUCs and branches to use the temporary working directory, and then copy temporary directory (after trimming un-wanted files) over to output directory (persistent filesystem).  Roll back changes to `unit_tests/` to use `/data/outputs` (contains canned data), as the volume mounted `outputs/` most likely will not contain the necessary unit test data.

- `Dockerfile` - create a `/fim_temp` working directory, update `projectDir` to an `ENV`, rename inputs and outputs directory variables
- `fim_pipeline.sh` - remove `projectDir=/foss_fim`, update path of `logFile`, remove indentation
- `fim_pre_processing.sh` - change `$outputRunDataDir` => `$outputDestDir` & add `$tempRunDir`
- `fim_post_processing.sh` - change `$outputRunDataDir` => `$outputDestDir`
- `fim_process_unit_wb.sh` - change `$outputRunDataDir` => `$outputDestDir`, add vars & export `tempRunDir`, `tempHucDataDir`, & `tempBranchDataDir` to `run_unit_wb.sh`
- `README.md` - add linebreaks to codeblocks

- `src/`
  - `bash_variables.env` - `$inputDataDir` => `$inputsDir`
  - `check_huc_inputs.py` - `$inputDataDir` => `$inputsDir`
  - `delineate_hydros_and_produce_HAND.py` - `$outputHucDataDir` => `$tempHucDataDir`, `$outputCurrentBranchDataDir` => `$tempCurrentBranchDataDir`
  - `process_branch.sh` - `$outputRunDataDir` => `$outputsDestDir`
  - `run_by_branch.sh` - `$outputCurrentBranchDataDir` => `$tempCurrentBranchDataDir`, `$outputHucDataDir` => `$tempHucDataDir`
  - `run_unit_wb.sh` - `$outputRunDataDir` => `$outputDestDir`, `$outputHucDataDir` => `$tempHucDataDir`
  - `utils/`
    - `shared_functions.py` - `$inputDataDir` => `$inputsDir`

- `tools/`
  - `inundation_wrapper_custom_flow.py` - `$outputDataDir` => `$outputsDir`
  - `inundation_wrapper_nwm_flows.py`  - `$outputDataDir` => `$outputsDir`
  - `tools_shared_variables.py` - `$outputDataDir` => `$outputsDir`

- `unit_tests/`
  - `README.md` - add linebreaks to code blocks, `/outputs/` => `/data/outputs/`
  - `*_params.json` - `/outputs/` => `/data/outputs/` & `$outputRunDataDir` => `$outputDestDir`
  - `derive_level_paths_test.py` - `$outputRunDataDir` => `$outputDestDir`
  - `check_unit_errors_test.py` - `/outputs/` => `/data/outputs/`
  - `shared_functions_test.py` - `$outputRunDataDir` => `$outputDestDir`
  - `split_flows_test.py`  - `/outputs/` => `/data/outputs/`
  - `tools/`
    - `*_params.json` - `/outputs/` => `/data/outputs/` & `$outputRunDataDir` => `$outputDestDir`

<br/><br/>

## v4.3.3.7 - 2023-03-22 - [PR#856](https://github.com/NOAA-OWP/inundation-mapping/pull/856)

Simple update to the `PULL_REQUEST_TEMPLATE.md` to remove unnecessary/outdated boilerplate items, add octothorpe (#) in front of Additions, Changes, Removals to mirror `CHANGELOG.md` format, and clean up the PR Checklist.

### Changes
- `docs/`
  - `PULL_REQUEST_TEMPLATE.md`

<br/><br/>

## v4.3.3.6 - 2023-03-30 - [PR#859](https://github.com/NOAA-OWP/inundation-mapping/pull/859)

Addresses the issue of output storage space being taken up by output files from branches that did not run. Updates branch processing to remove the extraneous branch file if a branch gets an error code of 61.

### Changes

- `src/process_branch.sh`: added line 41, which removes the outputs and output folder if Error 61 occurs.

<br/><br/>

## v4.3.3.5 - 2023-03-23 - [PR#848](https://github.com/NOAA-OWP/inundation-mapping/pull/848)

Introduces two new arguments (`-pcsv` and `-pfiles`) and improves the documentation of  `synthesize_test_cases.py`. The new arguments allow the user to provide a CSV of previous metrics (`-pcsv`) and to specity whether or not metrics should pulled from previous directories (`-pfiles`).

The dtype warning was suppressed through updates to the `read_csv` function in `hydrotable.py` and additional comments were added throughout script to improve readability.

### Changes
- `tools/inundation.py`: Add data types to the section that reads in the hydrotable (line 483).

- `tools/synthesize_test_cases.py`: Improved formatting, spacing, and added comments. Added two new arguments: `pcsv` and `pfiles` along with checks to verify they are not being called concurrently (lines 388-412). In `create_master_metrics_csv`, creates an `iteration_list` that only contains `['comparison']` if `pfiles` is not true, reads in the previous metric csv `prev_metrics_csv` if it is provided and combine it with the compiled metrics (after it is converted to dataframe), and saves the metrics dataframe (`df_to_write`) to CSV.

<br/><br/>

## v4.3.3.4 - 2023-03-17 - [PR#849](https://github.com/NOAA-OWP/inundation-mapping/pull/849)

This hotfix addresses an error in inundate_nation.py relating to projection CRS.

### Changes

- `tools/inundate_nation.py`: #782 CRS projection change likely causing issue with previous projection configuration

<br/><br/>

## v4.3.3.3 - 2023-03-20 - [PR#854](https://github.com/NOAA-OWP/inundation-mapping/pull/854)

At least one site (e.g. TRYM7) was not been getting mapped in Stage-Based CatFIM, despite having all of the acceptable accuracy codes. This was caused by a data type issue in the `acceptable_coord_acc_code_list` in `tools_shared_variables.py` having the accuracy codes of 5 and 1 as a strings instead of an integers.

### Changes

- `/tools/tools_shared_variables.py`: Added integers 5 and 1 to the acceptable_coord_acc_code_list, kept the '5' and '1' strings as well.

<br/><br/>

## v4.3.3.2 - 2023-03-20 - [PR#851](https://github.com/NOAA-OWP/inundation-mapping/pull/851)

Bug fix to change `.split()` to `os.path.splitext()`

### Changes

- `src/stream_branches.py`: Change 3 occurrences of `.split()` to `os.path.splitext()`

<br/><br/>

## v4.3.3.1 - 2023-03-20 - [PR#855](https://github.com/NOAA-OWP/inundation-mapping/pull/855)

Bug fix for KeyError in `src/associate_levelpaths_with_levees.py`

### Changes

- `src/associate_levelpaths_with_levees.py`: Adds check if input files exist and handles empty GeoDataFrame(s) after intersecting levee buffers with leveed areas.

<br/><br/>

## v4.3.3.0 - 2023-03-02 - [PR#831](https://github.com/NOAA-OWP/inundation-mapping/pull/831)

Addresses bug wherein multiple CatFIM sites in the flow-based service were displaying the same NWS LID. This merge also creates a workaround solution for a slowdown that was observed in the WRDS location API, which may be a temporary workaround, until WRDS addresses the slowdown.

### Changes

- `tools/generate_categorical_fim_mapping.py`: resets the list of tifs to format for each LID within the loop that does the map processing, instead of only once before the start of the loop.
- `tools/tools_shared_functions.py`:
  - adds a try-except block around code that attempted to iterate on an empty list when the API didn't return relevant metadata for a given feature ID (this is commented out, but may be used in the future once WRDS slowdown is addressed).
  - Uses a passed NWM flows geodataframe to determine stream order.
- `/tools/generate_categorical_fim_flows.py`:
  - Adds multiprocessing to flows generation and uses `nwm_flows.gpkg` instead of the WRDS API to determine stream order of NWM feature_ids.
  - Adds duration print messages.
- `/tools/generate_categorical_fim.py`:
  - Refactor to allow for new NWM filtering scheme.
  - Bug fix in multiprocessing calls for interval map production.
  - Adds duration print messages.

<br/><br/>

## v4.3.2.0 - 2023-03-15 - [PR#845](https://github.com/NOAA-OWP/inundation-mapping/pull/845)

This merge revises the methodology for masking levee-protected areas from inundation. It accomplishes two major tasks: (1) updates the procedure for acquiring and preprocessing the levee data to be burned into the DEM and (2) revises the way levee-protected areas are masked from branches.

(1) There are now going to be two different levee vector line files in each HUC. One (`nld_subset_levees_burned.gpkg`) for the levee elevation burning and one (`nld_subset_levees.gpkg`) for the levee-level-path assignment and masking workflow.

(2) Levee-protected areas are masked from inundation based on a few methods:
  - Branch 0: All levee-protected areas are masked.
  - Other branches: Levee-protected areas are masked from the DEMs of branches for level path(s) that the levee is protecting against by using single-sided buffers alongside each side of the levee to determine which side the levee is protecting against (the side opposite the associated levee-protected area).

### Additions

- `.gitignore`: Adds `.private` folder for unversioned code.
- `data/`
    - `esri.py`: Class for querying and downloading ESRI feature services.
    - `nld/`
        - `levee_download.py`: Module that handles downloading and preprocessing levee lines and protected areas from the National Levee Database.
- `src/associate_levelpaths_with_levees.py`: Associates level paths with levees using single-sided levee buffers and writes to CSV to be used by `src/mask_dem.py`

### Changes

- `.config/`
    - `deny_branch_zero.lst`: Adds `dem_meters_{}.tif`.
    - `deny_branches.lst`: Adds `levee_levelpaths.csv` and removes `nld_subset_levees_{}.tif`.
    - `deny_unit.lst`: Adds `dem_meters.tif`.
    - `params_template.env`: Adds `levee_buffer` parameter for levee buffer size/distance in meters and `levee_id_attribute`.
- `src/`
    - `bash_variables.env`: Updates `input_nld_levee_protected_areas` and adds `input_NLD` (moved from `run_unit_wb.sh`) and `input_levees_preprocessed` environment. .variables
    - `burn_in_levees.py`: Removed the unit conversion from feet to meters because it's now being done in `levee_download.py`.
    - `clip_vectors_to_wbd.py`: Added the new levee lines for the levee-level-path assignment and masking workflow.
    - `delineate_hydros_and_produce_HAND.sh`: Updates input arguments.
    - `mask_dem.py`: Updates to use `levee_levelpaths.csv` (output from `associate_levelpaths_with_levees.py`) to mask branch DEMs.
    - `run_by_branch.sh`: Clips `dem_meters.tif` to use for branches instead of `dem_meters_0.tif` since branch 0 is already masked.
    - `run_unit_wb.sh`: Added inputs to `clip_vectors_to_wbd.py`. Added `associate_levelpaths_with_levees.py`. Processes `dem_meters.tif` and then makes a copy for branch 0. Moved `deny_unit.lst` cleanup to after branch processing.

### Removals
- `data/nld/preprocess_levee_protected_areas.py`: Deprecated.

<br/><br/>

## v4.3.1.0 - 2023-03-10 - [PR#834](https://github.com/NOAA-OWP/inundation-mapping/pull/834)

Change all occurances of /data/outputs to /outputs to honor the correct volume mount directory specified when executing docker run.

### Changes

- `Dockerfile` - updated comments in relation to `projectDir=/foss_fim`
- `fim_pipeline.sh` - updated comments in relation to `projectDir=/foss_fim`
- `fim_pre_processing.sh` -updated comments in relation to `projectDir=/foss_fim`
- `fim_post_processing.sh` - updated comments in relation to `projectDir=/foss_fim`
- `README.md` - Provide documentation on starting the Docker Container, and update docs to include additional command line option for calibration database tool.

- `src/`
  - `usgs_gage_crosswalk.py` - added newline character to shorten commented example usage
  - `usgs_gage_unit_setup.py` - `/data/outputs/` => `/outputs/`

- `tools/`
  - `cache_metrics.py` -  `/data/outputs/` => `/outputs/`
  - `copy_test_case_folders.py`  - `/data/outputs/` => `/outputs/`
  - `run_test_case.py` - `/data/outputs/` => `/outputs/`

- `unit_tests/*_params.json`  - `/data/outputs/` => `/outputs/`

- `unit_tests/split_flows_test.py`  - `/data/outputs/` => `/outputs/`

<br/><br/>

## v4.3.0.1 - 2023-03-06 - [PR#841](https://github.com/NOAA-OWP/inundation-mapping/pull/841)

Deletes intermediate files generated by `src/agreedem.py` by adding them to `config/deny_*.lst`

- `config/`
    - `deny_branch_zero.lst`, `deny_branches.lst`, `deny_branch_unittests.lst`: Added `agree_binary_bufgrid.tif`, `agree_bufgrid_zerod.tif`, and `agree_smogrid_zerod.tif`
    - `deny_unit.lst`: Added `agree_binary_bufgrid.tif`, `agree_bufgrid.tif`, `agree_bufgrid_allo.tif`, `agree_bufgrid_dist.tif`,  `agree_bufgrid_zerod.tif`, `agree_smogrid.tif`, `agree_smogrid_allo.tif`, `agree_smogrid_dist.tif`, `agree_smogrid_zerod.tif`

<br/><br/>

## v4.3.0.0 - 2023-02-15 - [PR#814](https://github.com/NOAA-OWP/inundation-mapping/pull/814)

Replaces GRASS with Whitebox. This addresses several issues, including Windows permissions and GRASS projection issues. Whitebox also has a slight performance benefit over GRASS.

### Removals

- `src/r_grow_distance.py`: Deletes file

### Changes

- `Dockerfile`: Removes GRASS, update `$outputDataDir` from `/data/outputs` to `/outputs`
- `Pipfile` and `Pipfile.lock`: Adds Whitebox and removes GRASS
- `src/`
    - `agreedem.py`: Removes `r_grow_distance`; refactors to use with context and removes redundant raster reads.
    - `adjust_lateral_thalweg.py` and `agreedem.py`: Refactors to use `with` context and removes redundant raster reads
    - `unique_pixel_and_allocation.py`: Replaces GRASS with Whitebox and remove `r_grow_distance`
    - `gms/`
        - `delineate_hydros_and_produce_HAND.sh` and `run_by_unit.sh`: Removes GRASS parameter
        - `mask_dem.py`: Removes unnecessary line

<br/><br/>

## v4.2.1.0 - 2023-02-21 - [PR#829](https://github.com/NOAA-OWP/inundation-mapping/pull/829)

During the merge from remove-fim3 PR into dev, merge conflicts were discovered in the unit_tests folders and files. Attempts to fix them at that time failed, so some files were removed, other renamed, other edited to get the merge to work.  Here are the fixes to put the unit tests system back to par.

Note: some unit tests are now temporarily disabled due to dependencies on other files / folders which may not exist in other environments.

Also.. the Changelog.md was broken and is being restored here.

Also.. a minor text addition was added to the acquire_and_preprocess_3dep_dems.py files (not directly related to this PR)

For file changes directly related to unit_test folder and it's file, please see [PR#829](https://github.com/NOAA-OWP/inundation-mapping/pull/829)

Other file changes:

### Changes
- `Pipfile.lock` : rebuilt and updated as a safety pre-caution.
- `docs`
    - `CHANGELOG.md`: additions to this file for FIM 4.2.0.0 were not merged correctly.  (re-added just below in the 4.2.0.0 section)
- `data`
    - `usgs`
        - `acquire_and_preprocess_3dep_dems.py`: Added text on data input URL source.

<br/><br/>

## v4.2.0.1 - 2023-02-16 - [PR#827](https://github.com/NOAA-OWP/inundation-mapping/pull/827)

FIM 4.2.0.0. was throwing errors for 14 HUCs that did not have any level paths. These are HUCs that have only stream orders 1 and 2 and are covered under branch zero, but no stream orders 3+ (no level paths).  This has now been changed to not throw an error but continue to process of the HUC.

### Changes

- `src`
    - `run_unit_wb.sh`: Test if branch_id.lst exists, which legitimately might not. Also a bit of text cleanup.

<br/><br/>

## v4.2.0.0 - 2023-02-16 - [PR#816](https://github.com/NOAA-OWP/inundation-mapping/pull/816)

This update removes the remaining elements of FIM3 code.  It further removes the phrases "GMS" as basically the entire FIM4 model. FIM4 is GMS. With removing FIM3, it also means remove concepts of "MS" and "FR" which were no longer relevant in FIM4.  There are only a few remaining places that will continue with the phrase "GMS" which is in some inundation files which are being re-evaluated.  Some deprecated files have been removed and some subfolders removed.

There are a lot of duplicate explanations for some of the changes, so here is a shortcut system.

- desc 1:  Remove or rename values based on phrase "GMS, MS and/or FR"
- desc 2:  Moved file from the /src/gms folder to /src  or /tools/gms_tools to /tools
- desc 3:  No longer needed as we now use the `fim_pipeline.sh` processing model.

### Removals

- `data`
    - `acquire_and_preprocess_inputs.py`:  No longer needed
- `gms_pipeline.sh` : see desc 3
- `gms_run_branch.sh` : see desc 3
- `gms_run_post_processing.sh` : see desc 3
- `gms_run_unit.sh` : see desc 3
- `src`
    - `gms`
        - `init.py` : folder removed, no longer needed.
        - `aggregate_branch_lists.py`: no longer needed.  Newer version already exists in src directory.
        - `remove_error_branches.py` :  see desc 3
        - `run_by_unit.sh` : see desc 3
        - `test_new_crosswalk.sh` : no longer needed
        - `time_and_tee_run_by_branch.sh` : see desc 3
        - `time_and_tee_run_by_unit.sh` : see desc 3
    - `output_cleanup.py` : see desc 3
 - `tools/gms_tools`
     - `init.py` : folder removed, no longer needed.

### Changes

- `config`
   - `deny_branch_unittests.lst` :  renamed from `deny_gms_branch_unittests.lst`
   - `deny_branch_zero.lst` : renamed from `deny_gms_branch_zero.lst`
   - `deny_branches.lst` :  renamed from `deny_gms_branches.lst`
   - `deny_unit.lst`  : renamed from `deny_gms_unit.lst`
   - `params_template.env` : see desc 1

- `data`
    - `nws`
        - `preprocess_ahps_nws.py`:   Added deprecation note: If reused, it needs review and/or upgrades.
    - `acquire_and_preprocess_3dep_dems.py` : see desc 1
 - `fim_post_processing.sh` : see desc 1, plus a small pathing change.
 - `fim_pre_processing.sh` : see desc 1
 - ` src`
     - `add_crosswalk.py` : see desc 1. Also cleaned up some formatting and commented out a code block in favor of a better way to pass args from "__main__"
     - `bash_variables.env` : see desc 1
     - `buffer_stream_branches.py` : see desc 2
     - `clip_rasters_to_branches.py` : see desc 2
     - `crosswalk_nwm_demDerived.py` :  see desc 1 and desc 2
     - `delineate_hydros_and_produce_HAND.sh` : see desc 1 and desc 2
     - `derive_level_paths.py`  :  see desc 1 and desc 2
     - `edit_points.py` : see desc  2
     - `filter_inputs_by_huc.py`: see desc 1 and desc 2
     - `finalize_srcs.py`:  see desc 2
     - `generate_branch_list.py` : see desc 1
     - `make_rem.py` : see desc 2
     - `make_dem.py` : see desc  2
     - `outputs_cleanup.py`:  see desc 1
     - `process_branch.sh`:  see desc 1
     - `query_vectors_by_branch_polygons.py`: see desc 2
     - `reset_mannings.py` : see desc 2
     - `run_by_branch.sh`:  see desc 1
     - `run_unit_wb.sh`: see desc 1
     - `stream_branches.py`:  see desc 2
     - `subset_catch_list_by_branch_id.py`: see desc 2
     - `toDo.md`: see desc 2
     - `usgs_gage_aggregate.py`:  see desc 1
     - `usgs_gage_unit_setup.py` : see desc 1
     - `utils`
         - `fim_enums.py` : see desc 1

- `tools`
    - `combine_crosswalk_tables.py` : see desc 2
    - `compare_ms_and_non_ms_metrics.py` : see desc 2
    - `compile_comp_stats.py`: see desc 2  and added note about possible deprecation.
    - `compile_computation_stats.py` : see desc 2  and added note about possible deprecation.
    - `composite_inundation.py` : see desc 1 : note.. references a file called inundate_gms which retains it's name for now.
    - `consolidate_metrics.py`: added note about possible deprecation.
    - `copy_test_case_folders.py`: see desc 1
    - `eval_plots.py` : see desc 1
    - `evaluate_continuity.py`: see desc 2
    - `find_max_catchment_breadth.py` : see desc 2
    - `generate_categorical_fim_mapping.py` : see desc 1
    - `inundate_gms.py`: see desc 1 and desc 2. Note: This file has retained its name with the phrase "gms" in it as it might be upgraded later and there are some similar files with similar names.
    - `inundate_nation.py` : see desc 1
    - `inundation.py`:  text styling change
    - `make_boxes_from_bounds.py`: text styling change
    - `mosaic_inundation.py`:  see desc 1 and desc 2
    - `overlapping_inundation.py`: see desc 2
    - `plots.py` : see desc 2
    - `run_test_case.py`:  see desc 1
    - `synthesize_test_cases.py`: see desc 1

- `unit_tests`
    - `README.md`: see desc 1
    - `__template_unittests.py`: see desc 1
    - `check_unit_errors_params.json`  and `check_unit_errors_unittests.py` : see desc 1
    - `derive_level_paths_params.json` and `derive_level_paths_unittests.py` : see desc 1 and desc 2
    - `filter_catchments_and_add_attributes_unittests.py`: see desc 1
    - `outputs_cleanup_params.json` and `outputs_cleanup_unittests.py`: see desc 1 and desc 2
    - `split_flows_unittests.py` : see desc 1
    - `tools`
        - `inundate_gms_params.json` and `inundate_gms_unittests.py`: see desc 1 and desc 2

<br/><br/>

## v4.1.3.0 - 2023-02-13 - [PR#812](https://github.com/NOAA-OWP/inundation-mapping/pull/812)

An update was required to adjust host name when in the AWS environment

### Changes

- `fim_post_processing.sh`: Added an "if isAWS" flag system based on the input command args from fim_pipeline.sh or

- `tools/calibration-db`
    - `README.md`: Minor text correction.

<br/><br/>

## v4.1.2.0 - 2023-02-15 - [PR#808](https://github.com/NOAA-OWP/inundation-mapping/pull/808)

Add `pytest` package and refactor existing unit tests. Update parameters to unit tests (`/unit_tests/*_params.json`) to valid paths. Add leading slash to paths in `/config/params_template.env`.

### Additions

- `/unit_tests`
  - `__init__.py`  - needed for `pytest` command line executable to pick up tests.
  - `pyproject.toml`  - used to specify which warnings are excluded/filtered.
  - `/gms`
    - `__init__.py` - needed for `pytest` command line executable to pick up tests.
  - `/tools`
    - `__init__.py`  - needed for `pytest` command line executable to pick up tests.
    - `inundate_gms_params.json` - file moved up into this directory
    - `inundate_gms_test.py`     - file moved up into this directory
    - `inundation_params.json`   - file moved up into this directory
    - `inundation_test.py`       - file moved up into this directory

### Removals

- `/unit_tests/tools/gms_tools/` directory removed, and files moved up into `/unit_tests/tools`

### Changes

- `Pipfile` - updated to include pytest as a dependency
- `Pipfile.lock` - updated to include pytest as a dependency

- `/config`
  - `params_template.env` - leading slash added to paths

- `/unit_tests/` - All of the `*_test.py` files were refactored to follow the `pytest` paradigm.
  - `*_params.json` - valid paths on `fim-dev1` provided
  - `README.md`  - updated to include documentation on pytest.
  - `unit_tests_utils.py`
  - `__template_unittests.py` -> `__template.py` - exclude the `_test` suffix to remove from test suite. Updated example on new format for pytest.
  - `check_unit_errors_test.py`
  - `clip_vectors_to_wbd_test.py`
  - `filter_catchments_and_add_attributes_test.py`
  - `rating_curve_comparison_test.py`
  - `shared_functions_test.py`
  - `split_flow_test.py`
  - `usgs_gage_crosswalk_test.py`
  - `aggregate_branch_lists_test.py`
  - `generate_branch_list_test.py`
  - `generate_branch_list_csv_test.py`
  - `aggregate_branch_lists_test.py`
  - `generate_branch_list_csv_test.py`
  - `generate_branch_list_test.py`
    - `/gms`
      - `derive_level_paths_test.py`
      - `outputs_cleanup_test.py`
    - `/tools`
      - `inundate_unittests.py` -> `inundation_test.py`
      - `inundate_gms_test.py`


<br/><br/>

## v4.1.1.0 - 2023-02-16 - [PR#809](https://github.com/NOAA-OWP/inundation-mapping/pull/809)

The CatFIM code was updated to allow 1-foot interval processing across all stage-based AHPS sites ranging from action stage to 5 feet above major stage, along with restart capability for interrupted processing runs.

### Changes

- `tools/generate_categorical_fim.py` (all changes made here)
    - Added try-except blocks for code that didn't allow most sites to actually get processed because it was trying to check values of some USGS-related variables that most of the sites didn't have
    - Overwrite abilities of the different outputs for the viz team were not consistent (i.e., one of the files had the ability to be overwritten but another didn't), so that has been made consistent to disallow any overwrites of the existing final outputs for a specified output folder.
    - The code also has the ability to restart from an interrupted run and resume processing uncompleted HUCs by first checking for a simple "complete" file for each HUC. If a HUC has that file, then it is skipped (because it already completed processing during a run for a particular output folder / run name).
    - When a HUC is successfully processed, an empty "complete" text file is created / touched.

<br/><br/>

## v4.1.0.0 - 2023-01-30 - [PR#806](https://github.com/NOAA-OWP/inundation-mapping/pull/806)

As we move to Amazon Web Service, AWS, we need to change our processing system. Currently, it is `gms_pipeline.sh` using bash "parallel" as an iterator which then first processes all HUCs, but not their branches. One of `gms_pipeline.sh`'s next steps is to do branch processing which is again iterated via "parallel". AKA. Units processed as one step, branches processed as second independent step.

**Note:** While we are taking steps to move to AWS, we will continue to maintain the ability of doing all processing on a single server using a single docker container as we have for a long time. Moving to AWS is simply taking portions of code from FIM and adding it to AWS tools for performance of large scale production runs.

Our new processing system, starting with this PR,  is to allow each HUC to process it's own branches.

A further requirement was to split up the overall processing flow to independent steps, with each step being able to process itself without relying on "export" variables from other files. Note: There are still a few exceptions.  The basic flow now becomes
- `fim_pre_processing.sh`,
- one or more calls to `fim_process_unit_wb.sh` (calling this file for each single HUC to be processed).
- followed by a call to `fim_post_processing.sh`.


Note: This is a very large, complex PR with alot of critical details. Please read the details at [PR 806](https://github.com/NOAA-OWP/inundation-mapping/pull/806).

### CRITICAL NOTE
The new `fim_pipeline.sh` and by proxy `fim_pre_processing.sh` has two new key input args, one named **-jh** (job HUCs) and one named **-jb** (job branches).  You can assign the number of cores/CPU's are used for processing a HUC versus the number of branches.  For the -jh number arg, it only is used against the `fim_pipeline.sh` file when it is processing more than one HUC or a list of HUCs as it is the iterator for HUCs.   The -jb flag says how many cores/CPU's can be used when processing branches (note.. the average HUC has 26 branches).

BUT.... you have to be careful not to overload your system.  **You need to multiply the -jh and the -jb values together, but only when using the `fim_pipeline.sh` script.**  Why? _If you have 16 CPU's available on your machine, and you assign -jh as 10 and -jb as 26, you are actually asking for 126 cores (10 x 26) but your machine only has 16 cores._   If you are not using `fim_pipeline.sh` but using the three processing steps independently, then the -jh value has not need to be anything but the number of 1 as each actual HUC can only be processed one at a time. (aka.. no iterator).
</br>

### Additions

- `fim_pipeline.sh` :  The wrapper for the three new major "FIM" processing steps. This script allows processing in one command, same as the current tool of `gms_pipeline.sh`.
- `fim_pre_processing.sh`: This file handles all argument input from the user, validates those inputs and sets up or cleans up folders. It also includes a new system of taking most input parameters and some key enviro variables and writing them out to a files called `runtime_args.env`.  Future processing steps need minimal input arguments as it can read most values it needs from this new `runtime_args.env`. This allows the three major steps to work independently from each other. Someone can now come in, run `fim_pre_processing.sh`, then run `fim_process_unit_wb.sh`, each with one HUC, as many time as they like, each adding just its own HUC folder to the output runtime folder.
- `fim_post_processing.sh`: Scans all HUC folders inside the runtime folders to handle a number of processing steps which include (to name a few):
    - aggregating errors
    - aggregating to create a single list (gms_inputs.csv) for all valid HUCs and their branch ids
    - usgs gage aggregation
    - adjustments to SRV's
    - and more
- `fim_process_unit_wb.sh`: Accepts only input args of runName and HUC number. It then sets up global variable, folders, etc to process just the one HUC. The logic for processing the HUC is in `run_unit_wb.sh` but managed by this `fim_process_unit_wb.sh` file including all error trapping.
- `src`
    - `aggregate_branch_lists.py`:  When each HUC is being processed, it creates it's own .csv file with its branch id's. In post processing we need one master csv list and this file aggregates them. Note: This is a similar file already in the `src/gms` folder but that version operates a bit different and will be deprecated soon.
    - `generate_branch_list.py`: This creates the single .lst for a HUC defining each branch id. With this list, `run_unit_wb.sh` can do a parallelized iteration over each of its branches for processing. Note: This is also similar to the current `src/gms` file of the same name and the gms folder version will also be deprecated soon.
    - `generate_branch_list_csv.py`. As each branch, including branch zero, has processed and if it was successful, it will add to a .csv list in the HUC directory. At the end, it becomes a list of all successful branches. This file will be aggregates with all similar .csv in post processing for future processing.
    - `run_unit_wb.sh`:  The actual HUC processing logic. Note: This is fundamentally the same as the current HUC processing logic that exists currently in `src/gms/run_by_unit.sh`, which will be removed in the very near future. However, at the end of this file, it creates and manages a parallelized iterator for processing each of it's branches.
    - `process_branch.sh`:  Same concept as `process_unit_wb.sh` but this one is for processing a single branch. This file manages the true branch processing file of `src/gms/run_by_branch.sh`.  It is a wrapper file to `src/gms/run_by_branch.sh` and catches all error and copies error files as applicable. This allows the parent processing files to continue despite branch errors. Both the new fim processing system and the older gms processing system currently share the branch processing file of `src/gms/run_by_branch.sh`. When the gms processing file is removed, this file will likely not change, only moved one directory up and be no longer in the `gms` sub-folder.
- `unit_tests`
    - `aggregate_branch_lists_unittests.py' and `aggregate_branch_lists_params.json`  (based on the newer `src` directory edition of `aggregate_branch_lists.py`).
    - `generate_branch_list_unittest.py` and `generate_branch_list_params.json` (based on the newer `src` directory edition of `generate_branch_list.py`).
    -  `generate_branch_list_csv_unittest.py` and `generate_branch_list_csv_params.json`

### Changes

- `config`
    - `params_template.env`: Removed the `default_max_jobs` value and moved the `startDiv` and `stopDiv` to the `bash_variables.env` file.
    - `deny_gms_unit.lst` : Renamed from `deny_gms_unit_prod.lst`
    - `deny_gms_branches.lst` : Renamed from `deny_gms_branches_prod.lst`

- `gms_pipeline.sh`, `gms_run_branch.sh`, `gms_run_unit.sh`, and `gms_post_processing.sh` :  Changed to hardcode the `default_max_jobs` to the value of 1. (we don't want this to be changed at all). They were also changed for minor adjustments for the `deny` list files names.

- `src`
    - `bash_functions.env`: Fix error with calculating durations.
    - `bash_variables.env`:  Adds the two export lines (stopDiv and startDiv) from `params_template.env`
    - `clip_vectors_to_wbd.py`: Cleaned up some print statements for better output traceability.
    - `check_huc_inputs.py`: Added logic to ensure the file was an .lst file. Other file formats were not be handled correctly.
    - `gms`
        - `delineate_hydros_and_produce_HAND.sh`: Removed all `stopDiv` variable to reduce log and screen output.
        - `run_by_branch.sh`: Removed an unnecessary test for overriding outputs.

### Removed

- `config`
    - `deny_gms_branches_dev.lst`

<br/><br/>

## v4.0.19.5 - 2023-01-24 - [PR#801](https://github.com/NOAA-OWP/inundation-mapping/pull/801)

When running tools/test_case_by_hydroid.py, it throws an error of local variable 'stats' referenced before assignment.

### Changes

- `tools`
    - `pixel_counter.py`: declare stats object and remove the GA_Readonly flag
    - `test_case_by_hydroid_id_py`: Added more logging.

<br/><br/>

## v4.0.19.4 - 2023-01-25 - [PR#802](https://github.com/NOAA-OWP/inundation-mapping/pull/802)

This revision includes a slight alteration to the filtering technique used to trim/remove lakeid nwm_reaches that exist at the upstream end of each branch network. By keeping a single lakeid reach at the branch level, we can avoid issues with the branch headwater point starting at a lake boundary. This ensures the headwater catchments for some branches are properly identified as a lake catchment (no inundation produced).

### Changes

- `src/gms/stream_branches.py`: New changes to the `find_upstream_reaches_in_waterbodies` function: Added a step to create a list of nonlake segments (lakeid = -9999) . Use the list of nonlake reaches to allow the filter to keep a the first lakeid reach that connects to a nonlake segment.

<br/><br/>

## v4.0.19.3 - 2023-01-17 - [PR#794](https://github.com/NOAA-OWP/inundation-mapping/pull/794)

Removing FIM3 files and references.  Anything still required for FIM 3 are held in the dev-fim3 branch.

### Removals

- `data`
    - `preprocess_rasters.py`: no longer valid as it is for NHD DEM rasters.
- `fim_run.sh`
- ` src`
    - `aggregate_fim_outputs.sh`
    - `fr_to_ms_raster.mask.py`
    - `get_all_huc_in_inputs.py`
    - `reduce_nhd_stream_density.py`
    - `rem.py`:  There are two files named `rem.py`, one in the src directory and one in the gms directory. This version in the src directory is no longer valid. The `rem.py` in the gms directory is being renamed to avoid future enhancements of moving files.
    - `run_by_unit.sh`:  There are two files named `run_by_unit.sh`, one in the src directory and one in the gms directory. This version in the src directory is for fim3. For the remaining `run_by_unit.sh`, it is NOT being renamed at this time as it will likely be renamed in the near future.
    - `time_and_tee_run_by_unit.sh`:  Same not as above for `run_by_unit.sh`.
    - `utils`
        - `archive_cleanup.py`
 - `tools`
     - `compare_gms_srcs_to_fr.py`
     - `preprocess_fimx.py`

### Changes

- `src`
    - `adjust_headwater_streams.py`: Likely deprecated but kept for safety reason. Deprecation note added.
- `tools`
    - `cygnss_preprocess.py`: Likely deprecated but kept for safety reason. Deprecation note added.
    - `nesdis_preprocess.py`: Likely deprecated but kept for safety reason. Deprecation note added.

<br/><br/>

## v4.0.19.2 - 2023-01-17 - [PR#797](https://github.com/NOAA-OWP/inundation-mapping/pull/797)

Consolidates global bash environment variables into a new `src/bash_variables.env` file. Additionally, Python environment variables have been moved into this file and `src/utils/shared_variables.py` now references this file. Hardcoded projections have been replaced by an environment variable. This also replaces the Manning's N file in `config/params_template.env` with a constant and updates relevant code. Unused environment variables have been removed.

### Additions

- `src/bash_variables.env`: Adds file for global environment variables

### Removals

- `config/`
    - `mannings_default.json`
    - `mannings_default_calibrated.json`

### Changes

- `config/params_template.env`: Changes manning_n from filename to default value of 0.06
- `gms_run_branch.sh`: Adds `bash_variables.env`
- `gms_run_post_processing.sh`: Adds `bash_variables.env` and changes projection from hardcoded to environment variable
- `gms_run_unit.sh`: Adds `bash_variables.env`
- `src/`
    - `add_crosswalk.py`: Assigns default manning_n value and removes assignments by stream orders
    - `aggregate_vector_inputs.py`: Removes unused references to environment variables and function
    - `gms/run_by_unit.sh`: Removes environment variable assignments and uses projection from environment variables
    - `utils/shared_variables.py`: Removes environment variables and instead references src/bash_variables.env

<br/><br/>

## v4.0.19.1 - 2023-01-17 - [PR#796](https://github.com/NOAA-OWP/inundation-mapping/pull/796)

### Changes

- `tools/gms_tools/combine_crosswalk_tables.py`: Checks length of dataframe list before concatenating

<br/><br/>

## v4.0.19.0 - 2023-01-06 - [PR#782](https://github.com/NOAA-OWP/inundation-mapping/pull/782)

Changes the projection of HAND processing to EPSG 5070.

### Changes

- `gms_run_post_processing.sh`: Adds target projection for `points`
- `data/nld/preprocess_levee_protected_areas.py`: Changed to use `utils.shared_variables.DEFAULT_FIM_PROJECTION_CRS`
- `src/`
    - `clip_vectors_to_wbd.py`: Save intermediate outputs in EPSG:5070
    - `src_adjust_spatial_obs.py`: Changed to use `utils.shared_variables.DEFAULT_FIM_PROJECTION_CRS`
    - `utils/shared_variables.py`: Changes the designated projection variables
    - `gms/`
        - `stream_branches.py`: Checks the projection of the input streams and changes if necessary
        - `run_by_unit.py`: Changes the default projection crs variable and added as HUC target projection
- `tools/inundate_nation.py`: Changed to use `utils.shared_variables.PREP_PROJECTION`

<br/><br/>

## v4.0.18.2 - 2023-01-11 - [PR#790](https://github.com/NOAA-OWP/inundation-mapping/pull/790)

Remove Great Lakes clipping

### Changes

- `src/`
    - `clip_vectors_to_wbd.py`: Removes Great Lakes clipping and references to Great Lakes polygons and lake buffer size

    - `gms/run_by_unit.sh`: Removes Great Lakes polygon and lake buffer size arguments to `src/clip_vectors_to_wbd.py`

<br/><br/>

## v4.0.18.1 - 2022-12-13 - [PR #760](https://github.com/NOAA-OWP/inundation-mapping/pull/760)

Adds stacked bar eval plots.

### Additions

- `/tools/eval_plots_stackedbar.py`: produces stacked bar eval plots in the same manner as `eval_plots.py`.

<br/><br/>

## v4.0.18.0 - 2023-01-03 - [PR#780](https://github.com/NOAA-OWP/inundation-mapping/pull/780)

Clips WBD and stream branch buffer polygons to DEM domain.

### Changes

- `src/`
    - `clip_vectors_to_wbd.py`: Clips WBD polygon to DEM domain

    - `gms/`
        - `buffer_stream_branches.py`: Clips branch buffer polygons to DEM domain
        - `derive_level_paths.py`: Stop processing if no branches exist
        - `mask_dem.py`: Checks if stream file exists before continuing
        - `remove_error_branches.py`: Checks if error_branches has data before continuing
        - `run_by_unit.sh`: Adds DEM domain as bash variable and adds it as an argument to calling `clip_vectors_to_wbd.py` and `buffer_stream_branches.py`

<br/><br/>


## v4.0.17.4 - 2023-01-06 - [PR#781](https://github.com/NOAA-OWP/inundation-mapping/pull/781)

Added crosswalk_table.csv from the root output folder as being a file push up to Hydrovis s3 bucket after FIM BED runs.

### Changes

- `config`
    - `aws_s3_put_fim4_hydrovis_whitelist.lst`:  Added crosswalk_table.csv to whitelist.


<br/><br/>

## v4.0.17.3 - 2022-12-23 - [PR#773](https://github.com/NOAA-OWP/inundation-mapping/pull/773)

Cleans up REM masking of levee-protected areas and fixes associated error.

### Removals

- `src/gms/`
    - `delineate_hydros_and_produce_HAND.sh`: removes rasterization and masking of levee-protected areas from the REM
    - `rasterize_by_order`: removes this file
- `config/`
    - `deny_gms_branch_zero.lst`, `deny_gms_branches_dev.lst`, and `deny_gms_branches_prod.lst`: removes `LeveeProtectedAreas_subset_{}.tif`

### Changes

- `src/gms/rem.py`: fixes an error where the nodata value of the DEM was overlooked

<br/><br/>

## v4.0.17.2 - 2022-12-29 - [PR #779](https://github.com/NOAA-OWP/inundation-mapping/pull/779)

Remove dependency on `other` folder in `test_cases`. Also updates ESRI and QGIS agreement raster symbology label to include the addition of levee-protected areas as a mask.

### Removals

- `tools/`
    - `aggregate_metrics.py` and `cache_metrics.py`: Removes reference to test_cases/other folder

### Changes

- `config/symbology/`
    - `esri/agreement_raster.lyr` and `qgis/agreement_raster.qml`: Updates label from Waterbody mask to Masked since mask also now includes levee-protected areas
- `tools/`
    - `eval_alt_catfim.py` and `run_test_case.py`: Updates waterbody mask to dataset located in /inputs folder

<br/><br/>

## v4.0.17.1 - 2022-12-29 - [PR #778](https://github.com/NOAA-OWP/inundation-mapping/pull/778)

This merge fixes a bug where all of the Stage-Based intervals were the same.

### Changes
- `/tools/generate_categorical_fim.py`: Changed `stage` variable to `interval_stage` variable in `produce_stage_based_catfim_tifs` function call.

<br/><br/>

## v4.0.17.0 - 2022-12-21 - [PR #771](https://github.com/NOAA-OWP/inundation-mapping/pull/771)

Added rysnc to docker images. rysnc can now be used inside the images to move data around via docker mounts.

### Changes

- `Dockerfile` : added rsync

<br/><br/>

## v4.0.16.0 - 2022-12-20 - [PR #768](https://github.com/NOAA-OWP/inundation-mapping/pull/768)

`gms_run_branch.sh` was processing all of the branches iteratively, then continuing on to a large post processing portion of code. That has now be split to two files, one for branch iteration and the other file for just post processing.

Other minor changes include:
- Removing the system where a user could override `DropStreamOrders` where they could process streams with stream orders 1 and 2 independently like other GMS branches.  This option is now removed, so it will only allow stream orders 3 and higher as gms branches and SO 1 and 2 will always be in branch zero.

- The `retry` flag on the three gms*.sh files has been removed. It did not work correctly and was not being used. Usage of it would have created unreliable results.

### Additions

- `gms_run_post_processing.sh`
   - handles all tasks from after `gms_run_branch.sh` to this file, except for output cleanup, which stayed in `gms_run_branch.sh`.
   - Can be run completely independent from `gms_run_unit.sh` or gms_run_branch.sh` as long as all of the files are in place. And can be re-run if desired.

### Changes

- `gms_pipeline.sh`
   - Remove "retry" system.
   - Remove "dropLowStreamOrders" system.
   - Updated for newer reusable output date/time/duration system.
   - Add call to new `gms_run_post_processing.sh` file.

- `gms_run_branch.sh`
   - Remove "retry" system.
   - Remove "dropLowStreamOrders" system.
   - Updated for newer reusable output date/time/duration system.
   - Removed most code from below the branch iterator to the new `gms_run_post_processing.sh` file. However, it did keep the branch files output cleanup and non-zero exit code checking.

- `gms_run_unit.sh`
   - Remove "retry" system.
   - Remove "dropLowStreamOrders" system.
   - Updated for newer reusable output date/time/duration system.

- `src`
    - `bash_functions.env`:  Added a new method to make it easier / simpler to calculation and display duration time.
    - `filter_catchments_and_add_attributes.py`:  Remove "dropLowStreamOrders" system.
    - `split_flows.py`: Remove "dropLowStreamOrders" system.
    - `usgs_gage_unit_setup.py`:  Remove "dropLowStreamOrders" system.

- `gms`
    - `delineate_hydros_and_produced_HAND.sh` : Remove "dropLowStreamOrders" system.
    - `derive_level_paths.py`: Remove "dropLowStreamOrders" system and some small style updates.
    - `run_by_unit.sh`: Remove "dropLowStreamOrders" system.

- `unit_tests/gms`
    - `derive_level_paths_params.json` and `derive_level_paths_unittests.py`: Remove "dropLowStreamOrders" system.

<br/><br/>

## v4.0.15.0 - 2022-12-20 - [PR #758](https://github.com/NOAA-OWP/inundation-mapping/pull/758)

This merge addresses feedback received from field users regarding CatFIM. Users wanted a Stage-Based version of CatFIM, they wanted maps created for multiple intervals between flood categories, and they wanted documentation as to why many sites are absent from the Stage-Based CatFIM service. This merge seeks to address this feedback. CatFIM will continue to evolve with more feedback over time.

## Changes
- `/src/gms/usgs_gage_crosswalk.py`: Removed filtering of extra attributes when writing table
- `/src/gms/usgs_gage_unit_setup.py`: Removed filter of gages where `rating curve == yes`. The filtering happens later on now.
- `/tools/eval_plots.py`: Added a post-processing step to produce CSVs of spatial data
- `/tools/generate_categorical_fim.py`:
  - New arguments to support more advanced multiprocessing, support production of Stage-Based CatFIM, specific output directory pathing, upstream and downstream distance, controls on how high past "major" magnitude to go when producing interval maps for Stage-Based, the ability to run a single AHPS site.
- `/tools/generate_categorical_fim_flows.py`:
  - Allows for flows to be retrieved for only one site (useful for testing)
  - More logging
  - Filtering stream segments according to stream order
- `/tools/generate_categorical_fim_mapping.py`:
  - Support for Stage-Based CatFIM production
  - Enhanced multiprocessing
  - Improved post-processing
- `/tools/pixel_counter.py`: fixed a bug where Nonetypes were being returned
- `/tools/rating_curve_get_usgs_rating_curves.py`:
  - Removed filtering when producing `usgs_gages.gpkg`, but adding attribute as to whether or not it meets acceptance criteria, as defined in `gms_tools/tools_shared_variables.py`.
  - Creating a lookup list to filter out unacceptable gages before they're written to `usgs_rating_curves.csv`
  - The `usgs_gages.gpkg` now includes two fields indicating whether or not gages pass acceptance criteria (defined in `tools_shared_variables.py`. The fields are `acceptable_codes` and `acceptable_alt_error`
- `/tools/tools_shared_functions.py`:
  - Added `get_env_paths()` function to retrieve environmental variable information used by CatFIM and rating curves scripts
  - `Added `filter_nwm_segments_by_stream_order()` function that uses WRDS to filter out NWM feature_ids from a list if their stream order is different than a desired stream order.
- `/tools/tools_shared_variables.py`: Added the acceptance criteria and URLS for gages as non-constant variables. These can be modified and tracked through version changes. These variables are imported by the CatFIM and USGS rating curve and gage generation scripts.
- `/tools/test_case_by_hydroid.py`: reformatting code, recommend adding more comments/docstrings in future commit

<br/><br/>

## v4.0.14.2 - 2022-12-22 - [PR #772](https://github.com/NOAA-OWP/inundation-mapping/pull/772)

Added `usgs_elev_table.csv` to hydrovis whitelist files.  Also updated the name to include the word "hydrovis" in them (anticipating more s3 whitelist files).

### Changes

- `config`
    - `aws_s3_put_fim4_hydrovis_whitelist.lst`:  File name updated and added usgs_elev_table.csv so it gets push up as well.
    - `aws_s3_put_fim3_hydrovis_whitelist.lst`: File name updated

- `data/aws`
   - `s3.py`: added `/foss_fim/config/aws_s3_put_fim4_hydrovis_whitelist.lst` as a default to the -w param.

<br/><br/>

## v4.0.14.1 - 2022-12-03 - [PR #753](https://github.com/NOAA-OWP/inundation-mapping/pull/753)

Creates a polygon of 3DEP DEM domain (to eliminate errors caused by stream networks with no DEM data in areas of HUCs that are outside of the U.S. border) and uses the polygon layer to clip the WBD and stream network (to a buffer inside the WBD).

### Additions
- `data/usgs/acquire_and_preprocess_3dep_dems.py`: Adds creation of 3DEP domain polygon by polygonizing all HUC6 3DEP DEMs and then dissolving them.
- `src/gms/run_by_unit.sh`: Adds 3DEP domain polygon .gpkg as input to `src/clip_vectors_to_wbd.py`

### Changes
- `src/clip_vectors_to_wbd.py`: Clips WBD to 3DEP domain polygon and clips streams to a buffer inside the clipped WBD polygon.

<br/><br/>

## v4.0.14.0 - 2022-12-20 - [PR #769](https://github.com/NOAA-OWP/inundation-mapping/pull/769)

Masks levee-protected areas from the DEM in branch 0 and in highest two stream order branches.

### Additions

- `src/gms/`
    - `mask_dem.py`: Masks levee-protected areas from the DEM in branch 0 and in highest two stream order branches
    - `delineate_hydros_and_produce_HAND.sh`: Adds `src/gms/mask_dem.py`

<br/><br/>

## v4.0.13.2 - 2022-12-20 - [PR #767](https://github.com/NOAA-OWP/inundation-mapping/pull/767)

Fixes inundation of nodata areas of REM.

### Changes

- `tools/inundation.py`: Assigns depth a value of `0` if REM is less than `0`

<br/><br/>

## v4.0.13.1 - 2022-12-09 - [PR #743](https://github.com/NOAA-OWP/inundation-mapping/pull/743)

This merge adds the tools required to generate Alpha metrics by hydroid. It summarizes the Apha metrics by branch 0 catchment for use in the Hydrovis "FIM Performance" service.

### Additions

- `pixel_counter.py`:  A script to perform zonal statistics against raster data and geometries
- `pixel_counter_functions.py`: Supporting functions
- `pixel_counter_wrapper.py`: a script that wraps `pixel_counter.py` for batch processing
- `test_case_by_hydroid.py`: the main script to orchestrate the generation of alpha metrics by catchment

<br/><br/>

## v4.0.13.0 - 2022-11-16 - [PR #744](https://github.com/NOAA-OWP/inundation-mapping/pull/744)

Changes branch 0 headwaters data source from NHD to NWS to be consistent with branches. Removes references to NHD flowlines and headwater data.

### Changes

- `src/gms/derive_level_paths.py`: Generates headwaters before stream branch filtering

### Removals

- Removes NHD flowlines and headwater references from `gms_run_unit.sh`, `config/deny_gms_unit_prod.lst`, `src/clip_vectors_to_wbd.py`, `src/gms/run_by_unit.sh`, `unit_tests/__template_unittests.py`, `unit_tests/clip_vectors_to_wbd_params.json`, and `unit_tests/clip_vectors_to_wbd_unittests.py`

<br/><br/>

## V4.0.12.2 - 2022-12-04 - [PR #754](https://github.com/NOAA-OWP/inundation-mapping/pull/754)

Stop writing `gms_inputs_removed.csv` if no branches are removed with Error status 61.

### Changes

- `src/gms/remove_error_branches.py`: Checks if error branches is not empty before saving gms_inputs_removed.csv

<br/><br/>

## v4.0.12.1 - 2022-11-30 - [PR #751](https://github.com/NOAA-OWP/inundation-mapping/pull/751)

Updating a few deny list files.

### Changes

- `config`:
    - `deny_gms_branches_dev.lst`, `deny_gms_branches_prod.lst`, and `deny_gms_unit_prod.lst`

<br/><br/>


## v4.0.12.0 - 2022-11-28 - [PR #736](https://github.com/NOAA-OWP/inundation-mapping/pull/736)

This feature branch introduces a new methodology for computing Manning's equation for the synthetic rating curves. The new subdivision approach 1) estimates bankfull stage by crosswalking "bankfull" proxy discharge data to the raw SRC discharge values 2) identifies in-channel vs. overbank geometry values 3) applies unique in-channel and overbank Manning's n value (user provided values) to compute Manning's equation separately for channel and overbank discharge and adds the two components together for total discharge 4) computes a calibration coefficient (where benchmark data exists) that applies to the  calibrated total discharge calculation.

### Additions

- `src/subdiv_chan_obank_src.py`: new script that performs all subdiv calculations and then produce a new (modified) `hydroTable.csv`. Inputs include `src_full_crosswalked.csv` for each huc/branch and a Manning's roughness csv file (containing: featureid, channel n, overbank n; file located in the `/inputs/rating_curve/variable_roughness/`). Note that the `identify_src_bankfull.py` script must be run prior to running the subdiv workflow.

### Changes

- `config/params_template.env`: removed BARC and composite roughness parameters; added new subdivision parameters; default Manning's n file set to `mannings_global_06_12.csv`
- `gms_run_branch.sh`: moved the PostgreSQL database steps to occur immediately before the SRC calibration steps; added new subdivision step; added condition to SRC calibration to ensure subdivision routine is run
- `src/add_crosswalk.py`: removed BARC function call; update placeholder value list (removed BARC and composite roughness variables) - these placeholder variables ensure that all hydrotables have the same dimensions
- `src/identify_src_bankfull.py`: revised FIM3 starting code to work with FIM4 framework; stripped out unnecessary calculations; restricted bankfull identification to stage values > 0
- `src/src_adjust_spatial_obs.py`: added huc sort function to help user track progress from console outputs
- `src/src_adjust_usgs_rating.py`: added huc sort function to help user track progress from console outputs
- `src/src_roughness_optimization.py`: reconfigured code to compute a calibration coefficient and apply adjustments using the subdivision variables; renamed numerous variables; simplified code where possible
- `src/utils/shared_variables.py`: increased `ROUGHNESS_MAX_THRESH` from 0.6 to 0.8
- `tools/vary_mannings_n_composite.py`: *moved this script from /src to /tools*; updated this code from FIM3 to work with FIM4 structure; however, it is not currently implemented (the subdivision routine replaces this)
- `tools/aggregate_csv_files.py`: helper tool to search for csv files by name/wildcard and concatenate all found files into one csv (used for aggregating previous calibrated roughness values)
- `tools/eval_plots.py`: updated list of metrics to plot to also include equitable threat score and mathews correlation coefficient (MCC)
- `tools/synthesize_test_cases.py`: updated the list of FIM version metrics that the `PREV` flag will use to create the final aggregated metrics csv; this change will combine the dev versions provided with the `-dc` flag along with the existing `previous_fim_list`

<br/><br/>

## v4.0.11.5 - 2022-11-18 - [PR #746](https://github.com/NOAA-OWP/inundation-mapping/pull/746)

Skips `src/usgs_gage_unit_setup.py` if no level paths exist. This may happen if a HUC has no stream orders > 2. This is a bug fix for #723 for the case that the HUC also has USGS gages.

### Changes

- `src/gms/run_by_unit.sh`: Adds check for `nwm_subset_streams_levelPaths.gpkg` before running `usgs_gage_unit_setup.py`

<br/><br/>

## v4.0.11.4 - 2022-10-12 - [PR #709](https://github.com/NOAA-OWP/inundation-mapping/pull/709)

Adds capability to produce single rating curve comparison plots for each gage.

### Changes

- `tools/rating_curve_comparison.py`
    - Adds generate_single_plot() to make a single rating curve comparison plot for each gage in a given HUC
    - Adds command line switch to generate single plots

<br/><br/>

## v4.0.11.3 - 2022-11-10 - [PR #739](https://github.com/NOAA-OWP/inundation-mapping/pull/739)

New tool with instructions of downloading levee protected areas and a tool to pre-process it, ready for FIM.

### Additions

- `data`
    - `nld`
         - `preprocess_levee_protected_areas.py`:  as described above

### Changes

- `data`
     - `preprocess_rasters.py`: added deprecation note. It will eventually be replaced in it's entirety.
- `src`
    - `utils`
        - `shared_functions.py`: a few styling adjustments.

<br/><br/>

## v4.0.11.2 - 2022-11-07 - [PR #737](https://github.com/NOAA-OWP/inundation-mapping/pull/737)

Add an extra input args to the gms_**.sh files to allow for an override of the branch zero deny list, same as we can do with the unit and branch deny list overrides. This is needed for debugging purposes.

Also, if there is no override for the deny branch zero list and is not using the word "none", then use the default or overridden standard branch deny list.  This will keep the branch zero's and branch output folders similar but not identical for outputs.

### Changes

- `gms_pipeline.sh`:  Add new param to allow for branch zero deny list override. Plus added better logic for catching bad deny lists earlier.
- `gms_run_branch.sh`:  Add new param to allow for branch zero deny list override.  Add logic to cleanup all branch zero output folders with the default branch deny list (not the branch zero list), UNLESS an override exists for the branch zero deny list.
- `gms_run_unit.sh`: Add new param to allow for branch zero deny list override.
- `config`
    - `deny_gms_branch_zero.lst`: update to keep an additional file in the outputs.
- `src`
    - `output_cleanup.py`: added note saying it is deprecated.
    - `gms`
        - `run_by_branch.sh`: variable name change (matching new names in related files for deny lists)
        - `run_by_unit.sh`: Add new param to allow for branch zero deny list override.

<br/><br/>

## v4.0.11.1 - 2022-11-01 - [PR #732](https://github.com/NOAA-OWP/inundation-mapping/pull/732)

Due to a recent IT security scan, it was determined that Jupyter-core needed to be upgraded.

### Changes

- `Pipfile` and `Pipfile.lock`:  Added a specific version of Jupyter Core that is compliant with IT.

<br/><br/>

## v4.0.11.0 - 2022-09-21 - [PR #690](https://github.com/NOAA-OWP/inundation-mapping/pull/690)

Masks levee-protected areas from Relative Elevation Model if branch 0 or if branch stream order exceeds a threshold.

### Additions

- `src/gms/`
   - `delineate_hydros_and_produce_HAND.sh`
      - Reprojects and creates HUC-level raster of levee-protected areas from polygon layer
      - Uses that raster to mask/remove those areas from the Relative Elevation Model
   - `rasterize_by_order.py`: Subsets levee-protected area branch-level raster if branch 0 or if order exceeds a threshold (default threshold: max order - 1)
- `config/`
   - `deny_gms_branches_default.lst`, and `deny_gms_branches_min.lst`: Added LeveeProtectedAreas_subset_{}.tif
   - `params_template.env`: Adds mask_leveed_area_toggle

### Changes

- `src/gms/delineate_hydros_and_produce_HAND.sh`: Fixes a bug in ocean/Great Lakes masking
- `tools/`
    - `eval_alt_catfim.py` and `run_test_case.py`: Changes the levee mask to the updated inputs/nld_vectors/Levee_protected_areas.gpkg

<br/><br/>

## v4.0.10.5 - 2022-10-21 - [PR #720](https://github.com/NOAA-OWP/inundation-mapping/pull/720)

Earlier versions of the acquire_and_preprocess_3dep_dems.py did not have any buffer added when downloading HUC6 DEMs. This resulted in 1 pixel nodata gaps in the final REM outputs in some cases at HUC8 sharing a HUC6 border. Adding the param of cblend 6 to the gdalwarp command meant put a 6 extra pixels all around perimeter. Testing showed that 6 pixels was plenty sufficient as the gaps were never more than 1 pixel on borders of no-data.

### Changes

- `data`
    - `usgs`
        - `acquire_and_preprocess_3dep_dems.py`: Added the `cblend 6` param to the gdalwarp call for when the dem is downloaded from USGS.
    - `create_vrt_file.py`:  Added sample usage comment.
 - `src`
     - `gms`
         `run_by_unit.sh`: Added a comment about gdal as it relates to run_by_unit.

Note: the new replacement inputs/3dep_dems/10m_5070/ files can / will be copied before PR approval as the true fix was replacment DEM's. There is zero risk of overwriting prior to code merge.

<br/><br/>

## v4.0.10.4 - 2022-10-27 - [PR #727](https://github.com/NOAA-OWP/inundation-mapping/pull/727)

Creates a single crosswalk table containing HUC (huc8), BranchID, HydroID, feature_id (and optionally LakeID) from branch-level hydroTables.csv files.

### Additions

- `tools/gms_tools/combine_crosswalk_tables.py`: reads and concatenates hydroTable.csv files, writes crosswalk table
- `gms_run_branch.sh`: Adds `tools/gms_tools/make_complete_hydrotable.py` to post-processing

<br/><br/>

## v4.0.10.3 - 2022-10-19 - [PR #718](https://github.com/NOAA-OWP/inundation-mapping/pull/718)

Fixes thalweg notch by clipping upstream ends of the stream segments to prevent the stream network from reaching the edge of the DEM and being treated as outlets when pit filling the burned DEM.

### Changes

- `src/clip_vectors_to_wbd.py`: Uses a slightly smaller buffer than wbd_buffer (wbd_buffer_distance-2*(DEM cell size)) to clip stream network inside of DEM extent.

<br/><br/>

## v4.0.10.2 - 2022-10-24 - [PR #723](https://github.com/NOAA-OWP/inundation-mapping/pull/723)

Runs branch 0 on HUCs with no other branches remaining after filtering stream orders if `drop_low_stream_orders` is used.

### Additions

- `src/gms`
    - `stream_branches.py`: adds `exclude_attribute_values()` to filter out stream orders 1&2 outside of `load_file()`

### Changes

- `src/gms`
    - `buffer_stream_branches.py`: adds check for `streams_file`
    - `derive_level_paths.py`: checks length of `stream_network` before filtering out stream orders 1&2, then filters using `stream_network.exclude_attribute_values()`
    - `generate_branch_list.py`: adds check for `stream_network_dissolved`

<br/><br/>

## v4.0.10.1 - 2022-10-5 - [PR #695](https://github.com/NOAA-OWP/inundation-mapping/pull/695)

This hotfix address a bug with how the rating curve comparison (sierra test) handles the branch zero synthetic rating curve in the comparison plots. Address #676

### Changes

- `tools/rating_curve_comparison.py`
  - Added logging function to print and write to log file
  - Added new filters to ignore AHPS only sites (these are sites that we need for CatFIM but do not have a USGS gage or USGS rating curve available for sierra test analysis)
  - Added functionality to identify branch zero SRCs
  - Added new plot formatting to distinguish branch zero from other branches

<br/><br/>

## v4.0.10.0 - 2022-10-4 - [PR #697](https://github.com/NOAA-OWP/inundation-mapping/pull/697)

Change FIM to load DEM's from the new USGS 3Dep files instead of the original NHD Rasters.

### Changes

- `config`
    - `params_template.env`: Change default of the calib db back to true:  src_adjust_spatial back to "True". Plus a few text updates.
- `src`
    - `gms`
        - `run_by_unit.sh`: Change input_DEM value to the new vrt `$inputDataDir/3dep_dems/10m_5070/fim_seamless_3dep_dem_10m_5070.vrt` to load the new 3Dep DEM's. Note: The 3Dep DEM's are projected as CRS 5070, but for now, our code is using ESRI:102039. Later all code and input will be changed to CRS:5070. We now are defining the FIM desired projection (102039), so we need to reproject on the fly from 5070 to 102039 during the gdalwarp cut.
        - `run_by_branch.sh`: Removed unused lines.
    - `utils`
        - `shared_variables.py`: Changes to use the new 3Dep DEM rasters instead of the NHD rasters. Moved some values (grouped some variables). Added some new variables for 3Dep. Note: At this time, some of these new enviro variables for 3Dep are not used but are expected to be used shortly.
- `data`
    - `usgs`
        - `acquire_and_preprocess_3dep_dems.py`: Minor updates for adjustments of environmental variables. Adjustments to ensure the cell sizes are fully defined as 10 x 10 as source has a different resolution. The data we downloaded to the new `inputs/3dep_dems/10m_5070` was loaded as 10x10, CRS:5070 rasters.

### Removals

- `lib`
    - `aggregate_fim_outputs.py` : obsolete. Had been deprecated for a while and replaced by other files.
    - `fr_to_mr_raster_mask.py` : obsolete. Had been deprecated for a while and replaced by other files.

<br/><br/>

## v4.0.9.8 - 2022-10-06 - [PR #701](https://github.com/NOAA-OWP/inundation-mapping/pull/701)

Moved the calibration tool from dev-fim3 branch into "dev" (fim4) branch. Git history not available.

Also updated making it easier to deploy, along with better information for external contributors.

Changed the system so the calibration database name is configurable. This allows test databases to be setup in the same postgres db / server system. You can have more than one calb_db_keys.env running in different computers (or even more than one on one server) pointing to the same actual postgres server and service. ie) multiple dev machine can call a single production server which hosts the database.

For more details see /tools/calibration-db/README.md

### Changes

- `tools`
    - `calibration-db`
        - `docker-compose.yml`: changed to allow for configurable database name. (allows for more then one database in a postgres database system (one for prod, another for test if needed))

### Additions

- `config`
    - `calb_db_keys_template.env`: a new template verison of the required config values.

### Removals

- `tools`
    - `calibration-db`
        - `start_db.sh`: Removed as the command should be run on demand and not specifically scripted because of its configurable location of the env file.

<br/><br/>

## v4.0.9.7 - 2022-10-7 - [PR #703](https://github.com/NOAA-OWP/inundation-mapping/pull/703)

During a recent release of a FIM 3 version, it was discovered that FIM3 has slightly different AWS S3 upload requirements. A new s3 whitelist file has been created for FIM3 and the other s3 file was renamed to include the phrase "fim4" in it.

This is being added to source control as it might be used again and we don't want to loose it.

### Additions

- `config`
   - `aws_s3_put_fim3_whitelist.lst`

### Renamed

- `config`
   - `aws_s3_put_fim4_whitelist.lst`: renamed from aws_s3_put_whitelist.lst

<br/><br/>

## v4.0.9.6 - 2022-10-17 - [PR #711](https://github.com/NOAA-OWP/inundation-mapping/pull/711)

Bug fix and formatting upgrades. It was also upgraded to allow for misc other inundation data such as high water data.

### Changes

- `tools`
    - `inundate_nation.py`:  As stated above.

### Testing

- it was run in a production model against fim 4.0.9.2 at 100 yr and 2 yr as well as a new High Water dataset.

<br/><br/>

## v4.0.9.5 - 2022-10-3 - [PR #696](https://github.com/NOAA-OWP/inundation-mapping/pull/696)

- Fixed deny_gms_unit_prod.lst to comment LandSea_subset.gpkg, so it does not get removed. It is needed for processing in some branches
- Change default for params_template.env -> src_adjust_spatial="False", back to default of "True"
- Fixed an infinite loop when src_adjust_usgs_rating.py was unable to talk to the calib db.
- Fixed src_adjsust_usgs_rating.py for when the usgs_elev_table.csv may not exist.

### Changes

- `gms_run_branch.sh`:  removed some "time" command in favour of using fim commands from bash_functions.sh which give better time and output messages.

- `config`
    - `deny_gms_unit_prod.lst`: Commented out LandSea_subset.gpkg as some HUCs need that file in place.
    - `params_template.env`: Changed default src_adjust_spatial back to True

- `src`
    - `src_adjust_spatial_obs.py`:  Added code to a while loop (line 298) so it is not an indefinite loop that never stops running. It will now attempts to contact the calibration db after 6 attempts. Small adjustments to output and logging were also made and validation that a connection to the calib db was actually successful.
    - `src_adjust_usgs_rating.py`: Discovered that a usgs_elev_df might not exist (particularly when processing was being done for hucs that have no usgs guage data). If the usgs_elev_df does not exist, it no longer errors out.

<br/><br/>

## v4.0.9.4 - 2022-09-30 - [PR #691](https://github.com/NOAA-OWP/inundation-mapping/pull/691)

Cleanup Branch Zero output at the end of a processing run. Without this fix, some very large files were being left on the file system. Adjustments and cleanup changed the full BED output run from appx 2 TB output to appx 1 TB output.

### Additions

- `unit_tests`
    - `gms`
        - `outputs_cleanup_params.json` and `outputs_cleanup_unittests.py`: The usual unit test files.

### Changes

- `gms_pipeline.sh`: changed variables and text to reflect the renamed default `deny_gms_branchs_prod.lst` and `deny_gms_unit_prod.lst` files. Also tells how a user can use the word 'none' for the deny list parameter (both or either unit or branch deny list) to skip output cleanup(s).

- `gms_run_unit.sh`: changed variables and text to reflect the renamed default `deny_gms_unit_prod.lst` files. Also added a bit of minor output text (styling). Also tells how a user can use the word 'none' for the deny list parameter to skip output cleanup.

- `gms_run_branch.sh`:
       ... changed variables and text to reflect the renamed default `deny_gms_branches.lst` files.
       ... added a bit of minor output text (styling).
       ... also tells how a user can use the word 'none' for the deny list parameter to skip output cleanup.
       ... added a new section that calls the `outputs_cleanup.py` file and will do post cleanup on branch zero output files.

- `src`
    - `gms`
        - `outputs_cleanup.py`: pretty much rewrote it in its entirety. Now accepts a manditory branch id (can be zero) and can recursively search subdirectories. ie) We can submit a whole output directory with all hucs and ask to cleanup branch 0 folder OR cleanup files in any particular directory as we did before (per branch id).

          - `run_by_unit.sh`:  updated to pass in a branch id (or the value of "0" meaning branch zero) to outputs_cleanup.py.
          - `run_by_branch.sh`:  updated to pass in a branch id to outputs_cleanup.py.

- `unit_tests`
    - `README.md`: updated to talk about the specific deny list for unit_testing.
    - `__template_unittests.py`: updated for the latest code standards for unit tests.

- `config`
    - `deny_gms_branch_unittest.lst`: Added some new files to be deleted, updated others.
    - `deny_gms_branch_zero.lst`: Added some new files to be deleted.
    - `deny_gms_branches_dev.lst`:  Renamed from `deny_gms_branches_default.lst` and some new files to be deleted, updated others. Now used primarily for development and testing use.
    - `deny_gms_branches_prod.lst`:  Renamed from `deny_gms_branches_min` and some new files to be deleted, updated others. Now used primarily for when releasing a version to production.
    - `deny_gms_unit_prod.lst`: Renamed from `deny_gms_unit_default.lst`, yes... there currently is no "dev" version.  Added some new files to be deleted.

<br/><br/>

## v4.0.9.3 - 2022-09-13 - [PR #681](https://github.com/NOAA-OWP/inundation-mapping/pull/681)

Created a new tool to downloaded USGS 3Dep DEM's via their S3 bucket.

Other changes:
 - Some code file re-organization in favour of the new `data` folder which is designed for getting, setting, and processing data from external sources such as AWS, WBD, NHD, NWM, etc.
 - Added tmux as a new tool embedded inside the docker images.

### Additions

- `data`
   - `usgs`
      - `acquire_and_preprocess_3dep_dems.py`:  The new tool as described above. For now it is hardcoded to a set path for USGS AWS S3 vrt file but may change later for it to become parameter driven.
 - `create_vrt_file.py`: This is also a new tool that can take a directory of geotiff files and create a gdal virtual file, .vrt extention, also called a `virtual raster`. Instead of clipping against HUC4, 6, 8's raster files, and run risks of boundary issues, vrt's actual like all of the tif's are one giant mosaiced raster and can be clipped as one.

### Removals

- 'Dockerfile.prod`:  No longer being used (never was used)

### Changes

- `Dockerfile`:  Added apt install for tmux. This tool will now be available in docker images and assists developers.

- `data`
   - `acquire_and_preprocess_inputs.py`:  moved from the `tools` directory but not other changes made. Note: will required review/adjustments before being used again.
   - `nws`
      - `preprocess_ahps_nws.py`:  moved from the `tools` directory but not other changes made. Note: will required review/adjustments before being used again.
      - `preprocess_rasters.py`: moved from the `tools` directory but not other changes made. Note: will required review/adjustments before being used again.
    - `usgs`
         - `preprocess_ahps_usgs.py`:  moved from the `tools` directory but not other changes made. Note: will required review/adjustments before being used again.
         - `preprocess_download_usgs_grids.py`: moved from the `tools` directory but not other changes made. Note: will required review/adjustments before being used again.

 - `src`
     - `utils`
         - `shared_functions.py`:  changes made were
              - Cleanup the "imports" section of the file (including a change to how the utils.shared_variables file is loaded.
              - Added `progress_bar_handler` function which can be re-used by other code files.
              - Added `get_file_names` which can create a list of files from a given directory matching a given extension.
              - Modified `print_current_date_time` and `print_date_time_duration` and  methods to return the date time strings. These helper methods exist to help with standardization of logging and output console messages.
              - Added `print_start_header` and `print_end_header` to help with standardization of console and logging output messages.
          - `shared_variables.py`: Additions in support of near future functionality of having fim load DEM's from USGS 3DEP instead of NHD rasters.

<br/><br/>

## v4.0.9.2 - 2022-09-12 - [PR #678](https://github.com/NOAA-OWP/inundation-mapping/pull/678)

This fixes several bugs related to branch definition and trimming due to waterbodies.

### Changes

- `src/gms/stream_branches.py`
   - Bypasses erroneous stream network data in the to ID field by using the Node attribute instead.
   - Adds check if no nwm_lakes_proj_subset.gpkg file is found due to no waterbodies in the HUC.
   - Allows for multiple upstream branches when stream order overrides arbolate sum.

<br/><br/>

## v4.0.9.1 - 2022-09-01 - [PR #664](https://github.com/NOAA-OWP/inundation-mapping/pull/664)

A couple of changes:
1) Addition of a new tool for pushing files / folders up to an AWS (Amazon Web Service) S3 bucket.
2) Updates to the Docker image creation files to include new packages for boto3 (for AWS) and also added `jupyter`, `jupterlab` and `ipympl` to make it easier to use those tools during development.
3) Correct an oversight of `logs\src_optimization` not being cleared upon `overwrite` run.

### Additions

- `src`
   - `data`
       - `README.md`: Details on how the new system for `data` folders (for communication for external data sources/services).
       - `aws`
           - `aws_base.py`:  A file using a class and inheritance system (parent / child). This file has properties and a method that all child class will be expected to use and share. This makes it quicker and easier to added new AWS tools and helps keep consistant patterns and standards.
           - `aws_creds_template.env`: There are a number of ways to validate credentials to send data up to S3. We have chosen to use an `.env` file that can be passed into the tool from any location. This is the template for that `.env` file. Later versions may be changed to use AWS profile security system.
           - `s3.py`: This file pushes file and folders up to a defined S3 bucket and root folder. Note: while it is designed only for `puts` (pushing to S3), hooks were added in case functional is added later for `gets` (pull from S3).


### Changes

- `utils`
   - `shared_functions.py`:  A couple of new features
       -  Added a method which accepts a path to a .lst or .txt file with a collection of data and load it into a  python list object. It can be used for a list of HUCS, file paths, or almost anything.
       - A new method for quick addition of current date/time in output.
       - A new method for quick calculation and formatting of time duration in hours, min and seconds.
       - A new method for search for a string in a given python list. It was designed with the following in mind, we already have a python list loaded with whitelist of files to be included in an S3 push. As we iterate through files from the file system, we can use this tool to see if the file should be pushed to S3. This tool can easily be used contexts and there is similar functionality in other FIM4 code that might be able to this method.

- `Dockerfile` : Removed a line for reloading Shapely in recent PRs, which for some reason is no longer needed after adding the new BOTO3 python package. Must be related to python packages dependencies. This removed Shapely warning seen as a result of another recent PR. Also added AWS CLI for bash commands.

- `Pipfile` and `Pipfile.lock`:  Updates for the four new python packages, `boto3` (for AWS), `jupyter`, `jupyterlab` and `ipympl`. We have some staff that use Jupyter in their dev actitivies. Adding this package into the base Docker image will make it easier for them.

<br/><br/>

## 4.0.9.0 - 2022-09-09 - [PR #672](https://github.com/NOAA-OWP/inundation-mapping/pull/672)

When deriving level paths, this improvement allows stream order to override arbolate sum when selecting the proper upstream segment to continue the current branch.

<br/><br/>

## 4.0.8.0 - 2022-08-26 - [PR #671](https://github.com/NOAA-OWP/inundation-mapping/pull/671)

Trims ends of branches that are in waterbodies; also removes branches if they are entirely in a waterbody.

## Changes

- `src/gms/stream_branches.py`: adds `trim_branches_in_waterbodies()` and `remove_branches_in_waterbodies()` to trim and prune branches in waterbodies.

<br/><br/>

## v4.0.7.2 - 2022-08-11 - [PR #654](https://github.com/NOAA-OWP/inundation-mapping/pull/654)

`inundate_nation.py` A change to switch the inundate nation function away from refrences to `inundate.py`, and rather use `inundate_gms.py` and `mosaic_inundation.py`

### Changes

- `inundate_gms`:  Changed `mask_type = 'filter'`

<br/><br/>

## v4.0.7.1 - 2022-08-22 - [PR #665](https://github.com/NOAA-OWP/inundation-mapping/pull/665)

Hotfix for addressing missing input variable when running `gms_run_branch.sh` outside of `gms_pipeline.sh`.

### Changes
- `gms_run_branch.sh`: defining path to WBD HUC input file directly in ogr2ogr call rather than using the $input_WBD_gdb defined in `gms_run_unit.sh`
- `src/src_adjust_spatial_obs.py`: removed an extra print statement
- `src/src_roughness_optimization.py`: removed a log file write that contained sensitive host name

<br/><br/>

## v4.0.7.0 - 2022-08-17 - [PR #657](https://github.com/NOAA-OWP/inundation-mapping/pull/657)

Introduces synthetic rating curve calibration workflow. The calibration computes new Manning's coefficients for the HAND SRCs using input data: USGS gage locations, USGS rating curve csv, and a benchmark FIM extent point database stored in PostgreSQL database. This addresses [#535].

### Additions

- `src/src_adjust_spatial_obs.py`: new synthetic rating curve calibration routine that prepares all of the spatial (point data) benchmark data for ingest to the Manning's coefficient calculations performed in `src_roughness_optimization.py`
- `src/src_adjust_usgs_rating.py`: new synthetic rating curve calibration routine that prepares all of the USGS gage location and observed rating curve data for ingest to the Manning's coefficient calculations performed in `src_roughness_optimization.py`
- `src/src_roughness_optimization.py`: new SRC post-processing script that ingests observed data and HUC/branch FIM output data to compute optimized Manning's coefficient values and update the discharge values in the SRCs. Outputs a new hydroTable.csv.

### Changes

- `config/deny_gms_branch_zero.lst`: added `gw_catchments_reaches_filtered_addedAttributes_crosswalked_{}.gpkg` to list of files to keep (used in calibration workflow)
- `config/deny_gms_branches_min.lst`: added `gw_catchments_reaches_filtered_addedAttributes_crosswalked_{}.gpkg` to list of files to keep (used in calibration workflow)
- `config/deny_gms_unit_default.lst`: added `usgs_elev_table.csv` to list of files to keep (used in calibration workflow)
- `config/params_template.env`: added new variables for user to control calibration
  - `src_adjust_usgs`: Toggle to run src adjustment routine (True=on; False=off)
  - `nwm_recur_file`: input file location with nwm feature_id and recurrence flow values
  - `src_adjust_spatial`: Toggle to run src adjustment routine (True=on; False=off)
  - `fim_obs_pnt_data`: input file location with benchmark point data used to populate the postgresql database
  - `CALB_DB_KEYS_FILE`: path to env file with sensitive paths for accessing postgres database
- `gms_run_branch.sh`: includes new steps in the workflow to connect to the calibration PostgreSQL database, run SRC calibration w/ USGS gage rating curves, run SRC calibration w/ benchmark point database
- `src/add_crosswalk.py`: added step to create placeholder variables to be replaced in post-processing (as needed). Created here to ensure consistent column variables in the final hydrotable.csv
- `src/gms/run_by_unit.sh`: added new steps to workflow to create the `usgs_subset_gages.gpkg` file for branch zero and then perform crosswalk and create `usgs_elev_table.csv` for branch zero
- `src/make_stages_and_catchlist.py`: Reconcile flows and catchments hydroids
- `src/usgs_gage_aggregate.py`: changed streamorder data type from integer to string to better handle missing values in `usgs_gage_unit_setup.py`
- `src/usgs_gage_unit_setup.py`: added new inputs and function to populate `usgs_elev_table.csv` for branch zero using all available gages within the huc (not filtering to a specific branch)
- `src/utils/shared_functions.py`: added two new functions for calibration workflow
  - `check_file_age`: check the age of a file (use for flagging potentially outdated input)
  - `concat_huc_csv`: concatenate huc csv files to a single dataframe/csv
- `src/utils/shared_variables.py`: defined new SRC calibration threshold variables
  - `DOWNSTREAM_THRESHOLD`: distance in km to propogate new roughness values downstream
  - `ROUGHNESS_MAX_THRESH`: max allowable adjusted roughness value (void values larger than this)
  - `ROUGHNESS_MIN_THRESH`: min allowable adjusted roughness value (void values smaller than this)

<br/><br/>

## v4.0.6.3 - 2022-08-04 - [PR #652](https://github.com/NOAA-OWP/inundation-mapping/pull/652)

Updated `Dockerfile`, `Pipfile` and `Pipfile.lock` to add the new psycopg2 python package required for a WIP code fix for the new FIM4 calibration db.

<br/><br/>

## v4.0.6.2 - 2022-08-16 - [PR #639](https://github.com/NOAA-OWP/inundation-mapping/pull/639)

This file converts USFIMR remote sensed inundation shapefiles into a raster that can be used to compare to the FIM data. It has to be run separately for each shapefile. This addresses [#629].

### Additions

- `/tools/fimr_to_benchmark.py`: This file converts USFIMR remote sensed inundation shapefiles into a raster that can be used to compare to the FIM data. It has to be run separately for each shapefile.

<br/><br/>

## v4.0.6.1 - 2022-08-12 - [PR #655](https://github.com/NOAA-OWP/inundation-mapping/pull/655)

Prunes branches that fail with NO_FLOWLINES_EXIST (Exit code: 61) in `gms_run_branch.sh` after running `split_flows.py`

### Additions
- Adds `remove_error_branches.py` (called from `gms_run_branch.sh`)
- Adds `gms_inputs_removed.csv` to log branches that have been removed across all HUCs

### Removals
- Deletes branch folders that fail
- Deletes branch from `gms_inputs.csv`

<br/><br/>

## v4.0.6.0 - 2022-08-10 - [PR #614](https://github.com/NOAA-OWP/inundation-mapping/pull/614)

Addressing #560, this fix in run_by_branch trims the DEM derived streamline if it extends past the end of the branch streamline. It does this by finding the terminal point of the branch stream, snapping to the nearest point on the DEM derived stream, and cutting off the remaining downstream portion of the DEM derived stream.

### Changes

- `/src/split_flows.py`: Trims the DEM derived streamline if it flows past the terminus of the branch (or level path) streamline.
- `/src/gms/delineate_hydros_and_produce_HAND.sh`: Added branch streamlines as an input to `split_flows.py`.

<br/><br/>

## v4.0.5.4 - 2022-08-01 - [PR #642](https://github.com/NOAA-OWP/inundation-mapping/pull/642)

Fixes bug that causes [Errno2] No such file or directory error when running synthesize_test_cases.py if testing_versions folder doesn't exist (for example, after downloading test_cases from ESIP S3).

### Additions

- `run_test_case.py`: Checks for testing_versions folder in test_cases and adds it if it doesn't exist.

<br/><br/>

## v4.0.5.3 - 2022-07-27 - [PR #630](https://github.com/NOAA-OWP/inundation-mapping/issues/630)

A file called gms_pipeline.sh already existed but was unusable. This has been updated and now can be used as a "one-command" execution of the fim4/gms run. While you still can run gms_run_unit.sh and gms_run_branch.sh as you did before, you no longer need to. Input arguments were simplified to allow for more default and this simplification was added to `gms_run_unit.sh` and `gms_run_branch.sh` as well.

A new feature was added that is being used for `gms_pipeline.sh` which tests the percent and number of errors after hucs are processed before continuing onto branch processing.

New FIM4/gms usability is now just (at a minumum): `gms_pipeline.sh -n <output name> -u <HUC(s) or HUC list path>`

`gms_run_branch.sh` and `gms_run_branch.sh` have also been changed to add the new -a flag and default to dropping stream orders 1 and 2.

### Additions

- `src`
    - `check_unit_errors.py`: as described above.
- `unit_tests`
    - `check_unit_errors_unittests.py` and `check_unit_errors_params.json`: to match new file.

### Changes

- `README.md`:  Updated text for FIM4, gms_pipeline, S3 input updates, information about updating dependencies, misc link updates and misc text verbage.
- `gms_pipeline.sh`: as described above.
- `gms_run_unit.sh`: as described above. Also small updates to clean up folders and files in case of an overwrite.
- `gms_run_branch.sh`: as described above.
- `src`
     - `utils`
         - `fim_enums.py`:  FIM_system_exit_codes renamed to FIM_exit_codes.
         - `shared_variables.py`: added configurable values for minimum number and percentage of unit errors.
    - `bash_functions.env`:   Update to make the cumulative time screen outputs in mins/secs instead of just seconds.
    - `check_huc_inputs.py`:  Now returns the number of HUCs being processed, needed by `gms_pipeline.sh` (Note: to get the value back to a bash file, it has to send it back via a "print" line and not a "return" value.  Improved input validation,
- `unit_tests`
   - `README.md`: Misc text and link updates.

### Removals

- `config\params_template_calibrated.env`: No longer needed. Has been removed already from dev-fim3 and confirmed that it is not needed.
<br><br>

## v4.0.5.2 - 2022-07-25 - [PR #622](https://github.com/NOAA-OWP/inundation-mapping/pull/622)

Updates to unit tests including a minor update for outputs and loading in .json parameter files.
<br><br>


## v4.0.5.1 - 2022-06-27 - [PR #612](https://github.com/NOAA-OWP/inundation-mapping/pull/612)

`Alpha Test Refactor` An upgrade was made a few weeks back to the dev-fim3 branch that improved performance, usability and readability of running alpha tests. Some cleanup in other files for readability, debugging verbosity and styling were done as well. A newer, cleaner system for printing lines when the verbose flag is enabled was added.

### Changes

- `gms_run_branch.sh`:  Updated help instructions to about using multiple HUCs as command arguments.
- `gms_run_unit.sh`:  Updated help instructions to about using multiple HUCs as command arguments.
- `src/utils`
    - `shared_functions.py`:
       - Added a new function called `vprint` which creates a simpler way (and better readability) for other python files when wanting to include a print line when the verbose flag is on.
       - Added a new class named `FIM_Helpers` as a wrapper for the new `vprint` method.
       - With the new `FIM_Helpers` class, a previously existing method named `append_id_to_file_name` was moved into this class making it easier and quicker for usage in other classes.

- `tools`
    - `composite_inundation.py`: Updated its usage of the `append_id_to_file_name` function to now call the`FIM_Helpers` method version of it.
    - `gms_tools`
       - `inundate_gms.py`: Updated for its adjusted usage of the `append_id_to_file_name` method, also removed its own `def __vprint` function in favour of the `FIM_Helpers.vprint` method.
       - `mosaic_inundation.py`:
          - Added adjustments for use of `append_id_to_file_name` and adjustments for `fh.vprint`.
          - Fixed a bug for the variable `ag_mosaic_output` which was not pre-declared and would fail as using an undefined variable in certain conditions.
    - `run_test_case.py`: Ported `test_case` class from FIM 3 and tweaked slightly to allow for GMS FIM. Also added more prints against the new fh.vprint method. Also added a default print line for progress / traceability for all alpha test regardless if the verbose flag is set.
    - `synthesize_test_cases.py`: Ported `test_case` class from FIM 3.
- `unit_tests`
   - `shared_functions_unittests.py`: Update to match moving the `append_id_to_file_name` into the `FIM_Helpers` class. Also removed all "header print lines" for each unit test method (for output readability).

<br/><br/>

## v4.0.5.0 - 2022-06-16 - [PR #611](https://github.com/NOAA-OWP/inundation-mapping/pull/611)

'Branch zero' is a new branch that runs the HUCs full stream network to make up for stream orders 1 & 2 being skipped by the GMS solution and is similar to the FR extent in FIM v3. This new branch is created during `run_by_unit.sh` and the processed DEM is used by the other GMS branches during `run_by_branch.sh` to improve efficiency.

### Additions

- `src/gms/delineate_hydros_and_produce_HAND.sh`: Runs all of the modules associated with delineating stream lines and catchments and building the HAND relative elevation model. This file is called once during `gms_run_unit` to produce the branch zero files and is also run for every GMS branch in `gms_run_branch`.
- `config/deny_gms_branch_zero.lst`: A list specifically for branch zero that helps with cleanup (removing unneeded files after processing).

### Changes

- `src/`
    - `output_cleanup.py`: Fixed bug for viz flag.
    - `gms/`
        - `run_by_unit.sh`: Added creation of "branch zero", DEM pre-processing, and now calls.
        -  `delineate_hydros_and_produce_HAND.sh` to produce HAND outputs for the entire stream network.
        - `run_by_branch.sh`: Removed DEM processing steps (now done in `run_by_unit.sh`), moved stream network delineation and HAND generation to `delineate_hydros_and_produce_HAND.sh`.
        - `generate_branch_list.py`: Added argument and parameter to sure that the branch zero entry was added to the branch list.
- `config/`
     - `params_template.env`: Added `zero_branch_id` variable.
- `tools`
     - `run_test_case.py`: Some styling / readability upgrades plus some enhanced outputs.  Also changed the _verbose_ flag to _gms_verbose_ being passed into Mosaic_inundation function.
     - `synthesize_test_cases.py`: arguments being passed into the _alpha_test_args_ from being hardcoded from flags to verbose (effectively turning on verbose outputs when applicable. Note: Progress bar was not affected.
     - `tools_shared_functions.py`: Some styling / readability upgrades.
- `gms_run_unit.sh`: Added export of extent variable, dropped the -s flag and added the -a flag so it now defaults to dropping stream orders 1 and 2.
- `gms_run_branch.sh`: Fixed bug when using overwrite flag saying branch errors folder already exists, dropped the -s flag and added the -a flag so it now defaults to dropping stream orders 1 and 2.

### Removals

- `tests/`: Redundant
- `tools/shared_variables`: Redundant

<br/><br/>

## v4.0.4.3 - 2022-05-26 - [PR #605](https://github.com/NOAA-OWP/inundation-mapping/pull/605)

We needed a tool that could composite / mosaic inundation maps for FIM3 FR and FIM4 / GMS with stream orders 3 and higher. A tool previously existed named composite_fr_ms_inundation.py and it was renamed to composite_inundation.py and upgraded to handle any combination of 2 of 3 items (FIM3 FR, FIM3 MS and/or FIM4 GMS).

### Additions

- `tools/composite_inundation.py`: Technically it is a renamed from composite_ms_fr_inundation.py, and is based on that functionality, but has been heavily modified. It has a number of options, but primarily is designed to take two sets of output directories, inundate the files, then composite them into a single mosiac'd raster per huc. The primary usage is expected to be compositing FIM3 FR with FIM4 / GMS with stream orders 3 and higher.

- `unit_tests/gms/inundate_gms_unittests.py and inundate_gms_params.json`: for running unit tests against `tools/gms_tools/inunundate_gms.py`.
- `unit_tests/shared_functions_unittests.py and shared_functions_params.json`: A new function named `append_id_to_file_name_single_identifier` was added to `src/utils/shared_functions.py` and some unit tests for that function was created.

### Removed

- `tools/composite_ms_fr_inundation.py`: replaced with upgraded version named `composite_inundation.py`.

### Changes

- `tools/gms_tools/inundate_gms.py`: some style, readabilty cleanup plus move a function up to `shared_functions.py`.
- `tools/gms_tools/mosaic_inundation.py`: some style, readabilty cleanup plus move a function up to `shared_functions.py`.
- `tools/inundation.py`: some style, readabilty cleanup.
- `tools/synthesize_test_cases.py`: was updated primarily for sample usage notes.

<br/><br/>

## v4.0.4.2 - 2022-05-03 - [PR #594](https://github.com/NOAA-OWP/inundation-mapping/pull/594)

This hotfix includes several revisions needed to fix/update the FIM4 area inundation evaluation scripts. These changes largely migrate revisions from the FIM3 evaluation code to the FIM4 evaluation code.

### Changes

- `tools/eval_plots.py`: Copied FIM3 code revisions to enable RAS2FIM evals and PND plots. Replaced deprecated parameter name for matplotlib grid()
- `tools/synthesize_test_cases.py`: Copied FIM3 code revisions to assign FR, MS, COMP resolution variable and addressed magnitude list variable for IFC eval
- `tools/tools_shared_functions.py`: Copied FIM3 code revisions to enable probability not detected (PND) metric calculation
- `tools/tools_shared_variables.py`: Updated magnitude dictionary variables for RAS2FIM evals and PND plots

<br/><br/>

## v4.0.4.1 - 2022-05-02 - [PR #587](https://github.com/NOAA-OWP/inundation-mapping/pull/587)

While testing GMS against evaluation and inundation data, we discovered some challenges for running alpha testing at full scale. Part of it was related to the very large output volume for GMS which resulted in outputs being created on multiple servers and folders. Considering the GMS volume and processing, a tool was required to extract out the ~215 HUC's that we have evaluation data for. Next, we needed isolate valid HUC output folders from original 2,188 HUC's and its 100's of thousands of branches. The first new tool allows us to point to the `test_case` data folder and create a list of all HUC's that we have validation for.

Now that we have a list of relavent HUC's, we need to consolidate output folders from the previously processed full CONUS+ output data. The new `copy_test_case_folders.py` tool extracts relavent HUC (gms unit) folders, based on the list created above, into a consolidated folder. The two tools combine result in significantly reduced overall processing time for running alpha tests at scale.

`gms_run_unit.sh` and `aggregated_branch_lists.py` were adjusted to make a previously hardcoded file path and file name to be run-time parameters. By adding the two new arguments, the file could be used against the new `copy_test_case_folders.py`. `copy_test_case_folders.py` and `gms_run_unit.sh` can now call `aggregated_branch_lists.py` to create a key input file called `gms_inputs.csv` which is a key file required for alpha testing.

A few other small adjustments were made for readability and traceability as well as a few small fixes discovered when running at scale.

### Additions

- `tools/find_test_case_folders.py`: A new tool for creating a list of HUC's that we have test/evaluation data for.
- `tools/copy_test_case_folders.py`: A new tool for using the list created above, to scan through other fully processed output folders and extract only the HUC's (gms units) and it's branches into a consolidated folder, ready for alpha test processing (or other needs).

### Changes

- `src/gms/aggregate_branch_lists.py`: Adjusted to allow two previously hardcoded values to now be incoming arguments. Now this file can be used by both `gms_run_unit.sh` and `copy_test_case_folders.py`.
- `tools/synthesize_test_cases.py`: Adjustments for readability and progress status. The embedded progress bars are not working and will be addressed later.
- `tools/run_test_case.py`: A print statement was added to help with processing progess was added.
- `gms_run_unit.sh`: This was adjusted to match the new input parameters for `aggregate_branch_lists.py` as well as additions for progress status. It now will show the entire progress period start datetime, end datetime and duration.
- `gms_run_branch.sh`: Also was upgraded to show the entire progress period start datetime, end datetime and duration.

<br/><br/>

## v4.0.4.0 - 2022-04-12 - [PR #557](https://github.com/NOAA-OWP/inundation-mapping/pull/557)

During large scale testing of the new **filtering out stream orders 1 and 2** feature [PR #548](https://github.com/NOAA-OWP/inundation-mapping/pull/548), a bug was discovered with 14 HUCS that had no remaining streams after removing stream orders 1 and 2. This resulted in a number of unmanaged and unclear exceptions. An exception may be still raised will still be raised in this fix for logging purposes, but it is now very clear what happened. Other types of events are logged with clear codes to identify what happened.

Fixes were put in place for a couple of new logging behaviors.

1. Recognize that for system exit codes, there are times when an event is neither a success (code 0) nor a failure (code 1). During processing where stream orders are dropped, some HUCs had no remaining reaches, others had mismatched reaches and others as had missing flowlines (reaches) relating to dissolved level paths (merging individual reaches as part of GMS). When these occur, we want to abort the HUC (unit) or branch processing, identify that they were aborted for specific reasons and continue. A new custom system exit code system was adding using python enums. Logging was enhanced to recognize that some exit codes were not a 0 or a 1 and process them differently.

2. Pathing and log management became an issue. It us not uncommon for tens or hundreds of thousands of branches to be processed. A new feature was to recognize what is happening with each branch or unit and have them easily found and recognizable. Futher, processing for failure (sys exit code of 1) are now copied into a unique folder as the occur to help with visualization of run time errors. Previously errors were not extracted until the end of the entire run which may be multiple days.

3. A minor correction was made when dissolved level paths were created with the new merged level path not always having a valid stream order value.

### File Additions

- `src/`
   - `utils/`
      - `fim_enums.py`:
         - A new class called `FIM_system_exit_codes` was added. This allows tracking and blocking of duplicate system exit codes when a custom system code is required.


### Changes

- `fim_run.sh`: Added the gms `non-zero-exit-code` system to `fim_run` to help uncover and isolate errors during processing. Errors recorded in log files within in the logs/unit folder are now copied into a new folder called `unit_errors`.

- `gms_run_branch.sh`:
    -  Minor adjustments to how the `non-zero-exit code` logs were created. Testing uncovered that previous versions were not always reliable. This is now stablized and enhanced.
    - In previous versions, only the `gms_unit.sh` was aware that **stream order filtering** was being done. Now all branch processing is also aware that filtering is in place. Processing in child files and classes can now make adjustments as/if required for stream order filtering.
    - Small output adjustments were made to help with overall screen and log readability.

- `gms_run_unit.sh`:
    - Minor adjustments to how the `non-zero-exit-code` logs were created similar to `gms_run_branch.sh.`
    - Small text corrections, formatting and output corrections were added.
    - A feature removing all log files at the start of the entire process run were added if the `overwrite` command line argument was added.

- `src/`
   - `filter_catchments_and_add_attributes.py`:
      - Some minor formatting and readability adjustments were added.
      - Additions were made to help this code be aware and responding accordingly if that stream order filtering has occurred. Previously recorded as bugs coming from this class, are now may recorded with the new custom exit code if applicable.

   - `run_by_unit.sh` (supporting fim_run.sh):
         - As a change was made to sub-process call to `filter_catchments_and_add_attributes.py` file, which is shared by gms, related to reach errors / events.

   - `split_flows.py`:
      - Some minor formatting and readability adjustments were added.
      - Additions were made to recognize the same type of errors as being described in other files related to stream order filtering issues.
      - A correction was made to be more precise and more explicit when a gms branch error existed. This was done to ensure that we were not letting other exceptions be trapped that were NOT related to stream flow filtering.

   - `time_and_tee_run_by_unit.sh`:
      - The new custom system exit codes was added. Note that the values of 61 (responding system code) are hardcoded instead of using the python based `Fim_system_exit_code` system. This is related to limited communication between python and bash.

   - `gms/`
      - `derive_level_paths.py`:
          - Was upgraded to use the new fim_enums.Fim_system_exit_codes system. This occurs when no streams / flows remain after filtering.  Without this upgrade, standard exceptions were being issued with minimal details for the error.
          - Minor adjustments to formatting for readability were made.

      - `generate_branch_list.py` :  Minor adjustments to formatting for readability were made.

      - `run_by_branch.sh`:
         - Some minor formatting and readability adjustments were added.
         - Additions to the subprocess call to `split_flows.py` were added so it was aware that branch filtering was being used. `split_flows.py` was one of the files that was throwing errors related to stream order filtering. A subprocess call to `filter_catchments_and_add_attributes.py` adjustment was also required for the same reason.

      - `run_by_unit.sh`:
         - Some minor formatting and readability adjustments were added.
         - An addition was made to help trap errors that might be triggered by `derive_level_paths.py` for `stream order filtering`.

      - `time_and_tee_run_by_branch.sh`:
         - A system was added recognize if an non successful system exit code was sent back from `run_by_branch`. This includes true errors of code 1 and other new custom system exit codes. Upon detection of non-zero-exit codes, log files are immediately copied into special folders for quicker and easier visibility. Previously errors were not brought forth until the entire process was completed which ranged fro hours up to 18 days. Note: System exit codes of 60 and 61 were hardcoded instead of using the values from the new  `FIM_system_exit_codes` due to limitation of communication between python and bash.

      - `time_and_tee_run_by_unit.sh`:
         - The same upgrade as described above in `time_and_tee_run_by_branch.sh` was applied here.
         - Minor readability and output formatting changes were made.

      - `todo.md`
         - An entry was removed from this list which talked about errors due to small level paths exactly as was fixed in this pull request set.

- `unit_tests/`
   - `gms/`
      - `derive_level_paths_unittests.py` :  Added a new unit test specifically testing this type of condition with a known HUC that triggered the branch errors previously described..
      - `derive_level_paths_params.json`:
           - Added a new node with a HUC number known to fail.
           - Changed pathing for unit test data pathing from `/data/outputs/gms_example_unit_tests` to `/data/outputs/fim_unit_test_data_do_not_remove`. The new folder is intended to be a more permanent folder for unit test data.
           - Some additional tests were added validating the argument for dropping stream orders.

### Unit Test File Additions:

- `unit_tests/`
   - `filter_catchments_and_add_attributes_unittests.py` and `filter_catchments_and_add_attributes_params.json`:

   - `split_flows_unittests.py' and `split_flows_params.json`

<br/><br/>

## v4.0.3.1 - 2022-03-10 - [PR #561](https://github.com/NOAA-OWP/inundation-mapping/pull/561)

Bug fixes to get the Alpha Test working in FIM 4.

### Changes

- `tools/sythesize_test_cases.py`: Fixed bugs that prevented multiple benchmark types in the same huc from running `run_test_case.py`.
- `tools/run_test_case.py`: Fixed mall bug for IFC benchmark.
- `tools/eval_plots.py`: Fixed Pandas query bugs.

<br/><br/>

## v4.0.3.0 - 2022-03-03 - [PR #550](https://github.com/NOAA-OWP/inundation-mapping/pull/550)

This PR ports the functionality of `usgs_gage_crosswalk.py` and `rating_curve_comparison.py` to FIM 4.

### Additions

- `src/`:
    - `usgs_gage_aggregate.py`: Aggregates all instances of `usgs_elev_table.csv` to the HUC level. This makes it easier to view the gages in each HUC without having to hunt through branch folders and easier for the Sierra Test to run at the HUC level.
    - `usgs_gage_unit_setup.py`: Assigns a branch to each USGS gage within a unit. The output of this module is `usgs_subset_gages.gpkg` at the HUC level containing the `levpa_id` attribute.

### Changes

- `gms_run_branch.sh`: Added a line to aggregate all `usgs_elev_table.csv` into the HUC directory level using `src/usgs_gage_aggregate.py`.
- `src/`:
    -  `gms/`
        - `run_by_branch.sh`: Added a block to run `src/usgs_gage_crosswalk.py`.
        - `run_by_unit.sh`: Added a block to run `src/usgs_gage_unit_setup.py`.
    - `usgs_gage_crosswalk.py`: Similar to it's functionality in FIM 3, this module snaps USGS gages to the stream network, samples the underlying DEMs, and writes the attributes to `usgs_elev_table.csv`. This CSV is later aggregated to the HUC level and eventually used in `tools/rating_curve_comparison.py`. Addresses #539
- `tools/rating_curve_comparison.py`: Updated Sierra Test to work with FIM 4 data structure.
- `unit_tests/`:
    - `rating_curve_comparison_unittests.py` & `rating_curve_comparison_params.json`: Unit test code and parameters for the Sierra Test.
    - `usgs_gage_crosswalk_unittests.py` & `usgs_gage_crosswalk_params.json`: Unit test code and parameters for `usgs_gage_crosswalk.py`
- `config/`:
    - `deny_gms_branches_default.lst` & `config/deny_gms_branches_min.lst`: Add `usgs_elev_table.csv` to the lists as a comment so it doesn't get deleted during cleanup.
    - `deny_gms_unit_default.lst`: Add `usgs_subset_gages.gpkg` to the lists as a comment so it doesn't get deleted during cleanup.

<br/><br/>

## v4.0.2.0 - 2022-03-02 - [PR #548](https://github.com/NOAA-OWP/inundation-mapping/pull/548)

Added a new optional system which allows an argument to be added to the `gms_run_unit.sh` command line to filter out stream orders 1 and 2 when calculating branches.

### Changes

- `gms_run_unit.sh`: Add the new optional `-s` command line argument. Inclusion of this argument means "drop stream orders 1 and 2".

- `src/gms`
   - `run_by_unit.sh`: Capture and forward the drop stream orders flag to `derive_level_paths.py`

   - `derive_level_paths.py`: Capture the drop stream order flag and working with `stream_branches.py` to include/not include loading nwm stream with stream orders 1 and 2.

   - `stream_branchs.py`: A correction was put in place to allow for the filter of branch attributes and values to be excluded. The `from_file` method has the functionality but was incomplete. This was corrected and how could accept the values from `derive_level_paths.py` to use the branch attribute of "order_" (gkpg field) and values excluded of [1,2] when optionally desired.

- `unit_tests/gms`
    - `derive_level_paths_unittests.py` and `derive_level_paths_params.py`: Updated for testing for the new "drop stream orders 1 and 2" feature. Upgrades were also made to earlier existing incomplete test methods to test more output conditions.

<br/><br/>

## v4.0.1.0 - 2022-02-02 - [PR #525](https://github.com/NOAA-OWP/cahaba/pull/525)

The addition of a very simple and evolving unit test system which has two unit tests against two py files.  This will set a precendence and will grow over time and may be automated, possibly during git check-in triggered. The embedded README.md has more details of what we currently have, how to use it, how to add new unit tests, and expected future enhancements.

### Additions

- `/unit_tests/` folder which has the following:

   - `clip_vectors_to_wbd_params.json`: A set of default "happy path" values that are expected to pass validation for the clip_vectors_to_wbd.py -> clip_vectors_to_wbd (function).

   - `clip_vectors_to_wbd_unittests.py`: A unit test file for src/clip_vectors_to_wbd.py. Incomplete but evolving.

   - `README.md`: Some information about how to create unit tests and how to use them.

   - `unit_tests_utils.py`: A python file where methods that are common to all unit tests can be placed.

   - `gms/derive_level_paths_params.json`: A set of default "happy path" values that are expected to pass validation for the derive_level_paths_params.py -> Derive_level_paths (function).

   - `gms/derive_level_paths_unittests.py`: A unit test file for `src/derive_level_paths.py`. Incomplete but evolving.

<br/><br/>

## v4.0.0.0 - 2022-02-01 - [PR #524](https://github.com/NOAA-OWP/cahaba/pull/524)

FIM4 builds upon FIM3 and allows for better representation of inundation through the reduction of artificial restriction of inundation at catchment boundaries.

More details will be made available through a publication by Aristizabal et. al. and will be included in the "Credits and References" section of the README.md, titled "Reducing Horton-Strahler Stream Order Can Enhance Flood Inundation Mapping Skill with Applications for the U.S. National Water Model."

### Additions

- `/src/gms`: A new directory containing scripts necessary to produce the FIM4 Height Above Nearest Drainage grids and synthetic rating curves needed for inundation mapping.
- `/tools/gms_tools`: A new directory containing scripts necessary to generate and evaluate inundation maps produced from FIM4 Height Above Nearest Drainage grids and synthetic rating curves.

<br/><br/>

## v3.0.24.3 - 2021-11-29 - [PR #488](https://github.com/NOAA-OWP/cahaba/pull/488)

Fixed projection issue in `synthesize_test_cases.py`.

### Changes

- `Pipfile`: Added `Pyproj` to `Pipfile` to specify a version that did not have the current projection issues.

<br/><br/>

## v3.0.24.2 - 2021-11-18 - [PR #486](https://github.com/NOAA-OWP/cahaba/pull/486)

Adding a new check to keep `usgs_elev_table.csv`, `src_base.csv`, `small_segments.csv` for runs not using the `-viz` flag. We unintentionally deleted some .csv files in `vary_mannings_n_composite.py` but need to maintain some of these for non `-viz` runs (e.g. `usgs_elev_table.csv` is used for sierra test input).

### Changes

- `fim_run.sh`: passing `-v` flag to `vary_mannings_n_composite.py` to determine which csv files to delete. Setting `$viz` = 0 for non `-v` runs.
- `src/vary_mannings_n_composite.py`: added `-v` input arg and if statement to check which .csv files to delete.
- `src/add_crosswalk.py`: removed deprecated barc variables from input args.
- `src/run_by_unit.sh`: removed deprecated barc variables from input args to `add_crosswalk.py`.

<br/><br/>

## v3.0.24.1 - 2021-11-17 - [PR #484](https://github.com/NOAA-OWP/cahaba/pull/484)

Patch to clean up unnecessary files and create better names for intermediate raster files.

### Removals

- `tools/run_test_case_gms.py`: Unnecessary file.

### Changes

- `tools/composite_ms_fr_inundation.py`: Clean up documentation and intermediate file names.
- `tools/run_test_case.py`: Remove unnecessary imports.

<br/><br/>

## v3.0.24.0 - 2021-11-08 - [PR #482](https://github.com/NOAA-OWP/cahaba/pull/482)

Adds `composite_ms_fr_inundation.py` to allow for the generation of an inundation map given a "flow file" CSV and full-resolution (FR) and mainstem (MS) relative elevation models, synthetic rating curves, and catchments rasters created by the `fim_run.sh` script.

### Additions
- `composite_ms_fr_inundation.py`: New module that is used to inundate both MS and FR FIM and composite the two inundation rasters.
- `/tools/gms_tools/`: Three modules (`inundate_gms.py`, `mosaic_inundation.py`, `overlapping_inundation.py`) ported from the GMS branch used to composite inundation rasters.

### Changes
- `inundation.py`: Added 2 exception classes ported from the GMS branch.

<br/><br/>

## v3.0.23.3 - 2021-11-04 - [PR #481](https://github.com/NOAA-OWP/cahaba/pull/481)
Includes additional hydraulic properties to the `hydroTable.csv`: `Number of Cells`, `SurfaceArea (m2)`, `BedArea (m2)`, `Volume (m3)`, `SLOPE`, `LENGTHKM`, `AREASQKM`, `Roughness`, `TopWidth (m)`, `WettedPerimeter (m)`. Also adds `demDerived_reaches_split_points.gpkg`, `flowdir_d8_burned_filled.tif`, and `dem_thalwegCond.tif` to `-v` whitelist.

### Changes
- `run_by_unit.sh`: Added `EXIT FLAG` tag and previous non-zero exit code tag to the print statement to allow log lookup.
- `add_crosswalk.py`: Added extra attributes to the hydroTable.csv. Includes a default `barc_on` and `vmann_on` (=False) attribute that is overwritten (=True) if SRC post-processing modules are run.
- `bathy_src_adjust_topwidth.py`: Overwrites the `barc_on` attribute where applicable and includes the BARC-modified Volume property.
- `vary_mannings_n_composite.py`: Overwrites the `vmann_on` attribute where applicable.
- `output_cleanup.py`: Adds new files to the `-v` whitelist.

<br/><br/>

## v3.0.23.2 - 2021-11-04 - [PR #480](https://github.com/NOAA-OWP/cahaba/pull/480)
Hotfix for `vary_manning_n_composite.py` to address null discharge values for non-CONUS hucs.

### Changes
- `vary_manning_n_composite.py`: Add numpy where clause to set final discharge value to the original value if `vmann=False`

<br/><br/>

## v3.0.23.1 - 2021-11-03 - [PR #479](https://github.com/NOAA-OWP/cahaba/pull/479)
Patches the API updater. The `params_calibrated.env` is replaced with `params_template.env` because the BARC and Multi-N modules supplant the calibrated values.

### Changes
- `api/node/updater/updater.py`: Changed `params_calibrated.env` to `params_template.env`

<br/><br/>

## v3.0.23.0 - 2021-10-31 - [PR #475](https://github.com/NOAA-OWP/cahaba/pull/475)

Moved the synthetic rating curve (SRC) processes from the `\tools` directory to `\src` directory to support post-processing in `fim_run.sh`. These SRC post-processing modules will now run as part of the default `fim_run.sh` workflow. Reconfigured bathymetry adjusted rating curve (BARC) module to use the 1.5yr flow from NWM v2 recurrence flow data in combination with the Bieger et al. (2015) regression equations with bankfull discharge predictor variable input.

### Additions
- `src/bathy_src_adjust_topwidth.py` --> New version of bathymetry adjusted rating curve (BARC) module that is configured to use the Bieger et al. (2015) regression equation with input bankfull discharge as the predictor variable (previous version used the drainage area version of the regression equations). Also added log output capability, added reconfigured output content in `src_full_crosswalked_BARC.csv` and `hydroTable.csv`, and included modifications to allow BARC to run as a post-processing step in `fim_run.sh`. Reminder: BARC is only configured for MS extent.

### Removals
- `config/params_calibrated.env` --> deprecated the calibrated roughness values by stream order with the new introduction of variable/composite roughness module
- `src/bathy_rc_adjust.py` --> deprecated the previous BARC version

### Changes
- `src/identify_src_bankfull.py` --> Moved this script from /tools to /src, added more doc strings, cleaned up output log, and reconfigured to allow execution from fim_run.sh post-processing.
- `src/vary_mannings_n_composite.py` --> Moved this script from /tools to /src, added more doc strings, cleaned up output log, added/reconfigured output content in src_full_crosswalked_vmann.csv and hydroTable.csv, and reconfigured to allow execution from fim_run.sh post-processing.
- `config/params_template.env` --> Added additional parameter/variables for input to `identify_src_bankfull.py`, `vary_mannings_n_composite.py`, and `bathy_src_adjust_topwidth.py`.
      - default BARC input: bankfull channel geometry derived from the Bieger et al. (2015) bankfull discharge regression equations
      - default bankfull flow input: NWM v2 1.5-year recurrence flows
      - default variable roughness input: global (all NWM feature_ids) roughness values of 0.06 for in-channel and 0.11 for max overbank
- `fim_run.sh` --> Added SRC post-processing calls after the `run_by_unit.sh` workflow
- `src/add_crosswalk.py` --> Removed BARC module call (moved to post-processing)
- `src/run_by_unit.sh` --> Removed old/unnecessary print statement.
      - **Note: reset exit codes to 0 for unnecessary processing flags.** Non-zero error codes in `run_by_unit.sh` prevent the `fim_run.sh` post-processing steps from running. This error handling issue will be more appropriately handled in a soon to be release enhancement.
- `tools/run_test_case.py` --> Reverted changes used during development process

<br/><br/>

## v3.0.22.8 - 2021-10-26 - [PR #471](https://github.com/NOAA-OWP/cahaba/pull/471)

Manually filtering segments from stream input layer to fix flow reversal of the MS River (HUC 08030100).

### Changes
- `clip_vectors_to_wbd.py`: Fixes bug where flow direction is reversed for HUC 08030100. The issue is resolved by filtering incoming stream segments that intersect with the elevation grid boundary.

<br/><br/>

## v3.0.22.7 - 2021-10-08 - [PR #467](https://github.com/NOAA-OWP/cahaba/pull/467)

These "tool" enhancements 1) delineate in-channel vs. out-of-channel geometry to allow more targeted development of key physical drivers influencing the SRC calculations (e.g. bathymetry & Manning’s n) #418 and 2) applies a variable/composite Manning’s roughness (n) using user provided csv with in-channel vs. overbank roughness values #419 & #410.

### Additions
- `identify_src_bankfull.p`: new post-processing tool that ingests a flow csv (e.g. NWM 1.5yr recurr flow) to approximate the bankfull STG and then calculate the channel vs. overbank proportions using the volume and hydraulic radius variables
- `vary_mannings_n_composite.py`: new post-processing tool that ingests a csv containing feature_id, channel roughness, and overbank roughness and then generates composite n values via the channel ratio variable

### Changes
- `eval_plots.py`: modified the plot legend text to display full label for development tests
- `inundation.py`: added new optional argument (-n) and corresponding function to produce a csv containing the stage value (and SRC variables) calculated from the flow to stage interpolation.

<br/><br/>

## v3.0.22.6 - 2021-09-13 - [PR #462](https://github.com/NOAA-OWP/cahaba/pull/462)

This new workflow ingests FIM point observations from users and “corrects” the synthetic rating curves to produce the desired FIM extent at locations where feedback is available (locally calibrate FIM).

### Changes
- `add_crosswalk.py`: added `NextDownID` and `order_` attributes to the exported `hydroTable.csv`. This will potentially be used in future enhancements to extend SRC changes to upstream/downstream catchments.
- `adjust_rc_with_feedback.py`: added a new workflow to perform the SRC modifications (revised discharge) using the existing HAND geometry variables combined with the user provided point location flow and stage data.
- `inundation_wrapper_custom_flow.py`: updated code to allow for huc6 processing to generate custom inundation outputs.

<br/><br/>

## v3.0.22.5 - 2021-09-08 - [PR #460](https://github.com/NOAA-OWP/cahaba/pull/460)

Patches an issue where only certain benchmark categories were being used in evaluation.

### Changes
- In `tools/tools_shared_variables.py`, created a variable `MAGNITUDE_DICT` to store benchmark category magnitudes.
- `synthesize_test_cases.py` imports `MAGNITUDE_DICT` and uses it to assign magnitudes.

<br/><br/>

## v3.0.22.4 - 2021-08-30 - [PR #456](https://github.com/NOAA-OWP/cahaba/pull/456)

Renames the BARC modified variables that are exported to `src_full_crosswalked.csv` to replace the original variables. The default/original variables are renamed with `orig_` prefix. This change is needed to ensure downstream uses of the `src_full_crosswalked.csv` are able to reference the authoritative version of the channel geometry variables (i.e. BARC-adjust where available).

### Changes
- In `src_full_crosswalked.csv`, default/original variables are renamed with `orig_` prefix and `SA_div` is renamed to `SA_div_flag`.

<br/><br/>

## v3.0.22.3 - 2021-08-27 - [PR #457](https://github.com/NOAA-OWP/cahaba/pull/457)

This fixes a bug in the `get_metadata()` function in `/tools/tools_shared_functions.py` that arose because of a WRDS update. Previously the `metadata_source` response was returned as independent variables, but now it is returned a list of strings. Another issue was observed where the `EVALUATED_SITES_CSV` variable was being misdefined (at least on the development VM) through the OS environmental variable setting.

### Changes
- In `tools_shared_functions.py`, changed parsing of WRDS `metadata_sources` to account for new list type.
- In `generate_categorical_fim_flows.py`, changed the way the `EVALUATED_SITES_CSV` path is defined from OS environmental setting to a relative path that will work within Docker container.

<br/><br/>

## v3.0.22.2 - 2021-08-26 - [PR #455](https://github.com/NOAA-OWP/cahaba/pull/455)

This merge addresses an issues with the bathymetry adjusted rating curve (BARC) calculations exacerbating single-pixel inundation issues for the lower Mississippi River. This fix allows the user to specify a stream order value that will be ignored in BARC calculations (reverts to using the original/default rating curve). If/when the "thalweg notch" issue is addressed, this change may be unmade.

### Changes
- Added new env variable `ignore_streamorders` set to 10.
- Added new BARC code to set the bathymetry adjusted cross-section area to 0 (reverts to using the default SRC values) based on the streamorder env variable.

<br/><br/>

## v3.0.22.1 - 2021-08-20 - [PR #447](https://github.com/NOAA-OWP/cahaba/pull/447)

Patches the minimum stream length in the template parameters file.

### Changes
- Changes `max_split_distance_meters` in `params_template.env` to 1500.

<br/><br/>

## v3.0.22.0 - 2021-08-19 - [PR #444](https://github.com/NOAA-OWP/cahaba/pull/444)

This adds a script, `adjust_rc_with_feedback.py`, that will be expanded  in future issues. The primary function that performs the HAND value and hydroid extraction is ingest_points_layer() but this may change as the overall synthetic rating curve automatic update machanism evolves.

### Additions
- Added `adjust_rc_with_feedback.py` with `ingest_points_layer()`, a function to extract HAND and hydroid values for use in an automatic synthetic rating curve updating mechanism.

<br/><br/>

## v3.0.21.0 - 2021-08-18 - [PR #433](https://github.com/NOAA-OWP/cahaba/pull/433)

General repository cleanup, made memory-profiling an optional flag, API's release feature now saves outputs.

### Changes
- Remove `Dockerfile.prod`, rename `Dockerfile.dev` to just `Dockerfile`, and remove `.dockerignore`.
- Clean up `Dockerfile` and remove any unused* packages or variables.
- Remove any unused* Python packages from the `Pipfile`.
- Move the `CHANGELOG.md`, `SECURITY.md`, and `TERMS.md` files to the `/docs` folder.
- Remove any unused* scripts in the `/tools` and `/src` folders.
- Move `tools/preprocess` scripts into `tools/`.
- Ensure all scripts in the `/src` folder have their code in functions and are being called via a `__main__` function (This will help with implementing memory profiling fully).
- Changed memory-profiling to be an option flag `-m` for `fim_run.sh`.
- Updated FIM API to save all outputs during a "release" job.

<br/><br/>

## v3.0.20.2 - 2021-08-13 - [PR #443](https://github.com/NOAA-OWP/cahaba/pull/443)

This merge modifies `clip_vectors_to_wbd.py` to check for relevant input data.

### Changes
- `clip_vectors_to_wbd.py` now checks that there are NWM stream segments within the buffered HUC boundary.
- `included_huc8_ms.lst` has several additional HUC8s.

<br/><br/>

## v3.0.20.1 - 2021-08-12 - [PR #442](https://github.com/NOAA-OWP/cahaba/pull/442)

This merge improves documentation in various scripts.

### Changes
This PR better documents the following:

- `inundate_nation.py`
- `synthesize_test_cases.py`
- `adjust_thalweg_lateral.py`
- `rem.py`

<br/><br/>

## v3.0.20.0 - 2021-08-11 - [PR #440](https://github.com/NOAA-OWP/cahaba/pull/440)

This merge adds two new scripts into `/tools/` for use in QAQC.

### Additions
- `inundate_nation.py` to produce inundation maps for the entire country for use in QAQC.
- `check_deep_flooding.py` to check for depths of inundation greater than a user-supplied threshold at specific areas defined by a user-supplied shapefile.

<br/><br/>

## v3.0.19.5 - 2021-07-19

Updating `README.md`.

<br/><br/>

## v3.0.19.4 - 2021-07-13 - [PR #431](https://github.com/NOAA-OWP/cahaba/pull/431)

Updating logging and fixing bug in vector preprocessing.

### Additions
- `fim_completion_check.py` adds message to docker log to log any HUCs that were requested but did not finish `run_by_unit.sh`.
- Adds `input_data_edits_changelog.txt` to the inputs folder to track any manual or version/location specific changes that were made to data used in FIM 3.

### Changes
- Provides unique exit codes to relevant domain checkpoints within `run_by_unit.sh`.
- Bug fixes in `reduce_nhd_stream_density.py`, `mprof plot` call.
- Improved error handling in `add_crosswalk.py`.

<br/><br/>

## v3.0.19.3 - 2021-07-09

Hot fix to `synthesize_test_cases`.

### Changes
- Fixed if/elif/else statement in `synthesize_test_cases.py` that resulted in only IFC data being evaluated.

<br/><br/>

## v3.0.19.2 - 2021-07-01 - [PR #429](https://github.com/NOAA-OWP/cahaba/pull/429)

Updates to evaluation scripts to allow for Alpha testing at Iowa Flood Center (IFC) sites. Also, `BAD_SITES` variable updates to omit sites not suitable for evaluation from metric calculations.

### Changes
- The `BAD_SITES` list in `tools_shared_variables.py` was updated and reasons for site omission are documented.
- Refactored `run_test_case.py`, `synthesize_test_cases.py`, `tools_shared_variables.py`, and `eval_plots.py` to allow for IFC comparisons.

<br/><br/>

## v3.0.19.1 - 2021-06-17 - [PR #417](https://github.com/NOAA-OWP/cahaba/pull/417)

Adding a thalweg profile tool to identify significant drops in thalweg elevation. Also setting lateral thalweg adjustment threshold in hydroconditioning.

### Additions
- `thalweg_drop_check.py` checks the elevation along the thalweg for each stream path downstream of MS headwaters within a HUC.

### Removals
- Removing `dissolveLinks` arg from `clip_vectors_to_wbd.py`.

### Changes
- Cleaned up code in `split_flows.py` to make it more readable.
- Refactored `reduce_nhd_stream_density.py` and `adjust_headwater_streams.py` to limit MS headwater points in `agg_nhd_headwaters_adj.gpkg`.
- Fixed a bug in `adjust_thalweg_lateral.py` lateral elevation replacement threshold; changed threshold to 3 meters.
- Updated `aggregate_vector_inputs.py` to log intermediate processes.

<br/><br/>

## v3.0.19.0 - 2021-06-10 - [PR #415](https://github.com/NOAA-OWP/cahaba/pull/415)

Feature to evaluate performance of alternative CatFIM techniques.

### Additions
- Added `eval_catfim_alt.py` to evaluate performance of alternative CatFIM techniques.

<br/><br/>

## v3.0.18.0 - 2021-06-09 - [PR #404](https://github.com/NOAA-OWP/cahaba/pull/404)

To help analyze the memory consumption of the Fim Run process, the python module `memory-profiler` has been added to give insights into where peak memory usage is with in the codebase.

In addition, the Dockerfile was previously broken due to the Taudem dependency removing the version that was previously being used by FIM. To fix this, and allow new docker images to be built, the Taudem version has been updated to the newest version on the Github repo and thus needs to be thoroughly tested to determine if this new version has affected the overall FIM outputs.

### Additions
- Added `memory-profiler` to `Pipfile` and `Pipfile.lock`.
- Added `mprof` (memory-profiler cli utility) call to the `time_and_tee_run_by_unit.sh` to create overall memory usage graph location in the `/logs/{HUC}_memory.png` of the outputs directory.
- Added `@profile` decorator to all functions within scripts used in the `run_by_unit.sh` script to allow for memory usage tracking, which is then recorded in the `/logs/{HUC}.log` file of the outputs directory.

### Changes
- Changed the Taudem version in `Dockerfile.dev` to `98137bb6541a0d0077a9c95becfed4e56d0aa0ac`.
- Changed all calls of python scripts in `run_by_unit.s` to be called with the `-m memory-profiler` argument to allow scripts to also track memory usage.

<br/><br/>

## v3.0.17.1 - 2021-06-04 - [PR #395](https://github.com/NOAA-OWP/cahaba/pull/395)

Bug fix to the `generate_nws_lid.py` script

### Changes
- Fixes incorrectly assigned attribute field "is_headwater" for some sites in the `nws_lid.gpkg` layer.
- Updated `agg_nhd_headwaters_adj.gpkg`, `agg_nhd_streams_adj.gpkg`, `nwm_flows.gpkg`, and `nwm_catchments.gpkg` input layers using latest NWS LIDs.

<br/><br/>

## v3.0.17.0 - 2021-06-04 - [PR #393](https://github.com/NOAA-OWP/cahaba/pull/393)
BARC updates to cap the bathy calculated xsec area in `bathy_rc_adjust.py` and allow user to choose input bankfull geometry.

### Changes

- Added new env variable to control which input file is used for the bankfull geometry input to bathy estimation workflow.
- Modified the bathymetry cross section area calculation to cap the additional area value so that it cannot exceed the bankfull cross section area value for each stream segment (bankfull value obtained from regression equation dataset).
- Modified the `rating_curve_comparison.py` plot output to always put the FIM rating curve on top of the USGS rating curve (avoids USGS points covering FIM).
- Created a new aggregate csv file (aggregates for all hucs) for all of the `usgs_elev_table.csv` files (one per huc).
- Evaluate the FIM Bathymetry Adjusted Rating Curve (BARC) tool performance using the estimated bankfull geometry dataset derived for the NWM route link dataset.

<br/><br/>

## v3.0.16.3 - 2021-05-21 - [PR #388](https://github.com/NOAA-OWP/cahaba/pull/388)

Enhancement and bug fixes to `synthesize_test_cases.py`.

### Changes
- Addresses a bug where AHPS sites without benchmark data were receiving a CSI of 0 in the master metrics CSV produced by `synthesize_test_cases.py`.
- Includes a feature enhancement to `synthesize_test_cases.py` that allows for the inclusion of user-specified testing versions in the master metrics CSV.
- Removes some of the print statements used by `synthesize_test_cases.py`.

<br/><br/>

## v3.0.16.2 - 2021-05-18 - [PR #384](https://github.com/NOAA-OWP/cahaba/pull/384)

Modifications and fixes to `run_test_case.py`, `eval_plots.py`, and AHPS preprocessing scripts.

### Changes
- Comment out return statement causing `run_test_case.py` to skip over sites/hucs when calculating contingency rasters.
- Move bad sites list and query statement used to filter out bad sites to the `tools_shared_variables.py`.
- Add print statements in `eval_plots.py` detailing the bad sites used and the query used to filter out bad sites.
- Update AHPS preprocessing scripts to produce a domain shapefile.
- Change output filenames produced in ahps preprocessing scripts.
- Update workarounds for some sites in ahps preprocessing scripts.

<br/><br/>

## v3.0.16.1 - 2021-05-11 - [PR #380](https://github.com/NOAA-OWP/cahaba/pull/380)

The current version of Eventlet used in the Connector module of the FIM API is outdated and vulnerable. This update bumps the version to the patched version.

### Changes
- Updated `api/node/connector/requirements.txt` to have the Eventlet version as 0.31.0

<br/><br/>

## v3.0.16.0 - 2021-05-07 - [PR #378](https://github.com/NOAA-OWP/cahaba/pull/378)

New "Release" feature added to the FIM API. This feature will allow for automated FIM, CatFIM, and relevant metrics to be generated when a new FIM Version is released. See [#373](https://github.com/NOAA-OWP/cahaba/issues/373) for more detailed steps that take place in this feature.

### Additions
- Added new window to the UI in `api/frontend/gui/templates/index.html`.
- Added new job type to `api/node/connector/connector.py` to allow these release jobs to run.
- Added additional logic in `api/node/updater/updater.py` to run the new eval and CatFIM scripts used in the release feature.

### Changes
- Updated `api/frontend/output_handler/output_handler.py` to allow for copying more broad ranges of file paths instead of only the `/data/outputs` directory.

<br/><br/>

## v3.0.15.10 - 2021-05-06 - [PR #375](https://github.com/NOAA-OWP/cahaba/pull/375)

Remove Great Lakes coastlines from WBD buffer.

### Changes
- `gl_water_polygons.gpkg` layer is used to mask out Great Lakes boundaries and remove NHDPlus HR coastline segments.

<br/><br/>

## v3.0.15.9 - 2021-05-03 - [PR #372](https://github.com/NOAA-OWP/cahaba/pull/372)

Generate `nws_lid.gpkg`.

### Additions
- Generate `nws_lid.gpkg` with attributes indicating if site is a headwater `nws_lid` as well as if it is co-located with another `nws_lid` which is referenced to the same `nwm_feature_id` segment.

<br/><br/>

## v3.0.15.8 - 2021-04-29 - [PR #371](https://github.com/NOAA-OWP/cahaba/pull/371)

Refactor NHDPlus HR preprocessing workflow. Resolves issue #238

### Changes
- Consolidate NHD streams, NWM catchments, and headwaters MS and FR layers with `mainstem` column.
- HUC8 intersections are included in the input headwaters layer.
- `clip_vectors_to_wbd.py` removes incoming stream segment from the selected layers.

<br/><br/>

## v3.0.15.7 - 2021-04-28 - [PR #367](https://github.com/NOAA-OWP/cahaba/pull/367)

Refactor synthesize_test_case.py to handle exceptions during multiprocessing. Resolves issue #351

### Changes
- refactored `inundation.py` and `run_test_case.py` to handle exceptions without using `sys.exit()`.

<br/><br/>

## v3.0.15.6 - 2021-04-23 - [PR #365](https://github.com/NOAA-OWP/cahaba/pull/365)

Implement CatFIM threshold flows to Sierra test and add AHPS benchmark preprocessing scripts.

### Additions
- Produce CatFIM flows file when running `rating_curve_get_usgs_gages.py`.
- Several scripts to preprocess AHPS benchmark data. Requires numerous file dependencies not available through Cahaba.

### Changes
- Modify `rating_curve_comparison.py` to ingest CatFIM threshold flows in calculations.
- Modify `eval_plots.py` to save all site specific bar plots in same parent directory instead of in subdirectories.
- Add variables to `env.template` for AHPS benchmark preprocessing.

<br/><br/>

## v3.0.15.5 - 2021-04-20 - [PR #363](https://github.com/NOAA-OWP/cahaba/pull/363)

Prevent eval_plots.py from erroring out when spatial argument enabled if certain datasets not analyzed.

### Changes
- Add check to make sure analyzed dataset is available prior to creating spatial dataset.

<br/><br/>

## v3.0.15.4 - 2021-04-20 - [PR #356](https://github.com/NOAA-OWP/cahaba/pull/356)

Closing all multiprocessing Pool objects in repo.

<br/><br/>

## v3.0.15.3 - 2021-04-19 - [PR #358](https://github.com/NOAA-OWP/cahaba/pull/358)

Preprocess NHDPlus HR rasters for consistent projections, nodata values, and convert from cm to meters.

### Additions
- `preprocess_rasters.py` reprojects raster, converts to meters, and updates nodata value to -9999.
- Cleaned up log messages from `bathy_rc_adjust.py` and `usgs_gage_crosswalk.py`.
- Outputs paths updated in `generate_categorical_fim_mapping.py` and `generate_categorical_fim.py`.
- `update_raster_profile` cleans up raster crs, blocksize, nodata values, and converts elevation grids from cm to meters.
- `reproject_dem.py` imports gdal to reproject elevation rasters because an error was occurring when using rasterio.

### Changes
- `burn_in_levees.py` replaces the `gdal_calc.py` command to resolve inconsistent outputs with burned in levee values.

<br/><br/>

## v3.0.15.2 - 2021-04-16 - [PR #359](https://github.com/NOAA-OWP/cahaba/pull/359)

Hotfix to preserve desired files when production flag used in `fim_run.sh`.

### Changes

- Fixed production whitelisted files.

<br/><br/>

## v3.0.15.1 - 2021-04-13 - [PR #355](https://github.com/NOAA-OWP/cahaba/pull/355)

Sierra test considered all USGS gage locations to be mainstems even though many actually occurred with tributaries. This resulted in unrealistic comparisons as incorrect gages were assigned to mainstems segments. This feature branch identifies gages that are on mainstems via attribute field.

### Changes

- Modifies `usgs_gage_crosswalk.py` to filter out gages from the `usgs_gages.gpkg` layer such that for a "MS" run, only consider gages that contain rating curve information (via `curve` attribute) and are also mainstems gages (via `mainstems` attribute).
- Modifies `usgs_gage_crosswalk.py` to filter out gages from the `usgs_gages.gpkg` layer such that for a "FR" run, only consider gages that contain rating curve information (via `curve` attribute) and are not mainstems gages (via `mainstems` attribute).
- Modifies how mainstems segments are determined by using the `nwm_flows_ms.gpkg` as a lookup to determine if the NWM segment specified by WRDS for a gage site is a mainstems gage.

### Additions

- Adds a `mainstem` attribute field to `usgs_gages.gpkg` that indicates whether a gage is located on a mainstems river.
- Adds `NWM_FLOWS_MS` variable to the `.env` and `.env.template` files.
- Adds the `extent` argument specified by user when running `fim_run.sh` to `usgs_gage_crosswalk.py`.

<br/><br/>

## v3.0.15.0 - 2021-04-08 - [PR #340](https://github.com/NOAA-OWP/cahaba/pull/340)

Implementing a prototype technique to estimate the missing bathymetric component in the HAND-derived synthetic rating curves. The new Bathymetric Adjusted Rating Curve (BARC) function is built within the `fim_run.sh` workflow and will ingest bankfull geometry estimates provided by the user to modify the cross section area used in the synthetic rating curve generation.

### Changes
 - `add_crosswalk.py` outputs the stream order variables to `src_full_crosswalked.csv` and calls the new `bathy_rc_adjust.py` if bathy env variable set to True and `extent=MS`.
 - `run_by_unit.sh` includes a new csv outputs for reviewing BARC calculations.
 - `params_template.env` & `params_calibrated.env` contain new BARC function input variables and on/off toggle variable.
 - `eval_plots.py` now includes additional AHPS eval sites in the list of "bad_sites" (flagged issues with MS flowlines).

### Additions
 - `bathy_rc_adjust.py`:
    - Imports the existing synthetic rating curve table and the bankfull geometry input data (topwidth and cross section area per COMID).
    - Performs new synthetic rating curve calculations with bathymetry estimation modifications.
    - Flags issues with the thalweg-notch artifact.

<br/><br/>

## v3.0.14.0 - 2021-04-05 - [PR #338](https://github.com/NOAA-OWP/cahaba/pull/338)

Create tool to retrieve rating curves from USGS sites and convert to elevation (NAVD88). Intended to be used as part of the Sierra Test.

### Changes
 - Modify `usgs_gage_crosswalk.py` to:
    1) Look for `location_id` instead of `site_no` attribute field in `usgs_gages.gpkg` file.
    2) Filter out gages that do not have rating curves included in the `usgs_rating_curves.csv`.
 - Modify `rating_curve_comparison.py` to perform a check on the age of the user specified `usgs_rating_curves.csv` and alert user to the age of the file and recommend updating if file is older the 30 days.

### Additions
 - Add `rating_curve_get_usgs_curves.py`. This script will generate the following files:
     1) `usgs_rating_curves.csv`: A csv file that contains rating curves (including converted to NAVD88 elevation) for USGS gages in a format that is compatible with  `rating_curve_comparisons.py`. As it is is currently configured, only gages within CONUS will have rating curve data.
     2) `log.csv`: A log file that records status for each gage and includes error messages.
     3) `usgs_gages.gpkg`: A geospatial layer (in FIM projection) of all active USGS gages that meet a predefined criteria. Additionally, the `curve` attribute indicates whether a rating curve is found in the `usgs_rating_curves.csv`. This spatial file is only generated if the `all` option is passed with the `-l` argument.

<br/><br/>

## v3.0.13.0 - 2021-04-01 - [PR #332](https://github.com/NOAA-OWP/cahaba/pull/332)

Created tool to compare synthetic rating curve with benchmark rating curve (Sierra Test).

### Changes
 - Update `aggregate_fim_outputs.py` call argument in `fim_run.sh` from 4 jobs to 6 jobs, to optimize API performance.
 - Reroutes median elevation data from `add_crosswalk.py` and `rem.py` to new file (depreciating `hand_ref_elev_table.csv`).
 - Adds new files to `viz_whitelist` in `output_cleanup.py`.

### Additions
 - `usgs_gage_crosswalk.py`: generates `usgs_elev_table.csv` in `run_by_unit.py` with elevation and additional attributes at USGS gages.
 - `rating_curve_comparison.py`: post-processing script to plot and calculate metrics between synthetic rating curves and USGS rating curve data.

<br/><br/>

## v3.0.12.1 - 2021-03-31 - [PR #336](https://github.com/NOAA-OWP/cahaba/pull/336)

Fix spatial option in `eval_plots.py` when creating plots and spatial outputs.

### Changes
 - Removes file dependencies from spatial option. Does require the WBD layer which should be specified in `.env` file.
 - Produces outputs in a format consistent with requirements needed for publishing.
 - Preserves leading zeros in huc information for all outputs from `eval_plots.py`.

### Additions
 - Creates `fim_performance_points.shp`: this layer consists of all evaluated ahps points (with metrics). Spatial data retrieved from WRDS on the fly.
 - Creates `fim_performance_polys.shp`: this layer consists of all evaluated huc8s (with metrics). Spatial data retrieved from WBD layer.

<br/><br/>

## v3.0.12.0 - 2021-03-26 - [PR #327](https://github.com/NOAA-OWP/cahaba/pull/237)

Add more detail/information to plotting capabilities.

### Changes
 - Merge `plot_functions.py` into `eval_plots.py` and move `eval_plots.py` into the tools directory.
 - Remove `plots` subdirectory.

### Additions
 - Optional argument to create barplots of CSI for each individual site.
 - Create a csv containing the data used to create the scatterplots.

<br/><br/>

## v3.0.11.0 - 2021-03-22 - [PR #319](https://github.com/NOAA-OWP/cahaba/pull/298)

Improvements to CatFIM service source data generation.

### Changes
 - Renamed `generate_categorical_fim.py` to `generate_categorical_fim_mapping.py`.
 - Updated the status outputs of the `nws_lid_sites layer` and saved it in the same directory as the `merged catfim_library layer`.
 - Additional stability fixes (such as improved compatability with WRDS updates).

### Additions
 - Added `generate_categorical_fim.py` to wrap `generate_categorical_fim_flows.py` and `generate_categorical_fim_mapping.py`.
 - Create new `nws_lid_sites` shapefile located in same directory as the `catfim_library` shapefile.

<br/><br/>

## v3.0.10.1 - 2021-03-24 - [PR #320](https://github.com/NOAA-OWP/cahaba/pull/320)

Patch to synthesize_test_cases.py.

### Changes
 - Bug fix to `synthesize_test_cases.py` to allow comparison between `testing` version and `official` versions.

<br/><br/>

## v3.0.10.0 - 2021-03-12 - [PR #298](https://github.com/NOAA-OWP/cahaba/pull/298)

Preprocessing of flow files for Categorical FIM.

### Additions
 - Generate Categorical FIM flow files for each category (action, minor, moderate, major).
 - Generate point shapefile of Categorical FIM sites.
 - Generate csv of attribute data in shapefile.
 - Aggregate all shapefiles and csv files into one file in parent directory.
 - Add flood of record category.

 ### Changes
 - Stability fixes to `generate_categorical_fim.py`.

<br/><br/>

## v3.0.9.0 - 2021-03-12 - [PR #297](https://github.com/NOAA-OWP/cahaba/pull/297)

Enhancements to FIM API.

### Changes
 - `fim_run.sh` can now be run with jobs in parallel.
 - Viz post-processing can now be selected in API interface.
 - Jobs table shows jobs that end with errors.
 - HUC preset lists can now be selected in interface.
 - Better `output_handler` file writing.
 - Overall better restart and retry handlers for networking problems.
 - Jobs can now be canceled in API interface.
 - Both FR and MS configs can be selected for a single job.

<br/><br/>

## v3.0.8.2 - 2021-03-11 - [PR #296](https://github.com/NOAA-OWP/cahaba/pull/296)

Enhancements to post-processing for Viz-related use-cases.

### Changes
 - Aggregate grids are projected to Web Mercator during `-v` runs in `fim_run.sh`.
 - HUC6 aggregation is parallelized.
 - Aggregate grid blocksize is changed from 256 to 1024 for faster postprocessing.

<br/><br/>

## v3.0.8.1 - 2021-03-10 - [PR #302](https://github.com/NOAA-OWP/cahaba/pull/302)

Patched import issue in `tools_shared_functions.py`.

### Changes
 - Changed `utils.` to `tools_` in `tools_shared_functions.py` after recent structural change to `tools` directory.

<br/><br/>

## v3.0.8.0 - 2021-03-09 - [PR #279](https://github.com/NOAA-OWP/cahaba/pull/279)

Refactored NWS Flood Categorical HAND FIM (CatFIM) pipeline to open source.

### Changes
 - Added `VIZ_PROJECTION` to `shared_variables.py`.
 - Added missing library referenced in `inundation.py`.
 - Cleaned up and converted evaluation scripts in `generate_categorical_fim.py` to open source.
 - Removed `util` folders under `tools` directory.

<br/><br/>

## v3.0.7.1 - 2021-03-02 - [PR #290](https://github.com/NOAA-OWP/cahaba/pull/290)

Renamed benchmark layers in `test_cases` and updated variable names in evaluation scripts.

### Changes
 - Updated `run_test_case.py` with new benchmark layer names.
 - Updated `run_test_case_calibration.py` with new benchmark layer names.

<br/><br/>

## v3.0.7.0 - 2021-03-01 - [PR #288](https://github.com/NOAA-OWP/cahaba/pull/288)

Restructured the repository. This has no impact on hydrological work done in the codebase and is simply moving files and renaming directories.

### Changes
 - Moved the contents of the `lib` folder to a new folder called `src`.
 - Moved the contents of the `tests` folder to the `tools` folder.
 - Changed any instance of `lib` or `libDir` to `src` or `srcDir`.

<br/><br/>

## v3.0.6.0 - 2021-02-25 - [PR #276](https://github.com/NOAA-OWP/cahaba/pull/276)

Enhancement that creates metric plots and summary statistics using metrics compiled by `synthesize_test_cases.py`.

### Additions
 - Added `eval_plots.py`, which produces:
    - Boxplots of CSI, FAR, and POD/TPR
    - Barplot of aggregated CSI scores
    - Scatterplot of CSI comparing two FIM versions
    - CSV of aggregated statistics (CSI, FAR, POD/TPR)
    - CSV of analyzed data and analyzed sites

<br/><br/>

## v3.0.5.3 - 2021-02-23 - [PR #275](https://github.com/NOAA-OWP/cahaba/pull/275)

Bug fixes to new evaluation code.

### Changes

 - Fixed a bug in `synthesize_test_cases.py` where the extent (MS/FR) was not being written to merged metrics file properly.
 - Fixed a bug in `synthesize_test_cases.py` where only BLE test cases were being written to merged metrics file.
 - Removed unused imports from `inundation.py`.
 - Updated README.md

<br/><br/>

## v3.0.5.2 - 2021-02-23 - [PR #272](https://github.com/NOAA-OWP/cahaba/pull/272)

Adds HAND synthetic rating curve (SRC) datum elevation values to `hydroTable.csv` output.

### Changes

 - Updated `add_crosswalk.py` to included "Median_Thal_Elev_m" variable outputs in `hydroTable.csv`.
 - Renamed hydroid attribute in `rem.py` to "Median" in case we want to include other statistics in the future (e.g. min, max, range etc.).

<br/><br/>
## v3.0.5.1 - 2021-02-22

Fixed `TEST_CASES_DIR` path in `tests/utils/shared_variables.py`.

### Changes

 - Removed `"_new"` from `TEST_CASES_DIR` variable.

<br/><br/>

## v3.0.5.0 - 2021-02-22 - [PR #267](https://github.com/NOAA-OWP/cahaba/pull/267)

Enhancements to allow for evaluation at AHPS sites, the generation of a query-optimized metrics CSV, and the generation of categorical FIM. This merge requires that the `/test_cases` directory be updated for all machines performing evaluation.

### Additions

 - `generate_categorical_fim.py` was added to allow production of NWS Flood Categorical HAND FIM (CatFIM) source data. More changes on this script are to follow in subsequent branches.

### Removals

 - `ble_autoeval.sh` and `all_ble_stats_comparison.py` were deleted because `synthesize_test_cases.py` now handles the merging of metrics.
 - The code block in `run_test_case.py` that was responsible for printing the colored metrics to screen has been commented out because of the new scale of evaluations (formerly in `run_test_case.py`, now in `shared_functions.py`)
 - Remove unused imports from inundation wrappers in `/tools`.

### Changes

 - Updated `synthesize_test_cases.py` to allow for AHPS site evaluations.
 - Reorganized `run_test_case.py` by moving more functions into `shared_functions.py`.
 - Created more shared variables in `shared_variables.py` and updated import statements in relevant scripts.

<br/><br/>

## v3.0.4.4 - 2021-02-19 - [PR #266](https://github.com/NOAA-OWP/cahaba/pull/266)

Rating curves for short stream segments are replaced with rating curves from upstream/downstream segments.

### Changes

 - Short stream segments are identified and are reassigned the channel geometry from upstream/downstream segment.
 - `fossid` renamed to `fimid` and the attribute's starting value is now 1000 to avoid HydroIDs with leading zeroes.
 - Addresses issue where HydroIDs were not included in final hydrotable.
 - Added `import sys` to `inundation.py` (missing from previous feature branch).
 - Variable names and general workflow are cleaned up.

<br/><br/>

## v3.0.4.3 - 2021-02-12 - [PR #254](https://github.com/NOAA-OWP/cahaba/pull/254)

Modified `rem.py` with a new function to output HAND reference elev.

### Changes

 - Function `make_catchment_hydroid_dict` creates a df of pixel catchment ids and overlapping hydroids.
 - Merge hydroid df and thalweg minimum elevation df.
 - Produces new output containing all catchment ids and min thalweg elevation value named `hand_ref_elev_table.csv`.
 - Overwrites the `demDerived_reaches_split.gpk` layer by adding additional attribute `Min_Thal_Elev_meters` to view the elevation value for each hydroid.

<br/><br/>

## v3.0.4.2 - 2021-02-12 - [PR #255](https://github.com/NOAA-OWP/cahaba/pull/255)

Addresses issue when running on HUC6 scale.

### Changes

 - `src.json` should be fixed and slightly smaller by removing whitespace.
 - Rasters are about the same size as running fim as huc6 (compressed and tiled; aggregated are slightly larger).
 - Naming convention and feature id attribute are only added to the aggregated hucs.
 - HydroIDs are different for huc6 vs aggregated huc8s mostly due to forced split at huc boundaries (so long we use consistent workflow it shouldn't matter).
 - Fixed known issue where sometimes an incoming stream is not included in the final selection will affect aggregate outputs.

<br/><br/>

## v3.0.4.1 - 2021-02-12 - [PR #261](https://github.com/NOAA-OWP/cahaba/pull/261)

Updated MS Crosswalk method to address gaps in FIM.

### Changes

 - Fixed typo in stream midpoint calculation in `split_flows.py` and `add_crosswalk.py`.
 - `add_crosswalk.py` now restricts the MS crosswalk to NWM MS catchments.
 - `add_crosswalk.py` now performs a secondary MS crosswalk selection by nearest NWM MS catchment.

<br/><br/>

## v3.0.4.0 - 2021-02-10 - [PR #256](https://github.com/NOAA-OWP/cahaba/pull/256)

New python script "wrappers" for using `inundation.py`.

### Additions

 - Created `inundation_wrapper_nwm_flows.py` to produce inundation outputs using NWM recurrence flows: 1.5 year, 5 year, 10 year.
 - Created `inundation_wrapper_custom_flow.py` to produce inundation outputs with user-created flow file.
 - Created new `tools` parent directory to store `inundation_wrapper_nwm_flows.py` and  `inundation_wrapper_custom_flow.py`.

<br/><br/>

## v3.0.3.1 - 2021-02-04 - [PR #253](https://github.com/NOAA-OWP/cahaba/pull/253)

Bug fixes to correct mismatched variable name and file path.

### Changes

 - Corrected variable name in `fim_run.sh`.
 - `acquire_and_preprocess_inputs.py` now creates `huc_lists` folder and updates file path.

<br/><br/>

## v3.0.3.0 - 2021-02-04 - [PR #227](https://github.com/NOAA-OWP/cahaba/pull/227)

Post-process to aggregate FIM outputs to HUC6 scale.

### Additions

 - Viz outputs aggregated to HUC6 scale; saves outputs to `aggregate_fim_outputs` folder.

### Changes

 - `split_flows.py` now splits streams at HUC8 boundaries to ensure consistent catchment boundaries along edges.
 - `aggregate_fim_outputs.sh` has been depreciated but remains in the repo for potential FIM 4 development.
 - Replaced geopandas driver arg with getDriver throughout repo.
 - Organized parameters in environment files by group.
 - Cleaned up variable names in `split_flows.py` and `build_stream_traversal.py`.
 - `build_stream_traversal.py` is now assigning HydroID by midpoint instead centroid.
 - Cleanup of `clip_vectors_to_wbd.py`.

<br/><br/>

## v3.0.2.0 - 2021-01-25 - [PR #218](https://github.com/NOAA-OWP/cahaba/pull/218)

Addition of an API service to schedule, run and manage `fim_run` jobs through a user-friendly web interface.

### Additions

 - `api` folder that contains all the codebase for the new service.

<br/><br/>

## v3.0.1.0 - 2021-01-21 - [PR #206](https://github.com/NOAA-OWP/cahaba/pull/206)

Preprocess MS and FR stream networks

### Changes

 - Headwater stream segments geometries are adjusted to align with with NWM streams.
 - Incoming streams are selected using intersection points between NWM streams and HUC4 boundaries.
 - `clip_vectors_to_wbd.py` handles local headwaters.
 - Removes NHDPlus features categorized as coastline and underground conduit.
 - Added streams layer to production whitelist.
 - Fixed progress bar in `lib/acquire_and_preprocess_inputs.py`.
 - Added `getDriver` to shared `functions.py`.
 - Cleaned up variable names and types.

<br/><br/>

## v3.0.0.4 - 2021-01-20 - [PR #230](https://github.com/NOAA-OWP/cahaba/pull/230)

Changed the directory where the `included_huc*.lst` files are being read from.

### Changes

 - Changed the directory where the `included_huc*.lst` files are being read from.

<br/><br/>

## v3.0.0.3 - 2021-01-14 - [PR #210](https://github.com/NOAA-OWP/cahaba/pull/210)

Hotfix for handling nodata value in rasterized levee lines.

### Changes

 - Resolves bug for HUCs where `$ndv > 0` (Great Lakes region).
 - Initialize the `nld_rasterized_elev.tif` using a value of `-9999` instead of `$ndv`.

 <br/><br/>

## v3.0.0.2 - 2021-01-06 - [PR #200](https://github.com/NOAA-OWP/cahaba/pull/200)

Patch to address AHPSs mapping errors.

### Changes

 - Checks `dtype` of `hydroTable.csv` columns to resolve errors caused in `inundation.py` when joining to flow forecast.
 - Exits `inundation.py` when all hydrotable HydroIDs are lake features.
 - Updates path to latest AHPs site layer.
 - Updated [readme](https://github.com/NOAA-OWP/cahaba/commit/9bffb885f32dfcd95978c7ccd2639f9df56ff829)

<br/><br/>

## v3.0.0.1 - 2020-12-31 - [PR #184](https://github.com/NOAA-OWP/cahaba/pull/184)

Modifications to build and run Docker image more reliably. Cleanup on some pre-processing scripts.

### Changes

 - Changed to noninteractive install of GRASS.
 - Changed some paths from relative to absolute and cleaned up some python shebang lines.

### Notes
 - `aggregate_vector_inputs.py` doesn't work yet. Need to externally download required data to run fim_run.sh

 <br/><br/>

## v3.0.0.0 - 2020-12-22 - [PR #181](https://github.com/NOAA-OWP/cahaba/pull/181)

The software released here builds on the flood inundation mapping capabilities demonstrated as part of the National Flood Interoperability Experiment, the Office of Water Prediction's Innovators Program and the National Water Center Summer Institute. The flood inundation mapping software implements the Height Above Nearest Drainage (HAND) algorithm and incorporates community feedback and lessons learned over several years. The software has been designed to meet the requirements set by stakeholders interested in flood prediction and has been developed in partnership with several entities across the water enterprise.<|MERGE_RESOLUTION|>--- conflicted
+++ resolved
@@ -1,7 +1,6 @@
 All notable changes to this project will be documented in this file.
 We follow the [Semantic Versioning 2.0.0](http://semver.org/) format.
 
-<<<<<<< HEAD
 ## v4.5.12.2 - 2024-12-09 - [PR#1361](https://github.com/NOAA-OWP/inundation-mapping/pull/1361)
 
 This PR was triggered by two dep-bot PR's. One for Tornado, one for aiohttp. Upon further research, these two exist only as dependencies for Jupyter and Jupyterlab which were very out of date. Upgrading Jupyter/JupyterLab took care of the other two.
@@ -14,7 +13,6 @@
 ### Changes
 - `Dockerfile.dev` and `Dockerfile.prod`:  As described above.
 - `Pipfile` and `Pipefile.lock`:   As described above.
-=======
 
 ## v4.5.13.0 - 2024-12-10 - [PR#1285](https://github.com/NOAA-OWP/inundation-mapping/pull/1285)
 
@@ -34,7 +32,6 @@
 - `config/deny_branches.lst`
 - `config/deny_unit.lst`
 - `data/bathymetry/preprocess_bathymetry.py`
->>>>>>> 08a46a34
 
 <br/><br/>
 
