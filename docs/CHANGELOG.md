--- conflicted
+++ resolved
@@ -1,7 +1,6 @@
 All notable changes to this project will be documented in this file.
 We follow the [Semantic Versioning 2.0.0](http://semver.org/) format.
 
-<<<<<<< HEAD
 ## v4.3.15.0 - 2023-08-08 - [PR##956](https://github.com/NOAA-OWP/inundation-mapping/pull/956)
 
 Integrating GVAL in to the evaluation of agreement maps and contingency tables.
@@ -13,7 +12,9 @@
 - `synthesize_test_cases.py`: Fix None comparisons and cleanup
 - `tools/shared_functions.py`: Add GVAL crosswalk function, add rework create_stats_from_raster, create and create_stats_from_contingency_table
 - `unit_tests/tools/inundate_gms_test.py`: Bug fix
-=======
+
+<br/><br/>
+
 ## v4.3.14.2 - 2023-08-08 - [PR#959](https://github.com/NOAA-OWP/inundation-mapping/pull/959)
 
 The enhancements in this PR include the new modules for pre-processing bathymetric data from the USACE eHydro dataset and integrating the missing hydraulic geometry into the HAND synthetic rating curves.
@@ -24,7 +25,6 @@
 - `config/params_template.env`: added export to bathymetry_file
 
 <br/><br/>
->>>>>>> 6162ab7f
 
 ## v4.3.14.1 - 2023-07-13 - [PR#946](https://github.com/NOAA-OWP/inundation-mapping/pull/946)
 
