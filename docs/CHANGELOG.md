--- conflicted
+++ resolved
@@ -1,8 +1,7 @@
 All notable changes to this project will be documented in this file.
 We follow the [Semantic Versioning 2.0.0](http://semver.org/) format.
 
-<<<<<<< HEAD
-## v4.3.x.x - 2023-08-08 - [PR#960](https://github.com/NOAA-OWP/inundation-mapping/pull/960)
+## v4.3.15.1 - 2023-08-08 - [PR#960](https://github.com/NOAA-OWP/inundation-mapping/pull/960)
 
 Provides a scripted procedure for updating BLE benchmark data including downloading, extracting, and processing raw BLE data into benchmark inundation files (inundation rasters and discharge tables).
 
@@ -17,7 +16,9 @@
 
 - `data/ble/ble_benchmark/`
     - `create_flow_forecast_file.py` and `preprocess_benchmark.py`: moved from /tools
-=======
+
+<br/><br/>
+
 ## v4.3.15.0 - 2023-08-08 - [PR##956](https://github.com/NOAA-OWP/inundation-mapping/pull/956)
 
 Integrating GVAL in to the evaluation of agreement maps and contingency tables.
@@ -40,7 +41,6 @@
 - `data/bathymetry/preprocess_bathymetry.py`: added data source column to output geopackage attribute table.
 - `fim_post_processing.sh`: changed -bathy input reference location.
 - `config/params_template.env`: added export to bathymetry_file
->>>>>>> 24297b2c
 
 <br/><br/>
 
