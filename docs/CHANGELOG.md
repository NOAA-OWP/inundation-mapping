--- conflicted
+++ resolved
@@ -1,7 +1,6 @@
 All notable changes to this project will be documented in this file.
 We follow the [Semantic Versioning 2.0.0](http://semver.org/) format.
 
-<<<<<<< HEAD
 ## v4.6.__ - 2025-____ - [PR#1442](https://github.com/NOAA-OWP/inundation-mapping/pull/1442)
 
 Re-wrote the catfim_sites_compare.py tool. The updated version can handle more model inputs (including outputs from both flow-based and stage-based CatFIM) and produces additional compiled CSVs for analysis. 
@@ -13,7 +12,6 @@
   - Changed input structure. Instead of specifying -p for previous CatFIM outputs and -n for new ones, a space-delimited list of CatFIM output paths are provided for -p. 
   - New optional argument -k specifies to keep only the sites where there has been a status change in the version comparison files.
   - Changed input allowance. User can now input as many CatFIM output folders as they want (and can combine stage- and flow-based outputs).
-=======
 
 ## v4.6.0.2 - 2025-03-20 - [PR#1450](https://github.com/NOAA-OWP/inundation-mapping/pull/1450)
 Updated the APHS restricted sites list so all test sites are excluded from BOTH stage-based and flow-based CatFIM and updated CatFIM so that when a site is excluded due to being on the restricted sites list, the phrase "Restricted Site" is included in the status. Also updated the CatFIM mapping functions so that there are a few functions that save the output plot into a .png file.
@@ -32,7 +30,6 @@
 
 ### Changes
 - `src/heal_bridges_osm.py`  ... As described above. 
->>>>>>> 897ca0e8
 
 <br/><br/>
 
