--- conflicted
+++ resolved
@@ -1,7 +1,6 @@
 All notable changes to this project will be documented in this file.
 We follow the [Semantic Versioning 2.0.0](http://semver.org/) format.
 
-<<<<<<< HEAD
 ## v4.5.x.x - 2024-05-22 - [PR#1178](https://github.com/NOAA-OWP/inundation-mapping/pull/1178)
 
 ### Summary
@@ -25,7 +24,6 @@
 
 <br/><br/>
 
-=======
 ## v4.5.13.1 - 2024-12-13 - [PR#1361](https://github.com/NOAA-OWP/inundation-mapping/pull/1361)
 
 This PR was triggered by two dep-bot PR's. One for Tornado, one for aiohttp. Upon further research, these two exist only as dependencies for Jupyter and Jupyterlab which were very out of date. Upgrading Jupyter/JupyterLab took care of the other two.
@@ -78,7 +76,6 @@
 <br/><br/>
 
 
->>>>>>> 1fa128f8
 ## v4.5.12.0 - 2024-11-01 - [PR#1327](https://github.com/NOAA-OWP/inundation-mapping/pull/1327)
 
 The purpose of this PR is to cut down the runtime for four Alaska HUCs (19020104, 19020503, 19020402 , and 19020602). It significantly optimizes runtime by replacing a nested for loop, used for updating rating curve for small segments, with a vectorized process. This changes were applied only to the Alaska HUCs.
