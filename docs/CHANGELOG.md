--- conflicted
+++ resolved
@@ -1,11 +1,9 @@
 All notable changes to this project will be documented in this file.
 We follow the [Semantic Versioning 2.0.0](http://semver.org/) format.
 
-<<<<<<< HEAD
-## vx.x.x.x - 2024-05-17 - [PR#1170](https://github.com/NOAA-OWP/inundation-mapping/pull/1170)
+## v4.5.1.3 - 2024-05-17 - [PR#1170](https://github.com/NOAA-OWP/inundation-mapping/pull/1170)
 
 This hotfix addresses the issue #1162 by explicitly using 'fiona' engine for reading gpkg files with Boolean dtype. This is applicable only for `usgs_gages.gpkg` and `usgs_subset_gages.gpkg` files. 
-
 
 
 ### Changes
@@ -15,7 +13,7 @@
 
 <br/><br/>
 
-=======
+
 ## v4.5.1.2 - 2024-05-17 - [PR#1135](https://github.com/NOAA-OWP/inundation-mapping/pull/1135)
 
 Updates USGS gage processing to use the correct projection (determined by whether the HUC is in Alaska or not).
@@ -76,8 +74,6 @@
 
 <br/><br/>
 
-
->>>>>>> b1a145f2
 
 ## v4.5.0.1 - 2024-05-09 - [PR#1150](https://github.com/NOAA-OWP/inundation-mapping/pull/1150)
 
