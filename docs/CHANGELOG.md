--- conflicted
+++ resolved
@@ -1,23 +1,12 @@
 All notable changes to this project will be documented in this file.
 We follow the [Semantic Versioning 2.0.0](http://semver.org/) format.
 
-<<<<<<< HEAD
-## v4.0.XX.X - 2023-01-06 - [PR#782](https://github.com/NOAA-OWP/inundation-mapping/pull/782)
-=======
 ## v4.0.19.0 - 2023-01-06 - [PR#782](https://github.com/NOAA-OWP/inundation-mapping/pull/782)
->>>>>>> 48c1fbf9
 
 Changes the projection of HAND processing to EPSG 5070.
 
 ### Changes
 
-<<<<<<< HEAD
-- `src/`
-    - `utils/shared_variables.py`: Changed the designated projection variables
-    - `gms/`
-        - `stream_branches.py`: Checks the projection of the input streams and changes if necessary
-        - `run_by_unit.py`: Changed the default projection crs variable
-=======
 - `gms_run_post_processing.sh`: Adds target projection for `points`
 - `data/nld/preprocess_levee_protected_areas.py`: Changed to use `utils.shared_variables.DEFAULT_FIM_PROJECTION_CRS`
 - `src/`
@@ -51,7 +40,6 @@
 ### Additions
 
 - `/tools/eval_plots_stackedbar.py`: produces stacked bar eval plots in the same manner as `eval_plots.py`.
->>>>>>> 48c1fbf9
 
 <br/><br/>
 
