All notable changes to this project will be documented in this file.
We follow the [Semantic Versioning 2.0.0](http://semver.org/) format.

<<<<<<< HEAD
## v4.5.x.x - 2024-10-01 - [PR#1306](https://github.com/NOAA-OWP/inundation-mapping/pull/1306)

Extends outlet levelpath(s) outside HUC.

Previously, levelpaths at the outlet of a HUC may not extend to the buffered WBD that is used to clip the DEM, and during pit-filling this results in reverse flow which can cause DEM-derived reaches to deviate from the channel in the DEM and may result in dropped catchments where the midpoint of the reaches exceeds the snap distance from the NWM stream lines.

This PR extends outlet levelpaths in two ways:
- Segments of levelpaths that terminate in waterbodies are removed from the levelpath. If there is a waterbody downstream of the HUC then the outlet reaches may be trimmed such that the outlet no longer reaches the edge of the DEM, which causes a number of cascading issues originating in the pit-filling such that reverse flow in the DEM-derived reaches can result in erroneous flowlines and inundation. This PR stops trimming levelpaths outside of the HUC.
- Dissolved outlet levelpaths may terminate downstream outside of the HUC (e.g., at a confluence with a larger river) at a point that is within the buffered WBD. These levelpaths are extended by adding on the downstream segment(s) of the HUC's `nwm_subset_streams` layer. The extended levelpath(s) are saved in a new file that is used to create the boolean raster stream network.

### Changes

- `config/`
    - `deny_unit.lst`, `deny_branch_zero.lst`, and `deny_branches.lst`: Adds new file to deny lists
- `src/`
    - `derive_level_paths.py`:  Adds WBD as an input to `stream_network.trim_branches_in_waterbodies()` and adds new argument for new filename.
    - `run_unit_wb.sh`: Adds new argument for new filename.
    - `stream_branches.py`: Selects only segments intersecting the WBD as candidates for removal if they end in waterbodies and adds downstream segment(s) to outlet levelpath(s).
    
<br/><br/>

=======

## v4.5.10.2 - 2024-10-11 - [PR#1244](https://github.com/NOAA-OWP/inundation-mapping/pull/1244)

New tool that can assess the impact of a flood on road and/or building vector files. Closes #1226.

### Additions
- `tools/analyze_flood_impact.py` : added a tool that assesses the impact of a flood on roads and buildings by calculating how many roads and structures the test flood extent intersects, comparing the test impacted roads and structures to a benchmark, and calculating CSI.

 <br/><br/>


## v4.5.10.1 - 2024-10-11 - [PR#1314](https://github.com/NOAA-OWP/inundation-mapping/pull/1314)

This PR fixes bugs from hand_4_5_10_0, which failed to run for Alaska HUCs and HUC 02030201. It modifies scripts to use two different DEM paths: one for Alaska and one for the CONUS.

### Changes

- `src/derive_level_paths.py`
- `src/stream_branches.py`
- `src/run_unit_wb.sh`

<br/><br/>


>>>>>>> 751b8bf2
## v4.5.10.0 - 2024-09-25 - [PR#1301](https://github.com/NOAA-OWP/inundation-mapping/pull/1301)

A reload of all 3Dep DEMs from USGS was performed to refresh our data.

`acquire_and_preprocess_3dep_dems.py` had to be run twice, one for Alaska and once for the rest to two different folder. This is due to different CRS's. Eventually, we could merge these into one run. This also meant two separate vrt runs / files. 

This also triggered a new set of pre-clips for both AK and CONUS+ but the outputs can/were put into the same folder, so fim_pipeline looks in one common pre-clip folder.

Other minor adjustment include:
- A change to chmod (permissions) files / folder for the logging folders. After careful re-analysis, it was discovered there was some duplication. 
- Added a simple duration system to the sierra test system, `rating_curve_comparions.py`. This was added as it is expected to be used soon for a  full BED/Production.  The fix focuses purely on duration, but a test did detect a possible pre-existing logic problem. A separate card will be created for that.

Note:
The root folder for DEM is being changed from:
    /inputs/3dep_dems/....   to  
    /inputs/dems/3dep_dems/....
    This recognizes other DEMs that may be coming in the near future.
    The same sub-folder patterns have not be changed.
    No attempts will be made at this time to move older files, only new incoming from this PR.

### Changes
- `CITATION.cff`: has not be updated for a very long time.
- `fim_post_processing.sh`: Update to file/folder permissions.
- `data`
    - `usgs\acquire_and_preprocesss_3dep_dem.pys
        - Minor text updates and updated datatime.now patterns as the old ones are not deprecated
        - An adjustment to how number of jobs are handled. The system dis-likes too many multi-procs due to open network connections to the source.
        - Change the target output folder from optional to required.
    - `wbd`
        - `generate_pre_clip_from_huc8.py`: 
            - Minor text updates
        - `preprocess_wbd.py`
            - Minor text updates
- `src\base_variables.env`: Changes to variables to reflect new dems and pre-clip paths.
- `tools\rating_curve_comparisons.py`
    - Added duration system as mentioned above.

<br/><br/>


## v4.5.9.0 - 2024-09-25 - [PR#1291](https://github.com/NOAA-OWP/inundation-mapping/pull/1291)

Changes Docker base image to `gdal:ubuntu-small` in order to avoid JDK from being carried over in the base image and triggering security vulnerabilities.

This PR incorporates a number of changes to the Docker environment:
- Changes Docker base image to `gdal:ubuntu-small` in order to avoid JDK from being carried over in the base image and triggering security vulnerabilities. Resolves #1278.
- Upgrades `fiona` and `jupterlab`. Closes #1270 and closes #1290.
- Eliminates `whitebox` downloading during `fim_pipeline`. Resolves #1209 and closes #1293.

During testing, it was discovered that many files which are not in the `src` directory, can no longer see the `src\utils` files. Adjusting the dockerfile to add extra values to the PYTHONPATH variable fixed it.

Note: This triggers new docker images to be made.

### Changes

- `Dockerfile`: Changes base image to `gdal:ubuntu-small-3.8.4` and removes code related to JDK
- `Pipfile` and `Pipfile.lock`: Upgrades `fiona`, `jupyterlab`, and `whitebox`
- `fim_pre_processing`: Removes `WBT_PATH` assignment
- `src/`
    - `agreedem.py` and `unique_pixel_and_allocation.py`: sets `whitebox_dir` to `WBT_PATH`

<br/><br/>

## v4.5.8.0 - 2024-09-13 - [PR#1165](https://github.com/NOAA-OWP/inundation-mapping/pull/1165)

This PR was originally intended to get Alaska HUCs incorporated into CatFIM, but there were a very, very large array of problems and the tool was unable to run. We have made some major modifications and many more will come in the near future. There are partial hooks and commented code for Alaska integration, but temporarily disabled are included and will be handled by a separate branch / PR.

One of the biggest improvement was to add a logging system to track what is breaking and where.  Earlier, there were a very large number of places were errors occurred but they were suppressed and never recorded anywhere. A few put the errors on screen but this is a very long running process tool, which can take 2 days, and any messages to the screen are lost. Now all  errors and warning are caught and at least logged in the master log but also the "warning" or "error" log to help them stand out better. Many of the warnings are truly and fairly rejected but at least we know when and why. When we started working with CatFIM again a few months back, there were show stopping errors and we did not know where or why but now we can find and diagnose them.

All three of the core "generate_catfim...py" files include major amounts of changes to improve variable and function names, improve flow and readability, move functions for better understanding of the product, lots of new inline commenting. However, there is a lot to do but it is on a better footing, is pretty stable and hopefully easier to continue upgrades in the near future.

CatFIM is still considered a WIP but it is fully functional again and more adjustments hopefully will go much quicker and smoother.

Also added a system where a config file can be passed into the CatFIM tools instead of assuming a file name and path of simply ".env" in the tools directory. 

This update also relaxes the coordinate accuracy requirements for stage-based CatFIM, which will result in stage-based CatFIM being generated for more sites. 

#### Informally, this is now known as CatFIM 2.0


### Additions
- `config/catfim_template.env`:  Template version of the required catfim env file. The template keeps all values that are non sensitive but removes one that is. The true catfim.env for OWP can be found in our .. data/config/catfim.env. Example pathing here based on docker mounts.

- `src/utils/fim_logger.py`:  A new multi proc custom logging system, modelled directly off of the proven ras2fim logging system. The reason for this custom system is that the native Python logging is not stable in multi-proc environments and tends to loose data. This new logger can relatively easily be bolted into almost any of our py scripts if required.

### Changes
- `.pre-commit-config.yaml`: A linting config adjustment.
- `pyproject.toml`: linting config adjustments
- `src/utils/shared_variables.py`:  Added a comment
- `tools`
    - `generate_categorical_fim.py`: As mentioned above
    - `generate_categorical_fim_flows.py`: As mentioned above
    - `generate_categorical_fim_mapping.py`: As mentioned above
    - `generate_nws_lid.py`:  No real changes but Git thinks something did. It is the same as in current Dev.
    - `mosaic_inundation.py`: Added a comment
    - `tools_shared_functions.py`
         - added some better error handing in a few places, plus some commenting and cleanup.
         - Added a feature to the `aggregate_wbd_hucs` function to optionally submit a list of HUCs for filtering results.

<br/><br/>

## v4.5.7.2 - 2024-09-13 - [PR#1149](https://github.com/NOAA-OWP/inundation-mapping/pull/1149)

This PR adds scripts that can identify areas within produced inundation rasters where glasswalling of inundation occurs due to catchment boundaries, know as catchment boundary issues.

### Additions
- `tools/identify_catchment_boundary.py`: Identifies where catchment boundaries are glasswalling inundation extent.

- `tools/inundate_catchment_boundary.py`: Produces inundation for given HUC and identifies catchment boundary issues in produced FIM. 

 <br/><br/>

## v4.5.7.1 - 2024-09-13 - [PR#1246](https://github.com/NOAA-OWP/inundation-mapping/pull/1246)

Indents the mosaicking block so that `inundate_mosaic_wrapper.py` mosaics both inundation extents and depths.

### Changes

- `tools/inundate_mosaic_wrapper.py`: Moves mosaicking inside `for` loop.

 <br/><br/>

 
## v4.5.7.0 - 2024-09-13 - [PR#1267](https://github.com/NOAA-OWP/inundation-mapping/pull/1267)

`pyogrio` seems to have a difficulty writing files when all values in a column are null (None or nan). The workaround here is to use `fiona` for writing files where `pyogrio` is explicitly set in geopandas (gpd) by `gpd.options.io_engine = "pyogrio"`.

### Changes
Adds `engine='fiona'` to `.to_file()` in all of the following files
- `data/`: `esri.py`, `nld/levee_download.py`, `usgs/acquire_and_preprocess_3dep_dems.py`, `usgs/rating_curve_get_usgs_curves.py`, `wbd/preprocess_wbd.py`
- `src/`: `derive_headwaters.py`, `derive_level_paths.py`, `edit_points.py`, `filter_catchments_and_add_attributes.py`, `reachID_grid_to_vector_points.py`, `reachID_grid_to_vector_points.py`, `split_flows.py`, `src_adjust_spatial_obs.py`, `src_roughness_optimization.py`, `stream_branches.py`
- `tools/`: `eval_plots.py`, `evaluate_continuity.py`, `generate_nws_lid.py`, `make_boxes_from_bounds.py`, `mosaic_inundation.py`, `rating_curve_comparison.py`, `test_case_by_hydro_id.py`

<br/><br/>


## v4.5.6.1 - 2024-09-13 - [PR#1271](https://github.com/NOAA-OWP/inundation-mapping/pull/1271)

Upgrade for `test_case_by_hydro_id.py` that enables the ability to run on HUCs with differing projections (e.g. Alaska) and adds a logging system.

### Changes

- `tools/test_case_by_hydro_id.py`: Moved the reprojection step to accommodate  multiple input projections and fixed a lot of unnecessary logic. Also added an optional logging system that is activated by the new `-l` flag.

<br/><br/>


## v4.5.6.0 - 2024-08-23 - [PR#1253](https://github.com/NOAA-OWP/inundation-mapping/pull/1253)

Upgrades Python packages and dependencies and fixes backwards incompatibilities with new version of `geopandas`. Major changes include:
- Upgrading `boto3`, `fiona`, `geopandas`, `gval`, `pyarrow`, `pyogrio`, `pyproj`, and `rasterio`
- Removing `aiobotocore` and `aiohttp`

### Changes

- `Dockerfile`: Upgrade GDAL (v3.8.3) and pipenv
- `Pipfile` and `Pipfile.lock`: Upgrade Python packages, add dask-expr, and remove aiohttp
- `src/`
    - `build_stream_traversal.py`, `derive_level_paths.py`, `heal_bridges_osm.py`, `mitigate_branch_outlet_backpool.py`, `split_flows.py`, `stream_branches.py`, `usgs_gage_unit_setup.py`: Fix backwards incompatibilities with new version of `geopandas`.

<br/><br/>

## v4.5.5.1 - 2024-08-16 - [PR#1225](https://github.com/NOAA-OWP/inundation-mapping/pull/1225)

Removes warning when running `heal_bridges_osm.py` by not saving the empty DataFrame.

### Changes

- `src/heal_bridges_osm.py`

<br/><br/>


## v4.5.5.0 - 2024-08-16 - [PR#1247](https://github.com/NOAA-OWP/inundation-mapping/pull/1247)

Updated the gauge crosswalk and SRC adjustment routine to use the ras2fim v2 files. The v2 ras2fim file structure was changed to organize the data by huc8 - one gpkg and csv per huc8. Addresses #1091 

### Changes
- `fim_post_processing.sh`: added new input variables for running the `src_adjust_ras2fim_rating.py`
- `src/bash_variables.env`: renamed and reassigned the ras2fim input variables: `ras2fim_input_dir`, `ras_rating_curve_csv_filename`, `ras_rating_curve_gpkg_filename`
- `src/run_unit_wb.sh`: Added logic to check if huc in process has ras2fim input data to process. If yes - copy the ras2fim cross section point gpkg to the huc run directory.
- `src/src_adjust_ras2fim_rating.py`: Updated code logic to use the huc-specific input files containing the ras2fim rating curve data (previous ras2fim input file contained all hucs in one csv)
- `src/utils/shared_functions.py`: Added function to find huc subdirectories with the same name btw two parent folders

<br/><br/>



## v4.5.4.4 - 2024-08-02 - [PR#1238](https://github.com/NOAA-OWP/inundation-mapping/pull/1238)

Prior to this fix, fim_post_processing.sh took just under 4 hours to reset permissions on all files and folder under the entire run. On closer inspection, it was updating permissions for all HUC folders where were already correct. A few other folders needed to have permission updates added. This will speed that up significantly.

Also, use this opportunity to added a new note to hash_compare.py and fix an annoying duration time showing milliseconds.

### Changes
- `fim_pipeline.sh`: fix duration msgs.
- `fim_post_processing.sh`:  permissions reset fix, a bit of output cleanup and fix duration msgs.
- `src`
    - `bash_functions.env`: update the Calc duration to allow for a msg prefix to be added to the duration calcs. Also adjusted the duration message to show hours as well, previously only min and seconds.
    - `run_by_branch.sh`: fix duration msgs.
    - `run_unit_wb.sh`: fix duration msgs.
    - `src\src_adjust_ras2fim_rating.py`: minor duration display msg change.
- `tools\hash_compare.py`: Added note

 <br/><br/>


## v4.5.4.3 - 2024-08-02 - [PR#1136](https://github.com/NOAA-OWP/inundation-mapping/pull/1136)

Levee-protected areas are associated with levelpaths based on a 1000 m buffer on each side of the levee line. However, not all levees are designed to protect against all associated levelpaths, especially where the levelpath flows through the levee-protected area. Levee-protected areas are unmasked by removing levelpaths from association that don't intersect levees but instead flow around them which allows inundation by these branches.

### Changes

- `src/associate_levelpaths_with_levees.py`: Finds levelpaths that don't intersect levees and removes them from their association with their levee-protected area.

<br/><br/>


## v4.5.4.2 - 2024-08-02 - [PR#1125](https://github.com/NOAA-OWP/inundation-mapping/pull/1125)

This PR focuses on updating the preprocess_bathymetry.py for 3 issues: 1) the capability of preprocessing SurveyJobs that have negative depth values, 2) changing the SurveyDateStamp format, and 3) the capability of including multiple SurveyJobs for one NWM feature-id if needed.

### Changes
`data/bathymetry/preprocess_bathymetry.py`: Addressing 3 issues including, the capability of preprocessing SurveyJobs that have negative depth values, changing the SurveyDateStamp format, and the capability of including multiple SurveyJobs for one NWM feature-id.


<br/><br/>

## v4.5.4.1 - 2024-08-02 - [PR#1185](https://github.com/NOAA-OWP/inundation-mapping/pull/1185)

This PR brings back the `preprocess_ahps_nws.py` code to FIM4 and generates new AHPS benchmark datasets for sites SXRA2 and SKLA2 in Alaska.  The new AHPS benchmark datasets are available on dev1 here: "/dev_fim_share/foss_fim/outputs/ali_ahps_alaska/AHPS_Results_Alaska/19020302/"


To process a new station, follow these steps:

1. Add the name of the new site (s) to the`/data/inputs/ahps_sites/evaluated_ahps_sites.csv` file. 
2. Collect/Download the grid depth dataset, typically available as ESRI gdb.
3. Use arcpy (or ArcGIS pro ) to convert the grid depths (in ESRI gdb) into TIFF files
    - Make sure the TIFF files have crs
    - Store all the TIFF files in a directory called "depth_grid," which should be a sub-folder inside a folder named after the gage code (must be a 5-character code)
4. Run the script as described below. **Note that sites in CONUS and Alaska cannot be mixed in a single run. Separate runs should be done for Alaska sites and CONUS sites.**

Note that for the "SKLA2" site, the downloaded ESRI-GDB grid files had a datum issue. This issue was manually corrected during the conversion of GDB files into TIFF files.

### Additions
- `data/nws/preprocess_ahps_nws.py`  ... retrieved from previous versions of FIM and updated for shapely v2

### Changes
- `tools/tools_shared_functions.py`  ... updated for shapely v2

<br/><br/>

## v4.5.4.0 - 2024-08-02 - [PR#1198](https://github.com/NOAA-OWP/inundation-mapping/pull/1198)

### Changes
- `src/bash_variables.env`: high water threshold and recurrence flows CSV files were updated into new NWM v3 flow files. Also, a new Manning numbers file created from the new NWM v3 dataset was used.
-  `src/src_adjust_ras2fim_rating.py`: 100 year recurrence was removed since it is not included in the new AEP.
-  `src/src_adjust_usgs_rating_trace.py`: 100 year recurrence was removed since it is not included in the new AEP.
-  `tools/rating_curve_comparison.py`: 100 year recurrence was removed since it is not included in the new AEP. Also, the name of recurrence flow CSV file was updated.
-  `tools/composite_inundation.py`
-  `tools/inundate_nation.py`

<br/><br/>

## v4.5.3.1 - 2024-07-24 - [PR#1233](https://github.com/NOAA-OWP/inundation-mapping/pull/1233)

In a PR [1217](https://github.com/NOAA-OWP/inundation-mapping/pull/1217), which is about to be merged, it updates a bunch of python packages. One is numpy. This has triggered a very large amount of on-screen output from a new numpy warning while running `synthesize_test_cases.py`.

### Changes
- `tools\overlapping_inundation.py`: As described

 <br/><br/>
 

## v4.5.3.0 - 2024-07-24 - [PR#1217](https://github.com/NOAA-OWP/inundation-mapping/pull/1217)

This PR rolls up a bunch of other PR's and python packages requests including:
- Issue [1208](https://github.com/NOAA-OWP/inundation-mapping/issues/1208)  Bump OpenJDK from 17.0.8 to 17.0.10 (via updating to JDK 21.0.3)
- PR [1207](https://github.com/NOAA-OWP/inundation-mapping/pull/1207) - Dependabot bump certifi from 2023.7.22 to 2024.7.4
- PR [1192](https://github.com/NOAA-OWP/inundation-mapping/pull/1192) - Dependabot Bump urllib3 from 1.26.18 to 1.26.19
- Updates required from ongoing PR [1206](https://github.com/NOAA-OWP/inundation-mapping/pull/1206) - Probabilistic Flood Inundation Mapping. These updates make it easier for that branch/task to continue forward and staying in sync with dev. This triggered a few other packages that needed to be updated.

Other tasks included are:
- Removing the now heavily obsolete `unit_test` system, including the package `pytest`. This included some changes to the `CONTRIBUTING.md` document.
- Clean of a couple of packages no longer in use: `pluggy` and `iniconfig`
- Removal of a deprecated file named `config/aws_s3_put_fim3_hydrovis_whitelist.lst`
- Removed duration stamps around a few parts in `fim_post_processing.sh`
- Fixes and updates to linting files. e.g. `pyproject.toml`. (line length was not working correctly)

### Changes
- `Dockerfile`, `Pipfile`, `Pipfile.lock`: as describe above for python package changes
- `.gitignore`, `CONTRIBUTING.md`: File changes related to removing the `unit_test` system.
- `fim_post_processing.sh`: noted above.
- `pyproject.toml`: fixes and updates for linting

### Removals
- `unit_tests` folder and all related files under it. Appx 25 to 30 files removed.

<br/><br/>


## v4.5.2.11 - 2024-07-19 - [PR#1222](https://github.com/NOAA-OWP/inundation-mapping/pull/1222)

We are having problems with post processing overall duration taking a long time. This new system captures duration times for each module/section inside fim_post_processing.sh and records it to a file on the output directory. It records it as it progress and will also help us learn if fim_post_processing.sh stopped along the way.

Note: When used in code, we call `Set_log_file_path` shell variable with a file name and path (no validation done at this time).  The each time a person wants to print to screen and console, use the `l_echo` command instead of the native `echo` command. If the log file has not been set, the output will continue to go to screen, just not the log file.

### Changes
- `fim_pipeline.sh`: A couple of minor text output changes.
- `fim_post_processing.sh`:  As described above.
- `src\bash_functions.env`:  New functions and adjustments to support the new log system.

<br/><br/>


## v4.5.2.10 - 2024-07-19 - [PR#1224](https://github.com/NOAA-OWP/inundation-mapping/pull/1224)

Addresses warnings to reduce output messages.

### Changes

- `src/'
    - `adjust_thalweg_lateral.py`: fixes number type
    - `src/delineate_hydros_and_produce_HAND.sh`: removes division by zero warning
    - `getRasterInfoNative.py`: adds `gdal.UseExceptions()`

<br/><br/>


## v4.5.2.9 - 2024-07-19 - [PR#1216](https://github.com/NOAA-OWP/inundation-mapping/pull/1216)

Adds `NO_VALID_CROSSWALKS` to `FIM_exit_codes` which is used when the crosswalk table or output_catchments DataFrame is empty. Removes branches that fail with `NO_VALID_CROSSWALKS`.

### Changes
    - `add_crosswalk.py`: Added `NO_VALID_CROSSWALKS` as exit status when crosswalk or output_catchments is empty
    - `process_branch.sh`: Removed branches that fail with `NO_VALID_CROSSWALKS`
    - `utils/fim_enums.py`: Added `NO_VALID_CROSSWALKS` to `FIM_exit_codes`

<br/><br/>


## v4.5.2.8 - 2024-07-19 - [PR#1219](https://github.com/NOAA-OWP/inundation-mapping/pull/1219)

Changes non-fatal `ERROR` messages to `WARNINGS` to avoid triggering being logged as errors.

### Changes

- `src/`
    - `bathymetric_adjustment.py`: Changes `WARNING` to `ERROR` in Exception
    - `src_roughness_optimization.py`: Changes `ERROR` messages to `WARNING`

<br/><br/>

## v4.5.2.7 - 2024-07-19 - [PR#1220](https://github.com/NOAA-OWP/inundation-mapping/pull/1220)

With this PR we can run post_processing.sh multiple times on a processed batch without any concerns that it may change the hydroTable or src_full_crosswalked files.

### Additions

- `src/update_htable_src.py`

### Changes

-  `config/deny_branch_zero.lst`
-  `config/deny_branches.lst`
-  `fim_post_processing.sh`

<br/><br/>

## v4.5.2.6 - 2024-07-12 - [PR#1184](https://github.com/NOAA-OWP/inundation-mapping/pull/1184)

This PR adds a new script to determine which bridges are inundated by a specific flow. It will assign a risk status to each bridge point based on a specific threshold.

### Additions

- `tools/bridge_inundation.py`

<br/><br/>

## v4.5.2.5 - 2024-07-08 - [PR#1205](https://github.com/NOAA-OWP/inundation-mapping/pull/1205)

Snaps crosswalk from the midpoint of DEM-derived reaches to the nearest point on NWM streams within a threshold of 100 meters. DEM-derived streams that do not locate any NWM streams within 100 meters of their midpoints are removed from the FIM hydrofabric and their catchments are not inundated.

### Changes

- `src/add_crosswalk.py`: Locates nearest NWM stream to midpoint of DEM-derived reaches if within 100 meters. Also fixes a couple of minor bugs. 

<br/><br/>

## v4.5.2.4 - 2024-07-08 - [PR#1204](https://github.com/NOAA-OWP/inundation-mapping/pull/1204)

Bug fix for extending outlets in order to ensure proper flow direction in depression filling algorithm. This PR adds a distance criteria that in order for the end of an outlet stream to be snapped to the wbd_buffered boundary, the end point must be less than 100 meters from the WBD boundary.

Also adds missing argparse arguments so that the script can be run from the command line.

### Changes

- `data`
     - `wbd`
          - `clip_vectors_to_wbd.py`: Adds a 100 meter distance threshold to WBD to snap outlets to buffered WBD.
          - `generate_pre_clip_fim_huc8.py`: Upgrading logging system.
- `src`
     - `bash_variables.env`: Updated pre-clip input path to new pre-clip files.

<br/><br/>

## v4.5.2.3 - 2024-06-14 - [PR#1169](https://github.com/NOAA-OWP/inundation-mapping/pull/1169)

This tool scans all log directory looking for the word "error" (not case-sensitive). This is primary added to help find errors in the post processing logs such as src_optimization folder (and others).

### Changes

- `fim_post_processing.sh`: as described
- `src\mitigate_branch_outlet_backpool.py`: Has the word error in text which fills up the error scan logs.

<br/><br/>

## v4.5.2.2 - 2024-06-14 - [PR#1183](https://github.com/NOAA-OWP/inundation-mapping/pull/1183)

Upgrades whitebox from v2.3.1 to 2.3.4. Whitebox was upgraded by `pip install -U whitebox` and then `pipenv lock` to update the `Pipfile`.

### Changes

- `Dockerfile`: Removed whitebox hack
- `Pipfile` and `Pipfile.lock`: Upgraded whitebox to v2.3.4.

<br/><br/>

## v4.5.2.1 - 2024-05-21 - [PR#1172](https://github.com/NOAA-OWP/inundation-mapping/pull/1172)

Removes loading of `apache-arrow` repository from the Dockerfile where it was causing a GPG key error during `docker build`.

A number of python packages were updated in this PR. You will need to build a new Docker image for this release.

### Changes

- Dockerfile: Adds a line remove the loading of apache-arrow during `apt-get update`.

<br/><br/>


## v4.5.2.0 - 2024-05-20 - [PR#1166](https://github.com/NOAA-OWP/inundation-mapping/pull/1166)

The main goal of this PR is to create bridge point data that be used as a service in HydroVIS. Since every branch processes bridges separately, it's possible to inundate a bridge from more than just the feature_id it crosses. To reflect this, the `osm_bridge_centroids.gpkg` now found in HUC directories will have coincident points - one that is inundated from the reach it crosses and the other a backwater-influenced point indicated by the `is_backwater` field.

### Changes

- ` src/`
    - `aggregate_by_huc.py`: Added the aggregation steps for bridge centroids; aggregation includes using SRCs to lookup flow values for each bridge, filtering out coincident points that have the same assigned feature_ids and higher overtopping flow, and assigning select points as backwater-influenced.
    - ` delineate_hydros_and_produce_HAND.sh`: Moved the bridge healing to after the crosswalk so that the centroids can use the crosswalked catchments for feature_id and flow lookups.
    -  `heal_bridges_osm.py`: Optimized the bridge healing so that it doesn't have to write out an intermediate raster; exports bridge centroids and spatial joins them to catchments; added functions for SRC flow lookups used in `aggregate_by_huc.py`.
- ` fim_post_processing.sh`: Added a bridge flag input for `aggregate_by_huc.py`.
- `data/bridges/pull_osm_bridges.py`: Removed the saving of a midpoint geopackage.
- `config/deny_branch_zero.lst` & `deny_branches.lst`: Added `#osm_bridge_centroids_{}.gpkg` to the deny lists.

<br/><br/>


## v4.5.1.3 - 2024-05-17 - [PR#1170](https://github.com/NOAA-OWP/inundation-mapping/pull/1170)

This hotfix addresses the issue #1162 by explicitly using 'fiona' engine for reading gpkg files with Boolean dtype. This is applicable only for `usgs_gages.gpkg` and `usgs_subset_gages.gpkg` files. 

### Changes
- `src/usgs_gage_unit_setup.py`  ... changed only two lines for fiona engine
- `src/usgs_gage_crosswalk.py` ...  changed only one line for fiona engine + two small changes to use `self.branch_id` for the correct log report
- `tools/rating_curve_comparison.py`...  changed only one line for fiona engine

<br/><br/>

## v4.5.1.2 - 2024-05-17 - [PR#1135](https://github.com/NOAA-OWP/inundation-mapping/pull/1135)

Updates USGS gage processing to use the correct projection (determined by whether the HUC is in Alaska or not).

### Changes
- `src/run_by_branch.sh`: Added `huc_CRS` as an input argument for `usgs_gage_crosswalk.py`
- `src/run_unit_wb.sh`: Added `huc_CRS` as an input argument for `usgs_gage_unit_setup.py` and `usgs_gage_crosswalk.py`
- `src/usgs_gage_crosswalk.py`: Added `huc_CRS` as an input argument for the `run_crosswalk()` function and added re-projection steps wherever new data is being read in so that the files are able to be properly merged.
- `src/usgs_gage_unit_setup.py`: Added `huc_CRS` as an input argument for the `Gage2Branch()` crosswalking class.

<br/><br/>

## v4.5.1.1 - 2024-05-17 - [PR#1094](https://github.com/NOAA-OWP/inundation-mapping/pull/1094)

Extends flows (i.e., discharge) to stream segments missing from NWS and USGS validation flow files. The levelpath associated with existing flows in the AHPS domain is identified, and any stream segments of the levelpath in the domain missing from the flow file are added to the flow file by assigning the existing flow (this is a constant value regardless of other tributaries including other levelpaths in the domain). Stream segments not on the levelpath are dropped from the flow file, including tributary flows. The original flow file is saved along with the output with an appended `.bak`.

### Additions

- `data/extend_benchmark_flows.py`: Adds missing flows to NWS or USGS benchmark flow files and removes flows from tributaries. The original flow file is saved with an appended `.bak`.

### Changes

- `tools/tools_shared_variables.py`: Removed corrected flow files from `BAD_SITES` list.

<br/><br/>

## v4.5.1.0 - 2024-05-17 - [PR#1156](https://github.com/NOAA-OWP/inundation-mapping/pull/1156)

This focuses on removing hydro-conditioning artifacts by subtracting the thalweg DEM from HAND REM and adding back the original DEM. Also, a new tool was created to test this feature over multiple HUCs

### Additions
- `tools/analyze_for_missing_FIM_cells.py`: A new script `analyze_for_missing_FIM_cells.py` was added to test and analyze healed HAND for hydro-conditioning artifacts FIM. 

### Changes
- `src/delineate_hydros_and_produce_HAND.sh`: Removing hydro-conditioning artifacts from HAND REM.
- `config/params_template.env`: Creating an option to include/exclude healed HAND from FIM pipeline.

<br/><br/>

## v4.5.0.2 - 2024-05-17 - [PR#1159](https://github.com/NOAA-OWP/inundation-mapping/pull/1159)

This PR addresses issue #1132 and include the following changes on `tools/generate_nws_lid.py` for updating `nws_lid.gpkg` dataset.

In this revised version, stations only from these two groups are retrieved:
- lid stations with `rfc_forecast_point= True` 
- lid stations in `/data/inputs/ahp_sites/evaluated_ahps_sites.csv`

The lid stations in AK (Alaska), HI, and PR, with above two criteria have also been selected, as shown in the map below. In the previous version of the code, **all of lid stations** in PR and HI (regardless of meeting above two criteria), were also being retrieved. I have updated this version to exclude such stations. 

Also, In this revised version, I've eliminated the code sections that previously generated the "is_headwater" and "is_colocated" columns, which are not needed in FIM4. Therefore, in this updated version, these columns are no longer present. 

Similar to 'usgs_gages.gpkg' dataset, all lid stations, including those in Alaska, are stored in a single gpkg file (`nws_lid.gpkg`) with EPSG=5070. The Alaska stations can be identified using their HUC8 numbers (beginning with '19'). 

### Changes
- tools/generate_nws_lid.py

<br/><br/>


## v4.5.0.1 - 2024-05-09 - [PR#1150](https://github.com/NOAA-OWP/inundation-mapping/pull/1150)

Fixes two bugs discovered in v4.5.0.0:
1. `echo` missing in bash command
2. raster resolution of `dem_meters.tif` has now been explicitly set in `gdalwarp`.

### Changes

- `src/`
    - `add_crosswalk.py`: fixed stream order if max > `max_order`
    - `bash_variables.env`: added `res` environment variable for default raster cell size
    - `delineate_hydros_and_produce_HAND.sh`: added missing `echo`
    - `heal_bridges_osm.py`: fixed raster resolution and number of rows/columns
    - `run_unit_wb.sh`: added `-tr` to gdalwarp when generating `dem_meters.tif`; removed extraneous `Tcount`

<br/><br/>

## v4.5.0.0 - 2024-05-06 - [PR#1122](https://github.com/NOAA-OWP/inundation-mapping/pull/1122)

This PR includes 2 scripts to add Open Street Map bridge data into the HAND process: a script that pulls data from OSM and a script that heals those bridges in the HAND grids. Both scripts should be run as part of a pre-processing step for FIM runs. They only need to be run if we think OSM data has changed a lot or for any new FIM versions.

A new docker image is also required for `pull_osm_bridges.py` (acquire and preprocess) script.

### Additions
- `data/bridges/pull_osm_bridges.py`: First pre-processing script that pulls OSM data and saves bridge lines out as separate shapefiles by HUC8 to a specified location
- `src/heal_bridges_osm.py`: Second pre-processing script that uses the pre-saved OSM bridge lines and heals max HAND values across those bridge lines. Healed HAND grids are saved to a specified location.

### Changes
- `Pipfile`, `Pipfile.lock`: Adjusted files to add new python package to docker image.
- `data`
    - `clip_vectors_to_wdbd.py`: Updated to pre-clip new bridge data. Logging upgraded.
    - `generate_pre_clip_fim_huc8.py`: Updated to pre-clip new bridge data. Logging added and a system for multi-process logging.
- `src`
    - `delineate_hydros_and_produce_HAND.sh`: add python call to run `heal_bridges_osm.py` after hydraulic properties are calculated.
    - `bash_variables.env`: Added new variable for OSM bridges and adjusted pre-clip output date
    - `utils`
        - `shared_functions.py`: removed function no longer in use.
        - `shared_variables.py`: removed variables no longer in use.
  
<br/><br/>

## v4.4.16.0 - 2024-05-06 - [PR#1121](https://github.com/NOAA-OWP/inundation-mapping/pull/1121)

Some NWM streams, particularly in coastal areas, fail to reach the edge of the DEM resulting in reverse flow. This issue was resolved by clipping the ocean mask from the buffered WBD and DEM, and any remaining streams that didn't have outlets reaching the edge of the buffered WBD boundary were extended by snapping the end to the nearest point on the buffered WBD.

### Changes

- `data/wbd/clip_vectors_to_wbd.py`: Clips `landsea` ocean mask from the buffered WBD and adds a function to extend outlet streams to the buffered WBD

<br/><br/>


- `data/wbd/clip_vectors_to_wbd.py`: Updated multi-processing and added more logging.

<br/><br/>

## v4.4.15.4 - 2024-05-06 - [PR#1115](https://github.com/NOAA-OWP/inundation-mapping/pull/1115)

This PR addresses issue #1040 and includes the following updates:
- Upgraded to WRDS API version 3 and ensured schema compatibility of new USGS gages data.
- Expanded data retrieval to include Alaska gages alongside CONUS gages. 
- Enables retrieving SRC data for individual USGS gages, removing the necessity of using 'all' for the '-l' flag in rating_curve_get_usgs_curves.py." 


### Changes
 - `tools/tools_shared_functions.py`   
    -  Improved the stability of API calls.
    - Removed the exclusion of Alaska gages from USGS gages metadata (`usgs_gages.gpkg` output), preserving Alaska gages in the metadata.  
- `rating_curve_get_usgs_curves.py` 
    - Removed the exclusion of Alaska gages when retrieving SRC values.
    - Enabled retrieving SRC data for individual USGS gages.
- Moved the script `rating_curve_get_usgs_curves.py` from `tools` folder into `data/usgs`.

<br/><br/>

## v4.4.15.3 - 2024-05-06 - [PR#1128](https://github.com/NOAA-OWP/inundation-mapping/pull/1128)

Fixes a KeyError in `src/mitigate_branch_outlet_backpool.py`.

### Changes

`src/mitigate_branch_outlet_backpool.py`: Addresses case where `catchments_df['outlier']` are all False.

<br/><br/>

## v4.4.15.2 - 2024-05-06 - [PR#1133](https://github.com/NOAA-OWP/inundation-mapping/pull/1133)

Bug fix for error when reading the subfolders of a directory using `listdir()` where files exist that start with an 8-digit number that are later interpreted as directories.

### Changes

The following files were modified to use `listdir()` to read only directories instead of both directories and files:
- `src/`
    - `bathy_src_adjust_topwidth.py`, `identify_src_bankfull.py`, `subdiv_chan_obank_src.py`, `utils/shared_functions.py`
- `tools/vary_mannings_n_composite.py`


<br/><br/>


## v4.4.15.1 - 2024-05-06 - [PR#1081](https://github.com/NOAA-OWP/inundation-mapping/pull/1038)

This hotfix address a bug within the SRC adjustment routine to filter out USGS gauge locations that were conflated to lakeid reaches. These fatal errors were preventing `fim_post_processing.sh` from completing. There are also new try except blocks to handle potential errors when opening/writing SRC adjustment attributes to the catchment gpkg (unknown issues with collisions or corrupt gpkg files). Closes #1137 

### Changes

- `src/src_adjust_usgs_rating_trace.py`: Added filter for processing valid hydroids that meet criteria (i.e non-lakes) and more robust logging.
- `src/src_roughness_optimization.py`: Added data checks and logging to ensure input calibration data files contains necessary attributes. Also included a new try/except block to trap and log issues with file collisions or corrupt catchment gpkg read/write.

<br/><br/>

## v4.4.15.0 - 2024-04-17 - [PR#1081](https://github.com/NOAA-OWP/inundation-mapping/pull/1081)

This enhancement includes changes to the SRC calibration routine that uses the USGS published rating curve database. The modifications attempt to mimic the technique used in the stage-based CatFIM where the USGS WSE/flow is propagated upstream and downstream of the gauge location. This closes #892 

### Additions
`src/src_adjust_usgs_rating_trace.py`: updated SRC calibration routine to include the a new upstream/downstream tracing routine. The WSE(HAND stage) and flow targets obtained from the USGS rating curve are now applied to all hydroids within 8km (~5 miles) of the gauge location.  

### Changes
`fim_post_processing.sh`: using the new `src_adjust_usgs_rating_trace.py` in place of the `src_adjust_usgs_rating.py`
`src/src_roughness_optimization.py`: minor changes to facilitate new calibration input (reset index)
`src/utils/shared_variables.py`: added `USGS_CALB_TRACE_DIST` as the trace distance variable

### Removals
`src/src_adjust_usgs_rating.py`: deprecated (replaced with the new `src_adjust_usgs_rating_trace.py`)

<br/><br/>


## v4.4.14.1 - 2024-04-17 - [PR#1103](https://github.com/NOAA-OWP/inundation-mapping/pull/1103)

Adds checks for intermediate files produced by Whitebox in the AGREE process (`src/agreedem.py`). Without these checks, if Whitebox fails to produce an output, no error is generated until much later in the `src/delineate_hydros_and_produce_HAND.sh` processing chain which makes troubleshooting difficult.

### Changes

- `src/agreedem.py`: Added checks to verify existence of intermediate files before continuing

<br/><br/>

## v4.4.14.0 - 2024-04-17 - [PR#1106](https://github.com/NOAA-OWP/inundation-mapping/pull/10106)

Updates the FIM pipeline so it can process HUCs in southern Alaska. Running FIM in southern Alaska requires that a different CRS and a few different files be used. Additionally, some of the Alaska HUCs displayed an issue where the input stream density was too high, so this update introduces some logic to adjust the threshold of stream orders to exclude based on whether an Alaska HUC is listed as high or medium-high stream density. This update intriduces new Alaska-specific inputs, which are listed in the PR. 

### Changes
- `data/wbd/generate_pre_clip_fim_huc8.py`: Adjusted comment.
- `src/bash_variables.env`: Changed pre-clip HUC 8 directory to be a folder with both Alaska and CONUS HUCs.
- `src/check_huc_inputs.py`: Changed the `included_huc_list` variable to refer to a HUC list that includes Alaska.
- `src/derive_level_paths.py`: Add in logic to exclude different stream orders based on whether the HUC falls into the high or medium-high density HUC lists.
- `src/run_by_branch.sh`: Add in logic to check whether the HUC is in Alaska or not and to use the correct CRS accordingly.
- `src/run_unit_wb.sh`: Add in logic to check whether the HUC is in Alaska or not and to use the correct CRS and DEM domain filename accordingly.
- `src/utils/shared_variables.py`: Add the Alaska CRS, a list of high stream density HUCs, and a list of medium-high stream density HUCs.

<br/><br/>


## v4.4.13.3 - 2024-04-15 - [PR#1114](https://github.com/NOAA-OWP/inundation-mapping/pull/1114)

Two recent dependabot PR's came in, one for upgrading the `pillow` package and the other for upgrading idna. Both have been adjusted in this PR. 
In this PR, we also moved `openpyxl` package, which was part of an independent dockerfile, Pipfile and Pipefile.lock in the "dev" directory. This is now merged into the parent standard docker image.

Covers [PR 1111](https://github.com/NOAA-OWP/inundation-mapping/pull/1111) and 
Covers [PR 1119](https://github.com/NOAA-OWP/inundation-mapping/pull/1119)

A small update to the README.md was also updated for an unrelated topic (about AWS S3 credentials).

### Changes
- `Pipfile / Pipefile.lock`: As described above.
- `data/ble/ble_benchmark/README.md`: Updated notes to remove talking the specific ble docker image.

### Removals
- `data/ble/ble_benchmark`
   - `Dockerfile`: removed in favor the parent root Docker files.
   - `Pipfile`: removed in favor the parent root Docker files.
   - `Pipfile.lock` : removed in favor the parent root Docker files.

<br/><br/>

## v4.4.13.2 - 2024-04-04 - [PR#1110](https://github.com/NOAA-OWP/inundation-mapping/pull/1110)

This PR reflects upgrades for openJDK from 17.0.8 to something higher, minimum of 17.0.9. After some research, we can not upgrade all the way to the latest openJDK but can jump up to 19.0.  This limitation is related to version of our base docker image.  openJDK was identified as requiring an upgrade by a system wide security scan.

The "black" packages is also be upgraded from 23.7.0 to 24.3.

**NOTE: the update of "black" has change the rules slightly for formatting. This is why you see a bunch of files being changed but only for the formatting changes.**

### Files Change
- `Dockerfile`, `Pipfile`, `Pipefile.lock`
- `pre-commit-config.yaml` is also has Black upgraded for CI/CD tests for linting during GIT check ins.
- `many files`:
     - 19 files have had minor formatting changes related to the upgrade in the "black" package.

<br/><br/>


## v4.4.13.1 - 2024-03-11 - [PR#1086](https://github.com/NOAA-OWP/inundation-mapping/pull/1086)

Fixes bug where levee-protected areas were not being masked from branch 0 DEMs.

### Changes

`src/mask_dem.py`: Corrects indentation preventing masked branch 0 from overwriting existing DEM.

<br/><br/>

## v4.4.13.0 - 2024-03-11 - [PR#1006](https://github.com/NOAA-OWP/inundation-mapping/pull/1006)

Adds a new module that mitigates the branch outlet backpool error. In some HUCs, an overly-large catchment appears at the outlet of the branch (as in issue #985) which causes an artificially large amount of water to get routed to the smaller stream instead of the main stem. This issue is mitigated by trimming the levelpath just above the outlet and removing the offending pixel catchment from the pixel catchments and catchment reaches files. 

The branch outlet backpool issue is identified based on two criteria: 
  1. There is a pixel catchment that is abnormally large (more than two standard deviations above the mean.)
  2. The abnormally-large pixel catchment occurs at the outlet of the levelpath.

If both criteria are met for a branch, then the issue is mitigated by trimming the flowline to the third-to-last point.

### Additions

- `src/mitigate_branch_outlet_backpool.py`: Detects and mitigates the branch outlet backpool error. If both branch outlet backpool criteria are met, the snapped point is set to be the penultimate vertex and then the flowline is trimmed to that point (instead of the last point). Trims the `gw_catchments_pixels_<id>.tif` and `gw_catchments_reaches_<id>.tif` rasters by using `gdal_polygonize.py` to polygonize the `gw_pixel_catchments_<id>.tif` file, creating a mask that excludes the problematic pixel catchment, and then using that mask to trim the pixel catchment and catchment reaches rasters.

### Changes

- `src/delineate_hydros_and_produce_HAND.sh`: Adds the `mitigate_branch_outlet_backpool.py` module to run after the  `Gage Watershed for Pixels` step. 
- `src/split_flows.py`: Improves documentation and readability.

<br/><br/>

## v4.4.12.0 - 2024-03-11 - [PR#1078](https://github.com/NOAA-OWP/inundation-mapping/pull/1078)

Resolves issue #1033 by adding Alaska-specific data to the FIM input folders and updating the pre-clip vector process to use the proper data and CRS when an Alaska HUC is detected. The `-wbd` flag was removed from the optional arguments of `generate_pre_clip_fim_huc8`. The WBD file path will now only be sourced from the `bash_variables.env` file. The `bash_variables.env` file has been updated to include the new Alaska-specific FIM input files.

### Changes

- `/data/wbd/`
    - `clip_vectors_to_wbd.py`: Replaced all CRS inputs with the `huc_CRS` variable, which is input based on whether the HUC is Alaska or CONUS. Previously, the default FIM projection was automatically assigned as the CRS (which had been retrieved from `utils.shared_variables`).

    - `generate_pre_clip_fim_huc8.py`:
        - Added Alaska projection and links to the new Alaska data file paths that were added to `bash_variables.env`.
        - Removed the `wbd` argument from the `pre_clip_hucs_from_wbd` function and made it so that the code gets the WBD path from `bash_variables.env`.
        - Added logic to check whether the HUC is in Alaska and, if so, use the Alaska-specific HUC and input file paths.
        - Cleaned up the spelling and formatting of some comments
- `/src/`
    - `bash_variables.env`: Added the Alaska-specific projection (EPSG:3338) and file paths for Alaska-specific data (see data changelog for list of new input data)

<br/><br/>

## v4.4.11.1 - 2024-03-08 - [PR#1080](https://github.com/NOAA-OWP/inundation-mapping/pull/1080)

Fixes bug in bathymetric adjustment where `mask` is used with `geopandas.read_file`. The solution is to force `read_file` to use `fiona` instead of `pyogrio`.

### Changes

`src/bathymetric_adjustment.py`: Use `engine=fiona` instead of default `pyogrio` to use `mask=` with `geopandas.read_file`

<br/><br/>

## v4.4.11.0 - 2024-02-16 - [PR#1077](https://github.com/NOAA-OWP/inundation-mapping/pull/1077)

Replace `fiona` with `pyogrio` to improve I/O speed. `geopandas` will use `pyogrio` by default starting with version 1.0. `pyarrow` was also added as an environment variable to further speedup I/O. As a result of the changes in this PR, `fim_pipeline.sh` runs approximately 10% faster.

### Changes

- `Pipfile`: Upgraded `geopandas` from v0.12.2 to v0.14.3, added `pyogrio`, and fixed version of `pyflwdir`.
- `src/bash_variables.env`: Added environment variable for `pyogrio` to use `pyarrow`
- To all of the following files: Added `pyogrio` and `pyarrow`
    - `data/`
        - `bathymetry/preprocess_bathymetry.py`, `ble/ble_benchmark/create_flow_forecast_file.py`, `esri.py`, `nld/levee_download.py`, `usgs/acquire_and_preprocess_3dep_dems.py`, `wbd/clip_vectors_to_wbd.py`, `wbd/preprocess_wbd.py`, `write_parquet_from_calib_pts.py`
    - `src/`
        - `add_crosswalk.py`, `associate_levelpaths_with_levees.py`, `bathy_rc_adjust.py`, `bathymetric_adjustment.py`, `buffer_stream_branches.py`, `build_stream_traversal.py`, `crosswalk_nwm_demDerived.py`, `derive_headwaters.py`, `derive_level_paths.py`, `edit_points.py`, `filter_catchments_and_add_attributes.py`, `finalize_srcs.py`, `make_stages_and_catchlist.py`, `mask_dem.py`, `reachID_grid_to_vector_points.py`, `split_flows.py`, `src_adjust_spatial_obs.py`, `stream_branches.py`, `subset_catch_list_by_branch_id.py`, `usgs_gage_crosswalk.py`, `usgs_gage_unit_setup.py`, `utils/shared_functions.py`
    - `tools/`
        - `adjust_rc_with_feedback.py`, `check_deep_flooding.py`, `create_flow_forecast_file.py`, `eval_plots.py`, `evaluate_continuity.py`, `evaluate_crosswalk.py`, `fimr_to_benchmark.py`, `find_max_catchment_breadth.py`, `generate_categorical_fim.py`, `generate_categorical_fim_flows.py`, `generate_categorical_fim_mapping.py`, `generate_nws_lid.py`, `hash_compare.py`, `inundate_events.py`, `inundation.py`, `make_boxes_from_bounds.py`, `mosaic_inundation.py`, `overlapping_inundation.py`, `rating_curve_comparison.py`, `rating_curve_get_usgs_curves.py`, `test_case_by_hydro_id.py`, `tools_shared_functions.py`
        
<br/><br/>

## v4.4.10.1 - 2024-02-16 - [PR#1075](https://github.com/NOAA-OWP/inundation-mapping/pull/1075)

We recently added code to fim_pre_processing.sh that checks the CPU count. Earlier this test was being done in post-processing and was killing a pipeline that had already been running for a while.

Fix:
- Removed the CPU test from pre-processing. This puts us back to it possibly failing in post-processing but we have to leave it for now. 
- Exit status codes (non 0) are now returned in pre-processing and post-processing when an error has occurred.

Tested that the a non zero return exit from pre-processing shuts down the AWS step functions.

### Changes
- `fim_pre_processing.sh`: added non zero exit codes when in error, plus removed CPU test
- `fim_post_processing.sh`:  added non zero exit codes when in error

<br/><br/>

## v4.4.10.0 - 2024-02-02 - [PR#1054](https://github.com/NOAA-OWP/inundation-mapping/pull/1054)

Recent testing exposed a bug with the `acquire_and_preprocess_3dep_dems.py` script. It lost the ability to be re-run and look for files that were unsuccessful earlier attempts and try them again. It may have been lost due to confusion of the word "retry". Now "retry" means restart the entire run. A new flag called "repair"  has been added meaning fix what failed earlier.  This is a key feature it is common for communication failures when calling USGS to download DEMs.  And with some runs taking many hours, this feature becomes important.

Also used the opportunity to fix a couple of other minor issues:
1) Reduce log output
2) Add a test for ensuring the user does not submit job numbers (num of cpu requests) to exceed the system max cpus. This test exists in a number of places in the code but way later in the processing stack after alot of processing has been done. Now it is done at the start of the fim pipeline stack.
3) remove arguments for "isaws" which is no longer in use and has not been for a while.
4) quick upgrade to the tracker log that keeps track of duration of each unit being processed.

### Changes

- `data\usgs\`
    - `acquire_and_preprocess_3dep_dems.py`: Re-add a feature which allowed for restarting and redo missing outputs or partial outputs. System now named as a "repair" system.
- `fim_pipeline.sh`:  remove the parallel `--eta` flag to reduce logging. It was not needed, also removed "isaws" flag.
- `fim_pre_processing.sh`: Added validation tests for maximum CPU requests (job numbers)
- `fim_post_processing.sh`: Added a permissions updated as output folders were being locked due to permissions.
- `fim_process_unit_wb.sh`: Fixed a bug with output folders being locked due to permissions, but it was not recursive.
- `src`
    - `bash_functions.sh`: Added function so the unit timing logs would also have a time in percentage so it can easily be used to calculate averages.
    - `delineate_hydros_and_produce_HAND.sh`: Removed some unnecessary logging. Changed a few gdal calls to be less verbose.
    - `derive_level_paths.py`: Changed verbose to false to reduce  unnecessary logging.
    - `run_by_branch.sh`: Removed some unnecessary logging. Added a duration system so we know how long the branch took to process.
    - `run_unit_by_wb.sh`: Removed some unnecessary logging. Changed a few gdal calls to be less verbose.
    - `split_flows.py`: Removed progress bar which was unnecessary and was adding to logging.
  
<br/><br/>

## v4.4.9.2 - 2024-02-02 - [PR#1066](https://github.com/NOAA-OWP/inundation-mapping/pull/1066)

Adds an index to the aggregated `crosswalk_table.csv`. The index is a consecutive integer that starts at 1. Columns have been reordered, renamed, and sorted.

### Changes

`tools/combine_crosswalk_tables.py`: Adds index and sorts and renames columns

<br/><br/>

## v4.4.9.1 - 2024-02-02 - [PR#1073](https://github.com/NOAA-OWP/inundation-mapping/pull/1073)

Dependabot requested two fixes. One for an upgrade to pillow [#1068](https://github.com/NOAA-OWP/inundation-mapping/pull/1068) and the other for juypterlab #[1067 ](https://github.com/NOAA-OWP/inundation-mapping/pull/1067)

### Changes

- `src`
    - `Pipfile` and `Pipfile.lock`: Updated some packages.
    
<br/><br/>

## v4.4.9.0 - 2024-01-12 - [PR#1058](https://github.com/NOAA-OWP/inundation-mapping/pull/1058)

Upgrades base Docker image to GDAL v3.8.0. In order to upgrade past GDAL v.3.4.3 (see #1029), TauDEM's `aread8` was replaced with a module from the `pyflwdir` Python package.

### Additions

- `src/accumulate_headwaters.py`: Uses `pyflwdir` to accumulate headwaters and threshold and create stream pixels.

### Changes

- `Dockerfile`: Upgrade GDAL from v.3.4.3 to v.3.8.0; remove JDK 17 and TauDEM `aread8` and `threshold`.
- `Pipfile` and `Pipfile.lock`: Add `pyflwdir`, `pycryptodomex` and upgrade Python version.
- `src/delineate_hydros_and_produce_HAND.sh`: Add `src/accumulate_headwaters.py` and remove TauDEM `aread8` and `threshold`

<br/><br/>

## v4.4.8.4 - 2024-01-12 - [PR#1061](https://github.com/NOAA-OWP/inundation-mapping/pull/1061)

Adds a post-processing tool to compare crosswalked (conflated) `feature_id`s between NWM stream network to DEM-derived reaches. The tool is run if the `-x` flag is added to `fim_pipeline.sh`. Results are computed for branch 0 and saved in a summary file in the HUC output folder.

### Additions

- `tools/evaluate_crosswalk.py`: evaluates crosswalk accuracy using two methods:
    - intersections: the number of intersections between streamlines
    - network (or tree): compares the feature_ids of the immediate upstream segments

### Changes

- `Dockerfile`: added `toolsDir` environment variable
- `fim_pipeline.sh`: added `-x` flag to run crosswalk evaluation tool
- `fim_post_processing.sh`: changed hardcoded `/foss_fim/tools` to `toolsDir` environment variable
- `fim_pre_processing.sh`: added `evaluateCrosswalk` environment variable
- `src/`
    - `add_crosswalk.py`: fix bug
    - `delineate_hydros_and_produce_HAND.sh`: added a call to `verify_crosswalk.py` if evaluateCrosswalk is True.

<br/><br/>

## v4.4.8.3 - 2024-01-05 - [PR#1059](https://github.com/NOAA-OWP/inundation-mapping/pull/1059)

Fixes erroneous branch inundation in levee-protected areas.

Levees disrupt the natural hydrology and can create large catchments that contain low-lying areas in levee-protected areas that are subject to being inundated in the REM (HAND) grid. However, these low-lying areas are hydrologically disconnected from the stream associated with the catchment and can be erroneously inundated. Branch inundation in levee-protected areas is now confined to the catchment for the levelpath.

### Changes

- `src/`
    - `delineate_hydros_and_produce_HAND.sh`: Adds input argument for catchments.
    - `mask_dem.py`: Adds DEM masking for areas of levee-protected areas that are not in the levelpath catchment.

<br/><br/>


## v4.4.8.2 - 2023-12-12 - [PR#1052](https://github.com/NOAA-OWP/inundation-mapping/pull/1052)

The alpha test for v4.4.8.1 came back with a large degradation in skill and we noticed that the global manning's roughness file was changed in v4.4.7.1 - likely in error.

### Changes

- `src`/`bash_variables.env`: changed the global roughness file to `${inputsDir}/rating_curve/variable_roughness/mannings_global_06_12.csv`

<br/><br/>

## v4.4.8.1 - 2023-12-08 - [PR#1047](https://github.com/NOAA-OWP/inundation-mapping/pull/1047)

Upgrades JDK to v.17.0.9 in Docker image to address security vulnerabilities.

### Changes

- `Dockerfile`: Upgrades JDK to v.17.

<br/><br/>

## v4.4.8.0 - 2023-12-08 - [PR#1045](https://github.com/NOAA-OWP/inundation-mapping/pull/1045)

In order to avoid file system collisions on AWS, and keep the reads/writes from the same file on disk to a minimum, three files (`HUC6_dem_domain.gpkg`, `nws_lid.gpkg`, `reformat_ras_rating_curve_points_rel_101.gpkg`, & `usgs_gages.gpkg`) are now copied from disk into a scratch directory (temporary working directory), and removed after processing steps are completed.

### Changes

- `config`/`deny_unit.lst`: Add files to remove list - repetitive copies needed for processing step (`run_unit_wb.sh`)
- `src`
    - `bash_variables.env`: Add a new variable for the ras rating curve filename. It will be easier to track the filename in the `.env`, and pull into `run_unit_wb.sh`, rather than hardcode it.
    - `run_unit_wb.sh`: Copy files and update references from `$inputsDir` to `$tempHucDataDir`.

<br/><br/>

## v4.4.7.2 - 2023-12-08 - [PR#1026](https://github.com/NOAA-OWP/inundation-mapping/pull/1026)

A couple of directly related issues were fixed in this PR.
The initial problem came from Issue #[1025](https://github.com/NOAA-OWP/inundation-mapping/issues/1025) which was about a pathing issue for the outputs directory. In testing that fix, it exposed a few other pathing and file cleanup issues which are now fixed. We also added more console output to help view variables and pathing.

### Changes

- `config`/`params_template.env`:  Updated for a newer mannings global file. Changed and tested by Ryan Spies.
- `tools`
    - `inundate_mosiac_wrapper.py`:  Took out a misleading and non-required print statement.
    - `inundate_nation.py`: As mentioned above.

<br/><br/>

## v4.4.7.1 - 2023-12-01 - [PR#1036](https://github.com/NOAA-OWP/inundation-mapping/pull/1036)

Quick update to match incoming ras2fim calibration output files being feed into FIM was the initial change.

There is no FIM issue card for this, but this is related to a ras2fim [PR #205](https://github.com/NOAA-OWP/ras2fim/pull/205) which also made changes to ensure compatibility. New copies of both the `reformat_ras_rating_curve_table_rel_101.csv` and `reformat_ras_rating_curve_points_rel_101.gpkg` were generated from ras2fim but retained the version of `rel_101`.

Originally, was planning to update just the two locations for newer versions of the two `reformat_ras_rating_surve...` files. Both had been update to recognize the ras2release version rel_101.

In the process of doing that, we took the opportunity to move all inputs files from params_template.env and put them into bash_variables.env as per precedence set recently.

### Changes

- `config`/`params_template.env`: moved input variables into `src/bash_variables.env`
- `src`
    - `bash_variablles.env`: Added all input variables from `params_template.env` to here and added one new one from `run_unit_wb.sh` for ras_rating_curve_points_gpkg.
    - `run_unit_wb.sh`:   Updated an input param to the usgs_gage_unit_setup.py file to point the -ras param to the updated rel_101 value now in the `src/bash_variables.env`.
    - `usgs_gage_unit_setup.py`:  Changed to drop a column no longer going to be coming from ras2fim calibration files.

<br/><br/>

## v4.4.7.0 - 2023-11-13 - [PR#1030](https://github.com/NOAA-OWP/inundation-mapping/pull/1030)

This PR introduces the `.github/workflows/lint_and_format.yaml` file which serves as the first step in developing a Continuous Integration pipeline for this repository. 
The `flake8-pyproject` dependency is now used, as it works out of the box with the `pre-commit` GitHub Action in the GitHub Hosted Runner environment.
In switching to this package, a couple of `E721` errors appeared. Modifications were made to the appropriate files to resolve the `flake8` `E721` errors.
Also, updates to the `unit_tests` were necessary since Branch IDs have changed with the latest code.  

A small fix was also included where `src_adjust_ras2fim_rating.py` which sometimes fails with an encoding error when the ras2fim csv sometimes is created or adjsuted in windows.

### Changes
- `.pre-commit-config.yaml`: use `flake8-pyproject` package instead of `pyproject-flake8`.
- `Pipfile` and `Pipfile.lock`: updated to use `flake8-pyproject` package instead of `pyproject-flake8`, upgrade `pyarrow` version.
- `data`
    - `/wbd/generate_pre_clip_fim_huc8.py`: Add space between (-) operator line 134.
    - `write_parquet_from_calib_pts.py`: Add space between (-) operator line 234.
- `src`
    - `check_huc_inputs.py`: Change `== string` to `is str`, remove `import string`
    - `src_adjust_ras2fim_rating.py`: Fixed encoding error.
- `tools`
    - `eval_plots.py`: Add space after comma in lines 207 & 208
    - `generate_categorical_fim_mapping.py`: Use `is` instead of `==`, line 315
    - `hash_compare.py`: Add space after comma, line 153.
    - `inundate_mosaic_wrapper.py`: Use `is` instead of `==`, line 73.
    - `inundation_wrapper_nwm_flows.py`: Use `is not` instead of `!=`, line 76.
    - `mosaic_inundation.py`: Use `is` instead of `==`, line 181.
- `unit_tests`
    - `README.md`: Updated documentation, run `pytest` in `/foss_fim` directory.
    - `clip_vectors_to_wbd_test.py`: File moved to data/wbd directory, update import statement, skipped this test.
    - `filter_catchments_and_add_attributes_params.json`: Update Branch ID
    - `inundate_gms_params.json`: Moved to `unit_tests/` folder.
    - `inundate_gms_test.py`: Moved to `unit_tests/` folder.
    - `inundation_params.json`: Moved to `unit_tests/` folder.
    - `inundation_test.py`: Moved to `unit_tests/` folder.
    - `outputs_cleanup_params.json`: Update Branch ID
    - `outputs_cleanup_test.py`: Update import statement
    - `split_flows_params.json`: Update Branch ID
    - `usgs_gage_crosswalk_params.json`: Update Branch ID & update argument to gage_crosswalk.run_crosswalk
    - `usgs_gage_crosswalk_test.py`: Update params to gage_crosswalk.run_crosswalk

### Additions 
- `.github/workflows/`
    - `lint_and_format.yaml`: Add GitHub Actions Workflow file for Continuous Integration environment (lint and format test).

<br/><br/>

## v4.4.6.0 - 2023-11-17 - [PR#1031](https://github.com/NOAA-OWP/inundation-mapping/pull/1031)

Upgrade our acquire 3Dep DEMs script to pull down South Alaska HUCS with its own CRS.

The previous set of DEMs run for FIM and it's related vrt already included all of Alaska, and those have not been re-run. FIM code will be updated in the near future to detect if the HUC starts with a `19` with slight different logic, so it can preserve the CRS of EPSG:3338 all the way to final FIM outputs.  See [792 ](https://github.com/NOAA-OWP/inundation-mapping/issues/792)for new integration into FIM.

A new vrt for the new South Alaska DEMs was also run with no changes required.

This issue closes [1028](https://github.com/NOAA-OWP/inundation-mapping/issues/1028). 

### Additions
- `src/utils`
     - `shared_validators.py`: A new script where we can put in code to validate more complex arguments for python scripts. Currently has one for validating CRS values. It does valid if the CRS value is legitimate but does check a bunch of formatting including that it starts with either the name of `EPSG` or `ESRI`

### Changes
- `data/usgs` 
    - `aquire_and_preprocess_3dep_dems.py`: Changes include:
        - Add new input arg for desired target projection and logic to support an incoming CRS.
        - Updated logic for pre-existing output folders and `on-the-fly` question to users during execution if they want to overwrite the output folder (if applicable).
        - Changed date/times to utc.
        - Upgraded error handing for the gdal "processing" call.

<br/><br/>

## v4.4.5.0 - 2023-10-26 - [PR#1018](https://github.com/NOAA-OWP/inundation-mapping/pull/1018)

During a recent BED attempt which added the new pre-clip system, it was erroring out on a number of hucs. It was issuing an error in the add_crosswalk.py script. While a minor bug does exist there, after a wide number of tests, the true culprit is the memory profile system embedded throughout FIM. This system has been around for at least a few years but not in use. It is not 100% clear why it became a problem with the addition of pre-clip, but that changes how records are loaded which likely affected memory at random times.

This PR removes that system.

A couple of other minor updates were made:
- Update to the pip files (also carried forward changes from other current PRs)
- When a huc or huc list is provided to fim_pipeline, it goes to a script, check_huc_inputs.py, to ensure that the incoming HUCs are valid and in that list. In the previous code it looks for all files with the file name pattern of "included_huc*.lst". However, we now only want it to check against the file "included_huc8.list".

### Changes
- `CONTRIBUTING.md`: Text update.
- `Pipfile` and `Pipfile.lock`: updated to remove tghe memory-profiler package, update gval to 0.2.3 and update urllib3 to 1.26.18.
- `data/wbd`
    - `clip_vectors_to_wbd.py`: remove profiler
 - `src`
     - `add_crosswalk.py`: remove profiler
     - `add_thalweg_lateral.py`: remove profiler.
     - `aggregate_by_huc.py`: remove profiler and small text correction.
     - `agreedem.py`: remove profiler.
     - `bathy_src_adjust_topwidth.py`: remove profiler.
     - `burn_in_levees.py`: remove profiler.
     - `check_huc_inputs.py`: changed test pattern to just look against `included_huc8.lst`.
     - `delineate_hydros_and_produce_HAND.sh`: remove profiler.
     - `filter_catchments_and_add_attributes.py`: remove profiler.
     - `make_stages_and_catchlist.py` remove profiler.
     - `mask_dem.py`: remove profiler.
     - `reachID_grid_to_vector_points.py`: remove profiler.
     - `run_unit_wb.sh`: remove profiler.
     - `split_flows.py`: remove profiler.
     - `unique_pixel_and_allocation.py`: remove profiler.
     - `usgs_gage_crosswalk.py`: remove profiler.
     - `usgs_gage_unit_setup.py`: remove profiler.
     - `utils`
         - `shared_functions`: remove profiler.
      ` unit_tests`
          - `clip_vectors_to_wbd_tests.py`: Linting tools change order of the imports.

<br/><br/>

## v4.4.4.1 - 2023-10-26 - [PR#1007](https://github.com/NOAA-OWP/inundation-mapping/pull/1007)

Updates GVAL to address memory and performance issues associated with running synthesize test cases.

### Changes

- `tools/tools_shared_functions.py`
- `Pipfile`
- `pyproject.toml`
- `tools/run_test_case.py`
- `tools/synthesize_test_cases.py`
- `tools/inundate_mosaic_wrapper`
<br/><br/>

## v4.4.4.0 - 2023-10-20 - [PR#1012](https://github.com/NOAA-OWP/inundation-mapping/pull/1012)

The way in which watershed boundary data (WBD) is generated and processed has been modified. Instead of generating those files "on the fly" for every run, a script has been added that will take a huclist and create the .gpkg files per HUC in a specified directory (`$pre_clip_huc_dir`).  During a `fim_pipeline.sh` run, the pre-clipped staged vectors will be copied over to the containers' working directory. This reduces runtime and the repetitive computation needed to generate those files every run.

### Changes

- `src/`
    - `bash_variables.env`: Add pre_clip_huc_dir env variable. 
    - `clip_vectors_to_wbd.py`: Moved to `/data/wbd/clip_vectors_to_wbd.py`.
    - `src/run_unit_wb.sh`: Remove ogr2ogr calls to get & clip WBD, remove call to clip_vectors_to_wbd.py, and replace with copying staged .gpkg files. 

### Additions

- `data/wbd/`
    - `generate_pre_clip_fim_huc8.py`: This script generates the pre-clipped vectors at the huc level.

<br/><br/>

## v4.4.3.0 - 2023-10-10 - [PR#1005](https://github.com/NOAA-OWP/inundation-mapping/pull/1005)

Revise stream clipping to WBD by (1) reducing the buffer to clip streams away from the edge of the DEM (to prevent reverse flow issues) from 3 cells to 8 cells to account for the 70m AGREE buffer; (2) splitting MultiLineStrings formed by NWM streams being clipped by the DEM edge and then re-entering the DEM, and retaining only the lowest segment. Also changes the value of `input_WBD_gdb` to use the WBD clipped to the DEM domain.

### Changes

- `src/`
    - `bash_variables.env`: Update WBD to the WBD clipped to the DEM domain
    - `clip_vectors_to_wbd.py`: Decrease stream buffer from 3 to 8 cells inside of the WBD buffer; select the lowest segment of any incoming levelpaths that are split by the DEM edge.
    - `derive_level_paths.py`: Remove unused argument
    - `stream_branches.py`: Remove unused argument

<br/><br/>

## v4.4.2.3 - 2023-09-21 - [PR#998](https://github.com/NOAA-OWP/inundation-mapping/pull/998)

Removes exclude list for black formatter in `.pre-commit-config.yaml` as well as in `pyproject.toml`. Ran the `black` executable on the 
whole repository, the re-formatted files in `src/` & `tools/` are included.

### Changes

- `.pre-commit-config.yaml`
- `pyproject.toml`
- `src/add_crosswalk.py`
- `src/bathy_src_adjust_topwidth.py`
- `src/bathymetric_adjustment.py`
- `src/identify_src_bankfull.py`
- `src/src_roughness_optimization.py`
- `tools/vary_mannings_n_composite.py`

<br/><br/>

## v4.4.2.2 - 2023-09-21 - [PR#997](https://github.com/NOAA-OWP/inundation-mapping/pull/997)

Bug fix for an error related to reindexing in `StreamNetwork.drop()`.

### Changes

- `src/stream_branches.py`: Fixes reindexing error.

<br/><br/>

## v4.4.2.1 - 2023-09-20 - [PR#990](https://github.com/NOAA-OWP/inundation-mapping/pull/990)

Corrects a bug in `src/usgs_gage_unit_setup.py` caused by missing geometry field after `GeoDataFrame.update()`.

### Changes

- `src/usgs_gage_unit_setup.py`: Sets geometry field in `self.gages`.

<br/><br/>

## v4.4.2.0 - 2023-09-20 - [PR#993](https://github.com/NOAA-OWP/inundation-mapping/pull/993)

Resolves the causes of two warnings in pandas and geopandas: (1) `FutureWarning` from taking the `int()` of single-length Series and (2) `SettingWithCopyWarning` resulting from the use of `inplace=True`.

### Changes

Removed `inplace=True` from
- `data/`
    - `usgs/preprocess_ahps_usgs.py`
    - `write_parquet_from_calib_pts.py`
- `src/`
    - `add_crosswalk.py`
    - `bathy_src_adjust_topwidth.py`
    - `clip_vectors_to_wbd.py`
    - `crosswalk_nwm_demDerived.py`
    - `derive_level_paths.py`
    - `finalize_srcs.py`
    - `identify_src_bankfull.py`
    - `src_adjust_usgs_rating.py`
    - `src_roughness_optimization.py`
    - `stream_branches.py`
    - `subdiv_chan_obank_src.py`
    - `subset_catch_list_by_branch_id.py`
    - `usgs_gage_unit_setup.py`
    - `utils/shared_functions.py`
- `tools/`
    - `adjust_rc_with_feedback.py`
    - `aggregate_csv_files.py`
    - `combine_crosswalk_tables.py`
    - `eval_plots_stackedbar.py`
    - `inundation.py`
    - `make_boxes_from_bounds.py`
    - `mosaic_inundation.py`
    - `plots.py`
    - `rating_curve_comparison.py`
    - `vary_mannings_n_composite.py`

Fixed single-length Series in
- `src/`
    - `split_flows.py`
    - `stream_branches.py`

- ``src/stream_branches.py``: Fixed class methods

<br/><br/>

## v4.4.1.1 - 2023-09-20 - [PR#992](https://github.com/NOAA-OWP/inundation-mapping/pull/992)

Fixes errors caused when a GeoDataFrame contains a `MultiLineString` geometry instead of a `LineString`. Update black force-exclude list.

### Changes

- `src/`
    `split_flows.py` and `stream_branches.py`: Converts `MultiLineString` geometry into `LineString`s.
- `pyproject.toml` : Add three files in `src/` to exclude list.

<br/><br/>

## v4.4.1.0 - 2023-09-18 - [PR#988](https://github.com/NOAA-OWP/inundation-mapping/pull/988)

Format code using `black` formatter, incorporate `isort` package to sort import statements,
and adhere all code to PEP8 Style Guide using the `flake8` package. Remove deprecated files.
Set up git pre-commit hooks.

Not all files were modified, however, to avoid individually listing each file here, the `/*` convention
is used to denote that almost every file in those directories were formatted and linted.

### Changes

- `.gitattributes`: Add newline at EOF.
- `.github/*`: 
- `.gitignore`: Trim extra last line.
- `CONTRIBUTING.md`: Update contributing guidelines.
- `Dockerfile`: Update PYTHONPATH to point to correct `unit_tests` directory.
- `Pipfile`: Add flake8, black, pyproject-flake8, pre-commit, isort packages
- `Pipfile.lock`: Update to correspond with new packages in Pipfile 
- `README.md` : Update link to wiki, trim whitespace.
- `config/*`
- `data/*`
- `docs/*`
- `fim_pipeline.sh` : Clean up usage statement
- `fim_post_processing.sh`: Update usage statement
- `fim_pre_processing.sh`: Update usage statement.
- `fim_process_unit_wb.sh`: Make usage functional, combine usage and comments.
- `src/*`
- `tools/*`
- `unit_tests/*`: The directory name where the unit test data must reside was changed from
`fim_unit_test_data_do_not_remove` => `unit_test_data`

### Additions

- `pyproject.toml`: Configuration file
- `.pre-commit-config.yaml`: Initialize git pre-commit hooks
- `tools/hash_compare.py`: Carson's hash compare script added to compare files or directories 
in which we do not expect any changes.

### Removals

- `data/nws/preprocess_ahps_nws.py`
- `src/adjust_headwater_streams.py`
- `src/aggregate_vector_inputs.py`
- `src/utils/reproject_dem.py`
- `tools/code_standardizer/*`: Incorporated "code_standardizer" into base level Dockerfile.
- `tools/compile_comp_stats.py`
- `tools/compile_computational_stats.py`
- `tools/consolidate_metrics.py`
- `tools/copy_test_case_folders.py`
- `tools/cygnss_preprocessing.py`
- `tools/nesdis_preprocessing.py`
- `tools/plots/*`: Duplicate and unused directory.
- `.isort.cfg`: Incorporated into `pyproject.toml`

<br/><br/>

## v4.4.0.1 - 2023-09-06 - [PR#987](https://github.com/NOAA-OWP/inundation-mapping/pull/987)

Corrects a bug in `src/usgs_gage_unit_setup.py` that causes incorrect values to populate a table, generating an error in `src/usgs_gage_crosswalk.py`.

### Changes

- `src/usgs_gage_unit_setup.py`: Changes `self.gages.location_id.fillna(usgs_gages.nws_lid, inplace=True)` to `self.gages.location_id.fillna(self.gages.nws_lid, inplace=True)`

<br/><br/>

## v4.4.0.0 - 2023-09-01 - [PR#965](https://github.com/NOAA-OWP/inundation-mapping/pull/965)

This feature branch includes new functionality to perform an additional layer of HAND SRC calibration using ras2fim rating curve and point data. The calibration workflow for ras2fim data follows the same general logic as the existing USGS rating curve calibration routine.

### Additions

- `src/src_adjust_ras2fim_rating.py`: New python script to perform the data prep steps for running the SRC calibration routine:
1) merge the `ras_elev_table.csv` data and the ras2fim cross section rating curve data (`reformat_ras_rating_curve_table.csv`)
2) sample the ras2fim rating curve at NWM recurrence flow intervals (2, 5, 10, 25, 50, 100yr)
3) pass inputs to the `src_roughness_optimization.py` workflow

### Changes

- `config/deny_branches.lst`: Added `ras_elev_table.csv` to keep list. Needed for `fim_post_processing.sh`
- `config/deny_unit.lst`: Added `ras_elev_table.csv` to keep list. Needed for `fim_post_processing.sh`
- `config/params_template.env`: Added new block for ras2fim SRC calibration parameters (can turn on/off each of the three SRC calibration routines individually); also reconfigured docstrings for calibration parameters)
- `fim_post_processing.sh`: Added routines to create ras2fim calibration data and then run the SRC calibration workflow with ras2fim data
- `src/add_crosswalk.py`: Added placeholder variable (`calb_coef_ras2fim`) in all `hydrotable.csv` files
- `src/aggregate_by_huc.py`: Added new blocks to perform huc-branch aggregation for all `ras_elev_table.csv` files
- `src/run_by_branch.sh`: Revised input variable (changed from csv file to directory) for `usgs_gage_crosswalk.py` to facilitate both `usgs_elev_table.csv` and ras_elev_table.csv` outputs
- `src/run_unit_wb.sh`: Revised inputs and output variables for `usgs_gage_unit_setup.py` and `usgs_gage_crosswalk.py`
- `src/src_roughness_optimization.py`: Added code blocks to ingest ras2fim rating curve data; added new attributes/renamed output variables to catchments gpkg output
- `src/usgs_gage_crosswalk.py`: Added code block to process ras2fim point locations alongside existing USGS gage point locations; outputs a separate csv if ras2fim points exist within the huc
- `src/usgs_gage_unit_setup.py`: Added code block to ingest and process raw ras2fim point locations gpkg file (same general workflow to usgs gages); all valid points (USGS and RAS2FIM) are exported to the huc level `usgs_subset_gages.gpkg`
- `tools/inundate_nation.py`: Added functionality to allow user to pass in a single HUC for faster spot checking of NWM recurr inundation maps

<br/><br/>

## v4.3.15.6 - 2023-09-01 - [PR#972](https://github.com/NOAA-OWP/inundation-mapping/pull/972)

Adds functionality to `tools/inundate_mosaic_wrapper.py` and incorporates functionality into existing `inundation-mapping` scripts.

### Changes

- `tools/`
    - `inundate_mosaic_wrapper.py`: Refactors to call `Inundate_gms` only once; adds functionality to produce a mosaicked polygon from `depths_raster` without needing to generate the `inundation_raster`; removes `log_file` and `output_fileNames` as variables and input arguments; updates the help description for `keep_intermediate`.
    - `composite_inundation.py`, 'inundate_nation.py`, and `run_test_case.py`: Implements `produce_mosaicked_inundation()` from `tools/inundate_mosaic_wrapper.py`.
    - `inundate_gms.py`: Adds back `Inundate_gms(**vars(parser.parse_args()))` command-line function call.
    - `mosaic_inundation.py` and `overlapping_inundation.py`: Removes unused import(s).
    - `tools_shared_variables.py`: Changes hardcoded `INPUT_DIR` to environment variable.

<br/><br/>

## v4.3.15.5 - 2023-09-01 - [PR#970](https://github.com/NOAA-OWP/inundation-mapping/pull/970)

Fixes an issue where the stream network was clipped inside the DEM resulting in a burned stream channel that was then filled by the DEM depression filling process so that all pixels in the burned channel had the same elevation which was the elevation at the spill point (which wasn't necessarily at the HUC outlet). The stream network is now extended from the WBD to the buffered WBD and all streams except the outlet are clipped to the streams buffer inside the WBD (WBD - (3 x cell_size)). This also prevents reverse flow issues.

### Changes

- `src/`
    - `clip_vectors_to_wbd.py`: Clip NWM streams to buffered WBD and clip non-outlet streams to WBD streams buffer (WBD - (3 x cell_size)).
    - `derive_level_paths.py`: Add WBD input argument
    - `run_unit_wb.py`: Add WBD input argument
    - `src_stream_branches.py`: Ignore branches outside HUC
- `unit_tests/`
    - `derive_level_paths_params.json`: Add WBD parameter value
    - `derive_level_paths_test.py`: Add WBD parameter

<br/><br/>

## v4.3.15.4 - 2023-09-01 - [PR#977](https://github.com/NOAA-OWP/inundation-mapping/pull/977)

Fixes incorrect `nodata` value in `src/burn_in_levees.py` that was responsible for missing branches (Exit code: 61). Also cleans up related files.

### Changes

- `src/`
    - `buffer_stream_branches.py`: Moves script functionality into a function.
    - `burn_in_levees.py`: Corrects `nodata` value. Adds context managers for reading rasters.
    - `generate_branch_list.py`: Removes unused imports.
    - `mask_dem.py`: Removes commented code.

<br/><br/>

## v4.3.15.3 - 2023-09-01 - [PR#983](https://github.com/NOAA-OWP/inundation-mapping/pull/983)

This hotfix addresses some bugs introduced in the pandas upgrade.

### Changes

- `/tools/eval_plots_stackedbar.py`: 2 lines were changed to work with the pandas upgrade. Added an argument for a `groupby` median call and fixed a bug with the pandas `query`. Also updated with Black compliance.

<br/><br/>

## v4.3.15.2 - 2023-07-18 - [PR#948](https://github.com/NOAA-OWP/inundation-mapping/pull/948)

Adds a script to produce inundation maps (extent TIFs, polygons, and depth grids) given a flow file and hydrofabric outputs. This is meant to make it easier to team members and external collaborators to produce inundation maps.

### Additions
- `data/`
    - `/tools/inundate_mosaic_wrapper.py`: The script that performs the inundation and mosaicking processes.
    - `/tools/mosaic_inundation.py`: Add function (mosaic_final_inundation_extent_to_poly).

<br/><br/>

## v4.3.15.1 - 2023-08-08 - [PR#960](https://github.com/NOAA-OWP/inundation-mapping/pull/960)

Provides a scripted procedure for updating BLE benchmark data including downloading, extracting, and processing raw BLE data into benchmark inundation files (inundation rasters and discharge tables).

### Additions

- `data/ble/ble_benchmark/`
    - `Dockerfile`, `Pipfile`, and `Pipfile.lock`: creates a new Docker image with necessary Python packages
    - `README.md`: contains installation and usage information
    - `create_ble_benchmark.py`: main script to generate BLE benchmark data

### Changes

- `data/ble/ble_benchmark/`
    - `create_flow_forecast_file.py` and `preprocess_benchmark.py`: moved from /tools

<br/><br/>

## v4.3.15.0 - 2023-08-08 - [PR#956](https://github.com/NOAA-OWP/inundation-mapping/pull/956)

Integrating GVAL in to the evaluation of agreement maps and contingency tables.

- `Dockerfile`: Add dependencies for GVAL
- `Pipfile`: Add GVAL and update related dependencies
- `Pipfile.lock`: Setup for Docker Image builds
- `run_test_case.py`: Remove unused arguments and cleanup
- `synthesize_test_cases.py`: Fix None comparisons and cleanup
- `tools/shared_functions.py`: Add GVAL crosswalk function, add rework create_stats_from_raster, create and create_stats_from_contingency_table
- `unit_tests/tools/inundate_gms_test.py`: Bug fix

<br/><br/>

## v4.3.14.2 - 2023-08-08 - [PR#959](https://github.com/NOAA-OWP/inundation-mapping/pull/959)

The enhancements in this PR include the new modules for pre-processing bathymetric data from the USACE eHydro dataset and integrating the missing hydraulic geometry into the HAND synthetic rating curves.

### Changes
- `data/bathymetry/preprocess_bathymetry.py`: added data source column to output geopackage attribute table.
- `fim_post_processing.sh`: changed -bathy input reference location.
- `config/params_template.env`: added export to bathymetry_file

<br/><br/>

## v4.3.14.1 - 2023-07-13 - [PR#946](https://github.com/NOAA-OWP/inundation-mapping/pull/946)

ras2fim product had a need to run the acquire 3dep script to pull down some HUC8 DEMs. The old script was geared to HUC6 but could handle HUC8's but needed a few enhancements. ras2fim also did not need polys made from the DEMs, so a switch was added for that.

The earlier version on the "retry" feature would check the file size and if it was smaller than a particular size, it would attempt to reload it.  The size test has now been removed. If a file fails to download, the user will need to look at the log out, then remove the file before attempting again. Why? So the user can see why it failed and decide action from there.

Note: later, as needed, we might upgrade it to handle more than just 10m (which it is hardcoded against).

Additional changes to README to reflect how users can access ESIP's S3 as well as a one line addition to change file permissions in fim_process_unit_wb.sh.

### Changes
- `data`
    - `usgs`
        - `acquire_and_preprocess_3dep_dems.py`:  As described above.
 - `fim_pipeline.sh`:  a minor styling fix (added a couple of lines for readability)
 - `fim_pre_processing.sh`: a user message was incorrect & chmod 777 $outputDestDir.
 - `fim_process_unit_wb.sh`: chmod 777 for /output/<run_name> directory.
 - `README.md`: --no-sign-request instead of --request-payer requester for ESIP S3 access.

<br/><br/>

## v4.3.14.0 - 2023-08-03 - [PR#953](https://github.com/NOAA-OWP/inundation-mapping/pull/953)

The enhancements in this PR include the new modules for pre-processing bathymetric data from the USACE eHydro dataset and integrating the missing hydraulic geometry into the HAND synthetic rating curves.

### Additions

- `data/bathymetry/preprocess_bathymetry.py`: preprocesses the eHydro datasets.
- `src/bathymetric_adjustment.py`: adjusts synthetic rating curves for HUCs where preprocessed bathymetry is available.

### Changes

- `config/params_template.env`: added a toggle for the bathymetric adjustment routine: `bathymetry_adjust`
- `fim_post_processing.sh`: added the new `bathymetric_adjustment.py` to the postprocessing lineup
- `src/`
    - `add_crosswalk.py`, `aggregate_by_huc.py`, & `subdiv_chan_obank_src.py`: accounting for the new Bathymetry_source field in SRCs

<br/><br/>

## v4.3.13.0 - 2023-07-26 - [PR#952](https://github.com/NOAA-OWP/inundation-mapping/pull/952)

Adds a feature to manually calibrate rating curves for specified NWM `feature_id`s using a CSV of manual coefficients to output a new rating curve. Manual calibration is applied after any/all other calibrations. Coefficient values between 0 and 1 increase the discharge value (and decrease inundation) for each stage in the rating curve while values greater than 1 decrease the discharge value (and increase inundation).

Manual calibration is performed if `manual_calb_toggle="True"` and the file specified by `man_calb_file` (with `HUC8`, `feature_id`, and `calb_coef_manual` fields) exists. The original HUC-level `hydrotable.csv` (after calibration) is saved with a suffix of `_pre-manual` before the new rating curve is written.

### Additions

- `src/src_manual_calibration.py`: Adds functionality for manual calibration by CSV file

### Changes

- `config/params_template.env`: Adds `manual_calb_toggle` and `man_calb_file` parameters
- `fim_post_processing.sh`: Adds check for toggle and if `man_calb_file` exists before running manual calibration

<br/><br/>

## v4.3.12.1 - 2023-07-21 - [PR#950](https://github.com/NOAA-OWP/inundation-mapping/pull/950)

Fixes a couple of bugs that prevented inundation using HUC-level hydrotables. Update associated unit tests.

### Changes

- `tools/inundate_gms.py`: Fixes a file path error and Pandas DataFrame indexing error.
- `unit_tests/tools/inundate_gms_test.py`: Do not skip this test, refactor to check that all branch inundation rasters exist.
- `unit_tests/tools/inundate_gms_params.json`: Only test 1 HUC, update forecast filepath, use 4 'workers'.

### Removals

- `unit_tests/tools/inundate_gms_unittests.py`: No longer used. Holdover from legacy unit tests.

<br/><br/>


## v4.3.12.0 - 2023-07-05 - [PR#940](https://github.com/NOAA-OWP/inundation-mapping/pull/940)

Refactor Point Calibration Database for synthetic rating curve adjustment to use `.parquet` files instead of a PostgreSQL database.

### Additions
- `data/`
    -`write_parquet_from_calib_pts.py`: Script to write `.parquet` files based on calibration points contained in a .gpkg file.

### Changes
- `src/`
    - `src_adjust_spatial_obs.py`: Refactor to remove PostgreSQL and use `.parquet` files.
    - `src_roughness_optimization.py`: Line up comments and add newline at EOF.
    - `bash_variables.env`: Update formatting, and add `{}` to inherited `.env` variables for proper variable expansion in Python scripts.
- `/config`
    - `params_template.env`: Update comment.
- `fim_pre_processing.sh`: In usage statement, remove references to PostGRES calibration tool.
- `fim_post_processing.sh`: Remove connection to and loading of PostgreSQL database.
- `.gitignore`: Add newline.
- `README.md`: Remove references to PostGRES calibration tool.

### Removals
- `config/`
    - `calb_db_keys_template.env`: No longer necessary without PostGRES Database.

- `/tools/calibration-db` : Removed directory including files below.
    - `README.md`
    - `docker-compose.yml`
    - `docker-entrypoint-enitdb.d/init-db.sh`

<br/><br/>

## v4.3.11.7 - 2023-06-12 - [PR#932](https://github.com/NOAA-OWP/inundation-mapping/pull/932)

Write to a csv file with processing time of `run_unit_wb.sh`, update PR Template, add/update bash functions in `bash_functions.env`, and modify error handling in `src/check_huc_inputs.py`. Update unit tests to throw no failures, `25 passed, 3 skipped`.

### Changes
- `.github/`
    - `PULL_REQUEST_TEMPLATE.md` : Update PR Checklist into Issuer Checklist and Merge Checklist
- `src/`
    - `run_unit_wb.sh`: Add line to log processing time to `$outputDestDir/logs/unit/total_duration_run_by_unit_all_HUCs.csv`
    - `check_huc_inputs.py`: Modify error handling. Correctly print HUC number if it is not valid (within `included_huc*.lst`)
    - `bash_functions.env`: Add `Calc_Time` function, add `local` keyword to functionally scoped variables in `Calc_Duration`
- `unit_tests/`
    - `derive_level_paths_test.py`: Update - new parameter (`buffer_wbd_streams`)
    - `derive_level_paths_params.json`: Add new parameter (`buffer_wbd_streams`)
    - `clip_vectors_to_wbd_test.py`: Update - new parameter (`wbd_streams_buffer_filename`)
    - `clip_vectors_to_wbd_params.json`: Add new parameter (`wbd_streams_buffer_filename`) & Fix pathing for `nwm_headwaters`

<br/><br/>

## v4.3.11.6 - 2023-05-26 - [PR#919](https://github.com/NOAA-OWP/inundation-mapping/pull/919)

Auto Bot asked for the python package of `requests` be upgraded from 2.28.2 to 2.31.0. This has triggered a number of packages to upgrade.

### Changes
- `Pipfile.lock`: as described.

<br/><br/>

## v4.3.11.5 - 2023-05-30 - [PR#911](https://github.com/NOAA-OWP/inundation-mapping/pull/911)

This fix addresses bugs found when using the recently added functionality in `tools/synthesize_test_cases.py` along with the `PREV` argument. The `-pfiles` argument now performs as expected for both `DEV` and `PREV` processing. Addresses #871

### Changes
`tools/synthesize_test_cases.py`: multiple changes to enable all expected functionality with the `-pfiles` and `-pcsv` arguments

<br/><br/>

## v4.3.11.4 - 2023-05-18 - [PR#917](https://github.com/NOAA-OWP/inundation-mapping/pull/917)

There is a growing number of files that need to be pushed up to HydroVis S3 during a production release, counting the new addition of rating curve comparison reports.

Earlier, we were running a number of aws cli scripts one at a time. This tool simplies it and pushes all of the QA and supporting files. Note: the HAND files from a release, will continue to be pushed by `/data/aws/s3.py` as it filters out files to be sent to HV s3.

### Additions

- `data\aws`
     - `push-hv-data-support-files.sh`: As described above. See file for command args.

<br/><br/>


## v4.3.11.3 - 2023-05-25 - [PR#920](https://github.com/NOAA-OWP/inundation-mapping/pull/920)

Fixes a bug in CatFIM script where a bracket was missing on a pandas `concat` statement.

### Changes
- `/tools/generate_categorical_fim.py`: fixes `concat` statement where bracket was missing.

<br/><br/>

## v4.3.11.2 - 2023-05-19 - [PR#918](https://github.com/NOAA-OWP/inundation-mapping/pull/918)

This fix addresses a bug that was preventing `burn_in_levees.py` from running. The if statement in run_unit_wb.sh preceeding `burn_in_levees.py` was checking for the existence of a filepath that doesn't exist.

### Changes
- `src/run_unit_wb.sh`: fixed the if statement filepath to check for the presence of levee features to burn into the DEM

<br/><br/>

## v4.3.11.1 - 2023-05-16 - [PR#904](https://github.com/NOAA-OWP/inundation-mapping/pull/904)

`pandas.append` was deprecated in our last Pandas upgrade (v4.3.9.0). This PR updates the remaining instances of `pandas.append` to `pandas.concat`.

The file `tools/thalweg_drop_check.py` had an instance of `pandas.append` but was deleted as it is no longer used or necessary.

### Changes

The following files had instances of `pandas.append` changed to `pandas.concat`:
- `data/`
    - `nws/preprocess_ahps_nws.py`
    - `usgs/`
        - `acquire_and_preprocess_3dep_dems.py`
        - `preprocess_ahps_usgs.py`
- `src/`
    - `add_crosswalk.py`
    - `adjust_headwater_streams.py`
    - `aggregate_vector_inputs.py`
    - `reset_mannings.py`
- `tools/`
    - `aggregate_mannings_calibration.py`
    - `eval_plots.py`
    - `generate_categorical_fim.py`
    - `generate_categorical_fim_flows.py`
    - `plots/`
        - `eval_plots.py`
        - `utils/shared_functions.py`
    - `rating_curve_comparison.py`
    - `rating_curve_get_usgs_curves.py`
    - `tools_shared_functions.py`

### Removals

- `tools/thalweg_drop_check.py`

<br/><br/>

## v4.3.11.0 - 2023-05-12 - [PR#903](https://github.com/NOAA-OWP/inundation-mapping/pull/903)

These changes address some known issues where the DEM derived flowlines follow the incorrect flow path (address issues with stream order 1 and 2 only). The revised code adds a new workflow to generate a new flow direction raster separately for input to the `run_by_branch.sh` workflow (branch 0 remains unchanged). This modification helps ensure that the DEM derived flowlines follow the desired NWM flow line when generating the DEM derived flowlines at the branch level.

### Changes
- `config/deny_branch_zero.lst`: removed `LandSea_subset_{}.tif` and `flowdir_d8_burned_filled_{}.tif` from the "keep" list as these files are now kept in the huc root folder.
- `config/deny_unit.lst`: added file cleanups for newly generated branch input files stored in the huc root folder (`dem_burned.tif`, `dem_burned_filled.tif`, `flowdir_d8_burned_filled.tif`, `flows_grid_boolean.tif`, `wbd_buffered_streams.gpkg`)
- `src/clip_vectors_to_wbd.py`: saving the `wbd_streams_buffer` as an output gpkg for input to `derive_level_paths.py`
- `src/derive_level_paths.py`: added a new step to clip the `out_stream_network_dissolved` with the `buffer_wbd_streams` polygon. this resolves errors with the edge case scenarios where a NWM flow line intersects the WBD buffer polygon
- `src/run_unit_wb.sh`: Introduce new processing steps to generate separate outputs for input to branch 0 vs. all other branches. Remove the branch zero `outputs_cleanup.py` as the branches are no longer pointing to files stored in the branch 0 directory (stored in huc directory)
   - Rasterize reach boolean (1 & 0) for all branches (not branch 0): using the `nwm_subset_streams_levelPaths_dissolved.gpkg` to define the branch levelpath flow lines
   - AGREEDEM reconditioning for all branches (not branch 0)
   - Pit remove burned DEM for all branches (not branch 0)
   - D8 flow direction generation for all branches (not branch 0)
- `src/run_by_branch.sh`: changed `clip_rasters_to_branches.py` input file location for `$tempHucDataDir/flowdir_d8_burned_filled.tif` (newly created file)

<br/><br/>

## v4.3.10.0 - 2023-05-12 - [PR#888](https://github.com/NOAA-OWP/inundation-mapping/pull/888)

`aggregate_by_huc.py` was taking a long time to process. Most HUCs can aggregate their branches into one merged hydrotable.csv in just 22 seconds, but a good handful took over 2 mins and a few took over 7 mins. When multiplied by 2,138 HUCs it was super slow. Multi-proc has not been added and it now takes appx 40 mins at 80 cores.

An error logging system was also added to track errors that may have occurred during processing.

### Changes
- `fim_pipeline.sh` - added a duration counter at the end of processing HUCs
- `fim_post_processing.sh` - added a job limit (number of procs), did a little cleanup, and added a warning note about usage of job limits in this script,
- `src`
    - `aggregate_by_huc.py`: Added multi proc, made it useable for non external script calls, added a logging system for errors only.
    - `indentify_src_bankful.py`: typo fix.

<br/><br/>

## v4.3.9.2 - 2023-05-12 - [PR#902](https://github.com/NOAA-OWP/inundation-mapping/pull/902)

This merge fixes several sites in Stage-Based CatFIM sites that showed overinundation. The cause was found to be the result of Stage-Based CatFIM code pulling the wrong value from the `usgs_elev_table.csv`. Priority is intended to go to the `dem_adj_elevation` value that is not from branch 0, however there was a flaw in the prioritization logic. Also includes a change to `requests` usage that is in response to an apparent IT SSL change. This latter change was necessary in order to run CatFIM. Also added a check to make sure the `dem_adj_thalweg` is not too far off the official elevation, and continues if it is.

### Changes
- `/tools/generate_categorical_fim.py`: fixed pandas bug where the non-branch zero `dem_adj_elevation` value was not being properly indexed. Also added a check to make sure the `dem_adj_thalweg` is not too far off the official elevation, and continues if it is.
- ` /tools/tools_shared_functions.py`: added `verify=False` to `requests` library calls because connections to WRDS was being refused (likely because of new IT protocols).

<br/><br/>

## v4.3.9.1 - 2023-05-12 - [PR#893](https://github.com/NOAA-OWP/inundation-mapping/pull/893)

Fix existing unit tests, remove unwanted behavior in `check_unit_errors_test.py`, update `unit_tests/README.md`

### Changes

- `unit_tests/`
    - `README.md` : Split up headings for setting up unit tests/running unit tests & re-formatted code block.
    - `check_unit_errors_test.py`: Fixed unwanted behavior of test leaving behind `sample_n.txt` files in `unit_errors/`
    - `clip_vectors_to_wbd_params.json`: Update parameters
    - `clip_vectors_to_wbd_test.py`: Update arguments
    - `pyproject.toml`: Ignore RuntimeWarning, to suppress pytest failure.
    - `usgs_gage_crosswalk_test.py`: Enhance readability of arguments in `gage_crosswalk.run_crosswalk` call

<br/><br/>

## v4.3.9.0 - 2023-04-19 - [PR#889](https://github.com/NOAA-OWP/inundation-mapping/pull/889)

Updates GDAL in base Docker image from 3.1.2 to 3.4.3 and updates all Python packages to latest versions, including Pandas v.2.0.0. Fixes resulting errors caused by deprecation and/or other changes in dependencies.

NOTE: Although the most current GDAL is version 3.6.3, something in 3.5 causes an issue in TauDEM `aread8` (this has been submitted as https://github.com/dtarb/TauDEM/issues/254)

### Changes

- `Dockerfile`: Upgrade package versions and fix `tzdata`
- `fim_post_processing.sh`: Fix typo
- `Pipfile` and `Pipfile.lock`: Update Python versions
- `src/`
    - `add_crosswalk.py`, `aggregate_by_huc.py`, `src_adjust_usgs_rating.py`, and `usgs_gage_unit_setup.py`: Change `df1.append(df2)` (deprecated) to `pd.concat([df1, df2])`
    - `build_stream_traversal.py`: Add `dropna=True` to address change in NaN handling
    - `getRasterInfoNative.py`: Replace `import gdal` (deprecated) with `from osgeo import gdal`
    - `stream_branches.py`: Change deprecated indexing to `.iloc[0]` and avoid `groupby.max()` over geometry
- `tools`
    - `inundation.py`: Cleans unused `from gdal`
    - `eval_plots.py`: deprecated dataframe.append fixed and deprecated python query pattern fixed.

<br/><br/>

## v4.3.8.0 - 2023-04-07 - [PR#881](https://github.com/NOAA-OWP/inundation-mapping/pull/881)

Clips branch 0 to terminal segments of NWM streams using the `to` attribute of NWM streams (where `to=0`).

### Changes

- `src/`
    - `delineate_hydros_and_produce_HAND.sh`: Added input arguments to `src/split_flows.py`
    - `split_flows.py`: Added functionality to snap and trim branch 0 flows to terminal NWM streamlines

<br/><br/>

## v4.3.7.4 - 2023-04-10 - [PR#882](https://github.com/NOAA-OWP/inundation-mapping/pull/882)

Bug fix for empty `output_catchments` in `src/filter_catchments_and_add_attributes.py`

### Changes

- `src/filter_catchments_and_add_attributes.py`: Adds check for empty `output_catchments` and exits with Status 61 if empty.

<br/><br/>

## v4.3.7.3 - 2023-04-14 - [PR#880](https://github.com/NOAA-OWP/inundation-mapping/pull/880)

Hotfix for addressing an error during the NRMSE calculation/aggregation step within `tools/rating_curve_comparison.py`. Also added the "n" variable to the agg_nwm_recurr_flow_elev_stats table. Addresses #878

### Changes

- `tools/rating_curve_comparison.py`: address error for computing nrmse when n=1; added the "n" variable (sample size) to the output metrics table

<br/><br/>

## v4.3.7.2 - 2023-04-06 - [PR#879](https://github.com/NOAA-OWP/inundation-mapping/pull/879)

Replaces `os.environ` with input arguments in Python files that are called from bash scripts. The bash scripts now access the environment variables and pass them to the Python files as input arguments. In addition to adapting some Python scripts to a more modular structure which allows them to be run individually, it also allows Visual Studio Code debugger to work properly. Closes #875.

### Changes

- `fim_pre_processing.sh`: Added `-i $inputsDir` input argument to `src/check_huc_inputs.py`
- `src/`
    - `add_crosswalk.py`: Changed `min_catchment_area` and `min_stream_length` environment variables to input arguments
    - `check_huc_inputs.py`: Changed `inputsDir` environment variable to input argument
    - `delineate_hydros_and_produce_HAND.sh`: Added `-m $max_split_distance_meters -t $slope_min -b $lakes_buffer_dist_meters` input arguments to `src/split_flows.py`
    - `split_flows.py`: Changed `max_split_distance_meters`, `slope_min`, and `lakes_buffer_dist_meters` from environment variables to input arguments

<br/><br/>

## v4.3.7.1 - 2023-04-06 - [PR#874](https://github.com/NOAA-OWP/inundation-mapping/pull/874)

Hotfix to `process_branch.sh` because it wasn't removing code-61 branches on exit. Also removes the current run from the new fim_temp directory.

### Changes

- `fim_pipeline.sh`: removal of current run from fim_temp directory
- `src/process_branch.sh`: switched the exit 61 block to use the temp directory instead of the outputs directory

<br/><br/>

## v4.3.7.0 - 2023-03-02 - [PR#868](https://github.com/NOAA-OWP/inundation-mapping/pull/868)

This pull request adds a new feature to `fim_post_processing.sh` to aggregate all of the hydrotables for a given HUC into a single HUC-level `hydrotable.csv` file. Note that the aggregation step happens near the end of `fim_post_processing.sh` (after the subdivision and calibration routines), and the branch hydrotable files are preserved in the branch directories for the time being.

### Changes

- `fim_pipeline.sh`: created a new variable `$jobMaxLimit` that multiplies the `$jobHucLimit` and the `$jobBranchLimit`
- `fim_post_processing.sh`: added new aggregation/concatenation step after the SRC calibration routines; passing the new `$jobMaxLimit` to the commands that accept a multiprocessing job number input; added `$skipcal` argument to the USGS rating curve calibration routine
- `src/add_crosswalk.py`: changed the default value for `calb_applied` variable to be a boolean
- `src/aggregate_by_huc.py`: file renamed (previous name: `src/usgs_gage_aggregate.py`); updated to perform branch to huc file aggregation for `hydroTable_{branch_id}.csv` and `src_full_crosswalked_{branch_id}.csv` files; note that the input arguments ask you to specify which file types to aggregate using the flags: `-elev`, `-htable`, and `-src`
- `tools/inundate_gms.py`: added check to use the aggregated HUC-level `hydrotable.csv` if it exists, otherwise continue to use the branch hydroTable files
- `tools/inundation.py`: added `usecols` argument to the `pd.read_csv` commands to improve read time for hydrotables
- `src/subdiv_chan_obank_src.py`: add dtype to hydrotable pd.read_csv to resolve pandas dtype interpretation warnings

<br/><br/>

## v4.3.6.0 - 2023-03-23 - [PR#803](https://github.com/NOAA-OWP/inundation-mapping/pull/803)

Clips Watershed Boundary Dataset (WBD) to DEM domain for increased efficiency. Essentially, this is a wrapper for `geopandas.clip()` and moves clipping from `src/clip_vectors_to_wbd.py` to `data/wbd/preprocess_wbd.py`.

### Additions

- `data/wbd/preprocess_wbd.py`: Clips WBD to DEM domain polygon

### Changes

- `src/`
    - `bash_variables.env`: Updates `input_WBD_gdb` environment variable
    - `clip_vectors_to_wbd.py`: Removes clipping to DEM domain

<br/><br/>

## v4.3.5.1 - 2023-04-01 - [PR#867](https://github.com/NOAA-OWP/inundation-mapping/pull/867)

outputs_cleanup.py was throwing an error saying that the HUC source directory (to be cleaned up), did not exist. This was confirmed in a couple of environments. The src path in run_unit_wb.sh was sending in the "outputs" directory and not the "fim_temp" directory. This might have been a merge issue.

The log file was moved to the unit_errors folder to validate the error, as expected.

### Changes

- `src/run_unit_wb.sh`: Change the source path being submitted to `outputs_cleanup.py` from the `outputs` HUC directory to the `fim_temp` HUC directory.
- `fim_process_unit_wb.sh`: Updated the phrase "Copied temp directory" to "Moved temp directory"

<br/><br/>

## v4.3.5.0 - 2023-03-02 - [PR#857](https://github.com/NOAA-OWP/inundation-mapping/pull/857)

Addresses changes to function calls needed to run upgraded Shapely library plus other related library upgrades. Upgraded libraries include:
- shapely
- geopandas
- pandas
- numba
- rasterstats
- numpy
- rtree
- tqdm
- pyarrow
- py7zr

Pygeos is removed because its functionality is incorporated into the upgraded shapely library.

### Changes

- `Dockerfile`
- `Pipfile and Pipfile.lock`
- `src/`
	- `associate_levelpaths_with_levees.py`
    - `build_stream_traversal.py`
	- `add_crosswalk.py`
	- `adjust_headwater_streams.py`
	- `aggregate_vector_inputs.py`
	- `clip_vectors_to_wbd.py`
	- `derive_headwaters.py`
	- `stream_branches.py`
	- `split_flows.py`
- `tools/`
	- `fimr_to_benchmark.py`
	- `tools_shared_functions.py`

<br/><br/>

## v4.3.4.0 - 2023-03-16-23 [PR#847](https://github.com/NOAA-OWP/inundation-mapping/pull/847)

### Changes

Create a 'working directory' in the Docker container to run processes within the container's non-persistent filesystem. Modify variables in scripts that process HUCs and branches to use the temporary working directory, and then copy temporary directory (after trimming un-wanted files) over to output directory (persistent filesystem).  Roll back changes to `unit_tests/` to use `/data/outputs` (contains canned data), as the volume mounted `outputs/` most likely will not contain the necessary unit test data.

- `Dockerfile` - create a `/fim_temp` working directory, update `projectDir` to an `ENV`, rename inputs and outputs directory variables
- `fim_pipeline.sh` - remove `projectDir=/foss_fim`, update path of `logFile`, remove indentation
- `fim_pre_processing.sh` - change `$outputRunDataDir` => `$outputDestDir` & add `$tempRunDir`
- `fim_post_processing.sh` - change `$outputRunDataDir` => `$outputDestDir`
- `fim_process_unit_wb.sh` - change `$outputRunDataDir` => `$outputDestDir`, add vars & export `tempRunDir`, `tempHucDataDir`, & `tempBranchDataDir` to `run_unit_wb.sh`
- `README.md` - add linebreaks to codeblocks

- `src/`
  - `bash_variables.env` - `$inputDataDir` => `$inputsDir`
  - `check_huc_inputs.py` - `$inputDataDir` => `$inputsDir`
  - `delineate_hydros_and_produce_HAND.py` - `$outputHucDataDir` => `$tempHucDataDir`, `$outputCurrentBranchDataDir` => `$tempCurrentBranchDataDir`
  - `process_branch.sh` - `$outputRunDataDir` => `$outputsDestDir`
  - `run_by_branch.sh` - `$outputCurrentBranchDataDir` => `$tempCurrentBranchDataDir`, `$outputHucDataDir` => `$tempHucDataDir`
  - `run_unit_wb.sh` - `$outputRunDataDir` => `$outputDestDir`, `$outputHucDataDir` => `$tempHucDataDir`
  - `utils/`
    - `shared_functions.py` - `$inputDataDir` => `$inputsDir`

- `tools/`
  - `inundation_wrapper_custom_flow.py` - `$outputDataDir` => `$outputsDir`
  - `inundation_wrapper_nwm_flows.py`  - `$outputDataDir` => `$outputsDir`
  - `tools_shared_variables.py` - `$outputDataDir` => `$outputsDir`

- `unit_tests/`
  - `README.md` - add linebreaks to code blocks, `/outputs/` => `/data/outputs/`
  - `*_params.json` - `/outputs/` => `/data/outputs/` & `$outputRunDataDir` => `$outputDestDir`
  - `derive_level_paths_test.py` - `$outputRunDataDir` => `$outputDestDir`
  - `check_unit_errors_test.py` - `/outputs/` => `/data/outputs/`
  - `shared_functions_test.py` - `$outputRunDataDir` => `$outputDestDir`
  - `split_flows_test.py`  - `/outputs/` => `/data/outputs/`
  - `tools/`
    - `*_params.json` - `/outputs/` => `/data/outputs/` & `$outputRunDataDir` => `$outputDestDir`

<br/><br/>

## v4.3.3.7 - 2023-03-22 - [PR#856](https://github.com/NOAA-OWP/inundation-mapping/pull/856)

Simple update to the `PULL_REQUEST_TEMPLATE.md` to remove unnecessary/outdated boilerplate items, add octothorpe (#) in front of Additions, Changes, Removals to mirror `CHANGELOG.md` format, and clean up the PR Checklist.

### Changes
- `docs/`
  - `PULL_REQUEST_TEMPLATE.md`

<br/><br/>

## v4.3.3.6 - 2023-03-30 - [PR#859](https://github.com/NOAA-OWP/inundation-mapping/pull/859)

Addresses the issue of output storage space being taken up by output files from branches that did not run. Updates branch processing to remove the extraneous branch file if a branch gets an error code of 61.

### Changes

- `src/process_branch.sh`: added line 41, which removes the outputs and output folder if Error 61 occurs.

<br/><br/>

## v4.3.3.5 - 2023-03-23 - [PR#848](https://github.com/NOAA-OWP/inundation-mapping/pull/848)

Introduces two new arguments (`-pcsv` and `-pfiles`) and improves the documentation of  `synthesize_test_cases.py`. The new arguments allow the user to provide a CSV of previous metrics (`-pcsv`) and to specity whether or not metrics should pulled from previous directories (`-pfiles`).

The dtype warning was suppressed through updates to the `read_csv` function in `hydrotable.py` and additional comments were added throughout script to improve readability.

### Changes
- `tools/inundation.py`: Add data types to the section that reads in the hydrotable (line 483).

- `tools/synthesize_test_cases.py`: Improved formatting, spacing, and added comments. Added two new arguments: `pcsv` and `pfiles` along with checks to verify they are not being called concurrently (lines 388-412). In `create_master_metrics_csv`, creates an `iteration_list` that only contains `['comparison']` if `pfiles` is not true, reads in the previous metric csv `prev_metrics_csv` if it is provided and combine it with the compiled metrics (after it is converted to dataframe), and saves the metrics dataframe (`df_to_write`) to CSV.

<br/><br/>

## v4.3.3.4 - 2023-03-17 - [PR#849](https://github.com/NOAA-OWP/inundation-mapping/pull/849)

This hotfix addresses an error in inundate_nation.py relating to projection CRS.

### Changes

- `tools/inundate_nation.py`: #782 CRS projection change likely causing issue with previous projection configuration

<br/><br/>

## v4.3.3.3 - 2023-03-20 - [PR#854](https://github.com/NOAA-OWP/inundation-mapping/pull/854)

At least one site (e.g. TRYM7) was not been getting mapped in Stage-Based CatFIM, despite having all of the acceptable accuracy codes. This was caused by a data type issue in the `acceptable_coord_acc_code_list` in `tools_shared_variables.py` having the accuracy codes of 5 and 1 as a strings instead of an integers.

### Changes

- `/tools/tools_shared_variables.py`: Added integers 5 and 1 to the acceptable_coord_acc_code_list, kept the '5' and '1' strings as well.

<br/><br/>

## v4.3.3.2 - 2023-03-20 - [PR#851](https://github.com/NOAA-OWP/inundation-mapping/pull/851)

Bug fix to change `.split()` to `os.path.splitext()`

### Changes

- `src/stream_branches.py`: Change 3 occurrences of `.split()` to `os.path.splitext()`

<br/><br/>

## v4.3.3.1 - 2023-03-20 - [PR#855](https://github.com/NOAA-OWP/inundation-mapping/pull/855)

Bug fix for KeyError in `src/associate_levelpaths_with_levees.py`

### Changes

- `src/associate_levelpaths_with_levees.py`: Adds check if input files exist and handles empty GeoDataFrame(s) after intersecting levee buffers with leveed areas.

<br/><br/>

## v4.3.3.0 - 2023-03-02 - [PR#831](https://github.com/NOAA-OWP/inundation-mapping/pull/831)

Addresses bug wherein multiple CatFIM sites in the flow-based service were displaying the same NWS LID. This merge also creates a workaround solution for a slowdown that was observed in the WRDS location API, which may be a temporary workaround, until WRDS addresses the slowdown.

### Changes

- `tools/generate_categorical_fim_mapping.py`: resets the list of tifs to format for each LID within the loop that does the map processing, instead of only once before the start of the loop.
- `tools/tools_shared_functions.py`:
  - adds a try-except block around code that attempted to iterate on an empty list when the API didn't return relevant metadata for a given feature ID (this is commented out, but may be used in the future once WRDS slowdown is addressed).
  - Uses a passed NWM flows geodataframe to determine stream order.
- `/tools/generate_categorical_fim_flows.py`:
  - Adds multiprocessing to flows generation and uses `nwm_flows.gpkg` instead of the WRDS API to determine stream order of NWM feature_ids.
  - Adds duration print messages.
- `/tools/generate_categorical_fim.py`:
  - Refactor to allow for new NWM filtering scheme.
  - Bug fix in multiprocessing calls for interval map production.
  - Adds duration print messages.

<br/><br/>

## v4.3.2.0 - 2023-03-15 - [PR#845](https://github.com/NOAA-OWP/inundation-mapping/pull/845)

This merge revises the methodology for masking levee-protected areas from inundation. It accomplishes two major tasks: (1) updates the procedure for acquiring and preprocessing the levee data to be burned into the DEM and (2) revises the way levee-protected areas are masked from branches.

(1) There are now going to be two different levee vector line files in each HUC. One (`nld_subset_levees_burned.gpkg`) for the levee elevation burning and one (`nld_subset_levees.gpkg`) for the levee-level-path assignment and masking workflow.

(2) Levee-protected areas are masked from inundation based on a few methods:
  - Branch 0: All levee-protected areas are masked.
  - Other branches: Levee-protected areas are masked from the DEMs of branches for level path(s) that the levee is protecting against by using single-sided buffers alongside each side of the levee to determine which side the levee is protecting against (the side opposite the associated levee-protected area).

### Additions

- `.gitignore`: Adds `.private` folder for unversioned code.
- `data/`
    - `esri.py`: Class for querying and downloading ESRI feature services.
    - `nld/`
        - `levee_download.py`: Module that handles downloading and preprocessing levee lines and protected areas from the National Levee Database.
- `src/associate_levelpaths_with_levees.py`: Associates level paths with levees using single-sided levee buffers and writes to CSV to be used by `src/mask_dem.py`

### Changes

- `.config/`
    - `deny_branch_zero.lst`: Adds `dem_meters_{}.tif`.
    - `deny_branches.lst`: Adds `levee_levelpaths.csv` and removes `nld_subset_levees_{}.tif`.
    - `deny_unit.lst`: Adds `dem_meters.tif`.
    - `params_template.env`: Adds `levee_buffer` parameter for levee buffer size/distance in meters and `levee_id_attribute`.
- `src/`
    - `bash_variables.env`: Updates `input_nld_levee_protected_areas` and adds `input_NLD` (moved from `run_unit_wb.sh`) and `input_levees_preprocessed` environment. .variables
    - `burn_in_levees.py`: Removed the unit conversion from feet to meters because it's now being done in `levee_download.py`.
    - `clip_vectors_to_wbd.py`: Added the new levee lines for the levee-level-path assignment and masking workflow.
    - `delineate_hydros_and_produce_HAND.sh`: Updates input arguments.
    - `mask_dem.py`: Updates to use `levee_levelpaths.csv` (output from `associate_levelpaths_with_levees.py`) to mask branch DEMs.
    - `run_by_branch.sh`: Clips `dem_meters.tif` to use for branches instead of `dem_meters_0.tif` since branch 0 is already masked.
    - `run_unit_wb.sh`: Added inputs to `clip_vectors_to_wbd.py`. Added `associate_levelpaths_with_levees.py`. Processes `dem_meters.tif` and then makes a copy for branch 0. Moved `deny_unit.lst` cleanup to after branch processing.

### Removals
- `data/nld/preprocess_levee_protected_areas.py`: Deprecated.

<br/><br/>

## v4.3.1.0 - 2023-03-10 - [PR#834](https://github.com/NOAA-OWP/inundation-mapping/pull/834)

Change all occurances of /data/outputs to /outputs to honor the correct volume mount directory specified when executing docker run.

### Changes

- `Dockerfile` - updated comments in relation to `projectDir=/foss_fim`
- `fim_pipeline.sh` - updated comments in relation to `projectDir=/foss_fim`
- `fim_pre_processing.sh` -updated comments in relation to `projectDir=/foss_fim`
- `fim_post_processing.sh` - updated comments in relation to `projectDir=/foss_fim`
- `README.md` - Provide documentation on starting the Docker Container, and update docs to include additional command line option for calibration database tool.

- `src/`
  - `usgs_gage_crosswalk.py` - added newline character to shorten commented example usage
  - `usgs_gage_unit_setup.py` - `/data/outputs/` => `/outputs/`

- `tools/`
  - `cache_metrics.py` -  `/data/outputs/` => `/outputs/`
  - `copy_test_case_folders.py`  - `/data/outputs/` => `/outputs/`
  - `run_test_case.py` - `/data/outputs/` => `/outputs/`

- `unit_tests/*_params.json`  - `/data/outputs/` => `/outputs/`

- `unit_tests/split_flows_test.py`  - `/data/outputs/` => `/outputs/`

<br/><br/>

## v4.3.0.1 - 2023-03-06 - [PR#841](https://github.com/NOAA-OWP/inundation-mapping/pull/841)

Deletes intermediate files generated by `src/agreedem.py` by adding them to `config/deny_*.lst`

- `config/`
    - `deny_branch_zero.lst`, `deny_branches.lst`, `deny_branch_unittests.lst`: Added `agree_binary_bufgrid.tif`, `agree_bufgrid_zerod.tif`, and `agree_smogrid_zerod.tif`
    - `deny_unit.lst`: Added `agree_binary_bufgrid.tif`, `agree_bufgrid.tif`, `agree_bufgrid_allo.tif`, `agree_bufgrid_dist.tif`,  `agree_bufgrid_zerod.tif`, `agree_smogrid.tif`, `agree_smogrid_allo.tif`, `agree_smogrid_dist.tif`, `agree_smogrid_zerod.tif`

<br/><br/>

## v4.3.0.0 - 2023-02-15 - [PR#814](https://github.com/NOAA-OWP/inundation-mapping/pull/814)

Replaces GRASS with Whitebox. This addresses several issues, including Windows permissions and GRASS projection issues. Whitebox also has a slight performance benefit over GRASS.

### Removals

- `src/r_grow_distance.py`: Deletes file

### Changes

- `Dockerfile`: Removes GRASS, update `$outputDataDir` from `/data/outputs` to `/outputs`
- `Pipfile` and `Pipfile.lock`: Adds Whitebox and removes GRASS
- `src/`
    - `agreedem.py`: Removes `r_grow_distance`; refactors to use with context and removes redundant raster reads.
    - `adjust_lateral_thalweg.py` and `agreedem.py`: Refactors to use `with` context and removes redundant raster reads
    - `unique_pixel_and_allocation.py`: Replaces GRASS with Whitebox and remove `r_grow_distance`
    - `gms/`
        - `delineate_hydros_and_produce_HAND.sh` and `run_by_unit.sh`: Removes GRASS parameter
        - `mask_dem.py`: Removes unnecessary line

<br/><br/>

## v4.2.1.0 - 2023-02-21 - [PR#829](https://github.com/NOAA-OWP/inundation-mapping/pull/829)

During the merge from remove-fim3 PR into dev, merge conflicts were discovered in the unit_tests folders and files. Attempts to fix them at that time failed, so some files were removed, other renamed, other edited to get the merge to work.  Here are the fixes to put the unit tests system back to par.

Note: some unit tests are now temporarily disabled due to dependencies on other files / folders which may not exist in other environments.

Also.. the Changelog.md was broken and is being restored here.

Also.. a minor text addition was added to the acquire_and_preprocess_3dep_dems.py files (not directly related to this PR)

For file changes directly related to unit_test folder and it's file, please see [PR#829](https://github.com/NOAA-OWP/inundation-mapping/pull/829)

Other file changes:

### Changes
- `Pipfile.lock` : rebuilt and updated as a safety pre-caution.
- `docs`
    - `CHANGELOG.md`: additions to this file for FIM 4.2.0.0 were not merged correctly.  (re-added just below in the 4.2.0.0 section)
- `data`
    - `usgs`
        - `acquire_and_preprocess_3dep_dems.py`: Added text on data input URL source.

<br/><br/>

## v4.2.0.1 - 2023-02-16 - [PR#827](https://github.com/NOAA-OWP/inundation-mapping/pull/827)

FIM 4.2.0.0. was throwing errors for 14 HUCs that did not have any level paths. These are HUCs that have only stream orders 1 and 2 and are covered under branch zero, but no stream orders 3+ (no level paths).  This has now been changed to not throw an error but continue to process of the HUC.

### Changes

- `src`
    - `run_unit_wb.sh`: Test if branch_id.lst exists, which legitimately might not. Also a bit of text cleanup.

<br/><br/>

## v4.2.0.0 - 2023-02-16 - [PR#816](https://github.com/NOAA-OWP/inundation-mapping/pull/816)

This update removes the remaining elements of FIM3 code.  It further removes the phrases "GMS" as basically the entire FIM4 model. FIM4 is GMS. With removing FIM3, it also means remove concepts of "MS" and "FR" which were no longer relevant in FIM4.  There are only a few remaining places that will continue with the phrase "GMS" which is in some inundation files which are being re-evaluated.  Some deprecated files have been removed and some subfolders removed.

There are a lot of duplicate explanations for some of the changes, so here is a shortcut system.

- desc 1:  Remove or rename values based on phrase "GMS, MS and/or FR"
- desc 2:  Moved file from the /src/gms folder to /src  or /tools/gms_tools to /tools
- desc 3:  No longer needed as we now use the `fim_pipeline.sh` processing model.

### Removals

- `data`
    - `acquire_and_preprocess_inputs.py`:  No longer needed
- `gms_pipeline.sh` : see desc 3
- `gms_run_branch.sh` : see desc 3
- `gms_run_post_processing.sh` : see desc 3
- `gms_run_unit.sh` : see desc 3
- `src`
    - `gms`
        - `init.py` : folder removed, no longer needed.
        - `aggregate_branch_lists.py`: no longer needed.  Newer version already exists in src directory.
        - `remove_error_branches.py` :  see desc 3
        - `run_by_unit.sh` : see desc 3
        - `test_new_crosswalk.sh` : no longer needed
        - `time_and_tee_run_by_branch.sh` : see desc 3
        - `time_and_tee_run_by_unit.sh` : see desc 3
    - `output_cleanup.py` : see desc 3
 - `tools/gms_tools`
     - `init.py` : folder removed, no longer needed.

### Changes

- `config`
   - `deny_branch_unittests.lst` :  renamed from `deny_gms_branch_unittests.lst`
   - `deny_branch_zero.lst` : renamed from `deny_gms_branch_zero.lst`
   - `deny_branches.lst` :  renamed from `deny_gms_branches.lst`
   - `deny_unit.lst`  : renamed from `deny_gms_unit.lst`
   - `params_template.env` : see desc 1

- `data`
    - `nws`
        - `preprocess_ahps_nws.py`:   Added deprecation note: If reused, it needs review and/or upgrades.
    - `acquire_and_preprocess_3dep_dems.py` : see desc 1
 - `fim_post_processing.sh` : see desc 1, plus a small pathing change.
 - `fim_pre_processing.sh` : see desc 1
 - ` src`
     - `add_crosswalk.py` : see desc 1. Also cleaned up some formatting and commented out a code block in favor of a better way to pass args from "__main__"
     - `bash_variables.env` : see desc 1
     - `buffer_stream_branches.py` : see desc 2
     - `clip_rasters_to_branches.py` : see desc 2
     - `crosswalk_nwm_demDerived.py` :  see desc 1 and desc 2
     - `delineate_hydros_and_produce_HAND.sh` : see desc 1 and desc 2
     - `derive_level_paths.py`  :  see desc 1 and desc 2
     - `edit_points.py` : see desc  2
     - `filter_inputs_by_huc.py`: see desc 1 and desc 2
     - `finalize_srcs.py`:  see desc 2
     - `generate_branch_list.py` : see desc 1
     - `make_rem.py` : see desc 2
     - `make_dem.py` : see desc  2
     - `outputs_cleanup.py`:  see desc 1
     - `process_branch.sh`:  see desc 1
     - `query_vectors_by_branch_polygons.py`: see desc 2
     - `reset_mannings.py` : see desc 2
     - `run_by_branch.sh`:  see desc 1
     - `run_unit_wb.sh`: see desc 1
     - `stream_branches.py`:  see desc 2
     - `subset_catch_list_by_branch_id.py`: see desc 2
     - `toDo.md`: see desc 2
     - `usgs_gage_aggregate.py`:  see desc 1
     - `usgs_gage_unit_setup.py` : see desc 1
     - `utils`
         - `fim_enums.py` : see desc 1

- `tools`
    - `combine_crosswalk_tables.py` : see desc 2
    - `compare_ms_and_non_ms_metrics.py` : see desc 2
    - `compile_comp_stats.py`: see desc 2  and added note about possible deprecation.
    - `compile_computation_stats.py` : see desc 2  and added note about possible deprecation.
    - `composite_inundation.py` : see desc 1 : note.. references a file called inundate_gms which retains it's name for now.
    - `consolidate_metrics.py`: added note about possible deprecation.
    - `copy_test_case_folders.py`: see desc 1
    - `eval_plots.py` : see desc 1
    - `evaluate_continuity.py`: see desc 2
    - `find_max_catchment_breadth.py` : see desc 2
    - `generate_categorical_fim_mapping.py` : see desc 1
    - `inundate_gms.py`: see desc 1 and desc 2. Note: This file has retained its name with the phrase "gms" in it as it might be upgraded later and there are some similar files with similar names.
    - `inundate_nation.py` : see desc 1
    - `inundation.py`:  text styling change
    - `make_boxes_from_bounds.py`: text styling change
    - `mosaic_inundation.py`:  see desc 1 and desc 2
    - `overlapping_inundation.py`: see desc 2
    - `plots.py` : see desc 2
    - `run_test_case.py`:  see desc 1
    - `synthesize_test_cases.py`: see desc 1

- `unit_tests`
    - `README.md`: see desc 1
    - `__template_unittests.py`: see desc 1
    - `check_unit_errors_params.json`  and `check_unit_errors_unittests.py` : see desc 1
    - `derive_level_paths_params.json` and `derive_level_paths_unittests.py` : see desc 1 and desc 2
    - `filter_catchments_and_add_attributes_unittests.py`: see desc 1
    - `outputs_cleanup_params.json` and `outputs_cleanup_unittests.py`: see desc 1 and desc 2
    - `split_flows_unittests.py` : see desc 1
    - `tools`
        - `inundate_gms_params.json` and `inundate_gms_unittests.py`: see desc 1 and desc 2

<br/><br/>

## v4.1.3.0 - 2023-02-13 - [PR#812](https://github.com/NOAA-OWP/inundation-mapping/pull/812)

An update was required to adjust host name when in the AWS environment

### Changes

- `fim_post_processing.sh`: Added an "if isAWS" flag system based on the input command args from fim_pipeline.sh or

- `tools/calibration-db`
    - `README.md`: Minor text correction.

<br/><br/>

## v4.1.2.0 - 2023-02-15 - [PR#808](https://github.com/NOAA-OWP/inundation-mapping/pull/808)

Add `pytest` package and refactor existing unit tests. Update parameters to unit tests (`/unit_tests/*_params.json`) to valid paths. Add leading slash to paths in `/config/params_template.env`.

### Additions

- `/unit_tests`
  - `__init__.py`  - needed for `pytest` command line executable to pick up tests.
  - `pyproject.toml`  - used to specify which warnings are excluded/filtered.
  - `/gms`
    - `__init__.py` - needed for `pytest` command line executable to pick up tests.
  - `/tools`
    - `__init__.py`  - needed for `pytest` command line executable to pick up tests.
    - `inundate_gms_params.json` - file moved up into this directory
    - `inundate_gms_test.py`     - file moved up into this directory
    - `inundation_params.json`   - file moved up into this directory
    - `inundation_test.py`       - file moved up into this directory

### Removals

- `/unit_tests/tools/gms_tools/` directory removed, and files moved up into `/unit_tests/tools`

### Changes

- `Pipfile` - updated to include pytest as a dependency
- `Pipfile.lock` - updated to include pytest as a dependency

- `/config`
  - `params_template.env` - leading slash added to paths

- `/unit_tests/` - All of the `*_test.py` files were refactored to follow the `pytest` paradigm.
  - `*_params.json` - valid paths on `fim-dev1` provided
  - `README.md`  - updated to include documentation on pytest.
  - `unit_tests_utils.py`
  - `__template_unittests.py` -> `__template.py` - exclude the `_test` suffix to remove from test suite. Updated example on new format for pytest.
  - `check_unit_errors_test.py`
  - `clip_vectors_to_wbd_test.py`
  - `filter_catchments_and_add_attributes_test.py`
  - `rating_curve_comparison_test.py`
  - `shared_functions_test.py`
  - `split_flow_test.py`
  - `usgs_gage_crosswalk_test.py`
  - `aggregate_branch_lists_test.py`
  - `generate_branch_list_test.py`
  - `generate_branch_list_csv_test.py`
  - `aggregate_branch_lists_test.py`
  - `generate_branch_list_csv_test.py`
  - `generate_branch_list_test.py`
    - `/gms`
      - `derive_level_paths_test.py`
      - `outputs_cleanup_test.py`
    - `/tools`
      - `inundate_unittests.py` -> `inundation_test.py`
      - `inundate_gms_test.py`


<br/><br/>

## v4.1.1.0 - 2023-02-16 - [PR#809](https://github.com/NOAA-OWP/inundation-mapping/pull/809)

The CatFIM code was updated to allow 1-foot interval processing across all stage-based AHPS sites ranging from action stage to 5 feet above major stage, along with restart capability for interrupted processing runs.

### Changes

- `tools/generate_categorical_fim.py` (all changes made here)
    - Added try-except blocks for code that didn't allow most sites to actually get processed because it was trying to check values of some USGS-related variables that most of the sites didn't have
    - Overwrite abilities of the different outputs for the viz team were not consistent (i.e., one of the files had the ability to be overwritten but another didn't), so that has been made consistent to disallow any overwrites of the existing final outputs for a specified output folder.
    - The code also has the ability to restart from an interrupted run and resume processing uncompleted HUCs by first checking for a simple "complete" file for each HUC. If a HUC has that file, then it is skipped (because it already completed processing during a run for a particular output folder / run name).
    - When a HUC is successfully processed, an empty "complete" text file is created / touched.

<br/><br/>

## v4.1.0.0 - 2023-01-30 - [PR#806](https://github.com/NOAA-OWP/inundation-mapping/pull/806)

As we move to Amazon Web Service, AWS, we need to change our processing system. Currently, it is `gms_pipeline.sh` using bash "parallel" as an iterator which then first processes all HUCs, but not their branches. One of `gms_pipeline.sh`'s next steps is to do branch processing which is again iterated via "parallel". AKA. Units processed as one step, branches processed as second independent step.

**Note:** While we are taking steps to move to AWS, we will continue to maintain the ability of doing all processing on a single server using a single docker container as we have for a long time. Moving to AWS is simply taking portions of code from FIM and adding it to AWS tools for performance of large scale production runs.

Our new processing system, starting with this PR,  is to allow each HUC to process it's own branches.

A further requirement was to split up the overall processing flow to independent steps, with each step being able to process itself without relying on "export" variables from other files. Note: There are still a few exceptions.  The basic flow now becomes
- `fim_pre_processing.sh`,
- one or more calls to `fim_process_unit_wb.sh` (calling this file for each single HUC to be processed).
- followed by a call to `fim_post_processing.sh`.


Note: This is a very large, complex PR with alot of critical details. Please read the details at [PR 806](https://github.com/NOAA-OWP/inundation-mapping/pull/806).

### CRITICAL NOTE
The new `fim_pipeline.sh` and by proxy `fim_pre_processing.sh` has two new key input args, one named **-jh** (job HUCs) and one named **-jb** (job branches).  You can assign the number of cores/CPU's are used for processing a HUC versus the number of branches.  For the -jh number arg, it only is used against the `fim_pipeline.sh` file when it is processing more than one HUC or a list of HUCs as it is the iterator for HUCs.   The -jb flag says how many cores/CPU's can be used when processing branches (note.. the average HUC has 26 branches).

BUT.... you have to be careful not to overload your system.  **You need to multiply the -jh and the -jb values together, but only when using the `fim_pipeline.sh` script.**  Why? _If you have 16 CPU's available on your machine, and you assign -jh as 10 and -jb as 26, you are actually asking for 126 cores (10 x 26) but your machine only has 16 cores._   If you are not using `fim_pipeline.sh` but using the three processing steps independently, then the -jh value has not need to be anything but the number of 1 as each actual HUC can only be processed one at a time. (aka.. no iterator).
</br>

### Additions

- `fim_pipeline.sh` :  The wrapper for the three new major "FIM" processing steps. This script allows processing in one command, same as the current tool of `gms_pipeline.sh`.
- `fim_pre_processing.sh`: This file handles all argument input from the user, validates those inputs and sets up or cleans up folders. It also includes a new system of taking most input parameters and some key enviro variables and writing them out to a files called `runtime_args.env`.  Future processing steps need minimal input arguments as it can read most values it needs from this new `runtime_args.env`. This allows the three major steps to work independently from each other. Someone can now come in, run `fim_pre_processing.sh`, then run `fim_process_unit_wb.sh`, each with one HUC, as many time as they like, each adding just its own HUC folder to the output runtime folder.
- `fim_post_processing.sh`: Scans all HUC folders inside the runtime folders to handle a number of processing steps which include (to name a few):
    - aggregating errors
    - aggregating to create a single list (gms_inputs.csv) for all valid HUCs and their branch ids
    - usgs gage aggregation
    - adjustments to SRV's
    - and more
- `fim_process_unit_wb.sh`: Accepts only input args of runName and HUC number. It then sets up global variable, folders, etc to process just the one HUC. The logic for processing the HUC is in `run_unit_wb.sh` but managed by this `fim_process_unit_wb.sh` file including all error trapping.
- `src`
    - `aggregate_branch_lists.py`:  When each HUC is being processed, it creates it's own .csv file with its branch id's. In post processing we need one master csv list and this file aggregates them. Note: This is a similar file already in the `src/gms` folder but that version operates a bit different and will be deprecated soon.
    - `generate_branch_list.py`: This creates the single .lst for a HUC defining each branch id. With this list, `run_unit_wb.sh` can do a parallelized iteration over each of its branches for processing. Note: This is also similar to the current `src/gms` file of the same name and the gms folder version will also be deprecated soon.
    - `generate_branch_list_csv.py`. As each branch, including branch zero, has processed and if it was successful, it will add to a .csv list in the HUC directory. At the end, it becomes a list of all successful branches. This file will be aggregates with all similar .csv in post processing for future processing.
    - `run_unit_wb.sh`:  The actual HUC processing logic. Note: This is fundamentally the same as the current HUC processing logic that exists currently in `src/gms/run_by_unit.sh`, which will be removed in the very near future. However, at the end of this file, it creates and manages a parallelized iterator for processing each of it's branches.
    - `process_branch.sh`:  Same concept as `process_unit_wb.sh` but this one is for processing a single branch. This file manages the true branch processing file of `src/gms/run_by_branch.sh`.  It is a wrapper file to `src/gms/run_by_branch.sh` and catches all error and copies error files as applicable. This allows the parent processing files to continue despite branch errors. Both the new fim processing system and the older gms processing system currently share the branch processing file of `src/gms/run_by_branch.sh`. When the gms processing file is removed, this file will likely not change, only moved one directory up and be no longer in the `gms` sub-folder.
- `unit_tests`
    - `aggregate_branch_lists_unittests.py' and `aggregate_branch_lists_params.json`  (based on the newer `src` directory edition of `aggregate_branch_lists.py`).
    - `generate_branch_list_unittest.py` and `generate_branch_list_params.json` (based on the newer `src` directory edition of `generate_branch_list.py`).
    -  `generate_branch_list_csv_unittest.py` and `generate_branch_list_csv_params.json`

### Changes

- `config`
    - `params_template.env`: Removed the `default_max_jobs` value and moved the `startDiv` and `stopDiv` to the `bash_variables.env` file.
    - `deny_gms_unit.lst` : Renamed from `deny_gms_unit_prod.lst`
    - `deny_gms_branches.lst` : Renamed from `deny_gms_branches_prod.lst`

- `gms_pipeline.sh`, `gms_run_branch.sh`, `gms_run_unit.sh`, and `gms_post_processing.sh` :  Changed to hardcode the `default_max_jobs` to the value of 1. (we don't want this to be changed at all). They were also changed for minor adjustments for the `deny` list files names.

- `src`
    - `bash_functions.env`: Fix error with calculating durations.
    - `bash_variables.env`:  Adds the two export lines (stopDiv and startDiv) from `params_template.env`
    - `clip_vectors_to_wbd.py`: Cleaned up some print statements for better output traceability.
    - `check_huc_inputs.py`: Added logic to ensure the file was an .lst file. Other file formats were not be handled correctly.
    - `gms`
        - `delineate_hydros_and_produce_HAND.sh`: Removed all `stopDiv` variable to reduce log and screen output.
        - `run_by_branch.sh`: Removed an unnecessary test for overriding outputs.

### Removed

- `config`
    - `deny_gms_branches_dev.lst`

<br/><br/>

## v4.0.19.5 - 2023-01-24 - [PR#801](https://github.com/NOAA-OWP/inundation-mapping/pull/801)

When running tools/test_case_by_hydroid.py, it throws an error of local variable 'stats' referenced before assignment.

### Changes

- `tools`
    - `pixel_counter.py`: declare stats object and remove the GA_Readonly flag
    - `test_case_by_hydroid_id_py`: Added more logging.

<br/><br/>

## v4.0.19.4 - 2023-01-25 - [PR#802](https://github.com/NOAA-OWP/inundation-mapping/pull/802)

This revision includes a slight alteration to the filtering technique used to trim/remove lakeid nwm_reaches that exist at the upstream end of each branch network. By keeping a single lakeid reach at the branch level, we can avoid issues with the branch headwater point starting at a lake boundary. This ensures the headwater catchments for some branches are properly identified as a lake catchment (no inundation produced).

### Changes

- `src/gms/stream_branches.py`: New changes to the `find_upstream_reaches_in_waterbodies` function: Added a step to create a list of nonlake segments (lakeid = -9999) . Use the list of nonlake reaches to allow the filter to keep a the first lakeid reach that connects to a nonlake segment.

<br/><br/>

## v4.0.19.3 - 2023-01-17 - [PR#794](https://github.com/NOAA-OWP/inundation-mapping/pull/794)

Removing FIM3 files and references.  Anything still required for FIM 3 are held in the dev-fim3 branch.

### Removals

- `data`
    - `preprocess_rasters.py`: no longer valid as it is for NHD DEM rasters.
- `fim_run.sh`
- ` src`
    - `aggregate_fim_outputs.sh`
    - `fr_to_ms_raster.mask.py`
    - `get_all_huc_in_inputs.py`
    - `reduce_nhd_stream_density.py`
    - `rem.py`:  There are two files named `rem.py`, one in the src directory and one in the gms directory. This version in the src directory is no longer valid. The `rem.py` in the gms directory is being renamed to avoid future enhancements of moving files.
    - `run_by_unit.sh`:  There are two files named `run_by_unit.sh`, one in the src directory and one in the gms directory. This version in the src directory is for fim3. For the remaining `run_by_unit.sh`, it is NOT being renamed at this time as it will likely be renamed in the near future.
    - `time_and_tee_run_by_unit.sh`:  Same not as above for `run_by_unit.sh`.
    - `utils`
        - `archive_cleanup.py`
 - `tools`
     - `compare_gms_srcs_to_fr.py`
     - `preprocess_fimx.py`

### Changes

- `src`
    - `adjust_headwater_streams.py`: Likely deprecated but kept for safety reason. Deprecation note added.
- `tools`
    - `cygnss_preprocess.py`: Likely deprecated but kept for safety reason. Deprecation note added.
    - `nesdis_preprocess.py`: Likely deprecated but kept for safety reason. Deprecation note added.

<br/><br/>

## v4.0.19.2 - 2023-01-17 - [PR#797](https://github.com/NOAA-OWP/inundation-mapping/pull/797)

Consolidates global bash environment variables into a new `src/bash_variables.env` file. Additionally, Python environment variables have been moved into this file and `src/utils/shared_variables.py` now references this file. Hardcoded projections have been replaced by an environment variable. This also replaces the Manning's N file in `config/params_template.env` with a constant and updates relevant code. Unused environment variables have been removed.

### Additions

- `src/bash_variables.env`: Adds file for global environment variables

### Removals

- `config/`
    - `mannings_default.json`
    - `mannings_default_calibrated.json`

### Changes

- `config/params_template.env`: Changes manning_n from filename to default value of 0.06
- `gms_run_branch.sh`: Adds `bash_variables.env`
- `gms_run_post_processing.sh`: Adds `bash_variables.env` and changes projection from hardcoded to environment variable
- `gms_run_unit.sh`: Adds `bash_variables.env`
- `src/`
    - `add_crosswalk.py`: Assigns default manning_n value and removes assignments by stream orders
    - `aggregate_vector_inputs.py`: Removes unused references to environment variables and function
    - `gms/run_by_unit.sh`: Removes environment variable assignments and uses projection from environment variables
    - `utils/shared_variables.py`: Removes environment variables and instead references src/bash_variables.env

<br/><br/>

## v4.0.19.1 - 2023-01-17 - [PR#796](https://github.com/NOAA-OWP/inundation-mapping/pull/796)

### Changes

- `tools/gms_tools/combine_crosswalk_tables.py`: Checks length of dataframe list before concatenating

<br/><br/>

## v4.0.19.0 - 2023-01-06 - [PR#782](https://github.com/NOAA-OWP/inundation-mapping/pull/782)

Changes the projection of HAND processing to EPSG 5070.

### Changes

- `gms_run_post_processing.sh`: Adds target projection for `points`
- `data/nld/preprocess_levee_protected_areas.py`: Changed to use `utils.shared_variables.DEFAULT_FIM_PROJECTION_CRS`
- `src/`
    - `clip_vectors_to_wbd.py`: Save intermediate outputs in EPSG:5070
    - `src_adjust_spatial_obs.py`: Changed to use `utils.shared_variables.DEFAULT_FIM_PROJECTION_CRS`
    - `utils/shared_variables.py`: Changes the designated projection variables
    - `gms/`
        - `stream_branches.py`: Checks the projection of the input streams and changes if necessary
        - `run_by_unit.py`: Changes the default projection crs variable and added as HUC target projection
- `tools/inundate_nation.py`: Changed to use `utils.shared_variables.PREP_PROJECTION`

<br/><br/>

## v4.0.18.2 - 2023-01-11 - [PR#790](https://github.com/NOAA-OWP/inundation-mapping/pull/790)

Remove Great Lakes clipping

### Changes

- `src/`
    - `clip_vectors_to_wbd.py`: Removes Great Lakes clipping and references to Great Lakes polygons and lake buffer size

    - `gms/run_by_unit.sh`: Removes Great Lakes polygon and lake buffer size arguments to `src/clip_vectors_to_wbd.py`

<br/><br/>

## v4.0.18.1 - 2022-12-13 - [PR #760](https://github.com/NOAA-OWP/inundation-mapping/pull/760)

Adds stacked bar eval plots.

### Additions

- `/tools/eval_plots_stackedbar.py`: produces stacked bar eval plots in the same manner as `eval_plots.py`.

<br/><br/>

## v4.0.18.0 - 2023-01-03 - [PR#780](https://github.com/NOAA-OWP/inundation-mapping/pull/780)

Clips WBD and stream branch buffer polygons to DEM domain.

### Changes

- `src/`
    - `clip_vectors_to_wbd.py`: Clips WBD polygon to DEM domain

    - `gms/`
        - `buffer_stream_branches.py`: Clips branch buffer polygons to DEM domain
        - `derive_level_paths.py`: Stop processing if no branches exist
        - `mask_dem.py`: Checks if stream file exists before continuing
        - `remove_error_branches.py`: Checks if error_branches has data before continuing
        - `run_by_unit.sh`: Adds DEM domain as bash variable and adds it as an argument to calling `clip_vectors_to_wbd.py` and `buffer_stream_branches.py`

<br/><br/>


## v4.0.17.4 - 2023-01-06 - [PR#781](https://github.com/NOAA-OWP/inundation-mapping/pull/781)

Added crosswalk_table.csv from the root output folder as being a file push up to Hydrovis s3 bucket after FIM BED runs.

### Changes

- `config`
    - `aws_s3_put_fim4_hydrovis_whitelist.lst`:  Added crosswalk_table.csv to whitelist.


<br/><br/>

## v4.0.17.3 - 2022-12-23 - [PR#773](https://github.com/NOAA-OWP/inundation-mapping/pull/773)

Cleans up REM masking of levee-protected areas and fixes associated error.

### Removals

- `src/gms/`
    - `delineate_hydros_and_produce_HAND.sh`: removes rasterization and masking of levee-protected areas from the REM
    - `rasterize_by_order`: removes this file
- `config/`
    - `deny_gms_branch_zero.lst`, `deny_gms_branches_dev.lst`, and `deny_gms_branches_prod.lst`: removes `LeveeProtectedAreas_subset_{}.tif`

### Changes

- `src/gms/rem.py`: fixes an error where the nodata value of the DEM was overlooked

<br/><br/>

## v4.0.17.2 - 2022-12-29 - [PR #779](https://github.com/NOAA-OWP/inundation-mapping/pull/779)

Remove dependency on `other` folder in `test_cases`. Also updates ESRI and QGIS agreement raster symbology label to include the addition of levee-protected areas as a mask.

### Removals

- `tools/`
    - `aggregate_metrics.py` and `cache_metrics.py`: Removes reference to test_cases/other folder

### Changes

- `config/symbology/`
    - `esri/agreement_raster.lyr` and `qgis/agreement_raster.qml`: Updates label from Waterbody mask to Masked since mask also now includes levee-protected areas
- `tools/`
    - `eval_alt_catfim.py` and `run_test_case.py`: Updates waterbody mask to dataset located in /inputs folder

<br/><br/>

## v4.0.17.1 - 2022-12-29 - [PR #778](https://github.com/NOAA-OWP/inundation-mapping/pull/778)

This merge fixes a bug where all of the Stage-Based intervals were the same.

### Changes
- `/tools/generate_categorical_fim.py`: Changed `stage` variable to `interval_stage` variable in `produce_stage_based_catfim_tifs` function call.

<br/><br/>

## v4.0.17.0 - 2022-12-21 - [PR #771](https://github.com/NOAA-OWP/inundation-mapping/pull/771)

Added rysnc to docker images. rysnc can now be used inside the images to move data around via docker mounts.

### Changes

- `Dockerfile` : added rsync

<br/><br/>

## v4.0.16.0 - 2022-12-20 - [PR #768](https://github.com/NOAA-OWP/inundation-mapping/pull/768)

`gms_run_branch.sh` was processing all of the branches iteratively, then continuing on to a large post processing portion of code. That has now be split to two files, one for branch iteration and the other file for just post processing.

Other minor changes include:
- Removing the system where a user could override `DropStreamOrders` where they could process streams with stream orders 1 and 2 independently like other GMS branches.  This option is now removed, so it will only allow stream orders 3 and higher as gms branches and SO 1 and 2 will always be in branch zero.

- The `retry` flag on the three gms*.sh files has been removed. It did not work correctly and was not being used. Usage of it would have created unreliable results.

### Additions

- `gms_run_post_processing.sh`
   - handles all tasks from after `gms_run_branch.sh` to this file, except for output cleanup, which stayed in `gms_run_branch.sh`.
   - Can be run completely independent from `gms_run_unit.sh` or gms_run_branch.sh` as long as all of the files are in place. And can be re-run if desired.

### Changes

- `gms_pipeline.sh`
   - Remove "retry" system.
   - Remove "dropLowStreamOrders" system.
   - Updated for newer reusable output date/time/duration system.
   - Add call to new `gms_run_post_processing.sh` file.

- `gms_run_branch.sh`
   - Remove "retry" system.
   - Remove "dropLowStreamOrders" system.
   - Updated for newer reusable output date/time/duration system.
   - Removed most code from below the branch iterator to the new `gms_run_post_processing.sh` file. However, it did keep the branch files output cleanup and non-zero exit code checking.

- `gms_run_unit.sh`
   - Remove "retry" system.
   - Remove "dropLowStreamOrders" system.
   - Updated for newer reusable output date/time/duration system.

- `src`
    - `bash_functions.env`:  Added a new method to make it easier / simpler to calculation and display duration time.
    - `filter_catchments_and_add_attributes.py`:  Remove "dropLowStreamOrders" system.
    - `split_flows.py`: Remove "dropLowStreamOrders" system.
    - `usgs_gage_unit_setup.py`:  Remove "dropLowStreamOrders" system.

- `gms`
    - `delineate_hydros_and_produced_HAND.sh` : Remove "dropLowStreamOrders" system.
    - `derive_level_paths.py`: Remove "dropLowStreamOrders" system and some small style updates.
    - `run_by_unit.sh`: Remove "dropLowStreamOrders" system.

- `unit_tests/gms`
    - `derive_level_paths_params.json` and `derive_level_paths_unittests.py`: Remove "dropLowStreamOrders" system.

<br/><br/>

## v4.0.15.0 - 2022-12-20 - [PR #758](https://github.com/NOAA-OWP/inundation-mapping/pull/758)

This merge addresses feedback received from field users regarding CatFIM. Users wanted a Stage-Based version of CatFIM, they wanted maps created for multiple intervals between flood categories, and they wanted documentation as to why many sites are absent from the Stage-Based CatFIM service. This merge seeks to address this feedback. CatFIM will continue to evolve with more feedback over time.

## Changes
- `/src/gms/usgs_gage_crosswalk.py`: Removed filtering of extra attributes when writing table
- `/src/gms/usgs_gage_unit_setup.py`: Removed filter of gages where `rating curve == yes`. The filtering happens later on now.
- `/tools/eval_plots.py`: Added a post-processing step to produce CSVs of spatial data
- `/tools/generate_categorical_fim.py`:
  - New arguments to support more advanced multiprocessing, support production of Stage-Based CatFIM, specific output directory pathing, upstream and downstream distance, controls on how high past "major" magnitude to go when producing interval maps for Stage-Based, the ability to run a single AHPS site.
- `/tools/generate_categorical_fim_flows.py`:
  - Allows for flows to be retrieved for only one site (useful for testing)
  - More logging
  - Filtering stream segments according to stream order
- `/tools/generate_categorical_fim_mapping.py`:
  - Support for Stage-Based CatFIM production
  - Enhanced multiprocessing
  - Improved post-processing
- `/tools/pixel_counter.py`: fixed a bug where Nonetypes were being returned
- `/tools/rating_curve_get_usgs_rating_curves.py`:
  - Removed filtering when producing `usgs_gages.gpkg`, but adding attribute as to whether or not it meets acceptance criteria, as defined in `gms_tools/tools_shared_variables.py`.
  - Creating a lookup list to filter out unacceptable gages before they're written to `usgs_rating_curves.csv`
  - The `usgs_gages.gpkg` now includes two fields indicating whether or not gages pass acceptance criteria (defined in `tools_shared_variables.py`. The fields are `acceptable_codes` and `acceptable_alt_error`
- `/tools/tools_shared_functions.py`:
  - Added `get_env_paths()` function to retrieve environmental variable information used by CatFIM and rating curves scripts
  - `Added `filter_nwm_segments_by_stream_order()` function that uses WRDS to filter out NWM feature_ids from a list if their stream order is different than a desired stream order.
- `/tools/tools_shared_variables.py`: Added the acceptance criteria and URLS for gages as non-constant variables. These can be modified and tracked through version changes. These variables are imported by the CatFIM and USGS rating curve and gage generation scripts.
- `/tools/test_case_by_hydroid.py`: reformatting code, recommend adding more comments/docstrings in future commit

<br/><br/>

## v4.0.14.2 - 2022-12-22 - [PR #772](https://github.com/NOAA-OWP/inundation-mapping/pull/772)

Added `usgs_elev_table.csv` to hydrovis whitelist files.  Also updated the name to include the word "hydrovis" in them (anticipating more s3 whitelist files).

### Changes

- `config`
    - `aws_s3_put_fim4_hydrovis_whitelist.lst`:  File name updated and added usgs_elev_table.csv so it gets push up as well.
    - `aws_s3_put_fim3_hydrovis_whitelist.lst`: File name updated

- `data/aws`
   - `s3.py`: added `/foss_fim/config/aws_s3_put_fim4_hydrovis_whitelist.lst` as a default to the -w param.

<br/><br/>

## v4.0.14.1 - 2022-12-03 - [PR #753](https://github.com/NOAA-OWP/inundation-mapping/pull/753)

Creates a polygon of 3DEP DEM domain (to eliminate errors caused by stream networks with no DEM data in areas of HUCs that are outside of the U.S. border) and uses the polygon layer to clip the WBD and stream network (to a buffer inside the WBD).

### Additions
- `data/usgs/acquire_and_preprocess_3dep_dems.py`: Adds creation of 3DEP domain polygon by polygonizing all HUC6 3DEP DEMs and then dissolving them.
- `src/gms/run_by_unit.sh`: Adds 3DEP domain polygon .gpkg as input to `src/clip_vectors_to_wbd.py`

### Changes
- `src/clip_vectors_to_wbd.py`: Clips WBD to 3DEP domain polygon and clips streams to a buffer inside the clipped WBD polygon.

<br/><br/>

## v4.0.14.0 - 2022-12-20 - [PR #769](https://github.com/NOAA-OWP/inundation-mapping/pull/769)

Masks levee-protected areas from the DEM in branch 0 and in highest two stream order branches.

### Additions

- `src/gms/`
    - `mask_dem.py`: Masks levee-protected areas from the DEM in branch 0 and in highest two stream order branches
    - `delineate_hydros_and_produce_HAND.sh`: Adds `src/gms/mask_dem.py`

<br/><br/>

## v4.0.13.2 - 2022-12-20 - [PR #767](https://github.com/NOAA-OWP/inundation-mapping/pull/767)

Fixes inundation of nodata areas of REM.

### Changes

- `tools/inundation.py`: Assigns depth a value of `0` if REM is less than `0`

<br/><br/>

## v4.0.13.1 - 2022-12-09 - [PR #743](https://github.com/NOAA-OWP/inundation-mapping/pull/743)

This merge adds the tools required to generate Alpha metrics by hydroid. It summarizes the Apha metrics by branch 0 catchment for use in the Hydrovis "FIM Performance" service.

### Additions

- `pixel_counter.py`:  A script to perform zonal statistics against raster data and geometries
- `pixel_counter_functions.py`: Supporting functions
- `pixel_counter_wrapper.py`: a script that wraps `pixel_counter.py` for batch processing
- `test_case_by_hydroid.py`: the main script to orchestrate the generation of alpha metrics by catchment

<br/><br/>

## v4.0.13.0 - 2022-11-16 - [PR #744](https://github.com/NOAA-OWP/inundation-mapping/pull/744)

Changes branch 0 headwaters data source from NHD to NWS to be consistent with branches. Removes references to NHD flowlines and headwater data.

### Changes

- `src/gms/derive_level_paths.py`: Generates headwaters before stream branch filtering

### Removals

- Removes NHD flowlines and headwater references from `gms_run_unit.sh`, `config/deny_gms_unit_prod.lst`, `src/clip_vectors_to_wbd.py`, `src/gms/run_by_unit.sh`, `unit_tests/__template_unittests.py`, `unit_tests/clip_vectors_to_wbd_params.json`, and `unit_tests/clip_vectors_to_wbd_unittests.py`

<br/><br/>

## V4.0.12.2 - 2022-12-04 - [PR #754](https://github.com/NOAA-OWP/inundation-mapping/pull/754)

Stop writing `gms_inputs_removed.csv` if no branches are removed with Error status 61.

### Changes

- `src/gms/remove_error_branches.py`: Checks if error branches is not empty before saving gms_inputs_removed.csv

<br/><br/>

## v4.0.12.1 - 2022-11-30 - [PR #751](https://github.com/NOAA-OWP/inundation-mapping/pull/751)

Updating a few deny list files.

### Changes

- `config`:
    - `deny_gms_branches_dev.lst`, `deny_gms_branches_prod.lst`, and `deny_gms_unit_prod.lst`

<br/><br/>


## v4.0.12.0 - 2022-11-28 - [PR #736](https://github.com/NOAA-OWP/inundation-mapping/pull/736)

This feature branch introduces a new methodology for computing Manning's equation for the synthetic rating curves. The new subdivision approach 1) estimates bankfull stage by crosswalking "bankfull" proxy discharge data to the raw SRC discharge values 2) identifies in-channel vs. overbank geometry values 3) applies unique in-channel and overbank Manning's n value (user provided values) to compute Manning's equation separately for channel and overbank discharge and adds the two components together for total discharge 4) computes a calibration coefficient (where benchmark data exists) that applies to the  calibrated total discharge calculation.

### Additions

- `src/subdiv_chan_obank_src.py`: new script that performs all subdiv calculations and then produce a new (modified) `hydroTable.csv`. Inputs include `src_full_crosswalked.csv` for each huc/branch and a Manning's roughness csv file (containing: featureid, channel n, overbank n; file located in the `/inputs/rating_curve/variable_roughness/`). Note that the `identify_src_bankfull.py` script must be run prior to running the subdiv workflow.

### Changes

- `config/params_template.env`: removed BARC and composite roughness parameters; added new subdivision parameters; default Manning's n file set to `mannings_global_06_12.csv`
- `gms_run_branch.sh`: moved the PostgreSQL database steps to occur immediately before the SRC calibration steps; added new subdivision step; added condition to SRC calibration to ensure subdivision routine is run
- `src/add_crosswalk.py`: removed BARC function call; update placeholder value list (removed BARC and composite roughness variables) - these placeholder variables ensure that all hydrotables have the same dimensions
- `src/identify_src_bankfull.py`: revised FIM3 starting code to work with FIM4 framework; stripped out unnecessary calculations; restricted bankfull identification to stage values > 0
- `src/src_adjust_spatial_obs.py`: added huc sort function to help user track progress from console outputs
- `src/src_adjust_usgs_rating.py`: added huc sort function to help user track progress from console outputs
- `src/src_roughness_optimization.py`: reconfigured code to compute a calibration coefficient and apply adjustments using the subdivision variables; renamed numerous variables; simplified code where possible
- `src/utils/shared_variables.py`: increased `ROUGHNESS_MAX_THRESH` from 0.6 to 0.8
- `tools/vary_mannings_n_composite.py`: *moved this script from /src to /tools*; updated this code from FIM3 to work with FIM4 structure; however, it is not currently implemented (the subdivision routine replaces this)
- `tools/aggregate_csv_files.py`: helper tool to search for csv files by name/wildcard and concatenate all found files into one csv (used for aggregating previous calibrated roughness values)
- `tools/eval_plots.py`: updated list of metrics to plot to also include equitable threat score and mathews correlation coefficient (MCC)
- `tools/synthesize_test_cases.py`: updated the list of FIM version metrics that the `PREV` flag will use to create the final aggregated metrics csv; this change will combine the dev versions provided with the `-dc` flag along with the existing `previous_fim_list`

<br/><br/>

## v4.0.11.5 - 2022-11-18 - [PR #746](https://github.com/NOAA-OWP/inundation-mapping/pull/746)

Skips `src/usgs_gage_unit_setup.py` if no level paths exist. This may happen if a HUC has no stream orders > 2. This is a bug fix for #723 for the case that the HUC also has USGS gages.

### Changes

- `src/gms/run_by_unit.sh`: Adds check for `nwm_subset_streams_levelPaths.gpkg` before running `usgs_gage_unit_setup.py`

<br/><br/>

## v4.0.11.4 - 2022-10-12 - [PR #709](https://github.com/NOAA-OWP/inundation-mapping/pull/709)

Adds capability to produce single rating curve comparison plots for each gage.

### Changes

- `tools/rating_curve_comparison.py`
    - Adds generate_single_plot() to make a single rating curve comparison plot for each gage in a given HUC
    - Adds command line switch to generate single plots

<br/><br/>

## v4.0.11.3 - 2022-11-10 - [PR #739](https://github.com/NOAA-OWP/inundation-mapping/pull/739)

New tool with instructions of downloading levee protected areas and a tool to pre-process it, ready for FIM.

### Additions

- `data`
    - `nld`
         - `preprocess_levee_protected_areas.py`:  as described above

### Changes

- `data`
     - `preprocess_rasters.py`: added deprecation note. It will eventually be replaced in it's entirety.
- `src`
    - `utils`
        - `shared_functions.py`: a few styling adjustments.

<br/><br/>

## v4.0.11.2 - 2022-11-07 - [PR #737](https://github.com/NOAA-OWP/inundation-mapping/pull/737)

Add an extra input args to the gms_**.sh files to allow for an override of the branch zero deny list, same as we can do with the unit and branch deny list overrides. This is needed for debugging purposes.

Also, if there is no override for the deny branch zero list and is not using the word "none", then use the default or overridden standard branch deny list.  This will keep the branch zero's and branch output folders similar but not identical for outputs.

### Changes

- `gms_pipeline.sh`:  Add new param to allow for branch zero deny list override. Plus added better logic for catching bad deny lists earlier.
- `gms_run_branch.sh`:  Add new param to allow for branch zero deny list override.  Add logic to cleanup all branch zero output folders with the default branch deny list (not the branch zero list), UNLESS an override exists for the branch zero deny list.
- `gms_run_unit.sh`: Add new param to allow for branch zero deny list override.
- `config`
    - `deny_gms_branch_zero.lst`: update to keep an additional file in the outputs.
- `src`
    - `output_cleanup.py`: added note saying it is deprecated.
    - `gms`
        - `run_by_branch.sh`: variable name change (matching new names in related files for deny lists)
        - `run_by_unit.sh`: Add new param to allow for branch zero deny list override.

<br/><br/>

## v4.0.11.1 - 2022-11-01 - [PR #732](https://github.com/NOAA-OWP/inundation-mapping/pull/732)

Due to a recent IT security scan, it was determined that Jupyter-core needed to be upgraded.

### Changes

- `Pipfile` and `Pipfile.lock`:  Added a specific version of Jupyter Core that is compliant with IT.

<br/><br/>

## v4.0.11.0 - 2022-09-21 - [PR #690](https://github.com/NOAA-OWP/inundation-mapping/pull/690)

Masks levee-protected areas from Relative Elevation Model if branch 0 or if branch stream order exceeds a threshold.

### Additions

- `src/gms/`
   - `delineate_hydros_and_produce_HAND.sh`
      - Reprojects and creates HUC-level raster of levee-protected areas from polygon layer
      - Uses that raster to mask/remove those areas from the Relative Elevation Model
   - `rasterize_by_order.py`: Subsets levee-protected area branch-level raster if branch 0 or if order exceeds a threshold (default threshold: max order - 1)
- `config/`
   - `deny_gms_branches_default.lst`, and `deny_gms_branches_min.lst`: Added LeveeProtectedAreas_subset_{}.tif
   - `params_template.env`: Adds mask_leveed_area_toggle

### Changes

- `src/gms/delineate_hydros_and_produce_HAND.sh`: Fixes a bug in ocean/Great Lakes masking
- `tools/`
    - `eval_alt_catfim.py` and `run_test_case.py`: Changes the levee mask to the updated inputs/nld_vectors/Levee_protected_areas.gpkg

<br/><br/>

## v4.0.10.5 - 2022-10-21 - [PR #720](https://github.com/NOAA-OWP/inundation-mapping/pull/720)

Earlier versions of the acquire_and_preprocess_3dep_dems.py did not have any buffer added when downloading HUC6 DEMs. This resulted in 1 pixel nodata gaps in the final REM outputs in some cases at HUC8 sharing a HUC6 border. Adding the param of cblend 6 to the gdalwarp command meant put a 6 extra pixels all around perimeter. Testing showed that 6 pixels was plenty sufficient as the gaps were never more than 1 pixel on borders of no-data.

### Changes

- `data`
    - `usgs`
        - `acquire_and_preprocess_3dep_dems.py`: Added the `cblend 6` param to the gdalwarp call for when the dem is downloaded from USGS.
    - `create_vrt_file.py`:  Added sample usage comment.
 - `src`
     - `gms`
         `run_by_unit.sh`: Added a comment about gdal as it relates to run_by_unit.

Note: the new replacement inputs/3dep_dems/10m_5070/ files can / will be copied before PR approval as the true fix was replacment DEM's. There is zero risk of overwriting prior to code merge.

<br/><br/>

## v4.0.10.4 - 2022-10-27 - [PR #727](https://github.com/NOAA-OWP/inundation-mapping/pull/727)

Creates a single crosswalk table containing HUC (huc8), BranchID, HydroID, feature_id (and optionally LakeID) from branch-level hydroTables.csv files.

### Additions

- `tools/gms_tools/combine_crosswalk_tables.py`: reads and concatenates hydroTable.csv files, writes crosswalk table
- `gms_run_branch.sh`: Adds `tools/gms_tools/make_complete_hydrotable.py` to post-processing

<br/><br/>

## v4.0.10.3 - 2022-10-19 - [PR #718](https://github.com/NOAA-OWP/inundation-mapping/pull/718)

Fixes thalweg notch by clipping upstream ends of the stream segments to prevent the stream network from reaching the edge of the DEM and being treated as outlets when pit filling the burned DEM.

### Changes

- `src/clip_vectors_to_wbd.py`: Uses a slightly smaller buffer than wbd_buffer (wbd_buffer_distance-2*(DEM cell size)) to clip stream network inside of DEM extent.

<br/><br/>

## v4.0.10.2 - 2022-10-24 - [PR #723](https://github.com/NOAA-OWP/inundation-mapping/pull/723)

Runs branch 0 on HUCs with no other branches remaining after filtering stream orders if `drop_low_stream_orders` is used.

### Additions

- `src/gms`
    - `stream_branches.py`: adds `exclude_attribute_values()` to filter out stream orders 1&2 outside of `load_file()`

### Changes

- `src/gms`
    - `buffer_stream_branches.py`: adds check for `streams_file`
    - `derive_level_paths.py`: checks length of `stream_network` before filtering out stream orders 1&2, then filters using `stream_network.exclude_attribute_values()`
    - `generate_branch_list.py`: adds check for `stream_network_dissolved`

<br/><br/>

## v4.0.10.1 - 2022-10-5 - [PR #695](https://github.com/NOAA-OWP/inundation-mapping/pull/695)

This hotfix address a bug with how the rating curve comparison (sierra test) handles the branch zero synthetic rating curve in the comparison plots. Address #676

### Changes

- `tools/rating_curve_comparison.py`
  - Added logging function to print and write to log file
  - Added new filters to ignore AHPS only sites (these are sites that we need for CatFIM but do not have a USGS gage or USGS rating curve available for sierra test analysis)
  - Added functionality to identify branch zero SRCs
  - Added new plot formatting to distinguish branch zero from other branches

<br/><br/>

## v4.0.10.0 - 2022-10-4 - [PR #697](https://github.com/NOAA-OWP/inundation-mapping/pull/697)

Change FIM to load DEM's from the new USGS 3Dep files instead of the original NHD Rasters.

### Changes

- `config`
    - `params_template.env`: Change default of the calib db back to true:  src_adjust_spatial back to "True". Plus a few text updates.
- `src`
    - `gms`
        - `run_by_unit.sh`: Change input_DEM value to the new vrt `$inputDataDir/3dep_dems/10m_5070/fim_seamless_3dep_dem_10m_5070.vrt` to load the new 3Dep DEM's. Note: The 3Dep DEM's are projected as CRS 5070, but for now, our code is using ESRI:102039. Later all code and input will be changed to CRS:5070. We now are defining the FIM desired projection (102039), so we need to reproject on the fly from 5070 to 102039 during the gdalwarp cut.
        - `run_by_branch.sh`: Removed unused lines.
    - `utils`
        - `shared_variables.py`: Changes to use the new 3Dep DEM rasters instead of the NHD rasters. Moved some values (grouped some variables). Added some new variables for 3Dep. Note: At this time, some of these new enviro variables for 3Dep are not used but are expected to be used shortly.
- `data`
    - `usgs`
        - `acquire_and_preprocess_3dep_dems.py`: Minor updates for adjustments of environmental variables. Adjustments to ensure the cell sizes are fully defined as 10 x 10 as source has a different resolution. The data we downloaded to the new `inputs/3dep_dems/10m_5070` was loaded as 10x10, CRS:5070 rasters.

### Removals

- `lib`
    - `aggregate_fim_outputs.py` : obsolete. Had been deprecated for a while and replaced by other files.
    - `fr_to_mr_raster_mask.py` : obsolete. Had been deprecated for a while and replaced by other files.

<br/><br/>

## v4.0.9.8 - 2022-10-06 - [PR #701](https://github.com/NOAA-OWP/inundation-mapping/pull/701)

Moved the calibration tool from dev-fim3 branch into "dev" (fim4) branch. Git history not available.

Also updated making it easier to deploy, along with better information for external contributors.

Changed the system so the calibration database name is configurable. This allows test databases to be setup in the same postgres db / server system. You can have more than one calb_db_keys.env running in different computers (or even more than one on one server) pointing to the same actual postgres server and service. ie) multiple dev machine can call a single production server which hosts the database.

For more details see /tools/calibration-db/README.md

### Changes

- `tools`
    - `calibration-db`
        - `docker-compose.yml`: changed to allow for configurable database name. (allows for more then one database in a postgres database system (one for prod, another for test if needed))

### Additions

- `config`
    - `calb_db_keys_template.env`: a new template verison of the required config values.

### Removals

- `tools`
    - `calibration-db`
        - `start_db.sh`: Removed as the command should be run on demand and not specifically scripted because of its configurable location of the env file.

<br/><br/>

## v4.0.9.7 - 2022-10-7 - [PR #703](https://github.com/NOAA-OWP/inundation-mapping/pull/703)

During a recent release of a FIM 3 version, it was discovered that FIM3 has slightly different AWS S3 upload requirements. A new s3 whitelist file has been created for FIM3 and the other s3 file was renamed to include the phrase "fim4" in it.

This is being added to source control as it might be used again and we don't want to loose it.

### Additions

- `config`
   - `aws_s3_put_fim3_whitelist.lst`

### Renamed

- `config`
   - `aws_s3_put_fim4_whitelist.lst`: renamed from aws_s3_put_whitelist.lst

<br/><br/>

## v4.0.9.6 - 2022-10-17 - [PR #711](https://github.com/NOAA-OWP/inundation-mapping/pull/711)

Bug fix and formatting upgrades. It was also upgraded to allow for misc other inundation data such as high water data.

### Changes

- `tools`
    - `inundate_nation.py`:  As stated above.

### Testing

- it was run in a production model against fim 4.0.9.2 at 100 yr and 2 yr as well as a new High Water dataset.

<br/><br/>

## v4.0.9.5 - 2022-10-3 - [PR #696](https://github.com/NOAA-OWP/inundation-mapping/pull/696)

- Fixed deny_gms_unit_prod.lst to comment LandSea_subset.gpkg, so it does not get removed. It is needed for processing in some branches
- Change default for params_template.env -> src_adjust_spatial="False", back to default of "True"
- Fixed an infinite loop when src_adjust_usgs_rating.py was unable to talk to the calib db.
- Fixed src_adjsust_usgs_rating.py for when the usgs_elev_table.csv may not exist.

### Changes

- `gms_run_branch.sh`:  removed some "time" command in favour of using fim commands from bash_functions.sh which give better time and output messages.

- `config`
    - `deny_gms_unit_prod.lst`: Commented out LandSea_subset.gpkg as some HUCs need that file in place.
    - `params_template.env`: Changed default src_adjust_spatial back to True

- `src`
    - `src_adjust_spatial_obs.py`:  Added code to a while loop (line 298) so it is not an indefinite loop that never stops running. It will now attempts to contact the calibration db after 6 attempts. Small adjustments to output and logging were also made and validation that a connection to the calib db was actually successful.
    - `src_adjust_usgs_rating.py`: Discovered that a usgs_elev_df might not exist (particularly when processing was being done for hucs that have no usgs guage data). If the usgs_elev_df does not exist, it no longer errors out.

<br/><br/>

## v4.0.9.4 - 2022-09-30 - [PR #691](https://github.com/NOAA-OWP/inundation-mapping/pull/691)

Cleanup Branch Zero output at the end of a processing run. Without this fix, some very large files were being left on the file system. Adjustments and cleanup changed the full BED output run from appx 2 TB output to appx 1 TB output.

### Additions

- `unit_tests`
    - `gms`
        - `outputs_cleanup_params.json` and `outputs_cleanup_unittests.py`: The usual unit test files.

### Changes

- `gms_pipeline.sh`: changed variables and text to reflect the renamed default `deny_gms_branchs_prod.lst` and `deny_gms_unit_prod.lst` files. Also tells how a user can use the word 'none' for the deny list parameter (both or either unit or branch deny list) to skip output cleanup(s).

- `gms_run_unit.sh`: changed variables and text to reflect the renamed default `deny_gms_unit_prod.lst` files. Also added a bit of minor output text (styling). Also tells how a user can use the word 'none' for the deny list parameter to skip output cleanup.

- `gms_run_branch.sh`:
       ... changed variables and text to reflect the renamed default `deny_gms_branches.lst` files.
       ... added a bit of minor output text (styling).
       ... also tells how a user can use the word 'none' for the deny list parameter to skip output cleanup.
       ... added a new section that calls the `outputs_cleanup.py` file and will do post cleanup on branch zero output files.

- `src`
    - `gms`
        - `outputs_cleanup.py`: pretty much rewrote it in its entirety. Now accepts a manditory branch id (can be zero) and can recursively search subdirectories. ie) We can submit a whole output directory with all hucs and ask to cleanup branch 0 folder OR cleanup files in any particular directory as we did before (per branch id).

          - `run_by_unit.sh`:  updated to pass in a branch id (or the value of "0" meaning branch zero) to outputs_cleanup.py.
          - `run_by_branch.sh`:  updated to pass in a branch id to outputs_cleanup.py.

- `unit_tests`
    - `README.md`: updated to talk about the specific deny list for unit_testing.
    - `__template_unittests.py`: updated for the latest code standards for unit tests.

- `config`
    - `deny_gms_branch_unittest.lst`: Added some new files to be deleted, updated others.
    - `deny_gms_branch_zero.lst`: Added some new files to be deleted.
    - `deny_gms_branches_dev.lst`:  Renamed from `deny_gms_branches_default.lst` and some new files to be deleted, updated others. Now used primarily for development and testing use.
    - `deny_gms_branches_prod.lst`:  Renamed from `deny_gms_branches_min` and some new files to be deleted, updated others. Now used primarily for when releasing a version to production.
    - `deny_gms_unit_prod.lst`: Renamed from `deny_gms_unit_default.lst`, yes... there currently is no "dev" version.  Added some new files to be deleted.

<br/><br/>

## v4.0.9.3 - 2022-09-13 - [PR #681](https://github.com/NOAA-OWP/inundation-mapping/pull/681)

Created a new tool to downloaded USGS 3Dep DEM's via their S3 bucket.

Other changes:
 - Some code file re-organization in favour of the new `data` folder which is designed for getting, setting, and processing data from external sources such as AWS, WBD, NHD, NWM, etc.
 - Added tmux as a new tool embedded inside the docker images.

### Additions

- `data`
   - `usgs`
      - `acquire_and_preprocess_3dep_dems.py`:  The new tool as described above. For now it is hardcoded to a set path for USGS AWS S3 vrt file but may change later for it to become parameter driven.
 - `create_vrt_file.py`: This is also a new tool that can take a directory of geotiff files and create a gdal virtual file, .vrt extention, also called a `virtual raster`. Instead of clipping against HUC4, 6, 8's raster files, and run risks of boundary issues, vrt's actual like all of the tif's are one giant mosaiced raster and can be clipped as one.

### Removals

- 'Dockerfile.prod`:  No longer being used (never was used)

### Changes

- `Dockerfile`:  Added apt install for tmux. This tool will now be available in docker images and assists developers.

- `data`
   - `acquire_and_preprocess_inputs.py`:  moved from the `tools` directory but not other changes made. Note: will required review/adjustments before being used again.
   - `nws`
      - `preprocess_ahps_nws.py`:  moved from the `tools` directory but not other changes made. Note: will required review/adjustments before being used again.
      - `preprocess_rasters.py`: moved from the `tools` directory but not other changes made. Note: will required review/adjustments before being used again.
    - `usgs`
         - `preprocess_ahps_usgs.py`:  moved from the `tools` directory but not other changes made. Note: will required review/adjustments before being used again.
         - `preprocess_download_usgs_grids.py`: moved from the `tools` directory but not other changes made. Note: will required review/adjustments before being used again.

 - `src`
     - `utils`
         - `shared_functions.py`:  changes made were
              - Cleanup the "imports" section of the file (including a change to how the utils.shared_variables file is loaded.
              - Added `progress_bar_handler` function which can be re-used by other code files.
              - Added `get_file_names` which can create a list of files from a given directory matching a given extension.
              - Modified `print_current_date_time` and `print_date_time_duration` and  methods to return the date time strings. These helper methods exist to help with standardization of logging and output console messages.
              - Added `print_start_header` and `print_end_header` to help with standardization of console and logging output messages.
          - `shared_variables.py`: Additions in support of near future functionality of having fim load DEM's from USGS 3DEP instead of NHD rasters.

<br/><br/>

## v4.0.9.2 - 2022-09-12 - [PR #678](https://github.com/NOAA-OWP/inundation-mapping/pull/678)

This fixes several bugs related to branch definition and trimming due to waterbodies.

### Changes

- `src/gms/stream_branches.py`
   - Bypasses erroneous stream network data in the to ID field by using the Node attribute instead.
   - Adds check if no nwm_lakes_proj_subset.gpkg file is found due to no waterbodies in the HUC.
   - Allows for multiple upstream branches when stream order overrides arbolate sum.

<br/><br/>

## v4.0.9.1 - 2022-09-01 - [PR #664](https://github.com/NOAA-OWP/inundation-mapping/pull/664)

A couple of changes:
1) Addition of a new tool for pushing files / folders up to an AWS (Amazon Web Service) S3 bucket.
2) Updates to the Docker image creation files to include new packages for boto3 (for AWS) and also added `jupyter`, `jupterlab` and `ipympl` to make it easier to use those tools during development.
3) Correct an oversight of `logs\src_optimization` not being cleared upon `overwrite` run.

### Additions

- `src`
   - `data`
       - `README.md`: Details on how the new system for `data` folders (for communication for external data sources/services).
       - `aws`
           - `aws_base.py`:  A file using a class and inheritance system (parent / child). This file has properties and a method that all child class will be expected to use and share. This makes it quicker and easier to added new AWS tools and helps keep consistant patterns and standards.
           - `aws_creds_template.env`: There are a number of ways to validate credentials to send data up to S3. We have chosen to use an `.env` file that can be passed into the tool from any location. This is the template for that `.env` file. Later versions may be changed to use AWS profile security system.
           - `s3.py`: This file pushes file and folders up to a defined S3 bucket and root folder. Note: while it is designed only for `puts` (pushing to S3), hooks were added in case functional is added later for `gets` (pull from S3).


### Changes

- `utils`
   - `shared_functions.py`:  A couple of new features
       -  Added a method which accepts a path to a .lst or .txt file with a collection of data and load it into a  python list object. It can be used for a list of HUCS, file paths, or almost anything.
       - A new method for quick addition of current date/time in output.
       - A new method for quick calculation and formatting of time duration in hours, min and seconds.
       - A new method for search for a string in a given python list. It was designed with the following in mind, we already have a python list loaded with whitelist of files to be included in an S3 push. As we iterate through files from the file system, we can use this tool to see if the file should be pushed to S3. This tool can easily be used contexts and there is similar functionality in other FIM4 code that might be able to this method.

- `Dockerfile` : Removed a line for reloading Shapely in recent PRs, which for some reason is no longer needed after adding the new BOTO3 python package. Must be related to python packages dependencies. This removed Shapely warning seen as a result of another recent PR. Also added AWS CLI for bash commands.

- `Pipfile` and `Pipfile.lock`:  Updates for the four new python packages, `boto3` (for AWS), `jupyter`, `jupyterlab` and `ipympl`. We have some staff that use Jupyter in their dev actitivies. Adding this package into the base Docker image will make it easier for them.

<br/><br/>

## 4.0.9.0 - 2022-09-09 - [PR #672](https://github.com/NOAA-OWP/inundation-mapping/pull/672)

When deriving level paths, this improvement allows stream order to override arbolate sum when selecting the proper upstream segment to continue the current branch.

<br/><br/>

## 4.0.8.0 - 2022-08-26 - [PR #671](https://github.com/NOAA-OWP/inundation-mapping/pull/671)

Trims ends of branches that are in waterbodies; also removes branches if they are entirely in a waterbody.

## Changes

- `src/gms/stream_branches.py`: adds `trim_branches_in_waterbodies()` and `remove_branches_in_waterbodies()` to trim and prune branches in waterbodies.

<br/><br/>

## v4.0.7.2 - 2022-08-11 - [PR #654](https://github.com/NOAA-OWP/inundation-mapping/pull/654)

`inundate_nation.py` A change to switch the inundate nation function away from refrences to `inundate.py`, and rather use `inundate_gms.py` and `mosaic_inundation.py`

### Changes

- `inundate_gms`:  Changed `mask_type = 'filter'`

<br/><br/>

## v4.0.7.1 - 2022-08-22 - [PR #665](https://github.com/NOAA-OWP/inundation-mapping/pull/665)

Hotfix for addressing missing input variable when running `gms_run_branch.sh` outside of `gms_pipeline.sh`.

### Changes
- `gms_run_branch.sh`: defining path to WBD HUC input file directly in ogr2ogr call rather than using the $input_WBD_gdb defined in `gms_run_unit.sh`
- `src/src_adjust_spatial_obs.py`: removed an extra print statement
- `src/src_roughness_optimization.py`: removed a log file write that contained sensitive host name

<br/><br/>

## v4.0.7.0 - 2022-08-17 - [PR #657](https://github.com/NOAA-OWP/inundation-mapping/pull/657)

Introduces synthetic rating curve calibration workflow. The calibration computes new Manning's coefficients for the HAND SRCs using input data: USGS gage locations, USGS rating curve csv, and a benchmark FIM extent point database stored in PostgreSQL database. This addresses [#535].

### Additions

- `src/src_adjust_spatial_obs.py`: new synthetic rating curve calibration routine that prepares all of the spatial (point data) benchmark data for ingest to the Manning's coefficient calculations performed in `src_roughness_optimization.py`
- `src/src_adjust_usgs_rating.py`: new synthetic rating curve calibration routine that prepares all of the USGS gage location and observed rating curve data for ingest to the Manning's coefficient calculations performed in `src_roughness_optimization.py`
- `src/src_roughness_optimization.py`: new SRC post-processing script that ingests observed data and HUC/branch FIM output data to compute optimized Manning's coefficient values and update the discharge values in the SRCs. Outputs a new hydroTable.csv.

### Changes

- `config/deny_gms_branch_zero.lst`: added `gw_catchments_reaches_filtered_addedAttributes_crosswalked_{}.gpkg` to list of files to keep (used in calibration workflow)
- `config/deny_gms_branches_min.lst`: added `gw_catchments_reaches_filtered_addedAttributes_crosswalked_{}.gpkg` to list of files to keep (used in calibration workflow)
- `config/deny_gms_unit_default.lst`: added `usgs_elev_table.csv` to list of files to keep (used in calibration workflow)
- `config/params_template.env`: added new variables for user to control calibration
  - `src_adjust_usgs`: Toggle to run src adjustment routine (True=on; False=off)
  - `nwm_recur_file`: input file location with nwm feature_id and recurrence flow values
  - `src_adjust_spatial`: Toggle to run src adjustment routine (True=on; False=off)
  - `fim_obs_pnt_data`: input file location with benchmark point data used to populate the postgresql database
  - `CALB_DB_KEYS_FILE`: path to env file with sensitive paths for accessing postgres database
- `gms_run_branch.sh`: includes new steps in the workflow to connect to the calibration PostgreSQL database, run SRC calibration w/ USGS gage rating curves, run SRC calibration w/ benchmark point database
- `src/add_crosswalk.py`: added step to create placeholder variables to be replaced in post-processing (as needed). Created here to ensure consistent column variables in the final hydrotable.csv
- `src/gms/run_by_unit.sh`: added new steps to workflow to create the `usgs_subset_gages.gpkg` file for branch zero and then perform crosswalk and create `usgs_elev_table.csv` for branch zero
- `src/make_stages_and_catchlist.py`: Reconcile flows and catchments hydroids
- `src/usgs_gage_aggregate.py`: changed streamorder data type from integer to string to better handle missing values in `usgs_gage_unit_setup.py`
- `src/usgs_gage_unit_setup.py`: added new inputs and function to populate `usgs_elev_table.csv` for branch zero using all available gages within the huc (not filtering to a specific branch)
- `src/utils/shared_functions.py`: added two new functions for calibration workflow
  - `check_file_age`: check the age of a file (use for flagging potentially outdated input)
  - `concat_huc_csv`: concatenate huc csv files to a single dataframe/csv
- `src/utils/shared_variables.py`: defined new SRC calibration threshold variables
  - `DOWNSTREAM_THRESHOLD`: distance in km to propogate new roughness values downstream
  - `ROUGHNESS_MAX_THRESH`: max allowable adjusted roughness value (void values larger than this)
  - `ROUGHNESS_MIN_THRESH`: min allowable adjusted roughness value (void values smaller than this)

<br/><br/>

## v4.0.6.3 - 2022-08-04 - [PR #652](https://github.com/NOAA-OWP/inundation-mapping/pull/652)

Updated `Dockerfile`, `Pipfile` and `Pipfile.lock` to add the new psycopg2 python package required for a WIP code fix for the new FIM4 calibration db.

<br/><br/>

## v4.0.6.2 - 2022-08-16 - [PR #639](https://github.com/NOAA-OWP/inundation-mapping/pull/639)

This file converts USFIMR remote sensed inundation shapefiles into a raster that can be used to compare to the FIM data. It has to be run separately for each shapefile. This addresses [#629].

### Additions

- `/tools/fimr_to_benchmark.py`: This file converts USFIMR remote sensed inundation shapefiles into a raster that can be used to compare to the FIM data. It has to be run separately for each shapefile.

<br/><br/>

## v4.0.6.1 - 2022-08-12 - [PR #655](https://github.com/NOAA-OWP/inundation-mapping/pull/655)

Prunes branches that fail with NO_FLOWLINES_EXIST (Exit code: 61) in `gms_run_branch.sh` after running `split_flows.py`

### Additions
- Adds `remove_error_branches.py` (called from `gms_run_branch.sh`)
- Adds `gms_inputs_removed.csv` to log branches that have been removed across all HUCs

### Removals
- Deletes branch folders that fail
- Deletes branch from `gms_inputs.csv`

<br/><br/>

## v4.0.6.0 - 2022-08-10 - [PR #614](https://github.com/NOAA-OWP/inundation-mapping/pull/614)

Addressing #560, this fix in run_by_branch trims the DEM derived streamline if it extends past the end of the branch streamline. It does this by finding the terminal point of the branch stream, snapping to the nearest point on the DEM derived stream, and cutting off the remaining downstream portion of the DEM derived stream.

### Changes

- `/src/split_flows.py`: Trims the DEM derived streamline if it flows past the terminus of the branch (or level path) streamline.
- `/src/gms/delineate_hydros_and_produce_HAND.sh`: Added branch streamlines as an input to `split_flows.py`.

<br/><br/>

## v4.0.5.4 - 2022-08-01 - [PR #642](https://github.com/NOAA-OWP/inundation-mapping/pull/642)

Fixes bug that causes [Errno2] No such file or directory error when running synthesize_test_cases.py if testing_versions folder doesn't exist (for example, after downloading test_cases from ESIP S3).

### Additions

- `run_test_case.py`: Checks for testing_versions folder in test_cases and adds it if it doesn't exist.

<br/><br/>

## v4.0.5.3 - 2022-07-27 - [PR #630](https://github.com/NOAA-OWP/inundation-mapping/issues/630)

A file called gms_pipeline.sh already existed but was unusable. This has been updated and now can be used as a "one-command" execution of the fim4/gms run. While you still can run gms_run_unit.sh and gms_run_branch.sh as you did before, you no longer need to. Input arguments were simplified to allow for more default and this simplification was added to `gms_run_unit.sh` and `gms_run_branch.sh` as well.

A new feature was added that is being used for `gms_pipeline.sh` which tests the percent and number of errors after hucs are processed before continuing onto branch processing.

New FIM4/gms usability is now just (at a minumum): `gms_pipeline.sh -n <output name> -u <HUC(s) or HUC list path>`

`gms_run_branch.sh` and `gms_run_branch.sh` have also been changed to add the new -a flag and default to dropping stream orders 1 and 2.

### Additions

- `src`
    - `check_unit_errors.py`: as described above.
- `unit_tests`
    - `check_unit_errors_unittests.py` and `check_unit_errors_params.json`: to match new file.

### Changes

- `README.md`:  Updated text for FIM4, gms_pipeline, S3 input updates, information about updating dependencies, misc link updates and misc text verbage.
- `gms_pipeline.sh`: as described above.
- `gms_run_unit.sh`: as described above. Also small updates to clean up folders and files in case of an overwrite.
- `gms_run_branch.sh`: as described above.
- `src`
     - `utils`
         - `fim_enums.py`:  FIM_system_exit_codes renamed to FIM_exit_codes.
         - `shared_variables.py`: added configurable values for minimum number and percentage of unit errors.
    - `bash_functions.env`:   Update to make the cumulative time screen outputs in mins/secs instead of just seconds.
    - `check_huc_inputs.py`:  Now returns the number of HUCs being processed, needed by `gms_pipeline.sh` (Note: to get the value back to a bash file, it has to send it back via a "print" line and not a "return" value.  Improved input validation,
- `unit_tests`
   - `README.md`: Misc text and link updates.

### Removals

- `config\params_template_calibrated.env`: No longer needed. Has been removed already from dev-fim3 and confirmed that it is not needed.
<br><br>

## v4.0.5.2 - 2022-07-25 - [PR #622](https://github.com/NOAA-OWP/inundation-mapping/pull/622)

Updates to unit tests including a minor update for outputs and loading in .json parameter files.
<br><br>


## v4.0.5.1 - 2022-06-27 - [PR #612](https://github.com/NOAA-OWP/inundation-mapping/pull/612)

`Alpha Test Refactor` An upgrade was made a few weeks back to the dev-fim3 branch that improved performance, usability and readability of running alpha tests. Some cleanup in other files for readability, debugging verbosity and styling were done as well. A newer, cleaner system for printing lines when the verbose flag is enabled was added.

### Changes

- `gms_run_branch.sh`:  Updated help instructions to about using multiple HUCs as command arguments.
- `gms_run_unit.sh`:  Updated help instructions to about using multiple HUCs as command arguments.
- `src/utils`
    - `shared_functions.py`:
       - Added a new function called `vprint` which creates a simpler way (and better readability) for other python files when wanting to include a print line when the verbose flag is on.
       - Added a new class named `FIM_Helpers` as a wrapper for the new `vprint` method.
       - With the new `FIM_Helpers` class, a previously existing method named `append_id_to_file_name` was moved into this class making it easier and quicker for usage in other classes.

- `tools`
    - `composite_inundation.py`: Updated its usage of the `append_id_to_file_name` function to now call the`FIM_Helpers` method version of it.
    - `gms_tools`
       - `inundate_gms.py`: Updated for its adjusted usage of the `append_id_to_file_name` method, also removed its own `def __vprint` function in favour of the `FIM_Helpers.vprint` method.
       - `mosaic_inundation.py`:
          - Added adjustments for use of `append_id_to_file_name` and adjustments for `fh.vprint`.
          - Fixed a bug for the variable `ag_mosaic_output` which was not pre-declared and would fail as using an undefined variable in certain conditions.
    - `run_test_case.py`: Ported `test_case` class from FIM 3 and tweaked slightly to allow for GMS FIM. Also added more prints against the new fh.vprint method. Also added a default print line for progress / traceability for all alpha test regardless if the verbose flag is set.
    - `synthesize_test_cases.py`: Ported `test_case` class from FIM 3.
- `unit_tests`
   - `shared_functions_unittests.py`: Update to match moving the `append_id_to_file_name` into the `FIM_Helpers` class. Also removed all "header print lines" for each unit test method (for output readability).

<br/><br/>

## v4.0.5.0 - 2022-06-16 - [PR #611](https://github.com/NOAA-OWP/inundation-mapping/pull/611)

'Branch zero' is a new branch that runs the HUCs full stream network to make up for stream orders 1 & 2 being skipped by the GMS solution and is similar to the FR extent in FIM v3. This new branch is created during `run_by_unit.sh` and the processed DEM is used by the other GMS branches during `run_by_branch.sh` to improve efficiency.

### Additions

- `src/gms/delineate_hydros_and_produce_HAND.sh`: Runs all of the modules associated with delineating stream lines and catchments and building the HAND relative elevation model. This file is called once during `gms_run_unit` to produce the branch zero files and is also run for every GMS branch in `gms_run_branch`.
- `config/deny_gms_branch_zero.lst`: A list specifically for branch zero that helps with cleanup (removing unneeded files after processing).

### Changes

- `src/`
    - `output_cleanup.py`: Fixed bug for viz flag.
    - `gms/`
        - `run_by_unit.sh`: Added creation of "branch zero", DEM pre-processing, and now calls.
        -  `delineate_hydros_and_produce_HAND.sh` to produce HAND outputs for the entire stream network.
        - `run_by_branch.sh`: Removed DEM processing steps (now done in `run_by_unit.sh`), moved stream network delineation and HAND generation to `delineate_hydros_and_produce_HAND.sh`.
        - `generate_branch_list.py`: Added argument and parameter to sure that the branch zero entry was added to the branch list.
- `config/`
     - `params_template.env`: Added `zero_branch_id` variable.
- `tools`
     - `run_test_case.py`: Some styling / readability upgrades plus some enhanced outputs.  Also changed the _verbose_ flag to _gms_verbose_ being passed into Mosaic_inundation function.
     - `synthesize_test_cases.py`: arguments being passed into the _alpha_test_args_ from being hardcoded from flags to verbose (effectively turning on verbose outputs when applicable. Note: Progress bar was not affected.
     - `tools_shared_functions.py`: Some styling / readability upgrades.
- `gms_run_unit.sh`: Added export of extent variable, dropped the -s flag and added the -a flag so it now defaults to dropping stream orders 1 and 2.
- `gms_run_branch.sh`: Fixed bug when using overwrite flag saying branch errors folder already exists, dropped the -s flag and added the -a flag so it now defaults to dropping stream orders 1 and 2.

### Removals

- `tests/`: Redundant
- `tools/shared_variables`: Redundant

<br/><br/>

## v4.0.4.3 - 2022-05-26 - [PR #605](https://github.com/NOAA-OWP/inundation-mapping/pull/605)

We needed a tool that could composite / mosaic inundation maps for FIM3 FR and FIM4 / GMS with stream orders 3 and higher. A tool previously existed named composite_fr_ms_inundation.py and it was renamed to composite_inundation.py and upgraded to handle any combination of 2 of 3 items (FIM3 FR, FIM3 MS and/or FIM4 GMS).

### Additions

- `tools/composite_inundation.py`: Technically it is a renamed from composite_ms_fr_inundation.py, and is based on that functionality, but has been heavily modified. It has a number of options, but primarily is designed to take two sets of output directories, inundate the files, then composite them into a single mosiac'd raster per huc. The primary usage is expected to be compositing FIM3 FR with FIM4 / GMS with stream orders 3 and higher.

- `unit_tests/gms/inundate_gms_unittests.py and inundate_gms_params.json`: for running unit tests against `tools/gms_tools/inunundate_gms.py`.
- `unit_tests/shared_functions_unittests.py and shared_functions_params.json`: A new function named `append_id_to_file_name_single_identifier` was added to `src/utils/shared_functions.py` and some unit tests for that function was created.

### Removed

- `tools/composite_ms_fr_inundation.py`: replaced with upgraded version named `composite_inundation.py`.

### Changes

- `tools/gms_tools/inundate_gms.py`: some style, readabilty cleanup plus move a function up to `shared_functions.py`.
- `tools/gms_tools/mosaic_inundation.py`: some style, readabilty cleanup plus move a function up to `shared_functions.py`.
- `tools/inundation.py`: some style, readabilty cleanup.
- `tools/synthesize_test_cases.py`: was updated primarily for sample usage notes.

<br/><br/>

## v4.0.4.2 - 2022-05-03 - [PR #594](https://github.com/NOAA-OWP/inundation-mapping/pull/594)

This hotfix includes several revisions needed to fix/update the FIM4 area inundation evaluation scripts. These changes largely migrate revisions from the FIM3 evaluation code to the FIM4 evaluation code.

### Changes

- `tools/eval_plots.py`: Copied FIM3 code revisions to enable RAS2FIM evals and PND plots. Replaced deprecated parameter name for matplotlib grid()
- `tools/synthesize_test_cases.py`: Copied FIM3 code revisions to assign FR, MS, COMP resolution variable and addressed magnitude list variable for IFC eval
- `tools/tools_shared_functions.py`: Copied FIM3 code revisions to enable probability not detected (PND) metric calculation
- `tools/tools_shared_variables.py`: Updated magnitude dictionary variables for RAS2FIM evals and PND plots

<br/><br/>

## v4.0.4.1 - 2022-05-02 - [PR #587](https://github.com/NOAA-OWP/inundation-mapping/pull/587)

While testing GMS against evaluation and inundation data, we discovered some challenges for running alpha testing at full scale. Part of it was related to the very large output volume for GMS which resulted in outputs being created on multiple servers and folders. Considering the GMS volume and processing, a tool was required to extract out the ~215 HUC's that we have evaluation data for. Next, we needed isolate valid HUC output folders from original 2,188 HUC's and its 100's of thousands of branches. The first new tool allows us to point to the `test_case` data folder and create a list of all HUC's that we have validation for.

Now that we have a list of relavent HUC's, we need to consolidate output folders from the previously processed full CONUS+ output data. The new `copy_test_case_folders.py` tool extracts relavent HUC (gms unit) folders, based on the list created above, into a consolidated folder. The two tools combine result in significantly reduced overall processing time for running alpha tests at scale.

`gms_run_unit.sh` and `aggregated_branch_lists.py` were adjusted to make a previously hardcoded file path and file name to be run-time parameters. By adding the two new arguments, the file could be used against the new `copy_test_case_folders.py`. `copy_test_case_folders.py` and `gms_run_unit.sh` can now call `aggregated_branch_lists.py` to create a key input file called `gms_inputs.csv` which is a key file required for alpha testing.

A few other small adjustments were made for readability and traceability as well as a few small fixes discovered when running at scale.

### Additions

- `tools/find_test_case_folders.py`: A new tool for creating a list of HUC's that we have test/evaluation data for.
- `tools/copy_test_case_folders.py`: A new tool for using the list created above, to scan through other fully processed output folders and extract only the HUC's (gms units) and it's branches into a consolidated folder, ready for alpha test processing (or other needs).

### Changes

- `src/gms/aggregate_branch_lists.py`: Adjusted to allow two previously hardcoded values to now be incoming arguments. Now this file can be used by both `gms_run_unit.sh` and `copy_test_case_folders.py`.
- `tools/synthesize_test_cases.py`: Adjustments for readability and progress status. The embedded progress bars are not working and will be addressed later.
- `tools/run_test_case.py`: A print statement was added to help with processing progess was added.
- `gms_run_unit.sh`: This was adjusted to match the new input parameters for `aggregate_branch_lists.py` as well as additions for progress status. It now will show the entire progress period start datetime, end datetime and duration.
- `gms_run_branch.sh`: Also was upgraded to show the entire progress period start datetime, end datetime and duration.

<br/><br/>

## v4.0.4.0 - 2022-04-12 - [PR #557](https://github.com/NOAA-OWP/inundation-mapping/pull/557)

During large scale testing of the new **filtering out stream orders 1 and 2** feature [PR #548](https://github.com/NOAA-OWP/inundation-mapping/pull/548), a bug was discovered with 14 HUCS that had no remaining streams after removing stream orders 1 and 2. This resulted in a number of unmanaged and unclear exceptions. An exception may be still raised will still be raised in this fix for logging purposes, but it is now very clear what happened. Other types of events are logged with clear codes to identify what happened.

Fixes were put in place for a couple of new logging behaviors.

1. Recognize that for system exit codes, there are times when an event is neither a success (code 0) nor a failure (code 1). During processing where stream orders are dropped, some HUCs had no remaining reaches, others had mismatched reaches and others as had missing flowlines (reaches) relating to dissolved level paths (merging individual reaches as part of GMS). When these occur, we want to abort the HUC (unit) or branch processing, identify that they were aborted for specific reasons and continue. A new custom system exit code system was adding using python enums. Logging was enhanced to recognize that some exit codes were not a 0 or a 1 and process them differently.

2. Pathing and log management became an issue. It us not uncommon for tens or hundreds of thousands of branches to be processed. A new feature was to recognize what is happening with each branch or unit and have them easily found and recognizable. Futher, processing for failure (sys exit code of 1) are now copied into a unique folder as the occur to help with visualization of run time errors. Previously errors were not extracted until the end of the entire run which may be multiple days.

3. A minor correction was made when dissolved level paths were created with the new merged level path not always having a valid stream order value.

### File Additions

- `src/`
   - `utils/`
      - `fim_enums.py`:
         - A new class called `FIM_system_exit_codes` was added. This allows tracking and blocking of duplicate system exit codes when a custom system code is required.


### Changes

- `fim_run.sh`: Added the gms `non-zero-exit-code` system to `fim_run` to help uncover and isolate errors during processing. Errors recorded in log files within in the logs/unit folder are now copied into a new folder called `unit_errors`.

- `gms_run_branch.sh`:
    -  Minor adjustments to how the `non-zero-exit code` logs were created. Testing uncovered that previous versions were not always reliable. This is now stablized and enhanced.
    - In previous versions, only the `gms_unit.sh` was aware that **stream order filtering** was being done. Now all branch processing is also aware that filtering is in place. Processing in child files and classes can now make adjustments as/if required for stream order filtering.
    - Small output adjustments were made to help with overall screen and log readability.

- `gms_run_unit.sh`:
    - Minor adjustments to how the `non-zero-exit-code` logs were created similar to `gms_run_branch.sh.`
    - Small text corrections, formatting and output corrections were added.
    - A feature removing all log files at the start of the entire process run were added if the `overwrite` command line argument was added.

- `src/`
   - `filter_catchments_and_add_attributes.py`:
      - Some minor formatting and readability adjustments were added.
      - Additions were made to help this code be aware and responding accordingly if that stream order filtering has occurred. Previously recorded as bugs coming from this class, are now may recorded with the new custom exit code if applicable.

   - `run_by_unit.sh` (supporting fim_run.sh):
         - As a change was made to sub-process call to `filter_catchments_and_add_attributes.py` file, which is shared by gms, related to reach errors / events.

   - `split_flows.py`:
      - Some minor formatting and readability adjustments were added.
      - Additions were made to recognize the same type of errors as being described in other files related to stream order filtering issues.
      - A correction was made to be more precise and more explicit when a gms branch error existed. This was done to ensure that we were not letting other exceptions be trapped that were NOT related to stream flow filtering.

   - `time_and_tee_run_by_unit.sh`:
      - The new custom system exit codes was added. Note that the values of 61 (responding system code) are hardcoded instead of using the python based `Fim_system_exit_code` system. This is related to limited communication between python and bash.

   - `gms/`
      - `derive_level_paths.py`:
          - Was upgraded to use the new fim_enums.Fim_system_exit_codes system. This occurs when no streams / flows remain after filtering.  Without this upgrade, standard exceptions were being issued with minimal details for the error.
          - Minor adjustments to formatting for readability were made.

      - `generate_branch_list.py` :  Minor adjustments to formatting for readability were made.

      - `run_by_branch.sh`:
         - Some minor formatting and readability adjustments were added.
         - Additions to the subprocess call to `split_flows.py` were added so it was aware that branch filtering was being used. `split_flows.py` was one of the files that was throwing errors related to stream order filtering. A subprocess call to `filter_catchments_and_add_attributes.py` adjustment was also required for the same reason.

      - `run_by_unit.sh`:
         - Some minor formatting and readability adjustments were added.
         - An addition was made to help trap errors that might be triggered by `derive_level_paths.py` for `stream order filtering`.

      - `time_and_tee_run_by_branch.sh`:
         - A system was added recognize if an non successful system exit code was sent back from `run_by_branch`. This includes true errors of code 1 and other new custom system exit codes. Upon detection of non-zero-exit codes, log files are immediately copied into special folders for quicker and easier visibility. Previously errors were not brought forth until the entire process was completed which ranged fro hours up to 18 days. Note: System exit codes of 60 and 61 were hardcoded instead of using the values from the new  `FIM_system_exit_codes` due to limitation of communication between python and bash.

      - `time_and_tee_run_by_unit.sh`:
         - The same upgrade as described above in `time_and_tee_run_by_branch.sh` was applied here.
         - Minor readability and output formatting changes were made.

      - `todo.md`
         - An entry was removed from this list which talked about errors due to small level paths exactly as was fixed in this pull request set.

- `unit_tests/`
   - `gms/`
      - `derive_level_paths_unittests.py` :  Added a new unit test specifically testing this type of condition with a known HUC that triggered the branch errors previously described..
      - `derive_level_paths_params.json`:
           - Added a new node with a HUC number known to fail.
           - Changed pathing for unit test data pathing from `/data/outputs/gms_example_unit_tests` to `/data/outputs/fim_unit_test_data_do_not_remove`. The new folder is intended to be a more permanent folder for unit test data.
           - Some additional tests were added validating the argument for dropping stream orders.

### Unit Test File Additions:

- `unit_tests/`
   - `filter_catchments_and_add_attributes_unittests.py` and `filter_catchments_and_add_attributes_params.json`:

   - `split_flows_unittests.py' and `split_flows_params.json`

<br/><br/>

## v4.0.3.1 - 2022-03-10 - [PR #561](https://github.com/NOAA-OWP/inundation-mapping/pull/561)

Bug fixes to get the Alpha Test working in FIM 4.

### Changes

- `tools/sythesize_test_cases.py`: Fixed bugs that prevented multiple benchmark types in the same huc from running `run_test_case.py`.
- `tools/run_test_case.py`: Fixed mall bug for IFC benchmark.
- `tools/eval_plots.py`: Fixed Pandas query bugs.

<br/><br/>

## v4.0.3.0 - 2022-03-03 - [PR #550](https://github.com/NOAA-OWP/inundation-mapping/pull/550)

This PR ports the functionality of `usgs_gage_crosswalk.py` and `rating_curve_comparison.py` to FIM 4.

### Additions

- `src/`:
    - `usgs_gage_aggregate.py`: Aggregates all instances of `usgs_elev_table.csv` to the HUC level. This makes it easier to view the gages in each HUC without having to hunt through branch folders and easier for the Sierra Test to run at the HUC level.
    - `usgs_gage_unit_setup.py`: Assigns a branch to each USGS gage within a unit. The output of this module is `usgs_subset_gages.gpkg` at the HUC level containing the `levpa_id` attribute.

### Changes

- `gms_run_branch.sh`: Added a line to aggregate all `usgs_elev_table.csv` into the HUC directory level using `src/usgs_gage_aggregate.py`.
- `src/`:
    -  `gms/`
        - `run_by_branch.sh`: Added a block to run `src/usgs_gage_crosswalk.py`.
        - `run_by_unit.sh`: Added a block to run `src/usgs_gage_unit_setup.py`.
    - `usgs_gage_crosswalk.py`: Similar to it's functionality in FIM 3, this module snaps USGS gages to the stream network, samples the underlying DEMs, and writes the attributes to `usgs_elev_table.csv`. This CSV is later aggregated to the HUC level and eventually used in `tools/rating_curve_comparison.py`. Addresses #539
- `tools/rating_curve_comparison.py`: Updated Sierra Test to work with FIM 4 data structure.
- `unit_tests/`:
    - `rating_curve_comparison_unittests.py` & `rating_curve_comparison_params.json`: Unit test code and parameters for the Sierra Test.
    - `usgs_gage_crosswalk_unittests.py` & `usgs_gage_crosswalk_params.json`: Unit test code and parameters for `usgs_gage_crosswalk.py`
- `config/`:
    - `deny_gms_branches_default.lst` & `config/deny_gms_branches_min.lst`: Add `usgs_elev_table.csv` to the lists as a comment so it doesn't get deleted during cleanup.
    - `deny_gms_unit_default.lst`: Add `usgs_subset_gages.gpkg` to the lists as a comment so it doesn't get deleted during cleanup.

<br/><br/>

## v4.0.2.0 - 2022-03-02 - [PR #548](https://github.com/NOAA-OWP/inundation-mapping/pull/548)

Added a new optional system which allows an argument to be added to the `gms_run_unit.sh` command line to filter out stream orders 1 and 2 when calculating branches.

### Changes

- `gms_run_unit.sh`: Add the new optional `-s` command line argument. Inclusion of this argument means "drop stream orders 1 and 2".

- `src/gms`
   - `run_by_unit.sh`: Capture and forward the drop stream orders flag to `derive_level_paths.py`

   - `derive_level_paths.py`: Capture the drop stream order flag and working with `stream_branches.py` to include/not include loading nwm stream with stream orders 1 and 2.

   - `stream_branchs.py`: A correction was put in place to allow for the filter of branch attributes and values to be excluded. The `from_file` method has the functionality but was incomplete. This was corrected and how could accept the values from `derive_level_paths.py` to use the branch attribute of "order_" (gkpg field) and values excluded of [1,2] when optionally desired.

- `unit_tests/gms`
    - `derive_level_paths_unittests.py` and `derive_level_paths_params.py`: Updated for testing for the new "drop stream orders 1 and 2" feature. Upgrades were also made to earlier existing incomplete test methods to test more output conditions.

<br/><br/>

## v4.0.1.0 - 2022-02-02 - [PR #525](https://github.com/NOAA-OWP/cahaba/pull/525)

The addition of a very simple and evolving unit test system which has two unit tests against two py files.  This will set a precendence and will grow over time and may be automated, possibly during git check-in triggered. The embedded README.md has more details of what we currently have, how to use it, how to add new unit tests, and expected future enhancements.

### Additions

- `/unit_tests/` folder which has the following:

   - `clip_vectors_to_wbd_params.json`: A set of default "happy path" values that are expected to pass validation for the clip_vectors_to_wbd.py -> clip_vectors_to_wbd (function).

   - `clip_vectors_to_wbd_unittests.py`: A unit test file for src/clip_vectors_to_wbd.py. Incomplete but evolving.

   - `README.md`: Some information about how to create unit tests and how to use them.

   - `unit_tests_utils.py`: A python file where methods that are common to all unit tests can be placed.

   - `gms/derive_level_paths_params.json`: A set of default "happy path" values that are expected to pass validation for the derive_level_paths_params.py -> Derive_level_paths (function).

   - `gms/derive_level_paths_unittests.py`: A unit test file for `src/derive_level_paths.py`. Incomplete but evolving.

<br/><br/>

## v4.0.0.0 - 2022-02-01 - [PR #524](https://github.com/NOAA-OWP/cahaba/pull/524)

FIM4 builds upon FIM3 and allows for better representation of inundation through the reduction of artificial restriction of inundation at catchment boundaries.

More details will be made available through a publication by Aristizabal et. al. and will be included in the "Credits and References" section of the README.md, titled "Reducing Horton-Strahler Stream Order Can Enhance Flood Inundation Mapping Skill with Applications for the U.S. National Water Model."

### Additions

- `/src/gms`: A new directory containing scripts necessary to produce the FIM4 Height Above Nearest Drainage grids and synthetic rating curves needed for inundation mapping.
- `/tools/gms_tools`: A new directory containing scripts necessary to generate and evaluate inundation maps produced from FIM4 Height Above Nearest Drainage grids and synthetic rating curves.

<br/><br/>

## v3.0.24.3 - 2021-11-29 - [PR #488](https://github.com/NOAA-OWP/cahaba/pull/488)

Fixed projection issue in `synthesize_test_cases.py`.

### Changes

- `Pipfile`: Added `Pyproj` to `Pipfile` to specify a version that did not have the current projection issues.

<br/><br/>

## v3.0.24.2 - 2021-11-18 - [PR #486](https://github.com/NOAA-OWP/cahaba/pull/486)

Adding a new check to keep `usgs_elev_table.csv`, `src_base.csv`, `small_segments.csv` for runs not using the `-viz` flag. We unintentionally deleted some .csv files in `vary_mannings_n_composite.py` but need to maintain some of these for non `-viz` runs (e.g. `usgs_elev_table.csv` is used for sierra test input).

### Changes

- `fim_run.sh`: passing `-v` flag to `vary_mannings_n_composite.py` to determine which csv files to delete. Setting `$viz` = 0 for non `-v` runs.
- `src/vary_mannings_n_composite.py`: added `-v` input arg and if statement to check which .csv files to delete.
- `src/add_crosswalk.py`: removed deprecated barc variables from input args.
- `src/run_by_unit.sh`: removed deprecated barc variables from input args to `add_crosswalk.py`.

<br/><br/>

## v3.0.24.1 - 2021-11-17 - [PR #484](https://github.com/NOAA-OWP/cahaba/pull/484)

Patch to clean up unnecessary files and create better names for intermediate raster files.

### Removals

- `tools/run_test_case_gms.py`: Unnecessary file.

### Changes

- `tools/composite_ms_fr_inundation.py`: Clean up documentation and intermediate file names.
- `tools/run_test_case.py`: Remove unnecessary imports.

<br/><br/>

## v3.0.24.0 - 2021-11-08 - [PR #482](https://github.com/NOAA-OWP/cahaba/pull/482)

Adds `composite_ms_fr_inundation.py` to allow for the generation of an inundation map given a "flow file" CSV and full-resolution (FR) and mainstem (MS) relative elevation models, synthetic rating curves, and catchments rasters created by the `fim_run.sh` script.

### Additions
- `composite_ms_fr_inundation.py`: New module that is used to inundate both MS and FR FIM and composite the two inundation rasters.
- `/tools/gms_tools/`: Three modules (`inundate_gms.py`, `mosaic_inundation.py`, `overlapping_inundation.py`) ported from the GMS branch used to composite inundation rasters.

### Changes
- `inundation.py`: Added 2 exception classes ported from the GMS branch.

<br/><br/>

## v3.0.23.3 - 2021-11-04 - [PR #481](https://github.com/NOAA-OWP/cahaba/pull/481)
Includes additional hydraulic properties to the `hydroTable.csv`: `Number of Cells`, `SurfaceArea (m2)`, `BedArea (m2)`, `Volume (m3)`, `SLOPE`, `LENGTHKM`, `AREASQKM`, `Roughness`, `TopWidth (m)`, `WettedPerimeter (m)`. Also adds `demDerived_reaches_split_points.gpkg`, `flowdir_d8_burned_filled.tif`, and `dem_thalwegCond.tif` to `-v` whitelist.

### Changes
- `run_by_unit.sh`: Added `EXIT FLAG` tag and previous non-zero exit code tag to the print statement to allow log lookup.
- `add_crosswalk.py`: Added extra attributes to the hydroTable.csv. Includes a default `barc_on` and `vmann_on` (=False) attribute that is overwritten (=True) if SRC post-processing modules are run.
- `bathy_src_adjust_topwidth.py`: Overwrites the `barc_on` attribute where applicable and includes the BARC-modified Volume property.
- `vary_mannings_n_composite.py`: Overwrites the `vmann_on` attribute where applicable.
- `output_cleanup.py`: Adds new files to the `-v` whitelist.

<br/><br/>

## v3.0.23.2 - 2021-11-04 - [PR #480](https://github.com/NOAA-OWP/cahaba/pull/480)
Hotfix for `vary_manning_n_composite.py` to address null discharge values for non-CONUS hucs.

### Changes
- `vary_manning_n_composite.py`: Add numpy where clause to set final discharge value to the original value if `vmann=False`

<br/><br/>

## v3.0.23.1 - 2021-11-03 - [PR #479](https://github.com/NOAA-OWP/cahaba/pull/479)
Patches the API updater. The `params_calibrated.env` is replaced with `params_template.env` because the BARC and Multi-N modules supplant the calibrated values.

### Changes
- `api/node/updater/updater.py`: Changed `params_calibrated.env` to `params_template.env`

<br/><br/>

## v3.0.23.0 - 2021-10-31 - [PR #475](https://github.com/NOAA-OWP/cahaba/pull/475)

Moved the synthetic rating curve (SRC) processes from the `\tools` directory to `\src` directory to support post-processing in `fim_run.sh`. These SRC post-processing modules will now run as part of the default `fim_run.sh` workflow. Reconfigured bathymetry adjusted rating curve (BARC) module to use the 1.5yr flow from NWM v2 recurrence flow data in combination with the Bieger et al. (2015) regression equations with bankfull discharge predictor variable input.

### Additions
- `src/bathy_src_adjust_topwidth.py` --> New version of bathymetry adjusted rating curve (BARC) module that is configured to use the Bieger et al. (2015) regression equation with input bankfull discharge as the predictor variable (previous version used the drainage area version of the regression equations). Also added log output capability, added reconfigured output content in `src_full_crosswalked_BARC.csv` and `hydroTable.csv`, and included modifications to allow BARC to run as a post-processing step in `fim_run.sh`. Reminder: BARC is only configured for MS extent.

### Removals
- `config/params_calibrated.env` --> deprecated the calibrated roughness values by stream order with the new introduction of variable/composite roughness module
- `src/bathy_rc_adjust.py` --> deprecated the previous BARC version

### Changes
- `src/identify_src_bankfull.py` --> Moved this script from /tools to /src, added more doc strings, cleaned up output log, and reconfigured to allow execution from fim_run.sh post-processing.
- `src/vary_mannings_n_composite.py` --> Moved this script from /tools to /src, added more doc strings, cleaned up output log, added/reconfigured output content in src_full_crosswalked_vmann.csv and hydroTable.csv, and reconfigured to allow execution from fim_run.sh post-processing.
- `config/params_template.env` --> Added additional parameter/variables for input to `identify_src_bankfull.py`, `vary_mannings_n_composite.py`, and `bathy_src_adjust_topwidth.py`.
      - default BARC input: bankfull channel geometry derived from the Bieger et al. (2015) bankfull discharge regression equations
      - default bankfull flow input: NWM v2 1.5-year recurrence flows
      - default variable roughness input: global (all NWM feature_ids) roughness values of 0.06 for in-channel and 0.11 for max overbank
- `fim_run.sh` --> Added SRC post-processing calls after the `run_by_unit.sh` workflow
- `src/add_crosswalk.py` --> Removed BARC module call (moved to post-processing)
- `src/run_by_unit.sh` --> Removed old/unnecessary print statement.
      - **Note: reset exit codes to 0 for unnecessary processing flags.** Non-zero error codes in `run_by_unit.sh` prevent the `fim_run.sh` post-processing steps from running. This error handling issue will be more appropriately handled in a soon to be release enhancement.
- `tools/run_test_case.py` --> Reverted changes used during development process

<br/><br/>

## v3.0.22.8 - 2021-10-26 - [PR #471](https://github.com/NOAA-OWP/cahaba/pull/471)

Manually filtering segments from stream input layer to fix flow reversal of the MS River (HUC 08030100).

### Changes
- `clip_vectors_to_wbd.py`: Fixes bug where flow direction is reversed for HUC 08030100. The issue is resolved by filtering incoming stream segments that intersect with the elevation grid boundary.

<br/><br/>

## v3.0.22.7 - 2021-10-08 - [PR #467](https://github.com/NOAA-OWP/cahaba/pull/467)

These "tool" enhancements 1) delineate in-channel vs. out-of-channel geometry to allow more targeted development of key physical drivers influencing the SRC calculations (e.g. bathymetry & Manning’s n) #418 and 2) applies a variable/composite Manning’s roughness (n) using user provided csv with in-channel vs. overbank roughness values #419 & #410.

### Additions
- `identify_src_bankfull.p`: new post-processing tool that ingests a flow csv (e.g. NWM 1.5yr recurr flow) to approximate the bankfull STG and then calculate the channel vs. overbank proportions using the volume and hydraulic radius variables
- `vary_mannings_n_composite.py`: new post-processing tool that ingests a csv containing feature_id, channel roughness, and overbank roughness and then generates composite n values via the channel ratio variable

### Changes
- `eval_plots.py`: modified the plot legend text to display full label for development tests
- `inundation.py`: added new optional argument (-n) and corresponding function to produce a csv containing the stage value (and SRC variables) calculated from the flow to stage interpolation.

<br/><br/>

## v3.0.22.6 - 2021-09-13 - [PR #462](https://github.com/NOAA-OWP/cahaba/pull/462)

This new workflow ingests FIM point observations from users and “corrects” the synthetic rating curves to produce the desired FIM extent at locations where feedback is available (locally calibrate FIM).

### Changes
- `add_crosswalk.py`: added `NextDownID` and `order_` attributes to the exported `hydroTable.csv`. This will potentially be used in future enhancements to extend SRC changes to upstream/downstream catchments.
- `adjust_rc_with_feedback.py`: added a new workflow to perform the SRC modifications (revised discharge) using the existing HAND geometry variables combined with the user provided point location flow and stage data.
- `inundation_wrapper_custom_flow.py`: updated code to allow for huc6 processing to generate custom inundation outputs.

<br/><br/>

## v3.0.22.5 - 2021-09-08 - [PR #460](https://github.com/NOAA-OWP/cahaba/pull/460)

Patches an issue where only certain benchmark categories were being used in evaluation.

### Changes
- In `tools/tools_shared_variables.py`, created a variable `MAGNITUDE_DICT` to store benchmark category magnitudes.
- `synthesize_test_cases.py` imports `MAGNITUDE_DICT` and uses it to assign magnitudes.

<br/><br/>

## v3.0.22.4 - 2021-08-30 - [PR #456](https://github.com/NOAA-OWP/cahaba/pull/456)

Renames the BARC modified variables that are exported to `src_full_crosswalked.csv` to replace the original variables. The default/original variables are renamed with `orig_` prefix. This change is needed to ensure downstream uses of the `src_full_crosswalked.csv` are able to reference the authoritative version of the channel geometry variables (i.e. BARC-adjust where available).

### Changes
- In `src_full_crosswalked.csv`, default/original variables are renamed with `orig_` prefix and `SA_div` is renamed to `SA_div_flag`.

<br/><br/>

## v3.0.22.3 - 2021-08-27 - [PR #457](https://github.com/NOAA-OWP/cahaba/pull/457)

This fixes a bug in the `get_metadata()` function in `/tools/tools_shared_functions.py` that arose because of a WRDS update. Previously the `metadata_source` response was returned as independent variables, but now it is returned a list of strings. Another issue was observed where the `EVALUATED_SITES_CSV` variable was being misdefined (at least on the development VM) through the OS environmental variable setting.

### Changes
- In `tools_shared_functions.py`, changed parsing of WRDS `metadata_sources` to account for new list type.
- In `generate_categorical_fim_flows.py`, changed the way the `EVALUATED_SITES_CSV` path is defined from OS environmental setting to a relative path that will work within Docker container.

<br/><br/>

## v3.0.22.2 - 2021-08-26 - [PR #455](https://github.com/NOAA-OWP/cahaba/pull/455)

This merge addresses an issues with the bathymetry adjusted rating curve (BARC) calculations exacerbating single-pixel inundation issues for the lower Mississippi River. This fix allows the user to specify a stream order value that will be ignored in BARC calculations (reverts to using the original/default rating curve). If/when the "thalweg notch" issue is addressed, this change may be unmade.

### Changes
- Added new env variable `ignore_streamorders` set to 10.
- Added new BARC code to set the bathymetry adjusted cross-section area to 0 (reverts to using the default SRC values) based on the streamorder env variable.

<br/><br/>

## v3.0.22.1 - 2021-08-20 - [PR #447](https://github.com/NOAA-OWP/cahaba/pull/447)

Patches the minimum stream length in the template parameters file.

### Changes
- Changes `max_split_distance_meters` in `params_template.env` to 1500.

<br/><br/>

## v3.0.22.0 - 2021-08-19 - [PR #444](https://github.com/NOAA-OWP/cahaba/pull/444)

This adds a script, `adjust_rc_with_feedback.py`, that will be expanded  in future issues. The primary function that performs the HAND value and hydroid extraction is ingest_points_layer() but this may change as the overall synthetic rating curve automatic update machanism evolves.

### Additions
- Added `adjust_rc_with_feedback.py` with `ingest_points_layer()`, a function to extract HAND and hydroid values for use in an automatic synthetic rating curve updating mechanism.

<br/><br/>

## v3.0.21.0 - 2021-08-18 - [PR #433](https://github.com/NOAA-OWP/cahaba/pull/433)

General repository cleanup, made memory-profiling an optional flag, API's release feature now saves outputs.

### Changes
- Remove `Dockerfile.prod`, rename `Dockerfile.dev` to just `Dockerfile`, and remove `.dockerignore`.
- Clean up `Dockerfile` and remove any unused* packages or variables.
- Remove any unused* Python packages from the `Pipfile`.
- Move the `CHANGELOG.md`, `SECURITY.md`, and `TERMS.md` files to the `/docs` folder.
- Remove any unused* scripts in the `/tools` and `/src` folders.
- Move `tools/preprocess` scripts into `tools/`.
- Ensure all scripts in the `/src` folder have their code in functions and are being called via a `__main__` function (This will help with implementing memory profiling fully).
- Changed memory-profiling to be an option flag `-m` for `fim_run.sh`.
- Updated FIM API to save all outputs during a "release" job.

<br/><br/>

## v3.0.20.2 - 2021-08-13 - [PR #443](https://github.com/NOAA-OWP/cahaba/pull/443)

This merge modifies `clip_vectors_to_wbd.py` to check for relevant input data.

### Changes
- `clip_vectors_to_wbd.py` now checks that there are NWM stream segments within the buffered HUC boundary.
- `included_huc8_ms.lst` has several additional HUC8s.

<br/><br/>

## v3.0.20.1 - 2021-08-12 - [PR #442](https://github.com/NOAA-OWP/cahaba/pull/442)

This merge improves documentation in various scripts.

### Changes
This PR better documents the following:

- `inundate_nation.py`
- `synthesize_test_cases.py`
- `adjust_thalweg_lateral.py`
- `rem.py`

<br/><br/>

## v3.0.20.0 - 2021-08-11 - [PR #440](https://github.com/NOAA-OWP/cahaba/pull/440)

This merge adds two new scripts into `/tools/` for use in QAQC.

### Additions
- `inundate_nation.py` to produce inundation maps for the entire country for use in QAQC.
- `check_deep_flooding.py` to check for depths of inundation greater than a user-supplied threshold at specific areas defined by a user-supplied shapefile.

<br/><br/>

## v3.0.19.5 - 2021-07-19

Updating `README.md`.

<br/><br/>

## v3.0.19.4 - 2021-07-13 - [PR #431](https://github.com/NOAA-OWP/cahaba/pull/431)

Updating logging and fixing bug in vector preprocessing.

### Additions
- `fim_completion_check.py` adds message to docker log to log any HUCs that were requested but did not finish `run_by_unit.sh`.
- Adds `input_data_edits_changelog.txt` to the inputs folder to track any manual or version/location specific changes that were made to data used in FIM 3.

### Changes
- Provides unique exit codes to relevant domain checkpoints within `run_by_unit.sh`.
- Bug fixes in `reduce_nhd_stream_density.py`, `mprof plot` call.
- Improved error handling in `add_crosswalk.py`.

<br/><br/>

## v3.0.19.3 - 2021-07-09

Hot fix to `synthesize_test_cases`.

### Changes
- Fixed if/elif/else statement in `synthesize_test_cases.py` that resulted in only IFC data being evaluated.

<br/><br/>

## v3.0.19.2 - 2021-07-01 - [PR #429](https://github.com/NOAA-OWP/cahaba/pull/429)

Updates to evaluation scripts to allow for Alpha testing at Iowa Flood Center (IFC) sites. Also, `BAD_SITES` variable updates to omit sites not suitable for evaluation from metric calculations.

### Changes
- The `BAD_SITES` list in `tools_shared_variables.py` was updated and reasons for site omission are documented.
- Refactored `run_test_case.py`, `synthesize_test_cases.py`, `tools_shared_variables.py`, and `eval_plots.py` to allow for IFC comparisons.

<br/><br/>

## v3.0.19.1 - 2021-06-17 - [PR #417](https://github.com/NOAA-OWP/cahaba/pull/417)

Adding a thalweg profile tool to identify significant drops in thalweg elevation. Also setting lateral thalweg adjustment threshold in hydroconditioning.

### Additions
- `thalweg_drop_check.py` checks the elevation along the thalweg for each stream path downstream of MS headwaters within a HUC.

### Removals
- Removing `dissolveLinks` arg from `clip_vectors_to_wbd.py`.

### Changes
- Cleaned up code in `split_flows.py` to make it more readable.
- Refactored `reduce_nhd_stream_density.py` and `adjust_headwater_streams.py` to limit MS headwater points in `agg_nhd_headwaters_adj.gpkg`.
- Fixed a bug in `adjust_thalweg_lateral.py` lateral elevation replacement threshold; changed threshold to 3 meters.
- Updated `aggregate_vector_inputs.py` to log intermediate processes.

<br/><br/>

## v3.0.19.0 - 2021-06-10 - [PR #415](https://github.com/NOAA-OWP/cahaba/pull/415)

Feature to evaluate performance of alternative CatFIM techniques.

### Additions
- Added `eval_catfim_alt.py` to evaluate performance of alternative CatFIM techniques.

<br/><br/>

## v3.0.18.0 - 2021-06-09 - [PR #404](https://github.com/NOAA-OWP/cahaba/pull/404)

To help analyze the memory consumption of the Fim Run process, the python module `memory-profiler` has been added to give insights into where peak memory usage is with in the codebase.

In addition, the Dockerfile was previously broken due to the Taudem dependency removing the version that was previously being used by FIM. To fix this, and allow new docker images to be built, the Taudem version has been updated to the newest version on the Github repo and thus needs to be thoroughly tested to determine if this new version has affected the overall FIM outputs.

### Additions
- Added `memory-profiler` to `Pipfile` and `Pipfile.lock`.
- Added `mprof` (memory-profiler cli utility) call to the `time_and_tee_run_by_unit.sh` to create overall memory usage graph location in the `/logs/{HUC}_memory.png` of the outputs directory.
- Added `@profile` decorator to all functions within scripts used in the `run_by_unit.sh` script to allow for memory usage tracking, which is then recorded in the `/logs/{HUC}.log` file of the outputs directory.

### Changes
- Changed the Taudem version in `Dockerfile.dev` to `98137bb6541a0d0077a9c95becfed4e56d0aa0ac`.
- Changed all calls of python scripts in `run_by_unit.s` to be called with the `-m memory-profiler` argument to allow scripts to also track memory usage.

<br/><br/>

## v3.0.17.1 - 2021-06-04 - [PR #395](https://github.com/NOAA-OWP/cahaba/pull/395)

Bug fix to the `generate_nws_lid.py` script

### Changes
- Fixes incorrectly assigned attribute field "is_headwater" for some sites in the `nws_lid.gpkg` layer.
- Updated `agg_nhd_headwaters_adj.gpkg`, `agg_nhd_streams_adj.gpkg`, `nwm_flows.gpkg`, and `nwm_catchments.gpkg` input layers using latest NWS LIDs.

<br/><br/>

## v3.0.17.0 - 2021-06-04 - [PR #393](https://github.com/NOAA-OWP/cahaba/pull/393)
BARC updates to cap the bathy calculated xsec area in `bathy_rc_adjust.py` and allow user to choose input bankfull geometry.

### Changes

- Added new env variable to control which input file is used for the bankfull geometry input to bathy estimation workflow.
- Modified the bathymetry cross section area calculation to cap the additional area value so that it cannot exceed the bankfull cross section area value for each stream segment (bankfull value obtained from regression equation dataset).
- Modified the `rating_curve_comparison.py` plot output to always put the FIM rating curve on top of the USGS rating curve (avoids USGS points covering FIM).
- Created a new aggregate csv file (aggregates for all hucs) for all of the `usgs_elev_table.csv` files (one per huc).
- Evaluate the FIM Bathymetry Adjusted Rating Curve (BARC) tool performance using the estimated bankfull geometry dataset derived for the NWM route link dataset.

<br/><br/>

## v3.0.16.3 - 2021-05-21 - [PR #388](https://github.com/NOAA-OWP/cahaba/pull/388)

Enhancement and bug fixes to `synthesize_test_cases.py`.

### Changes
- Addresses a bug where AHPS sites without benchmark data were receiving a CSI of 0 in the master metrics CSV produced by `synthesize_test_cases.py`.
- Includes a feature enhancement to `synthesize_test_cases.py` that allows for the inclusion of user-specified testing versions in the master metrics CSV.
- Removes some of the print statements used by `synthesize_test_cases.py`.

<br/><br/>

## v3.0.16.2 - 2021-05-18 - [PR #384](https://github.com/NOAA-OWP/cahaba/pull/384)

Modifications and fixes to `run_test_case.py`, `eval_plots.py`, and AHPS preprocessing scripts.

### Changes
- Comment out return statement causing `run_test_case.py` to skip over sites/hucs when calculating contingency rasters.
- Move bad sites list and query statement used to filter out bad sites to the `tools_shared_variables.py`.
- Add print statements in `eval_plots.py` detailing the bad sites used and the query used to filter out bad sites.
- Update AHPS preprocessing scripts to produce a domain shapefile.
- Change output filenames produced in ahps preprocessing scripts.
- Update workarounds for some sites in ahps preprocessing scripts.

<br/><br/>

## v3.0.16.1 - 2021-05-11 - [PR #380](https://github.com/NOAA-OWP/cahaba/pull/380)

The current version of Eventlet used in the Connector module of the FIM API is outdated and vulnerable. This update bumps the version to the patched version.

### Changes
- Updated `api/node/connector/requirements.txt` to have the Eventlet version as 0.31.0

<br/><br/>

## v3.0.16.0 - 2021-05-07 - [PR #378](https://github.com/NOAA-OWP/cahaba/pull/378)

New "Release" feature added to the FIM API. This feature will allow for automated FIM, CatFIM, and relevant metrics to be generated when a new FIM Version is released. See [#373](https://github.com/NOAA-OWP/cahaba/issues/373) for more detailed steps that take place in this feature.

### Additions
- Added new window to the UI in `api/frontend/gui/templates/index.html`.
- Added new job type to `api/node/connector/connector.py` to allow these release jobs to run.
- Added additional logic in `api/node/updater/updater.py` to run the new eval and CatFIM scripts used in the release feature.

### Changes
- Updated `api/frontend/output_handler/output_handler.py` to allow for copying more broad ranges of file paths instead of only the `/data/outputs` directory.

<br/><br/>

## v3.0.15.10 - 2021-05-06 - [PR #375](https://github.com/NOAA-OWP/cahaba/pull/375)

Remove Great Lakes coastlines from WBD buffer.

### Changes
- `gl_water_polygons.gpkg` layer is used to mask out Great Lakes boundaries and remove NHDPlus HR coastline segments.

<br/><br/>

## v3.0.15.9 - 2021-05-03 - [PR #372](https://github.com/NOAA-OWP/cahaba/pull/372)

Generate `nws_lid.gpkg`.

### Additions
- Generate `nws_lid.gpkg` with attributes indicating if site is a headwater `nws_lid` as well as if it is co-located with another `nws_lid` which is referenced to the same `nwm_feature_id` segment.

<br/><br/>

## v3.0.15.8 - 2021-04-29 - [PR #371](https://github.com/NOAA-OWP/cahaba/pull/371)

Refactor NHDPlus HR preprocessing workflow. Resolves issue #238

### Changes
- Consolidate NHD streams, NWM catchments, and headwaters MS and FR layers with `mainstem` column.
- HUC8 intersections are included in the input headwaters layer.
- `clip_vectors_to_wbd.py` removes incoming stream segment from the selected layers.

<br/><br/>

## v3.0.15.7 - 2021-04-28 - [PR #367](https://github.com/NOAA-OWP/cahaba/pull/367)

Refactor synthesize_test_case.py to handle exceptions during multiprocessing. Resolves issue #351

### Changes
- refactored `inundation.py` and `run_test_case.py` to handle exceptions without using `sys.exit()`.

<br/><br/>

## v3.0.15.6 - 2021-04-23 - [PR #365](https://github.com/NOAA-OWP/cahaba/pull/365)

Implement CatFIM threshold flows to Sierra test and add AHPS benchmark preprocessing scripts.

### Additions
- Produce CatFIM flows file when running `rating_curve_get_usgs_gages.py`.
- Several scripts to preprocess AHPS benchmark data. Requires numerous file dependencies not available through Cahaba.

### Changes
- Modify `rating_curve_comparison.py` to ingest CatFIM threshold flows in calculations.
- Modify `eval_plots.py` to save all site specific bar plots in same parent directory instead of in subdirectories.
- Add variables to `env.template` for AHPS benchmark preprocessing.

<br/><br/>

## v3.0.15.5 - 2021-04-20 - [PR #363](https://github.com/NOAA-OWP/cahaba/pull/363)

Prevent eval_plots.py from erroring out when spatial argument enabled if certain datasets not analyzed.

### Changes
- Add check to make sure analyzed dataset is available prior to creating spatial dataset.

<br/><br/>

## v3.0.15.4 - 2021-04-20 - [PR #356](https://github.com/NOAA-OWP/cahaba/pull/356)

Closing all multiprocessing Pool objects in repo.

<br/><br/>

## v3.0.15.3 - 2021-04-19 - [PR #358](https://github.com/NOAA-OWP/cahaba/pull/358)

Preprocess NHDPlus HR rasters for consistent projections, nodata values, and convert from cm to meters.

### Additions
- `preprocess_rasters.py` reprojects raster, converts to meters, and updates nodata value to -9999.
- Cleaned up log messages from `bathy_rc_adjust.py` and `usgs_gage_crosswalk.py`.
- Outputs paths updated in `generate_categorical_fim_mapping.py` and `generate_categorical_fim.py`.
- `update_raster_profile` cleans up raster crs, blocksize, nodata values, and converts elevation grids from cm to meters.
- `reproject_dem.py` imports gdal to reproject elevation rasters because an error was occurring when using rasterio.

### Changes
- `burn_in_levees.py` replaces the `gdal_calc.py` command to resolve inconsistent outputs with burned in levee values.

<br/><br/>

## v3.0.15.2 - 2021-04-16 - [PR #359](https://github.com/NOAA-OWP/cahaba/pull/359)

Hotfix to preserve desired files when production flag used in `fim_run.sh`.

### Changes

- Fixed production whitelisted files.

<br/><br/>

## v3.0.15.1 - 2021-04-13 - [PR #355](https://github.com/NOAA-OWP/cahaba/pull/355)

Sierra test considered all USGS gage locations to be mainstems even though many actually occurred with tributaries. This resulted in unrealistic comparisons as incorrect gages were assigned to mainstems segments. This feature branch identifies gages that are on mainstems via attribute field.

### Changes

- Modifies `usgs_gage_crosswalk.py` to filter out gages from the `usgs_gages.gpkg` layer such that for a "MS" run, only consider gages that contain rating curve information (via `curve` attribute) and are also mainstems gages (via `mainstems` attribute).
- Modifies `usgs_gage_crosswalk.py` to filter out gages from the `usgs_gages.gpkg` layer such that for a "FR" run, only consider gages that contain rating curve information (via `curve` attribute) and are not mainstems gages (via `mainstems` attribute).
- Modifies how mainstems segments are determined by using the `nwm_flows_ms.gpkg` as a lookup to determine if the NWM segment specified by WRDS for a gage site is a mainstems gage.

### Additions

- Adds a `mainstem` attribute field to `usgs_gages.gpkg` that indicates whether a gage is located on a mainstems river.
- Adds `NWM_FLOWS_MS` variable to the `.env` and `.env.template` files.
- Adds the `extent` argument specified by user when running `fim_run.sh` to `usgs_gage_crosswalk.py`.

<br/><br/>

## v3.0.15.0 - 2021-04-08 - [PR #340](https://github.com/NOAA-OWP/cahaba/pull/340)

Implementing a prototype technique to estimate the missing bathymetric component in the HAND-derived synthetic rating curves. The new Bathymetric Adjusted Rating Curve (BARC) function is built within the `fim_run.sh` workflow and will ingest bankfull geometry estimates provided by the user to modify the cross section area used in the synthetic rating curve generation.

### Changes
 - `add_crosswalk.py` outputs the stream order variables to `src_full_crosswalked.csv` and calls the new `bathy_rc_adjust.py` if bathy env variable set to True and `extent=MS`.
 - `run_by_unit.sh` includes a new csv outputs for reviewing BARC calculations.
 - `params_template.env` & `params_calibrated.env` contain new BARC function input variables and on/off toggle variable.
 - `eval_plots.py` now includes additional AHPS eval sites in the list of "bad_sites" (flagged issues with MS flowlines).

### Additions
 - `bathy_rc_adjust.py`:
    - Imports the existing synthetic rating curve table and the bankfull geometry input data (topwidth and cross section area per COMID).
    - Performs new synthetic rating curve calculations with bathymetry estimation modifications.
    - Flags issues with the thalweg-notch artifact.

<br/><br/>

## v3.0.14.0 - 2021-04-05 - [PR #338](https://github.com/NOAA-OWP/cahaba/pull/338)

Create tool to retrieve rating curves from USGS sites and convert to elevation (NAVD88). Intended to be used as part of the Sierra Test.

### Changes
 - Modify `usgs_gage_crosswalk.py` to:
    1) Look for `location_id` instead of `site_no` attribute field in `usgs_gages.gpkg` file.
    2) Filter out gages that do not have rating curves included in the `usgs_rating_curves.csv`.
 - Modify `rating_curve_comparison.py` to perform a check on the age of the user specified `usgs_rating_curves.csv` and alert user to the age of the file and recommend updating if file is older the 30 days.

### Additions
 - Add `rating_curve_get_usgs_curves.py`. This script will generate the following files:
     1) `usgs_rating_curves.csv`: A csv file that contains rating curves (including converted to NAVD88 elevation) for USGS gages in a format that is compatible with  `rating_curve_comparisons.py`. As it is is currently configured, only gages within CONUS will have rating curve data.
     2) `log.csv`: A log file that records status for each gage and includes error messages.
     3) `usgs_gages.gpkg`: A geospatial layer (in FIM projection) of all active USGS gages that meet a predefined criteria. Additionally, the `curve` attribute indicates whether a rating curve is found in the `usgs_rating_curves.csv`. This spatial file is only generated if the `all` option is passed with the `-l` argument.

<br/><br/>

## v3.0.13.0 - 2021-04-01 - [PR #332](https://github.com/NOAA-OWP/cahaba/pull/332)

Created tool to compare synthetic rating curve with benchmark rating curve (Sierra Test).

### Changes
 - Update `aggregate_fim_outputs.py` call argument in `fim_run.sh` from 4 jobs to 6 jobs, to optimize API performance.
 - Reroutes median elevation data from `add_crosswalk.py` and `rem.py` to new file (depreciating `hand_ref_elev_table.csv`).
 - Adds new files to `viz_whitelist` in `output_cleanup.py`.

### Additions
 - `usgs_gage_crosswalk.py`: generates `usgs_elev_table.csv` in `run_by_unit.py` with elevation and additional attributes at USGS gages.
 - `rating_curve_comparison.py`: post-processing script to plot and calculate metrics between synthetic rating curves and USGS rating curve data.

<br/><br/>

## v3.0.12.1 - 2021-03-31 - [PR #336](https://github.com/NOAA-OWP/cahaba/pull/336)

Fix spatial option in `eval_plots.py` when creating plots and spatial outputs.

### Changes
 - Removes file dependencies from spatial option. Does require the WBD layer which should be specified in `.env` file.
 - Produces outputs in a format consistent with requirements needed for publishing.
 - Preserves leading zeros in huc information for all outputs from `eval_plots.py`.

### Additions
 - Creates `fim_performance_points.shp`: this layer consists of all evaluated ahps points (with metrics). Spatial data retrieved from WRDS on the fly.
 - Creates `fim_performance_polys.shp`: this layer consists of all evaluated huc8s (with metrics). Spatial data retrieved from WBD layer.

<br/><br/>

## v3.0.12.0 - 2021-03-26 - [PR #327](https://github.com/NOAA-OWP/cahaba/pull/237)

Add more detail/information to plotting capabilities.

### Changes
 - Merge `plot_functions.py` into `eval_plots.py` and move `eval_plots.py` into the tools directory.
 - Remove `plots` subdirectory.

### Additions
 - Optional argument to create barplots of CSI for each individual site.
 - Create a csv containing the data used to create the scatterplots.

<br/><br/>

## v3.0.11.0 - 2021-03-22 - [PR #319](https://github.com/NOAA-OWP/cahaba/pull/298)

Improvements to CatFIM service source data generation.

### Changes
 - Renamed `generate_categorical_fim.py` to `generate_categorical_fim_mapping.py`.
 - Updated the status outputs of the `nws_lid_sites layer` and saved it in the same directory as the `merged catfim_library layer`.
 - Additional stability fixes (such as improved compatability with WRDS updates).

### Additions
 - Added `generate_categorical_fim.py` to wrap `generate_categorical_fim_flows.py` and `generate_categorical_fim_mapping.py`.
 - Create new `nws_lid_sites` shapefile located in same directory as the `catfim_library` shapefile.

<br/><br/>

## v3.0.10.1 - 2021-03-24 - [PR #320](https://github.com/NOAA-OWP/cahaba/pull/320)

Patch to synthesize_test_cases.py.

### Changes
 - Bug fix to `synthesize_test_cases.py` to allow comparison between `testing` version and `official` versions.

<br/><br/>

## v3.0.10.0 - 2021-03-12 - [PR #298](https://github.com/NOAA-OWP/cahaba/pull/298)

Preprocessing of flow files for Categorical FIM.

### Additions
 - Generate Categorical FIM flow files for each category (action, minor, moderate, major).
 - Generate point shapefile of Categorical FIM sites.
 - Generate csv of attribute data in shapefile.
 - Aggregate all shapefiles and csv files into one file in parent directory.
 - Add flood of record category.

 ### Changes
 - Stability fixes to `generate_categorical_fim.py`.

<br/><br/>

## v3.0.9.0 - 2021-03-12 - [PR #297](https://github.com/NOAA-OWP/cahaba/pull/297)

Enhancements to FIM API.

### Changes
 - `fim_run.sh` can now be run with jobs in parallel.
 - Viz post-processing can now be selected in API interface.
 - Jobs table shows jobs that end with errors.
 - HUC preset lists can now be selected in interface.
 - Better `output_handler` file writing.
 - Overall better restart and retry handlers for networking problems.
 - Jobs can now be canceled in API interface.
 - Both FR and MS configs can be selected for a single job.

<br/><br/>

## v3.0.8.2 - 2021-03-11 - [PR #296](https://github.com/NOAA-OWP/cahaba/pull/296)

Enhancements to post-processing for Viz-related use-cases.

### Changes
 - Aggregate grids are projected to Web Mercator during `-v` runs in `fim_run.sh`.
 - HUC6 aggregation is parallelized.
 - Aggregate grid blocksize is changed from 256 to 1024 for faster postprocessing.

<br/><br/>

## v3.0.8.1 - 2021-03-10 - [PR #302](https://github.com/NOAA-OWP/cahaba/pull/302)

Patched import issue in `tools_shared_functions.py`.

### Changes
 - Changed `utils.` to `tools_` in `tools_shared_functions.py` after recent structural change to `tools` directory.

<br/><br/>

## v3.0.8.0 - 2021-03-09 - [PR #279](https://github.com/NOAA-OWP/cahaba/pull/279)

Refactored NWS Flood Categorical HAND FIM (CatFIM) pipeline to open source.

### Changes
 - Added `VIZ_PROJECTION` to `shared_variables.py`.
 - Added missing library referenced in `inundation.py`.
 - Cleaned up and converted evaluation scripts in `generate_categorical_fim.py` to open source.
 - Removed `util` folders under `tools` directory.

<br/><br/>

## v3.0.7.1 - 2021-03-02 - [PR #290](https://github.com/NOAA-OWP/cahaba/pull/290)

Renamed benchmark layers in `test_cases` and updated variable names in evaluation scripts.

### Changes
 - Updated `run_test_case.py` with new benchmark layer names.
 - Updated `run_test_case_calibration.py` with new benchmark layer names.

<br/><br/>

## v3.0.7.0 - 2021-03-01 - [PR #288](https://github.com/NOAA-OWP/cahaba/pull/288)

Restructured the repository. This has no impact on hydrological work done in the codebase and is simply moving files and renaming directories.

### Changes
 - Moved the contents of the `lib` folder to a new folder called `src`.
 - Moved the contents of the `tests` folder to the `tools` folder.
 - Changed any instance of `lib` or `libDir` to `src` or `srcDir`.

<br/><br/>

## v3.0.6.0 - 2021-02-25 - [PR #276](https://github.com/NOAA-OWP/cahaba/pull/276)

Enhancement that creates metric plots and summary statistics using metrics compiled by `synthesize_test_cases.py`.

### Additions
 - Added `eval_plots.py`, which produces:
    - Boxplots of CSI, FAR, and POD/TPR
    - Barplot of aggregated CSI scores
    - Scatterplot of CSI comparing two FIM versions
    - CSV of aggregated statistics (CSI, FAR, POD/TPR)
    - CSV of analyzed data and analyzed sites

<br/><br/>

## v3.0.5.3 - 2021-02-23 - [PR #275](https://github.com/NOAA-OWP/cahaba/pull/275)

Bug fixes to new evaluation code.

### Changes

 - Fixed a bug in `synthesize_test_cases.py` where the extent (MS/FR) was not being written to merged metrics file properly.
 - Fixed a bug in `synthesize_test_cases.py` where only BLE test cases were being written to merged metrics file.
 - Removed unused imports from `inundation.py`.
 - Updated README.md

<br/><br/>

## v3.0.5.2 - 2021-02-23 - [PR #272](https://github.com/NOAA-OWP/cahaba/pull/272)

Adds HAND synthetic rating curve (SRC) datum elevation values to `hydroTable.csv` output.

### Changes

 - Updated `add_crosswalk.py` to included "Median_Thal_Elev_m" variable outputs in `hydroTable.csv`.
 - Renamed hydroid attribute in `rem.py` to "Median" in case we want to include other statistics in the future (e.g. min, max, range etc.).

<br/><br/>
## v3.0.5.1 - 2021-02-22

Fixed `TEST_CASES_DIR` path in `tests/utils/shared_variables.py`.

### Changes

 - Removed `"_new"` from `TEST_CASES_DIR` variable.

<br/><br/>

## v3.0.5.0 - 2021-02-22 - [PR #267](https://github.com/NOAA-OWP/cahaba/pull/267)

Enhancements to allow for evaluation at AHPS sites, the generation of a query-optimized metrics CSV, and the generation of categorical FIM. This merge requires that the `/test_cases` directory be updated for all machines performing evaluation.

### Additions

 - `generate_categorical_fim.py` was added to allow production of NWS Flood Categorical HAND FIM (CatFIM) source data. More changes on this script are to follow in subsequent branches.

### Removals

 - `ble_autoeval.sh` and `all_ble_stats_comparison.py` were deleted because `synthesize_test_cases.py` now handles the merging of metrics.
 - The code block in `run_test_case.py` that was responsible for printing the colored metrics to screen has been commented out because of the new scale of evaluations (formerly in `run_test_case.py`, now in `shared_functions.py`)
 - Remove unused imports from inundation wrappers in `/tools`.

### Changes

 - Updated `synthesize_test_cases.py` to allow for AHPS site evaluations.
 - Reorganized `run_test_case.py` by moving more functions into `shared_functions.py`.
 - Created more shared variables in `shared_variables.py` and updated import statements in relevant scripts.

<br/><br/>

## v3.0.4.4 - 2021-02-19 - [PR #266](https://github.com/NOAA-OWP/cahaba/pull/266)

Rating curves for short stream segments are replaced with rating curves from upstream/downstream segments.

### Changes

 - Short stream segments are identified and are reassigned the channel geometry from upstream/downstream segment.
 - `fossid` renamed to `fimid` and the attribute's starting value is now 1000 to avoid HydroIDs with leading zeroes.
 - Addresses issue where HydroIDs were not included in final hydrotable.
 - Added `import sys` to `inundation.py` (missing from previous feature branch).
 - Variable names and general workflow are cleaned up.

<br/><br/>

## v3.0.4.3 - 2021-02-12 - [PR #254](https://github.com/NOAA-OWP/cahaba/pull/254)

Modified `rem.py` with a new function to output HAND reference elev.

### Changes

 - Function `make_catchment_hydroid_dict` creates a df of pixel catchment ids and overlapping hydroids.
 - Merge hydroid df and thalweg minimum elevation df.
 - Produces new output containing all catchment ids and min thalweg elevation value named `hand_ref_elev_table.csv`.
 - Overwrites the `demDerived_reaches_split.gpk` layer by adding additional attribute `Min_Thal_Elev_meters` to view the elevation value for each hydroid.

<br/><br/>

## v3.0.4.2 - 2021-02-12 - [PR #255](https://github.com/NOAA-OWP/cahaba/pull/255)

Addresses issue when running on HUC6 scale.

### Changes

 - `src.json` should be fixed and slightly smaller by removing whitespace.
 - Rasters are about the same size as running fim as huc6 (compressed and tiled; aggregated are slightly larger).
 - Naming convention and feature id attribute are only added to the aggregated hucs.
 - HydroIDs are different for huc6 vs aggregated huc8s mostly due to forced split at huc boundaries (so long we use consistent workflow it shouldn't matter).
 - Fixed known issue where sometimes an incoming stream is not included in the final selection will affect aggregate outputs.

<br/><br/>

## v3.0.4.1 - 2021-02-12 - [PR #261](https://github.com/NOAA-OWP/cahaba/pull/261)

Updated MS Crosswalk method to address gaps in FIM.

### Changes

 - Fixed typo in stream midpoint calculation in `split_flows.py` and `add_crosswalk.py`.
 - `add_crosswalk.py` now restricts the MS crosswalk to NWM MS catchments.
 - `add_crosswalk.py` now performs a secondary MS crosswalk selection by nearest NWM MS catchment.

<br/><br/>

## v3.0.4.0 - 2021-02-10 - [PR #256](https://github.com/NOAA-OWP/cahaba/pull/256)

New python script "wrappers" for using `inundation.py`.

### Additions

 - Created `inundation_wrapper_nwm_flows.py` to produce inundation outputs using NWM recurrence flows: 1.5 year, 5 year, 10 year.
 - Created `inundation_wrapper_custom_flow.py` to produce inundation outputs with user-created flow file.
 - Created new `tools` parent directory to store `inundation_wrapper_nwm_flows.py` and  `inundation_wrapper_custom_flow.py`.

<br/><br/>

## v3.0.3.1 - 2021-02-04 - [PR #253](https://github.com/NOAA-OWP/cahaba/pull/253)

Bug fixes to correct mismatched variable name and file path.

### Changes

 - Corrected variable name in `fim_run.sh`.
 - `acquire_and_preprocess_inputs.py` now creates `huc_lists` folder and updates file path.

<br/><br/>

## v3.0.3.0 - 2021-02-04 - [PR #227](https://github.com/NOAA-OWP/cahaba/pull/227)

Post-process to aggregate FIM outputs to HUC6 scale.

### Additions

 - Viz outputs aggregated to HUC6 scale; saves outputs to `aggregate_fim_outputs` folder.

### Changes

 - `split_flows.py` now splits streams at HUC8 boundaries to ensure consistent catchment boundaries along edges.
 - `aggregate_fim_outputs.sh` has been depreciated but remains in the repo for potential FIM 4 development.
 - Replaced geopandas driver arg with getDriver throughout repo.
 - Organized parameters in environment files by group.
 - Cleaned up variable names in `split_flows.py` and `build_stream_traversal.py`.
 - `build_stream_traversal.py` is now assigning HydroID by midpoint instead centroid.
 - Cleanup of `clip_vectors_to_wbd.py`.

<br/><br/>

## v3.0.2.0 - 2021-01-25 - [PR #218](https://github.com/NOAA-OWP/cahaba/pull/218)

Addition of an API service to schedule, run and manage `fim_run` jobs through a user-friendly web interface.

### Additions

 - `api` folder that contains all the codebase for the new service.

<br/><br/>

## v3.0.1.0 - 2021-01-21 - [PR #206](https://github.com/NOAA-OWP/cahaba/pull/206)

Preprocess MS and FR stream networks

### Changes

 - Headwater stream segments geometries are adjusted to align with with NWM streams.
 - Incoming streams are selected using intersection points between NWM streams and HUC4 boundaries.
 - `clip_vectors_to_wbd.py` handles local headwaters.
 - Removes NHDPlus features categorized as coastline and underground conduit.
 - Added streams layer to production whitelist.
 - Fixed progress bar in `lib/acquire_and_preprocess_inputs.py`.
 - Added `getDriver` to shared `functions.py`.
 - Cleaned up variable names and types.

<br/><br/>

## v3.0.0.4 - 2021-01-20 - [PR #230](https://github.com/NOAA-OWP/cahaba/pull/230)

Changed the directory where the `included_huc*.lst` files are being read from.

### Changes

 - Changed the directory where the `included_huc*.lst` files are being read from.

<br/><br/>

## v3.0.0.3 - 2021-01-14 - [PR #210](https://github.com/NOAA-OWP/cahaba/pull/210)

Hotfix for handling nodata value in rasterized levee lines.

### Changes

 - Resolves bug for HUCs where `$ndv > 0` (Great Lakes region).
 - Initialize the `nld_rasterized_elev.tif` using a value of `-9999` instead of `$ndv`.

 <br/><br/>

## v3.0.0.2 - 2021-01-06 - [PR #200](https://github.com/NOAA-OWP/cahaba/pull/200)

Patch to address AHPSs mapping errors.

### Changes

 - Checks `dtype` of `hydroTable.csv` columns to resolve errors caused in `inundation.py` when joining to flow forecast.
 - Exits `inundation.py` when all hydrotable HydroIDs are lake features.
 - Updates path to latest AHPs site layer.
 - Updated [readme](https://github.com/NOAA-OWP/cahaba/commit/9bffb885f32dfcd95978c7ccd2639f9df56ff829)

<br/><br/>

## v3.0.0.1 - 2020-12-31 - [PR #184](https://github.com/NOAA-OWP/cahaba/pull/184)

Modifications to build and run Docker image more reliably. Cleanup on some pre-processing scripts.

### Changes

 - Changed to noninteractive install of GRASS.
 - Changed some paths from relative to absolute and cleaned up some python shebang lines.

### Notes
 - `aggregate_vector_inputs.py` doesn't work yet. Need to externally download required data to run fim_run.sh

 <br/><br/>

## v3.0.0.0 - 2020-12-22 - [PR #181](https://github.com/NOAA-OWP/cahaba/pull/181)

The software released here builds on the flood inundation mapping capabilities demonstrated as part of the National Flood Interoperability Experiment, the Office of Water Prediction's Innovators Program and the National Water Center Summer Institute. The flood inundation mapping software implements the Height Above Nearest Drainage (HAND) algorithm and incorporates community feedback and lessons learned over several years. The software has been designed to meet the requirements set by stakeholders interested in flood prediction and has been developed in partnership with several entities across the water enterprise.<|MERGE_RESOLUTION|>--- conflicted
+++ resolved
@@ -1,7 +1,6 @@
 All notable changes to this project will be documented in this file.
 We follow the [Semantic Versioning 2.0.0](http://semver.org/) format.
 
-<<<<<<< HEAD
 ## v4.5.x.x - 2024-10-01 - [PR#1306](https://github.com/NOAA-OWP/inundation-mapping/pull/1306)
 
 Extends outlet levelpath(s) outside HUC.
@@ -23,7 +22,6 @@
     
 <br/><br/>
 
-=======
 
 ## v4.5.10.2 - 2024-10-11 - [PR#1244](https://github.com/NOAA-OWP/inundation-mapping/pull/1244)
 
@@ -48,7 +46,6 @@
 <br/><br/>
 
 
->>>>>>> 751b8bf2
 ## v4.5.10.0 - 2024-09-25 - [PR#1301](https://github.com/NOAA-OWP/inundation-mapping/pull/1301)
 
 A reload of all 3Dep DEMs from USGS was performed to refresh our data.
