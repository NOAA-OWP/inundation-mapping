All notable changes to this project will be documented in this file.
We follow the [Semantic Versioning 2.0.0](http://semver.org/) format.

<<<<<<< HEAD
## v4.4.2.x - 2023-09-21 - [PR#998](https://github.com/NOAA-OWP/inundation-mapping/pull/998)

Removes exclude list for black formatter in `.pre-commit-config.yaml` as well as in `pyproject.toml`. Ran the `black` executable on the 
whole repository, the re-formatted files in `src/` & `tools/` are included.

### Changes

- `.pre-commit-config.yaml`
- `pyproject.toml`
- `src/add_crosswalk.py`
- `src/bathy_src_adjust_topwidth.py`
- `src/bathymetric_adjustment.py`
- `src/identify_src_bankfull.py`
- `src/src_roughness_optimization.py`
- `tools/vary_mannings_n_composite.py`
=======
## v4.4.2.2 - 2023-09-21 - [PR#997](https://github.com/NOAA-OWP/inundation-mapping/pull/997)

Bug fix for an error related to reindexing in `StreamNetwork.drop()`.

### Changes

- `src/stream_branches.py`: Fixes reindexing error.
>>>>>>> 99a12101

<br/><br/>

## v4.4.2.1 - 2023-09-20 - [PR#990](https://github.com/NOAA-OWP/inundation-mapping/pull/990)

Corrects a bug in `src/usgs_gage_unit_setup.py` caused by missing geometry field after `GeoDataFrame.update()`.

### Changes

- `src/usgs_gage_unit_setup.py`: Sets geometry field in `self.gages`.

<br/><br/>

## v4.4.2.0 - 2023-09-20 - [PR#993](https://github.com/NOAA-OWP/inundation-mapping/pull/993)

Resolves the causes of two warnings in pandas and geopandas: (1) `FutureWarning` from taking the `int()` of single-length Series and (2) `SettingWithCopyWarning` resulting from the use of `inplace=True`.

### Changes

Removed `inplace=True` from
- `data/`
    - `usgs/preprocess_ahps_usgs.py`
    - `write_parquet_from_calib_pts.py`
- `src/`
    - `add_crosswalk.py`
    - `bathy_src_adjust_topwidth.py`
    - `clip_vectors_to_wbd.py`
    - `crosswalk_nwm_demDerived.py`
    - `derive_level_paths.py`
    - `finalize_srcs.py`
    - `identify_src_bankfull.py`
    - `src_adjust_usgs_rating.py`
    - `src_roughness_optimization.py`
    - `stream_branches.py`
    - `subdiv_chan_obank_src.py`
    - `subset_catch_list_by_branch_id.py`
    - `usgs_gage_unit_setup.py`
    - `utils/shared_functions.py`
- `tools/`
    - `adjust_rc_with_feedback.py`
    - `aggregate_csv_files.py`
    - `combine_crosswalk_tables.py`
    - `eval_plots_stackedbar.py`
    - `inundation.py`
    - `make_boxes_from_bounds.py`
    - `mosaic_inundation.py`
    - `plots.py`
    - `rating_curve_comparison.py`
    - `vary_mannings_n_composite.py`

Fixed single-length Series in
- `src/`
    - `split_flows.py`
    - `stream_branches.py`

- ``src/stream_branches.py``: Fixed class methods

<br/><br/>

## v4.4.1.1 - 2023-09-20 - [PR#992](https://github.com/NOAA-OWP/inundation-mapping/pull/992)

Fixes errors caused when a GeoDataFrame contains a `MultiLineString` geometry instead of a `LineString`. Update black force-exclude list.

### Changes

- `src/`
    `split_flows.py` and `stream_branches.py`: Converts `MultiLineString` geometry into `LineString`s.
- `pyproject.toml` : Add three files in `src/` to exclude list.

<br/><br/>

## v4.4.1.0 - 2023-09-18 - [PR#988](https://github.com/NOAA-OWP/inundation-mapping/pull/988)

Format code using `black` formatter, incorporate `isort` package to sort import statements,
and adhere all code to PEP8 Style Guide using the `flake8` package. Remove deprecated files.
Set up git pre-commit hooks.

Not all files were modified, however, to avoid individually listing each file here, the `/*` convention
is used to denote that almost every file in those directories were formatted and linted.

### Changes

- `.gitattributes`: Add newline at EOF.
- `.github/*`: 
- `.gitignore`: Trim extra last line.
- `CONTRIBUTING.md`: Update contributing guidelines.
- `Dockerfile`: Update PYTHONPATH to point to correct `unit_tests` directory.
- `Pipfile`: Add flake8, black, pyproject-flake8, pre-commit, isort packages
- `Pipfile.lock`: Update to correspond with new packages in Pipfile 
- `README.md` : Update link to wiki, trim whitespace.
- `config/*`
- `data/*`
- `docs/*`
- `fim_pipeline.sh` : Clean up usage statement
- `fim_post_processing.sh`: Update usage statement
- `fim_pre_processing.sh`: Update usage statement.
- `fim_process_unit_wb.sh`: Make usage functional, combine usage and comments.
- `src/*`
- `tools/*`
- `unit_tests/*`: The directory name where the unit test data must reside was changed from
`fim_unit_test_data_do_not_remove` => `unit_test_data`

### Additions

- `pyproject.toml`: Configuration file
- `.pre-commit-config.yaml`: Initialize git pre-commit hooks
- `tools/hash_compare.py`: Carson's hash compare script added to compare files or directories 
in which we do not expect any changes.

### Removals

- `data/nws/preprocess_ahps_nws.py`
- `src/adjust_headwater_streams.py`
- `src/aggregate_vector_inputs.py`
- `src/utils/reproject_dem.py`
- `tools/code_standardizer/*`: Incorporated "code_standardizer" into base level Dockerfile.
- `tools/compile_comp_stats.py`
- `tools/compile_computational_stats.py`
- `tools/consolidate_metrics.py`
- `tools/copy_test_case_folders.py`
- `tools/cygnss_preprocessing.py`
- `tools/nesdis_preprocessing.py`
- `tools/plots/*`: Duplicate and unused directory.
- `.isort.cfg`: Incorporated into `pyproject.toml`

<br/><br/>

## v4.4.0.1 - 2023-09-06 - [PR#987](https://github.com/NOAA-OWP/inundation-mapping/pull/987)

Corrects a bug in `src/usgs_gage_unit_setup.py` that causes incorrect values to populate a table, generating an error in `src/usgs_gage_crosswalk.py`.

### Changes

- `src/usgs_gage_unit_setup.py`: Changes `self.gages.location_id.fillna(usgs_gages.nws_lid, inplace=True)` to `self.gages.location_id.fillna(self.gages.nws_lid, inplace=True)`

<br/><br/>

## v4.4.0.0 - 2023-09-01 - [PR#965](https://github.com/NOAA-OWP/inundation-mapping/pull/965)

This feature branch includes new functionality to perform an additional layer of HAND SRC calibration using ras2fim rating curve and point data. The calibration workflow for ras2fim data follows the same general logic as the existing USGS rating curve calibration routine.

### Additions

- `src/src_adjust_ras2fim_rating.py`: New python script to perform the data prep steps for running the SRC calibration routine:
1) merge the `ras_elev_table.csv` data and the ras2fim cross section rating curve data (`reformat_ras_rating_curve_table.csv`)
2) sample the ras2fim rating curve at NWM recurrence flow intervals (2, 5, 10, 25, 50, 100yr)
3) pass inputs to the `src_roughness_optimization.py` workflow

### Changes

- `config/deny_branches.lst`: Added `ras_elev_table.csv` to keep list. Needed for `fim_post_processing.sh`
- `config/deny_unit.lst`: Added `ras_elev_table.csv` to keep list. Needed for `fim_post_processing.sh`
- `config/params_template.env`: Added new block for ras2fim SRC calibration parameters (can turn on/off each of the three SRC calibration routines individually); also reconfigured docstrings for calibration parameters)
- `fim_post_processing.sh`: Added routines to create ras2fim calibration data and then run the SRC calibration workflow with ras2fim data
- `src/add_crosswalk.py`: Added placeholder variable (`calb_coef_ras2fim`) in all `hydrotable.csv` files
- `src/aggregate_by_huc.py`: Added new blocks to perform huc-branch aggregation for all `ras_elev_table.csv` files
- `src/run_by_branch.sh`: Revised input variable (changed from csv file to directory) for `usgs_gage_crosswalk.py` to facilitate both `usgs_elev_table.csv` and ras_elev_table.csv` outputs
- `src/run_unit_wb.sh`: Revised inputs and output variables for `usgs_gage_unit_setup.py` and `usgs_gage_crosswalk.py`
- `src/src_roughness_optimization.py`: Added code blocks to ingest ras2fim rating curve data; added new attributes/renamed output variables to catchments gpkg output
- `src/usgs_gage_crosswalk.py`: Added code block to process ras2fim point locations alongside existing USGS gage point locations; outputs a separate csv if ras2fim points exist within the huc
- `src/usgs_gage_unit_setup.py`: Added code block to ingest and process raw ras2fim point locations gpkg file (same general workflow to usgs gages); all valid points (USGS and RAS2FIM) are exported to the huc level `usgs_subset_gages.gpkg`
- `tools/inundate_nation.py`: Added functionality to allow user to pass in a single HUC for faster spot checking of NWM recurr inundation maps

<br/><br/>

## v4.3.15.6 - 2023-09-01 - [PR#972](https://github.com/NOAA-OWP/inundation-mapping/pull/972)

Adds functionality to `tools/inundate_mosaic_wrapper.py` and incorporates functionality into existing `inundation-mapping` scripts.

### Changes

- `tools/`
    - `inundate_mosaic_wrapper.py`: Refactors to call `Inundate_gms` only once; adds functionality to produce a mosaicked polygon from `depths_raster` without needing to generate the `inundation_raster`; removes `log_file` and `output_fileNames` as variables and input arguments; updates the help description for `keep_intermediate`.
    - `composite_inundation.py`, 'inundate_nation.py`, and `run_test_case.py`: Implements `produce_mosaicked_inundation()` from `tools/inundate_mosaic_wrapper.py`.
    - `inundate_gms.py`: Adds back `Inundate_gms(**vars(parser.parse_args()))` command-line function call.
    - `mosaic_inundation.py` and `overlapping_inundation.py`: Removes unused import(s).
    - `tools_shared_variables.py`: Changes hardcoded `INPUT_DIR` to environment variable.

<br/><br/>

## v4.3.15.5 - 2023-09-01 - [PR#970](https://github.com/NOAA-OWP/inundation-mapping/pull/970)

Fixes an issue where the stream network was clipped inside the DEM resulting in a burned stream channel that was then filled by the DEM depression filling process so that all pixels in the burned channel had the same elevation which was the elevation at the spill point (which wasn't necessarily at the HUC outlet). The stream network is now extended from the WBD to the buffered WBD and all streams except the outlet are clipped to the streams buffer inside the WBD (WBD - (3 x cell_size)). This also prevents reverse flow issues.

### Changes

- `src/`
    - `clip_vectors_to_wbd.py`: Clip NWM streams to buffered WBD and clip non-outlet streams to WBD streams buffer (WBD - (3 x cell_size)).
    - `derive_level_paths.py`: Add WBD input argument
    - `run_unit_wb.py`: Add WBD input argument
    - `src_stream_branches.py`: Ignore branches outside HUC
- `unit_tests/`
    - `derive_level_paths_params.json`: Add WBD parameter value
    - `derive_level_paths_test.py`: Add WBD parameter

<br/><br/>

## v4.3.15.4 - 2023-09-01 - [PR#977](https://github.com/NOAA-OWP/inundation-mapping/pull/977)

Fixes incorrect `nodata` value in `src/burn_in_levees.py` that was responsible for missing branches (Exit code: 61). Also cleans up related files.

### Changes

- `src/`
    - `buffer_stream_branches.py`: Moves script functionality into a function.
    - `burn_in_levees.py`: Corrects `nodata` value. Adds context managers for reading rasters.
    - `generate_branch_list.py`: Removes unused imports.
    - `mask_dem.py`: Removes commented code.

<br/><br/>

## v4.3.15.3 - 2023-09-01 - [PR#983](https://github.com/NOAA-OWP/inundation-mapping/pull/983)

This hotfix addresses some bugs introduced in the pandas upgrade.

### Changes

- `/tools/eval_plots_stackedbar.py`: 2 lines were changed to work with the pandas upgrade. Added an argument for a `groupby` median call and fixed a bug with the pandas `query`. Also updated with Black compliance.

<br/><br/>

## v4.3.15.2 - 2023-07-18 - [PR#948](https://github.com/NOAA-OWP/inundation-mapping/pull/948)

Adds a script to produce inundation maps (extent TIFs, polygons, and depth grids) given a flow file and hydrofabric outputs. This is meant to make it easier to team members and external collaborators to produce inundation maps.

### Additions
- `data/`
    - `/tools/inundate_mosaic_wrapper.py`: The script that performs the inundation and mosaicking processes.
    - `/tools/mosaic_inundation.py`: Add function (mosaic_final_inundation_extent_to_poly).

<br/><br/>

## v4.3.15.1 - 2023-08-08 - [PR#960](https://github.com/NOAA-OWP/inundation-mapping/pull/960)

Provides a scripted procedure for updating BLE benchmark data including downloading, extracting, and processing raw BLE data into benchmark inundation files (inundation rasters and discharge tables).

### Additions

- `data/ble/ble_benchmark/`
    - `Dockerfile`, `Pipfile`, and `Pipfile.lock`: creates a new Docker image with necessary Python packages
    - `README.md`: contains installation and usage information
    - `create_ble_benchmark.py`: main script to generate BLE benchmark data

### Changes

- `data/ble/ble_benchmark/`
    - `create_flow_forecast_file.py` and `preprocess_benchmark.py`: moved from /tools

<br/><br/>

## v4.3.15.0 - 2023-08-08 - [PR#956](https://github.com/NOAA-OWP/inundation-mapping/pull/956)

Integrating GVAL in to the evaluation of agreement maps and contingency tables.

- `Dockerfile`: Add dependencies for GVAL
- `Pipfile`: Add GVAL and update related dependencies
- `Pipfile.lock`: Setup for Docker Image builds
- `run_test_case.py`: Remove unused arguments and cleanup
- `synthesize_test_cases.py`: Fix None comparisons and cleanup
- `tools/shared_functions.py`: Add GVAL crosswalk function, add rework create_stats_from_raster, create and create_stats_from_contingency_table
- `unit_tests/tools/inundate_gms_test.py`: Bug fix

<br/><br/>

## v4.3.14.2 - 2023-08-08 - [PR#959](https://github.com/NOAA-OWP/inundation-mapping/pull/959)

The enhancements in this PR include the new modules for pre-processing bathymetric data from the USACE eHydro dataset and integrating the missing hydraulic geometry into the HAND synthetic rating curves.

### Changes
- `data/bathymetry/preprocess_bathymetry.py`: added data source column to output geopackage attribute table.
- `fim_post_processing.sh`: changed -bathy input reference location.
- `config/params_template.env`: added export to bathymetry_file

<br/><br/>

## v4.3.14.1 - 2023-07-13 - [PR#946](https://github.com/NOAA-OWP/inundation-mapping/pull/946)

ras2fim product had a need to run the acquire 3dep script to pull down some HUC8 DEMs. The old script was geared to HUC6 but could handle HUC8's but needed a few enhancements. ras2fim also did not need polys made from the DEMs, so a switch was added for that.

The earlier version on the "retry" feature would check the file size and if it was smaller than a particular size, it would attempt to reload it.  The size test has now been removed. If a file fails to download, the user will need to look at the log out, then remove the file before attempting again. Why? So the user can see why it failed and decide action from there.

Note: later, as needed, we might upgrade it to handle more than just 10m (which it is hardcoded against).

Additional changes to README to reflect how users can access ESIP's S3 as well as a one line addition to change file permissions in fim_process_unit_wb.sh.

### Changes
- `data`
    - `usgs`
        - `acquire_and_preprocess_3dep_dems.py`:  As described above.
 - `fim_pipeline.sh`:  a minor styling fix (added a couple of lines for readability)
 - `fim_pre_processing.sh`: a user message was incorrect & chmod 777 $outputDestDir.
 - `fim_process_unit_wb.sh`: chmod 777 for /output/<run_name> directory.
 - `README.md`: --no-sign-request instead of --request-payer requester for ESIP S3 access.

<br/><br/>

## v4.3.14.0 - 2023-08-03 - [PR#953](https://github.com/NOAA-OWP/inundation-mapping/pull/953)

The enhancements in this PR include the new modules for pre-processing bathymetric data from the USACE eHydro dataset and integrating the missing hydraulic geometry into the HAND synthetic rating curves.

### Additions

- `data/bathymetry/preprocess_bathymetry.py`: preprocesses the eHydro datasets.
- `src/bathymetric_adjustment.py`: adjusts synthetic rating curves for HUCs where preprocessed bathymetry is available.

### Changes

- `config/params_template.env`: added a toggle for the bathymetric adjustment routine: `bathymetry_adjust`
- `fim_post_processing.sh`: added the new `bathymetric_adjustment.py` to the postprocessing lineup
- `src/`
    - `add_crosswalk.py`, `aggregate_by_huc.py`, & `subdiv_chan_obank_src.py`: accounting for the new Bathymetry_source field in SRCs

<br/><br/>

## v4.3.13.0 - 2023-07-26 - [PR#952](https://github.com/NOAA-OWP/inundation-mapping/pull/952)

Adds a feature to manually calibrate rating curves for specified NWM `feature_id`s using a CSV of manual coefficients to output a new rating curve. Manual calibration is applied after any/all other calibrations. Coefficient values between 0 and 1 increase the discharge value (and decrease inundation) for each stage in the rating curve while values greater than 1 decrease the discharge value (and increase inundation).

Manual calibration is performed if `manual_calb_toggle="True"` and the file specified by `man_calb_file` (with `HUC8`, `feature_id`, and `calb_coef_manual` fields) exists. The original HUC-level `hydrotable.csv` (after calibration) is saved with a suffix of `_pre-manual` before the new rating curve is written.

### Additions

- `src/src_manual_calibration.py`: Adds functionality for manual calibration by CSV file

### Changes

- `config/params_template.env`: Adds `manual_calb_toggle` and `man_calb_file` parameters
- `fim_post_processing.sh`: Adds check for toggle and if `man_calb_file` exists before running manual calibration

<br/><br/>

## v4.3.12.1 - 2023-07-21 - [PR#950](https://github.com/NOAA-OWP/inundation-mapping/pull/950)

Fixes a couple of bugs that prevented inundation using HUC-level hydrotables. Update associated unit tests.

### Changes

- `tools/inundate_gms.py`: Fixes a file path error and Pandas DataFrame indexing error.
- `unit_tests/tools/inundate_gms_test.py`: Do not skip this test, refactor to check that all branch inundation rasters exist.
- `unit_tests/tools/inundate_gms_params.json`: Only test 1 HUC, update forecast filepath, use 4 'workers'.

### Removals

- `unit_tests/tools/inundate_gms_unittests.py`: No longer used. Holdover from legacy unit tests.

<br/><br/>


## v4.3.12.0 - 2023-07-05 - [PR#940](https://github.com/NOAA-OWP/inundation-mapping/pull/940)

Refactor Point Calibration Database for synthetic rating curve adjustment to use `.parquet` files instead of a PostgreSQL database.

### Additions
- `data/`
    -`write_parquet_from_calib_pts.py`: Script to write `.parquet` files based on calibration points contained in a .gpkg file.

### Changes
- `src/`
    - `src_adjust_spatial_obs.py`: Refactor to remove PostgreSQL and use `.parquet` files.
    - `src_roughness_optimization.py`: Line up comments and add newline at EOF.
    - `bash_variables.env`: Update formatting, and add `{}` to inherited `.env` variables for proper variable expansion in Python scripts.
- `/config`
    - `params_template.env`: Update comment.
- `fim_pre_processing.sh`: In usage statement, remove references to PostGRES calibration tool.
- `fim_post_processing.sh`: Remove connection to and loading of PostgreSQL database.
- `.gitignore`: Add newline.
- `README.md`: Remove references to PostGRES calibration tool.

### Removals
- `config/`
    - `calb_db_keys_template.env`: No longer necessary without PostGRES Database.

- `/tools/calibration-db` : Removed directory including files below.
    - `README.md`
    - `docker-compose.yml`
    - `docker-entrypoint-enitdb.d/init-db.sh`

<br/><br/>

## v4.3.11.7 - 2023-06-12 - [PR#932](https://github.com/NOAA-OWP/inundation-mapping/pull/932)

Write to a csv file with processing time of `run_unit_wb.sh`, update PR Template, add/update bash functions in `bash_functions.env`, and modify error handling in `src/check_huc_inputs.py`. Update unit tests to throw no failures, `25 passed, 3 skipped`.

### Changes
- `.github/`
    - `PULL_REQUEST_TEMPLATE.md` : Update PR Checklist into Issuer Checklist and Merge Checklist
- `src/`
    - `run_unit_wb.sh`: Add line to log processing time to `$outputDestDir/logs/unit/total_duration_run_by_unit_all_HUCs.csv`
    - `check_huc_inputs.py`: Modify error handling. Correctly print HUC number if it is not valid (within `included_huc*.lst`)
    - `bash_functions.env`: Add `Calc_Time` function, add `local` keyword to functionally scoped variables in `Calc_Duration`
- `unit_tests/`
    - `derive_level_paths_test.py`: Update - new parameter (`buffer_wbd_streams`)
    - `derive_level_paths_params.json`: Add new parameter (`buffer_wbd_streams`)
    - `clip_vectors_to_wbd_test.py`: Update - new parameter (`wbd_streams_buffer_filename`)
    - `clip_vectors_to_wbd_params.json`: Add new parameter (`wbd_streams_buffer_filename`) & Fix pathing for `nwm_headwaters`

<br/><br/>

## v4.3.11.6 - 2023-05-26 - [PR#919](https://github.com/NOAA-OWP/inundation-mapping/pull/919)

Auto Bot asked for the python package of `requests` be upgraded from 2.28.2 to 2.31.0. This has triggered a number of packages to upgrade.

### Changes
- `Pipfile.lock`: as described.

<br/><br/>

## v4.3.11.5 - 2023-05-30 - [PR#911](https://github.com/NOAA-OWP/inundation-mapping/pull/911)

This fix addresses bugs found when using the recently added functionality in `tools/synthesize_test_cases.py` along with the `PREV` argument. The `-pfiles` argument now performs as expected for both `DEV` and `PREV` processing. Addresses #871

### Changes
`tools/synthesize_test_cases.py`: multiple changes to enable all expected functionality with the `-pfiles` and `-pcsv` arguments

<br/><br/>

## v4.3.11.4 - 2023-05-18 - [PR#917](https://github.com/NOAA-OWP/inundation-mapping/pull/917)

There is a growing number of files that need to be pushed up to HydroVis S3 during a production release, counting the new addition of rating curve comparison reports.

Earlier, we were running a number of aws cli scripts one at a time. This tool simplies it and pushes all of the QA and supporting files. Note: the HAND files from a release, will continue to be pushed by `/data/aws/s3.py` as it filters out files to be sent to HV s3.

### Additions

- `data\aws`
     - `push-hv-data-support-files.sh`: As described above. See file for command args.

<br/><br/>


## v4.3.11.3 - 2023-05-25 - [PR#920](https://github.com/NOAA-OWP/inundation-mapping/pull/920)

Fixes a bug in CatFIM script where a bracket was missing on a pandas `concat` statement.

### Changes
- `/tools/generate_categorical_fim.py`: fixes `concat` statement where bracket was missing.


<br/><br/>


## v4.3.11.2 - 2023-05-19 - [PR#918](https://github.com/NOAA-OWP/inundation-mapping/pull/918)

This fix addresses a bug that was preventing `burn_in_levees.py` from running. The if statement in run_unit_wb.sh preceeding `burn_in_levees.py` was checking for the existence of a filepath that doesn't exist.

### Changes
- `src/run_unit_wb.sh`: fixed the if statement filepath to check for the presence of levee features to burn into the DEM

<br/><br/>

## v4.3.11.1 - 2023-05-16 - [PR#904](https://github.com/NOAA-OWP/inundation-mapping/pull/904)

`pandas.append` was deprecated in our last Pandas upgrade (v4.3.9.0). This PR updates the remaining instances of `pandas.append` to `pandas.concat`.

The file `tools/thalweg_drop_check.py` had an instance of `pandas.append` but was deleted as it is no longer used or necessary.

### Changes

The following files had instances of `pandas.append` changed to `pandas.concat`:
- `data/`
    - `nws/preprocess_ahps_nws.py`
    - `usgs/`
        - `acquire_and_preprocess_3dep_dems.py`
        - `preprocess_ahps_usgs.py`
- `src/`
    - `add_crosswalk.py`
    - `adjust_headwater_streams.py`
    - `aggregate_vector_inputs.py`
    - `reset_mannings.py`
- `tools/`
    - `aggregate_mannings_calibration.py`
    - `eval_plots.py`
    - `generate_categorical_fim.py`
    - `generate_categorical_fim_flows.py`
    - `plots/`
        - `eval_plots.py`
        - `utils/shared_functions.py`
    - `rating_curve_comparison.py`
    - `rating_curve_get_usgs_curves.py`
    - `tools_shared_functions.py`

### Removals

- `tools/thalweg_drop_check.py`

<br/><br/>

## v4.3.11.0 - 2023-05-12 - [PR#903](https://github.com/NOAA-OWP/inundation-mapping/pull/903)

These changes address some known issues where the DEM derived flowlines follow the incorrect flow path (address issues with stream order 1 and 2 only). The revised code adds a new workflow to generate a new flow direction raster separately for input to the `run_by_branch.sh` workflow (branch 0 remains unchanged). This modification helps ensure that the DEM derived flowlines follow the desired NWM flow line when generating the DEM derived flowlines at the branch level.

### Changes
- `config/deny_branch_zero.lst`: removed `LandSea_subset_{}.tif` and `flowdir_d8_burned_filled_{}.tif` from the "keep" list as these files are now kept in the huc root folder.
- `config/deny_unit.lst`: added file cleanups for newly generated branch input files stored in the huc root folder (`dem_burned.tif`, `dem_burned_filled.tif`, `flowdir_d8_burned_filled.tif`, `flows_grid_boolean.tif`, `wbd_buffered_streams.gpkg`)
- `src/clip_vectors_to_wbd.py`: saving the `wbd_streams_buffer` as an output gpkg for input to `derive_level_paths.py`
- `src/derive_level_paths.py`: added a new step to clip the `out_stream_network_dissolved` with the `buffer_wbd_streams` polygon. this resolves errors with the edge case scenarios where a NWM flow line intersects the WBD buffer polygon
- `src/run_unit_wb.sh`: Introduce new processing steps to generate separate outputs for input to branch 0 vs. all other branches. Remove the branch zero `outputs_cleanup.py` as the branches are no longer pointing to files stored in the branch 0 directory (stored in huc directory)
   - Rasterize reach boolean (1 & 0) for all branches (not branch 0): using the `nwm_subset_streams_levelPaths_dissolved.gpkg` to define the branch levelpath flow lines
   - AGREEDEM reconditioning for all branches (not branch 0)
   - Pit remove burned DEM for all branches (not branch 0)
   - D8 flow direction generation for all branches (not branch 0)
- `src/run_by_branch.sh`: changed `clip_rasters_to_branches.py` input file location for `$tempHucDataDir/flowdir_d8_burned_filled.tif` (newly created file)

<br/><br/>

## v4.3.10.0 - 2023-05-12 - [PR#888](https://github.com/NOAA-OWP/inundation-mapping/pull/888)

`aggregate_by_huc.py` was taking a long time to process. Most HUCs can aggregate their branches into one merged hydrotable.csv in just 22 seconds, but a good handful took over 2 mins and a few took over 7 mins. When multiplied by 2,138 HUCs it was super slow. Multi-proc has not been added and it now takes appx 40 mins at 80 cores.

An error logging system was also added to track errors that may have occurred during processing.

### Changes
- `fim_pipeline.sh` - added a duration counter at the end of processing HUCs
- `fim_post_processing.sh` - added a job limit (number of procs), did a little cleanup, and added a warning note about usage of job limits in this script,
- `src`
    - `aggregate_by_huc.py`: Added multi proc, made it useable for non external script calls, added a logging system for errors only.
    - `indentify_src_bankful.py`: typo fix.

<br/><br/>

## v4.3.9.2 - 2023-05-12 - [PR#902](https://github.com/NOAA-OWP/inundation-mapping/pull/902)

This merge fixes several sites in Stage-Based CatFIM sites that showed overinundation. The cause was found to be the result of Stage-Based CatFIM code pulling the wrong value from the `usgs_elev_table.csv`. Priority is intended to go to the `dem_adj_elevation` value that is not from branch 0, however there was a flaw in the prioritization logic. Also includes a change to `requests` usage that is in response to an apparent IT SSL change. This latter change was necessary in order to run CatFIM. Also added a check to make sure the `dem_adj_thalweg` is not too far off the official elevation, and continues if it is.

### Changes
- `/tools/generate_categorical_fim.py`: fixed pandas bug where the non-branch zero `dem_adj_elevation` value was not being properly indexed. Also added a check to make sure the `dem_adj_thalweg` is not too far off the official elevation, and continues if it is.
- ` /tools/tools_shared_functions.py`: added `verify=False` to `requests` library calls because connections to WRDS was being refused (likely because of new IT protocols).

<br/><br/>

## v4.3.9.1 - 2023-05-12 - [PR#893](https://github.com/NOAA-OWP/inundation-mapping/pull/893)

Fix existing unit tests, remove unwanted behavior in `check_unit_errors_test.py`, update `unit_tests/README.md`

### Changes

- `unit_tests/`
    - `README.md` : Split up headings for setting up unit tests/running unit tests & re-formatted code block.
    - `check_unit_errors_test.py`: Fixed unwanted behavior of test leaving behind `sample_n.txt` files in `unit_errors/`
    - `clip_vectors_to_wbd_params.json`: Update parameters
    - `clip_vectors_to_wbd_test.py`: Update arguments
    - `pyproject.toml`: Ignore RuntimeWarning, to suppress pytest failure.
    - `usgs_gage_crosswalk_test.py`: Enhance readability of arguments in `gage_crosswalk.run_crosswalk` call

<br/><br/>

## v4.3.9.0 - 2023-04-19 - [PR#889](https://github.com/NOAA-OWP/inundation-mapping/pull/889)

Updates GDAL in base Docker image from 3.1.2 to 3.4.3 and updates all Python packages to latest versions, including Pandas v.2.0.0. Fixes resulting errors caused by deprecation and/or other changes in dependencies.

NOTE: Although the most current GDAL is version 3.6.3, something in 3.5 causes an issue in TauDEM `aread8` (this has been submitted as https://github.com/dtarb/TauDEM/issues/254)

### Changes

- `Dockerfile`: Upgrade package versions and fix `tzdata`
- `fim_post_processing.sh`: Fix typo
- `Pipfile` and `Pipfile.lock`: Update Python versions
- `src/`
    - `add_crosswalk.py`, `aggregate_by_huc.py`, `src_adjust_usgs_rating.py`, and `usgs_gage_unit_setup.py`: Change `df1.append(df2)` (deprecated) to `pd.concat([df1, df2])`
    - `build_stream_traversal.py`: Add `dropna=True` to address change in NaN handling
    - `getRasterInfoNative.py`: Replace `import gdal` (deprecated) with `from osgeo import gdal`
    - `stream_branches.py`: Change deprecated indexing to `.iloc[0]` and avoid `groupby.max()` over geometry
- `tools`
    - `inundation.py`: Cleans unused `from gdal`
    - `eval_plots.py`: deprecated dataframe.append fixed and deprecated python query pattern fixed.

<br/><br/>

## v4.3.8.0 - 2023-04-07 - [PR#881](https://github.com/NOAA-OWP/inundation-mapping/pull/881)

Clips branch 0 to terminal segments of NWM streams using the `to` attribute of NWM streams (where `to=0`).

### Changes

- `src/`
    - `delineate_hydros_and_produce_HAND.sh`: Added input arguments to `src/split_flows.py`
    - `split_flows.py`: Added functionality to snap and trim branch 0 flows to terminal NWM streamlines

<br/><br/>

## v4.3.7.4 - 2023-04-10 - [PR#882](https://github.com/NOAA-OWP/inundation-mapping/pull/882)

Bug fix for empty `output_catchments` in `src/filter_catchments_and_add_attributes.py`

### Changes

- `src/filter_catchments_and_add_attributes.py`: Adds check for empty `output_catchments` and exits with Status 61 if empty.

<br/><br/>

## v4.3.7.3 - 2023-04-14 - [PR#880](https://github.com/NOAA-OWP/inundation-mapping/pull/880)

Hotfix for addressing an error during the NRMSE calculation/aggregation step within `tools/rating_curve_comparison.py`. Also added the "n" variable to the agg_nwm_recurr_flow_elev_stats table. Addresses #878

### Changes

- `tools/rating_curve_comparison.py`: address error for computing nrmse when n=1; added the "n" variable (sample size) to the output metrics table

<br/><br/>

## v4.3.7.2 - 2023-04-06 - [PR#879](https://github.com/NOAA-OWP/inundation-mapping/pull/879)

Replaces `os.environ` with input arguments in Python files that are called from bash scripts. The bash scripts now access the environment variables and pass them to the Python files as input arguments. In addition to adapting some Python scripts to a more modular structure which allows them to be run individually, it also allows Visual Studio Code debugger to work properly. Closes #875.

### Changes

- `fim_pre_processing.sh`: Added `-i $inputsDir` input argument to `src/check_huc_inputs.py`
- `src/`
    - `add_crosswalk.py`: Changed `min_catchment_area` and `min_stream_length` environment variables to input arguments
    - `check_huc_inputs.py`: Changed `inputsDir` environment variable to input argument
    - `delineate_hydros_and_produce_HAND.sh`: Added `-m $max_split_distance_meters -t $slope_min -b $lakes_buffer_dist_meters` input arguments to `src/split_flows.py`
    - `split_flows.py`: Changed `max_split_distance_meters`, `slope_min`, and `lakes_buffer_dist_meters` from environment variables to input arguments

<br/><br/>

## v4.3.7.1 - 2023-04-06 - [PR#874](https://github.com/NOAA-OWP/inundation-mapping/pull/874)

Hotfix to `process_branch.sh` because it wasn't removing code-61 branches on exit. Also removes the current run from the new fim_temp directory.

### Changes

- `fim_pipeline.sh`: removal of current run from fim_temp directory
- `src/process_branch.sh`: switched the exit 61 block to use the temp directory instead of the outputs directory

<br/><br/>

## v4.3.7.0 - 2023-03-02 - [PR#868](https://github.com/NOAA-OWP/inundation-mapping/pull/868)

This pull request adds a new feature to `fim_post_processing.sh` to aggregate all of the hydrotables for a given HUC into a single HUC-level `hydrotable.csv` file. Note that the aggregation step happens near the end of `fim_post_processing.sh` (after the subdivision and calibration routines), and the branch hydrotable files are preserved in the branch directories for the time being.

### Changes

- `fim_pipeline.sh`: created a new variable `$jobMaxLimit` that multiplies the `$jobHucLimit` and the `$jobBranchLimit`
- `fim_post_processing.sh`: added new aggregation/concatenation step after the SRC calibration routines; passing the new `$jobMaxLimit` to the commands that accept a multiprocessing job number input; added `$skipcal` argument to the USGS rating curve calibration routine
- `src/add_crosswalk.py`: changed the default value for `calb_applied` variable to be a boolean
- `src/aggregate_by_huc.py`: file renamed (previous name: `src/usgs_gage_aggregate.py`); updated to perform branch to huc file aggregation for `hydroTable_{branch_id}.csv` and `src_full_crosswalked_{branch_id}.csv` files; note that the input arguments ask you to specify which file types to aggregate using the flags: `-elev`, `-htable`, and `-src`
- `tools/inundate_gms.py`: added check to use the aggregated HUC-level `hydrotable.csv` if it exists, otherwise continue to use the branch hydroTable files
- `tools/inundation.py`: added `usecols` argument to the `pd.read_csv` commands to improve read time for hydrotables
- `src/subdiv_chan_obank_src.py`: add dtype to hydrotable pd.read_csv to resolve pandas dtype interpretation warnings

<br/><br/>

## v4.3.6.0 - 2023-03-23 - [PR#803](https://github.com/NOAA-OWP/inundation-mapping/pull/803)

Clips Watershed Boundary Dataset (WBD) to DEM domain for increased efficiency. Essentially, this is a wrapper for `geopandas.clip()` and moves clipping from `src/clip_vectors_to_wbd.py` to `data/wbd/preprocess_wbd.py`.

### Additions

- `data/wbd/preprocess_wbd.py`: Clips WBD to DEM domain polygon

### Changes

- `src/`
    - `bash_variables.env`: Updates `input_WBD_gdb` environment variable
    - `clip_vectors_to_wbd.py`: Removes clipping to DEM domain

<br/><br/>

## v4.3.5.1 - 2023-04-01 - [PR#867](https://github.com/NOAA-OWP/inundation-mapping/pull/867)

outputs_cleanup.py was throwing an error saying that the HUC source directory (to be cleaned up), did not exist. This was confirmed in a couple of environments. The src path in run_unit_wb.sh was sending in the "outputs" directory and not the "fim_temp" directory. This might have been a merge issue.

The log file was moved to the unit_errors folder to validate the error, as expected.

### Changes

- `src/run_unit_wb.sh`: Change the source path being submitted to `outputs_cleanup.py` from the `outputs` HUC directory to the `fim_temp` HUC directory.
- `fim_process_unit_wb.sh`: Updated the phrase "Copied temp directory" to "Moved temp directory"

<br/><br/>

## v4.3.5.0 - 2023-03-02 - [PR#857](https://github.com/NOAA-OWP/inundation-mapping/pull/857)

Addresses changes to function calls needed to run upgraded Shapely library plus other related library upgrades. Upgraded libraries include:
- shapely
- geopandas
- pandas
- numba
- rasterstats
- numpy
- rtree
- tqdm
- pyarrow
- py7zr

Pygeos is removed because its functionality is incorporated into the upgraded shapely library.

### Changes

- `Dockerfile`
- `Pipfile and Pipfile.lock`
- `src/`
	- `associate_levelpaths_with_levees.py`
    - `build_stream_traversal.py`
	- `add_crosswalk.py`
	- `adjust_headwater_streams.py`
	- `aggregate_vector_inputs.py`
	- `clip_vectors_to_wbd.py`
	- `derive_headwaters.py`
	- `stream_branches.py`
	- `split_flows.py`
- `tools/`
	- `fimr_to_benchmark.py`
	- `tools_shared_functions.py`

<br/><br/>

## v4.3.4.0 - 2023-03-16-23 [PR#847](https://github.com/NOAA-OWP/inundation-mapping/pull/847)

### Changes

Create a 'working directory' in the Docker container to run processes within the container's non-persistent filesystem. Modify variables in scripts that process HUCs and branches to use the temporary working directory, and then copy temporary directory (after trimming un-wanted files) over to output directory (persistent filesystem).  Roll back changes to `unit_tests/` to use `/data/outputs` (contains canned data), as the volume mounted `outputs/` most likely will not contain the necessary unit test data.

- `Dockerfile` - create a `/fim_temp` working directory, update `projectDir` to an `ENV`, rename inputs and outputs directory variables
- `fim_pipeline.sh` - remove `projectDir=/foss_fim`, update path of `logFile`, remove indentation
- `fim_pre_processing.sh` - change `$outputRunDataDir` => `$outputDestDir` & add `$tempRunDir`
- `fim_post_processing.sh` - change `$outputRunDataDir` => `$outputDestDir`
- `fim_process_unit_wb.sh` - change `$outputRunDataDir` => `$outputDestDir`, add vars & export `tempRunDir`, `tempHucDataDir`, & `tempBranchDataDir` to `run_unit_wb.sh`
- `README.md` - add linebreaks to codeblocks

- `src/`
  - `bash_variables.env` - `$inputDataDir` => `$inputsDir`
  - `check_huc_inputs.py` - `$inputDataDir` => `$inputsDir`
  - `delineate_hydros_and_produce_HAND.py` - `$outputHucDataDir` => `$tempHucDataDir`, `$outputCurrentBranchDataDir` => `$tempCurrentBranchDataDir`
  - `process_branch.sh` - `$outputRunDataDir` => `$outputsDestDir`
  - `run_by_branch.sh` - `$outputCurrentBranchDataDir` => `$tempCurrentBranchDataDir`, `$outputHucDataDir` => `$tempHucDataDir`
  - `run_unit_wb.sh` - `$outputRunDataDir` => `$outputDestDir`, `$outputHucDataDir` => `$tempHucDataDir`
  - `utils/`
    - `shared_functions.py` - `$inputDataDir` => `$inputsDir`

- `tools/`
  - `inundation_wrapper_custom_flow.py` - `$outputDataDir` => `$outputsDir`
  - `inundation_wrapper_nwm_flows.py`  - `$outputDataDir` => `$outputsDir`
  - `tools_shared_variables.py` - `$outputDataDir` => `$outputsDir`

- `unit_tests/`
  - `README.md` - add linebreaks to code blocks, `/outputs/` => `/data/outputs/`
  - `*_params.json` - `/outputs/` => `/data/outputs/` & `$outputRunDataDir` => `$outputDestDir`
  - `derive_level_paths_test.py` - `$outputRunDataDir` => `$outputDestDir`
  - `check_unit_errors_test.py` - `/outputs/` => `/data/outputs/`
  - `shared_functions_test.py` - `$outputRunDataDir` => `$outputDestDir`
  - `split_flows_test.py`  - `/outputs/` => `/data/outputs/`
  - `tools/`
    - `*_params.json` - `/outputs/` => `/data/outputs/` & `$outputRunDataDir` => `$outputDestDir`

<br/><br/>

## v4.3.3.7 - 2023-03-22 - [PR#856](https://github.com/NOAA-OWP/inundation-mapping/pull/856)

Simple update to the `PULL_REQUEST_TEMPLATE.md` to remove unnecessary/outdated boilerplate items, add octothorpe (#) in front of Additions, Changes, Removals to mirror `CHANGELOG.md` format, and clean up the PR Checklist.

### Changes
- `docs/`
  - `PULL_REQUEST_TEMPLATE.md`

<br/><br/>

## v4.3.3.6 - 2023-03-30 - [PR#859](https://github.com/NOAA-OWP/inundation-mapping/pull/859)

Addresses the issue of output storage space being taken up by output files from branches that did not run. Updates branch processing to remove the extraneous branch file if a branch gets an error code of 61.

### Changes

- `src/process_branch.sh`: added line 41, which removes the outputs and output folder if Error 61 occurs.

<br/><br/>

## v4.3.3.5 - 2023-03-23 - [PR#848](https://github.com/NOAA-OWP/inundation-mapping/pull/848)

Introduces two new arguments (`-pcsv` and `-pfiles`) and improves the documentation of  `synthesize_test_cases.py`. The new arguments allow the user to provide a CSV of previous metrics (`-pcsv`) and to specity whether or not metrics should pulled from previous directories (`-pfiles`).

The dtype warning was suppressed through updates to the `read_csv` function in `hydrotable.py` and additional comments were added throughout script to improve readability.

### Changes
- `tools/inundation.py`: Add data types to the section that reads in the hydrotable (line 483).

- `tools/synthesize_test_cases.py`: Improved formatting, spacing, and added comments. Added two new arguments: `pcsv` and `pfiles` along with checks to verify they are not being called concurrently (lines 388-412). In `create_master_metrics_csv`, creates an `iteration_list` that only contains `['comparison']` if `pfiles` is not true, reads in the previous metric csv `prev_metrics_csv` if it is provided and combine it with the compiled metrics (after it is converted to dataframe), and saves the metrics dataframe (`df_to_write`) to CSV.

<br/><br/>

## v4.3.3.4 - 2023-03-17 - [PR#849](https://github.com/NOAA-OWP/inundation-mapping/pull/849)

This hotfix addresses an error in inundate_nation.py relating to projection CRS.

### Changes

- `tools/inundate_nation.py`: #782 CRS projection change likely causing issue with previous projection configuration

<br/><br/>

## v4.3.3.3 - 2023-03-20 - [PR#854](https://github.com/NOAA-OWP/inundation-mapping/pull/854)

At least one site (e.g. TRYM7) was not been getting mapped in Stage-Based CatFIM, despite having all of the acceptable accuracy codes. This was caused by a data type issue in the `acceptable_coord_acc_code_list` in `tools_shared_variables.py` having the accuracy codes of 5 and 1 as a strings instead of an integers.

### Changes

- `/tools/tools_shared_variables.py`: Added integers 5 and 1 to the acceptable_coord_acc_code_list, kept the '5' and '1' strings as well.

<br/><br/>

## v4.3.3.2 - 2023-03-20 - [PR#851](https://github.com/NOAA-OWP/inundation-mapping/pull/851)

Bug fix to change `.split()` to `os.path.splitext()`

### Changes

- `src/stream_branches.py`: Change 3 occurrences of `.split()` to `os.path.splitext()`

<br/><br/>

## v4.3.3.1 - 2023-03-20 - [PR#855](https://github.com/NOAA-OWP/inundation-mapping/pull/855)

Bug fix for KeyError in `src/associate_levelpaths_with_levees.py`

### Changes

- `src/associate_levelpaths_with_levees.py`: Adds check if input files exist and handles empty GeoDataFrame(s) after intersecting levee buffers with leveed areas.

<br/><br/>

## v4.3.3.0 - 2023-03-02 - [PR#831](https://github.com/NOAA-OWP/inundation-mapping/pull/831)

Addresses bug wherein multiple CatFIM sites in the flow-based service were displaying the same NWS LID. This merge also creates a workaround solution for a slowdown that was observed in the WRDS location API, which may be a temporary workaround, until WRDS addresses the slowdown.

### Changes

- `tools/generate_categorical_fim_mapping.py`: resets the list of tifs to format for each LID within the loop that does the map processing, instead of only once before the start of the loop.
- `tools/tools_shared_functions.py`:
  - adds a try-except block around code that attempted to iterate on an empty list when the API didn't return relevant metadata for a given feature ID (this is commented out, but may be used in the future once WRDS slowdown is addressed).
  - Uses a passed NWM flows geodataframe to determine stream order.
- `/tools/generate_categorical_fim_flows.py`:
  - Adds multiprocessing to flows generation and uses `nwm_flows.gpkg` instead of the WRDS API to determine stream order of NWM feature_ids.
  - Adds duration print messages.
- `/tools/generate_categorical_fim.py`:
  - Refactor to allow for new NWM filtering scheme.
  - Bug fix in multiprocessing calls for interval map production.
  - Adds duration print messages.

<br/><br/>

## v4.3.2.0 - 2023-03-15 - [PR#845](https://github.com/NOAA-OWP/inundation-mapping/pull/845)

This merge revises the methodology for masking levee-protected areas from inundation. It accomplishes two major tasks: (1) updates the procedure for acquiring and preprocessing the levee data to be burned into the DEM and (2) revises the way levee-protected areas are masked from branches.

(1) There are now going to be two different levee vector line files in each HUC. One (`nld_subset_levees_burned.gpkg`) for the levee elevation burning and one (`nld_subset_levees.gpkg`) for the levee-level-path assignment and masking workflow.

(2) Levee-protected areas are masked from inundation based on a few methods:
  - Branch 0: All levee-protected areas are masked.
  - Other branches: Levee-protected areas are masked from the DEMs of branches for level path(s) that the levee is protecting against by using single-sided buffers alongside each side of the levee to determine which side the levee is protecting against (the side opposite the associated levee-protected area).

### Additions

- `.gitignore`: Adds `.private` folder for unversioned code.
- `data/`
    - `esri.py`: Class for querying and downloading ESRI feature services.
    - `nld/`
        - `levee_download.py`: Module that handles downloading and preprocessing levee lines and protected areas from the National Levee Database.
- `src/associate_levelpaths_with_levees.py`: Associates level paths with levees using single-sided levee buffers and writes to CSV to be used by `src/mask_dem.py`

### Changes

- `.config/`
    - `deny_branch_zero.lst`: Adds `dem_meters_{}.tif`.
    - `deny_branches.lst`: Adds `levee_levelpaths.csv` and removes `nld_subset_levees_{}.tif`.
    - `deny_unit.lst`: Adds `dem_meters.tif`.
    - `params_template.env`: Adds `levee_buffer` parameter for levee buffer size/distance in meters and `levee_id_attribute`.
- `src/`
    - `bash_variables.env`: Updates `input_nld_levee_protected_areas` and adds `input_NLD` (moved from `run_unit_wb.sh`) and `input_levees_preprocessed` environment. .variables
    - `burn_in_levees.py`: Removed the unit conversion from feet to meters because it's now being done in `levee_download.py`.
    - `clip_vectors_to_wbd.py`: Added the new levee lines for the levee-level-path assignment and masking workflow.
    - `delineate_hydros_and_produce_HAND.sh`: Updates input arguments.
    - `mask_dem.py`: Updates to use `levee_levelpaths.csv` (output from `associate_levelpaths_with_levees.py`) to mask branch DEMs.
    - `run_by_branch.sh`: Clips `dem_meters.tif` to use for branches instead of `dem_meters_0.tif` since branch 0 is already masked.
    - `run_unit_wb.sh`: Added inputs to `clip_vectors_to_wbd.py`. Added `associate_levelpaths_with_levees.py`. Processes `dem_meters.tif` and then makes a copy for branch 0. Moved `deny_unit.lst` cleanup to after branch processing.

### Removals
- `data/nld/preprocess_levee_protected_areas.py`: Deprecated.

<br/><br/>

## v4.3.1.0 - 2023-03-10 - [PR#834](https://github.com/NOAA-OWP/inundation-mapping/pull/834)

Change all occurances of /data/outputs to /outputs to honor the correct volume mount directory specified when executing docker run.

### Changes

- `Dockerfile` - updated comments in relation to `projectDir=/foss_fim`
- `fim_pipeline.sh` - updated comments in relation to `projectDir=/foss_fim`
- `fim_pre_processing.sh` -updated comments in relation to `projectDir=/foss_fim`
- `fim_post_processing.sh` - updated comments in relation to `projectDir=/foss_fim`
- `README.md` - Provide documentation on starting the Docker Container, and update docs to include additional command line option for calibration database tool.

- `src/`
  - `usgs_gage_crosswalk.py` - added newline character to shorten commented example usage
  - `usgs_gage_unit_setup.py` - `/data/outputs/` => `/outputs/`

- `tools/`
  - `cache_metrics.py` -  `/data/outputs/` => `/outputs/`
  - `copy_test_case_folders.py`  - `/data/outputs/` => `/outputs/`
  - `run_test_case.py` - `/data/outputs/` => `/outputs/`

- `unit_tests/*_params.json`  - `/data/outputs/` => `/outputs/`

- `unit_tests/split_flows_test.py`  - `/data/outputs/` => `/outputs/`

<br/><br/>

## v4.3.0.1 - 2023-03-06 - [PR#841](https://github.com/NOAA-OWP/inundation-mapping/pull/841)

Deletes intermediate files generated by `src/agreedem.py` by adding them to `config/deny_*.lst`

- `config/`
    - `deny_branch_zero.lst`, `deny_branches.lst`, `deny_branch_unittests.lst`: Added `agree_binary_bufgrid.tif`, `agree_bufgrid_zerod.tif`, and `agree_smogrid_zerod.tif`
    - `deny_unit.lst`: Added `agree_binary_bufgrid.tif`, `agree_bufgrid.tif`, `agree_bufgrid_allo.tif`, `agree_bufgrid_dist.tif`,  `agree_bufgrid_zerod.tif`, `agree_smogrid.tif`, `agree_smogrid_allo.tif`, `agree_smogrid_dist.tif`, `agree_smogrid_zerod.tif`

<br/><br/>

## v4.3.0.0 - 2023-02-15 - [PR#814](https://github.com/NOAA-OWP/inundation-mapping/pull/814)

Replaces GRASS with Whitebox. This addresses several issues, including Windows permissions and GRASS projection issues. Whitebox also has a slight performance benefit over GRASS.

### Removals

- `src/r_grow_distance.py`: Deletes file

### Changes

- `Dockerfile`: Removes GRASS, update `$outputDataDir` from `/data/outputs` to `/outputs`
- `Pipfile` and `Pipfile.lock`: Adds Whitebox and removes GRASS
- `src/`
    - `agreedem.py`: Removes `r_grow_distance`; refactors to use with context and removes redundant raster reads.
    - `adjust_lateral_thalweg.py` and `agreedem.py`: Refactors to use `with` context and removes redundant raster reads
    - `unique_pixel_and_allocation.py`: Replaces GRASS with Whitebox and remove `r_grow_distance`
    - `gms/`
        - `delineate_hydros_and_produce_HAND.sh` and `run_by_unit.sh`: Removes GRASS parameter
        - `mask_dem.py`: Removes unnecessary line

<br/><br/>

## v4.2.1.0 - 2023-02-21 - [PR#829](https://github.com/NOAA-OWP/inundation-mapping/pull/829)

During the merge from remove-fim3 PR into dev, merge conflicts were discovered in the unit_tests folders and files. Attempts to fix them at that time failed, so some files were removed, other renamed, other edited to get the merge to work.  Here are the fixes to put the unit tests system back to par.

Note: some unit tests are now temporarily disabled due to dependencies on other files / folders which may not exist in other environments.

Also.. the Changelog.md was broken and is being restored here.

Also.. a minor text addition was added to the acquire_and_preprocess_3dep_dems.py files (not directly related to this PR)

For file changes directly related to unit_test folder and it's file, please see [PR#829](https://github.com/NOAA-OWP/inundation-mapping/pull/829)

Other file changes:

### Changes
- `Pipfile.lock` : rebuilt and updated as a safety pre-caution.
- `docs`
    - `CHANGELOG.md`: additions to this file for FIM 4.2.0.0 were not merged correctly.  (re-added just below in the 4.2.0.0 section)
- `data`
    - `usgs`
        - `acquire_and_preprocess_3dep_dems.py`: Added text on data input URL source.

<br/><br/>

## v4.2.0.1 - 2023-02-16 - [PR#827](https://github.com/NOAA-OWP/inundation-mapping/pull/827)

FIM 4.2.0.0. was throwing errors for 14 HUCs that did not have any level paths. These are HUCs that have only stream orders 1 and 2 and are covered under branch zero, but no stream orders 3+ (no level paths).  This has now been changed to not throw an error but continue to process of the HUC.

### Changes

- `src`
    - `run_unit_wb.sh`: Test if branch_id.lst exists, which legitimately might not. Also a bit of text cleanup.

<br/><br/>

## v4.2.0.0 - 2023-02-16 - [PR#816](https://github.com/NOAA-OWP/inundation-mapping/pull/816)

This update removes the remaining elements of FIM3 code.  It further removes the phrases "GMS" as basically the entire FIM4 model. FIM4 is GMS. With removing FIM3, it also means remove concepts of "MS" and "FR" which were no longer relevant in FIM4.  There are only a few remaining places that will continue with the phrase "GMS" which is in some inundation files which are being re-evaluated.  Some deprecated files have been removed and some subfolders removed.

There are a lot of duplicate explanations for some of the changes, so here is a shortcut system.

- desc 1:  Remove or rename values based on phrase "GMS, MS and/or FR"
- desc 2:  Moved file from the /src/gms folder to /src  or /tools/gms_tools to /tools
- desc 3:  No longer needed as we now use the `fim_pipeline.sh` processing model.

### Removals

- `data`
    - `acquire_and_preprocess_inputs.py`:  No longer needed
- `gms_pipeline.sh` : see desc 3
- `gms_run_branch.sh` : see desc 3
- `gms_run_post_processing.sh` : see desc 3
- `gms_run_unit.sh` : see desc 3
- `src`
    - `gms`
        - `init.py` : folder removed, no longer needed.
        - `aggregate_branch_lists.py`: no longer needed.  Newer version already exists in src directory.
        - `remove_error_branches.py` :  see desc 3
        - `run_by_unit.sh` : see desc 3
        - `test_new_crosswalk.sh` : no longer needed
        - `time_and_tee_run_by_branch.sh` : see desc 3
        - `time_and_tee_run_by_unit.sh` : see desc 3
    - `output_cleanup.py` : see desc 3
 - `tools/gms_tools`
     - `init.py` : folder removed, no longer needed.

### Changes

- `config`
   - `deny_branch_unittests.lst` :  renamed from `deny_gms_branch_unittests.lst`
   - `deny_branch_zero.lst` : renamed from `deny_gms_branch_zero.lst`
   - `deny_branches.lst` :  renamed from `deny_gms_branches.lst`
   - `deny_unit.lst`  : renamed from `deny_gms_unit.lst`
   - `params_template.env` : see desc 1

- `data`
    - `nws`
        - `preprocess_ahps_nws.py`:   Added deprecation note: If reused, it needs review and/or upgrades.
    - `acquire_and_preprocess_3dep_dems.py` : see desc 1
 - `fim_post_processing.sh` : see desc 1, plus a small pathing change.
 - `fim_pre_processing.sh` : see desc 1
 - ` src`
     - `add_crosswalk.py` : see desc 1. Also cleaned up some formatting and commented out a code block in favor of a better way to pass args from "__main__"
     - `bash_variables.env` : see desc 1
     - `buffer_stream_branches.py` : see desc 2
     - `clip_rasters_to_branches.py` : see desc 2
     - `crosswalk_nwm_demDerived.py` :  see desc 1 and desc 2
     - `delineate_hydros_and_produce_HAND.sh` : see desc 1 and desc 2
     - `derive_level_paths.py`  :  see desc 1 and desc 2
     - `edit_points.py` : see desc  2
     - `filter_inputs_by_huc.py`: see desc 1 and desc 2
     - `finalize_srcs.py`:  see desc 2
     - `generate_branch_list.py` : see desc 1
     - `make_rem.py` : see desc 2
     - `make_dem.py` : see desc  2
     - `outputs_cleanup.py`:  see desc 1
     - `process_branch.sh`:  see desc 1
     - `query_vectors_by_branch_polygons.py`: see desc 2
     - `reset_mannings.py` : see desc 2
     - `run_by_branch.sh`:  see desc 1
     - `run_unit_wb.sh`: see desc 1
     - `stream_branches.py`:  see desc 2
     - `subset_catch_list_by_branch_id.py`: see desc 2
     - `toDo.md`: see desc 2
     - `usgs_gage_aggregate.py`:  see desc 1
     - `usgs_gage_unit_setup.py` : see desc 1
     - `utils`
         - `fim_enums.py` : see desc 1

- `tools`
    - `combine_crosswalk_tables.py` : see desc 2
    - `compare_ms_and_non_ms_metrics.py` : see desc 2
    - `compile_comp_stats.py`: see desc 2  and added note about possible deprecation.
    - `compile_computation_stats.py` : see desc 2  and added note about possible deprecation.
    - `composite_inundation.py` : see desc 1 : note.. references a file called inundate_gms which retains it's name for now.
    - `consolidate_metrics.py`: added note about possible deprecation.
    - `copy_test_case_folders.py`: see desc 1
    - `eval_plots.py` : see desc 1
    - `evaluate_continuity.py`: see desc 2
    - `find_max_catchment_breadth.py` : see desc 2
    - `generate_categorical_fim_mapping.py` : see desc 1
    - `inundate_gms.py`: see desc 1 and desc 2. Note: This file has retained its name with the phrase "gms" in it as it might be upgraded later and there are some similar files with similar names.
    - `inundate_nation.py` : see desc 1
    - `inundation.py`:  text styling change
    - `make_boxes_from_bounds.py`: text styling change
    - `mosaic_inundation.py`:  see desc 1 and desc 2
    - `overlapping_inundation.py`: see desc 2
    - `plots.py` : see desc 2
    - `run_test_case.py`:  see desc 1
    - `synthesize_test_cases.py`: see desc 1

- `unit_tests`
    - `README.md`: see desc 1
    - `__template_unittests.py`: see desc 1
    - `check_unit_errors_params.json`  and `check_unit_errors_unittests.py` : see desc 1
    - `derive_level_paths_params.json` and `derive_level_paths_unittests.py` : see desc 1 and desc 2
    - `filter_catchments_and_add_attributes_unittests.py`: see desc 1
    - `outputs_cleanup_params.json` and `outputs_cleanup_unittests.py`: see desc 1 and desc 2
    - `split_flows_unittests.py` : see desc 1
    - `tools`
        - `inundate_gms_params.json` and `inundate_gms_unittests.py`: see desc 1 and desc 2

<br/><br/>

## v4.1.3.0 - 2023-02-13 - [PR#812](https://github.com/NOAA-OWP/inundation-mapping/pull/812)

An update was required to adjust host name when in the AWS environment

### Changes

- `fim_post_processing.sh`: Added an "if isAWS" flag system based on the input command args from fim_pipeline.sh or

- `tools/calibration-db`
    - `README.md`: Minor text correction.

<br/><br/>

## v4.1.2.0 - 2023-02-15 - [PR#808](https://github.com/NOAA-OWP/inundation-mapping/pull/808)

Add `pytest` package and refactor existing unit tests. Update parameters to unit tests (`/unit_tests/*_params.json`) to valid paths. Add leading slash to paths in `/config/params_template.env`.

### Additions

- `/unit_tests`
  - `__init__.py`  - needed for `pytest` command line executable to pick up tests.
  - `pyproject.toml`  - used to specify which warnings are excluded/filtered.
  - `/gms`
    - `__init__.py` - needed for `pytest` command line executable to pick up tests.
  - `/tools`
    - `__init__.py`  - needed for `pytest` command line executable to pick up tests.
    - `inundate_gms_params.json` - file moved up into this directory
    - `inundate_gms_test.py`     - file moved up into this directory
    - `inundation_params.json`   - file moved up into this directory
    - `inundation_test.py`       - file moved up into this directory

### Removals

- `/unit_tests/tools/gms_tools/` directory removed, and files moved up into `/unit_tests/tools`

### Changes

- `Pipfile` - updated to include pytest as a dependency
- `Pipfile.lock` - updated to include pytest as a dependency

- `/config`
  - `params_template.env` - leading slash added to paths

- `/unit_tests/` - All of the `*_test.py` files were refactored to follow the `pytest` paradigm.
  - `*_params.json` - valid paths on `fim-dev1` provided
  - `README.md`  - updated to include documentation on pytest.
  - `unit_tests_utils.py`
  - `__template_unittests.py` -> `__template.py` - exclude the `_test` suffix to remove from test suite. Updated example on new format for pytest.
  - `check_unit_errors_test.py`
  - `clip_vectors_to_wbd_test.py`
  - `filter_catchments_and_add_attributes_test.py`
  - `rating_curve_comparison_test.py`
  - `shared_functions_test.py`
  - `split_flow_test.py`
  - `usgs_gage_crosswalk_test.py`
  - `aggregate_branch_lists_test.py`
  - `generate_branch_list_test.py`
  - `generate_branch_list_csv_test.py`
  - `aggregate_branch_lists_test.py`
  - `generate_branch_list_csv_test.py`
  - `generate_branch_list_test.py`
    - `/gms`
      - `derive_level_paths_test.py`
      - `outputs_cleanup_test.py`
    - `/tools`
      - `inundate_unittests.py` -> `inundation_test.py`
      - `inundate_gms_test.py`


<br/><br/>

## v4.1.1.0 - 2023-02-16 - [PR#809](https://github.com/NOAA-OWP/inundation-mapping/pull/809)

The CatFIM code was updated to allow 1-foot interval processing across all stage-based AHPS sites ranging from action stage to 5 feet above major stage, along with restart capability for interrupted processing runs.

### Changes

- `tools/generate_categorical_fim.py` (all changes made here)
    - Added try-except blocks for code that didn't allow most sites to actually get processed because it was trying to check values of some USGS-related variables that most of the sites didn't have
    - Overwrite abilities of the different outputs for the viz team were not consistent (i.e., one of the files had the ability to be overwritten but another didn't), so that has been made consistent to disallow any overwrites of the existing final outputs for a specified output folder.
    - The code also has the ability to restart from an interrupted run and resume processing uncompleted HUCs by first checking for a simple "complete" file for each HUC. If a HUC has that file, then it is skipped (because it already completed processing during a run for a particular output folder / run name).
    - When a HUC is successfully processed, an empty "complete" text file is created / touched.

<br/><br/>

## v4.1.0.0 - 2023-01-30 - [PR#806](https://github.com/NOAA-OWP/inundation-mapping/pull/806)

As we move to Amazon Web Service, AWS, we need to change our processing system. Currently, it is `gms_pipeline.sh` using bash "parallel" as an iterator which then first processes all HUCs, but not their branches. One of `gms_pipeline.sh`'s next steps is to do branch processing which is again iterated via "parallel". AKA. Units processed as one step, branches processed as second independent step.

**Note:** While we are taking steps to move to AWS, we will continue to maintain the ability of doing all processing on a single server using a single docker container as we have for a long time. Moving to AWS is simply taking portions of code from FIM and adding it to AWS tools for performance of large scale production runs.

Our new processing system, starting with this PR,  is to allow each HUC to process it's own branches.

A further requirement was to split up the overall processing flow to independent steps, with each step being able to process itself without relying on "export" variables from other files. Note: There are still a few exceptions.  The basic flow now becomes
- `fim_pre_processing.sh`,
- one or more calls to `fim_process_unit_wb.sh` (calling this file for each single HUC to be processed).
- followed by a call to `fim_post_processing.sh`.


Note: This is a very large, complex PR with alot of critical details. Please read the details at [PR 806](https://github.com/NOAA-OWP/inundation-mapping/pull/806).

### CRITICAL NOTE
The new `fim_pipeline.sh` and by proxy `fim_pre_processing.sh` has two new key input args, one named **-jh** (job HUCs) and one named **-jb** (job branches).  You can assign the number of cores/CPU's are used for processing a HUC versus the number of branches.  For the -jh number arg, it only is used against the `fim_pipeline.sh` file when it is processing more than one HUC or a list of HUCs as it is the iterator for HUCs.   The -jb flag says how many cores/CPU's can be used when processing branches (note.. the average HUC has 26 branches).

BUT.... you have to be careful not to overload your system.  **You need to multiply the -jh and the -jb values together, but only when using the `fim_pipeline.sh` script.**  Why? _If you have 16 CPU's available on your machine, and you assign -jh as 10 and -jb as 26, you are actually asking for 126 cores (10 x 26) but your machine only has 16 cores._   If you are not using `fim_pipeline.sh` but using the three processing steps independently, then the -jh value has not need to be anything but the number of 1 as each actual HUC can only be processed one at a time. (aka.. no iterator).
</br>

### Additions

- `fim_pipeline.sh` :  The wrapper for the three new major "FIM" processing steps. This script allows processing in one command, same as the current tool of `gms_pipeline.sh`.
- `fim_pre_processing.sh`: This file handles all argument input from the user, validates those inputs and sets up or cleans up folders. It also includes a new system of taking most input parameters and some key enviro variables and writing them out to a files called `runtime_args.env`.  Future processing steps need minimal input arguments as it can read most values it needs from this new `runtime_args.env`. This allows the three major steps to work independently from each other. Someone can now come in, run `fim_pre_processing.sh`, then run `fim_process_unit_wb.sh`, each with one HUC, as many time as they like, each adding just its own HUC folder to the output runtime folder.
- `fim_post_processing.sh`: Scans all HUC folders inside the runtime folders to handle a number of processing steps which include (to name a few):
    - aggregating errors
    - aggregating to create a single list (gms_inputs.csv) for all valid HUCs and their branch ids
    - usgs gage aggregation
    - adjustments to SRV's
    - and more
- `fim_process_unit_wb.sh`: Accepts only input args of runName and HUC number. It then sets up global variable, folders, etc to process just the one HUC. The logic for processing the HUC is in `run_unit_wb.sh` but managed by this `fim_process_unit_wb.sh` file including all error trapping.
- `src`
    - `aggregate_branch_lists.py`:  When each HUC is being processed, it creates it's own .csv file with its branch id's. In post processing we need one master csv list and this file aggregates them. Note: This is a similar file already in the `src/gms` folder but that version operates a bit different and will be deprecated soon.
    - `generate_branch_list.py`: This creates the single .lst for a HUC defining each branch id. With this list, `run_unit_wb.sh` can do a parallelized iteration over each of its branches for processing. Note: This is also similar to the current `src/gms` file of the same name and the gms folder version will also be deprecated soon.
    - `generate_branch_list_csv.py`. As each branch, including branch zero, has processed and if it was successful, it will add to a .csv list in the HUC directory. At the end, it becomes a list of all successful branches. This file will be aggregates with all similar .csv in post processing for future processing.
    - `run_unit_wb.sh`:  The actual HUC processing logic. Note: This is fundamentally the same as the current HUC processing logic that exists currently in `src/gms/run_by_unit.sh`, which will be removed in the very near future. However, at the end of this file, it creates and manages a parallelized iterator for processing each of it's branches.
    - `process_branch.sh`:  Same concept as `process_unit_wb.sh` but this one is for processing a single branch. This file manages the true branch processing file of `src/gms/run_by_branch.sh`.  It is a wrapper file to `src/gms/run_by_branch.sh` and catches all error and copies error files as applicable. This allows the parent processing files to continue despite branch errors. Both the new fim processing system and the older gms processing system currently share the branch processing file of `src/gms/run_by_branch.sh`. When the gms processing file is removed, this file will likely not change, only moved one directory up and be no longer in the `gms` sub-folder.
- `unit_tests`
    - `aggregate_branch_lists_unittests.py' and `aggregate_branch_lists_params.json`  (based on the newer `src` directory edition of `aggregate_branch_lists.py`).
    - `generate_branch_list_unittest.py` and `generate_branch_list_params.json` (based on the newer `src` directory edition of `generate_branch_list.py`).
    -  `generate_branch_list_csv_unittest.py` and `generate_branch_list_csv_params.json`

### Changes

- `config`
    - `params_template.env`: Removed the `default_max_jobs` value and moved the `startDiv` and `stopDiv` to the `bash_variables.env` file.
    - `deny_gms_unit.lst` : Renamed from `deny_gms_unit_prod.lst`
    - `deny_gms_branches.lst` : Renamed from `deny_gms_branches_prod.lst`

- `gms_pipeline.sh`, `gms_run_branch.sh`, `gms_run_unit.sh`, and `gms_post_processing.sh` :  Changed to hardcode the `default_max_jobs` to the value of 1. (we don't want this to be changed at all). They were also changed for minor adjustments for the `deny` list files names.

- `src`
    - `bash_functions.env`: Fix error with calculating durations.
    - `bash_variables.env`:  Adds the two export lines (stopDiv and startDiv) from `params_template.env`
    - `clip_vectors_to_wbd.py`: Cleaned up some print statements for better output traceability.
    - `check_huc_inputs.py`: Added logic to ensure the file was an .lst file. Other file formats were not be handled correctly.
    - `gms`
        - `delineate_hydros_and_produce_HAND.sh`: Removed all `stopDiv` variable to reduce log and screen output.
        - `run_by_branch.sh`: Removed an unnecessary test for overriding outputs.

### Removed

- `config`
    - `deny_gms_branches_dev.lst`

<br/><br/>

## v4.0.19.5 - 2023-01-24 - [PR#801](https://github.com/NOAA-OWP/inundation-mapping/pull/801)

When running tools/test_case_by_hydroid.py, it throws an error of local variable 'stats' referenced before assignment.

### Changes

- `tools`
    - `pixel_counter.py`: declare stats object and remove the GA_Readonly flag
    - `test_case_by_hydroid_id_py`: Added more logging.

<br/><br/>

## v4.0.19.4 - 2023-01-25 - [PR#802](https://github.com/NOAA-OWP/inundation-mapping/pull/802)

This revision includes a slight alteration to the filtering technique used to trim/remove lakeid nwm_reaches that exist at the upstream end of each branch network. By keeping a single lakeid reach at the branch level, we can avoid issues with the branch headwater point starting at a lake boundary. This ensures the headwater catchments for some branches are properly identified as a lake catchment (no inundation produced).

### Changes

- `src/gms/stream_branches.py`: New changes to the `find_upstream_reaches_in_waterbodies` function: Added a step to create a list of nonlake segments (lakeid = -9999) . Use the list of nonlake reaches to allow the filter to keep a the first lakeid reach that connects to a nonlake segment.

<br/><br/>

## v4.0.19.3 - 2023-01-17 - [PR#794](https://github.com/NOAA-OWP/inundation-mapping/pull/794)

Removing FIM3 files and references.  Anything still required for FIM 3 are held in the dev-fim3 branch.

### Removals

- `data`
    - `preprocess_rasters.py`: no longer valid as it is for NHD DEM rasters.
- `fim_run.sh`
- ` src`
    - `aggregate_fim_outputs.sh`
    - `fr_to_ms_raster.mask.py`
    - `get_all_huc_in_inputs.py`
    - `reduce_nhd_stream_density.py`
    - `rem.py`:  There are two files named `rem.py`, one in the src directory and one in the gms directory. This version in the src directory is no longer valid. The `rem.py` in the gms directory is being renamed to avoid future enhancements of moving files.
    - `run_by_unit.sh`:  There are two files named `run_by_unit.sh`, one in the src directory and one in the gms directory. This version in the src directory is for fim3. For the remaining `run_by_unit.sh`, it is NOT being renamed at this time as it will likely be renamed in the near future.
    - `time_and_tee_run_by_unit.sh`:  Same not as above for `run_by_unit.sh`.
    - `utils`
        - `archive_cleanup.py`
 - `tools`
     - `compare_gms_srcs_to_fr.py`
     - `preprocess_fimx.py`

### Changes

- `src`
    - `adjust_headwater_streams.py`: Likely deprecated but kept for safety reason. Deprecation note added.
- `tools`
    - `cygnss_preprocess.py`: Likely deprecated but kept for safety reason. Deprecation note added.
    - `nesdis_preprocess.py`: Likely deprecated but kept for safety reason. Deprecation note added.

<br/><br/>

## v4.0.19.2 - 2023-01-17 - [PR#797](https://github.com/NOAA-OWP/inundation-mapping/pull/797)

Consolidates global bash environment variables into a new `src/bash_variables.env` file. Additionally, Python environment variables have been moved into this file and `src/utils/shared_variables.py` now references this file. Hardcoded projections have been replaced by an environment variable. This also replaces the Manning's N file in `config/params_template.env` with a constant and updates relevant code. Unused environment variables have been removed.

### Additions

- `src/bash_variables.env`: Adds file for global environment variables

### Removals

- `config/`
    - `mannings_default.json`
    - `mannings_default_calibrated.json`

### Changes

- `config/params_template.env`: Changes manning_n from filename to default value of 0.06
- `gms_run_branch.sh`: Adds `bash_variables.env`
- `gms_run_post_processing.sh`: Adds `bash_variables.env` and changes projection from hardcoded to environment variable
- `gms_run_unit.sh`: Adds `bash_variables.env`
- `src/`
    - `add_crosswalk.py`: Assigns default manning_n value and removes assignments by stream orders
    - `aggregate_vector_inputs.py`: Removes unused references to environment variables and function
    - `gms/run_by_unit.sh`: Removes environment variable assignments and uses projection from environment variables
    - `utils/shared_variables.py`: Removes environment variables and instead references src/bash_variables.env

<br/><br/>

## v4.0.19.1 - 2023-01-17 - [PR#796](https://github.com/NOAA-OWP/inundation-mapping/pull/796)

### Changes

- `tools/gms_tools/combine_crosswalk_tables.py`: Checks length of dataframe list before concatenating

<br/><br/>

## v4.0.19.0 - 2023-01-06 - [PR#782](https://github.com/NOAA-OWP/inundation-mapping/pull/782)

Changes the projection of HAND processing to EPSG 5070.

### Changes

- `gms_run_post_processing.sh`: Adds target projection for `points`
- `data/nld/preprocess_levee_protected_areas.py`: Changed to use `utils.shared_variables.DEFAULT_FIM_PROJECTION_CRS`
- `src/`
    - `clip_vectors_to_wbd.py`: Save intermediate outputs in EPSG:5070
    - `src_adjust_spatial_obs.py`: Changed to use `utils.shared_variables.DEFAULT_FIM_PROJECTION_CRS`
    - `utils/shared_variables.py`: Changes the designated projection variables
    - `gms/`
        - `stream_branches.py`: Checks the projection of the input streams and changes if necessary
        - `run_by_unit.py`: Changes the default projection crs variable and added as HUC target projection
- `tools/inundate_nation.py`: Changed to use `utils.shared_variables.PREP_PROJECTION`

<br/><br/>

## v4.0.18.2 - 2023-01-11 - [PR#790](https://github.com/NOAA-OWP/inundation-mapping/pull/790)

Remove Great Lakes clipping

### Changes

- `src/`
    - `clip_vectors_to_wbd.py`: Removes Great Lakes clipping and references to Great Lakes polygons and lake buffer size

    - `gms/run_by_unit.sh`: Removes Great Lakes polygon and lake buffer size arguments to `src/clip_vectors_to_wbd.py`

<br/><br/>

## v4.0.18.1 - 2022-12-13 - [PR #760](https://github.com/NOAA-OWP/inundation-mapping/pull/760)

Adds stacked bar eval plots.

### Additions

- `/tools/eval_plots_stackedbar.py`: produces stacked bar eval plots in the same manner as `eval_plots.py`.

<br/><br/>

## v4.0.18.0 - 2023-01-03 - [PR#780](https://github.com/NOAA-OWP/inundation-mapping/pull/780)

Clips WBD and stream branch buffer polygons to DEM domain.

### Changes

- `src/`
    - `clip_vectors_to_wbd.py`: Clips WBD polygon to DEM domain

    - `gms/`
        - `buffer_stream_branches.py`: Clips branch buffer polygons to DEM domain
        - `derive_level_paths.py`: Stop processing if no branches exist
        - `mask_dem.py`: Checks if stream file exists before continuing
        - `remove_error_branches.py`: Checks if error_branches has data before continuing
        - `run_by_unit.sh`: Adds DEM domain as bash variable and adds it as an argument to calling `clip_vectors_to_wbd.py` and `buffer_stream_branches.py`

<br/><br/>


## v4.0.17.4 - 2023-01-06 - [PR#781](https://github.com/NOAA-OWP/inundation-mapping/pull/781)

Added crosswalk_table.csv from the root output folder as being a file push up to Hydrovis s3 bucket after FIM BED runs.

### Changes

- `config`
    - `aws_s3_put_fim4_hydrovis_whitelist.lst`:  Added crosswalk_table.csv to whitelist.


<br/><br/>

## v4.0.17.3 - 2022-12-23 - [PR#773](https://github.com/NOAA-OWP/inundation-mapping/pull/773)

Cleans up REM masking of levee-protected areas and fixes associated error.

### Removals

- `src/gms/`
    - `delineate_hydros_and_produce_HAND.sh`: removes rasterization and masking of levee-protected areas from the REM
    - `rasterize_by_order`: removes this file
- `config/`
    - `deny_gms_branch_zero.lst`, `deny_gms_branches_dev.lst`, and `deny_gms_branches_prod.lst`: removes `LeveeProtectedAreas_subset_{}.tif`

### Changes

- `src/gms/rem.py`: fixes an error where the nodata value of the DEM was overlooked

<br/><br/>

## v4.0.17.2 - 2022-12-29 - [PR #779](https://github.com/NOAA-OWP/inundation-mapping/pull/779)

Remove dependency on `other` folder in `test_cases`. Also updates ESRI and QGIS agreement raster symbology label to include the addition of levee-protected areas as a mask.

### Removals

- `tools/`
    - `aggregate_metrics.py` and `cache_metrics.py`: Removes reference to test_cases/other folder

### Changes

- `config/symbology/`
    - `esri/agreement_raster.lyr` and `qgis/agreement_raster.qml`: Updates label from Waterbody mask to Masked since mask also now includes levee-protected areas
- `tools/`
    - `eval_alt_catfim.py` and `run_test_case.py`: Updates waterbody mask to dataset located in /inputs folder

<br/><br/>

## v4.0.17.1 - 2022-12-29 - [PR #778](https://github.com/NOAA-OWP/inundation-mapping/pull/778)

This merge fixes a bug where all of the Stage-Based intervals were the same.

### Changes
- `/tools/generate_categorical_fim.py`: Changed `stage` variable to `interval_stage` variable in `produce_stage_based_catfim_tifs` function call.

<br/><br/>

## v4.0.17.0 - 2022-12-21 - [PR #771](https://github.com/NOAA-OWP/inundation-mapping/pull/771)

Added rysnc to docker images. rysnc can now be used inside the images to move data around via docker mounts.

### Changes

- `Dockerfile` : added rsync

<br/><br/>

## v4.0.16.0 - 2022-12-20 - [PR #768](https://github.com/NOAA-OWP/inundation-mapping/pull/768)

`gms_run_branch.sh` was processing all of the branches iteratively, then continuing on to a large post processing portion of code. That has now be split to two files, one for branch iteration and the other file for just post processing.

Other minor changes include:
- Removing the system where a user could override `DropStreamOrders` where they could process streams with stream orders 1 and 2 independently like other GMS branches.  This option is now removed, so it will only allow stream orders 3 and higher as gms branches and SO 1 and 2 will always be in branch zero.

- The `retry` flag on the three gms*.sh files has been removed. It did not work correctly and was not being used. Usage of it would have created unreliable results.

### Additions

- `gms_run_post_processing.sh`
   - handles all tasks from after `gms_run_branch.sh` to this file, except for output cleanup, which stayed in `gms_run_branch.sh`.
   - Can be run completely independent from `gms_run_unit.sh` or gms_run_branch.sh` as long as all of the files are in place. And can be re-run if desired.

### Changes

- `gms_pipeline.sh`
   - Remove "retry" system.
   - Remove "dropLowStreamOrders" system.
   - Updated for newer reusable output date/time/duration system.
   - Add call to new `gms_run_post_processing.sh` file.

- `gms_run_branch.sh`
   - Remove "retry" system.
   - Remove "dropLowStreamOrders" system.
   - Updated for newer reusable output date/time/duration system.
   - Removed most code from below the branch iterator to the new `gms_run_post_processing.sh` file. However, it did keep the branch files output cleanup and non-zero exit code checking.

- `gms_run_unit.sh`
   - Remove "retry" system.
   - Remove "dropLowStreamOrders" system.
   - Updated for newer reusable output date/time/duration system.

- `src`
    - `bash_functions.env`:  Added a new method to make it easier / simpler to calculation and display duration time.
    - `filter_catchments_and_add_attributes.py`:  Remove "dropLowStreamOrders" system.
    - `split_flows.py`: Remove "dropLowStreamOrders" system.
    - `usgs_gage_unit_setup.py`:  Remove "dropLowStreamOrders" system.

- `gms`
    - `delineate_hydros_and_produced_HAND.sh` : Remove "dropLowStreamOrders" system.
    - `derive_level_paths.py`: Remove "dropLowStreamOrders" system and some small style updates.
    - `run_by_unit.sh`: Remove "dropLowStreamOrders" system.

- `unit_tests/gms`
    - `derive_level_paths_params.json` and `derive_level_paths_unittests.py`: Remove "dropLowStreamOrders" system.

<br/><br/>

## v4.0.15.0 - 2022-12-20 - [PR #758](https://github.com/NOAA-OWP/inundation-mapping/pull/758)

This merge addresses feedback received from field users regarding CatFIM. Users wanted a Stage-Based version of CatFIM, they wanted maps created for multiple intervals between flood categories, and they wanted documentation as to why many sites are absent from the Stage-Based CatFIM service. This merge seeks to address this feedback. CatFIM will continue to evolve with more feedback over time.

## Changes
- `/src/gms/usgs_gage_crosswalk.py`: Removed filtering of extra attributes when writing table
- `/src/gms/usgs_gage_unit_setup.py`: Removed filter of gages where `rating curve == yes`. The filtering happens later on now.
- `/tools/eval_plots.py`: Added a post-processing step to produce CSVs of spatial data
- `/tools/generate_categorical_fim.py`:
  - New arguments to support more advanced multiprocessing, support production of Stage-Based CatFIM, specific output directory pathing, upstream and downstream distance, controls on how high past "major" magnitude to go when producing interval maps for Stage-Based, the ability to run a single AHPS site.
- `/tools/generate_categorical_fim_flows.py`:
  - Allows for flows to be retrieved for only one site (useful for testing)
  - More logging
  - Filtering stream segments according to stream order
- `/tools/generate_categorical_fim_mapping.py`:
  - Support for Stage-Based CatFIM production
  - Enhanced multiprocessing
  - Improved post-processing
- `/tools/pixel_counter.py`: fixed a bug where Nonetypes were being returned
- `/tools/rating_curve_get_usgs_rating_curves.py`:
  - Removed filtering when producing `usgs_gages.gpkg`, but adding attribute as to whether or not it meets acceptance criteria, as defined in `gms_tools/tools_shared_variables.py`.
  - Creating a lookup list to filter out unacceptable gages before they're written to `usgs_rating_curves.csv`
  - The `usgs_gages.gpkg` now includes two fields indicating whether or not gages pass acceptance criteria (defined in `tools_shared_variables.py`. The fields are `acceptable_codes` and `acceptable_alt_error`
- `/tools/tools_shared_functions.py`:
  - Added `get_env_paths()` function to retrieve environmental variable information used by CatFIM and rating curves scripts
  - `Added `filter_nwm_segments_by_stream_order()` function that uses WRDS to filter out NWM feature_ids from a list if their stream order is different than a desired stream order.
- `/tools/tools_shared_variables.py`: Added the acceptance criteria and URLS for gages as non-constant variables. These can be modified and tracked through version changes. These variables are imported by the CatFIM and USGS rating curve and gage generation scripts.
- `/tools/test_case_by_hydroid.py`: reformatting code, recommend adding more comments/docstrings in future commit

<br/><br/>

## v4.0.14.2 - 2022-12-22 - [PR #772](https://github.com/NOAA-OWP/inundation-mapping/pull/772)

Added `usgs_elev_table.csv` to hydrovis whitelist files.  Also updated the name to include the word "hydrovis" in them (anticipating more s3 whitelist files).

### Changes

- `config`
    - `aws_s3_put_fim4_hydrovis_whitelist.lst`:  File name updated and added usgs_elev_table.csv so it gets push up as well.
    - `aws_s3_put_fim3_hydrovis_whitelist.lst`: File name updated

- `data/aws`
   - `s3.py`: added `/foss_fim/config/aws_s3_put_fim4_hydrovis_whitelist.lst` as a default to the -w param.

<br/><br/>

## v4.0.14.1 - 2022-12-03 - [PR #753](https://github.com/NOAA-OWP/inundation-mapping/pull/753)

Creates a polygon of 3DEP DEM domain (to eliminate errors caused by stream networks with no DEM data in areas of HUCs that are outside of the U.S. border) and uses the polygon layer to clip the WBD and stream network (to a buffer inside the WBD).

### Additions
- `data/usgs/acquire_and_preprocess_3dep_dems.py`: Adds creation of 3DEP domain polygon by polygonizing all HUC6 3DEP DEMs and then dissolving them.
- `src/gms/run_by_unit.sh`: Adds 3DEP domain polygon .gpkg as input to `src/clip_vectors_to_wbd.py`

### Changes
- `src/clip_vectors_to_wbd.py`: Clips WBD to 3DEP domain polygon and clips streams to a buffer inside the clipped WBD polygon.

<br/><br/>

## v4.0.14.0 - 2022-12-20 - [PR #769](https://github.com/NOAA-OWP/inundation-mapping/pull/769)

Masks levee-protected areas from the DEM in branch 0 and in highest two stream order branches.

### Additions

- `src/gms/`
    - `mask_dem.py`: Masks levee-protected areas from the DEM in branch 0 and in highest two stream order branches
    - `delineate_hydros_and_produce_HAND.sh`: Adds `src/gms/mask_dem.py`

<br/><br/>

## v4.0.13.2 - 2022-12-20 - [PR #767](https://github.com/NOAA-OWP/inundation-mapping/pull/767)

Fixes inundation of nodata areas of REM.

### Changes

- `tools/inundation.py`: Assigns depth a value of `0` if REM is less than `0`

<br/><br/>

## v4.0.13.1 - 2022-12-09 - [PR #743](https://github.com/NOAA-OWP/inundation-mapping/pull/743)

This merge adds the tools required to generate Alpha metrics by hydroid. It summarizes the Apha metrics by branch 0 catchment for use in the Hydrovis "FIM Performance" service.

### Additions

- `pixel_counter.py`:  A script to perform zonal statistics against raster data and geometries
- `pixel_counter_functions.py`: Supporting functions
- `pixel_counter_wrapper.py`: a script that wraps `pixel_counter.py` for batch processing
- `test_case_by_hydroid.py`: the main script to orchestrate the generation of alpha metrics by catchment

<br/><br/>

## v4.0.13.0 - 2022-11-16 - [PR #744](https://github.com/NOAA-OWP/inundation-mapping/pull/744)

Changes branch 0 headwaters data source from NHD to NWS to be consistent with branches. Removes references to NHD flowlines and headwater data.

### Changes

- `src/gms/derive_level_paths.py`: Generates headwaters before stream branch filtering

### Removals

- Removes NHD flowlines and headwater references from `gms_run_unit.sh`, `config/deny_gms_unit_prod.lst`, `src/clip_vectors_to_wbd.py`, `src/gms/run_by_unit.sh`, `unit_tests/__template_unittests.py`, `unit_tests/clip_vectors_to_wbd_params.json`, and `unit_tests/clip_vectors_to_wbd_unittests.py`

<br/><br/>

## V4.0.12.2 - 2022-12-04 - [PR #754](https://github.com/NOAA-OWP/inundation-mapping/pull/754)

Stop writing `gms_inputs_removed.csv` if no branches are removed with Error status 61.

### Changes

- `src/gms/remove_error_branches.py`: Checks if error branches is not empty before saving gms_inputs_removed.csv

<br/><br/>

## v4.0.12.1 - 2022-11-30 - [PR #751](https://github.com/NOAA-OWP/inundation-mapping/pull/751)

Updating a few deny list files.

### Changes

- `config`:
    - `deny_gms_branches_dev.lst`, `deny_gms_branches_prod.lst`, and `deny_gms_unit_prod.lst`

<br/><br/>


## v4.0.12.0 - 2022-11-28 - [PR #736](https://github.com/NOAA-OWP/inundation-mapping/pull/736)

This feature branch introduces a new methodology for computing Manning's equation for the synthetic rating curves. The new subdivision approach 1) estimates bankfull stage by crosswalking "bankfull" proxy discharge data to the raw SRC discharge values 2) identifies in-channel vs. overbank geometry values 3) applies unique in-channel and overbank Manning's n value (user provided values) to compute Manning's equation separately for channel and overbank discharge and adds the two components together for total discharge 4) computes a calibration coefficient (where benchmark data exists) that applies to the  calibrated total discharge calculation.

### Additions

- `src/subdiv_chan_obank_src.py`: new script that performs all subdiv calculations and then produce a new (modified) `hydroTable.csv`. Inputs include `src_full_crosswalked.csv` for each huc/branch and a Manning's roughness csv file (containing: featureid, channel n, overbank n; file located in the `/inputs/rating_curve/variable_roughness/`). Note that the `identify_src_bankfull.py` script must be run prior to running the subdiv workflow.

### Changes

- `config/params_template.env`: removed BARC and composite roughness parameters; added new subdivision parameters; default Manning's n file set to `mannings_global_06_12.csv`
- `gms_run_branch.sh`: moved the PostgreSQL database steps to occur immediately before the SRC calibration steps; added new subdivision step; added condition to SRC calibration to ensure subdivision routine is run
- `src/add_crosswalk.py`: removed BARC function call; update placeholder value list (removed BARC and composite roughness variables) - these placeholder variables ensure that all hydrotables have the same dimensions
- `src/identify_src_bankfull.py`: revised FIM3 starting code to work with FIM4 framework; stripped out unnecessary calculations; restricted bankfull identification to stage values > 0
- `src/src_adjust_spatial_obs.py`: added huc sort function to help user track progress from console outputs
- `src/src_adjust_usgs_rating.py`: added huc sort function to help user track progress from console outputs
- `src/src_roughness_optimization.py`: reconfigured code to compute a calibration coefficient and apply adjustments using the subdivision variables; renamed numerous variables; simplified code where possible
- `src/utils/shared_variables.py`: increased `ROUGHNESS_MAX_THRESH` from 0.6 to 0.8
- `tools/vary_mannings_n_composite.py`: *moved this script from /src to /tools*; updated this code from FIM3 to work with FIM4 structure; however, it is not currently implemented (the subdivision routine replaces this)
- `tools/aggregate_csv_files.py`: helper tool to search for csv files by name/wildcard and concatenate all found files into one csv (used for aggregating previous calibrated roughness values)
- `tools/eval_plots.py`: updated list of metrics to plot to also include equitable threat score and mathews correlation coefficient (MCC)
- `tools/synthesize_test_cases.py`: updated the list of FIM version metrics that the `PREV` flag will use to create the final aggregated metrics csv; this change will combine the dev versions provided with the `-dc` flag along with the existing `previous_fim_list`

<br/><br/>

## v4.0.11.5 - 2022-11-18 - [PR #746](https://github.com/NOAA-OWP/inundation-mapping/pull/746)

Skips `src/usgs_gage_unit_setup.py` if no level paths exist. This may happen if a HUC has no stream orders > 2. This is a bug fix for #723 for the case that the HUC also has USGS gages.

### Changes

- `src/gms/run_by_unit.sh`: Adds check for `nwm_subset_streams_levelPaths.gpkg` before running `usgs_gage_unit_setup.py`

<br/><br/>

## v4.0.11.4 - 2022-10-12 - [PR #709](https://github.com/NOAA-OWP/inundation-mapping/pull/709)

Adds capability to produce single rating curve comparison plots for each gage.

### Changes

- `tools/rating_curve_comparison.py`
    - Adds generate_single_plot() to make a single rating curve comparison plot for each gage in a given HUC
    - Adds command line switch to generate single plots

<br/><br/>

## v4.0.11.3 - 2022-11-10 - [PR #739](https://github.com/NOAA-OWP/inundation-mapping/pull/739)

New tool with instructions of downloading levee protected areas and a tool to pre-process it, ready for FIM.

### Additions

- `data`
    - `nld`
         - `preprocess_levee_protected_areas.py`:  as described above

### Changes

- `data`
     - `preprocess_rasters.py`: added deprecation note. It will eventually be replaced in it's entirety.
- `src`
    - `utils`
        - `shared_functions.py`: a few styling adjustments.

<br/><br/>

## v4.0.11.2 - 2022-11-07 - [PR #737](https://github.com/NOAA-OWP/inundation-mapping/pull/737)

Add an extra input args to the gms_**.sh files to allow for an override of the branch zero deny list, same as we can do with the unit and branch deny list overrides. This is needed for debugging purposes.

Also, if there is no override for the deny branch zero list and is not using the word "none", then use the default or overridden standard branch deny list.  This will keep the branch zero's and branch output folders similar but not identical for outputs.

### Changes

- `gms_pipeline.sh`:  Add new param to allow for branch zero deny list override. Plus added better logic for catching bad deny lists earlier.
- `gms_run_branch.sh`:  Add new param to allow for branch zero deny list override.  Add logic to cleanup all branch zero output folders with the default branch deny list (not the branch zero list), UNLESS an override exists for the branch zero deny list.
- `gms_run_unit.sh`: Add new param to allow for branch zero deny list override.
- `config`
    - `deny_gms_branch_zero.lst`: update to keep an additional file in the outputs.
- `src`
    - `output_cleanup.py`: added note saying it is deprecated.
    - `gms`
        - `run_by_branch.sh`: variable name change (matching new names in related files for deny lists)
        - `run_by_unit.sh`: Add new param to allow for branch zero deny list override.

<br/><br/>

## v4.0.11.1 - 2022-11-01 - [PR #732](https://github.com/NOAA-OWP/inundation-mapping/pull/732)

Due to a recent IT security scan, it was determined that Jupyter-core needed to be upgraded.

### Changes

- `Pipfile` and `Pipfile.lock`:  Added a specific version of Jupyter Core that is compliant with IT.

<br/><br/>

## v4.0.11.0 - 2022-09-21 - [PR #690](https://github.com/NOAA-OWP/inundation-mapping/pull/690)

Masks levee-protected areas from Relative Elevation Model if branch 0 or if branch stream order exceeds a threshold.

### Additions

- `src/gms/`
   - `delineate_hydros_and_produce_HAND.sh`
      - Reprojects and creates HUC-level raster of levee-protected areas from polygon layer
      - Uses that raster to mask/remove those areas from the Relative Elevation Model
   - `rasterize_by_order.py`: Subsets levee-protected area branch-level raster if branch 0 or if order exceeds a threshold (default threshold: max order - 1)
- `config/`
   - `deny_gms_branches_default.lst`, and `deny_gms_branches_min.lst`: Added LeveeProtectedAreas_subset_{}.tif
   - `params_template.env`: Adds mask_leveed_area_toggle

### Changes

- `src/gms/delineate_hydros_and_produce_HAND.sh`: Fixes a bug in ocean/Great Lakes masking
- `tools/`
    - `eval_alt_catfim.py` and `run_test_case.py`: Changes the levee mask to the updated inputs/nld_vectors/Levee_protected_areas.gpkg

<br/><br/>

## v4.0.10.5 - 2022-10-21 - [PR #720](https://github.com/NOAA-OWP/inundation-mapping/pull/720)

Earlier versions of the acquire_and_preprocess_3dep_dems.py did not have any buffer added when downloading HUC6 DEMs. This resulted in 1 pixel nodata gaps in the final REM outputs in some cases at HUC8 sharing a HUC6 border. Adding the param of cblend 6 to the gdalwarp command meant put a 6 extra pixels all around perimeter. Testing showed that 6 pixels was plenty sufficient as the gaps were never more than 1 pixel on borders of no-data.

### Changes

- `data`
    - `usgs`
        - `acquire_and_preprocess_3dep_dems.py`: Added the `cblend 6` param to the gdalwarp call for when the dem is downloaded from USGS.
    - `create_vrt_file.py`:  Added sample usage comment.
 - `src`
     - `gms`
         `run_by_unit.sh`: Added a comment about gdal as it relates to run_by_unit.

Note: the new replacement inputs/3dep_dems/10m_5070/ files can / will be copied before PR approval as the true fix was replacment DEM's. There is zero risk of overwriting prior to code merge.

<br/><br/>

## v4.0.10.4 - 2022-10-27 - [PR #727](https://github.com/NOAA-OWP/inundation-mapping/pull/727)

Creates a single crosswalk table containing HUC (huc8), BranchID, HydroID, feature_id (and optionally LakeID) from branch-level hydroTables.csv files.

### Additions

- `tools/gms_tools/combine_crosswalk_tables.py`: reads and concatenates hydroTable.csv files, writes crosswalk table
- `gms_run_branch.sh`: Adds `tools/gms_tools/make_complete_hydrotable.py` to post-processing

<br/><br/>

## v4.0.10.3 - 2022-10-19 - [PR #718](https://github.com/NOAA-OWP/inundation-mapping/pull/718)

Fixes thalweg notch by clipping upstream ends of the stream segments to prevent the stream network from reaching the edge of the DEM and being treated as outlets when pit filling the burned DEM.

### Changes

- `src/clip_vectors_to_wbd.py`: Uses a slightly smaller buffer than wbd_buffer (wbd_buffer_distance-2*(DEM cell size)) to clip stream network inside of DEM extent.

<br/><br/>

## v4.0.10.2 - 2022-10-24 - [PR #723](https://github.com/NOAA-OWP/inundation-mapping/pull/723)

Runs branch 0 on HUCs with no other branches remaining after filtering stream orders if `drop_low_stream_orders` is used.

### Additions

- `src/gms`
    - `stream_branches.py`: adds `exclude_attribute_values()` to filter out stream orders 1&2 outside of `load_file()`

### Changes

- `src/gms`
    - `buffer_stream_branches.py`: adds check for `streams_file`
    - `derive_level_paths.py`: checks length of `stream_network` before filtering out stream orders 1&2, then filters using `stream_network.exclude_attribute_values()`
    - `generate_branch_list.py`: adds check for `stream_network_dissolved`

<br/><br/>

## v4.0.10.1 - 2022-10-5 - [PR #695](https://github.com/NOAA-OWP/inundation-mapping/pull/695)

This hotfix address a bug with how the rating curve comparison (sierra test) handles the branch zero synthetic rating curve in the comparison plots. Address #676

### Changes

- `tools/rating_curve_comparison.py`
  - Added logging function to print and write to log file
  - Added new filters to ignore AHPS only sites (these are sites that we need for CatFIM but do not have a USGS gage or USGS rating curve available for sierra test analysis)
  - Added functionality to identify branch zero SRCs
  - Added new plot formatting to distinguish branch zero from other branches

<br/><br/>

## v4.0.10.0 - 2022-10-4 - [PR #697](https://github.com/NOAA-OWP/inundation-mapping/pull/697)

Change FIM to load DEM's from the new USGS 3Dep files instead of the original NHD Rasters.

### Changes

- `config`
    - `params_template.env`: Change default of the calib db back to true:  src_adjust_spatial back to "True". Plus a few text updates.
- `src`
    - `gms`
        - `run_by_unit.sh`: Change input_DEM value to the new vrt `$inputDataDir/3dep_dems/10m_5070/fim_seamless_3dep_dem_10m_5070.vrt` to load the new 3Dep DEM's. Note: The 3Dep DEM's are projected as CRS 5070, but for now, our code is using ESRI:102039. Later all code and input will be changed to CRS:5070. We now are defining the FIM desired projection (102039), so we need to reproject on the fly from 5070 to 102039 during the gdalwarp cut.
        - `run_by_branch.sh`: Removed unused lines.
    - `utils`
        - `shared_variables.py`: Changes to use the new 3Dep DEM rasters instead of the NHD rasters. Moved some values (grouped some variables). Added some new variables for 3Dep. Note: At this time, some of these new enviro variables for 3Dep are not used but are expected to be used shortly.
- `data`
    - `usgs`
        - `acquire_and_preprocess_3dep_dems.py`: Minor updates for adjustments of environmental variables. Adjustments to ensure the cell sizes are fully defined as 10 x 10 as source has a different resolution. The data we downloaded to the new `inputs/3dep_dems/10m_5070` was loaded as 10x10, CRS:5070 rasters.

### Removals

- `lib`
    - `aggregate_fim_outputs.py` : obsolete. Had been deprecated for a while and replaced by other files.
    - `fr_to_mr_raster_mask.py` : obsolete. Had been deprecated for a while and replaced by other files.

<br/><br/>

## v4.0.9.8 - 2022-10-06 - [PR #701](https://github.com/NOAA-OWP/inundation-mapping/pull/701)

Moved the calibration tool from dev-fim3 branch into "dev" (fim4) branch. Git history not available.

Also updated making it easier to deploy, along with better information for external contributors.

Changed the system so the calibration database name is configurable. This allows test databases to be setup in the same postgres db / server system. You can have more than one calb_db_keys.env running in different computers (or even more than one on one server) pointing to the same actual postgres server and service. ie) multiple dev machine can call a single production server which hosts the database.

For more details see /tools/calibration-db/README.md

### Changes

- `tools`
    - `calibration-db`
        - `docker-compose.yml`: changed to allow for configurable database name. (allows for more then one database in a postgres database system (one for prod, another for test if needed))

### Additions

- `config`
    - `calb_db_keys_template.env`: a new template verison of the required config values.

### Removals

- `tools`
    - `calibration-db`
        - `start_db.sh`: Removed as the command should be run on demand and not specifically scripted because of its configurable location of the env file.

<br/><br/>

## v4.0.9.7 - 2022-10-7 - [PR #703](https://github.com/NOAA-OWP/inundation-mapping/pull/703)

During a recent release of a FIM 3 version, it was discovered that FIM3 has slightly different AWS S3 upload requirements. A new s3 whitelist file has been created for FIM3 and the other s3 file was renamed to include the phrase "fim4" in it.

This is being added to source control as it might be used again and we don't want to loose it.

### Additions

- `config`
   - `aws_s3_put_fim3_whitelist.lst`

### Renamed

- `config`
   - `aws_s3_put_fim4_whitelist.lst`: renamed from aws_s3_put_whitelist.lst

<br/><br/>

## v4.0.9.6 - 2022-10-17 - [PR #711](https://github.com/NOAA-OWP/inundation-mapping/pull/711)

Bug fix and formatting upgrades. It was also upgraded to allow for misc other inundation data such as high water data.

### Changes

- `tools`
    - `inundate_nation.py`:  As stated above.

### Testing

- it was run in a production model against fim 4.0.9.2 at 100 yr and 2 yr as well as a new High Water dataset.

<br/><br/>

## v4.0.9.5 - 2022-10-3 - [PR #696](https://github.com/NOAA-OWP/inundation-mapping/pull/696)

- Fixed deny_gms_unit_prod.lst to comment LandSea_subset.gpkg, so it does not get removed. It is needed for processing in some branches
- Change default for params_template.env -> src_adjust_spatial="False", back to default of "True"
- Fixed an infinite loop when src_adjust_usgs_rating.py was unable to talk to the calib db.
- Fixed src_adjsust_usgs_rating.py for when the usgs_elev_table.csv may not exist.

### Changes

- `gms_run_branch.sh`:  removed some "time" command in favour of using fim commands from bash_functions.sh which give better time and output messages.

- `config`
    - `deny_gms_unit_prod.lst`: Commented out LandSea_subset.gpkg as some HUCs need that file in place.
    - `params_template.env`: Changed default src_adjust_spatial back to True

- `src`
    - `src_adjust_spatial_obs.py`:  Added code to a while loop (line 298) so it is not an indefinite loop that never stops running. It will now attempts to contact the calibration db after 6 attempts. Small adjustments to output and logging were also made and validation that a connection to the calib db was actually successful.
    - `src_adjust_usgs_rating.py`: Discovered that a usgs_elev_df might not exist (particularly when processing was being done for hucs that have no usgs guage data). If the usgs_elev_df does not exist, it no longer errors out.

<br/><br/>

## v4.0.9.4 - 2022-09-30 - [PR #691](https://github.com/NOAA-OWP/inundation-mapping/pull/691)

Cleanup Branch Zero output at the end of a processing run. Without this fix, some very large files were being left on the file system. Adjustments and cleanup changed the full BED output run from appx 2 TB output to appx 1 TB output.

### Additions

- `unit_tests`
    - `gms`
        - `outputs_cleanup_params.json` and `outputs_cleanup_unittests.py`: The usual unit test files.

### Changes

- `gms_pipeline.sh`: changed variables and text to reflect the renamed default `deny_gms_branchs_prod.lst` and `deny_gms_unit_prod.lst` files. Also tells how a user can use the word 'none' for the deny list parameter (both or either unit or branch deny list) to skip output cleanup(s).

- `gms_run_unit.sh`: changed variables and text to reflect the renamed default `deny_gms_unit_prod.lst` files. Also added a bit of minor output text (styling). Also tells how a user can use the word 'none' for the deny list parameter to skip output cleanup.

- `gms_run_branch.sh`:
       ... changed variables and text to reflect the renamed default `deny_gms_branches.lst` files.
       ... added a bit of minor output text (styling).
       ... also tells how a user can use the word 'none' for the deny list parameter to skip output cleanup.
       ... added a new section that calls the `outputs_cleanup.py` file and will do post cleanup on branch zero output files.

- `src`
    - `gms`
        - `outputs_cleanup.py`: pretty much rewrote it in its entirety. Now accepts a manditory branch id (can be zero) and can recursively search subdirectories. ie) We can submit a whole output directory with all hucs and ask to cleanup branch 0 folder OR cleanup files in any particular directory as we did before (per branch id).

          - `run_by_unit.sh`:  updated to pass in a branch id (or the value of "0" meaning branch zero) to outputs_cleanup.py.
          - `run_by_branch.sh`:  updated to pass in a branch id to outputs_cleanup.py.

- `unit_tests`
    - `README.md`: updated to talk about the specific deny list for unit_testing.
    - `__template_unittests.py`: updated for the latest code standards for unit tests.

- `config`
    - `deny_gms_branch_unittest.lst`: Added some new files to be deleted, updated others.
    - `deny_gms_branch_zero.lst`: Added some new files to be deleted.
    - `deny_gms_branches_dev.lst`:  Renamed from `deny_gms_branches_default.lst` and some new files to be deleted, updated others. Now used primarily for development and testing use.
    - `deny_gms_branches_prod.lst`:  Renamed from `deny_gms_branches_min` and some new files to be deleted, updated others. Now used primarily for when releasing a version to production.
    - `deny_gms_unit_prod.lst`: Renamed from `deny_gms_unit_default.lst`, yes... there currently is no "dev" version.  Added some new files to be deleted.

<br/><br/>

## v4.0.9.3 - 2022-09-13 - [PR #681](https://github.com/NOAA-OWP/inundation-mapping/pull/681)

Created a new tool to downloaded USGS 3Dep DEM's via their S3 bucket.

Other changes:
 - Some code file re-organization in favour of the new `data` folder which is designed for getting, setting, and processing data from external sources such as AWS, WBD, NHD, NWM, etc.
 - Added tmux as a new tool embedded inside the docker images.

### Additions

- `data`
   - `usgs`
      - `acquire_and_preprocess_3dep_dems.py`:  The new tool as described above. For now it is hardcoded to a set path for USGS AWS S3 vrt file but may change later for it to become parameter driven.
 - `create_vrt_file.py`: This is also a new tool that can take a directory of geotiff files and create a gdal virtual file, .vrt extention, also called a `virtual raster`. Instead of clipping against HUC4, 6, 8's raster files, and run risks of boundary issues, vrt's actual like all of the tif's are one giant mosaiced raster and can be clipped as one.

### Removals

- 'Dockerfile.prod`:  No longer being used (never was used)

### Changes

- `Dockerfile`:  Added apt install for tmux. This tool will now be available in docker images and assists developers.

- `data`
   - `acquire_and_preprocess_inputs.py`:  moved from the `tools` directory but not other changes made. Note: will required review/adjustments before being used again.
   - `nws`
      - `preprocess_ahps_nws.py`:  moved from the `tools` directory but not other changes made. Note: will required review/adjustments before being used again.
      - `preprocess_rasters.py`: moved from the `tools` directory but not other changes made. Note: will required review/adjustments before being used again.
    - `usgs`
         - `preprocess_ahps_usgs.py`:  moved from the `tools` directory but not other changes made. Note: will required review/adjustments before being used again.
         - `preprocess_download_usgs_grids.py`: moved from the `tools` directory but not other changes made. Note: will required review/adjustments before being used again.

 - `src`
     - `utils`
         - `shared_functions.py`:  changes made were
              - Cleanup the "imports" section of the file (including a change to how the utils.shared_variables file is loaded.
              - Added `progress_bar_handler` function which can be re-used by other code files.
              - Added `get_file_names` which can create a list of files from a given directory matching a given extension.
              - Modified `print_current_date_time` and `print_date_time_duration` and  methods to return the date time strings. These helper methods exist to help with standardization of logging and output console messages.
              - Added `print_start_header` and `print_end_header` to help with standardization of console and logging output messages.
          - `shared_variables.py`: Additions in support of near future functionality of having fim load DEM's from USGS 3DEP instead of NHD rasters.

<br/><br/>

## v4.0.9.2 - 2022-09-12 - [PR #678](https://github.com/NOAA-OWP/inundation-mapping/pull/678)

This fixes several bugs related to branch definition and trimming due to waterbodies.

### Changes

- `src/gms/stream_branches.py`
   - Bypasses erroneous stream network data in the to ID field by using the Node attribute instead.
   - Adds check if no nwm_lakes_proj_subset.gpkg file is found due to no waterbodies in the HUC.
   - Allows for multiple upstream branches when stream order overrides arbolate sum.

<br/><br/>

## v4.0.9.1 - 2022-09-01 - [PR #664](https://github.com/NOAA-OWP/inundation-mapping/pull/664)

A couple of changes:
1) Addition of a new tool for pushing files / folders up to an AWS (Amazon Web Service) S3 bucket.
2) Updates to the Docker image creation files to include new packages for boto3 (for AWS) and also added `jupyter`, `jupterlab` and `ipympl` to make it easier to use those tools during development.
3) Correct an oversight of `logs\src_optimization` not being cleared upon `overwrite` run.

### Additions

- `src`
   - `data`
       - `README.md`: Details on how the new system for `data` folders (for communication for external data sources/services).
       - `aws`
           - `aws_base.py`:  A file using a class and inheritance system (parent / child). This file has properties and a method that all child class will be expected to use and share. This makes it quicker and easier to added new AWS tools and helps keep consistant patterns and standards.
           - `aws_creds_template.env`: There are a number of ways to validate credentials to send data up to S3. We have chosen to use an `.env` file that can be passed into the tool from any location. This is the template for that `.env` file. Later versions may be changed to use AWS profile security system.
           - `s3.py`: This file pushes file and folders up to a defined S3 bucket and root folder. Note: while it is designed only for `puts` (pushing to S3), hooks were added in case functional is added later for `gets` (pull from S3).


### Changes

- `utils`
   - `shared_functions.py`:  A couple of new features
       -  Added a method which accepts a path to a .lst or .txt file with a collection of data and load it into a  python list object. It can be used for a list of HUCS, file paths, or almost anything.
       - A new method for quick addition of current date/time in output.
       - A new method for quick calculation and formatting of time duration in hours, min and seconds.
       - A new method for search for a string in a given python list. It was designed with the following in mind, we already have a python list loaded with whitelist of files to be included in an S3 push. As we iterate through files from the file system, we can use this tool to see if the file should be pushed to S3. This tool can easily be used contexts and there is similar functionality in other FIM4 code that might be able to this method.

- `Dockerfile` : Removed a line for reloading Shapely in recent PRs, which for some reason is no longer needed after adding the new BOTO3 python package. Must be related to python packages dependencies. This removed Shapely warning seen as a result of another recent PR. Also added AWS CLI for bash commands.

- `Pipfile` and `Pipfile.lock`:  Updates for the four new python packages, `boto3` (for AWS), `jupyter`, `jupyterlab` and `ipympl`. We have some staff that use Jupyter in their dev actitivies. Adding this package into the base Docker image will make it easier for them.

<br/><br/>

## 4.0.9.0 - 2022-09-09 - [PR #672](https://github.com/NOAA-OWP/inundation-mapping/pull/672)

When deriving level paths, this improvement allows stream order to override arbolate sum when selecting the proper upstream segment to continue the current branch.

<br/><br/>

## 4.0.8.0 - 2022-08-26 - [PR #671](https://github.com/NOAA-OWP/inundation-mapping/pull/671)

Trims ends of branches that are in waterbodies; also removes branches if they are entirely in a waterbody.

## Changes

- `src/gms/stream_branches.py`: adds `trim_branches_in_waterbodies()` and `remove_branches_in_waterbodies()` to trim and prune branches in waterbodies.

<br/><br/>

## v4.0.7.2 - 2022-08-11 - [PR #654](https://github.com/NOAA-OWP/inundation-mapping/pull/654)

`inundate_nation.py` A change to switch the inundate nation function away from refrences to `inundate.py`, and rather use `inundate_gms.py` and `mosaic_inundation.py`

### Changes

- `inundate_gms`:  Changed `mask_type = 'filter'`

<br/><br/>

## v4.0.7.1 - 2022-08-22 - [PR #665](https://github.com/NOAA-OWP/inundation-mapping/pull/665)

Hotfix for addressing missing input variable when running `gms_run_branch.sh` outside of `gms_pipeline.sh`.

### Changes
- `gms_run_branch.sh`: defining path to WBD HUC input file directly in ogr2ogr call rather than using the $input_WBD_gdb defined in `gms_run_unit.sh`
- `src/src_adjust_spatial_obs.py`: removed an extra print statement
- `src/src_roughness_optimization.py`: removed a log file write that contained sensitive host name

<br/><br/>

## v4.0.7.0 - 2022-08-17 - [PR #657](https://github.com/NOAA-OWP/inundation-mapping/pull/657)

Introduces synthetic rating curve calibration workflow. The calibration computes new Manning's coefficients for the HAND SRCs using input data: USGS gage locations, USGS rating curve csv, and a benchmark FIM extent point database stored in PostgreSQL database. This addresses [#535].

### Additions

- `src/src_adjust_spatial_obs.py`: new synthetic rating curve calibration routine that prepares all of the spatial (point data) benchmark data for ingest to the Manning's coefficient calculations performed in `src_roughness_optimization.py`
- `src/src_adjust_usgs_rating.py`: new synthetic rating curve calibration routine that prepares all of the USGS gage location and observed rating curve data for ingest to the Manning's coefficient calculations performed in `src_roughness_optimization.py`
- `src/src_roughness_optimization.py`: new SRC post-processing script that ingests observed data and HUC/branch FIM output data to compute optimized Manning's coefficient values and update the discharge values in the SRCs. Outputs a new hydroTable.csv.

### Changes

- `config/deny_gms_branch_zero.lst`: added `gw_catchments_reaches_filtered_addedAttributes_crosswalked_{}.gpkg` to list of files to keep (used in calibration workflow)
- `config/deny_gms_branches_min.lst`: added `gw_catchments_reaches_filtered_addedAttributes_crosswalked_{}.gpkg` to list of files to keep (used in calibration workflow)
- `config/deny_gms_unit_default.lst`: added `usgs_elev_table.csv` to list of files to keep (used in calibration workflow)
- `config/params_template.env`: added new variables for user to control calibration
  - `src_adjust_usgs`: Toggle to run src adjustment routine (True=on; False=off)
  - `nwm_recur_file`: input file location with nwm feature_id and recurrence flow values
  - `src_adjust_spatial`: Toggle to run src adjustment routine (True=on; False=off)
  - `fim_obs_pnt_data`: input file location with benchmark point data used to populate the postgresql database
  - `CALB_DB_KEYS_FILE`: path to env file with sensitive paths for accessing postgres database
- `gms_run_branch.sh`: includes new steps in the workflow to connect to the calibration PostgreSQL database, run SRC calibration w/ USGS gage rating curves, run SRC calibration w/ benchmark point database
- `src/add_crosswalk.py`: added step to create placeholder variables to be replaced in post-processing (as needed). Created here to ensure consistent column variables in the final hydrotable.csv
- `src/gms/run_by_unit.sh`: added new steps to workflow to create the `usgs_subset_gages.gpkg` file for branch zero and then perform crosswalk and create `usgs_elev_table.csv` for branch zero
- `src/make_stages_and_catchlist.py`: Reconcile flows and catchments hydroids
- `src/usgs_gage_aggregate.py`: changed streamorder data type from integer to string to better handle missing values in `usgs_gage_unit_setup.py`
- `src/usgs_gage_unit_setup.py`: added new inputs and function to populate `usgs_elev_table.csv` for branch zero using all available gages within the huc (not filtering to a specific branch)
- `src/utils/shared_functions.py`: added two new functions for calibration workflow
  - `check_file_age`: check the age of a file (use for flagging potentially outdated input)
  - `concat_huc_csv`: concatenate huc csv files to a single dataframe/csv
- `src/utils/shared_variables.py`: defined new SRC calibration threshold variables
  - `DOWNSTREAM_THRESHOLD`: distance in km to propogate new roughness values downstream
  - `ROUGHNESS_MAX_THRESH`: max allowable adjusted roughness value (void values larger than this)
  - `ROUGHNESS_MIN_THRESH`: min allowable adjusted roughness value (void values smaller than this)

<br/><br/>

## v4.0.6.3 - 2022-08-04 - [PR #652](https://github.com/NOAA-OWP/inundation-mapping/pull/652)

Updated `Dockerfile`, `Pipfile` and `Pipfile.lock` to add the new psycopg2 python package required for a WIP code fix for the new FIM4 calibration db.

<br/><br/>

## v4.0.6.2 - 2022-08-16 - [PR #639](https://github.com/NOAA-OWP/inundation-mapping/pull/639)

This file converts USFIMR remote sensed inundation shapefiles into a raster that can be used to compare to the FIM data. It has to be run separately for each shapefile. This addresses [#629].

### Additions

- `/tools/fimr_to_benchmark.py`: This file converts USFIMR remote sensed inundation shapefiles into a raster that can be used to compare to the FIM data. It has to be run separately for each shapefile.

<br/><br/>

## v4.0.6.1 - 2022-08-12 - [PR #655](https://github.com/NOAA-OWP/inundation-mapping/pull/655)

Prunes branches that fail with NO_FLOWLINES_EXIST (Exit code: 61) in `gms_run_branch.sh` after running `split_flows.py`

### Additions
- Adds `remove_error_branches.py` (called from `gms_run_branch.sh`)
- Adds `gms_inputs_removed.csv` to log branches that have been removed across all HUCs

### Removals
- Deletes branch folders that fail
- Deletes branch from `gms_inputs.csv`

<br/><br/>

## v4.0.6.0 - 2022-08-10 - [PR #614](https://github.com/NOAA-OWP/inundation-mapping/pull/614)

Addressing #560, this fix in run_by_branch trims the DEM derived streamline if it extends past the end of the branch streamline. It does this by finding the terminal point of the branch stream, snapping to the nearest point on the DEM derived stream, and cutting off the remaining downstream portion of the DEM derived stream.

### Changes

- `/src/split_flows.py`: Trims the DEM derived streamline if it flows past the terminus of the branch (or level path) streamline.
- `/src/gms/delineate_hydros_and_produce_HAND.sh`: Added branch streamlines as an input to `split_flows.py`.

<br/><br/>

## v4.0.5.4 - 2022-08-01 - [PR #642](https://github.com/NOAA-OWP/inundation-mapping/pull/642)

Fixes bug that causes [Errno2] No such file or directory error when running synthesize_test_cases.py if testing_versions folder doesn't exist (for example, after downloading test_cases from ESIP S3).

### Additions

- `run_test_case.py`: Checks for testing_versions folder in test_cases and adds it if it doesn't exist.

<br/><br/>

## v4.0.5.3 - 2022-07-27 - [PR #630](https://github.com/NOAA-OWP/inundation-mapping/issues/630)

A file called gms_pipeline.sh already existed but was unusable. This has been updated and now can be used as a "one-command" execution of the fim4/gms run. While you still can run gms_run_unit.sh and gms_run_branch.sh as you did before, you no longer need to. Input arguments were simplified to allow for more default and this simplification was added to `gms_run_unit.sh` and `gms_run_branch.sh` as well.

A new feature was added that is being used for `gms_pipeline.sh` which tests the percent and number of errors after hucs are processed before continuing onto branch processing.

New FIM4/gms usability is now just (at a minumum): `gms_pipeline.sh -n <output name> -u <HUC(s) or HUC list path>`

`gms_run_branch.sh` and `gms_run_branch.sh` have also been changed to add the new -a flag and default to dropping stream orders 1 and 2.

### Additions

- `src`
    - `check_unit_errors.py`: as described above.
- `unit_tests`
    - `check_unit_errors_unittests.py` and `check_unit_errors_params.json`: to match new file.

### Changes

- `README.md`:  Updated text for FIM4, gms_pipeline, S3 input updates, information about updating dependencies, misc link updates and misc text verbage.
- `gms_pipeline.sh`: as described above.
- `gms_run_unit.sh`: as described above. Also small updates to clean up folders and files in case of an overwrite.
- `gms_run_branch.sh`: as described above.
- `src`
     - `utils`
         - `fim_enums.py`:  FIM_system_exit_codes renamed to FIM_exit_codes.
         - `shared_variables.py`: added configurable values for minimum number and percentage of unit errors.
    - `bash_functions.env`:   Update to make the cumulative time screen outputs in mins/secs instead of just seconds.
    - `check_huc_inputs.py`:  Now returns the number of HUCs being processed, needed by `gms_pipeline.sh` (Note: to get the value back to a bash file, it has to send it back via a "print" line and not a "return" value.  Improved input validation,
- `unit_tests`
   - `README.md`: Misc text and link updates.

### Removals

- `config\params_template_calibrated.env`: No longer needed. Has been removed already from dev-fim3 and confirmed that it is not needed.
<br><br>

## v4.0.5.2 - 2022-07-25 - [PR #622](https://github.com/NOAA-OWP/inundation-mapping/pull/622)

Updates to unit tests including a minor update for outputs and loading in .json parameter files.
<br><br>


## v4.0.5.1 - 2022-06-27 - [PR #612](https://github.com/NOAA-OWP/inundation-mapping/pull/612)

`Alpha Test Refactor` An upgrade was made a few weeks back to the dev-fim3 branch that improved performance, usability and readability of running alpha tests. Some cleanup in other files for readability, debugging verbosity and styling were done as well. A newer, cleaner system for printing lines when the verbose flag is enabled was added.

### Changes

- `gms_run_branch.sh`:  Updated help instructions to about using multiple HUCs as command arguments.
- `gms_run_unit.sh`:  Updated help instructions to about using multiple HUCs as command arguments.
- `src/utils`
    - `shared_functions.py`:
       - Added a new function called `vprint` which creates a simpler way (and better readability) for other python files when wanting to include a print line when the verbose flag is on.
       - Added a new class named `FIM_Helpers` as a wrapper for the new `vprint` method.
       - With the new `FIM_Helpers` class, a previously existing method named `append_id_to_file_name` was moved into this class making it easier and quicker for usage in other classes.

- `tools`
    - `composite_inundation.py`: Updated its usage of the `append_id_to_file_name` function to now call the`FIM_Helpers` method version of it.
    - `gms_tools`
       - `inundate_gms.py`: Updated for its adjusted usage of the `append_id_to_file_name` method, also removed its own `def __vprint` function in favour of the `FIM_Helpers.vprint` method.
       - `mosaic_inundation.py`:
          - Added adjustments for use of `append_id_to_file_name` and adjustments for `fh.vprint`.
          - Fixed a bug for the variable `ag_mosaic_output` which was not pre-declared and would fail as using an undefined variable in certain conditions.
    - `run_test_case.py`: Ported `test_case` class from FIM 3 and tweaked slightly to allow for GMS FIM. Also added more prints against the new fh.vprint method. Also added a default print line for progress / traceability for all alpha test regardless if the verbose flag is set.
    - `synthesize_test_cases.py`: Ported `test_case` class from FIM 3.
- `unit_tests`
   - `shared_functions_unittests.py`: Update to match moving the `append_id_to_file_name` into the `FIM_Helpers` class. Also removed all "header print lines" for each unit test method (for output readability).

<br/><br/>

## v4.0.5.0 - 2022-06-16 - [PR #611](https://github.com/NOAA-OWP/inundation-mapping/pull/611)

'Branch zero' is a new branch that runs the HUCs full stream network to make up for stream orders 1 & 2 being skipped by the GMS solution and is similar to the FR extent in FIM v3. This new branch is created during `run_by_unit.sh` and the processed DEM is used by the other GMS branches during `run_by_branch.sh` to improve efficiency.

### Additions

- `src/gms/delineate_hydros_and_produce_HAND.sh`: Runs all of the modules associated with delineating stream lines and catchments and building the HAND relative elevation model. This file is called once during `gms_run_unit` to produce the branch zero files and is also run for every GMS branch in `gms_run_branch`.
- `config/deny_gms_branch_zero.lst`: A list specifically for branch zero that helps with cleanup (removing unneeded files after processing).

### Changes

- `src/`
    - `output_cleanup.py`: Fixed bug for viz flag.
    - `gms/`
        - `run_by_unit.sh`: Added creation of "branch zero", DEM pre-processing, and now calls.
        -  `delineate_hydros_and_produce_HAND.sh` to produce HAND outputs for the entire stream network.
        - `run_by_branch.sh`: Removed DEM processing steps (now done in `run_by_unit.sh`), moved stream network delineation and HAND generation to `delineate_hydros_and_produce_HAND.sh`.
        - `generate_branch_list.py`: Added argument and parameter to sure that the branch zero entry was added to the branch list.
- `config/`
     - `params_template.env`: Added `zero_branch_id` variable.
- `tools`
     - `run_test_case.py`: Some styling / readability upgrades plus some enhanced outputs.  Also changed the _verbose_ flag to _gms_verbose_ being passed into Mosaic_inundation function.
     - `synthesize_test_cases.py`: arguments being passed into the _alpha_test_args_ from being hardcoded from flags to verbose (effectively turning on verbose outputs when applicable. Note: Progress bar was not affected.
     - `tools_shared_functions.py`: Some styling / readability upgrades.
- `gms_run_unit.sh`: Added export of extent variable, dropped the -s flag and added the -a flag so it now defaults to dropping stream orders 1 and 2.
- `gms_run_branch.sh`: Fixed bug when using overwrite flag saying branch errors folder already exists, dropped the -s flag and added the -a flag so it now defaults to dropping stream orders 1 and 2.

### Removals

- `tests/`: Redundant
- `tools/shared_variables`: Redundant

<br/><br/>

## v4.0.4.3 - 2022-05-26 - [PR #605](https://github.com/NOAA-OWP/inundation-mapping/pull/605)

We needed a tool that could composite / mosaic inundation maps for FIM3 FR and FIM4 / GMS with stream orders 3 and higher. A tool previously existed named composite_fr_ms_inundation.py and it was renamed to composite_inundation.py and upgraded to handle any combination of 2 of 3 items (FIM3 FR, FIM3 MS and/or FIM4 GMS).

### Additions

- `tools/composite_inundation.py`: Technically it is a renamed from composite_ms_fr_inundation.py, and is based on that functionality, but has been heavily modified. It has a number of options, but primarily is designed to take two sets of output directories, inundate the files, then composite them into a single mosiac'd raster per huc. The primary usage is expected to be compositing FIM3 FR with FIM4 / GMS with stream orders 3 and higher.

- `unit_tests/gms/inundate_gms_unittests.py and inundate_gms_params.json`: for running unit tests against `tools/gms_tools/inunundate_gms.py`.
- `unit_tests/shared_functions_unittests.py and shared_functions_params.json`: A new function named `append_id_to_file_name_single_identifier` was added to `src/utils/shared_functions.py` and some unit tests for that function was created.

### Removed

- `tools/composite_ms_fr_inundation.py`: replaced with upgraded version named `composite_inundation.py`.

### Changes

- `tools/gms_tools/inundate_gms.py`: some style, readabilty cleanup plus move a function up to `shared_functions.py`.
- `tools/gms_tools/mosaic_inundation.py`: some style, readabilty cleanup plus move a function up to `shared_functions.py`.
- `tools/inundation.py`: some style, readabilty cleanup.
- `tools/synthesize_test_cases.py`: was updated primarily for sample usage notes.

<br/><br/>

## v4.0.4.2 - 2022-05-03 - [PR #594](https://github.com/NOAA-OWP/inundation-mapping/pull/594)

This hotfix includes several revisions needed to fix/update the FIM4 area inundation evaluation scripts. These changes largely migrate revisions from the FIM3 evaluation code to the FIM4 evaluation code.

### Changes

- `tools/eval_plots.py`: Copied FIM3 code revisions to enable RAS2FIM evals and PND plots. Replaced deprecated parameter name for matplotlib grid()
- `tools/synthesize_test_cases.py`: Copied FIM3 code revisions to assign FR, MS, COMP resolution variable and addressed magnitude list variable for IFC eval
- `tools/tools_shared_functions.py`: Copied FIM3 code revisions to enable probability not detected (PND) metric calculation
- `tools/tools_shared_variables.py`: Updated magnitude dictionary variables for RAS2FIM evals and PND plots

<br/><br/>

## v4.0.4.1 - 2022-05-02 - [PR #587](https://github.com/NOAA-OWP/inundation-mapping/pull/587)

While testing GMS against evaluation and inundation data, we discovered some challenges for running alpha testing at full scale. Part of it was related to the very large output volume for GMS which resulted in outputs being created on multiple servers and folders. Considering the GMS volume and processing, a tool was required to extract out the ~215 HUC's that we have evaluation data for. Next, we needed isolate valid HUC output folders from original 2,188 HUC's and its 100's of thousands of branches. The first new tool allows us to point to the `test_case` data folder and create a list of all HUC's that we have validation for.

Now that we have a list of relavent HUC's, we need to consolidate output folders from the previously processed full CONUS+ output data. The new `copy_test_case_folders.py` tool extracts relavent HUC (gms unit) folders, based on the list created above, into a consolidated folder. The two tools combine result in significantly reduced overall processing time for running alpha tests at scale.

`gms_run_unit.sh` and `aggregated_branch_lists.py` were adjusted to make a previously hardcoded file path and file name to be run-time parameters. By adding the two new arguments, the file could be used against the new `copy_test_case_folders.py`. `copy_test_case_folders.py` and `gms_run_unit.sh` can now call `aggregated_branch_lists.py` to create a key input file called `gms_inputs.csv` which is a key file required for alpha testing.

A few other small adjustments were made for readability and traceability as well as a few small fixes discovered when running at scale.

### Additions

- `tools/find_test_case_folders.py`: A new tool for creating a list of HUC's that we have test/evaluation data for.
- `tools/copy_test_case_folders.py`: A new tool for using the list created above, to scan through other fully processed output folders and extract only the HUC's (gms units) and it's branches into a consolidated folder, ready for alpha test processing (or other needs).

### Changes

- `src/gms/aggregate_branch_lists.py`: Adjusted to allow two previously hardcoded values to now be incoming arguments. Now this file can be used by both `gms_run_unit.sh` and `copy_test_case_folders.py`.
- `tools/synthesize_test_cases.py`: Adjustments for readability and progress status. The embedded progress bars are not working and will be addressed later.
- `tools/run_test_case.py`: A print statement was added to help with processing progess was added.
- `gms_run_unit.sh`: This was adjusted to match the new input parameters for `aggregate_branch_lists.py` as well as additions for progress status. It now will show the entire progress period start datetime, end datetime and duration.
- `gms_run_branch.sh`: Also was upgraded to show the entire progress period start datetime, end datetime and duration.

<br/><br/>

## v4.0.4.0 - 2022-04-12 - [PR #557](https://github.com/NOAA-OWP/inundation-mapping/pull/557)

During large scale testing of the new **filtering out stream orders 1 and 2** feature [PR #548](https://github.com/NOAA-OWP/inundation-mapping/pull/548), a bug was discovered with 14 HUCS that had no remaining streams after removing stream orders 1 and 2. This resulted in a number of unmanaged and unclear exceptions. An exception may be still raised will still be raised in this fix for logging purposes, but it is now very clear what happened. Other types of events are logged with clear codes to identify what happened.

Fixes were put in place for a couple of new logging behaviors.

1. Recognize that for system exit codes, there are times when an event is neither a success (code 0) nor a failure (code 1). During processing where stream orders are dropped, some HUCs had no remaining reaches, others had mismatched reaches and others as had missing flowlines (reaches) relating to dissolved level paths (merging individual reaches as part of GMS). When these occur, we want to abort the HUC (unit) or branch processing, identify that they were aborted for specific reasons and continue. A new custom system exit code system was adding using python enums. Logging was enhanced to recognize that some exit codes were not a 0 or a 1 and process them differently.

2. Pathing and log management became an issue. It us not uncommon for tens or hundreds of thousands of branches to be processed. A new feature was to recognize what is happening with each branch or unit and have them easily found and recognizable. Futher, processing for failure (sys exit code of 1) are now copied into a unique folder as the occur to help with visualization of run time errors. Previously errors were not extracted until the end of the entire run which may be multiple days.

3. A minor correction was made when dissolved level paths were created with the new merged level path not always having a valid stream order value.

### File Additions

- `src/`
   - `utils/`
      - `fim_enums.py`:
         - A new class called `FIM_system_exit_codes` was added. This allows tracking and blocking of duplicate system exit codes when a custom system code is required.


### Changes

- `fim_run.sh`: Added the gms `non-zero-exit-code` system to `fim_run` to help uncover and isolate errors during processing. Errors recorded in log files within in the logs/unit folder are now copied into a new folder called `unit_errors`.

- `gms_run_branch.sh`:
    -  Minor adjustments to how the `non-zero-exit code` logs were created. Testing uncovered that previous versions were not always reliable. This is now stablized and enhanced.
    - In previous versions, only the `gms_unit.sh` was aware that **stream order filtering** was being done. Now all branch processing is also aware that filtering is in place. Processing in child files and classes can now make adjustments as/if required for stream order filtering.
    - Small output adjustments were made to help with overall screen and log readability.

- `gms_run_unit.sh`:
    - Minor adjustments to how the `non-zero-exit-code` logs were created similar to `gms_run_branch.sh.`
    - Small text corrections, formatting and output corrections were added.
    - A feature removing all log files at the start of the entire process run were added if the `overwrite` command line argument was added.

- `src/`
   - `filter_catchments_and_add_attributes.py`:
      - Some minor formatting and readability adjustments were added.
      - Additions were made to help this code be aware and responding accordingly if that stream order filtering has occurred. Previously recorded as bugs coming from this class, are now may recorded with the new custom exit code if applicable.

   - `run_by_unit.sh` (supporting fim_run.sh):
         - As a change was made to sub-process call to `filter_catchments_and_add_attributes.py` file, which is shared by gms, related to reach errors / events.

   - `split_flows.py`:
      - Some minor formatting and readability adjustments were added.
      - Additions were made to recognize the same type of errors as being described in other files related to stream order filtering issues.
      - A correction was made to be more precise and more explicit when a gms branch error existed. This was done to ensure that we were not letting other exceptions be trapped that were NOT related to stream flow filtering.

   - `time_and_tee_run_by_unit.sh`:
      - The new custom system exit codes was added. Note that the values of 61 (responding system code) are hardcoded instead of using the python based `Fim_system_exit_code` system. This is related to limited communication between python and bash.

   - `gms/`
      - `derive_level_paths.py`:
          - Was upgraded to use the new fim_enums.Fim_system_exit_codes system. This occurs when no streams / flows remain after filtering.  Without this upgrade, standard exceptions were being issued with minimal details for the error.
          - Minor adjustments to formatting for readability were made.

      - `generate_branch_list.py` :  Minor adjustments to formatting for readability were made.

      - `run_by_branch.sh`:
         - Some minor formatting and readability adjustments were added.
         - Additions to the subprocess call to `split_flows.py` were added so it was aware that branch filtering was being used. `split_flows.py` was one of the files that was throwing errors related to stream order filtering. A subprocess call to `filter_catchments_and_add_attributes.py` adjustment was also required for the same reason.

      - `run_by_unit.sh`:
         - Some minor formatting and readability adjustments were added.
         - An addition was made to help trap errors that might be triggered by `derive_level_paths.py` for `stream order filtering`.

      - `time_and_tee_run_by_branch.sh`:
         - A system was added recognize if an non successful system exit code was sent back from `run_by_branch`. This includes true errors of code 1 and other new custom system exit codes. Upon detection of non-zero-exit codes, log files are immediately copied into special folders for quicker and easier visibility. Previously errors were not brought forth until the entire process was completed which ranged fro hours up to 18 days. Note: System exit codes of 60 and 61 were hardcoded instead of using the values from the new  `FIM_system_exit_codes` due to limitation of communication between python and bash.

      - `time_and_tee_run_by_unit.sh`:
         - The same upgrade as described above in `time_and_tee_run_by_branch.sh` was applied here.
         - Minor readability and output formatting changes were made.

      - `todo.md`
         - An entry was removed from this list which talked about errors due to small level paths exactly as was fixed in this pull request set.

- `unit_tests/`
   - `gms/`
      - `derive_level_paths_unittests.py` :  Added a new unit test specifically testing this type of condition with a known HUC that triggered the branch errors previously described..
      - `derive_level_paths_params.json`:
           - Added a new node with a HUC number known to fail.
           - Changed pathing for unit test data pathing from `/data/outputs/gms_example_unit_tests` to `/data/outputs/fim_unit_test_data_do_not_remove`. The new folder is intended to be a more permanent folder for unit test data.
           - Some additional tests were added validating the argument for dropping stream orders.

### Unit Test File Additions:

- `unit_tests/`
   - `filter_catchments_and_add_attributes_unittests.py` and `filter_catchments_and_add_attributes_params.json`:

   - `split_flows_unittests.py' and `split_flows_params.json`

<br/><br/>

## v4.0.3.1 - 2022-03-10 - [PR #561](https://github.com/NOAA-OWP/inundation-mapping/pull/561)

Bug fixes to get the Alpha Test working in FIM 4.

### Changes

- `tools/sythesize_test_cases.py`: Fixed bugs that prevented multiple benchmark types in the same huc from running `run_test_case.py`.
- `tools/run_test_case.py`: Fixed mall bug for IFC benchmark.
- `tools/eval_plots.py`: Fixed Pandas query bugs.

<br/><br/>

## v4.0.3.0 - 2022-03-03 - [PR #550](https://github.com/NOAA-OWP/inundation-mapping/pull/550)

This PR ports the functionality of `usgs_gage_crosswalk.py` and `rating_curve_comparison.py` to FIM 4.

### Additions

- `src/`:
    - `usgs_gage_aggregate.py`: Aggregates all instances of `usgs_elev_table.csv` to the HUC level. This makes it easier to view the gages in each HUC without having to hunt through branch folders and easier for the Sierra Test to run at the HUC level.
    - `usgs_gage_unit_setup.py`: Assigns a branch to each USGS gage within a unit. The output of this module is `usgs_subset_gages.gpkg` at the HUC level containing the `levpa_id` attribute.

### Changes

- `gms_run_branch.sh`: Added a line to aggregate all `usgs_elev_table.csv` into the HUC directory level using `src/usgs_gage_aggregate.py`.
- `src/`:
    -  `gms/`
        - `run_by_branch.sh`: Added a block to run `src/usgs_gage_crosswalk.py`.
        - `run_by_unit.sh`: Added a block to run `src/usgs_gage_unit_setup.py`.
    - `usgs_gage_crosswalk.py`: Similar to it's functionality in FIM 3, this module snaps USGS gages to the stream network, samples the underlying DEMs, and writes the attributes to `usgs_elev_table.csv`. This CSV is later aggregated to the HUC level and eventually used in `tools/rating_curve_comparison.py`. Addresses #539
- `tools/rating_curve_comparison.py`: Updated Sierra Test to work with FIM 4 data structure.
- `unit_tests/`:
    - `rating_curve_comparison_unittests.py` & `rating_curve_comparison_params.json`: Unit test code and parameters for the Sierra Test.
    - `usgs_gage_crosswalk_unittests.py` & `usgs_gage_crosswalk_params.json`: Unit test code and parameters for `usgs_gage_crosswalk.py`
- `config/`:
    - `deny_gms_branches_default.lst` & `config/deny_gms_branches_min.lst`: Add `usgs_elev_table.csv` to the lists as a comment so it doesn't get deleted during cleanup.
    - `deny_gms_unit_default.lst`: Add `usgs_subset_gages.gpkg` to the lists as a comment so it doesn't get deleted during cleanup.

<br/><br/>

## v4.0.2.0 - 2022-03-02 - [PR #548](https://github.com/NOAA-OWP/inundation-mapping/pull/548)

Added a new optional system which allows an argument to be added to the `gms_run_unit.sh` command line to filter out stream orders 1 and 2 when calculating branches.

### Changes

- `gms_run_unit.sh`: Add the new optional `-s` command line argument. Inclusion of this argument means "drop stream orders 1 and 2".

- `src/gms`
   - `run_by_unit.sh`: Capture and forward the drop stream orders flag to `derive_level_paths.py`

   - `derive_level_paths.py`: Capture the drop stream order flag and working with `stream_branches.py` to include/not include loading nwm stream with stream orders 1 and 2.

   - `stream_branchs.py`: A correction was put in place to allow for the filter of branch attributes and values to be excluded. The `from_file` method has the functionality but was incomplete. This was corrected and how could accept the values from `derive_level_paths.py` to use the branch attribute of "order_" (gkpg field) and values excluded of [1,2] when optionally desired.

- `unit_tests/gms`
    - `derive_level_paths_unittests.py` and `derive_level_paths_params.py`: Updated for testing for the new "drop stream orders 1 and 2" feature. Upgrades were also made to earlier existing incomplete test methods to test more output conditions.

<br/><br/>

## v4.0.1.0 - 2022-02-02 - [PR #525](https://github.com/NOAA-OWP/cahaba/pull/525)

The addition of a very simple and evolving unit test system which has two unit tests against two py files.  This will set a precendence and will grow over time and may be automated, possibly during git check-in triggered. The embedded README.md has more details of what we currently have, how to use it, how to add new unit tests, and expected future enhancements.

### Additions

- `/unit_tests/` folder which has the following:

   - `clip_vectors_to_wbd_params.json`: A set of default "happy path" values that are expected to pass validation for the clip_vectors_to_wbd.py -> clip_vectors_to_wbd (function).

   - `clip_vectors_to_wbd_unittests.py`: A unit test file for src/clip_vectors_to_wbd.py. Incomplete but evolving.

   - `README.md`: Some information about how to create unit tests and how to use them.

   - `unit_tests_utils.py`: A python file where methods that are common to all unit tests can be placed.

   - `gms/derive_level_paths_params.json`: A set of default "happy path" values that are expected to pass validation for the derive_level_paths_params.py -> Derive_level_paths (function).

   - `gms/derive_level_paths_unittests.py`: A unit test file for `src/derive_level_paths.py`. Incomplete but evolving.

<br/><br/>

## v4.0.0.0 - 2022-02-01 - [PR #524](https://github.com/NOAA-OWP/cahaba/pull/524)

FIM4 builds upon FIM3 and allows for better representation of inundation through the reduction of artificial restriction of inundation at catchment boundaries.

More details will be made available through a publication by Aristizabal et. al. and will be included in the "Credits and References" section of the README.md, titled "Reducing Horton-Strahler Stream Order Can Enhance Flood Inundation Mapping Skill with Applications for the U.S. National Water Model."

### Additions

- `/src/gms`: A new directory containing scripts necessary to produce the FIM4 Height Above Nearest Drainage grids and synthetic rating curves needed for inundation mapping.
- `/tools/gms_tools`: A new directory containing scripts necessary to generate and evaluate inundation maps produced from FIM4 Height Above Nearest Drainage grids and synthetic rating curves.

<br/><br/>

## v3.0.24.3 - 2021-11-29 - [PR #488](https://github.com/NOAA-OWP/cahaba/pull/488)

Fixed projection issue in `synthesize_test_cases.py`.

### Changes

- `Pipfile`: Added `Pyproj` to `Pipfile` to specify a version that did not have the current projection issues.

<br/><br/>

## v3.0.24.2 - 2021-11-18 - [PR #486](https://github.com/NOAA-OWP/cahaba/pull/486)

Adding a new check to keep `usgs_elev_table.csv`, `src_base.csv`, `small_segments.csv` for runs not using the `-viz` flag. We unintentionally deleted some .csv files in `vary_mannings_n_composite.py` but need to maintain some of these for non `-viz` runs (e.g. `usgs_elev_table.csv` is used for sierra test input).

### Changes

- `fim_run.sh`: passing `-v` flag to `vary_mannings_n_composite.py` to determine which csv files to delete. Setting `$viz` = 0 for non `-v` runs.
- `src/vary_mannings_n_composite.py`: added `-v` input arg and if statement to check which .csv files to delete.
- `src/add_crosswalk.py`: removed deprecated barc variables from input args.
- `src/run_by_unit.sh`: removed deprecated barc variables from input args to `add_crosswalk.py`.

<br/><br/>

## v3.0.24.1 - 2021-11-17 - [PR #484](https://github.com/NOAA-OWP/cahaba/pull/484)

Patch to clean up unnecessary files and create better names for intermediate raster files.

### Removals

- `tools/run_test_case_gms.py`: Unnecessary file.

### Changes

- `tools/composite_ms_fr_inundation.py`: Clean up documentation and intermediate file names.
- `tools/run_test_case.py`: Remove unnecessary imports.

<br/><br/>

## v3.0.24.0 - 2021-11-08 - [PR #482](https://github.com/NOAA-OWP/cahaba/pull/482)

Adds `composite_ms_fr_inundation.py` to allow for the generation of an inundation map given a "flow file" CSV and full-resolution (FR) and mainstem (MS) relative elevation models, synthetic rating curves, and catchments rasters created by the `fim_run.sh` script.

### Additions
- `composite_ms_fr_inundation.py`: New module that is used to inundate both MS and FR FIM and composite the two inundation rasters.
- `/tools/gms_tools/`: Three modules (`inundate_gms.py`, `mosaic_inundation.py`, `overlapping_inundation.py`) ported from the GMS branch used to composite inundation rasters.

### Changes
- `inundation.py`: Added 2 exception classes ported from the GMS branch.

<br/><br/>

## v3.0.23.3 - 2021-11-04 - [PR #481](https://github.com/NOAA-OWP/cahaba/pull/481)
Includes additional hydraulic properties to the `hydroTable.csv`: `Number of Cells`, `SurfaceArea (m2)`, `BedArea (m2)`, `Volume (m3)`, `SLOPE`, `LENGTHKM`, `AREASQKM`, `Roughness`, `TopWidth (m)`, `WettedPerimeter (m)`. Also adds `demDerived_reaches_split_points.gpkg`, `flowdir_d8_burned_filled.tif`, and `dem_thalwegCond.tif` to `-v` whitelist.

### Changes
- `run_by_unit.sh`: Added `EXIT FLAG` tag and previous non-zero exit code tag to the print statement to allow log lookup.
- `add_crosswalk.py`: Added extra attributes to the hydroTable.csv. Includes a default `barc_on` and `vmann_on` (=False) attribute that is overwritten (=True) if SRC post-processing modules are run.
- `bathy_src_adjust_topwidth.py`: Overwrites the `barc_on` attribute where applicable and includes the BARC-modified Volume property.
- `vary_mannings_n_composite.py`: Overwrites the `vmann_on` attribute where applicable.
- `output_cleanup.py`: Adds new files to the `-v` whitelist.

<br/><br/>

## v3.0.23.2 - 2021-11-04 - [PR #480](https://github.com/NOAA-OWP/cahaba/pull/480)
Hotfix for `vary_manning_n_composite.py` to address null discharge values for non-CONUS hucs.

### Changes
- `vary_manning_n_composite.py`: Add numpy where clause to set final discharge value to the original value if `vmann=False`

<br/><br/>

## v3.0.23.1 - 2021-11-03 - [PR #479](https://github.com/NOAA-OWP/cahaba/pull/479)
Patches the API updater. The `params_calibrated.env` is replaced with `params_template.env` because the BARC and Multi-N modules supplant the calibrated values.

### Changes
- `api/node/updater/updater.py`: Changed `params_calibrated.env` to `params_template.env`

<br/><br/>

## v3.0.23.0 - 2021-10-31 - [PR #475](https://github.com/NOAA-OWP/cahaba/pull/475)

Moved the synthetic rating curve (SRC) processes from the `\tools` directory to `\src` directory to support post-processing in `fim_run.sh`. These SRC post-processing modules will now run as part of the default `fim_run.sh` workflow. Reconfigured bathymetry adjusted rating curve (BARC) module to use the 1.5yr flow from NWM v2 recurrence flow data in combination with the Bieger et al. (2015) regression equations with bankfull discharge predictor variable input.

### Additions
- `src/bathy_src_adjust_topwidth.py` --> New version of bathymetry adjusted rating curve (BARC) module that is configured to use the Bieger et al. (2015) regression equation with input bankfull discharge as the predictor variable (previous version used the drainage area version of the regression equations). Also added log output capability, added reconfigured output content in `src_full_crosswalked_BARC.csv` and `hydroTable.csv`, and included modifications to allow BARC to run as a post-processing step in `fim_run.sh`. Reminder: BARC is only configured for MS extent.

### Removals
- `config/params_calibrated.env` --> deprecated the calibrated roughness values by stream order with the new introduction of variable/composite roughness module
- `src/bathy_rc_adjust.py` --> deprecated the previous BARC version

### Changes
- `src/identify_src_bankfull.py` --> Moved this script from /tools to /src, added more doc strings, cleaned up output log, and reconfigured to allow execution from fim_run.sh post-processing.
- `src/vary_mannings_n_composite.py` --> Moved this script from /tools to /src, added more doc strings, cleaned up output log, added/reconfigured output content in src_full_crosswalked_vmann.csv and hydroTable.csv, and reconfigured to allow execution from fim_run.sh post-processing.
- `config/params_template.env` --> Added additional parameter/variables for input to `identify_src_bankfull.py`, `vary_mannings_n_composite.py`, and `bathy_src_adjust_topwidth.py`.
      - default BARC input: bankfull channel geometry derived from the Bieger et al. (2015) bankfull discharge regression equations
      - default bankfull flow input: NWM v2 1.5-year recurrence flows
      - default variable roughness input: global (all NWM feature_ids) roughness values of 0.06 for in-channel and 0.11 for max overbank
- `fim_run.sh` --> Added SRC post-processing calls after the `run_by_unit.sh` workflow
- `src/add_crosswalk.py` --> Removed BARC module call (moved to post-processing)
- `src/run_by_unit.sh` --> Removed old/unnecessary print statement.
      - **Note: reset exit codes to 0 for unnecessary processing flags.** Non-zero error codes in `run_by_unit.sh` prevent the `fim_run.sh` post-processing steps from running. This error handling issue will be more appropriately handled in a soon to be release enhancement.
- `tools/run_test_case.py` --> Reverted changes used during development process

<br/><br/>

## v3.0.22.8 - 2021-10-26 - [PR #471](https://github.com/NOAA-OWP/cahaba/pull/471)

Manually filtering segments from stream input layer to fix flow reversal of the MS River (HUC 08030100).

### Changes
- `clip_vectors_to_wbd.py`: Fixes bug where flow direction is reversed for HUC 08030100. The issue is resolved by filtering incoming stream segments that intersect with the elevation grid boundary.

<br/><br/>

## v3.0.22.7 - 2021-10-08 - [PR #467](https://github.com/NOAA-OWP/cahaba/pull/467)

These "tool" enhancements 1) delineate in-channel vs. out-of-channel geometry to allow more targeted development of key physical drivers influencing the SRC calculations (e.g. bathymetry & Manning’s n) #418 and 2) applies a variable/composite Manning’s roughness (n) using user provided csv with in-channel vs. overbank roughness values #419 & #410.

### Additions
- `identify_src_bankfull.p`: new post-processing tool that ingests a flow csv (e.g. NWM 1.5yr recurr flow) to approximate the bankfull STG and then calculate the channel vs. overbank proportions using the volume and hydraulic radius variables
- `vary_mannings_n_composite.py`: new post-processing tool that ingests a csv containing feature_id, channel roughness, and overbank roughness and then generates composite n values via the channel ratio variable

### Changes
- `eval_plots.py`: modified the plot legend text to display full label for development tests
- `inundation.py`: added new optional argument (-n) and corresponding function to produce a csv containing the stage value (and SRC variables) calculated from the flow to stage interpolation.

<br/><br/>

## v3.0.22.6 - 2021-09-13 - [PR #462](https://github.com/NOAA-OWP/cahaba/pull/462)

This new workflow ingests FIM point observations from users and “corrects” the synthetic rating curves to produce the desired FIM extent at locations where feedback is available (locally calibrate FIM).

### Changes
- `add_crosswalk.py`: added `NextDownID` and `order_` attributes to the exported `hydroTable.csv`. This will potentially be used in future enhancements to extend SRC changes to upstream/downstream catchments.
- `adjust_rc_with_feedback.py`: added a new workflow to perform the SRC modifications (revised discharge) using the existing HAND geometry variables combined with the user provided point location flow and stage data.
- `inundation_wrapper_custom_flow.py`: updated code to allow for huc6 processing to generate custom inundation outputs.

<br/><br/>

## v3.0.22.5 - 2021-09-08 - [PR #460](https://github.com/NOAA-OWP/cahaba/pull/460)

Patches an issue where only certain benchmark categories were being used in evaluation.

### Changes
- In `tools/tools_shared_variables.py`, created a variable `MAGNITUDE_DICT` to store benchmark category magnitudes.
- `synthesize_test_cases.py` imports `MAGNITUDE_DICT` and uses it to assign magnitudes.

<br/><br/>

## v3.0.22.4 - 2021-08-30 - [PR #456](https://github.com/NOAA-OWP/cahaba/pull/456)

Renames the BARC modified variables that are exported to `src_full_crosswalked.csv` to replace the original variables. The default/original variables are renamed with `orig_` prefix. This change is needed to ensure downstream uses of the `src_full_crosswalked.csv` are able to reference the authoritative version of the channel geometry variables (i.e. BARC-adjust where available).

### Changes
- In `src_full_crosswalked.csv`, default/original variables are renamed with `orig_` prefix and `SA_div` is renamed to `SA_div_flag`.

<br/><br/>

## v3.0.22.3 - 2021-08-27 - [PR #457](https://github.com/NOAA-OWP/cahaba/pull/457)

This fixes a bug in the `get_metadata()` function in `/tools/tools_shared_functions.py` that arose because of a WRDS update. Previously the `metadata_source` response was returned as independent variables, but now it is returned a list of strings. Another issue was observed where the `EVALUATED_SITES_CSV` variable was being misdefined (at least on the development VM) through the OS environmental variable setting.

### Changes
- In `tools_shared_functions.py`, changed parsing of WRDS `metadata_sources` to account for new list type.
- In `generate_categorical_fim_flows.py`, changed the way the `EVALUATED_SITES_CSV` path is defined from OS environmental setting to a relative path that will work within Docker container.

<br/><br/>

## v3.0.22.2 - 2021-08-26 - [PR #455](https://github.com/NOAA-OWP/cahaba/pull/455)

This merge addresses an issues with the bathymetry adjusted rating curve (BARC) calculations exacerbating single-pixel inundation issues for the lower Mississippi River. This fix allows the user to specify a stream order value that will be ignored in BARC calculations (reverts to using the original/default rating curve). If/when the "thalweg notch" issue is addressed, this change may be unmade.

### Changes
- Added new env variable `ignore_streamorders` set to 10.
- Added new BARC code to set the bathymetry adjusted cross-section area to 0 (reverts to using the default SRC values) based on the streamorder env variable.

<br/><br/>

## v3.0.22.1 - 2021-08-20 - [PR #447](https://github.com/NOAA-OWP/cahaba/pull/447)

Patches the minimum stream length in the template parameters file.

### Changes
- Changes `max_split_distance_meters` in `params_template.env` to 1500.

<br/><br/>

## v3.0.22.0 - 2021-08-19 - [PR #444](https://github.com/NOAA-OWP/cahaba/pull/444)

This adds a script, `adjust_rc_with_feedback.py`, that will be expanded  in future issues. The primary function that performs the HAND value and hydroid extraction is ingest_points_layer() but this may change as the overall synthetic rating curve automatic update machanism evolves.

### Additions
- Added `adjust_rc_with_feedback.py` with `ingest_points_layer()`, a function to extract HAND and hydroid values for use in an automatic synthetic rating curve updating mechanism.

<br/><br/>

## v3.0.21.0 - 2021-08-18 - [PR #433](https://github.com/NOAA-OWP/cahaba/pull/433)

General repository cleanup, made memory-profiling an optional flag, API's release feature now saves outputs.

### Changes
- Remove `Dockerfile.prod`, rename `Dockerfile.dev` to just `Dockerfile`, and remove `.dockerignore`.
- Clean up `Dockerfile` and remove any unused* packages or variables.
- Remove any unused* Python packages from the `Pipfile`.
- Move the `CHANGELOG.md`, `SECURITY.md`, and `TERMS.md` files to the `/docs` folder.
- Remove any unused* scripts in the `/tools` and `/src` folders.
- Move `tools/preprocess` scripts into `tools/`.
- Ensure all scripts in the `/src` folder have their code in functions and are being called via a `__main__` function (This will help with implementing memory profiling fully).
- Changed memory-profiling to be an option flag `-m` for `fim_run.sh`.
- Updated FIM API to save all outputs during a "release" job.

<br/><br/>

## v3.0.20.2 - 2021-08-13 - [PR #443](https://github.com/NOAA-OWP/cahaba/pull/443)

This merge modifies `clip_vectors_to_wbd.py` to check for relevant input data.

### Changes
- `clip_vectors_to_wbd.py` now checks that there are NWM stream segments within the buffered HUC boundary.
- `included_huc8_ms.lst` has several additional HUC8s.

<br/><br/>

## v3.0.20.1 - 2021-08-12 - [PR #442](https://github.com/NOAA-OWP/cahaba/pull/442)

This merge improves documentation in various scripts.

### Changes
This PR better documents the following:

- `inundate_nation.py`
- `synthesize_test_cases.py`
- `adjust_thalweg_lateral.py`
- `rem.py`

<br/><br/>

## v3.0.20.0 - 2021-08-11 - [PR #440](https://github.com/NOAA-OWP/cahaba/pull/440)

This merge adds two new scripts into `/tools/` for use in QAQC.

### Additions
- `inundate_nation.py` to produce inundation maps for the entire country for use in QAQC.
- `check_deep_flooding.py` to check for depths of inundation greater than a user-supplied threshold at specific areas defined by a user-supplied shapefile.

<br/><br/>

## v3.0.19.5 - 2021-07-19

Updating `README.md`.

<br/><br/>

## v3.0.19.4 - 2021-07-13 - [PR #431](https://github.com/NOAA-OWP/cahaba/pull/431)

Updating logging and fixing bug in vector preprocessing.

### Additions
- `fim_completion_check.py` adds message to docker log to log any HUCs that were requested but did not finish `run_by_unit.sh`.
- Adds `input_data_edits_changelog.txt` to the inputs folder to track any manual or version/location specific changes that were made to data used in FIM 3.

### Changes
- Provides unique exit codes to relevant domain checkpoints within `run_by_unit.sh`.
- Bug fixes in `reduce_nhd_stream_density.py`, `mprof plot` call.
- Improved error handling in `add_crosswalk.py`.

<br/><br/>

## v3.0.19.3 - 2021-07-09

Hot fix to `synthesize_test_cases`.

### Changes
- Fixed if/elif/else statement in `synthesize_test_cases.py` that resulted in only IFC data being evaluated.

<br/><br/>

## v3.0.19.2 - 2021-07-01 - [PR #429](https://github.com/NOAA-OWP/cahaba/pull/429)

Updates to evaluation scripts to allow for Alpha testing at Iowa Flood Center (IFC) sites. Also, `BAD_SITES` variable updates to omit sites not suitable for evaluation from metric calculations.

### Changes
- The `BAD_SITES` list in `tools_shared_variables.py` was updated and reasons for site omission are documented.
- Refactored `run_test_case.py`, `synthesize_test_cases.py`, `tools_shared_variables.py`, and `eval_plots.py` to allow for IFC comparisons.

<br/><br/>

## v3.0.19.1 - 2021-06-17 - [PR #417](https://github.com/NOAA-OWP/cahaba/pull/417)

Adding a thalweg profile tool to identify significant drops in thalweg elevation. Also setting lateral thalweg adjustment threshold in hydroconditioning.

### Additions
- `thalweg_drop_check.py` checks the elevation along the thalweg for each stream path downstream of MS headwaters within a HUC.

### Removals
- Removing `dissolveLinks` arg from `clip_vectors_to_wbd.py`.

### Changes
- Cleaned up code in `split_flows.py` to make it more readable.
- Refactored `reduce_nhd_stream_density.py` and `adjust_headwater_streams.py` to limit MS headwater points in `agg_nhd_headwaters_adj.gpkg`.
- Fixed a bug in `adjust_thalweg_lateral.py` lateral elevation replacement threshold; changed threshold to 3 meters.
- Updated `aggregate_vector_inputs.py` to log intermediate processes.

<br/><br/>

## v3.0.19.0 - 2021-06-10 - [PR #415](https://github.com/NOAA-OWP/cahaba/pull/415)

Feature to evaluate performance of alternative CatFIM techniques.

### Additions
- Added `eval_catfim_alt.py` to evaluate performance of alternative CatFIM techniques.

<br/><br/>

## v3.0.18.0 - 2021-06-09 - [PR #404](https://github.com/NOAA-OWP/cahaba/pull/404)

To help analyze the memory consumption of the Fim Run process, the python module `memory-profiler` has been added to give insights into where peak memory usage is with in the codebase.

In addition, the Dockerfile was previously broken due to the Taudem dependency removing the version that was previously being used by FIM. To fix this, and allow new docker images to be built, the Taudem version has been updated to the newest version on the Github repo and thus needs to be thoroughly tested to determine if this new version has affected the overall FIM outputs.

### Additions
- Added `memory-profiler` to `Pipfile` and `Pipfile.lock`.
- Added `mprof` (memory-profiler cli utility) call to the `time_and_tee_run_by_unit.sh` to create overall memory usage graph location in the `/logs/{HUC}_memory.png` of the outputs directory.
- Added `@profile` decorator to all functions within scripts used in the `run_by_unit.sh` script to allow for memory usage tracking, which is then recorded in the `/logs/{HUC}.log` file of the outputs directory.

### Changes
- Changed the Taudem version in `Dockerfile.dev` to `98137bb6541a0d0077a9c95becfed4e56d0aa0ac`.
- Changed all calls of python scripts in `run_by_unit.s` to be called with the `-m memory-profiler` argument to allow scripts to also track memory usage.

<br/><br/>

## v3.0.17.1 - 2021-06-04 - [PR #395](https://github.com/NOAA-OWP/cahaba/pull/395)

Bug fix to the `generate_nws_lid.py` script

### Changes
- Fixes incorrectly assigned attribute field "is_headwater" for some sites in the `nws_lid.gpkg` layer.
- Updated `agg_nhd_headwaters_adj.gpkg`, `agg_nhd_streams_adj.gpkg`, `nwm_flows.gpkg`, and `nwm_catchments.gpkg` input layers using latest NWS LIDs.

<br/><br/>

## v3.0.17.0 - 2021-06-04 - [PR #393](https://github.com/NOAA-OWP/cahaba/pull/393)
BARC updates to cap the bathy calculated xsec area in `bathy_rc_adjust.py` and allow user to choose input bankfull geometry.

### Changes

- Added new env variable to control which input file is used for the bankfull geometry input to bathy estimation workflow.
- Modified the bathymetry cross section area calculation to cap the additional area value so that it cannot exceed the bankfull cross section area value for each stream segment (bankfull value obtained from regression equation dataset).
- Modified the `rating_curve_comparison.py` plot output to always put the FIM rating curve on top of the USGS rating curve (avoids USGS points covering FIM).
- Created a new aggregate csv file (aggregates for all hucs) for all of the `usgs_elev_table.csv` files (one per huc).
- Evaluate the FIM Bathymetry Adjusted Rating Curve (BARC) tool performance using the estimated bankfull geometry dataset derived for the NWM route link dataset.

<br/><br/>

## v3.0.16.3 - 2021-05-21 - [PR #388](https://github.com/NOAA-OWP/cahaba/pull/388)

Enhancement and bug fixes to `synthesize_test_cases.py`.

### Changes
- Addresses a bug where AHPS sites without benchmark data were receiving a CSI of 0 in the master metrics CSV produced by `synthesize_test_cases.py`.
- Includes a feature enhancement to `synthesize_test_cases.py` that allows for the inclusion of user-specified testing versions in the master metrics CSV.
- Removes some of the print statements used by `synthesize_test_cases.py`.

<br/><br/>

## v3.0.16.2 - 2021-05-18 - [PR #384](https://github.com/NOAA-OWP/cahaba/pull/384)

Modifications and fixes to `run_test_case.py`, `eval_plots.py`, and AHPS preprocessing scripts.

### Changes
- Comment out return statement causing `run_test_case.py` to skip over sites/hucs when calculating contingency rasters.
- Move bad sites list and query statement used to filter out bad sites to the `tools_shared_variables.py`.
- Add print statements in `eval_plots.py` detailing the bad sites used and the query used to filter out bad sites.
- Update AHPS preprocessing scripts to produce a domain shapefile.
- Change output filenames produced in ahps preprocessing scripts.
- Update workarounds for some sites in ahps preprocessing scripts.

<br/><br/>

## v3.0.16.1 - 2021-05-11 - [PR #380](https://github.com/NOAA-OWP/cahaba/pull/380)

The current version of Eventlet used in the Connector module of the FIM API is outdated and vulnerable. This update bumps the version to the patched version.

### Changes
- Updated `api/node/connector/requirements.txt` to have the Eventlet version as 0.31.0

<br/><br/>

## v3.0.16.0 - 2021-05-07 - [PR #378](https://github.com/NOAA-OWP/cahaba/pull/378)

New "Release" feature added to the FIM API. This feature will allow for automated FIM, CatFIM, and relevant metrics to be generated when a new FIM Version is released. See [#373](https://github.com/NOAA-OWP/cahaba/issues/373) for more detailed steps that take place in this feature.

### Additions
- Added new window to the UI in `api/frontend/gui/templates/index.html`.
- Added new job type to `api/node/connector/connector.py` to allow these release jobs to run.
- Added additional logic in `api/node/updater/updater.py` to run the new eval and CatFIM scripts used in the release feature.

### Changes
- Updated `api/frontend/output_handler/output_handler.py` to allow for copying more broad ranges of file paths instead of only the `/data/outputs` directory.

<br/><br/>

## v3.0.15.10 - 2021-05-06 - [PR #375](https://github.com/NOAA-OWP/cahaba/pull/375)

Remove Great Lakes coastlines from WBD buffer.

### Changes
- `gl_water_polygons.gpkg` layer is used to mask out Great Lakes boundaries and remove NHDPlus HR coastline segments.

<br/><br/>

## v3.0.15.9 - 2021-05-03 - [PR #372](https://github.com/NOAA-OWP/cahaba/pull/372)

Generate `nws_lid.gpkg`.

### Additions
- Generate `nws_lid.gpkg` with attributes indicating if site is a headwater `nws_lid` as well as if it is co-located with another `nws_lid` which is referenced to the same `nwm_feature_id` segment.

<br/><br/>

## v3.0.15.8 - 2021-04-29 - [PR #371](https://github.com/NOAA-OWP/cahaba/pull/371)

Refactor NHDPlus HR preprocessing workflow. Resolves issue #238

### Changes
- Consolidate NHD streams, NWM catchments, and headwaters MS and FR layers with `mainstem` column.
- HUC8 intersections are included in the input headwaters layer.
- `clip_vectors_to_wbd.py` removes incoming stream segment from the selected layers.

<br/><br/>

## v3.0.15.7 - 2021-04-28 - [PR #367](https://github.com/NOAA-OWP/cahaba/pull/367)

Refactor synthesize_test_case.py to handle exceptions during multiprocessing. Resolves issue #351

### Changes
- refactored `inundation.py` and `run_test_case.py` to handle exceptions without using `sys.exit()`.

<br/><br/>

## v3.0.15.6 - 2021-04-23 - [PR #365](https://github.com/NOAA-OWP/cahaba/pull/365)

Implement CatFIM threshold flows to Sierra test and add AHPS benchmark preprocessing scripts.

### Additions
- Produce CatFIM flows file when running `rating_curve_get_usgs_gages.py`.
- Several scripts to preprocess AHPS benchmark data. Requires numerous file dependencies not available through Cahaba.

### Changes
- Modify `rating_curve_comparison.py` to ingest CatFIM threshold flows in calculations.
- Modify `eval_plots.py` to save all site specific bar plots in same parent directory instead of in subdirectories.
- Add variables to `env.template` for AHPS benchmark preprocessing.

<br/><br/>

## v3.0.15.5 - 2021-04-20 - [PR #363](https://github.com/NOAA-OWP/cahaba/pull/363)

Prevent eval_plots.py from erroring out when spatial argument enabled if certain datasets not analyzed.

### Changes
- Add check to make sure analyzed dataset is available prior to creating spatial dataset.

<br/><br/>

## v3.0.15.4 - 2021-04-20 - [PR #356](https://github.com/NOAA-OWP/cahaba/pull/356)

Closing all multiprocessing Pool objects in repo.

<br/><br/>

## v3.0.15.3 - 2021-04-19 - [PR #358](https://github.com/NOAA-OWP/cahaba/pull/358)

Preprocess NHDPlus HR rasters for consistent projections, nodata values, and convert from cm to meters.

### Additions
- `preprocess_rasters.py` reprojects raster, converts to meters, and updates nodata value to -9999.
- Cleaned up log messages from `bathy_rc_adjust.py` and `usgs_gage_crosswalk.py`.
- Outputs paths updated in `generate_categorical_fim_mapping.py` and `generate_categorical_fim.py`.
- `update_raster_profile` cleans up raster crs, blocksize, nodata values, and converts elevation grids from cm to meters.
- `reproject_dem.py` imports gdal to reproject elevation rasters because an error was occurring when using rasterio.

### Changes
- `burn_in_levees.py` replaces the `gdal_calc.py` command to resolve inconsistent outputs with burned in levee values.

<br/><br/>

## v3.0.15.2 - 2021-04-16 - [PR #359](https://github.com/NOAA-OWP/cahaba/pull/359)

Hotfix to preserve desired files when production flag used in `fim_run.sh`.

### Changes

- Fixed production whitelisted files.

<br/><br/>

## v3.0.15.1 - 2021-04-13 - [PR #355](https://github.com/NOAA-OWP/cahaba/pull/355)

Sierra test considered all USGS gage locations to be mainstems even though many actually occurred with tributaries. This resulted in unrealistic comparisons as incorrect gages were assigned to mainstems segments. This feature branch identifies gages that are on mainstems via attribute field.

### Changes

- Modifies `usgs_gage_crosswalk.py` to filter out gages from the `usgs_gages.gpkg` layer such that for a "MS" run, only consider gages that contain rating curve information (via `curve` attribute) and are also mainstems gages (via `mainstems` attribute).
- Modifies `usgs_gage_crosswalk.py` to filter out gages from the `usgs_gages.gpkg` layer such that for a "FR" run, only consider gages that contain rating curve information (via `curve` attribute) and are not mainstems gages (via `mainstems` attribute).
- Modifies how mainstems segments are determined by using the `nwm_flows_ms.gpkg` as a lookup to determine if the NWM segment specified by WRDS for a gage site is a mainstems gage.

### Additions

- Adds a `mainstem` attribute field to `usgs_gages.gpkg` that indicates whether a gage is located on a mainstems river.
- Adds `NWM_FLOWS_MS` variable to the `.env` and `.env.template` files.
- Adds the `extent` argument specified by user when running `fim_run.sh` to `usgs_gage_crosswalk.py`.

<br/><br/>

## v3.0.15.0 - 2021-04-08 - [PR #340](https://github.com/NOAA-OWP/cahaba/pull/340)

Implementing a prototype technique to estimate the missing bathymetric component in the HAND-derived synthetic rating curves. The new Bathymetric Adjusted Rating Curve (BARC) function is built within the `fim_run.sh` workflow and will ingest bankfull geometry estimates provided by the user to modify the cross section area used in the synthetic rating curve generation.

### Changes
 - `add_crosswalk.py` outputs the stream order variables to `src_full_crosswalked.csv` and calls the new `bathy_rc_adjust.py` if bathy env variable set to True and `extent=MS`.
 - `run_by_unit.sh` includes a new csv outputs for reviewing BARC calculations.
 - `params_template.env` & `params_calibrated.env` contain new BARC function input variables and on/off toggle variable.
 - `eval_plots.py` now includes additional AHPS eval sites in the list of "bad_sites" (flagged issues with MS flowlines).

### Additions
 - `bathy_rc_adjust.py`:
    - Imports the existing synthetic rating curve table and the bankfull geometry input data (topwidth and cross section area per COMID).
    - Performs new synthetic rating curve calculations with bathymetry estimation modifications.
    - Flags issues with the thalweg-notch artifact.

<br/><br/>

## v3.0.14.0 - 2021-04-05 - [PR #338](https://github.com/NOAA-OWP/cahaba/pull/338)

Create tool to retrieve rating curves from USGS sites and convert to elevation (NAVD88). Intended to be used as part of the Sierra Test.

### Changes
 - Modify `usgs_gage_crosswalk.py` to:
    1) Look for `location_id` instead of `site_no` attribute field in `usgs_gages.gpkg` file.
    2) Filter out gages that do not have rating curves included in the `usgs_rating_curves.csv`.
 - Modify `rating_curve_comparison.py` to perform a check on the age of the user specified `usgs_rating_curves.csv` and alert user to the age of the file and recommend updating if file is older the 30 days.

### Additions
 - Add `rating_curve_get_usgs_curves.py`. This script will generate the following files:
     1) `usgs_rating_curves.csv`: A csv file that contains rating curves (including converted to NAVD88 elevation) for USGS gages in a format that is compatible with  `rating_curve_comparisons.py`. As it is is currently configured, only gages within CONUS will have rating curve data.
     2) `log.csv`: A log file that records status for each gage and includes error messages.
     3) `usgs_gages.gpkg`: A geospatial layer (in FIM projection) of all active USGS gages that meet a predefined criteria. Additionally, the `curve` attribute indicates whether a rating curve is found in the `usgs_rating_curves.csv`. This spatial file is only generated if the `all` option is passed with the `-l` argument.

<br/><br/>

## v3.0.13.0 - 2021-04-01 - [PR #332](https://github.com/NOAA-OWP/cahaba/pull/332)

Created tool to compare synthetic rating curve with benchmark rating curve (Sierra Test).

### Changes
 - Update `aggregate_fim_outputs.py` call argument in `fim_run.sh` from 4 jobs to 6 jobs, to optimize API performance.
 - Reroutes median elevation data from `add_crosswalk.py` and `rem.py` to new file (depreciating `hand_ref_elev_table.csv`).
 - Adds new files to `viz_whitelist` in `output_cleanup.py`.

### Additions
 - `usgs_gage_crosswalk.py`: generates `usgs_elev_table.csv` in `run_by_unit.py` with elevation and additional attributes at USGS gages.
 - `rating_curve_comparison.py`: post-processing script to plot and calculate metrics between synthetic rating curves and USGS rating curve data.

<br/><br/>

## v3.0.12.1 - 2021-03-31 - [PR #336](https://github.com/NOAA-OWP/cahaba/pull/336)

Fix spatial option in `eval_plots.py` when creating plots and spatial outputs.

### Changes
 - Removes file dependencies from spatial option. Does require the WBD layer which should be specified in `.env` file.
 - Produces outputs in a format consistent with requirements needed for publishing.
 - Preserves leading zeros in huc information for all outputs from `eval_plots.py`.

### Additions
 - Creates `fim_performance_points.shp`: this layer consists of all evaluated ahps points (with metrics). Spatial data retrieved from WRDS on the fly.
 - Creates `fim_performance_polys.shp`: this layer consists of all evaluated huc8s (with metrics). Spatial data retrieved from WBD layer.

<br/><br/>

## v3.0.12.0 - 2021-03-26 - [PR #327](https://github.com/NOAA-OWP/cahaba/pull/237)

Add more detail/information to plotting capabilities.

### Changes
 - Merge `plot_functions.py` into `eval_plots.py` and move `eval_plots.py` into the tools directory.
 - Remove `plots` subdirectory.

### Additions
 - Optional argument to create barplots of CSI for each individual site.
 - Create a csv containing the data used to create the scatterplots.

<br/><br/>

## v3.0.11.0 - 2021-03-22 - [PR #319](https://github.com/NOAA-OWP/cahaba/pull/298)

Improvements to CatFIM service source data generation.

### Changes
 - Renamed `generate_categorical_fim.py` to `generate_categorical_fim_mapping.py`.
 - Updated the status outputs of the `nws_lid_sites layer` and saved it in the same directory as the `merged catfim_library layer`.
 - Additional stability fixes (such as improved compatability with WRDS updates).

### Additions
 - Added `generate_categorical_fim.py` to wrap `generate_categorical_fim_flows.py` and `generate_categorical_fim_mapping.py`.
 - Create new `nws_lid_sites` shapefile located in same directory as the `catfim_library` shapefile.

<br/><br/>

## v3.0.10.1 - 2021-03-24 - [PR #320](https://github.com/NOAA-OWP/cahaba/pull/320)

Patch to synthesize_test_cases.py.

### Changes
 - Bug fix to `synthesize_test_cases.py` to allow comparison between `testing` version and `official` versions.

<br/><br/>

## v3.0.10.0 - 2021-03-12 - [PR #298](https://github.com/NOAA-OWP/cahaba/pull/298)

Preprocessing of flow files for Categorical FIM.

### Additions
 - Generate Categorical FIM flow files for each category (action, minor, moderate, major).
 - Generate point shapefile of Categorical FIM sites.
 - Generate csv of attribute data in shapefile.
 - Aggregate all shapefiles and csv files into one file in parent directory.
 - Add flood of record category.

 ### Changes
 - Stability fixes to `generate_categorical_fim.py`.

<br/><br/>

## v3.0.9.0 - 2021-03-12 - [PR #297](https://github.com/NOAA-OWP/cahaba/pull/297)

Enhancements to FIM API.

### Changes
 - `fim_run.sh` can now be run with jobs in parallel.
 - Viz post-processing can now be selected in API interface.
 - Jobs table shows jobs that end with errors.
 - HUC preset lists can now be selected in interface.
 - Better `output_handler` file writing.
 - Overall better restart and retry handlers for networking problems.
 - Jobs can now be canceled in API interface.
 - Both FR and MS configs can be selected for a single job.

<br/><br/>

## v3.0.8.2 - 2021-03-11 - [PR #296](https://github.com/NOAA-OWP/cahaba/pull/296)

Enhancements to post-processing for Viz-related use-cases.

### Changes
 - Aggregate grids are projected to Web Mercator during `-v` runs in `fim_run.sh`.
 - HUC6 aggregation is parallelized.
 - Aggregate grid blocksize is changed from 256 to 1024 for faster postprocessing.

<br/><br/>

## v3.0.8.1 - 2021-03-10 - [PR #302](https://github.com/NOAA-OWP/cahaba/pull/302)

Patched import issue in `tools_shared_functions.py`.

### Changes
 - Changed `utils.` to `tools_` in `tools_shared_functions.py` after recent structural change to `tools` directory.

<br/><br/>

## v3.0.8.0 - 2021-03-09 - [PR #279](https://github.com/NOAA-OWP/cahaba/pull/279)

Refactored NWS Flood Categorical HAND FIM (CatFIM) pipeline to open source.

### Changes
 - Added `VIZ_PROJECTION` to `shared_variables.py`.
 - Added missing library referenced in `inundation.py`.
 - Cleaned up and converted evaluation scripts in `generate_categorical_fim.py` to open source.
 - Removed `util` folders under `tools` directory.

<br/><br/>

## v3.0.7.1 - 2021-03-02 - [PR #290](https://github.com/NOAA-OWP/cahaba/pull/290)

Renamed benchmark layers in `test_cases` and updated variable names in evaluation scripts.

### Changes
 - Updated `run_test_case.py` with new benchmark layer names.
 - Updated `run_test_case_calibration.py` with new benchmark layer names.

<br/><br/>

## v3.0.7.0 - 2021-03-01 - [PR #288](https://github.com/NOAA-OWP/cahaba/pull/288)

Restructured the repository. This has no impact on hydrological work done in the codebase and is simply moving files and renaming directories.

### Changes
 - Moved the contents of the `lib` folder to a new folder called `src`.
 - Moved the contents of the `tests` folder to the `tools` folder.
 - Changed any instance of `lib` or `libDir` to `src` or `srcDir`.

<br/><br/>

## v3.0.6.0 - 2021-02-25 - [PR #276](https://github.com/NOAA-OWP/cahaba/pull/276)

Enhancement that creates metric plots and summary statistics using metrics compiled by `synthesize_test_cases.py`.

### Additions
 - Added `eval_plots.py`, which produces:
    - Boxplots of CSI, FAR, and POD/TPR
    - Barplot of aggregated CSI scores
    - Scatterplot of CSI comparing two FIM versions
    - CSV of aggregated statistics (CSI, FAR, POD/TPR)
    - CSV of analyzed data and analyzed sites

<br/><br/>

## v3.0.5.3 - 2021-02-23 - [PR #275](https://github.com/NOAA-OWP/cahaba/pull/275)

Bug fixes to new evaluation code.

### Changes

 - Fixed a bug in `synthesize_test_cases.py` where the extent (MS/FR) was not being written to merged metrics file properly.
 - Fixed a bug in `synthesize_test_cases.py` where only BLE test cases were being written to merged metrics file.
 - Removed unused imports from `inundation.py`.
 - Updated README.md

<br/><br/>

## v3.0.5.2 - 2021-02-23 - [PR #272](https://github.com/NOAA-OWP/cahaba/pull/272)

Adds HAND synthetic rating curve (SRC) datum elevation values to `hydroTable.csv` output.

### Changes

 - Updated `add_crosswalk.py` to included "Median_Thal_Elev_m" variable outputs in `hydroTable.csv`.
 - Renamed hydroid attribute in `rem.py` to "Median" in case we want to include other statistics in the future (e.g. min, max, range etc.).

<br/><br/>
## v3.0.5.1 - 2021-02-22

Fixed `TEST_CASES_DIR` path in `tests/utils/shared_variables.py`.

### Changes

 - Removed `"_new"` from `TEST_CASES_DIR` variable.

<br/><br/>

## v3.0.5.0 - 2021-02-22 - [PR #267](https://github.com/NOAA-OWP/cahaba/pull/267)

Enhancements to allow for evaluation at AHPS sites, the generation of a query-optimized metrics CSV, and the generation of categorical FIM. This merge requires that the `/test_cases` directory be updated for all machines performing evaluation.

### Additions

 - `generate_categorical_fim.py` was added to allow production of NWS Flood Categorical HAND FIM (CatFIM) source data. More changes on this script are to follow in subsequent branches.

### Removals

 - `ble_autoeval.sh` and `all_ble_stats_comparison.py` were deleted because `synthesize_test_cases.py` now handles the merging of metrics.
 - The code block in `run_test_case.py` that was responsible for printing the colored metrics to screen has been commented out because of the new scale of evaluations (formerly in `run_test_case.py`, now in `shared_functions.py`)
 - Remove unused imports from inundation wrappers in `/tools`.

### Changes

 - Updated `synthesize_test_cases.py` to allow for AHPS site evaluations.
 - Reorganized `run_test_case.py` by moving more functions into `shared_functions.py`.
 - Created more shared variables in `shared_variables.py` and updated import statements in relevant scripts.

<br/><br/>

## v3.0.4.4 - 2021-02-19 - [PR #266](https://github.com/NOAA-OWP/cahaba/pull/266)

Rating curves for short stream segments are replaced with rating curves from upstream/downstream segments.

### Changes

 - Short stream segments are identified and are reassigned the channel geometry from upstream/downstream segment.
 - `fossid` renamed to `fimid` and the attribute's starting value is now 1000 to avoid HydroIDs with leading zeroes.
 - Addresses issue where HydroIDs were not included in final hydrotable.
 - Added `import sys` to `inundation.py` (missing from previous feature branch).
 - Variable names and general workflow are cleaned up.

<br/><br/>

## v3.0.4.3 - 2021-02-12 - [PR #254](https://github.com/NOAA-OWP/cahaba/pull/254)

Modified `rem.py` with a new function to output HAND reference elev.

### Changes

 - Function `make_catchment_hydroid_dict` creates a df of pixel catchment ids and overlapping hydroids.
 - Merge hydroid df and thalweg minimum elevation df.
 - Produces new output containing all catchment ids and min thalweg elevation value named `hand_ref_elev_table.csv`.
 - Overwrites the `demDerived_reaches_split.gpk` layer by adding additional attribute `Min_Thal_Elev_meters` to view the elevation value for each hydroid.

<br/><br/>

## v3.0.4.2 - 2021-02-12 - [PR #255](https://github.com/NOAA-OWP/cahaba/pull/255)

Addresses issue when running on HUC6 scale.

### Changes

 - `src.json` should be fixed and slightly smaller by removing whitespace.
 - Rasters are about the same size as running fim as huc6 (compressed and tiled; aggregated are slightly larger).
 - Naming convention and feature id attribute are only added to the aggregated hucs.
 - HydroIDs are different for huc6 vs aggregated huc8s mostly due to forced split at huc boundaries (so long we use consistent workflow it shouldn't matter).
 - Fixed known issue where sometimes an incoming stream is not included in the final selection will affect aggregate outputs.

<br/><br/>

## v3.0.4.1 - 2021-02-12 - [PR #261](https://github.com/NOAA-OWP/cahaba/pull/261)

Updated MS Crosswalk method to address gaps in FIM.

### Changes

 - Fixed typo in stream midpoint calculation in `split_flows.py` and `add_crosswalk.py`.
 - `add_crosswalk.py` now restricts the MS crosswalk to NWM MS catchments.
 - `add_crosswalk.py` now performs a secondary MS crosswalk selection by nearest NWM MS catchment.

<br/><br/>

## v3.0.4.0 - 2021-02-10 - [PR #256](https://github.com/NOAA-OWP/cahaba/pull/256)

New python script "wrappers" for using `inundation.py`.

### Additions

 - Created `inundation_wrapper_nwm_flows.py` to produce inundation outputs using NWM recurrence flows: 1.5 year, 5 year, 10 year.
 - Created `inundation_wrapper_custom_flow.py` to produce inundation outputs with user-created flow file.
 - Created new `tools` parent directory to store `inundation_wrapper_nwm_flows.py` and  `inundation_wrapper_custom_flow.py`.

<br/><br/>

## v3.0.3.1 - 2021-02-04 - [PR #253](https://github.com/NOAA-OWP/cahaba/pull/253)

Bug fixes to correct mismatched variable name and file path.

### Changes

 - Corrected variable name in `fim_run.sh`.
 - `acquire_and_preprocess_inputs.py` now creates `huc_lists` folder and updates file path.

<br/><br/>

## v3.0.3.0 - 2021-02-04 - [PR #227](https://github.com/NOAA-OWP/cahaba/pull/227)

Post-process to aggregate FIM outputs to HUC6 scale.

### Additions

 - Viz outputs aggregated to HUC6 scale; saves outputs to `aggregate_fim_outputs` folder.

### Changes

 - `split_flows.py` now splits streams at HUC8 boundaries to ensure consistent catchment boundaries along edges.
 - `aggregate_fim_outputs.sh` has been depreciated but remains in the repo for potential FIM 4 development.
 - Replaced geopandas driver arg with getDriver throughout repo.
 - Organized parameters in environment files by group.
 - Cleaned up variable names in `split_flows.py` and `build_stream_traversal.py`.
 - `build_stream_traversal.py` is now assigning HydroID by midpoint instead centroid.
 - Cleanup of `clip_vectors_to_wbd.py`.

<br/><br/>

## v3.0.2.0 - 2021-01-25 - [PR #218](https://github.com/NOAA-OWP/cahaba/pull/218)

Addition of an API service to schedule, run and manage `fim_run` jobs through a user-friendly web interface.

### Additions

 - `api` folder that contains all the codebase for the new service.

<br/><br/>

## v3.0.1.0 - 2021-01-21 - [PR #206](https://github.com/NOAA-OWP/cahaba/pull/206)

Preprocess MS and FR stream networks

### Changes

 - Headwater stream segments geometries are adjusted to align with with NWM streams.
 - Incoming streams are selected using intersection points between NWM streams and HUC4 boundaries.
 - `clip_vectors_to_wbd.py` handles local headwaters.
 - Removes NHDPlus features categorized as coastline and underground conduit.
 - Added streams layer to production whitelist.
 - Fixed progress bar in `lib/acquire_and_preprocess_inputs.py`.
 - Added `getDriver` to shared `functions.py`.
 - Cleaned up variable names and types.

<br/><br/>

## v3.0.0.4 - 2021-01-20 - [PR #230](https://github.com/NOAA-OWP/cahaba/pull/230)

Changed the directory where the `included_huc*.lst` files are being read from.

### Changes

 - Changed the directory where the `included_huc*.lst` files are being read from.

<br/><br/>

## v3.0.0.3 - 2021-01-14 - [PR #210](https://github.com/NOAA-OWP/cahaba/pull/210)

Hotfix for handling nodata value in rasterized levee lines.

### Changes

 - Resolves bug for HUCs where `$ndv > 0` (Great Lakes region).
 - Initialize the `nld_rasterized_elev.tif` using a value of `-9999` instead of `$ndv`.

 <br/><br/>

## v3.0.0.2 - 2021-01-06 - [PR #200](https://github.com/NOAA-OWP/cahaba/pull/200)

Patch to address AHPSs mapping errors.

### Changes

 - Checks `dtype` of `hydroTable.csv` columns to resolve errors caused in `inundation.py` when joining to flow forecast.
 - Exits `inundation.py` when all hydrotable HydroIDs are lake features.
 - Updates path to latest AHPs site layer.
 - Updated [readme](https://github.com/NOAA-OWP/cahaba/commit/9bffb885f32dfcd95978c7ccd2639f9df56ff829)

<br/><br/>

## v3.0.0.1 - 2020-12-31 - [PR #184](https://github.com/NOAA-OWP/cahaba/pull/184)

Modifications to build and run Docker image more reliably. Cleanup on some pre-processing scripts.

### Changes

 - Changed to noninteractive install of GRASS.
 - Changed some paths from relative to absolute and cleaned up some python shebang lines.

### Notes
 - `aggregate_vector_inputs.py` doesn't work yet. Need to externally download required data to run fim_run.sh

 <br/><br/>

## v3.0.0.0 - 2020-12-22 - [PR #181](https://github.com/NOAA-OWP/cahaba/pull/181)

The software released here builds on the flood inundation mapping capabilities demonstrated as part of the National Flood Interoperability Experiment, the Office of Water Prediction's Innovators Program and the National Water Center Summer Institute. The flood inundation mapping software implements the Height Above Nearest Drainage (HAND) algorithm and incorporates community feedback and lessons learned over several years. The software has been designed to meet the requirements set by stakeholders interested in flood prediction and has been developed in partnership with several entities across the water enterprise.<|MERGE_RESOLUTION|>--- conflicted
+++ resolved
@@ -1,8 +1,7 @@
 All notable changes to this project will be documented in this file.
 We follow the [Semantic Versioning 2.0.0](http://semver.org/) format.
 
-<<<<<<< HEAD
-## v4.4.2.x - 2023-09-21 - [PR#998](https://github.com/NOAA-OWP/inundation-mapping/pull/998)
+## v4.4.2.3 - 2023-09-21 - [PR#998](https://github.com/NOAA-OWP/inundation-mapping/pull/998)
 
 Removes exclude list for black formatter in `.pre-commit-config.yaml` as well as in `pyproject.toml`. Ran the `black` executable on the 
 whole repository, the re-formatted files in `src/` & `tools/` are included.
@@ -17,7 +16,9 @@
 - `src/identify_src_bankfull.py`
 - `src/src_roughness_optimization.py`
 - `tools/vary_mannings_n_composite.py`
-=======
+
+<br/><br/>
+
 ## v4.4.2.2 - 2023-09-21 - [PR#997](https://github.com/NOAA-OWP/inundation-mapping/pull/997)
 
 Bug fix for an error related to reindexing in `StreamNetwork.drop()`.
@@ -25,7 +26,6 @@
 ### Changes
 
 - `src/stream_branches.py`: Fixes reindexing error.
->>>>>>> 99a12101
 
 <br/><br/>
 
