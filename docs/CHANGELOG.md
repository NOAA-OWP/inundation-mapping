--- conflicted
+++ resolved
@@ -1,7 +1,6 @@
 All notable changes to this project will be documented in this file.
 We follow the [Semantic Versioning 2.0.0](http://semver.org/) format.
 
-<<<<<<< HEAD
 ## v4.5.x.x - 2024-05-16 - [PR#1150](https://github.com/NOAA-OWP/inundation-mapping/pull/1150)
 
 This focuses on removing hydro-conditioning artifacts by subtracting the thalweg DEM from HAND REM and adding back the original DEM. Also, a new tool was created to test this feature over multiple HUCs
@@ -18,7 +17,6 @@
 
 <br/><br/>
 
-=======
 ## v4.5.0.2 - 2024-05-17 - [PR#1159](https://github.com/NOAA-OWP/inundation-mapping/pull/1159)
 
 This PR addresses issue #1132 and include the following changes on `tools/generate_nws_lid.py` for updating `nws_lid.gpkg` dataset.
@@ -41,7 +39,6 @@
 
 
 
->>>>>>> a488fe2a
 ## v4.5.0.1 - 2024-05-09 - [PR#1150](https://github.com/NOAA-OWP/inundation-mapping/pull/1150)
 
 Fixes two bugs discovered in v4.5.0.0:
