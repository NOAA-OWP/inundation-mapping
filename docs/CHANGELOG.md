All notable changes to this project will be documented in this file.
We follow the [Semantic Versioning 2.0.0](http://semver.org/) format.

<<<<<<< HEAD
## v4.5.13.3 - 2025-01-03 - [PR#1048](https://github.com/NOAA-OWP/inundation-mapping/pull/1048)

This script produces inundation depths and attempts to overcome the catchment boundary issue by interpolating water surface elevations between catchments. Water surface calculations require the hydroconditioned DEM (`dem_thalwegCond_{}.tif`) for computation, however, this file is not in the standard outputs from fim_pipeline.sh. Therefore, users may have to re-run fim_pipeline.sh with dem_thalwegCond_{}.tif removed from all deny lists.

### Additions

- `tools/interpolate_water_surface.py`: New post-inundation processing tool for extending depths beyond catchment limits. The `interpolate_wse()` contains the logic for computing the updated depth raster, but users can also call this module directly to perform inundation, similar to how `inundate_mosaic_wrapper.py` works, but with the new post-processing enhancement.

<br/><br/>


## v4.5.13.2 - 2025-01-03 - [PR#1360](https://github.com/NOAA-OWP/inundation-mapping/pull/1360)

Fixed missing osmid in osm_bridge_centroid.gpkg. Also, HUC column is added to outputs.

### Changes
- `data/bridges/pull_osm_bridges.py`
- `src/aggregate_by_huc.py`

<br/><br/>


=======
## v4.x.x.x - 2024-01-03 - [PR#1382](https://github.com/NOAA-OWP/inundation-mapping/pull/1382)

Cleans up Python files within `delineate_hydros_and_produce_HAND.sh` to improve performance, especially memory management, including removing unused imports, deleting object references when objects are no longer needed, and removing GDAL from the `fim_process_unit_wb.sh` step of FIM pipeline. Contributes to #1351 and #1376.

### Changes
- `data/create_vrt_file.py` and `tools/pixel_counter.py`: Removes unused import
- `src/`
    - `accumulate_headwaters.py`, `add_crosswalk.py`, `adjust_thalweg_lateral.py`, `filter_catchments_and_add_attributes.py`, `heal_bridges_osm.py`, `make_rem.py`, `make_stages_and_catchlist.py`, `mitigate_branch_outlet_backpool.py`, `reachID_grid_to_vector_points.py`, `split_flows.py`, `unique_pixel_and_allocation.py`: Deletes objects no longer in use
    - `delineate_hydros_and_produce_HAND.sh`, `run_by_branch.sh`, `run_unit_wb.sh` : Updates arguments
    - `getRasterInfoNative.py`: Refactors in `rasterio` (removed `gdal`)
- `tools/evaluate_crosswalk.py`: Deletes objects no longer in use

<br/><br/>

>>>>>>> 6455c1a3
## v4.5.13.1 - 2024-12-13 - [PR#1361](https://github.com/NOAA-OWP/inundation-mapping/pull/1361)

This PR was triggered by two dep-bot PR's. One for Tornado, one for aiohttp. Upon further research, these two exist only as dependencies for Jupyter and Jupyterlab which were very out of date. Upgrading Jupyter/JupyterLab took care of the other two.

Also fixed a minor warning during docker builds.

Covers PR [1237](https://github.com/NOAA-OWP/inundation-mapping/pull/1347): Bump aiohttp from 3.10.5 to 3.10.11  and  PR [1348](https://github.com/NOAA-OWP/inundation-mapping/pull/1348): Bump tornado from 6.4.1 to 6.4.2


### Changes
- `Dockerfile.dev` and `Dockerfile.prod`:  As described above.
- `Pipfile` and `Pipefile.lock`:   As described above.

<br/><br/>


## v4.5.13.0 - 2024-12-10 - [PR#1285](https://github.com/NOAA-OWP/inundation-mapping/pull/1285)

Major upgrades and bug fixes to the CatFIM product, informally called CatFIM 2.1. See the PR for all details

<br/><br/>


## v4.5.12.2 - 2024-12-10 - [PR#1346](https://github.com/NOAA-OWP/inundation-mapping/pull/1346)

This PR updates deny lists to avoid saving unnecessary files.
I also added PR #1260 (changes to data/bathymetry/preprocess_bathymetry.py ) to this PR.

### Changes

- `config/deny_branch_zero.lst`
- `config/deny_branches.lst`
- `config/deny_unit.lst`
- `data/bathymetry/preprocess_bathymetry.py`

<br/><br/>


## v4.5.12.1 - 2024-11-22 - [PR#1328](https://github.com/NOAA-OWP/inundation-mapping/pull/1328)

Fixes bug and adds error checking in FIM Performance. Fixes #1326.

### Changes
- `src/utils/fim_logger.py`: Fix a spacing issue
- `tools/`
    - `pixel_counter.py`: Adds check if file exists
    - `run_test_case.py`: if there is a .aux.xml file in the test_case dir, this can fail. now fixed.
    - `test_case_by_hydro_id.py`: Fixes bug and adds error checking/logging

<br/><br/>


## v4.5.12.0 - 2024-11-01 - [PR#1327](https://github.com/NOAA-OWP/inundation-mapping/pull/1327)

The purpose of this PR is to cut down the runtime for four Alaska HUCs (19020104, 19020503, 19020402 , and 19020602). It significantly optimizes runtime by replacing a nested for loop, used for updating rating curve for small segments, with a vectorized process. This changes were applied only to the Alaska HUCs.
As part of this PR, small modification was applied to bridge_inundation.py.

### Changes

- `src/add_crosswalk.py`
- `src/delineate_hydros_and_produce_HAND.sh`
- `tools/bridge_inundation.py`

<br/><br/>




## v4.5.11.3 - 2024-10-25 - [PR#1320](https://github.com/NOAA-OWP/inundation-mapping/pull/1320)

The fix: During the post processing scan for the word "error" or "warning", it was only finding records which had either of those two words as stand alone words and not part of bigger phrases.  ie); "error" was found, but not "fielderror". Added wildcards and it is now fixed.

Note: it is finding a good handful more errors and warnings that were being missed in earlier code versions.

### Changes
`fim_post_processing.sh`: fix as described.

<br/><br/>


## v4.5.11.2 - 2024-10-25 - [PR#1322](https://github.com/NOAA-OWP/inundation-mapping/pull/1322)

For security reasons, we needed to create a docker image that does not use the root user in anyway. The new `Dockerfile.prod` file is to be used when we want to use a non-root user. The  original `Dockerfile` has been renamed to `Dockerfile.dev` and will continue to use it's root users which has no problems with interacting with external mounts.

Note: Re: using pip or pipenv installs.
In the Dockerfile.prod, you can not do installs or update using either pipenv or pip.  Those types of tests and adjustments need to be done in the `Dockerfile.dev`. `Dockerfile.dev` will also allow change to the `Pipfile` and `Pipfile.lock` . Both docker files share the Pipfiles so it should be just fine.

### File Renames
- Was: `Dockerfile`,  now `Dockerfile.dev`

### Additions

- Dockerfile.prod: as described

### Changes
- `README.md`: change notes from phrase `Dockerfile` to `Dockerfile.dev`. Also added some notes about the new convention of outputs no longer starting with `fim_` but now `hand_`
- `fim_pipeline.sh`: Change for the new `Dockerfile.prod` for permissions.
- `fim_post_processing.sh`: Change for the new `Dockerfile.prod` for permissions.
- `fim_pre_processing.sh`: Change for the new `Dockerfile.prod` for permissions.
- `fim_process_unit_wb.sh`: Change for the new `Dockerfile.prod` for permissions.

<br/><br/>


## v4.5.11.1 - 2024-10-16 - [PR#1318](https://github.com/NOAA-OWP/inundation-mapping/pull/1318)

Bug fixes to address issues during `fim_pipeline.sh`.

### Changes

- `src/`
    - `aggregate_by_huc.py`: Fix `pyogrio` field error.
    - `stream_branches.py`: Remove `bids_temp` and fix index.

<br/><br/>

## v4.5.11.0 - 2024-10-11 - [PR#1298](https://github.com/NOAA-OWP/inundation-mapping/pull/1298)

This PR addresses four issues regarding OSM bridges. It dissolves touching bridge lines so each bridge has a single linestring. It also removes abandoned bridge from the dataset and it adds bridge type field to bridge centroids. As part of this PR, `max_hand_ft` and `max_discharge_cfs` columns are added to `osm_bridge_centroids.gkpg`.

### Changes

- `data/bridges/pull_osm_bridges.py`
- `src/heal_bridges_osm.py`

<br/><br/>


## v4.5.10.3 - 2024-10-11 - [PR#1306](https://github.com/NOAA-OWP/inundation-mapping/pull/1306)

Extends outlet levelpath(s) outside HUC.

Previously, levelpaths at the outlet of a HUC may not extend to the buffered WBD that is used to clip the DEM, and during pit-filling this results in reverse flow which can cause DEM-derived reaches to deviate from the channel in the DEM and may result in dropped catchments where the midpoint of the reaches exceeds the snap distance from the NWM stream lines.

This PR extends outlet levelpaths in two ways:
- Segments of levelpaths that terminate in waterbodies are removed from the levelpath. If there is a waterbody downstream of the HUC then the outlet reaches may be trimmed such that the outlet no longer reaches the edge of the DEM, which causes a number of cascading issues originating in the pit-filling such that reverse flow in the DEM-derived reaches can result in erroneous flowlines and inundation. This PR stops trimming levelpaths outside of the HUC.
- Dissolved outlet levelpaths may terminate downstream outside of the HUC (e.g., at a confluence with a larger river) at a point that is within the buffered WBD. These levelpaths are extended by adding on the downstream segment(s) of the HUC's `nwm_subset_streams` layer. The extended levelpath(s) are saved in a new file that is used to create the boolean raster stream network.

### Changes

- `config/`
    - `deny_unit.lst`, `deny_branch_zero.lst`, and `deny_branches.lst`: Adds new file to deny lists
- `src/`
    - `derive_level_paths.py`:  Adds WBD as an input to `stream_network.trim_branches_in_waterbodies()` and adds new argument for new filename.
    - `run_unit_wb.sh`: Adds new argument for new filename.
    - `stream_branches.py`: Selects only segments intersecting the WBD as candidates for removal if they end in waterbodies and adds downstream segment(s) to outlet levelpath(s).
    
<br/><br/>


## v4.5.10.2 - 2024-10-11 - [PR#1244](https://github.com/NOAA-OWP/inundation-mapping/pull/1244)

New tool that can assess the impact of a flood on road and/or building vector files. Closes #1226.

### Additions
- `tools/analyze_flood_impact.py` : added a tool that assesses the impact of a flood on roads and buildings by calculating how many roads and structures the test flood extent intersects, comparing the test impacted roads and structures to a benchmark, and calculating CSI.

 <br/><br/>


## v4.5.10.1 - 2024-10-11 - [PR#1314](https://github.com/NOAA-OWP/inundation-mapping/pull/1314)

This PR fixes bugs from hand_4_5_10_0, which failed to run for Alaska HUCs and HUC 02030201. It modifies scripts to use two different DEM paths: one for Alaska and one for the CONUS.

### Changes

- `src/derive_level_paths.py`
- `src/stream_branches.py`
- `src/run_unit_wb.sh`

<br/><br/>


## v4.5.10.0 - 2024-09-25 - [PR#1301](https://github.com/NOAA-OWP/inundation-mapping/pull/1301)

A reload of all 3Dep DEMs from USGS was performed to refresh our data.

`acquire_and_preprocess_3dep_dems.py` had to be run twice, one for Alaska and once for the rest to two different folder. This is due to different CRS's. Eventually, we could merge these into one run. This also meant two separate vrt runs / files. 

This also triggered a new set of pre-clips for both AK and CONUS+ but the outputs can/were put into the same folder, so fim_pipeline looks in one common pre-clip folder.

Other minor adjustment include:
- A change to chmod (permissions) files / folder for the logging folders. After careful re-analysis, it was discovered there was some duplication. 
- Added a simple duration system to the sierra test system, `rating_curve_comparions.py`. This was added as it is expected to be used soon for a  full BED/Production.  The fix focuses purely on duration, but a test did detect a possible pre-existing logic problem. A separate card will be created for that.

Note:
The root folder for DEM is being changed from:
    /inputs/3dep_dems/....   to  
    /inputs/dems/3dep_dems/....
    This recognizes other DEMs that may be coming in the near future.
    The same sub-folder patterns have not be changed.
    No attempts will be made at this time to move older files, only new incoming from this PR.

### Changes
- `CITATION.cff`: has not be updated for a very long time.
- `fim_post_processing.sh`: Update to file/folder permissions.
- `data`
    - `usgs\acquire_and_preprocesss_3dep_dem.pys
        - Minor text updates and updated datatime.now patterns as the old ones are not deprecated
        - An adjustment to how number of jobs are handled. The system dis-likes too many multi-procs due to open network connections to the source.
        - Change the target output folder from optional to required.
    - `wbd`
        - `generate_pre_clip_from_huc8.py`: 
            - Minor text updates
        - `preprocess_wbd.py`
            - Minor text updates
- `src\base_variables.env`: Changes to variables to reflect new dems and pre-clip paths.
- `tools\rating_curve_comparisons.py`
    - Added duration system as mentioned above.

<br/><br/>


## v4.5.9.0 - 2024-09-25 - [PR#1291](https://github.com/NOAA-OWP/inundation-mapping/pull/1291)

Changes Docker base image to `gdal:ubuntu-small` in order to avoid JDK from being carried over in the base image and triggering security vulnerabilities.

This PR incorporates a number of changes to the Docker environment:
- Changes Docker base image to `gdal:ubuntu-small` in order to avoid JDK from being carried over in the base image and triggering security vulnerabilities. Resolves #1278.
- Upgrades `fiona` and `jupterlab`. Closes #1270 and closes #1290.
- Eliminates `whitebox` downloading during `fim_pipeline`. Resolves #1209 and closes #1293.

During testing, it was discovered that many files which are not in the `src` directory, can no longer see the `src\utils` files. Adjusting the dockerfile to add extra values to the PYTHONPATH variable fixed it.

Note: This triggers new docker images to be made.

### Changes

- `Dockerfile`: Changes base image to `gdal:ubuntu-small-3.8.4` and removes code related to JDK
- `Pipfile` and `Pipfile.lock`: Upgrades `fiona`, `jupyterlab`, and `whitebox`
- `fim_pre_processing`: Removes `WBT_PATH` assignment
- `src/`
    - `agreedem.py` and `unique_pixel_and_allocation.py`: sets `whitebox_dir` to `WBT_PATH`

<br/><br/>

## v4.5.8.0 - 2024-09-13 - [PR#1165](https://github.com/NOAA-OWP/inundation-mapping/pull/1165)

This PR was originally intended to get Alaska HUCs incorporated into CatFIM, but there were a very, very large array of problems and the tool was unable to run. We have made some major modifications and many more will come in the near future. There are partial hooks and commented code for Alaska integration, but temporarily disabled are included and will be handled by a separate branch / PR.

One of the biggest improvement was to add a logging system to track what is breaking and where.  Earlier, there were a very large number of places were errors occurred but they were suppressed and never recorded anywhere. A few put the errors on screen but this is a very long running process tool, which can take 2 days, and any messages to the screen are lost. Now all  errors and warning are caught and at least logged in the master log but also the "warning" or "error" log to help them stand out better. Many of the warnings are truly and fairly rejected but at least we know when and why. When we started working with CatFIM again a few months back, there were show stopping errors and we did not know where or why but now we can find and diagnose them.

All three of the core "generate_catfim...py" files include major amounts of changes to improve variable and function names, improve flow and readability, move functions for better understanding of the product, lots of new inline commenting. However, there is a lot to do but it is on a better footing, is pretty stable and hopefully easier to continue upgrades in the near future.

CatFIM is still considered a WIP but it is fully functional again and more adjustments hopefully will go much quicker and smoother.

Also added a system where a config file can be passed into the CatFIM tools instead of assuming a file name and path of simply ".env" in the tools directory. 

This update also relaxes the coordinate accuracy requirements for stage-based CatFIM, which will result in stage-based CatFIM being generated for more sites. 

#### Informally, this is now known as CatFIM 2.0


### Additions
- `config/catfim_template.env`:  Template version of the required catfim env file. The template keeps all values that are non sensitive but removes one that is. The true catfim.env for OWP can be found in our .. data/config/catfim.env. Example pathing here based on docker mounts.

- `src/utils/fim_logger.py`:  A new multi proc custom logging system, modelled directly off of the proven ras2fim logging system. The reason for this custom system is that the native Python logging is not stable in multi-proc environments and tends to loose data. This new logger can relatively easily be bolted into almost any of our py scripts if required.

### Changes
- `.pre-commit-config.yaml`: A linting config adjustment.
- `pyproject.toml`: linting config adjustments
- `src/utils/shared_variables.py`:  Added a comment
- `tools`
    - `generate_categorical_fim.py`: As mentioned above
    - `generate_categorical_fim_flows.py`: As mentioned above
    - `generate_categorical_fim_mapping.py`: As mentioned above
    - `generate_nws_lid.py`:  No real changes but Git thinks something did. It is the same as in current Dev.
    - `mosaic_inundation.py`: Added a comment
    - `tools_shared_functions.py`
         - added some better error handing in a few places, plus some commenting and cleanup.
         - Added a feature to the `aggregate_wbd_hucs` function to optionally submit a list of HUCs for filtering results.

<br/><br/>

## v4.5.7.2 - 2024-09-13 - [PR#1149](https://github.com/NOAA-OWP/inundation-mapping/pull/1149)

This PR adds scripts that can identify areas within produced inundation rasters where glasswalling of inundation occurs due to catchment boundaries, know as catchment boundary issues.

### Additions
- `tools/identify_catchment_boundary.py`: Identifies where catchment boundaries are glasswalling inundation extent.

- `tools/inundate_catchment_boundary.py`: Produces inundation for given HUC and identifies catchment boundary issues in produced FIM. 

 <br/><br/>

## v4.5.7.1 - 2024-09-13 - [PR#1246](https://github.com/NOAA-OWP/inundation-mapping/pull/1246)

Indents the mosaicking block so that `inundate_mosaic_wrapper.py` mosaics both inundation extents and depths.

### Changes

- `tools/inundate_mosaic_wrapper.py`: Moves mosaicking inside `for` loop.

 <br/><br/>

 
## v4.5.7.0 - 2024-09-13 - [PR#1267](https://github.com/NOAA-OWP/inundation-mapping/pull/1267)

`pyogrio` seems to have a difficulty writing files when all values in a column are null (None or nan). The workaround here is to use `fiona` for writing files where `pyogrio` is explicitly set in geopandas (gpd) by `gpd.options.io_engine = "pyogrio"`.

### Changes
Adds `engine='fiona'` to `.to_file()` in all of the following files
- `data/`: `esri.py`, `nld/levee_download.py`, `usgs/acquire_and_preprocess_3dep_dems.py`, `usgs/rating_curve_get_usgs_curves.py`, `wbd/preprocess_wbd.py`
- `src/`: `derive_headwaters.py`, `derive_level_paths.py`, `edit_points.py`, `filter_catchments_and_add_attributes.py`, `reachID_grid_to_vector_points.py`, `reachID_grid_to_vector_points.py`, `split_flows.py`, `src_adjust_spatial_obs.py`, `src_roughness_optimization.py`, `stream_branches.py`
- `tools/`: `eval_plots.py`, `evaluate_continuity.py`, `generate_nws_lid.py`, `make_boxes_from_bounds.py`, `mosaic_inundation.py`, `rating_curve_comparison.py`, `test_case_by_hydro_id.py`

<br/><br/>


## v4.5.6.1 - 2024-09-13 - [PR#1271](https://github.com/NOAA-OWP/inundation-mapping/pull/1271)

Upgrade for `test_case_by_hydro_id.py` that enables the ability to run on HUCs with differing projections (e.g. Alaska) and adds a logging system.

### Changes

- `tools/test_case_by_hydro_id.py`: Moved the reprojection step to accommodate  multiple input projections and fixed a lot of unnecessary logic. Also added an optional logging system that is activated by the new `-l` flag.

<br/><br/>


## v4.5.6.0 - 2024-08-23 - [PR#1253](https://github.com/NOAA-OWP/inundation-mapping/pull/1253)

Upgrades Python packages and dependencies and fixes backwards incompatibilities with new version of `geopandas`. Major changes include:
- Upgrading `boto3`, `fiona`, `geopandas`, `gval`, `pyarrow`, `pyogrio`, `pyproj`, and `rasterio`
- Removing `aiobotocore` and `aiohttp`

### Changes

- `Dockerfile`: Upgrade GDAL (v3.8.3) and pipenv
- `Pipfile` and `Pipfile.lock`: Upgrade Python packages, add dask-expr, and remove aiohttp
- `src/`
    - `build_stream_traversal.py`, `derive_level_paths.py`, `heal_bridges_osm.py`, `mitigate_branch_outlet_backpool.py`, `split_flows.py`, `stream_branches.py`, `usgs_gage_unit_setup.py`: Fix backwards incompatibilities with new version of `geopandas`.

<br/><br/>

## v4.5.5.1 - 2024-08-16 - [PR#1225](https://github.com/NOAA-OWP/inundation-mapping/pull/1225)

Removes warning when running `heal_bridges_osm.py` by not saving the empty DataFrame.

### Changes

- `src/heal_bridges_osm.py`

<br/><br/>


## v4.5.5.0 - 2024-08-16 - [PR#1247](https://github.com/NOAA-OWP/inundation-mapping/pull/1247)

Updated the gauge crosswalk and SRC adjustment routine to use the ras2fim v2 files. The v2 ras2fim file structure was changed to organize the data by huc8 - one gpkg and csv per huc8. Addresses #1091 

### Changes
- `fim_post_processing.sh`: added new input variables for running the `src_adjust_ras2fim_rating.py`
- `src/bash_variables.env`: renamed and reassigned the ras2fim input variables: `ras2fim_input_dir`, `ras_rating_curve_csv_filename`, `ras_rating_curve_gpkg_filename`
- `src/run_unit_wb.sh`: Added logic to check if huc in process has ras2fim input data to process. If yes - copy the ras2fim cross section point gpkg to the huc run directory.
- `src/src_adjust_ras2fim_rating.py`: Updated code logic to use the huc-specific input files containing the ras2fim rating curve data (previous ras2fim input file contained all hucs in one csv)
- `src/utils/shared_functions.py`: Added function to find huc subdirectories with the same name btw two parent folders

<br/><br/>



## v4.5.4.4 - 2024-08-02 - [PR#1238](https://github.com/NOAA-OWP/inundation-mapping/pull/1238)

Prior to this fix, fim_post_processing.sh took just under 4 hours to reset permissions on all files and folder under the entire run. On closer inspection, it was updating permissions for all HUC folders where were already correct. A few other folders needed to have permission updates added. This will speed that up significantly.

Also, use this opportunity to added a new note to hash_compare.py and fix an annoying duration time showing milliseconds.

### Changes
- `fim_pipeline.sh`: fix duration msgs.
- `fim_post_processing.sh`:  permissions reset fix, a bit of output cleanup and fix duration msgs.
- `src`
    - `bash_functions.env`: update the Calc duration to allow for a msg prefix to be added to the duration calcs. Also adjusted the duration message to show hours as well, previously only min and seconds.
    - `run_by_branch.sh`: fix duration msgs.
    - `run_unit_wb.sh`: fix duration msgs.
    - `src\src_adjust_ras2fim_rating.py`: minor duration display msg change.
- `tools\hash_compare.py`: Added note

 <br/><br/>


## v4.5.4.3 - 2024-08-02 - [PR#1136](https://github.com/NOAA-OWP/inundation-mapping/pull/1136)

Levee-protected areas are associated with levelpaths based on a 1000 m buffer on each side of the levee line. However, not all levees are designed to protect against all associated levelpaths, especially where the levelpath flows through the levee-protected area. Levee-protected areas are unmasked by removing levelpaths from association that don't intersect levees but instead flow around them which allows inundation by these branches.

### Changes

- `src/associate_levelpaths_with_levees.py`: Finds levelpaths that don't intersect levees and removes them from their association with their levee-protected area.

<br/><br/>


## v4.5.4.2 - 2024-08-02 - [PR#1125](https://github.com/NOAA-OWP/inundation-mapping/pull/1125)

This PR focuses on updating the preprocess_bathymetry.py for 3 issues: 1) the capability of preprocessing SurveyJobs that have negative depth values, 2) changing the SurveyDateStamp format, and 3) the capability of including multiple SurveyJobs for one NWM feature-id if needed.

### Changes
`data/bathymetry/preprocess_bathymetry.py`: Addressing 3 issues including, the capability of preprocessing SurveyJobs that have negative depth values, changing the SurveyDateStamp format, and the capability of including multiple SurveyJobs for one NWM feature-id.


<br/><br/>

## v4.5.4.1 - 2024-08-02 - [PR#1185](https://github.com/NOAA-OWP/inundation-mapping/pull/1185)

This PR brings back the `preprocess_ahps_nws.py` code to FIM4 and generates new AHPS benchmark datasets for sites SXRA2 and SKLA2 in Alaska.  The new AHPS benchmark datasets are available on dev1 here: "/dev_fim_share/foss_fim/outputs/ali_ahps_alaska/AHPS_Results_Alaska/19020302/"


To process a new station, follow these steps:

1. Add the name of the new site (s) to the`/data/inputs/ahps_sites/evaluated_ahps_sites.csv` file. 
2. Collect/Download the grid depth dataset, typically available as ESRI gdb.
3. Use arcpy (or ArcGIS pro ) to convert the grid depths (in ESRI gdb) into TIFF files
    - Make sure the TIFF files have crs
    - Store all the TIFF files in a directory called "depth_grid," which should be a sub-folder inside a folder named after the gage code (must be a 5-character code)
4. Run the script as described below. **Note that sites in CONUS and Alaska cannot be mixed in a single run. Separate runs should be done for Alaska sites and CONUS sites.**

Note that for the "SKLA2" site, the downloaded ESRI-GDB grid files had a datum issue. This issue was manually corrected during the conversion of GDB files into TIFF files.

### Additions
- `data/nws/preprocess_ahps_nws.py`  ... retrieved from previous versions of FIM and updated for shapely v2

### Changes
- `tools/tools_shared_functions.py`  ... updated for shapely v2

<br/><br/>

## v4.5.4.0 - 2024-08-02 - [PR#1198](https://github.com/NOAA-OWP/inundation-mapping/pull/1198)

### Changes
- `src/bash_variables.env`: high water threshold and recurrence flows CSV files were updated into new NWM v3 flow files. Also, a new Manning numbers file created from the new NWM v3 dataset was used.
-  `src/src_adjust_ras2fim_rating.py`: 100 year recurrence was removed since it is not included in the new AEP.
-  `src/src_adjust_usgs_rating_trace.py`: 100 year recurrence was removed since it is not included in the new AEP.
-  `tools/rating_curve_comparison.py`: 100 year recurrence was removed since it is not included in the new AEP. Also, the name of recurrence flow CSV file was updated.
-  `tools/composite_inundation.py`
-  `tools/inundate_nation.py`

<br/><br/>

## v4.5.3.1 - 2024-07-24 - [PR#1233](https://github.com/NOAA-OWP/inundation-mapping/pull/1233)

In a PR [1217](https://github.com/NOAA-OWP/inundation-mapping/pull/1217), which is about to be merged, it updates a bunch of python packages. One is numpy. This has triggered a very large amount of on-screen output from a new numpy warning while running `synthesize_test_cases.py`.

### Changes
- `tools\overlapping_inundation.py`: As described

 <br/><br/>
 

## v4.5.3.0 - 2024-07-24 - [PR#1217](https://github.com/NOAA-OWP/inundation-mapping/pull/1217)

This PR rolls up a bunch of other PR's and python packages requests including:
- Issue [1208](https://github.com/NOAA-OWP/inundation-mapping/issues/1208)  Bump OpenJDK from 17.0.8 to 17.0.10 (via updating to JDK 21.0.3)
- PR [1207](https://github.com/NOAA-OWP/inundation-mapping/pull/1207) - Dependabot bump certifi from 2023.7.22 to 2024.7.4
- PR [1192](https://github.com/NOAA-OWP/inundation-mapping/pull/1192) - Dependabot Bump urllib3 from 1.26.18 to 1.26.19
- Updates required from ongoing PR [1206](https://github.com/NOAA-OWP/inundation-mapping/pull/1206) - Probabilistic Flood Inundation Mapping. These updates make it easier for that branch/task to continue forward and staying in sync with dev. This triggered a few other packages that needed to be updated.

Other tasks included are:
- Removing the now heavily obsolete `unit_test` system, including the package `pytest`. This included some changes to the `CONTRIBUTING.md` document.
- Clean of a couple of packages no longer in use: `pluggy` and `iniconfig`
- Removal of a deprecated file named `config/aws_s3_put_fim3_hydrovis_whitelist.lst`
- Removed duration stamps around a few parts in `fim_post_processing.sh`
- Fixes and updates to linting files. e.g. `pyproject.toml`. (line length was not working correctly)

### Changes
- `Dockerfile`, `Pipfile`, `Pipfile.lock`: as describe above for python package changes
- `.gitignore`, `CONTRIBUTING.md`: File changes related to removing the `unit_test` system.
- `fim_post_processing.sh`: noted above.
- `pyproject.toml`: fixes and updates for linting

### Removals
- `unit_tests` folder and all related files under it. Appx 25 to 30 files removed.

<br/><br/>


## v4.5.2.11 - 2024-07-19 - [PR#1222](https://github.com/NOAA-OWP/inundation-mapping/pull/1222)

We are having problems with post processing overall duration taking a long time. This new system captures duration times for each module/section inside fim_post_processing.sh and records it to a file on the output directory. It records it as it progress and will also help us learn if fim_post_processing.sh stopped along the way.

Note: When used in code, we call `Set_log_file_path` shell variable with a file name and path (no validation done at this time).  The each time a person wants to print to screen and console, use the `l_echo` command instead of the native `echo` command. If the log file has not been set, the output will continue to go to screen, just not the log file.

### Changes
- `fim_pipeline.sh`: A couple of minor text output changes.
- `fim_post_processing.sh`:  As described above.
- `src\bash_functions.env`:  New functions and adjustments to support the new log system.

<br/><br/>


## v4.5.2.10 - 2024-07-19 - [PR#1224](https://github.com/NOAA-OWP/inundation-mapping/pull/1224)

Addresses warnings to reduce output messages.

### Changes

- `src/'
    - `adjust_thalweg_lateral.py`: fixes number type
    - `src/delineate_hydros_and_produce_HAND.sh`: removes division by zero warning
    - `getRasterInfoNative.py`: adds `gdal.UseExceptions()`

<br/><br/>


## v4.5.2.9 - 2024-07-19 - [PR#1216](https://github.com/NOAA-OWP/inundation-mapping/pull/1216)

Adds `NO_VALID_CROSSWALKS` to `FIM_exit_codes` which is used when the crosswalk table or output_catchments DataFrame is empty. Removes branches that fail with `NO_VALID_CROSSWALKS`.

### Changes
    - `add_crosswalk.py`: Added `NO_VALID_CROSSWALKS` as exit status when crosswalk or output_catchments is empty
    - `process_branch.sh`: Removed branches that fail with `NO_VALID_CROSSWALKS`
    - `utils/fim_enums.py`: Added `NO_VALID_CROSSWALKS` to `FIM_exit_codes`

<br/><br/>


## v4.5.2.8 - 2024-07-19 - [PR#1219](https://github.com/NOAA-OWP/inundation-mapping/pull/1219)

Changes non-fatal `ERROR` messages to `WARNINGS` to avoid triggering being logged as errors.

### Changes

- `src/`
    - `bathymetric_adjustment.py`: Changes `WARNING` to `ERROR` in Exception
    - `src_roughness_optimization.py`: Changes `ERROR` messages to `WARNING`

<br/><br/>

## v4.5.2.7 - 2024-07-19 - [PR#1220](https://github.com/NOAA-OWP/inundation-mapping/pull/1220)

With this PR we can run post_processing.sh multiple times on a processed batch without any concerns that it may change the hydroTable or src_full_crosswalked files.

### Additions

- `src/update_htable_src.py`

### Changes

-  `config/deny_branch_zero.lst`
-  `config/deny_branches.lst`
-  `fim_post_processing.sh`

<br/><br/>

## v4.5.2.6 - 2024-07-12 - [PR#1184](https://github.com/NOAA-OWP/inundation-mapping/pull/1184)

This PR adds a new script to determine which bridges are inundated by a specific flow. It will assign a risk status to each bridge point based on a specific threshold.

### Additions

- `tools/bridge_inundation.py`

<br/><br/>

## v4.5.2.5 - 2024-07-08 - [PR#1205](https://github.com/NOAA-OWP/inundation-mapping/pull/1205)

Snaps crosswalk from the midpoint of DEM-derived reaches to the nearest point on NWM streams within a threshold of 100 meters. DEM-derived streams that do not locate any NWM streams within 100 meters of their midpoints are removed from the FIM hydrofabric and their catchments are not inundated.

### Changes

- `src/add_crosswalk.py`: Locates nearest NWM stream to midpoint of DEM-derived reaches if within 100 meters. Also fixes a couple of minor bugs. 

<br/><br/>

## v4.5.2.4 - 2024-07-08 - [PR#1204](https://github.com/NOAA-OWP/inundation-mapping/pull/1204)

Bug fix for extending outlets in order to ensure proper flow direction in depression filling algorithm. This PR adds a distance criteria that in order for the end of an outlet stream to be snapped to the wbd_buffered boundary, the end point must be less than 100 meters from the WBD boundary.

Also adds missing argparse arguments so that the script can be run from the command line.

### Changes

- `data`
     - `wbd`
          - `clip_vectors_to_wbd.py`: Adds a 100 meter distance threshold to WBD to snap outlets to buffered WBD.
          - `generate_pre_clip_fim_huc8.py`: Upgrading logging system.
- `src`
     - `bash_variables.env`: Updated pre-clip input path to new pre-clip files.

<br/><br/>

## v4.5.2.3 - 2024-06-14 - [PR#1169](https://github.com/NOAA-OWP/inundation-mapping/pull/1169)

This tool scans all log directory looking for the word "error" (not case-sensitive). This is primary added to help find errors in the post processing logs such as src_optimization folder (and others).

### Changes

- `fim_post_processing.sh`: as described
- `src\mitigate_branch_outlet_backpool.py`: Has the word error in text which fills up the error scan logs.

<br/><br/>

## v4.5.2.2 - 2024-06-14 - [PR#1183](https://github.com/NOAA-OWP/inundation-mapping/pull/1183)

Upgrades whitebox from v2.3.1 to 2.3.4. Whitebox was upgraded by `pip install -U whitebox` and then `pipenv lock` to update the `Pipfile`.

### Changes

- `Dockerfile`: Removed whitebox hack
- `Pipfile` and `Pipfile.lock`: Upgraded whitebox to v2.3.4.

<br/><br/>

## v4.5.2.1 - 2024-05-21 - [PR#1172](https://github.com/NOAA-OWP/inundation-mapping/pull/1172)

Removes loading of `apache-arrow` repository from the Dockerfile where it was causing a GPG key error during `docker build`.

A number of python packages were updated in this PR. You will need to build a new Docker image for this release.

### Changes

- Dockerfile: Adds a line remove the loading of apache-arrow during `apt-get update`.

<br/><br/>


## v4.5.2.0 - 2024-05-20 - [PR#1166](https://github.com/NOAA-OWP/inundation-mapping/pull/1166)

The main goal of this PR is to create bridge point data that be used as a service in HydroVIS. Since every branch processes bridges separately, it's possible to inundate a bridge from more than just the feature_id it crosses. To reflect this, the `osm_bridge_centroids.gpkg` now found in HUC directories will have coincident points - one that is inundated from the reach it crosses and the other a backwater-influenced point indicated by the `is_backwater` field.

### Changes

- ` src/`
    - `aggregate_by_huc.py`: Added the aggregation steps for bridge centroids; aggregation includes using SRCs to lookup flow values for each bridge, filtering out coincident points that have the same assigned feature_ids and higher overtopping flow, and assigning select points as backwater-influenced.
    - ` delineate_hydros_and_produce_HAND.sh`: Moved the bridge healing to after the crosswalk so that the centroids can use the crosswalked catchments for feature_id and flow lookups.
    -  `heal_bridges_osm.py`: Optimized the bridge healing so that it doesn't have to write out an intermediate raster; exports bridge centroids and spatial joins them to catchments; added functions for SRC flow lookups used in `aggregate_by_huc.py`.
- ` fim_post_processing.sh`: Added a bridge flag input for `aggregate_by_huc.py`.
- `data/bridges/pull_osm_bridges.py`: Removed the saving of a midpoint geopackage.
- `config/deny_branch_zero.lst` & `deny_branches.lst`: Added `#osm_bridge_centroids_{}.gpkg` to the deny lists.

<br/><br/>


## v4.5.1.3 - 2024-05-17 - [PR#1170](https://github.com/NOAA-OWP/inundation-mapping/pull/1170)

This hotfix addresses the issue #1162 by explicitly using 'fiona' engine for reading gpkg files with Boolean dtype. This is applicable only for `usgs_gages.gpkg` and `usgs_subset_gages.gpkg` files. 

### Changes
- `src/usgs_gage_unit_setup.py`  ... changed only two lines for fiona engine
- `src/usgs_gage_crosswalk.py` ...  changed only one line for fiona engine + two small changes to use `self.branch_id` for the correct log report
- `tools/rating_curve_comparison.py`...  changed only one line for fiona engine

<br/><br/>

## v4.5.1.2 - 2024-05-17 - [PR#1135](https://github.com/NOAA-OWP/inundation-mapping/pull/1135)

Updates USGS gage processing to use the correct projection (determined by whether the HUC is in Alaska or not).

### Changes
- `src/run_by_branch.sh`: Added `huc_CRS` as an input argument for `usgs_gage_crosswalk.py`
- `src/run_unit_wb.sh`: Added `huc_CRS` as an input argument for `usgs_gage_unit_setup.py` and `usgs_gage_crosswalk.py`
- `src/usgs_gage_crosswalk.py`: Added `huc_CRS` as an input argument for the `run_crosswalk()` function and added re-projection steps wherever new data is being read in so that the files are able to be properly merged.
- `src/usgs_gage_unit_setup.py`: Added `huc_CRS` as an input argument for the `Gage2Branch()` crosswalking class.

<br/><br/>

## v4.5.1.1 - 2024-05-17 - [PR#1094](https://github.com/NOAA-OWP/inundation-mapping/pull/1094)

Extends flows (i.e., discharge) to stream segments missing from NWS and USGS validation flow files. The levelpath associated with existing flows in the AHPS domain is identified, and any stream segments of the levelpath in the domain missing from the flow file are added to the flow file by assigning the existing flow (this is a constant value regardless of other tributaries including other levelpaths in the domain). Stream segments not on the levelpath are dropped from the flow file, including tributary flows. The original flow file is saved along with the output with an appended `.bak`.

### Additions

- `data/extend_benchmark_flows.py`: Adds missing flows to NWS or USGS benchmark flow files and removes flows from tributaries. The original flow file is saved with an appended `.bak`.

### Changes

- `tools/tools_shared_variables.py`: Removed corrected flow files from `BAD_SITES` list.

<br/><br/>

## v4.5.1.0 - 2024-05-17 - [PR#1156](https://github.com/NOAA-OWP/inundation-mapping/pull/1156)

This focuses on removing hydro-conditioning artifacts by subtracting the thalweg DEM from HAND REM and adding back the original DEM. Also, a new tool was created to test this feature over multiple HUCs

### Additions
- `tools/analyze_for_missing_FIM_cells.py`: A new script `analyze_for_missing_FIM_cells.py` was added to test and analyze healed HAND for hydro-conditioning artifacts FIM. 

### Changes
- `src/delineate_hydros_and_produce_HAND.sh`: Removing hydro-conditioning artifacts from HAND REM.
- `config/params_template.env`: Creating an option to include/exclude healed HAND from FIM pipeline.

<br/><br/>

## v4.5.0.2 - 2024-05-17 - [PR#1159](https://github.com/NOAA-OWP/inundation-mapping/pull/1159)

This PR addresses issue #1132 and include the following changes on `tools/generate_nws_lid.py` for updating `nws_lid.gpkg` dataset.

In this revised version, stations only from these two groups are retrieved:
- lid stations with `rfc_forecast_point= True` 
- lid stations in `/data/inputs/ahp_sites/evaluated_ahps_sites.csv`

The lid stations in AK (Alaska), HI, and PR, with above two criteria have also been selected, as shown in the map below. In the previous version of the code, **all of lid stations** in PR and HI (regardless of meeting above two criteria), were also being retrieved. I have updated this version to exclude such stations. 

Also, In this revised version, I've eliminated the code sections that previously generated the "is_headwater" and "is_colocated" columns, which are not needed in FIM4. Therefore, in this updated version, these columns are no longer present. 

Similar to 'usgs_gages.gpkg' dataset, all lid stations, including those in Alaska, are stored in a single gpkg file (`nws_lid.gpkg`) with EPSG=5070. The Alaska stations can be identified using their HUC8 numbers (beginning with '19'). 

### Changes
- tools/generate_nws_lid.py

<br/><br/>


## v4.5.0.1 - 2024-05-09 - [PR#1150](https://github.com/NOAA-OWP/inundation-mapping/pull/1150)

Fixes two bugs discovered in v4.5.0.0:
1. `echo` missing in bash command
2. raster resolution of `dem_meters.tif` has now been explicitly set in `gdalwarp`.

### Changes

- `src/`
    - `add_crosswalk.py`: fixed stream order if max > `max_order`
    - `bash_variables.env`: added `res` environment variable for default raster cell size
    - `delineate_hydros_and_produce_HAND.sh`: added missing `echo`
    - `heal_bridges_osm.py`: fixed raster resolution and number of rows/columns
    - `run_unit_wb.sh`: added `-tr` to gdalwarp when generating `dem_meters.tif`; removed extraneous `Tcount`

<br/><br/>

## v4.5.0.0 - 2024-05-06 - [PR#1122](https://github.com/NOAA-OWP/inundation-mapping/pull/1122)

This PR includes 2 scripts to add Open Street Map bridge data into the HAND process: a script that pulls data from OSM and a script that heals those bridges in the HAND grids. Both scripts should be run as part of a pre-processing step for FIM runs. They only need to be run if we think OSM data has changed a lot or for any new FIM versions.

A new docker image is also required for `pull_osm_bridges.py` (acquire and preprocess) script.

### Additions
- `data/bridges/pull_osm_bridges.py`: First pre-processing script that pulls OSM data and saves bridge lines out as separate shapefiles by HUC8 to a specified location
- `src/heal_bridges_osm.py`: Second pre-processing script that uses the pre-saved OSM bridge lines and heals max HAND values across those bridge lines. Healed HAND grids are saved to a specified location.

### Changes
- `Pipfile`, `Pipfile.lock`: Adjusted files to add new python package to docker image.
- `data`
    - `clip_vectors_to_wdbd.py`: Updated to pre-clip new bridge data. Logging upgraded.
    - `generate_pre_clip_fim_huc8.py`: Updated to pre-clip new bridge data. Logging added and a system for multi-process logging.
- `src`
    - `delineate_hydros_and_produce_HAND.sh`: add python call to run `heal_bridges_osm.py` after hydraulic properties are calculated.
    - `bash_variables.env`: Added new variable for OSM bridges and adjusted pre-clip output date
    - `utils`
        - `shared_functions.py`: removed function no longer in use.
        - `shared_variables.py`: removed variables no longer in use.
  
<br/><br/>

## v4.4.16.0 - 2024-05-06 - [PR#1121](https://github.com/NOAA-OWP/inundation-mapping/pull/1121)

Some NWM streams, particularly in coastal areas, fail to reach the edge of the DEM resulting in reverse flow. This issue was resolved by clipping the ocean mask from the buffered WBD and DEM, and any remaining streams that didn't have outlets reaching the edge of the buffered WBD boundary were extended by snapping the end to the nearest point on the buffered WBD.

### Changes

- `data/wbd/clip_vectors_to_wbd.py`: Clips `landsea` ocean mask from the buffered WBD and adds a function to extend outlet streams to the buffered WBD

<br/><br/>


- `data/wbd/clip_vectors_to_wbd.py`: Updated multi-processing and added more logging.

<br/><br/>

## v4.4.15.4 - 2024-05-06 - [PR#1115](https://github.com/NOAA-OWP/inundation-mapping/pull/1115)

This PR addresses issue #1040 and includes the following updates:
- Upgraded to WRDS API version 3 and ensured schema compatibility of new USGS gages data.
- Expanded data retrieval to include Alaska gages alongside CONUS gages. 
- Enables retrieving SRC data for individual USGS gages, removing the necessity of using 'all' for the '-l' flag in rating_curve_get_usgs_curves.py." 


### Changes
 - `tools/tools_shared_functions.py`   
    -  Improved the stability of API calls.
    - Removed the exclusion of Alaska gages from USGS gages metadata (`usgs_gages.gpkg` output), preserving Alaska gages in the metadata.  
- `rating_curve_get_usgs_curves.py` 
    - Removed the exclusion of Alaska gages when retrieving SRC values.
    - Enabled retrieving SRC data for individual USGS gages.
- Moved the script `rating_curve_get_usgs_curves.py` from `tools` folder into `data/usgs`.

<br/><br/>

## v4.4.15.3 - 2024-05-06 - [PR#1128](https://github.com/NOAA-OWP/inundation-mapping/pull/1128)

Fixes a KeyError in `src/mitigate_branch_outlet_backpool.py`.

### Changes

`src/mitigate_branch_outlet_backpool.py`: Addresses case where `catchments_df['outlier']` are all False.

<br/><br/>

## v4.4.15.2 - 2024-05-06 - [PR#1133](https://github.com/NOAA-OWP/inundation-mapping/pull/1133)

Bug fix for error when reading the subfolders of a directory using `listdir()` where files exist that start with an 8-digit number that are later interpreted as directories.

### Changes

The following files were modified to use `listdir()` to read only directories instead of both directories and files:
- `src/`
    - `bathy_src_adjust_topwidth.py`, `identify_src_bankfull.py`, `subdiv_chan_obank_src.py`, `utils/shared_functions.py`
- `tools/vary_mannings_n_composite.py`


<br/><br/>


## v4.4.15.1 - 2024-05-06 - [PR#1081](https://github.com/NOAA-OWP/inundation-mapping/pull/1038)

This hotfix address a bug within the SRC adjustment routine to filter out USGS gauge locations that were conflated to lakeid reaches. These fatal errors were preventing `fim_post_processing.sh` from completing. There are also new try except blocks to handle potential errors when opening/writing SRC adjustment attributes to the catchment gpkg (unknown issues with collisions or corrupt gpkg files). Closes #1137 

### Changes

- `src/src_adjust_usgs_rating_trace.py`: Added filter for processing valid hydroids that meet criteria (i.e non-lakes) and more robust logging.
- `src/src_roughness_optimization.py`: Added data checks and logging to ensure input calibration data files contains necessary attributes. Also included a new try/except block to trap and log issues with file collisions or corrupt catchment gpkg read/write.

<br/><br/>

## v4.4.15.0 - 2024-04-17 - [PR#1081](https://github.com/NOAA-OWP/inundation-mapping/pull/1081)

This enhancement includes changes to the SRC calibration routine that uses the USGS published rating curve database. The modifications attempt to mimic the technique used in the stage-based CatFIM where the USGS WSE/flow is propagated upstream and downstream of the gauge location. This closes #892 

### Additions
`src/src_adjust_usgs_rating_trace.py`: updated SRC calibration routine to include the a new upstream/downstream tracing routine. The WSE(HAND stage) and flow targets obtained from the USGS rating curve are now applied to all hydroids within 8km (~5 miles) of the gauge location.  

### Changes
`fim_post_processing.sh`: using the new `src_adjust_usgs_rating_trace.py` in place of the `src_adjust_usgs_rating.py`
`src/src_roughness_optimization.py`: minor changes to facilitate new calibration input (reset index)
`src/utils/shared_variables.py`: added `USGS_CALB_TRACE_DIST` as the trace distance variable

### Removals
`src/src_adjust_usgs_rating.py`: deprecated (replaced with the new `src_adjust_usgs_rating_trace.py`)

<br/><br/>


## v4.4.14.1 - 2024-04-17 - [PR#1103](https://github.com/NOAA-OWP/inundation-mapping/pull/1103)

Adds checks for intermediate files produced by Whitebox in the AGREE process (`src/agreedem.py`). Without these checks, if Whitebox fails to produce an output, no error is generated until much later in the `src/delineate_hydros_and_produce_HAND.sh` processing chain which makes troubleshooting difficult.

### Changes

- `src/agreedem.py`: Added checks to verify existence of intermediate files before continuing

<br/><br/>

## v4.4.14.0 - 2024-04-17 - [PR#1106](https://github.com/NOAA-OWP/inundation-mapping/pull/10106)

Updates the FIM pipeline so it can process HUCs in southern Alaska. Running FIM in southern Alaska requires that a different CRS and a few different files be used. Additionally, some of the Alaska HUCs displayed an issue where the input stream density was too high, so this update introduces some logic to adjust the threshold of stream orders to exclude based on whether an Alaska HUC is listed as high or medium-high stream density. This update intriduces new Alaska-specific inputs, which are listed in the PR. 

### Changes
- `data/wbd/generate_pre_clip_fim_huc8.py`: Adjusted comment.
- `src/bash_variables.env`: Changed pre-clip HUC 8 directory to be a folder with both Alaska and CONUS HUCs.
- `src/check_huc_inputs.py`: Changed the `included_huc_list` variable to refer to a HUC list that includes Alaska.
- `src/derive_level_paths.py`: Add in logic to exclude different stream orders based on whether the HUC falls into the high or medium-high density HUC lists.
- `src/run_by_branch.sh`: Add in logic to check whether the HUC is in Alaska or not and to use the correct CRS accordingly.
- `src/run_unit_wb.sh`: Add in logic to check whether the HUC is in Alaska or not and to use the correct CRS and DEM domain filename accordingly.
- `src/utils/shared_variables.py`: Add the Alaska CRS, a list of high stream density HUCs, and a list of medium-high stream density HUCs.

<br/><br/>


## v4.4.13.3 - 2024-04-15 - [PR#1114](https://github.com/NOAA-OWP/inundation-mapping/pull/1114)

Two recent dependabot PR's came in, one for upgrading the `pillow` package and the other for upgrading idna. Both have been adjusted in this PR. 
In this PR, we also moved `openpyxl` package, which was part of an independent dockerfile, Pipfile and Pipefile.lock in the "dev" directory. This is now merged into the parent standard docker image.

Covers [PR 1111](https://github.com/NOAA-OWP/inundation-mapping/pull/1111) and 
Covers [PR 1119](https://github.com/NOAA-OWP/inundation-mapping/pull/1119)

A small update to the README.md was also updated for an unrelated topic (about AWS S3 credentials).

### Changes
- `Pipfile / Pipefile.lock`: As described above.
- `data/ble/ble_benchmark/README.md`: Updated notes to remove talking the specific ble docker image.

### Removals
- `data/ble/ble_benchmark`
   - `Dockerfile`: removed in favor the parent root Docker files.
   - `Pipfile`: removed in favor the parent root Docker files.
   - `Pipfile.lock` : removed in favor the parent root Docker files.

<br/><br/>

## v4.4.13.2 - 2024-04-04 - [PR#1110](https://github.com/NOAA-OWP/inundation-mapping/pull/1110)

This PR reflects upgrades for openJDK from 17.0.8 to something higher, minimum of 17.0.9. After some research, we can not upgrade all the way to the latest openJDK but can jump up to 19.0.  This limitation is related to version of our base docker image.  openJDK was identified as requiring an upgrade by a system wide security scan.

The "black" packages is also be upgraded from 23.7.0 to 24.3.

**NOTE: the update of "black" has change the rules slightly for formatting. This is why you see a bunch of files being changed but only for the formatting changes.**

### Files Change
- `Dockerfile`, `Pipfile`, `Pipefile.lock`
- `pre-commit-config.yaml` is also has Black upgraded for CI/CD tests for linting during GIT check ins.
- `many files`:
     - 19 files have had minor formatting changes related to the upgrade in the "black" package.

<br/><br/>


## v4.4.13.1 - 2024-03-11 - [PR#1086](https://github.com/NOAA-OWP/inundation-mapping/pull/1086)

Fixes bug where levee-protected areas were not being masked from branch 0 DEMs.

### Changes

`src/mask_dem.py`: Corrects indentation preventing masked branch 0 from overwriting existing DEM.

<br/><br/>

## v4.4.13.0 - 2024-03-11 - [PR#1006](https://github.com/NOAA-OWP/inundation-mapping/pull/1006)

Adds a new module that mitigates the branch outlet backpool error. In some HUCs, an overly-large catchment appears at the outlet of the branch (as in issue #985) which causes an artificially large amount of water to get routed to the smaller stream instead of the main stem. This issue is mitigated by trimming the levelpath just above the outlet and removing the offending pixel catchment from the pixel catchments and catchment reaches files. 

The branch outlet backpool issue is identified based on two criteria: 
  1. There is a pixel catchment that is abnormally large (more than two standard deviations above the mean.)
  2. The abnormally-large pixel catchment occurs at the outlet of the levelpath.

If both criteria are met for a branch, then the issue is mitigated by trimming the flowline to the third-to-last point.

### Additions

- `src/mitigate_branch_outlet_backpool.py`: Detects and mitigates the branch outlet backpool error. If both branch outlet backpool criteria are met, the snapped point is set to be the penultimate vertex and then the flowline is trimmed to that point (instead of the last point). Trims the `gw_catchments_pixels_<id>.tif` and `gw_catchments_reaches_<id>.tif` rasters by using `gdal_polygonize.py` to polygonize the `gw_pixel_catchments_<id>.tif` file, creating a mask that excludes the problematic pixel catchment, and then using that mask to trim the pixel catchment and catchment reaches rasters.

### Changes

- `src/delineate_hydros_and_produce_HAND.sh`: Adds the `mitigate_branch_outlet_backpool.py` module to run after the  `Gage Watershed for Pixels` step. 
- `src/split_flows.py`: Improves documentation and readability.

<br/><br/>

## v4.4.12.0 - 2024-03-11 - [PR#1078](https://github.com/NOAA-OWP/inundation-mapping/pull/1078)

Resolves issue #1033 by adding Alaska-specific data to the FIM input folders and updating the pre-clip vector process to use the proper data and CRS when an Alaska HUC is detected. The `-wbd` flag was removed from the optional arguments of `generate_pre_clip_fim_huc8`. The WBD file path will now only be sourced from the `bash_variables.env` file. The `bash_variables.env` file has been updated to include the new Alaska-specific FIM input files.

### Changes

- `/data/wbd/`
    - `clip_vectors_to_wbd.py`: Replaced all CRS inputs with the `huc_CRS` variable, which is input based on whether the HUC is Alaska or CONUS. Previously, the default FIM projection was automatically assigned as the CRS (which had been retrieved from `utils.shared_variables`).

    - `generate_pre_clip_fim_huc8.py`:
        - Added Alaska projection and links to the new Alaska data file paths that were added to `bash_variables.env`.
        - Removed the `wbd` argument from the `pre_clip_hucs_from_wbd` function and made it so that the code gets the WBD path from `bash_variables.env`.
        - Added logic to check whether the HUC is in Alaska and, if so, use the Alaska-specific HUC and input file paths.
        - Cleaned up the spelling and formatting of some comments
- `/src/`
    - `bash_variables.env`: Added the Alaska-specific projection (EPSG:3338) and file paths for Alaska-specific data (see data changelog for list of new input data)

<br/><br/>

## v4.4.11.1 - 2024-03-08 - [PR#1080](https://github.com/NOAA-OWP/inundation-mapping/pull/1080)

Fixes bug in bathymetric adjustment where `mask` is used with `geopandas.read_file`. The solution is to force `read_file` to use `fiona` instead of `pyogrio`.

### Changes

`src/bathymetric_adjustment.py`: Use `engine=fiona` instead of default `pyogrio` to use `mask=` with `geopandas.read_file`

<br/><br/>

## v4.4.11.0 - 2024-02-16 - [PR#1077](https://github.com/NOAA-OWP/inundation-mapping/pull/1077)

Replace `fiona` with `pyogrio` to improve I/O speed. `geopandas` will use `pyogrio` by default starting with version 1.0. `pyarrow` was also added as an environment variable to further speedup I/O. As a result of the changes in this PR, `fim_pipeline.sh` runs approximately 10% faster.

### Changes

- `Pipfile`: Upgraded `geopandas` from v0.12.2 to v0.14.3, added `pyogrio`, and fixed version of `pyflwdir`.
- `src/bash_variables.env`: Added environment variable for `pyogrio` to use `pyarrow`
- To all of the following files: Added `pyogrio` and `pyarrow`
    - `data/`
        - `bathymetry/preprocess_bathymetry.py`, `ble/ble_benchmark/create_flow_forecast_file.py`, `esri.py`, `nld/levee_download.py`, `usgs/acquire_and_preprocess_3dep_dems.py`, `wbd/clip_vectors_to_wbd.py`, `wbd/preprocess_wbd.py`, `write_parquet_from_calib_pts.py`
    - `src/`
        - `add_crosswalk.py`, `associate_levelpaths_with_levees.py`, `bathy_rc_adjust.py`, `bathymetric_adjustment.py`, `buffer_stream_branches.py`, `build_stream_traversal.py`, `crosswalk_nwm_demDerived.py`, `derive_headwaters.py`, `derive_level_paths.py`, `edit_points.py`, `filter_catchments_and_add_attributes.py`, `finalize_srcs.py`, `make_stages_and_catchlist.py`, `mask_dem.py`, `reachID_grid_to_vector_points.py`, `split_flows.py`, `src_adjust_spatial_obs.py`, `stream_branches.py`, `subset_catch_list_by_branch_id.py`, `usgs_gage_crosswalk.py`, `usgs_gage_unit_setup.py`, `utils/shared_functions.py`
    - `tools/`
        - `adjust_rc_with_feedback.py`, `check_deep_flooding.py`, `create_flow_forecast_file.py`, `eval_plots.py`, `evaluate_continuity.py`, `evaluate_crosswalk.py`, `fimr_to_benchmark.py`, `find_max_catchment_breadth.py`, `generate_categorical_fim.py`, `generate_categorical_fim_flows.py`, `generate_categorical_fim_mapping.py`, `generate_nws_lid.py`, `hash_compare.py`, `inundate_events.py`, `inundation.py`, `make_boxes_from_bounds.py`, `mosaic_inundation.py`, `overlapping_inundation.py`, `rating_curve_comparison.py`, `rating_curve_get_usgs_curves.py`, `test_case_by_hydro_id.py`, `tools_shared_functions.py`
        
<br/><br/>

## v4.4.10.1 - 2024-02-16 - [PR#1075](https://github.com/NOAA-OWP/inundation-mapping/pull/1075)

We recently added code to fim_pre_processing.sh that checks the CPU count. Earlier this test was being done in post-processing and was killing a pipeline that had already been running for a while.

Fix:
- Removed the CPU test from pre-processing. This puts us back to it possibly failing in post-processing but we have to leave it for now. 
- Exit status codes (non 0) are now returned in pre-processing and post-processing when an error has occurred.

Tested that the a non zero return exit from pre-processing shuts down the AWS step functions.

### Changes
- `fim_pre_processing.sh`: added non zero exit codes when in error, plus removed CPU test
- `fim_post_processing.sh`:  added non zero exit codes when in error

<br/><br/>

## v4.4.10.0 - 2024-02-02 - [PR#1054](https://github.com/NOAA-OWP/inundation-mapping/pull/1054)

Recent testing exposed a bug with the `acquire_and_preprocess_3dep_dems.py` script. It lost the ability to be re-run and look for files that were unsuccessful earlier attempts and try them again. It may have been lost due to confusion of the word "retry". Now "retry" means restart the entire run. A new flag called "repair"  has been added meaning fix what failed earlier.  This is a key feature it is common for communication failures when calling USGS to download DEMs.  And with some runs taking many hours, this feature becomes important.

Also used the opportunity to fix a couple of other minor issues:
1) Reduce log output
2) Add a test for ensuring the user does not submit job numbers (num of cpu requests) to exceed the system max cpus. This test exists in a number of places in the code but way later in the processing stack after alot of processing has been done. Now it is done at the start of the fim pipeline stack.
3) remove arguments for "isaws" which is no longer in use and has not been for a while.
4) quick upgrade to the tracker log that keeps track of duration of each unit being processed.

### Changes

- `data\usgs\`
    - `acquire_and_preprocess_3dep_dems.py`: Re-add a feature which allowed for restarting and redo missing outputs or partial outputs. System now named as a "repair" system.
- `fim_pipeline.sh`:  remove the parallel `--eta` flag to reduce logging. It was not needed, also removed "isaws" flag.
- `fim_pre_processing.sh`: Added validation tests for maximum CPU requests (job numbers)
- `fim_post_processing.sh`: Added a permissions updated as output folders were being locked due to permissions.
- `fim_process_unit_wb.sh`: Fixed a bug with output folders being locked due to permissions, but it was not recursive.
- `src`
    - `bash_functions.sh`: Added function so the unit timing logs would also have a time in percentage so it can easily be used to calculate averages.
    - `delineate_hydros_and_produce_HAND.sh`: Removed some unnecessary logging. Changed a few gdal calls to be less verbose.
    - `derive_level_paths.py`: Changed verbose to false to reduce  unnecessary logging.
    - `run_by_branch.sh`: Removed some unnecessary logging. Added a duration system so we know how long the branch took to process.
    - `run_unit_by_wb.sh`: Removed some unnecessary logging. Changed a few gdal calls to be less verbose.
    - `split_flows.py`: Removed progress bar which was unnecessary and was adding to logging.
  
<br/><br/>

## v4.4.9.2 - 2024-02-02 - [PR#1066](https://github.com/NOAA-OWP/inundation-mapping/pull/1066)

Adds an index to the aggregated `crosswalk_table.csv`. The index is a consecutive integer that starts at 1. Columns have been reordered, renamed, and sorted.

### Changes

`tools/combine_crosswalk_tables.py`: Adds index and sorts and renames columns

<br/><br/>

## v4.4.9.1 - 2024-02-02 - [PR#1073](https://github.com/NOAA-OWP/inundation-mapping/pull/1073)

Dependabot requested two fixes. One for an upgrade to pillow [#1068](https://github.com/NOAA-OWP/inundation-mapping/pull/1068) and the other for juypterlab #[1067 ](https://github.com/NOAA-OWP/inundation-mapping/pull/1067)

### Changes

- `src`
    - `Pipfile` and `Pipfile.lock`: Updated some packages.
    
<br/><br/>

## v4.4.9.0 - 2024-01-12 - [PR#1058](https://github.com/NOAA-OWP/inundation-mapping/pull/1058)

Upgrades base Docker image to GDAL v3.8.0. In order to upgrade past GDAL v.3.4.3 (see #1029), TauDEM's `aread8` was replaced with a module from the `pyflwdir` Python package.

### Additions

- `src/accumulate_headwaters.py`: Uses `pyflwdir` to accumulate headwaters and threshold and create stream pixels.

### Changes

- `Dockerfile`: Upgrade GDAL from v.3.4.3 to v.3.8.0; remove JDK 17 and TauDEM `aread8` and `threshold`.
- `Pipfile` and `Pipfile.lock`: Add `pyflwdir`, `pycryptodomex` and upgrade Python version.
- `src/delineate_hydros_and_produce_HAND.sh`: Add `src/accumulate_headwaters.py` and remove TauDEM `aread8` and `threshold`

<br/><br/>

## v4.4.8.4 - 2024-01-12 - [PR#1061](https://github.com/NOAA-OWP/inundation-mapping/pull/1061)

Adds a post-processing tool to compare crosswalked (conflated) `feature_id`s between NWM stream network to DEM-derived reaches. The tool is run if the `-x` flag is added to `fim_pipeline.sh`. Results are computed for branch 0 and saved in a summary file in the HUC output folder.

### Additions

- `tools/evaluate_crosswalk.py`: evaluates crosswalk accuracy using two methods:
    - intersections: the number of intersections between streamlines
    - network (or tree): compares the feature_ids of the immediate upstream segments

### Changes

- `Dockerfile`: added `toolsDir` environment variable
- `fim_pipeline.sh`: added `-x` flag to run crosswalk evaluation tool
- `fim_post_processing.sh`: changed hardcoded `/foss_fim/tools` to `toolsDir` environment variable
- `fim_pre_processing.sh`: added `evaluateCrosswalk` environment variable
- `src/`
    - `add_crosswalk.py`: fix bug
    - `delineate_hydros_and_produce_HAND.sh`: added a call to `verify_crosswalk.py` if evaluateCrosswalk is True.

<br/><br/>

## v4.4.8.3 - 2024-01-05 - [PR#1059](https://github.com/NOAA-OWP/inundation-mapping/pull/1059)

Fixes erroneous branch inundation in levee-protected areas.

Levees disrupt the natural hydrology and can create large catchments that contain low-lying areas in levee-protected areas that are subject to being inundated in the REM (HAND) grid. However, these low-lying areas are hydrologically disconnected from the stream associated with the catchment and can be erroneously inundated. Branch inundation in levee-protected areas is now confined to the catchment for the levelpath.

### Changes

- `src/`
    - `delineate_hydros_and_produce_HAND.sh`: Adds input argument for catchments.
    - `mask_dem.py`: Adds DEM masking for areas of levee-protected areas that are not in the levelpath catchment.

<br/><br/>


## v4.4.8.2 - 2023-12-12 - [PR#1052](https://github.com/NOAA-OWP/inundation-mapping/pull/1052)

The alpha test for v4.4.8.1 came back with a large degradation in skill and we noticed that the global manning's roughness file was changed in v4.4.7.1 - likely in error.

### Changes

- `src`/`bash_variables.env`: changed the global roughness file to `${inputsDir}/rating_curve/variable_roughness/mannings_global_06_12.csv`

<br/><br/>

## v4.4.8.1 - 2023-12-08 - [PR#1047](https://github.com/NOAA-OWP/inundation-mapping/pull/1047)

Upgrades JDK to v.17.0.9 in Docker image to address security vulnerabilities.

### Changes

- `Dockerfile`: Upgrades JDK to v.17.

<br/><br/>

## v4.4.8.0 - 2023-12-08 - [PR#1045](https://github.com/NOAA-OWP/inundation-mapping/pull/1045)

In order to avoid file system collisions on AWS, and keep the reads/writes from the same file on disk to a minimum, three files (`HUC6_dem_domain.gpkg`, `nws_lid.gpkg`, `reformat_ras_rating_curve_points_rel_101.gpkg`, & `usgs_gages.gpkg`) are now copied from disk into a scratch directory (temporary working directory), and removed after processing steps are completed.

### Changes

- `config`/`deny_unit.lst`: Add files to remove list - repetitive copies needed for processing step (`run_unit_wb.sh`)
- `src`
    - `bash_variables.env`: Add a new variable for the ras rating curve filename. It will be easier to track the filename in the `.env`, and pull into `run_unit_wb.sh`, rather than hardcode it.
    - `run_unit_wb.sh`: Copy files and update references from `$inputsDir` to `$tempHucDataDir`.

<br/><br/>

## v4.4.7.2 - 2023-12-08 - [PR#1026](https://github.com/NOAA-OWP/inundation-mapping/pull/1026)

A couple of directly related issues were fixed in this PR.
The initial problem came from Issue #[1025](https://github.com/NOAA-OWP/inundation-mapping/issues/1025) which was about a pathing issue for the outputs directory. In testing that fix, it exposed a few other pathing and file cleanup issues which are now fixed. We also added more console output to help view variables and pathing.

### Changes

- `config`/`params_template.env`:  Updated for a newer mannings global file. Changed and tested by Ryan Spies.
- `tools`
    - `inundate_mosiac_wrapper.py`:  Took out a misleading and non-required print statement.
    - `inundate_nation.py`: As mentioned above.

<br/><br/>

## v4.4.7.1 - 2023-12-01 - [PR#1036](https://github.com/NOAA-OWP/inundation-mapping/pull/1036)

Quick update to match incoming ras2fim calibration output files being feed into FIM was the initial change.

There is no FIM issue card for this, but this is related to a ras2fim [PR #205](https://github.com/NOAA-OWP/ras2fim/pull/205) which also made changes to ensure compatibility. New copies of both the `reformat_ras_rating_curve_table_rel_101.csv` and `reformat_ras_rating_curve_points_rel_101.gpkg` were generated from ras2fim but retained the version of `rel_101`.

Originally, was planning to update just the two locations for newer versions of the two `reformat_ras_rating_surve...` files. Both had been update to recognize the ras2release version rel_101.

In the process of doing that, we took the opportunity to move all inputs files from params_template.env and put them into bash_variables.env as per precedence set recently.

### Changes

- `config`/`params_template.env`: moved input variables into `src/bash_variables.env`
- `src`
    - `bash_variablles.env`: Added all input variables from `params_template.env` to here and added one new one from `run_unit_wb.sh` for ras_rating_curve_points_gpkg.
    - `run_unit_wb.sh`:   Updated an input param to the usgs_gage_unit_setup.py file to point the -ras param to the updated rel_101 value now in the `src/bash_variables.env`.
    - `usgs_gage_unit_setup.py`:  Changed to drop a column no longer going to be coming from ras2fim calibration files.

<br/><br/>

## v4.4.7.0 - 2023-11-13 - [PR#1030](https://github.com/NOAA-OWP/inundation-mapping/pull/1030)

This PR introduces the `.github/workflows/lint_and_format.yaml` file which serves as the first step in developing a Continuous Integration pipeline for this repository. 
The `flake8-pyproject` dependency is now used, as it works out of the box with the `pre-commit` GitHub Action in the GitHub Hosted Runner environment.
In switching to this package, a couple of `E721` errors appeared. Modifications were made to the appropriate files to resolve the `flake8` `E721` errors.
Also, updates to the `unit_tests` were necessary since Branch IDs have changed with the latest code.  

A small fix was also included where `src_adjust_ras2fim_rating.py` which sometimes fails with an encoding error when the ras2fim csv sometimes is created or adjsuted in windows.

### Changes
- `.pre-commit-config.yaml`: use `flake8-pyproject` package instead of `pyproject-flake8`.
- `Pipfile` and `Pipfile.lock`: updated to use `flake8-pyproject` package instead of `pyproject-flake8`, upgrade `pyarrow` version.
- `data`
    - `/wbd/generate_pre_clip_fim_huc8.py`: Add space between (-) operator line 134.
    - `write_parquet_from_calib_pts.py`: Add space between (-) operator line 234.
- `src`
    - `check_huc_inputs.py`: Change `== string` to `is str`, remove `import string`
    - `src_adjust_ras2fim_rating.py`: Fixed encoding error.
- `tools`
    - `eval_plots.py`: Add space after comma in lines 207 & 208
    - `generate_categorical_fim_mapping.py`: Use `is` instead of `==`, line 315
    - `hash_compare.py`: Add space after comma, line 153.
    - `inundate_mosaic_wrapper.py`: Use `is` instead of `==`, line 73.
    - `inundation_wrapper_nwm_flows.py`: Use `is not` instead of `!=`, line 76.
    - `mosaic_inundation.py`: Use `is` instead of `==`, line 181.
- `unit_tests`
    - `README.md`: Updated documentation, run `pytest` in `/foss_fim` directory.
    - `clip_vectors_to_wbd_test.py`: File moved to data/wbd directory, update import statement, skipped this test.
    - `filter_catchments_and_add_attributes_params.json`: Update Branch ID
    - `inundate_gms_params.json`: Moved to `unit_tests/` folder.
    - `inundate_gms_test.py`: Moved to `unit_tests/` folder.
    - `inundation_params.json`: Moved to `unit_tests/` folder.
    - `inundation_test.py`: Moved to `unit_tests/` folder.
    - `outputs_cleanup_params.json`: Update Branch ID
    - `outputs_cleanup_test.py`: Update import statement
    - `split_flows_params.json`: Update Branch ID
    - `usgs_gage_crosswalk_params.json`: Update Branch ID & update argument to gage_crosswalk.run_crosswalk
    - `usgs_gage_crosswalk_test.py`: Update params to gage_crosswalk.run_crosswalk

### Additions 
- `.github/workflows/`
    - `lint_and_format.yaml`: Add GitHub Actions Workflow file for Continuous Integration environment (lint and format test).

<br/><br/>

## v4.4.6.0 - 2023-11-17 - [PR#1031](https://github.com/NOAA-OWP/inundation-mapping/pull/1031)

Upgrade our acquire 3Dep DEMs script to pull down South Alaska HUCS with its own CRS.

The previous set of DEMs run for FIM and it's related vrt already included all of Alaska, and those have not been re-run. FIM code will be updated in the near future to detect if the HUC starts with a `19` with slight different logic, so it can preserve the CRS of EPSG:3338 all the way to final FIM outputs.  See [792 ](https://github.com/NOAA-OWP/inundation-mapping/issues/792)for new integration into FIM.

A new vrt for the new South Alaska DEMs was also run with no changes required.

This issue closes [1028](https://github.com/NOAA-OWP/inundation-mapping/issues/1028). 

### Additions
- `src/utils`
     - `shared_validators.py`: A new script where we can put in code to validate more complex arguments for python scripts. Currently has one for validating CRS values. It does valid if the CRS value is legitimate but does check a bunch of formatting including that it starts with either the name of `EPSG` or `ESRI`

### Changes
- `data/usgs` 
    - `aquire_and_preprocess_3dep_dems.py`: Changes include:
        - Add new input arg for desired target projection and logic to support an incoming CRS.
        - Updated logic for pre-existing output folders and `on-the-fly` question to users during execution if they want to overwrite the output folder (if applicable).
        - Changed date/times to utc.
        - Upgraded error handing for the gdal "processing" call.

<br/><br/>

## v4.4.5.0 - 2023-10-26 - [PR#1018](https://github.com/NOAA-OWP/inundation-mapping/pull/1018)

During a recent BED attempt which added the new pre-clip system, it was erroring out on a number of hucs. It was issuing an error in the add_crosswalk.py script. While a minor bug does exist there, after a wide number of tests, the true culprit is the memory profile system embedded throughout FIM. This system has been around for at least a few years but not in use. It is not 100% clear why it became a problem with the addition of pre-clip, but that changes how records are loaded which likely affected memory at random times.

This PR removes that system.

A couple of other minor updates were made:
- Update to the pip files (also carried forward changes from other current PRs)
- When a huc or huc list is provided to fim_pipeline, it goes to a script, check_huc_inputs.py, to ensure that the incoming HUCs are valid and in that list. In the previous code it looks for all files with the file name pattern of "included_huc*.lst". However, we now only want it to check against the file "included_huc8.list".

### Changes
- `CONTRIBUTING.md`: Text update.
- `Pipfile` and `Pipfile.lock`: updated to remove tghe memory-profiler package, update gval to 0.2.3 and update urllib3 to 1.26.18.
- `data/wbd`
    - `clip_vectors_to_wbd.py`: remove profiler
 - `src`
     - `add_crosswalk.py`: remove profiler
     - `add_thalweg_lateral.py`: remove profiler.
     - `aggregate_by_huc.py`: remove profiler and small text correction.
     - `agreedem.py`: remove profiler.
     - `bathy_src_adjust_topwidth.py`: remove profiler.
     - `burn_in_levees.py`: remove profiler.
     - `check_huc_inputs.py`: changed test pattern to just look against `included_huc8.lst`.
     - `delineate_hydros_and_produce_HAND.sh`: remove profiler.
     - `filter_catchments_and_add_attributes.py`: remove profiler.
     - `make_stages_and_catchlist.py` remove profiler.
     - `mask_dem.py`: remove profiler.
     - `reachID_grid_to_vector_points.py`: remove profiler.
     - `run_unit_wb.sh`: remove profiler.
     - `split_flows.py`: remove profiler.
     - `unique_pixel_and_allocation.py`: remove profiler.
     - `usgs_gage_crosswalk.py`: remove profiler.
     - `usgs_gage_unit_setup.py`: remove profiler.
     - `utils`
         - `shared_functions`: remove profiler.
      ` unit_tests`
          - `clip_vectors_to_wbd_tests.py`: Linting tools change order of the imports.

<br/><br/>

## v4.4.4.1 - 2023-10-26 - [PR#1007](https://github.com/NOAA-OWP/inundation-mapping/pull/1007)

Updates GVAL to address memory and performance issues associated with running synthesize test cases.

### Changes

- `tools/tools_shared_functions.py`
- `Pipfile`
- `pyproject.toml`
- `tools/run_test_case.py`
- `tools/synthesize_test_cases.py`
- `tools/inundate_mosaic_wrapper`
<br/><br/>

## v4.4.4.0 - 2023-10-20 - [PR#1012](https://github.com/NOAA-OWP/inundation-mapping/pull/1012)

The way in which watershed boundary data (WBD) is generated and processed has been modified. Instead of generating those files "on the fly" for every run, a script has been added that will take a huclist and create the .gpkg files per HUC in a specified directory (`$pre_clip_huc_dir`).  During a `fim_pipeline.sh` run, the pre-clipped staged vectors will be copied over to the containers' working directory. This reduces runtime and the repetitive computation needed to generate those files every run.

### Changes

- `src/`
    - `bash_variables.env`: Add pre_clip_huc_dir env variable. 
    - `clip_vectors_to_wbd.py`: Moved to `/data/wbd/clip_vectors_to_wbd.py`.
    - `src/run_unit_wb.sh`: Remove ogr2ogr calls to get & clip WBD, remove call to clip_vectors_to_wbd.py, and replace with copying staged .gpkg files. 

### Additions

- `data/wbd/`
    - `generate_pre_clip_fim_huc8.py`: This script generates the pre-clipped vectors at the huc level.

<br/><br/>

## v4.4.3.0 - 2023-10-10 - [PR#1005](https://github.com/NOAA-OWP/inundation-mapping/pull/1005)

Revise stream clipping to WBD by (1) reducing the buffer to clip streams away from the edge of the DEM (to prevent reverse flow issues) from 3 cells to 8 cells to account for the 70m AGREE buffer; (2) splitting MultiLineStrings formed by NWM streams being clipped by the DEM edge and then re-entering the DEM, and retaining only the lowest segment. Also changes the value of `input_WBD_gdb` to use the WBD clipped to the DEM domain.

### Changes

- `src/`
    - `bash_variables.env`: Update WBD to the WBD clipped to the DEM domain
    - `clip_vectors_to_wbd.py`: Decrease stream buffer from 3 to 8 cells inside of the WBD buffer; select the lowest segment of any incoming levelpaths that are split by the DEM edge.
    - `derive_level_paths.py`: Remove unused argument
    - `stream_branches.py`: Remove unused argument

<br/><br/>

## v4.4.2.3 - 2023-09-21 - [PR#998](https://github.com/NOAA-OWP/inundation-mapping/pull/998)

Removes exclude list for black formatter in `.pre-commit-config.yaml` as well as in `pyproject.toml`. Ran the `black` executable on the 
whole repository, the re-formatted files in `src/` & `tools/` are included.

### Changes

- `.pre-commit-config.yaml`
- `pyproject.toml`
- `src/add_crosswalk.py`
- `src/bathy_src_adjust_topwidth.py`
- `src/bathymetric_adjustment.py`
- `src/identify_src_bankfull.py`
- `src/src_roughness_optimization.py`
- `tools/vary_mannings_n_composite.py`

<br/><br/>

## v4.4.2.2 - 2023-09-21 - [PR#997](https://github.com/NOAA-OWP/inundation-mapping/pull/997)

Bug fix for an error related to reindexing in `StreamNetwork.drop()`.

### Changes

- `src/stream_branches.py`: Fixes reindexing error.

<br/><br/>

## v4.4.2.1 - 2023-09-20 - [PR#990](https://github.com/NOAA-OWP/inundation-mapping/pull/990)

Corrects a bug in `src/usgs_gage_unit_setup.py` caused by missing geometry field after `GeoDataFrame.update()`.

### Changes

- `src/usgs_gage_unit_setup.py`: Sets geometry field in `self.gages`.

<br/><br/>

## v4.4.2.0 - 2023-09-20 - [PR#993](https://github.com/NOAA-OWP/inundation-mapping/pull/993)

Resolves the causes of two warnings in pandas and geopandas: (1) `FutureWarning` from taking the `int()` of single-length Series and (2) `SettingWithCopyWarning` resulting from the use of `inplace=True`.

### Changes

Removed `inplace=True` from
- `data/`
    - `usgs/preprocess_ahps_usgs.py`
    - `write_parquet_from_calib_pts.py`
- `src/`
    - `add_crosswalk.py`
    - `bathy_src_adjust_topwidth.py`
    - `clip_vectors_to_wbd.py`
    - `crosswalk_nwm_demDerived.py`
    - `derive_level_paths.py`
    - `finalize_srcs.py`
    - `identify_src_bankfull.py`
    - `src_adjust_usgs_rating.py`
    - `src_roughness_optimization.py`
    - `stream_branches.py`
    - `subdiv_chan_obank_src.py`
    - `subset_catch_list_by_branch_id.py`
    - `usgs_gage_unit_setup.py`
    - `utils/shared_functions.py`
- `tools/`
    - `adjust_rc_with_feedback.py`
    - `aggregate_csv_files.py`
    - `combine_crosswalk_tables.py`
    - `eval_plots_stackedbar.py`
    - `inundation.py`
    - `make_boxes_from_bounds.py`
    - `mosaic_inundation.py`
    - `plots.py`
    - `rating_curve_comparison.py`
    - `vary_mannings_n_composite.py`

Fixed single-length Series in
- `src/`
    - `split_flows.py`
    - `stream_branches.py`

- ``src/stream_branches.py``: Fixed class methods

<br/><br/>

## v4.4.1.1 - 2023-09-20 - [PR#992](https://github.com/NOAA-OWP/inundation-mapping/pull/992)

Fixes errors caused when a GeoDataFrame contains a `MultiLineString` geometry instead of a `LineString`. Update black force-exclude list.

### Changes

- `src/`
    `split_flows.py` and `stream_branches.py`: Converts `MultiLineString` geometry into `LineString`s.
- `pyproject.toml` : Add three files in `src/` to exclude list.

<br/><br/>

## v4.4.1.0 - 2023-09-18 - [PR#988](https://github.com/NOAA-OWP/inundation-mapping/pull/988)

Format code using `black` formatter, incorporate `isort` package to sort import statements,
and adhere all code to PEP8 Style Guide using the `flake8` package. Remove deprecated files.
Set up git pre-commit hooks.

Not all files were modified, however, to avoid individually listing each file here, the `/*` convention
is used to denote that almost every file in those directories were formatted and linted.

### Changes

- `.gitattributes`: Add newline at EOF.
- `.github/*`: 
- `.gitignore`: Trim extra last line.
- `CONTRIBUTING.md`: Update contributing guidelines.
- `Dockerfile`: Update PYTHONPATH to point to correct `unit_tests` directory.
- `Pipfile`: Add flake8, black, pyproject-flake8, pre-commit, isort packages
- `Pipfile.lock`: Update to correspond with new packages in Pipfile 
- `README.md` : Update link to wiki, trim whitespace.
- `config/*`
- `data/*`
- `docs/*`
- `fim_pipeline.sh` : Clean up usage statement
- `fim_post_processing.sh`: Update usage statement
- `fim_pre_processing.sh`: Update usage statement.
- `fim_process_unit_wb.sh`: Make usage functional, combine usage and comments.
- `src/*`
- `tools/*`
- `unit_tests/*`: The directory name where the unit test data must reside was changed from
`fim_unit_test_data_do_not_remove` => `unit_test_data`

### Additions

- `pyproject.toml`: Configuration file
- `.pre-commit-config.yaml`: Initialize git pre-commit hooks
- `tools/hash_compare.py`: Carson's hash compare script added to compare files or directories 
in which we do not expect any changes.

### Removals

- `data/nws/preprocess_ahps_nws.py`
- `src/adjust_headwater_streams.py`
- `src/aggregate_vector_inputs.py`
- `src/utils/reproject_dem.py`
- `tools/code_standardizer/*`: Incorporated "code_standardizer" into base level Dockerfile.
- `tools/compile_comp_stats.py`
- `tools/compile_computational_stats.py`
- `tools/consolidate_metrics.py`
- `tools/copy_test_case_folders.py`
- `tools/cygnss_preprocessing.py`
- `tools/nesdis_preprocessing.py`
- `tools/plots/*`: Duplicate and unused directory.
- `.isort.cfg`: Incorporated into `pyproject.toml`

<br/><br/>

## v4.4.0.1 - 2023-09-06 - [PR#987](https://github.com/NOAA-OWP/inundation-mapping/pull/987)

Corrects a bug in `src/usgs_gage_unit_setup.py` that causes incorrect values to populate a table, generating an error in `src/usgs_gage_crosswalk.py`.

### Changes

- `src/usgs_gage_unit_setup.py`: Changes `self.gages.location_id.fillna(usgs_gages.nws_lid, inplace=True)` to `self.gages.location_id.fillna(self.gages.nws_lid, inplace=True)`

<br/><br/>

## v4.4.0.0 - 2023-09-01 - [PR#965](https://github.com/NOAA-OWP/inundation-mapping/pull/965)

This feature branch includes new functionality to perform an additional layer of HAND SRC calibration using ras2fim rating curve and point data. The calibration workflow for ras2fim data follows the same general logic as the existing USGS rating curve calibration routine.

### Additions

- `src/src_adjust_ras2fim_rating.py`: New python script to perform the data prep steps for running the SRC calibration routine:
1) merge the `ras_elev_table.csv` data and the ras2fim cross section rating curve data (`reformat_ras_rating_curve_table.csv`)
2) sample the ras2fim rating curve at NWM recurrence flow intervals (2, 5, 10, 25, 50, 100yr)
3) pass inputs to the `src_roughness_optimization.py` workflow

### Changes

- `config/deny_branches.lst`: Added `ras_elev_table.csv` to keep list. Needed for `fim_post_processing.sh`
- `config/deny_unit.lst`: Added `ras_elev_table.csv` to keep list. Needed for `fim_post_processing.sh`
- `config/params_template.env`: Added new block for ras2fim SRC calibration parameters (can turn on/off each of the three SRC calibration routines individually); also reconfigured docstrings for calibration parameters)
- `fim_post_processing.sh`: Added routines to create ras2fim calibration data and then run the SRC calibration workflow with ras2fim data
- `src/add_crosswalk.py`: Added placeholder variable (`calb_coef_ras2fim`) in all `hydrotable.csv` files
- `src/aggregate_by_huc.py`: Added new blocks to perform huc-branch aggregation for all `ras_elev_table.csv` files
- `src/run_by_branch.sh`: Revised input variable (changed from csv file to directory) for `usgs_gage_crosswalk.py` to facilitate both `usgs_elev_table.csv` and ras_elev_table.csv` outputs
- `src/run_unit_wb.sh`: Revised inputs and output variables for `usgs_gage_unit_setup.py` and `usgs_gage_crosswalk.py`
- `src/src_roughness_optimization.py`: Added code blocks to ingest ras2fim rating curve data; added new attributes/renamed output variables to catchments gpkg output
- `src/usgs_gage_crosswalk.py`: Added code block to process ras2fim point locations alongside existing USGS gage point locations; outputs a separate csv if ras2fim points exist within the huc
- `src/usgs_gage_unit_setup.py`: Added code block to ingest and process raw ras2fim point locations gpkg file (same general workflow to usgs gages); all valid points (USGS and RAS2FIM) are exported to the huc level `usgs_subset_gages.gpkg`
- `tools/inundate_nation.py`: Added functionality to allow user to pass in a single HUC for faster spot checking of NWM recurr inundation maps

<br/><br/>

## v4.3.15.6 - 2023-09-01 - [PR#972](https://github.com/NOAA-OWP/inundation-mapping/pull/972)

Adds functionality to `tools/inundate_mosaic_wrapper.py` and incorporates functionality into existing `inundation-mapping` scripts.

### Changes

- `tools/`
    - `inundate_mosaic_wrapper.py`: Refactors to call `Inundate_gms` only once; adds functionality to produce a mosaicked polygon from `depths_raster` without needing to generate the `inundation_raster`; removes `log_file` and `output_fileNames` as variables and input arguments; updates the help description for `keep_intermediate`.
    - `composite_inundation.py`, 'inundate_nation.py`, and `run_test_case.py`: Implements `produce_mosaicked_inundation()` from `tools/inundate_mosaic_wrapper.py`.
    - `inundate_gms.py`: Adds back `Inundate_gms(**vars(parser.parse_args()))` command-line function call.
    - `mosaic_inundation.py` and `overlapping_inundation.py`: Removes unused import(s).
    - `tools_shared_variables.py`: Changes hardcoded `INPUT_DIR` to environment variable.

<br/><br/>

## v4.3.15.5 - 2023-09-01 - [PR#970](https://github.com/NOAA-OWP/inundation-mapping/pull/970)

Fixes an issue where the stream network was clipped inside the DEM resulting in a burned stream channel that was then filled by the DEM depression filling process so that all pixels in the burned channel had the same elevation which was the elevation at the spill point (which wasn't necessarily at the HUC outlet). The stream network is now extended from the WBD to the buffered WBD and all streams except the outlet are clipped to the streams buffer inside the WBD (WBD - (3 x cell_size)). This also prevents reverse flow issues.

### Changes

- `src/`
    - `clip_vectors_to_wbd.py`: Clip NWM streams to buffered WBD and clip non-outlet streams to WBD streams buffer (WBD - (3 x cell_size)).
    - `derive_level_paths.py`: Add WBD input argument
    - `run_unit_wb.py`: Add WBD input argument
    - `src_stream_branches.py`: Ignore branches outside HUC
- `unit_tests/`
    - `derive_level_paths_params.json`: Add WBD parameter value
    - `derive_level_paths_test.py`: Add WBD parameter

<br/><br/>

## v4.3.15.4 - 2023-09-01 - [PR#977](https://github.com/NOAA-OWP/inundation-mapping/pull/977)

Fixes incorrect `nodata` value in `src/burn_in_levees.py` that was responsible for missing branches (Exit code: 61). Also cleans up related files.

### Changes

- `src/`
    - `buffer_stream_branches.py`: Moves script functionality into a function.
    - `burn_in_levees.py`: Corrects `nodata` value. Adds context managers for reading rasters.
    - `generate_branch_list.py`: Removes unused imports.
    - `mask_dem.py`: Removes commented code.

<br/><br/>

## v4.3.15.3 - 2023-09-01 - [PR#983](https://github.com/NOAA-OWP/inundation-mapping/pull/983)

This hotfix addresses some bugs introduced in the pandas upgrade.

### Changes

- `/tools/eval_plots_stackedbar.py`: 2 lines were changed to work with the pandas upgrade. Added an argument for a `groupby` median call and fixed a bug with the pandas `query`. Also updated with Black compliance.

<br/><br/>

## v4.3.15.2 - 2023-07-18 - [PR#948](https://github.com/NOAA-OWP/inundation-mapping/pull/948)

Adds a script to produce inundation maps (extent TIFs, polygons, and depth grids) given a flow file and hydrofabric outputs. This is meant to make it easier to team members and external collaborators to produce inundation maps.

### Additions
- `data/`
    - `/tools/inundate_mosaic_wrapper.py`: The script that performs the inundation and mosaicking processes.
    - `/tools/mosaic_inundation.py`: Add function (mosaic_final_inundation_extent_to_poly).

<br/><br/>

## v4.3.15.1 - 2023-08-08 - [PR#960](https://github.com/NOAA-OWP/inundation-mapping/pull/960)

Provides a scripted procedure for updating BLE benchmark data including downloading, extracting, and processing raw BLE data into benchmark inundation files (inundation rasters and discharge tables).

### Additions

- `data/ble/ble_benchmark/`
    - `Dockerfile`, `Pipfile`, and `Pipfile.lock`: creates a new Docker image with necessary Python packages
    - `README.md`: contains installation and usage information
    - `create_ble_benchmark.py`: main script to generate BLE benchmark data

### Changes

- `data/ble/ble_benchmark/`
    - `create_flow_forecast_file.py` and `preprocess_benchmark.py`: moved from /tools

<br/><br/>

## v4.3.15.0 - 2023-08-08 - [PR#956](https://github.com/NOAA-OWP/inundation-mapping/pull/956)

Integrating GVAL in to the evaluation of agreement maps and contingency tables.

- `Dockerfile`: Add dependencies for GVAL
- `Pipfile`: Add GVAL and update related dependencies
- `Pipfile.lock`: Setup for Docker Image builds
- `run_test_case.py`: Remove unused arguments and cleanup
- `synthesize_test_cases.py`: Fix None comparisons and cleanup
- `tools/shared_functions.py`: Add GVAL crosswalk function, add rework create_stats_from_raster, create and create_stats_from_contingency_table
- `unit_tests/tools/inundate_gms_test.py`: Bug fix

<br/><br/>

## v4.3.14.2 - 2023-08-08 - [PR#959](https://github.com/NOAA-OWP/inundation-mapping/pull/959)

The enhancements in this PR include the new modules for pre-processing bathymetric data from the USACE eHydro dataset and integrating the missing hydraulic geometry into the HAND synthetic rating curves.

### Changes
- `data/bathymetry/preprocess_bathymetry.py`: added data source column to output geopackage attribute table.
- `fim_post_processing.sh`: changed -bathy input reference location.
- `config/params_template.env`: added export to bathymetry_file

<br/><br/>

## v4.3.14.1 - 2023-07-13 - [PR#946](https://github.com/NOAA-OWP/inundation-mapping/pull/946)

ras2fim product had a need to run the acquire 3dep script to pull down some HUC8 DEMs. The old script was geared to HUC6 but could handle HUC8's but needed a few enhancements. ras2fim also did not need polys made from the DEMs, so a switch was added for that.

The earlier version on the "retry" feature would check the file size and if it was smaller than a particular size, it would attempt to reload it.  The size test has now been removed. If a file fails to download, the user will need to look at the log out, then remove the file before attempting again. Why? So the user can see why it failed and decide action from there.

Note: later, as needed, we might upgrade it to handle more than just 10m (which it is hardcoded against).

Additional changes to README to reflect how users can access ESIP's S3 as well as a one line addition to change file permissions in fim_process_unit_wb.sh.

### Changes
- `data`
    - `usgs`
        - `acquire_and_preprocess_3dep_dems.py`:  As described above.
 - `fim_pipeline.sh`:  a minor styling fix (added a couple of lines for readability)
 - `fim_pre_processing.sh`: a user message was incorrect & chmod 777 $outputDestDir.
 - `fim_process_unit_wb.sh`: chmod 777 for /output/<run_name> directory.
 - `README.md`: --no-sign-request instead of --request-payer requester for ESIP S3 access.

<br/><br/>

## v4.3.14.0 - 2023-08-03 - [PR#953](https://github.com/NOAA-OWP/inundation-mapping/pull/953)

The enhancements in this PR include the new modules for pre-processing bathymetric data from the USACE eHydro dataset and integrating the missing hydraulic geometry into the HAND synthetic rating curves.

### Additions

- `data/bathymetry/preprocess_bathymetry.py`: preprocesses the eHydro datasets.
- `src/bathymetric_adjustment.py`: adjusts synthetic rating curves for HUCs where preprocessed bathymetry is available.

### Changes

- `config/params_template.env`: added a toggle for the bathymetric adjustment routine: `bathymetry_adjust`
- `fim_post_processing.sh`: added the new `bathymetric_adjustment.py` to the postprocessing lineup
- `src/`
    - `add_crosswalk.py`, `aggregate_by_huc.py`, & `subdiv_chan_obank_src.py`: accounting for the new Bathymetry_source field in SRCs

<br/><br/>

## v4.3.13.0 - 2023-07-26 - [PR#952](https://github.com/NOAA-OWP/inundation-mapping/pull/952)

Adds a feature to manually calibrate rating curves for specified NWM `feature_id`s using a CSV of manual coefficients to output a new rating curve. Manual calibration is applied after any/all other calibrations. Coefficient values between 0 and 1 increase the discharge value (and decrease inundation) for each stage in the rating curve while values greater than 1 decrease the discharge value (and increase inundation).

Manual calibration is performed if `manual_calb_toggle="True"` and the file specified by `man_calb_file` (with `HUC8`, `feature_id`, and `calb_coef_manual` fields) exists. The original HUC-level `hydrotable.csv` (after calibration) is saved with a suffix of `_pre-manual` before the new rating curve is written.

### Additions

- `src/src_manual_calibration.py`: Adds functionality for manual calibration by CSV file

### Changes

- `config/params_template.env`: Adds `manual_calb_toggle` and `man_calb_file` parameters
- `fim_post_processing.sh`: Adds check for toggle and if `man_calb_file` exists before running manual calibration

<br/><br/>

## v4.3.12.1 - 2023-07-21 - [PR#950](https://github.com/NOAA-OWP/inundation-mapping/pull/950)

Fixes a couple of bugs that prevented inundation using HUC-level hydrotables. Update associated unit tests.

### Changes

- `tools/inundate_gms.py`: Fixes a file path error and Pandas DataFrame indexing error.
- `unit_tests/tools/inundate_gms_test.py`: Do not skip this test, refactor to check that all branch inundation rasters exist.
- `unit_tests/tools/inundate_gms_params.json`: Only test 1 HUC, update forecast filepath, use 4 'workers'.

### Removals

- `unit_tests/tools/inundate_gms_unittests.py`: No longer used. Holdover from legacy unit tests.

<br/><br/>


## v4.3.12.0 - 2023-07-05 - [PR#940](https://github.com/NOAA-OWP/inundation-mapping/pull/940)

Refactor Point Calibration Database for synthetic rating curve adjustment to use `.parquet` files instead of a PostgreSQL database.

### Additions
- `data/`
    -`write_parquet_from_calib_pts.py`: Script to write `.parquet` files based on calibration points contained in a .gpkg file.

### Changes
- `src/`
    - `src_adjust_spatial_obs.py`: Refactor to remove PostgreSQL and use `.parquet` files.
    - `src_roughness_optimization.py`: Line up comments and add newline at EOF.
    - `bash_variables.env`: Update formatting, and add `{}` to inherited `.env` variables for proper variable expansion in Python scripts.
- `/config`
    - `params_template.env`: Update comment.
- `fim_pre_processing.sh`: In usage statement, remove references to PostGRES calibration tool.
- `fim_post_processing.sh`: Remove connection to and loading of PostgreSQL database.
- `.gitignore`: Add newline.
- `README.md`: Remove references to PostGRES calibration tool.

### Removals
- `config/`
    - `calb_db_keys_template.env`: No longer necessary without PostGRES Database.

- `/tools/calibration-db` : Removed directory including files below.
    - `README.md`
    - `docker-compose.yml`
    - `docker-entrypoint-enitdb.d/init-db.sh`

<br/><br/>

## v4.3.11.7 - 2023-06-12 - [PR#932](https://github.com/NOAA-OWP/inundation-mapping/pull/932)

Write to a csv file with processing time of `run_unit_wb.sh`, update PR Template, add/update bash functions in `bash_functions.env`, and modify error handling in `src/check_huc_inputs.py`. Update unit tests to throw no failures, `25 passed, 3 skipped`.

### Changes
- `.github/`
    - `PULL_REQUEST_TEMPLATE.md` : Update PR Checklist into Issuer Checklist and Merge Checklist
- `src/`
    - `run_unit_wb.sh`: Add line to log processing time to `$outputDestDir/logs/unit/total_duration_run_by_unit_all_HUCs.csv`
    - `check_huc_inputs.py`: Modify error handling. Correctly print HUC number if it is not valid (within `included_huc*.lst`)
    - `bash_functions.env`: Add `Calc_Time` function, add `local` keyword to functionally scoped variables in `Calc_Duration`
- `unit_tests/`
    - `derive_level_paths_test.py`: Update - new parameter (`buffer_wbd_streams`)
    - `derive_level_paths_params.json`: Add new parameter (`buffer_wbd_streams`)
    - `clip_vectors_to_wbd_test.py`: Update - new parameter (`wbd_streams_buffer_filename`)
    - `clip_vectors_to_wbd_params.json`: Add new parameter (`wbd_streams_buffer_filename`) & Fix pathing for `nwm_headwaters`

<br/><br/>

## v4.3.11.6 - 2023-05-26 - [PR#919](https://github.com/NOAA-OWP/inundation-mapping/pull/919)

Auto Bot asked for the python package of `requests` be upgraded from 2.28.2 to 2.31.0. This has triggered a number of packages to upgrade.

### Changes
- `Pipfile.lock`: as described.

<br/><br/>

## v4.3.11.5 - 2023-05-30 - [PR#911](https://github.com/NOAA-OWP/inundation-mapping/pull/911)

This fix addresses bugs found when using the recently added functionality in `tools/synthesize_test_cases.py` along with the `PREV` argument. The `-pfiles` argument now performs as expected for both `DEV` and `PREV` processing. Addresses #871

### Changes
`tools/synthesize_test_cases.py`: multiple changes to enable all expected functionality with the `-pfiles` and `-pcsv` arguments

<br/><br/>

## v4.3.11.4 - 2023-05-18 - [PR#917](https://github.com/NOAA-OWP/inundation-mapping/pull/917)

There is a growing number of files that need to be pushed up to HydroVis S3 during a production release, counting the new addition of rating curve comparison reports.

Earlier, we were running a number of aws cli scripts one at a time. This tool simplies it and pushes all of the QA and supporting files. Note: the HAND files from a release, will continue to be pushed by `/data/aws/s3.py` as it filters out files to be sent to HV s3.

### Additions

- `data\aws`
     - `push-hv-data-support-files.sh`: As described above. See file for command args.

<br/><br/>


## v4.3.11.3 - 2023-05-25 - [PR#920](https://github.com/NOAA-OWP/inundation-mapping/pull/920)

Fixes a bug in CatFIM script where a bracket was missing on a pandas `concat` statement.

### Changes
- `/tools/generate_categorical_fim.py`: fixes `concat` statement where bracket was missing.

<br/><br/>

## v4.3.11.2 - 2023-05-19 - [PR#918](https://github.com/NOAA-OWP/inundation-mapping/pull/918)

This fix addresses a bug that was preventing `burn_in_levees.py` from running. The if statement in run_unit_wb.sh preceeding `burn_in_levees.py` was checking for the existence of a filepath that doesn't exist.

### Changes
- `src/run_unit_wb.sh`: fixed the if statement filepath to check for the presence of levee features to burn into the DEM

<br/><br/>

## v4.3.11.1 - 2023-05-16 - [PR#904](https://github.com/NOAA-OWP/inundation-mapping/pull/904)

`pandas.append` was deprecated in our last Pandas upgrade (v4.3.9.0). This PR updates the remaining instances of `pandas.append` to `pandas.concat`.

The file `tools/thalweg_drop_check.py` had an instance of `pandas.append` but was deleted as it is no longer used or necessary.

### Changes

The following files had instances of `pandas.append` changed to `pandas.concat`:
- `data/`
    - `nws/preprocess_ahps_nws.py`
    - `usgs/`
        - `acquire_and_preprocess_3dep_dems.py`
        - `preprocess_ahps_usgs.py`
- `src/`
    - `add_crosswalk.py`
    - `adjust_headwater_streams.py`
    - `aggregate_vector_inputs.py`
    - `reset_mannings.py`
- `tools/`
    - `aggregate_mannings_calibration.py`
    - `eval_plots.py`
    - `generate_categorical_fim.py`
    - `generate_categorical_fim_flows.py`
    - `plots/`
        - `eval_plots.py`
        - `utils/shared_functions.py`
    - `rating_curve_comparison.py`
    - `rating_curve_get_usgs_curves.py`
    - `tools_shared_functions.py`

### Removals

- `tools/thalweg_drop_check.py`

<br/><br/>

## v4.3.11.0 - 2023-05-12 - [PR#903](https://github.com/NOAA-OWP/inundation-mapping/pull/903)

These changes address some known issues where the DEM derived flowlines follow the incorrect flow path (address issues with stream order 1 and 2 only). The revised code adds a new workflow to generate a new flow direction raster separately for input to the `run_by_branch.sh` workflow (branch 0 remains unchanged). This modification helps ensure that the DEM derived flowlines follow the desired NWM flow line when generating the DEM derived flowlines at the branch level.

### Changes
- `config/deny_branch_zero.lst`: removed `LandSea_subset_{}.tif` and `flowdir_d8_burned_filled_{}.tif` from the "keep" list as these files are now kept in the huc root folder.
- `config/deny_unit.lst`: added file cleanups for newly generated branch input files stored in the huc root folder (`dem_burned.tif`, `dem_burned_filled.tif`, `flowdir_d8_burned_filled.tif`, `flows_grid_boolean.tif`, `wbd_buffered_streams.gpkg`)
- `src/clip_vectors_to_wbd.py`: saving the `wbd_streams_buffer` as an output gpkg for input to `derive_level_paths.py`
- `src/derive_level_paths.py`: added a new step to clip the `out_stream_network_dissolved` with the `buffer_wbd_streams` polygon. this resolves errors with the edge case scenarios where a NWM flow line intersects the WBD buffer polygon
- `src/run_unit_wb.sh`: Introduce new processing steps to generate separate outputs for input to branch 0 vs. all other branches. Remove the branch zero `outputs_cleanup.py` as the branches are no longer pointing to files stored in the branch 0 directory (stored in huc directory)
   - Rasterize reach boolean (1 & 0) for all branches (not branch 0): using the `nwm_subset_streams_levelPaths_dissolved.gpkg` to define the branch levelpath flow lines
   - AGREEDEM reconditioning for all branches (not branch 0)
   - Pit remove burned DEM for all branches (not branch 0)
   - D8 flow direction generation for all branches (not branch 0)
- `src/run_by_branch.sh`: changed `clip_rasters_to_branches.py` input file location for `$tempHucDataDir/flowdir_d8_burned_filled.tif` (newly created file)

<br/><br/>

## v4.3.10.0 - 2023-05-12 - [PR#888](https://github.com/NOAA-OWP/inundation-mapping/pull/888)

`aggregate_by_huc.py` was taking a long time to process. Most HUCs can aggregate their branches into one merged hydrotable.csv in just 22 seconds, but a good handful took over 2 mins and a few took over 7 mins. When multiplied by 2,138 HUCs it was super slow. Multi-proc has not been added and it now takes appx 40 mins at 80 cores.

An error logging system was also added to track errors that may have occurred during processing.

### Changes
- `fim_pipeline.sh` - added a duration counter at the end of processing HUCs
- `fim_post_processing.sh` - added a job limit (number of procs), did a little cleanup, and added a warning note about usage of job limits in this script,
- `src`
    - `aggregate_by_huc.py`: Added multi proc, made it useable for non external script calls, added a logging system for errors only.
    - `indentify_src_bankful.py`: typo fix.

<br/><br/>

## v4.3.9.2 - 2023-05-12 - [PR#902](https://github.com/NOAA-OWP/inundation-mapping/pull/902)

This merge fixes several sites in Stage-Based CatFIM sites that showed overinundation. The cause was found to be the result of Stage-Based CatFIM code pulling the wrong value from the `usgs_elev_table.csv`. Priority is intended to go to the `dem_adj_elevation` value that is not from branch 0, however there was a flaw in the prioritization logic. Also includes a change to `requests` usage that is in response to an apparent IT SSL change. This latter change was necessary in order to run CatFIM. Also added a check to make sure the `dem_adj_thalweg` is not too far off the official elevation, and continues if it is.

### Changes
- `/tools/generate_categorical_fim.py`: fixed pandas bug where the non-branch zero `dem_adj_elevation` value was not being properly indexed. Also added a check to make sure the `dem_adj_thalweg` is not too far off the official elevation, and continues if it is.
- ` /tools/tools_shared_functions.py`: added `verify=False` to `requests` library calls because connections to WRDS was being refused (likely because of new IT protocols).

<br/><br/>

## v4.3.9.1 - 2023-05-12 - [PR#893](https://github.com/NOAA-OWP/inundation-mapping/pull/893)

Fix existing unit tests, remove unwanted behavior in `check_unit_errors_test.py`, update `unit_tests/README.md`

### Changes

- `unit_tests/`
    - `README.md` : Split up headings for setting up unit tests/running unit tests & re-formatted code block.
    - `check_unit_errors_test.py`: Fixed unwanted behavior of test leaving behind `sample_n.txt` files in `unit_errors/`
    - `clip_vectors_to_wbd_params.json`: Update parameters
    - `clip_vectors_to_wbd_test.py`: Update arguments
    - `pyproject.toml`: Ignore RuntimeWarning, to suppress pytest failure.
    - `usgs_gage_crosswalk_test.py`: Enhance readability of arguments in `gage_crosswalk.run_crosswalk` call

<br/><br/>

## v4.3.9.0 - 2023-04-19 - [PR#889](https://github.com/NOAA-OWP/inundation-mapping/pull/889)

Updates GDAL in base Docker image from 3.1.2 to 3.4.3 and updates all Python packages to latest versions, including Pandas v.2.0.0. Fixes resulting errors caused by deprecation and/or other changes in dependencies.

NOTE: Although the most current GDAL is version 3.6.3, something in 3.5 causes an issue in TauDEM `aread8` (this has been submitted as https://github.com/dtarb/TauDEM/issues/254)

### Changes

- `Dockerfile`: Upgrade package versions and fix `tzdata`
- `fim_post_processing.sh`: Fix typo
- `Pipfile` and `Pipfile.lock`: Update Python versions
- `src/`
    - `add_crosswalk.py`, `aggregate_by_huc.py`, `src_adjust_usgs_rating.py`, and `usgs_gage_unit_setup.py`: Change `df1.append(df2)` (deprecated) to `pd.concat([df1, df2])`
    - `build_stream_traversal.py`: Add `dropna=True` to address change in NaN handling
    - `getRasterInfoNative.py`: Replace `import gdal` (deprecated) with `from osgeo import gdal`
    - `stream_branches.py`: Change deprecated indexing to `.iloc[0]` and avoid `groupby.max()` over geometry
- `tools`
    - `inundation.py`: Cleans unused `from gdal`
    - `eval_plots.py`: deprecated dataframe.append fixed and deprecated python query pattern fixed.

<br/><br/>

## v4.3.8.0 - 2023-04-07 - [PR#881](https://github.com/NOAA-OWP/inundation-mapping/pull/881)

Clips branch 0 to terminal segments of NWM streams using the `to` attribute of NWM streams (where `to=0`).

### Changes

- `src/`
    - `delineate_hydros_and_produce_HAND.sh`: Added input arguments to `src/split_flows.py`
    - `split_flows.py`: Added functionality to snap and trim branch 0 flows to terminal NWM streamlines

<br/><br/>

## v4.3.7.4 - 2023-04-10 - [PR#882](https://github.com/NOAA-OWP/inundation-mapping/pull/882)

Bug fix for empty `output_catchments` in `src/filter_catchments_and_add_attributes.py`

### Changes

- `src/filter_catchments_and_add_attributes.py`: Adds check for empty `output_catchments` and exits with Status 61 if empty.

<br/><br/>

## v4.3.7.3 - 2023-04-14 - [PR#880](https://github.com/NOAA-OWP/inundation-mapping/pull/880)

Hotfix for addressing an error during the NRMSE calculation/aggregation step within `tools/rating_curve_comparison.py`. Also added the "n" variable to the agg_nwm_recurr_flow_elev_stats table. Addresses #878

### Changes

- `tools/rating_curve_comparison.py`: address error for computing nrmse when n=1; added the "n" variable (sample size) to the output metrics table

<br/><br/>

## v4.3.7.2 - 2023-04-06 - [PR#879](https://github.com/NOAA-OWP/inundation-mapping/pull/879)

Replaces `os.environ` with input arguments in Python files that are called from bash scripts. The bash scripts now access the environment variables and pass them to the Python files as input arguments. In addition to adapting some Python scripts to a more modular structure which allows them to be run individually, it also allows Visual Studio Code debugger to work properly. Closes #875.

### Changes

- `fim_pre_processing.sh`: Added `-i $inputsDir` input argument to `src/check_huc_inputs.py`
- `src/`
    - `add_crosswalk.py`: Changed `min_catchment_area` and `min_stream_length` environment variables to input arguments
    - `check_huc_inputs.py`: Changed `inputsDir` environment variable to input argument
    - `delineate_hydros_and_produce_HAND.sh`: Added `-m $max_split_distance_meters -t $slope_min -b $lakes_buffer_dist_meters` input arguments to `src/split_flows.py`
    - `split_flows.py`: Changed `max_split_distance_meters`, `slope_min`, and `lakes_buffer_dist_meters` from environment variables to input arguments

<br/><br/>

## v4.3.7.1 - 2023-04-06 - [PR#874](https://github.com/NOAA-OWP/inundation-mapping/pull/874)

Hotfix to `process_branch.sh` because it wasn't removing code-61 branches on exit. Also removes the current run from the new fim_temp directory.

### Changes

- `fim_pipeline.sh`: removal of current run from fim_temp directory
- `src/process_branch.sh`: switched the exit 61 block to use the temp directory instead of the outputs directory

<br/><br/>

## v4.3.7.0 - 2023-03-02 - [PR#868](https://github.com/NOAA-OWP/inundation-mapping/pull/868)

This pull request adds a new feature to `fim_post_processing.sh` to aggregate all of the hydrotables for a given HUC into a single HUC-level `hydrotable.csv` file. Note that the aggregation step happens near the end of `fim_post_processing.sh` (after the subdivision and calibration routines), and the branch hydrotable files are preserved in the branch directories for the time being.

### Changes

- `fim_pipeline.sh`: created a new variable `$jobMaxLimit` that multiplies the `$jobHucLimit` and the `$jobBranchLimit`
- `fim_post_processing.sh`: added new aggregation/concatenation step after the SRC calibration routines; passing the new `$jobMaxLimit` to the commands that accept a multiprocessing job number input; added `$skipcal` argument to the USGS rating curve calibration routine
- `src/add_crosswalk.py`: changed the default value for `calb_applied` variable to be a boolean
- `src/aggregate_by_huc.py`: file renamed (previous name: `src/usgs_gage_aggregate.py`); updated to perform branch to huc file aggregation for `hydroTable_{branch_id}.csv` and `src_full_crosswalked_{branch_id}.csv` files; note that the input arguments ask you to specify which file types to aggregate using the flags: `-elev`, `-htable`, and `-src`
- `tools/inundate_gms.py`: added check to use the aggregated HUC-level `hydrotable.csv` if it exists, otherwise continue to use the branch hydroTable files
- `tools/inundation.py`: added `usecols` argument to the `pd.read_csv` commands to improve read time for hydrotables
- `src/subdiv_chan_obank_src.py`: add dtype to hydrotable pd.read_csv to resolve pandas dtype interpretation warnings

<br/><br/>

## v4.3.6.0 - 2023-03-23 - [PR#803](https://github.com/NOAA-OWP/inundation-mapping/pull/803)

Clips Watershed Boundary Dataset (WBD) to DEM domain for increased efficiency. Essentially, this is a wrapper for `geopandas.clip()` and moves clipping from `src/clip_vectors_to_wbd.py` to `data/wbd/preprocess_wbd.py`.

### Additions

- `data/wbd/preprocess_wbd.py`: Clips WBD to DEM domain polygon

### Changes

- `src/`
    - `bash_variables.env`: Updates `input_WBD_gdb` environment variable
    - `clip_vectors_to_wbd.py`: Removes clipping to DEM domain

<br/><br/>

## v4.3.5.1 - 2023-04-01 - [PR#867](https://github.com/NOAA-OWP/inundation-mapping/pull/867)

outputs_cleanup.py was throwing an error saying that the HUC source directory (to be cleaned up), did not exist. This was confirmed in a couple of environments. The src path in run_unit_wb.sh was sending in the "outputs" directory and not the "fim_temp" directory. This might have been a merge issue.

The log file was moved to the unit_errors folder to validate the error, as expected.

### Changes

- `src/run_unit_wb.sh`: Change the source path being submitted to `outputs_cleanup.py` from the `outputs` HUC directory to the `fim_temp` HUC directory.
- `fim_process_unit_wb.sh`: Updated the phrase "Copied temp directory" to "Moved temp directory"

<br/><br/>

## v4.3.5.0 - 2023-03-02 - [PR#857](https://github.com/NOAA-OWP/inundation-mapping/pull/857)

Addresses changes to function calls needed to run upgraded Shapely library plus other related library upgrades. Upgraded libraries include:
- shapely
- geopandas
- pandas
- numba
- rasterstats
- numpy
- rtree
- tqdm
- pyarrow
- py7zr

Pygeos is removed because its functionality is incorporated into the upgraded shapely library.

### Changes

- `Dockerfile`
- `Pipfile and Pipfile.lock`
- `src/`
	- `associate_levelpaths_with_levees.py`
    - `build_stream_traversal.py`
	- `add_crosswalk.py`
	- `adjust_headwater_streams.py`
	- `aggregate_vector_inputs.py`
	- `clip_vectors_to_wbd.py`
	- `derive_headwaters.py`
	- `stream_branches.py`
	- `split_flows.py`
- `tools/`
	- `fimr_to_benchmark.py`
	- `tools_shared_functions.py`

<br/><br/>

## v4.3.4.0 - 2023-03-16-23 [PR#847](https://github.com/NOAA-OWP/inundation-mapping/pull/847)

### Changes

Create a 'working directory' in the Docker container to run processes within the container's non-persistent filesystem. Modify variables in scripts that process HUCs and branches to use the temporary working directory, and then copy temporary directory (after trimming un-wanted files) over to output directory (persistent filesystem).  Roll back changes to `unit_tests/` to use `/data/outputs` (contains canned data), as the volume mounted `outputs/` most likely will not contain the necessary unit test data.

- `Dockerfile` - create a `/fim_temp` working directory, update `projectDir` to an `ENV`, rename inputs and outputs directory variables
- `fim_pipeline.sh` - remove `projectDir=/foss_fim`, update path of `logFile`, remove indentation
- `fim_pre_processing.sh` - change `$outputRunDataDir` => `$outputDestDir` & add `$tempRunDir`
- `fim_post_processing.sh` - change `$outputRunDataDir` => `$outputDestDir`
- `fim_process_unit_wb.sh` - change `$outputRunDataDir` => `$outputDestDir`, add vars & export `tempRunDir`, `tempHucDataDir`, & `tempBranchDataDir` to `run_unit_wb.sh`
- `README.md` - add linebreaks to codeblocks

- `src/`
  - `bash_variables.env` - `$inputDataDir` => `$inputsDir`
  - `check_huc_inputs.py` - `$inputDataDir` => `$inputsDir`
  - `delineate_hydros_and_produce_HAND.py` - `$outputHucDataDir` => `$tempHucDataDir`, `$outputCurrentBranchDataDir` => `$tempCurrentBranchDataDir`
  - `process_branch.sh` - `$outputRunDataDir` => `$outputsDestDir`
  - `run_by_branch.sh` - `$outputCurrentBranchDataDir` => `$tempCurrentBranchDataDir`, `$outputHucDataDir` => `$tempHucDataDir`
  - `run_unit_wb.sh` - `$outputRunDataDir` => `$outputDestDir`, `$outputHucDataDir` => `$tempHucDataDir`
  - `utils/`
    - `shared_functions.py` - `$inputDataDir` => `$inputsDir`

- `tools/`
  - `inundation_wrapper_custom_flow.py` - `$outputDataDir` => `$outputsDir`
  - `inundation_wrapper_nwm_flows.py`  - `$outputDataDir` => `$outputsDir`
  - `tools_shared_variables.py` - `$outputDataDir` => `$outputsDir`

- `unit_tests/`
  - `README.md` - add linebreaks to code blocks, `/outputs/` => `/data/outputs/`
  - `*_params.json` - `/outputs/` => `/data/outputs/` & `$outputRunDataDir` => `$outputDestDir`
  - `derive_level_paths_test.py` - `$outputRunDataDir` => `$outputDestDir`
  - `check_unit_errors_test.py` - `/outputs/` => `/data/outputs/`
  - `shared_functions_test.py` - `$outputRunDataDir` => `$outputDestDir`
  - `split_flows_test.py`  - `/outputs/` => `/data/outputs/`
  - `tools/`
    - `*_params.json` - `/outputs/` => `/data/outputs/` & `$outputRunDataDir` => `$outputDestDir`

<br/><br/>

## v4.3.3.7 - 2023-03-22 - [PR#856](https://github.com/NOAA-OWP/inundation-mapping/pull/856)

Simple update to the `PULL_REQUEST_TEMPLATE.md` to remove unnecessary/outdated boilerplate items, add octothorpe (#) in front of Additions, Changes, Removals to mirror `CHANGELOG.md` format, and clean up the PR Checklist.

### Changes
- `docs/`
  - `PULL_REQUEST_TEMPLATE.md`

<br/><br/>

## v4.3.3.6 - 2023-03-30 - [PR#859](https://github.com/NOAA-OWP/inundation-mapping/pull/859)

Addresses the issue of output storage space being taken up by output files from branches that did not run. Updates branch processing to remove the extraneous branch file if a branch gets an error code of 61.

### Changes

- `src/process_branch.sh`: added line 41, which removes the outputs and output folder if Error 61 occurs.

<br/><br/>

## v4.3.3.5 - 2023-03-23 - [PR#848](https://github.com/NOAA-OWP/inundation-mapping/pull/848)

Introduces two new arguments (`-pcsv` and `-pfiles`) and improves the documentation of  `synthesize_test_cases.py`. The new arguments allow the user to provide a CSV of previous metrics (`-pcsv`) and to specity whether or not metrics should pulled from previous directories (`-pfiles`).

The dtype warning was suppressed through updates to the `read_csv` function in `hydrotable.py` and additional comments were added throughout script to improve readability.

### Changes
- `tools/inundation.py`: Add data types to the section that reads in the hydrotable (line 483).

- `tools/synthesize_test_cases.py`: Improved formatting, spacing, and added comments. Added two new arguments: `pcsv` and `pfiles` along with checks to verify they are not being called concurrently (lines 388-412). In `create_master_metrics_csv`, creates an `iteration_list` that only contains `['comparison']` if `pfiles` is not true, reads in the previous metric csv `prev_metrics_csv` if it is provided and combine it with the compiled metrics (after it is converted to dataframe), and saves the metrics dataframe (`df_to_write`) to CSV.

<br/><br/>

## v4.3.3.4 - 2023-03-17 - [PR#849](https://github.com/NOAA-OWP/inundation-mapping/pull/849)

This hotfix addresses an error in inundate_nation.py relating to projection CRS.

### Changes

- `tools/inundate_nation.py`: #782 CRS projection change likely causing issue with previous projection configuration

<br/><br/>

## v4.3.3.3 - 2023-03-20 - [PR#854](https://github.com/NOAA-OWP/inundation-mapping/pull/854)

At least one site (e.g. TRYM7) was not been getting mapped in Stage-Based CatFIM, despite having all of the acceptable accuracy codes. This was caused by a data type issue in the `acceptable_coord_acc_code_list` in `tools_shared_variables.py` having the accuracy codes of 5 and 1 as a strings instead of an integers.

### Changes

- `/tools/tools_shared_variables.py`: Added integers 5 and 1 to the acceptable_coord_acc_code_list, kept the '5' and '1' strings as well.

<br/><br/>

## v4.3.3.2 - 2023-03-20 - [PR#851](https://github.com/NOAA-OWP/inundation-mapping/pull/851)

Bug fix to change `.split()` to `os.path.splitext()`

### Changes

- `src/stream_branches.py`: Change 3 occurrences of `.split()` to `os.path.splitext()`

<br/><br/>

## v4.3.3.1 - 2023-03-20 - [PR#855](https://github.com/NOAA-OWP/inundation-mapping/pull/855)

Bug fix for KeyError in `src/associate_levelpaths_with_levees.py`

### Changes

- `src/associate_levelpaths_with_levees.py`: Adds check if input files exist and handles empty GeoDataFrame(s) after intersecting levee buffers with leveed areas.

<br/><br/>

## v4.3.3.0 - 2023-03-02 - [PR#831](https://github.com/NOAA-OWP/inundation-mapping/pull/831)

Addresses bug wherein multiple CatFIM sites in the flow-based service were displaying the same NWS LID. This merge also creates a workaround solution for a slowdown that was observed in the WRDS location API, which may be a temporary workaround, until WRDS addresses the slowdown.

### Changes

- `tools/generate_categorical_fim_mapping.py`: resets the list of tifs to format for each LID within the loop that does the map processing, instead of only once before the start of the loop.
- `tools/tools_shared_functions.py`:
  - adds a try-except block around code that attempted to iterate on an empty list when the API didn't return relevant metadata for a given feature ID (this is commented out, but may be used in the future once WRDS slowdown is addressed).
  - Uses a passed NWM flows geodataframe to determine stream order.
- `/tools/generate_categorical_fim_flows.py`:
  - Adds multiprocessing to flows generation and uses `nwm_flows.gpkg` instead of the WRDS API to determine stream order of NWM feature_ids.
  - Adds duration print messages.
- `/tools/generate_categorical_fim.py`:
  - Refactor to allow for new NWM filtering scheme.
  - Bug fix in multiprocessing calls for interval map production.
  - Adds duration print messages.

<br/><br/>

## v4.3.2.0 - 2023-03-15 - [PR#845](https://github.com/NOAA-OWP/inundation-mapping/pull/845)

This merge revises the methodology for masking levee-protected areas from inundation. It accomplishes two major tasks: (1) updates the procedure for acquiring and preprocessing the levee data to be burned into the DEM and (2) revises the way levee-protected areas are masked from branches.

(1) There are now going to be two different levee vector line files in each HUC. One (`nld_subset_levees_burned.gpkg`) for the levee elevation burning and one (`nld_subset_levees.gpkg`) for the levee-level-path assignment and masking workflow.

(2) Levee-protected areas are masked from inundation based on a few methods:
  - Branch 0: All levee-protected areas are masked.
  - Other branches: Levee-protected areas are masked from the DEMs of branches for level path(s) that the levee is protecting against by using single-sided buffers alongside each side of the levee to determine which side the levee is protecting against (the side opposite the associated levee-protected area).

### Additions

- `.gitignore`: Adds `.private` folder for unversioned code.
- `data/`
    - `esri.py`: Class for querying and downloading ESRI feature services.
    - `nld/`
        - `levee_download.py`: Module that handles downloading and preprocessing levee lines and protected areas from the National Levee Database.
- `src/associate_levelpaths_with_levees.py`: Associates level paths with levees using single-sided levee buffers and writes to CSV to be used by `src/mask_dem.py`

### Changes

- `.config/`
    - `deny_branch_zero.lst`: Adds `dem_meters_{}.tif`.
    - `deny_branches.lst`: Adds `levee_levelpaths.csv` and removes `nld_subset_levees_{}.tif`.
    - `deny_unit.lst`: Adds `dem_meters.tif`.
    - `params_template.env`: Adds `levee_buffer` parameter for levee buffer size/distance in meters and `levee_id_attribute`.
- `src/`
    - `bash_variables.env`: Updates `input_nld_levee_protected_areas` and adds `input_NLD` (moved from `run_unit_wb.sh`) and `input_levees_preprocessed` environment. .variables
    - `burn_in_levees.py`: Removed the unit conversion from feet to meters because it's now being done in `levee_download.py`.
    - `clip_vectors_to_wbd.py`: Added the new levee lines for the levee-level-path assignment and masking workflow.
    - `delineate_hydros_and_produce_HAND.sh`: Updates input arguments.
    - `mask_dem.py`: Updates to use `levee_levelpaths.csv` (output from `associate_levelpaths_with_levees.py`) to mask branch DEMs.
    - `run_by_branch.sh`: Clips `dem_meters.tif` to use for branches instead of `dem_meters_0.tif` since branch 0 is already masked.
    - `run_unit_wb.sh`: Added inputs to `clip_vectors_to_wbd.py`. Added `associate_levelpaths_with_levees.py`. Processes `dem_meters.tif` and then makes a copy for branch 0. Moved `deny_unit.lst` cleanup to after branch processing.

### Removals
- `data/nld/preprocess_levee_protected_areas.py`: Deprecated.

<br/><br/>

## v4.3.1.0 - 2023-03-10 - [PR#834](https://github.com/NOAA-OWP/inundation-mapping/pull/834)

Change all occurances of /data/outputs to /outputs to honor the correct volume mount directory specified when executing docker run.

### Changes

- `Dockerfile` - updated comments in relation to `projectDir=/foss_fim`
- `fim_pipeline.sh` - updated comments in relation to `projectDir=/foss_fim`
- `fim_pre_processing.sh` -updated comments in relation to `projectDir=/foss_fim`
- `fim_post_processing.sh` - updated comments in relation to `projectDir=/foss_fim`
- `README.md` - Provide documentation on starting the Docker Container, and update docs to include additional command line option for calibration database tool.

- `src/`
  - `usgs_gage_crosswalk.py` - added newline character to shorten commented example usage
  - `usgs_gage_unit_setup.py` - `/data/outputs/` => `/outputs/`

- `tools/`
  - `cache_metrics.py` -  `/data/outputs/` => `/outputs/`
  - `copy_test_case_folders.py`  - `/data/outputs/` => `/outputs/`
  - `run_test_case.py` - `/data/outputs/` => `/outputs/`

- `unit_tests/*_params.json`  - `/data/outputs/` => `/outputs/`

- `unit_tests/split_flows_test.py`  - `/data/outputs/` => `/outputs/`

<br/><br/>

## v4.3.0.1 - 2023-03-06 - [PR#841](https://github.com/NOAA-OWP/inundation-mapping/pull/841)

Deletes intermediate files generated by `src/agreedem.py` by adding them to `config/deny_*.lst`

- `config/`
    - `deny_branch_zero.lst`, `deny_branches.lst`, `deny_branch_unittests.lst`: Added `agree_binary_bufgrid.tif`, `agree_bufgrid_zerod.tif`, and `agree_smogrid_zerod.tif`
    - `deny_unit.lst`: Added `agree_binary_bufgrid.tif`, `agree_bufgrid.tif`, `agree_bufgrid_allo.tif`, `agree_bufgrid_dist.tif`,  `agree_bufgrid_zerod.tif`, `agree_smogrid.tif`, `agree_smogrid_allo.tif`, `agree_smogrid_dist.tif`, `agree_smogrid_zerod.tif`

<br/><br/>

## v4.3.0.0 - 2023-02-15 - [PR#814](https://github.com/NOAA-OWP/inundation-mapping/pull/814)

Replaces GRASS with Whitebox. This addresses several issues, including Windows permissions and GRASS projection issues. Whitebox also has a slight performance benefit over GRASS.

### Removals

- `src/r_grow_distance.py`: Deletes file

### Changes

- `Dockerfile`: Removes GRASS, update `$outputDataDir` from `/data/outputs` to `/outputs`
- `Pipfile` and `Pipfile.lock`: Adds Whitebox and removes GRASS
- `src/`
    - `agreedem.py`: Removes `r_grow_distance`; refactors to use with context and removes redundant raster reads.
    - `adjust_lateral_thalweg.py` and `agreedem.py`: Refactors to use `with` context and removes redundant raster reads
    - `unique_pixel_and_allocation.py`: Replaces GRASS with Whitebox and remove `r_grow_distance`
    - `gms/`
        - `delineate_hydros_and_produce_HAND.sh` and `run_by_unit.sh`: Removes GRASS parameter
        - `mask_dem.py`: Removes unnecessary line

<br/><br/>

## v4.2.1.0 - 2023-02-21 - [PR#829](https://github.com/NOAA-OWP/inundation-mapping/pull/829)

During the merge from remove-fim3 PR into dev, merge conflicts were discovered in the unit_tests folders and files. Attempts to fix them at that time failed, so some files were removed, other renamed, other edited to get the merge to work.  Here are the fixes to put the unit tests system back to par.

Note: some unit tests are now temporarily disabled due to dependencies on other files / folders which may not exist in other environments.

Also.. the Changelog.md was broken and is being restored here.

Also.. a minor text addition was added to the acquire_and_preprocess_3dep_dems.py files (not directly related to this PR)

For file changes directly related to unit_test folder and it's file, please see [PR#829](https://github.com/NOAA-OWP/inundation-mapping/pull/829)

Other file changes:

### Changes
- `Pipfile.lock` : rebuilt and updated as a safety pre-caution.
- `docs`
    - `CHANGELOG.md`: additions to this file for FIM 4.2.0.0 were not merged correctly.  (re-added just below in the 4.2.0.0 section)
- `data`
    - `usgs`
        - `acquire_and_preprocess_3dep_dems.py`: Added text on data input URL source.

<br/><br/>

## v4.2.0.1 - 2023-02-16 - [PR#827](https://github.com/NOAA-OWP/inundation-mapping/pull/827)

FIM 4.2.0.0. was throwing errors for 14 HUCs that did not have any level paths. These are HUCs that have only stream orders 1 and 2 and are covered under branch zero, but no stream orders 3+ (no level paths).  This has now been changed to not throw an error but continue to process of the HUC.

### Changes

- `src`
    - `run_unit_wb.sh`: Test if branch_id.lst exists, which legitimately might not. Also a bit of text cleanup.

<br/><br/>

## v4.2.0.0 - 2023-02-16 - [PR#816](https://github.com/NOAA-OWP/inundation-mapping/pull/816)

This update removes the remaining elements of FIM3 code.  It further removes the phrases "GMS" as basically the entire FIM4 model. FIM4 is GMS. With removing FIM3, it also means remove concepts of "MS" and "FR" which were no longer relevant in FIM4.  There are only a few remaining places that will continue with the phrase "GMS" which is in some inundation files which are being re-evaluated.  Some deprecated files have been removed and some subfolders removed.

There are a lot of duplicate explanations for some of the changes, so here is a shortcut system.

- desc 1:  Remove or rename values based on phrase "GMS, MS and/or FR"
- desc 2:  Moved file from the /src/gms folder to /src  or /tools/gms_tools to /tools
- desc 3:  No longer needed as we now use the `fim_pipeline.sh` processing model.

### Removals

- `data`
    - `acquire_and_preprocess_inputs.py`:  No longer needed
- `gms_pipeline.sh` : see desc 3
- `gms_run_branch.sh` : see desc 3
- `gms_run_post_processing.sh` : see desc 3
- `gms_run_unit.sh` : see desc 3
- `src`
    - `gms`
        - `init.py` : folder removed, no longer needed.
        - `aggregate_branch_lists.py`: no longer needed.  Newer version already exists in src directory.
        - `remove_error_branches.py` :  see desc 3
        - `run_by_unit.sh` : see desc 3
        - `test_new_crosswalk.sh` : no longer needed
        - `time_and_tee_run_by_branch.sh` : see desc 3
        - `time_and_tee_run_by_unit.sh` : see desc 3
    - `output_cleanup.py` : see desc 3
 - `tools/gms_tools`
     - `init.py` : folder removed, no longer needed.

### Changes

- `config`
   - `deny_branch_unittests.lst` :  renamed from `deny_gms_branch_unittests.lst`
   - `deny_branch_zero.lst` : renamed from `deny_gms_branch_zero.lst`
   - `deny_branches.lst` :  renamed from `deny_gms_branches.lst`
   - `deny_unit.lst`  : renamed from `deny_gms_unit.lst`
   - `params_template.env` : see desc 1

- `data`
    - `nws`
        - `preprocess_ahps_nws.py`:   Added deprecation note: If reused, it needs review and/or upgrades.
    - `acquire_and_preprocess_3dep_dems.py` : see desc 1
 - `fim_post_processing.sh` : see desc 1, plus a small pathing change.
 - `fim_pre_processing.sh` : see desc 1
 - ` src`
     - `add_crosswalk.py` : see desc 1. Also cleaned up some formatting and commented out a code block in favor of a better way to pass args from "__main__"
     - `bash_variables.env` : see desc 1
     - `buffer_stream_branches.py` : see desc 2
     - `clip_rasters_to_branches.py` : see desc 2
     - `crosswalk_nwm_demDerived.py` :  see desc 1 and desc 2
     - `delineate_hydros_and_produce_HAND.sh` : see desc 1 and desc 2
     - `derive_level_paths.py`  :  see desc 1 and desc 2
     - `edit_points.py` : see desc  2
     - `filter_inputs_by_huc.py`: see desc 1 and desc 2
     - `finalize_srcs.py`:  see desc 2
     - `generate_branch_list.py` : see desc 1
     - `make_rem.py` : see desc 2
     - `make_dem.py` : see desc  2
     - `outputs_cleanup.py`:  see desc 1
     - `process_branch.sh`:  see desc 1
     - `query_vectors_by_branch_polygons.py`: see desc 2
     - `reset_mannings.py` : see desc 2
     - `run_by_branch.sh`:  see desc 1
     - `run_unit_wb.sh`: see desc 1
     - `stream_branches.py`:  see desc 2
     - `subset_catch_list_by_branch_id.py`: see desc 2
     - `toDo.md`: see desc 2
     - `usgs_gage_aggregate.py`:  see desc 1
     - `usgs_gage_unit_setup.py` : see desc 1
     - `utils`
         - `fim_enums.py` : see desc 1

- `tools`
    - `combine_crosswalk_tables.py` : see desc 2
    - `compare_ms_and_non_ms_metrics.py` : see desc 2
    - `compile_comp_stats.py`: see desc 2  and added note about possible deprecation.
    - `compile_computation_stats.py` : see desc 2  and added note about possible deprecation.
    - `composite_inundation.py` : see desc 1 : note.. references a file called inundate_gms which retains it's name for now.
    - `consolidate_metrics.py`: added note about possible deprecation.
    - `copy_test_case_folders.py`: see desc 1
    - `eval_plots.py` : see desc 1
    - `evaluate_continuity.py`: see desc 2
    - `find_max_catchment_breadth.py` : see desc 2
    - `generate_categorical_fim_mapping.py` : see desc 1
    - `inundate_gms.py`: see desc 1 and desc 2. Note: This file has retained its name with the phrase "gms" in it as it might be upgraded later and there are some similar files with similar names.
    - `inundate_nation.py` : see desc 1
    - `inundation.py`:  text styling change
    - `make_boxes_from_bounds.py`: text styling change
    - `mosaic_inundation.py`:  see desc 1 and desc 2
    - `overlapping_inundation.py`: see desc 2
    - `plots.py` : see desc 2
    - `run_test_case.py`:  see desc 1
    - `synthesize_test_cases.py`: see desc 1

- `unit_tests`
    - `README.md`: see desc 1
    - `__template_unittests.py`: see desc 1
    - `check_unit_errors_params.json`  and `check_unit_errors_unittests.py` : see desc 1
    - `derive_level_paths_params.json` and `derive_level_paths_unittests.py` : see desc 1 and desc 2
    - `filter_catchments_and_add_attributes_unittests.py`: see desc 1
    - `outputs_cleanup_params.json` and `outputs_cleanup_unittests.py`: see desc 1 and desc 2
    - `split_flows_unittests.py` : see desc 1
    - `tools`
        - `inundate_gms_params.json` and `inundate_gms_unittests.py`: see desc 1 and desc 2

<br/><br/>

## v4.1.3.0 - 2023-02-13 - [PR#812](https://github.com/NOAA-OWP/inundation-mapping/pull/812)

An update was required to adjust host name when in the AWS environment

### Changes

- `fim_post_processing.sh`: Added an "if isAWS" flag system based on the input command args from fim_pipeline.sh or

- `tools/calibration-db`
    - `README.md`: Minor text correction.

<br/><br/>

## v4.1.2.0 - 2023-02-15 - [PR#808](https://github.com/NOAA-OWP/inundation-mapping/pull/808)

Add `pytest` package and refactor existing unit tests. Update parameters to unit tests (`/unit_tests/*_params.json`) to valid paths. Add leading slash to paths in `/config/params_template.env`.

### Additions

- `/unit_tests`
  - `__init__.py`  - needed for `pytest` command line executable to pick up tests.
  - `pyproject.toml`  - used to specify which warnings are excluded/filtered.
  - `/gms`
    - `__init__.py` - needed for `pytest` command line executable to pick up tests.
  - `/tools`
    - `__init__.py`  - needed for `pytest` command line executable to pick up tests.
    - `inundate_gms_params.json` - file moved up into this directory
    - `inundate_gms_test.py`     - file moved up into this directory
    - `inundation_params.json`   - file moved up into this directory
    - `inundation_test.py`       - file moved up into this directory

### Removals

- `/unit_tests/tools/gms_tools/` directory removed, and files moved up into `/unit_tests/tools`

### Changes

- `Pipfile` - updated to include pytest as a dependency
- `Pipfile.lock` - updated to include pytest as a dependency

- `/config`
  - `params_template.env` - leading slash added to paths

- `/unit_tests/` - All of the `*_test.py` files were refactored to follow the `pytest` paradigm.
  - `*_params.json` - valid paths on `fim-dev1` provided
  - `README.md`  - updated to include documentation on pytest.
  - `unit_tests_utils.py`
  - `__template_unittests.py` -> `__template.py` - exclude the `_test` suffix to remove from test suite. Updated example on new format for pytest.
  - `check_unit_errors_test.py`
  - `clip_vectors_to_wbd_test.py`
  - `filter_catchments_and_add_attributes_test.py`
  - `rating_curve_comparison_test.py`
  - `shared_functions_test.py`
  - `split_flow_test.py`
  - `usgs_gage_crosswalk_test.py`
  - `aggregate_branch_lists_test.py`
  - `generate_branch_list_test.py`
  - `generate_branch_list_csv_test.py`
  - `aggregate_branch_lists_test.py`
  - `generate_branch_list_csv_test.py`
  - `generate_branch_list_test.py`
    - `/gms`
      - `derive_level_paths_test.py`
      - `outputs_cleanup_test.py`
    - `/tools`
      - `inundate_unittests.py` -> `inundation_test.py`
      - `inundate_gms_test.py`


<br/><br/>

## v4.1.1.0 - 2023-02-16 - [PR#809](https://github.com/NOAA-OWP/inundation-mapping/pull/809)

The CatFIM code was updated to allow 1-foot interval processing across all stage-based AHPS sites ranging from action stage to 5 feet above major stage, along with restart capability for interrupted processing runs.

### Changes

- `tools/generate_categorical_fim.py` (all changes made here)
    - Added try-except blocks for code that didn't allow most sites to actually get processed because it was trying to check values of some USGS-related variables that most of the sites didn't have
    - Overwrite abilities of the different outputs for the viz team were not consistent (i.e., one of the files had the ability to be overwritten but another didn't), so that has been made consistent to disallow any overwrites of the existing final outputs for a specified output folder.
    - The code also has the ability to restart from an interrupted run and resume processing uncompleted HUCs by first checking for a simple "complete" file for each HUC. If a HUC has that file, then it is skipped (because it already completed processing during a run for a particular output folder / run name).
    - When a HUC is successfully processed, an empty "complete" text file is created / touched.

<br/><br/>

## v4.1.0.0 - 2023-01-30 - [PR#806](https://github.com/NOAA-OWP/inundation-mapping/pull/806)

As we move to Amazon Web Service, AWS, we need to change our processing system. Currently, it is `gms_pipeline.sh` using bash "parallel" as an iterator which then first processes all HUCs, but not their branches. One of `gms_pipeline.sh`'s next steps is to do branch processing which is again iterated via "parallel". AKA. Units processed as one step, branches processed as second independent step.

**Note:** While we are taking steps to move to AWS, we will continue to maintain the ability of doing all processing on a single server using a single docker container as we have for a long time. Moving to AWS is simply taking portions of code from FIM and adding it to AWS tools for performance of large scale production runs.

Our new processing system, starting with this PR,  is to allow each HUC to process it's own branches.

A further requirement was to split up the overall processing flow to independent steps, with each step being able to process itself without relying on "export" variables from other files. Note: There are still a few exceptions.  The basic flow now becomes
- `fim_pre_processing.sh`,
- one or more calls to `fim_process_unit_wb.sh` (calling this file for each single HUC to be processed).
- followed by a call to `fim_post_processing.sh`.


Note: This is a very large, complex PR with alot of critical details. Please read the details at [PR 806](https://github.com/NOAA-OWP/inundation-mapping/pull/806).

### CRITICAL NOTE
The new `fim_pipeline.sh` and by proxy `fim_pre_processing.sh` has two new key input args, one named **-jh** (job HUCs) and one named **-jb** (job branches).  You can assign the number of cores/CPU's are used for processing a HUC versus the number of branches.  For the -jh number arg, it only is used against the `fim_pipeline.sh` file when it is processing more than one HUC or a list of HUCs as it is the iterator for HUCs.   The -jb flag says how many cores/CPU's can be used when processing branches (note.. the average HUC has 26 branches).

BUT.... you have to be careful not to overload your system.  **You need to multiply the -jh and the -jb values together, but only when using the `fim_pipeline.sh` script.**  Why? _If you have 16 CPU's available on your machine, and you assign -jh as 10 and -jb as 26, you are actually asking for 126 cores (10 x 26) but your machine only has 16 cores._   If you are not using `fim_pipeline.sh` but using the three processing steps independently, then the -jh value has not need to be anything but the number of 1 as each actual HUC can only be processed one at a time. (aka.. no iterator).
</br>

### Additions

- `fim_pipeline.sh` :  The wrapper for the three new major "FIM" processing steps. This script allows processing in one command, same as the current tool of `gms_pipeline.sh`.
- `fim_pre_processing.sh`: This file handles all argument input from the user, validates those inputs and sets up or cleans up folders. It also includes a new system of taking most input parameters and some key enviro variables and writing them out to a files called `runtime_args.env`.  Future processing steps need minimal input arguments as it can read most values it needs from this new `runtime_args.env`. This allows the three major steps to work independently from each other. Someone can now come in, run `fim_pre_processing.sh`, then run `fim_process_unit_wb.sh`, each with one HUC, as many time as they like, each adding just its own HUC folder to the output runtime folder.
- `fim_post_processing.sh`: Scans all HUC folders inside the runtime folders to handle a number of processing steps which include (to name a few):
    - aggregating errors
    - aggregating to create a single list (gms_inputs.csv) for all valid HUCs and their branch ids
    - usgs gage aggregation
    - adjustments to SRV's
    - and more
- `fim_process_unit_wb.sh`: Accepts only input args of runName and HUC number. It then sets up global variable, folders, etc to process just the one HUC. The logic for processing the HUC is in `run_unit_wb.sh` but managed by this `fim_process_unit_wb.sh` file including all error trapping.
- `src`
    - `aggregate_branch_lists.py`:  When each HUC is being processed, it creates it's own .csv file with its branch id's. In post processing we need one master csv list and this file aggregates them. Note: This is a similar file already in the `src/gms` folder but that version operates a bit different and will be deprecated soon.
    - `generate_branch_list.py`: This creates the single .lst for a HUC defining each branch id. With this list, `run_unit_wb.sh` can do a parallelized iteration over each of its branches for processing. Note: This is also similar to the current `src/gms` file of the same name and the gms folder version will also be deprecated soon.
    - `generate_branch_list_csv.py`. As each branch, including branch zero, has processed and if it was successful, it will add to a .csv list in the HUC directory. At the end, it becomes a list of all successful branches. This file will be aggregates with all similar .csv in post processing for future processing.
    - `run_unit_wb.sh`:  The actual HUC processing logic. Note: This is fundamentally the same as the current HUC processing logic that exists currently in `src/gms/run_by_unit.sh`, which will be removed in the very near future. However, at the end of this file, it creates and manages a parallelized iterator for processing each of it's branches.
    - `process_branch.sh`:  Same concept as `process_unit_wb.sh` but this one is for processing a single branch. This file manages the true branch processing file of `src/gms/run_by_branch.sh`.  It is a wrapper file to `src/gms/run_by_branch.sh` and catches all error and copies error files as applicable. This allows the parent processing files to continue despite branch errors. Both the new fim processing system and the older gms processing system currently share the branch processing file of `src/gms/run_by_branch.sh`. When the gms processing file is removed, this file will likely not change, only moved one directory up and be no longer in the `gms` sub-folder.
- `unit_tests`
    - `aggregate_branch_lists_unittests.py' and `aggregate_branch_lists_params.json`  (based on the newer `src` directory edition of `aggregate_branch_lists.py`).
    - `generate_branch_list_unittest.py` and `generate_branch_list_params.json` (based on the newer `src` directory edition of `generate_branch_list.py`).
    -  `generate_branch_list_csv_unittest.py` and `generate_branch_list_csv_params.json`

### Changes

- `config`
    - `params_template.env`: Removed the `default_max_jobs` value and moved the `startDiv` and `stopDiv` to the `bash_variables.env` file.
    - `deny_gms_unit.lst` : Renamed from `deny_gms_unit_prod.lst`
    - `deny_gms_branches.lst` : Renamed from `deny_gms_branches_prod.lst`

- `gms_pipeline.sh`, `gms_run_branch.sh`, `gms_run_unit.sh`, and `gms_post_processing.sh` :  Changed to hardcode the `default_max_jobs` to the value of 1. (we don't want this to be changed at all). They were also changed for minor adjustments for the `deny` list files names.

- `src`
    - `bash_functions.env`: Fix error with calculating durations.
    - `bash_variables.env`:  Adds the two export lines (stopDiv and startDiv) from `params_template.env`
    - `clip_vectors_to_wbd.py`: Cleaned up some print statements for better output traceability.
    - `check_huc_inputs.py`: Added logic to ensure the file was an .lst file. Other file formats were not be handled correctly.
    - `gms`
        - `delineate_hydros_and_produce_HAND.sh`: Removed all `stopDiv` variable to reduce log and screen output.
        - `run_by_branch.sh`: Removed an unnecessary test for overriding outputs.

### Removed

- `config`
    - `deny_gms_branches_dev.lst`

<br/><br/>

## v4.0.19.5 - 2023-01-24 - [PR#801](https://github.com/NOAA-OWP/inundation-mapping/pull/801)

When running tools/test_case_by_hydroid.py, it throws an error of local variable 'stats' referenced before assignment.

### Changes

- `tools`
    - `pixel_counter.py`: declare stats object and remove the GA_Readonly flag
    - `test_case_by_hydroid_id_py`: Added more logging.

<br/><br/>

## v4.0.19.4 - 2023-01-25 - [PR#802](https://github.com/NOAA-OWP/inundation-mapping/pull/802)

This revision includes a slight alteration to the filtering technique used to trim/remove lakeid nwm_reaches that exist at the upstream end of each branch network. By keeping a single lakeid reach at the branch level, we can avoid issues with the branch headwater point starting at a lake boundary. This ensures the headwater catchments for some branches are properly identified as a lake catchment (no inundation produced).

### Changes

- `src/gms/stream_branches.py`: New changes to the `find_upstream_reaches_in_waterbodies` function: Added a step to create a list of nonlake segments (lakeid = -9999) . Use the list of nonlake reaches to allow the filter to keep a the first lakeid reach that connects to a nonlake segment.

<br/><br/>

## v4.0.19.3 - 2023-01-17 - [PR#794](https://github.com/NOAA-OWP/inundation-mapping/pull/794)

Removing FIM3 files and references.  Anything still required for FIM 3 are held in the dev-fim3 branch.

### Removals

- `data`
    - `preprocess_rasters.py`: no longer valid as it is for NHD DEM rasters.
- `fim_run.sh`
- ` src`
    - `aggregate_fim_outputs.sh`
    - `fr_to_ms_raster.mask.py`
    - `get_all_huc_in_inputs.py`
    - `reduce_nhd_stream_density.py`
    - `rem.py`:  There are two files named `rem.py`, one in the src directory and one in the gms directory. This version in the src directory is no longer valid. The `rem.py` in the gms directory is being renamed to avoid future enhancements of moving files.
    - `run_by_unit.sh`:  There are two files named `run_by_unit.sh`, one in the src directory and one in the gms directory. This version in the src directory is for fim3. For the remaining `run_by_unit.sh`, it is NOT being renamed at this time as it will likely be renamed in the near future.
    - `time_and_tee_run_by_unit.sh`:  Same not as above for `run_by_unit.sh`.
    - `utils`
        - `archive_cleanup.py`
 - `tools`
     - `compare_gms_srcs_to_fr.py`
     - `preprocess_fimx.py`

### Changes

- `src`
    - `adjust_headwater_streams.py`: Likely deprecated but kept for safety reason. Deprecation note added.
- `tools`
    - `cygnss_preprocess.py`: Likely deprecated but kept for safety reason. Deprecation note added.
    - `nesdis_preprocess.py`: Likely deprecated but kept for safety reason. Deprecation note added.

<br/><br/>

## v4.0.19.2 - 2023-01-17 - [PR#797](https://github.com/NOAA-OWP/inundation-mapping/pull/797)

Consolidates global bash environment variables into a new `src/bash_variables.env` file. Additionally, Python environment variables have been moved into this file and `src/utils/shared_variables.py` now references this file. Hardcoded projections have been replaced by an environment variable. This also replaces the Manning's N file in `config/params_template.env` with a constant and updates relevant code. Unused environment variables have been removed.

### Additions

- `src/bash_variables.env`: Adds file for global environment variables

### Removals

- `config/`
    - `mannings_default.json`
    - `mannings_default_calibrated.json`

### Changes

- `config/params_template.env`: Changes manning_n from filename to default value of 0.06
- `gms_run_branch.sh`: Adds `bash_variables.env`
- `gms_run_post_processing.sh`: Adds `bash_variables.env` and changes projection from hardcoded to environment variable
- `gms_run_unit.sh`: Adds `bash_variables.env`
- `src/`
    - `add_crosswalk.py`: Assigns default manning_n value and removes assignments by stream orders
    - `aggregate_vector_inputs.py`: Removes unused references to environment variables and function
    - `gms/run_by_unit.sh`: Removes environment variable assignments and uses projection from environment variables
    - `utils/shared_variables.py`: Removes environment variables and instead references src/bash_variables.env

<br/><br/>

## v4.0.19.1 - 2023-01-17 - [PR#796](https://github.com/NOAA-OWP/inundation-mapping/pull/796)

### Changes

- `tools/gms_tools/combine_crosswalk_tables.py`: Checks length of dataframe list before concatenating

<br/><br/>

## v4.0.19.0 - 2023-01-06 - [PR#782](https://github.com/NOAA-OWP/inundation-mapping/pull/782)

Changes the projection of HAND processing to EPSG 5070.

### Changes

- `gms_run_post_processing.sh`: Adds target projection for `points`
- `data/nld/preprocess_levee_protected_areas.py`: Changed to use `utils.shared_variables.DEFAULT_FIM_PROJECTION_CRS`
- `src/`
    - `clip_vectors_to_wbd.py`: Save intermediate outputs in EPSG:5070
    - `src_adjust_spatial_obs.py`: Changed to use `utils.shared_variables.DEFAULT_FIM_PROJECTION_CRS`
    - `utils/shared_variables.py`: Changes the designated projection variables
    - `gms/`
        - `stream_branches.py`: Checks the projection of the input streams and changes if necessary
        - `run_by_unit.py`: Changes the default projection crs variable and added as HUC target projection
- `tools/inundate_nation.py`: Changed to use `utils.shared_variables.PREP_PROJECTION`

<br/><br/>

## v4.0.18.2 - 2023-01-11 - [PR#790](https://github.com/NOAA-OWP/inundation-mapping/pull/790)

Remove Great Lakes clipping

### Changes

- `src/`
    - `clip_vectors_to_wbd.py`: Removes Great Lakes clipping and references to Great Lakes polygons and lake buffer size

    - `gms/run_by_unit.sh`: Removes Great Lakes polygon and lake buffer size arguments to `src/clip_vectors_to_wbd.py`

<br/><br/>

## v4.0.18.1 - 2022-12-13 - [PR #760](https://github.com/NOAA-OWP/inundation-mapping/pull/760)

Adds stacked bar eval plots.

### Additions

- `/tools/eval_plots_stackedbar.py`: produces stacked bar eval plots in the same manner as `eval_plots.py`.

<br/><br/>

## v4.0.18.0 - 2023-01-03 - [PR#780](https://github.com/NOAA-OWP/inundation-mapping/pull/780)

Clips WBD and stream branch buffer polygons to DEM domain.

### Changes

- `src/`
    - `clip_vectors_to_wbd.py`: Clips WBD polygon to DEM domain

    - `gms/`
        - `buffer_stream_branches.py`: Clips branch buffer polygons to DEM domain
        - `derive_level_paths.py`: Stop processing if no branches exist
        - `mask_dem.py`: Checks if stream file exists before continuing
        - `remove_error_branches.py`: Checks if error_branches has data before continuing
        - `run_by_unit.sh`: Adds DEM domain as bash variable and adds it as an argument to calling `clip_vectors_to_wbd.py` and `buffer_stream_branches.py`

<br/><br/>


## v4.0.17.4 - 2023-01-06 - [PR#781](https://github.com/NOAA-OWP/inundation-mapping/pull/781)

Added crosswalk_table.csv from the root output folder as being a file push up to Hydrovis s3 bucket after FIM BED runs.

### Changes

- `config`
    - `aws_s3_put_fim4_hydrovis_whitelist.lst`:  Added crosswalk_table.csv to whitelist.


<br/><br/>

## v4.0.17.3 - 2022-12-23 - [PR#773](https://github.com/NOAA-OWP/inundation-mapping/pull/773)

Cleans up REM masking of levee-protected areas and fixes associated error.

### Removals

- `src/gms/`
    - `delineate_hydros_and_produce_HAND.sh`: removes rasterization and masking of levee-protected areas from the REM
    - `rasterize_by_order`: removes this file
- `config/`
    - `deny_gms_branch_zero.lst`, `deny_gms_branches_dev.lst`, and `deny_gms_branches_prod.lst`: removes `LeveeProtectedAreas_subset_{}.tif`

### Changes

- `src/gms/rem.py`: fixes an error where the nodata value of the DEM was overlooked

<br/><br/>

## v4.0.17.2 - 2022-12-29 - [PR #779](https://github.com/NOAA-OWP/inundation-mapping/pull/779)

Remove dependency on `other` folder in `test_cases`. Also updates ESRI and QGIS agreement raster symbology label to include the addition of levee-protected areas as a mask.

### Removals

- `tools/`
    - `aggregate_metrics.py` and `cache_metrics.py`: Removes reference to test_cases/other folder

### Changes

- `config/symbology/`
    - `esri/agreement_raster.lyr` and `qgis/agreement_raster.qml`: Updates label from Waterbody mask to Masked since mask also now includes levee-protected areas
- `tools/`
    - `eval_alt_catfim.py` and `run_test_case.py`: Updates waterbody mask to dataset located in /inputs folder

<br/><br/>

## v4.0.17.1 - 2022-12-29 - [PR #778](https://github.com/NOAA-OWP/inundation-mapping/pull/778)

This merge fixes a bug where all of the Stage-Based intervals were the same.

### Changes
- `/tools/generate_categorical_fim.py`: Changed `stage` variable to `interval_stage` variable in `produce_stage_based_catfim_tifs` function call.

<br/><br/>

## v4.0.17.0 - 2022-12-21 - [PR #771](https://github.com/NOAA-OWP/inundation-mapping/pull/771)

Added rysnc to docker images. rysnc can now be used inside the images to move data around via docker mounts.

### Changes

- `Dockerfile` : added rsync

<br/><br/>

## v4.0.16.0 - 2022-12-20 - [PR #768](https://github.com/NOAA-OWP/inundation-mapping/pull/768)

`gms_run_branch.sh` was processing all of the branches iteratively, then continuing on to a large post processing portion of code. That has now be split to two files, one for branch iteration and the other file for just post processing.

Other minor changes include:
- Removing the system where a user could override `DropStreamOrders` where they could process streams with stream orders 1 and 2 independently like other GMS branches.  This option is now removed, so it will only allow stream orders 3 and higher as gms branches and SO 1 and 2 will always be in branch zero.

- The `retry` flag on the three gms*.sh files has been removed. It did not work correctly and was not being used. Usage of it would have created unreliable results.

### Additions

- `gms_run_post_processing.sh`
   - handles all tasks from after `gms_run_branch.sh` to this file, except for output cleanup, which stayed in `gms_run_branch.sh`.
   - Can be run completely independent from `gms_run_unit.sh` or gms_run_branch.sh` as long as all of the files are in place. And can be re-run if desired.

### Changes

- `gms_pipeline.sh`
   - Remove "retry" system.
   - Remove "dropLowStreamOrders" system.
   - Updated for newer reusable output date/time/duration system.
   - Add call to new `gms_run_post_processing.sh` file.

- `gms_run_branch.sh`
   - Remove "retry" system.
   - Remove "dropLowStreamOrders" system.
   - Updated for newer reusable output date/time/duration system.
   - Removed most code from below the branch iterator to the new `gms_run_post_processing.sh` file. However, it did keep the branch files output cleanup and non-zero exit code checking.

- `gms_run_unit.sh`
   - Remove "retry" system.
   - Remove "dropLowStreamOrders" system.
   - Updated for newer reusable output date/time/duration system.

- `src`
    - `bash_functions.env`:  Added a new method to make it easier / simpler to calculation and display duration time.
    - `filter_catchments_and_add_attributes.py`:  Remove "dropLowStreamOrders" system.
    - `split_flows.py`: Remove "dropLowStreamOrders" system.
    - `usgs_gage_unit_setup.py`:  Remove "dropLowStreamOrders" system.

- `gms`
    - `delineate_hydros_and_produced_HAND.sh` : Remove "dropLowStreamOrders" system.
    - `derive_level_paths.py`: Remove "dropLowStreamOrders" system and some small style updates.
    - `run_by_unit.sh`: Remove "dropLowStreamOrders" system.

- `unit_tests/gms`
    - `derive_level_paths_params.json` and `derive_level_paths_unittests.py`: Remove "dropLowStreamOrders" system.

<br/><br/>

## v4.0.15.0 - 2022-12-20 - [PR #758](https://github.com/NOAA-OWP/inundation-mapping/pull/758)

This merge addresses feedback received from field users regarding CatFIM. Users wanted a Stage-Based version of CatFIM, they wanted maps created for multiple intervals between flood categories, and they wanted documentation as to why many sites are absent from the Stage-Based CatFIM service. This merge seeks to address this feedback. CatFIM will continue to evolve with more feedback over time.

## Changes
- `/src/gms/usgs_gage_crosswalk.py`: Removed filtering of extra attributes when writing table
- `/src/gms/usgs_gage_unit_setup.py`: Removed filter of gages where `rating curve == yes`. The filtering happens later on now.
- `/tools/eval_plots.py`: Added a post-processing step to produce CSVs of spatial data
- `/tools/generate_categorical_fim.py`:
  - New arguments to support more advanced multiprocessing, support production of Stage-Based CatFIM, specific output directory pathing, upstream and downstream distance, controls on how high past "major" magnitude to go when producing interval maps for Stage-Based, the ability to run a single AHPS site.
- `/tools/generate_categorical_fim_flows.py`:
  - Allows for flows to be retrieved for only one site (useful for testing)
  - More logging
  - Filtering stream segments according to stream order
- `/tools/generate_categorical_fim_mapping.py`:
  - Support for Stage-Based CatFIM production
  - Enhanced multiprocessing
  - Improved post-processing
- `/tools/pixel_counter.py`: fixed a bug where Nonetypes were being returned
- `/tools/rating_curve_get_usgs_rating_curves.py`:
  - Removed filtering when producing `usgs_gages.gpkg`, but adding attribute as to whether or not it meets acceptance criteria, as defined in `gms_tools/tools_shared_variables.py`.
  - Creating a lookup list to filter out unacceptable gages before they're written to `usgs_rating_curves.csv`
  - The `usgs_gages.gpkg` now includes two fields indicating whether or not gages pass acceptance criteria (defined in `tools_shared_variables.py`. The fields are `acceptable_codes` and `acceptable_alt_error`
- `/tools/tools_shared_functions.py`:
  - Added `get_env_paths()` function to retrieve environmental variable information used by CatFIM and rating curves scripts
  - `Added `filter_nwm_segments_by_stream_order()` function that uses WRDS to filter out NWM feature_ids from a list if their stream order is different than a desired stream order.
- `/tools/tools_shared_variables.py`: Added the acceptance criteria and URLS for gages as non-constant variables. These can be modified and tracked through version changes. These variables are imported by the CatFIM and USGS rating curve and gage generation scripts.
- `/tools/test_case_by_hydroid.py`: reformatting code, recommend adding more comments/docstrings in future commit

<br/><br/>

## v4.0.14.2 - 2022-12-22 - [PR #772](https://github.com/NOAA-OWP/inundation-mapping/pull/772)

Added `usgs_elev_table.csv` to hydrovis whitelist files.  Also updated the name to include the word "hydrovis" in them (anticipating more s3 whitelist files).

### Changes

- `config`
    - `aws_s3_put_fim4_hydrovis_whitelist.lst`:  File name updated and added usgs_elev_table.csv so it gets push up as well.
    - `aws_s3_put_fim3_hydrovis_whitelist.lst`: File name updated

- `data/aws`
   - `s3.py`: added `/foss_fim/config/aws_s3_put_fim4_hydrovis_whitelist.lst` as a default to the -w param.

<br/><br/>

## v4.0.14.1 - 2022-12-03 - [PR #753](https://github.com/NOAA-OWP/inundation-mapping/pull/753)

Creates a polygon of 3DEP DEM domain (to eliminate errors caused by stream networks with no DEM data in areas of HUCs that are outside of the U.S. border) and uses the polygon layer to clip the WBD and stream network (to a buffer inside the WBD).

### Additions
- `data/usgs/acquire_and_preprocess_3dep_dems.py`: Adds creation of 3DEP domain polygon by polygonizing all HUC6 3DEP DEMs and then dissolving them.
- `src/gms/run_by_unit.sh`: Adds 3DEP domain polygon .gpkg as input to `src/clip_vectors_to_wbd.py`

### Changes
- `src/clip_vectors_to_wbd.py`: Clips WBD to 3DEP domain polygon and clips streams to a buffer inside the clipped WBD polygon.

<br/><br/>

## v4.0.14.0 - 2022-12-20 - [PR #769](https://github.com/NOAA-OWP/inundation-mapping/pull/769)

Masks levee-protected areas from the DEM in branch 0 and in highest two stream order branches.

### Additions

- `src/gms/`
    - `mask_dem.py`: Masks levee-protected areas from the DEM in branch 0 and in highest two stream order branches
    - `delineate_hydros_and_produce_HAND.sh`: Adds `src/gms/mask_dem.py`

<br/><br/>

## v4.0.13.2 - 2022-12-20 - [PR #767](https://github.com/NOAA-OWP/inundation-mapping/pull/767)

Fixes inundation of nodata areas of REM.

### Changes

- `tools/inundation.py`: Assigns depth a value of `0` if REM is less than `0`

<br/><br/>

## v4.0.13.1 - 2022-12-09 - [PR #743](https://github.com/NOAA-OWP/inundation-mapping/pull/743)

This merge adds the tools required to generate Alpha metrics by hydroid. It summarizes the Apha metrics by branch 0 catchment for use in the Hydrovis "FIM Performance" service.

### Additions

- `pixel_counter.py`:  A script to perform zonal statistics against raster data and geometries
- `pixel_counter_functions.py`: Supporting functions
- `pixel_counter_wrapper.py`: a script that wraps `pixel_counter.py` for batch processing
- `test_case_by_hydroid.py`: the main script to orchestrate the generation of alpha metrics by catchment

<br/><br/>

## v4.0.13.0 - 2022-11-16 - [PR #744](https://github.com/NOAA-OWP/inundation-mapping/pull/744)

Changes branch 0 headwaters data source from NHD to NWS to be consistent with branches. Removes references to NHD flowlines and headwater data.

### Changes

- `src/gms/derive_level_paths.py`: Generates headwaters before stream branch filtering

### Removals

- Removes NHD flowlines and headwater references from `gms_run_unit.sh`, `config/deny_gms_unit_prod.lst`, `src/clip_vectors_to_wbd.py`, `src/gms/run_by_unit.sh`, `unit_tests/__template_unittests.py`, `unit_tests/clip_vectors_to_wbd_params.json`, and `unit_tests/clip_vectors_to_wbd_unittests.py`

<br/><br/>

## V4.0.12.2 - 2022-12-04 - [PR #754](https://github.com/NOAA-OWP/inundation-mapping/pull/754)

Stop writing `gms_inputs_removed.csv` if no branches are removed with Error status 61.

### Changes

- `src/gms/remove_error_branches.py`: Checks if error branches is not empty before saving gms_inputs_removed.csv

<br/><br/>

## v4.0.12.1 - 2022-11-30 - [PR #751](https://github.com/NOAA-OWP/inundation-mapping/pull/751)

Updating a few deny list files.

### Changes

- `config`:
    - `deny_gms_branches_dev.lst`, `deny_gms_branches_prod.lst`, and `deny_gms_unit_prod.lst`

<br/><br/>


## v4.0.12.0 - 2022-11-28 - [PR #736](https://github.com/NOAA-OWP/inundation-mapping/pull/736)

This feature branch introduces a new methodology for computing Manning's equation for the synthetic rating curves. The new subdivision approach 1) estimates bankfull stage by crosswalking "bankfull" proxy discharge data to the raw SRC discharge values 2) identifies in-channel vs. overbank geometry values 3) applies unique in-channel and overbank Manning's n value (user provided values) to compute Manning's equation separately for channel and overbank discharge and adds the two components together for total discharge 4) computes a calibration coefficient (where benchmark data exists) that applies to the  calibrated total discharge calculation.

### Additions

- `src/subdiv_chan_obank_src.py`: new script that performs all subdiv calculations and then produce a new (modified) `hydroTable.csv`. Inputs include `src_full_crosswalked.csv` for each huc/branch and a Manning's roughness csv file (containing: featureid, channel n, overbank n; file located in the `/inputs/rating_curve/variable_roughness/`). Note that the `identify_src_bankfull.py` script must be run prior to running the subdiv workflow.

### Changes

- `config/params_template.env`: removed BARC and composite roughness parameters; added new subdivision parameters; default Manning's n file set to `mannings_global_06_12.csv`
- `gms_run_branch.sh`: moved the PostgreSQL database steps to occur immediately before the SRC calibration steps; added new subdivision step; added condition to SRC calibration to ensure subdivision routine is run
- `src/add_crosswalk.py`: removed BARC function call; update placeholder value list (removed BARC and composite roughness variables) - these placeholder variables ensure that all hydrotables have the same dimensions
- `src/identify_src_bankfull.py`: revised FIM3 starting code to work with FIM4 framework; stripped out unnecessary calculations; restricted bankfull identification to stage values > 0
- `src/src_adjust_spatial_obs.py`: added huc sort function to help user track progress from console outputs
- `src/src_adjust_usgs_rating.py`: added huc sort function to help user track progress from console outputs
- `src/src_roughness_optimization.py`: reconfigured code to compute a calibration coefficient and apply adjustments using the subdivision variables; renamed numerous variables; simplified code where possible
- `src/utils/shared_variables.py`: increased `ROUGHNESS_MAX_THRESH` from 0.6 to 0.8
- `tools/vary_mannings_n_composite.py`: *moved this script from /src to /tools*; updated this code from FIM3 to work with FIM4 structure; however, it is not currently implemented (the subdivision routine replaces this)
- `tools/aggregate_csv_files.py`: helper tool to search for csv files by name/wildcard and concatenate all found files into one csv (used for aggregating previous calibrated roughness values)
- `tools/eval_plots.py`: updated list of metrics to plot to also include equitable threat score and mathews correlation coefficient (MCC)
- `tools/synthesize_test_cases.py`: updated the list of FIM version metrics that the `PREV` flag will use to create the final aggregated metrics csv; this change will combine the dev versions provided with the `-dc` flag along with the existing `previous_fim_list`

<br/><br/>

## v4.0.11.5 - 2022-11-18 - [PR #746](https://github.com/NOAA-OWP/inundation-mapping/pull/746)

Skips `src/usgs_gage_unit_setup.py` if no level paths exist. This may happen if a HUC has no stream orders > 2. This is a bug fix for #723 for the case that the HUC also has USGS gages.

### Changes

- `src/gms/run_by_unit.sh`: Adds check for `nwm_subset_streams_levelPaths.gpkg` before running `usgs_gage_unit_setup.py`

<br/><br/>

## v4.0.11.4 - 2022-10-12 - [PR #709](https://github.com/NOAA-OWP/inundation-mapping/pull/709)

Adds capability to produce single rating curve comparison plots for each gage.

### Changes

- `tools/rating_curve_comparison.py`
    - Adds generate_single_plot() to make a single rating curve comparison plot for each gage in a given HUC
    - Adds command line switch to generate single plots

<br/><br/>

## v4.0.11.3 - 2022-11-10 - [PR #739](https://github.com/NOAA-OWP/inundation-mapping/pull/739)

New tool with instructions of downloading levee protected areas and a tool to pre-process it, ready for FIM.

### Additions

- `data`
    - `nld`
         - `preprocess_levee_protected_areas.py`:  as described above

### Changes

- `data`
     - `preprocess_rasters.py`: added deprecation note. It will eventually be replaced in it's entirety.
- `src`
    - `utils`
        - `shared_functions.py`: a few styling adjustments.

<br/><br/>

## v4.0.11.2 - 2022-11-07 - [PR #737](https://github.com/NOAA-OWP/inundation-mapping/pull/737)

Add an extra input args to the gms_**.sh files to allow for an override of the branch zero deny list, same as we can do with the unit and branch deny list overrides. This is needed for debugging purposes.

Also, if there is no override for the deny branch zero list and is not using the word "none", then use the default or overridden standard branch deny list.  This will keep the branch zero's and branch output folders similar but not identical for outputs.

### Changes

- `gms_pipeline.sh`:  Add new param to allow for branch zero deny list override. Plus added better logic for catching bad deny lists earlier.
- `gms_run_branch.sh`:  Add new param to allow for branch zero deny list override.  Add logic to cleanup all branch zero output folders with the default branch deny list (not the branch zero list), UNLESS an override exists for the branch zero deny list.
- `gms_run_unit.sh`: Add new param to allow for branch zero deny list override.
- `config`
    - `deny_gms_branch_zero.lst`: update to keep an additional file in the outputs.
- `src`
    - `output_cleanup.py`: added note saying it is deprecated.
    - `gms`
        - `run_by_branch.sh`: variable name change (matching new names in related files for deny lists)
        - `run_by_unit.sh`: Add new param to allow for branch zero deny list override.

<br/><br/>

## v4.0.11.1 - 2022-11-01 - [PR #732](https://github.com/NOAA-OWP/inundation-mapping/pull/732)

Due to a recent IT security scan, it was determined that Jupyter-core needed to be upgraded.

### Changes

- `Pipfile` and `Pipfile.lock`:  Added a specific version of Jupyter Core that is compliant with IT.

<br/><br/>

## v4.0.11.0 - 2022-09-21 - [PR #690](https://github.com/NOAA-OWP/inundation-mapping/pull/690)

Masks levee-protected areas from Relative Elevation Model if branch 0 or if branch stream order exceeds a threshold.

### Additions

- `src/gms/`
   - `delineate_hydros_and_produce_HAND.sh`
      - Reprojects and creates HUC-level raster of levee-protected areas from polygon layer
      - Uses that raster to mask/remove those areas from the Relative Elevation Model
   - `rasterize_by_order.py`: Subsets levee-protected area branch-level raster if branch 0 or if order exceeds a threshold (default threshold: max order - 1)
- `config/`
   - `deny_gms_branches_default.lst`, and `deny_gms_branches_min.lst`: Added LeveeProtectedAreas_subset_{}.tif
   - `params_template.env`: Adds mask_leveed_area_toggle

### Changes

- `src/gms/delineate_hydros_and_produce_HAND.sh`: Fixes a bug in ocean/Great Lakes masking
- `tools/`
    - `eval_alt_catfim.py` and `run_test_case.py`: Changes the levee mask to the updated inputs/nld_vectors/Levee_protected_areas.gpkg

<br/><br/>

## v4.0.10.5 - 2022-10-21 - [PR #720](https://github.com/NOAA-OWP/inundation-mapping/pull/720)

Earlier versions of the acquire_and_preprocess_3dep_dems.py did not have any buffer added when downloading HUC6 DEMs. This resulted in 1 pixel nodata gaps in the final REM outputs in some cases at HUC8 sharing a HUC6 border. Adding the param of cblend 6 to the gdalwarp command meant put a 6 extra pixels all around perimeter. Testing showed that 6 pixels was plenty sufficient as the gaps were never more than 1 pixel on borders of no-data.

### Changes

- `data`
    - `usgs`
        - `acquire_and_preprocess_3dep_dems.py`: Added the `cblend 6` param to the gdalwarp call for when the dem is downloaded from USGS.
    - `create_vrt_file.py`:  Added sample usage comment.
 - `src`
     - `gms`
         `run_by_unit.sh`: Added a comment about gdal as it relates to run_by_unit.

Note: the new replacement inputs/3dep_dems/10m_5070/ files can / will be copied before PR approval as the true fix was replacment DEM's. There is zero risk of overwriting prior to code merge.

<br/><br/>

## v4.0.10.4 - 2022-10-27 - [PR #727](https://github.com/NOAA-OWP/inundation-mapping/pull/727)

Creates a single crosswalk table containing HUC (huc8), BranchID, HydroID, feature_id (and optionally LakeID) from branch-level hydroTables.csv files.

### Additions

- `tools/gms_tools/combine_crosswalk_tables.py`: reads and concatenates hydroTable.csv files, writes crosswalk table
- `gms_run_branch.sh`: Adds `tools/gms_tools/make_complete_hydrotable.py` to post-processing

<br/><br/>

## v4.0.10.3 - 2022-10-19 - [PR #718](https://github.com/NOAA-OWP/inundation-mapping/pull/718)

Fixes thalweg notch by clipping upstream ends of the stream segments to prevent the stream network from reaching the edge of the DEM and being treated as outlets when pit filling the burned DEM.

### Changes

- `src/clip_vectors_to_wbd.py`: Uses a slightly smaller buffer than wbd_buffer (wbd_buffer_distance-2*(DEM cell size)) to clip stream network inside of DEM extent.

<br/><br/>

## v4.0.10.2 - 2022-10-24 - [PR #723](https://github.com/NOAA-OWP/inundation-mapping/pull/723)

Runs branch 0 on HUCs with no other branches remaining after filtering stream orders if `drop_low_stream_orders` is used.

### Additions

- `src/gms`
    - `stream_branches.py`: adds `exclude_attribute_values()` to filter out stream orders 1&2 outside of `load_file()`

### Changes

- `src/gms`
    - `buffer_stream_branches.py`: adds check for `streams_file`
    - `derive_level_paths.py`: checks length of `stream_network` before filtering out stream orders 1&2, then filters using `stream_network.exclude_attribute_values()`
    - `generate_branch_list.py`: adds check for `stream_network_dissolved`

<br/><br/>

## v4.0.10.1 - 2022-10-5 - [PR #695](https://github.com/NOAA-OWP/inundation-mapping/pull/695)

This hotfix address a bug with how the rating curve comparison (sierra test) handles the branch zero synthetic rating curve in the comparison plots. Address #676

### Changes

- `tools/rating_curve_comparison.py`
  - Added logging function to print and write to log file
  - Added new filters to ignore AHPS only sites (these are sites that we need for CatFIM but do not have a USGS gage or USGS rating curve available for sierra test analysis)
  - Added functionality to identify branch zero SRCs
  - Added new plot formatting to distinguish branch zero from other branches

<br/><br/>

## v4.0.10.0 - 2022-10-4 - [PR #697](https://github.com/NOAA-OWP/inundation-mapping/pull/697)

Change FIM to load DEM's from the new USGS 3Dep files instead of the original NHD Rasters.

### Changes

- `config`
    - `params_template.env`: Change default of the calib db back to true:  src_adjust_spatial back to "True". Plus a few text updates.
- `src`
    - `gms`
        - `run_by_unit.sh`: Change input_DEM value to the new vrt `$inputDataDir/3dep_dems/10m_5070/fim_seamless_3dep_dem_10m_5070.vrt` to load the new 3Dep DEM's. Note: The 3Dep DEM's are projected as CRS 5070, but for now, our code is using ESRI:102039. Later all code and input will be changed to CRS:5070. We now are defining the FIM desired projection (102039), so we need to reproject on the fly from 5070 to 102039 during the gdalwarp cut.
        - `run_by_branch.sh`: Removed unused lines.
    - `utils`
        - `shared_variables.py`: Changes to use the new 3Dep DEM rasters instead of the NHD rasters. Moved some values (grouped some variables). Added some new variables for 3Dep. Note: At this time, some of these new enviro variables for 3Dep are not used but are expected to be used shortly.
- `data`
    - `usgs`
        - `acquire_and_preprocess_3dep_dems.py`: Minor updates for adjustments of environmental variables. Adjustments to ensure the cell sizes are fully defined as 10 x 10 as source has a different resolution. The data we downloaded to the new `inputs/3dep_dems/10m_5070` was loaded as 10x10, CRS:5070 rasters.

### Removals

- `lib`
    - `aggregate_fim_outputs.py` : obsolete. Had been deprecated for a while and replaced by other files.
    - `fr_to_mr_raster_mask.py` : obsolete. Had been deprecated for a while and replaced by other files.

<br/><br/>

## v4.0.9.8 - 2022-10-06 - [PR #701](https://github.com/NOAA-OWP/inundation-mapping/pull/701)

Moved the calibration tool from dev-fim3 branch into "dev" (fim4) branch. Git history not available.

Also updated making it easier to deploy, along with better information for external contributors.

Changed the system so the calibration database name is configurable. This allows test databases to be setup in the same postgres db / server system. You can have more than one calb_db_keys.env running in different computers (or even more than one on one server) pointing to the same actual postgres server and service. ie) multiple dev machine can call a single production server which hosts the database.

For more details see /tools/calibration-db/README.md

### Changes

- `tools`
    - `calibration-db`
        - `docker-compose.yml`: changed to allow for configurable database name. (allows for more then one database in a postgres database system (one for prod, another for test if needed))

### Additions

- `config`
    - `calb_db_keys_template.env`: a new template verison of the required config values.

### Removals

- `tools`
    - `calibration-db`
        - `start_db.sh`: Removed as the command should be run on demand and not specifically scripted because of its configurable location of the env file.

<br/><br/>

## v4.0.9.7 - 2022-10-7 - [PR #703](https://github.com/NOAA-OWP/inundation-mapping/pull/703)

During a recent release of a FIM 3 version, it was discovered that FIM3 has slightly different AWS S3 upload requirements. A new s3 whitelist file has been created for FIM3 and the other s3 file was renamed to include the phrase "fim4" in it.

This is being added to source control as it might be used again and we don't want to loose it.

### Additions

- `config`
   - `aws_s3_put_fim3_whitelist.lst`

### Renamed

- `config`
   - `aws_s3_put_fim4_whitelist.lst`: renamed from aws_s3_put_whitelist.lst

<br/><br/>

## v4.0.9.6 - 2022-10-17 - [PR #711](https://github.com/NOAA-OWP/inundation-mapping/pull/711)

Bug fix and formatting upgrades. It was also upgraded to allow for misc other inundation data such as high water data.

### Changes

- `tools`
    - `inundate_nation.py`:  As stated above.

### Testing

- it was run in a production model against fim 4.0.9.2 at 100 yr and 2 yr as well as a new High Water dataset.

<br/><br/>

## v4.0.9.5 - 2022-10-3 - [PR #696](https://github.com/NOAA-OWP/inundation-mapping/pull/696)

- Fixed deny_gms_unit_prod.lst to comment LandSea_subset.gpkg, so it does not get removed. It is needed for processing in some branches
- Change default for params_template.env -> src_adjust_spatial="False", back to default of "True"
- Fixed an infinite loop when src_adjust_usgs_rating.py was unable to talk to the calib db.
- Fixed src_adjsust_usgs_rating.py for when the usgs_elev_table.csv may not exist.

### Changes

- `gms_run_branch.sh`:  removed some "time" command in favour of using fim commands from bash_functions.sh which give better time and output messages.

- `config`
    - `deny_gms_unit_prod.lst`: Commented out LandSea_subset.gpkg as some HUCs need that file in place.
    - `params_template.env`: Changed default src_adjust_spatial back to True

- `src`
    - `src_adjust_spatial_obs.py`:  Added code to a while loop (line 298) so it is not an indefinite loop that never stops running. It will now attempts to contact the calibration db after 6 attempts. Small adjustments to output and logging were also made and validation that a connection to the calib db was actually successful.
    - `src_adjust_usgs_rating.py`: Discovered that a usgs_elev_df might not exist (particularly when processing was being done for hucs that have no usgs guage data). If the usgs_elev_df does not exist, it no longer errors out.

<br/><br/>

## v4.0.9.4 - 2022-09-30 - [PR #691](https://github.com/NOAA-OWP/inundation-mapping/pull/691)

Cleanup Branch Zero output at the end of a processing run. Without this fix, some very large files were being left on the file system. Adjustments and cleanup changed the full BED output run from appx 2 TB output to appx 1 TB output.

### Additions

- `unit_tests`
    - `gms`
        - `outputs_cleanup_params.json` and `outputs_cleanup_unittests.py`: The usual unit test files.

### Changes

- `gms_pipeline.sh`: changed variables and text to reflect the renamed default `deny_gms_branchs_prod.lst` and `deny_gms_unit_prod.lst` files. Also tells how a user can use the word 'none' for the deny list parameter (both or either unit or branch deny list) to skip output cleanup(s).

- `gms_run_unit.sh`: changed variables and text to reflect the renamed default `deny_gms_unit_prod.lst` files. Also added a bit of minor output text (styling). Also tells how a user can use the word 'none' for the deny list parameter to skip output cleanup.

- `gms_run_branch.sh`:
       ... changed variables and text to reflect the renamed default `deny_gms_branches.lst` files.
       ... added a bit of minor output text (styling).
       ... also tells how a user can use the word 'none' for the deny list parameter to skip output cleanup.
       ... added a new section that calls the `outputs_cleanup.py` file and will do post cleanup on branch zero output files.

- `src`
    - `gms`
        - `outputs_cleanup.py`: pretty much rewrote it in its entirety. Now accepts a manditory branch id (can be zero) and can recursively search subdirectories. ie) We can submit a whole output directory with all hucs and ask to cleanup branch 0 folder OR cleanup files in any particular directory as we did before (per branch id).

          - `run_by_unit.sh`:  updated to pass in a branch id (or the value of "0" meaning branch zero) to outputs_cleanup.py.
          - `run_by_branch.sh`:  updated to pass in a branch id to outputs_cleanup.py.

- `unit_tests`
    - `README.md`: updated to talk about the specific deny list for unit_testing.
    - `__template_unittests.py`: updated for the latest code standards for unit tests.

- `config`
    - `deny_gms_branch_unittest.lst`: Added some new files to be deleted, updated others.
    - `deny_gms_branch_zero.lst`: Added some new files to be deleted.
    - `deny_gms_branches_dev.lst`:  Renamed from `deny_gms_branches_default.lst` and some new files to be deleted, updated others. Now used primarily for development and testing use.
    - `deny_gms_branches_prod.lst`:  Renamed from `deny_gms_branches_min` and some new files to be deleted, updated others. Now used primarily for when releasing a version to production.
    - `deny_gms_unit_prod.lst`: Renamed from `deny_gms_unit_default.lst`, yes... there currently is no "dev" version.  Added some new files to be deleted.

<br/><br/>

## v4.0.9.3 - 2022-09-13 - [PR #681](https://github.com/NOAA-OWP/inundation-mapping/pull/681)

Created a new tool to downloaded USGS 3Dep DEM's via their S3 bucket.

Other changes:
 - Some code file re-organization in favour of the new `data` folder which is designed for getting, setting, and processing data from external sources such as AWS, WBD, NHD, NWM, etc.
 - Added tmux as a new tool embedded inside the docker images.

### Additions

- `data`
   - `usgs`
      - `acquire_and_preprocess_3dep_dems.py`:  The new tool as described above. For now it is hardcoded to a set path for USGS AWS S3 vrt file but may change later for it to become parameter driven.
 - `create_vrt_file.py`: This is also a new tool that can take a directory of geotiff files and create a gdal virtual file, .vrt extention, also called a `virtual raster`. Instead of clipping against HUC4, 6, 8's raster files, and run risks of boundary issues, vrt's actual like all of the tif's are one giant mosaiced raster and can be clipped as one.

### Removals

- 'Dockerfile.prod`:  No longer being used (never was used)

### Changes

- `Dockerfile`:  Added apt install for tmux. This tool will now be available in docker images and assists developers.

- `data`
   - `acquire_and_preprocess_inputs.py`:  moved from the `tools` directory but not other changes made. Note: will required review/adjustments before being used again.
   - `nws`
      - `preprocess_ahps_nws.py`:  moved from the `tools` directory but not other changes made. Note: will required review/adjustments before being used again.
      - `preprocess_rasters.py`: moved from the `tools` directory but not other changes made. Note: will required review/adjustments before being used again.
    - `usgs`
         - `preprocess_ahps_usgs.py`:  moved from the `tools` directory but not other changes made. Note: will required review/adjustments before being used again.
         - `preprocess_download_usgs_grids.py`: moved from the `tools` directory but not other changes made. Note: will required review/adjustments before being used again.

 - `src`
     - `utils`
         - `shared_functions.py`:  changes made were
              - Cleanup the "imports" section of the file (including a change to how the utils.shared_variables file is loaded.
              - Added `progress_bar_handler` function which can be re-used by other code files.
              - Added `get_file_names` which can create a list of files from a given directory matching a given extension.
              - Modified `print_current_date_time` and `print_date_time_duration` and  methods to return the date time strings. These helper methods exist to help with standardization of logging and output console messages.
              - Added `print_start_header` and `print_end_header` to help with standardization of console and logging output messages.
          - `shared_variables.py`: Additions in support of near future functionality of having fim load DEM's from USGS 3DEP instead of NHD rasters.

<br/><br/>

## v4.0.9.2 - 2022-09-12 - [PR #678](https://github.com/NOAA-OWP/inundation-mapping/pull/678)

This fixes several bugs related to branch definition and trimming due to waterbodies.

### Changes

- `src/gms/stream_branches.py`
   - Bypasses erroneous stream network data in the to ID field by using the Node attribute instead.
   - Adds check if no nwm_lakes_proj_subset.gpkg file is found due to no waterbodies in the HUC.
   - Allows for multiple upstream branches when stream order overrides arbolate sum.

<br/><br/>

## v4.0.9.1 - 2022-09-01 - [PR #664](https://github.com/NOAA-OWP/inundation-mapping/pull/664)

A couple of changes:
1) Addition of a new tool for pushing files / folders up to an AWS (Amazon Web Service) S3 bucket.
2) Updates to the Docker image creation files to include new packages for boto3 (for AWS) and also added `jupyter`, `jupterlab` and `ipympl` to make it easier to use those tools during development.
3) Correct an oversight of `logs\src_optimization` not being cleared upon `overwrite` run.

### Additions

- `src`
   - `data`
       - `README.md`: Details on how the new system for `data` folders (for communication for external data sources/services).
       - `aws`
           - `aws_base.py`:  A file using a class and inheritance system (parent / child). This file has properties and a method that all child class will be expected to use and share. This makes it quicker and easier to added new AWS tools and helps keep consistant patterns and standards.
           - `aws_creds_template.env`: There are a number of ways to validate credentials to send data up to S3. We have chosen to use an `.env` file that can be passed into the tool from any location. This is the template for that `.env` file. Later versions may be changed to use AWS profile security system.
           - `s3.py`: This file pushes file and folders up to a defined S3 bucket and root folder. Note: while it is designed only for `puts` (pushing to S3), hooks were added in case functional is added later for `gets` (pull from S3).


### Changes

- `utils`
   - `shared_functions.py`:  A couple of new features
       -  Added a method which accepts a path to a .lst or .txt file with a collection of data and load it into a  python list object. It can be used for a list of HUCS, file paths, or almost anything.
       - A new method for quick addition of current date/time in output.
       - A new method for quick calculation and formatting of time duration in hours, min and seconds.
       - A new method for search for a string in a given python list. It was designed with the following in mind, we already have a python list loaded with whitelist of files to be included in an S3 push. As we iterate through files from the file system, we can use this tool to see if the file should be pushed to S3. This tool can easily be used contexts and there is similar functionality in other FIM4 code that might be able to this method.

- `Dockerfile` : Removed a line for reloading Shapely in recent PRs, which for some reason is no longer needed after adding the new BOTO3 python package. Must be related to python packages dependencies. This removed Shapely warning seen as a result of another recent PR. Also added AWS CLI for bash commands.

- `Pipfile` and `Pipfile.lock`:  Updates for the four new python packages, `boto3` (for AWS), `jupyter`, `jupyterlab` and `ipympl`. We have some staff that use Jupyter in their dev actitivies. Adding this package into the base Docker image will make it easier for them.

<br/><br/>

## 4.0.9.0 - 2022-09-09 - [PR #672](https://github.com/NOAA-OWP/inundation-mapping/pull/672)

When deriving level paths, this improvement allows stream order to override arbolate sum when selecting the proper upstream segment to continue the current branch.

<br/><br/>

## 4.0.8.0 - 2022-08-26 - [PR #671](https://github.com/NOAA-OWP/inundation-mapping/pull/671)

Trims ends of branches that are in waterbodies; also removes branches if they are entirely in a waterbody.

## Changes

- `src/gms/stream_branches.py`: adds `trim_branches_in_waterbodies()` and `remove_branches_in_waterbodies()` to trim and prune branches in waterbodies.

<br/><br/>

## v4.0.7.2 - 2022-08-11 - [PR #654](https://github.com/NOAA-OWP/inundation-mapping/pull/654)

`inundate_nation.py` A change to switch the inundate nation function away from refrences to `inundate.py`, and rather use `inundate_gms.py` and `mosaic_inundation.py`

### Changes

- `inundate_gms`:  Changed `mask_type = 'filter'`

<br/><br/>

## v4.0.7.1 - 2022-08-22 - [PR #665](https://github.com/NOAA-OWP/inundation-mapping/pull/665)

Hotfix for addressing missing input variable when running `gms_run_branch.sh` outside of `gms_pipeline.sh`.

### Changes
- `gms_run_branch.sh`: defining path to WBD HUC input file directly in ogr2ogr call rather than using the $input_WBD_gdb defined in `gms_run_unit.sh`
- `src/src_adjust_spatial_obs.py`: removed an extra print statement
- `src/src_roughness_optimization.py`: removed a log file write that contained sensitive host name

<br/><br/>

## v4.0.7.0 - 2022-08-17 - [PR #657](https://github.com/NOAA-OWP/inundation-mapping/pull/657)

Introduces synthetic rating curve calibration workflow. The calibration computes new Manning's coefficients for the HAND SRCs using input data: USGS gage locations, USGS rating curve csv, and a benchmark FIM extent point database stored in PostgreSQL database. This addresses [#535].

### Additions

- `src/src_adjust_spatial_obs.py`: new synthetic rating curve calibration routine that prepares all of the spatial (point data) benchmark data for ingest to the Manning's coefficient calculations performed in `src_roughness_optimization.py`
- `src/src_adjust_usgs_rating.py`: new synthetic rating curve calibration routine that prepares all of the USGS gage location and observed rating curve data for ingest to the Manning's coefficient calculations performed in `src_roughness_optimization.py`
- `src/src_roughness_optimization.py`: new SRC post-processing script that ingests observed data and HUC/branch FIM output data to compute optimized Manning's coefficient values and update the discharge values in the SRCs. Outputs a new hydroTable.csv.

### Changes

- `config/deny_gms_branch_zero.lst`: added `gw_catchments_reaches_filtered_addedAttributes_crosswalked_{}.gpkg` to list of files to keep (used in calibration workflow)
- `config/deny_gms_branches_min.lst`: added `gw_catchments_reaches_filtered_addedAttributes_crosswalked_{}.gpkg` to list of files to keep (used in calibration workflow)
- `config/deny_gms_unit_default.lst`: added `usgs_elev_table.csv` to list of files to keep (used in calibration workflow)
- `config/params_template.env`: added new variables for user to control calibration
  - `src_adjust_usgs`: Toggle to run src adjustment routine (True=on; False=off)
  - `nwm_recur_file`: input file location with nwm feature_id and recurrence flow values
  - `src_adjust_spatial`: Toggle to run src adjustment routine (True=on; False=off)
  - `fim_obs_pnt_data`: input file location with benchmark point data used to populate the postgresql database
  - `CALB_DB_KEYS_FILE`: path to env file with sensitive paths for accessing postgres database
- `gms_run_branch.sh`: includes new steps in the workflow to connect to the calibration PostgreSQL database, run SRC calibration w/ USGS gage rating curves, run SRC calibration w/ benchmark point database
- `src/add_crosswalk.py`: added step to create placeholder variables to be replaced in post-processing (as needed). Created here to ensure consistent column variables in the final hydrotable.csv
- `src/gms/run_by_unit.sh`: added new steps to workflow to create the `usgs_subset_gages.gpkg` file for branch zero and then perform crosswalk and create `usgs_elev_table.csv` for branch zero
- `src/make_stages_and_catchlist.py`: Reconcile flows and catchments hydroids
- `src/usgs_gage_aggregate.py`: changed streamorder data type from integer to string to better handle missing values in `usgs_gage_unit_setup.py`
- `src/usgs_gage_unit_setup.py`: added new inputs and function to populate `usgs_elev_table.csv` for branch zero using all available gages within the huc (not filtering to a specific branch)
- `src/utils/shared_functions.py`: added two new functions for calibration workflow
  - `check_file_age`: check the age of a file (use for flagging potentially outdated input)
  - `concat_huc_csv`: concatenate huc csv files to a single dataframe/csv
- `src/utils/shared_variables.py`: defined new SRC calibration threshold variables
  - `DOWNSTREAM_THRESHOLD`: distance in km to propogate new roughness values downstream
  - `ROUGHNESS_MAX_THRESH`: max allowable adjusted roughness value (void values larger than this)
  - `ROUGHNESS_MIN_THRESH`: min allowable adjusted roughness value (void values smaller than this)

<br/><br/>

## v4.0.6.3 - 2022-08-04 - [PR #652](https://github.com/NOAA-OWP/inundation-mapping/pull/652)

Updated `Dockerfile`, `Pipfile` and `Pipfile.lock` to add the new psycopg2 python package required for a WIP code fix for the new FIM4 calibration db.

<br/><br/>

## v4.0.6.2 - 2022-08-16 - [PR #639](https://github.com/NOAA-OWP/inundation-mapping/pull/639)

This file converts USFIMR remote sensed inundation shapefiles into a raster that can be used to compare to the FIM data. It has to be run separately for each shapefile. This addresses [#629].

### Additions

- `/tools/fimr_to_benchmark.py`: This file converts USFIMR remote sensed inundation shapefiles into a raster that can be used to compare to the FIM data. It has to be run separately for each shapefile.

<br/><br/>

## v4.0.6.1 - 2022-08-12 - [PR #655](https://github.com/NOAA-OWP/inundation-mapping/pull/655)

Prunes branches that fail with NO_FLOWLINES_EXIST (Exit code: 61) in `gms_run_branch.sh` after running `split_flows.py`

### Additions
- Adds `remove_error_branches.py` (called from `gms_run_branch.sh`)
- Adds `gms_inputs_removed.csv` to log branches that have been removed across all HUCs

### Removals
- Deletes branch folders that fail
- Deletes branch from `gms_inputs.csv`

<br/><br/>

## v4.0.6.0 - 2022-08-10 - [PR #614](https://github.com/NOAA-OWP/inundation-mapping/pull/614)

Addressing #560, this fix in run_by_branch trims the DEM derived streamline if it extends past the end of the branch streamline. It does this by finding the terminal point of the branch stream, snapping to the nearest point on the DEM derived stream, and cutting off the remaining downstream portion of the DEM derived stream.

### Changes

- `/src/split_flows.py`: Trims the DEM derived streamline if it flows past the terminus of the branch (or level path) streamline.
- `/src/gms/delineate_hydros_and_produce_HAND.sh`: Added branch streamlines as an input to `split_flows.py`.

<br/><br/>

## v4.0.5.4 - 2022-08-01 - [PR #642](https://github.com/NOAA-OWP/inundation-mapping/pull/642)

Fixes bug that causes [Errno2] No such file or directory error when running synthesize_test_cases.py if testing_versions folder doesn't exist (for example, after downloading test_cases from ESIP S3).

### Additions

- `run_test_case.py`: Checks for testing_versions folder in test_cases and adds it if it doesn't exist.

<br/><br/>

## v4.0.5.3 - 2022-07-27 - [PR #630](https://github.com/NOAA-OWP/inundation-mapping/issues/630)

A file called gms_pipeline.sh already existed but was unusable. This has been updated and now can be used as a "one-command" execution of the fim4/gms run. While you still can run gms_run_unit.sh and gms_run_branch.sh as you did before, you no longer need to. Input arguments were simplified to allow for more default and this simplification was added to `gms_run_unit.sh` and `gms_run_branch.sh` as well.

A new feature was added that is being used for `gms_pipeline.sh` which tests the percent and number of errors after hucs are processed before continuing onto branch processing.

New FIM4/gms usability is now just (at a minumum): `gms_pipeline.sh -n <output name> -u <HUC(s) or HUC list path>`

`gms_run_branch.sh` and `gms_run_branch.sh` have also been changed to add the new -a flag and default to dropping stream orders 1 and 2.

### Additions

- `src`
    - `check_unit_errors.py`: as described above.
- `unit_tests`
    - `check_unit_errors_unittests.py` and `check_unit_errors_params.json`: to match new file.

### Changes

- `README.md`:  Updated text for FIM4, gms_pipeline, S3 input updates, information about updating dependencies, misc link updates and misc text verbage.
- `gms_pipeline.sh`: as described above.
- `gms_run_unit.sh`: as described above. Also small updates to clean up folders and files in case of an overwrite.
- `gms_run_branch.sh`: as described above.
- `src`
     - `utils`
         - `fim_enums.py`:  FIM_system_exit_codes renamed to FIM_exit_codes.
         - `shared_variables.py`: added configurable values for minimum number and percentage of unit errors.
    - `bash_functions.env`:   Update to make the cumulative time screen outputs in mins/secs instead of just seconds.
    - `check_huc_inputs.py`:  Now returns the number of HUCs being processed, needed by `gms_pipeline.sh` (Note: to get the value back to a bash file, it has to send it back via a "print" line and not a "return" value.  Improved input validation,
- `unit_tests`
   - `README.md`: Misc text and link updates.

### Removals

- `config\params_template_calibrated.env`: No longer needed. Has been removed already from dev-fim3 and confirmed that it is not needed.
<br><br>

## v4.0.5.2 - 2022-07-25 - [PR #622](https://github.com/NOAA-OWP/inundation-mapping/pull/622)

Updates to unit tests including a minor update for outputs and loading in .json parameter files.
<br><br>


## v4.0.5.1 - 2022-06-27 - [PR #612](https://github.com/NOAA-OWP/inundation-mapping/pull/612)

`Alpha Test Refactor` An upgrade was made a few weeks back to the dev-fim3 branch that improved performance, usability and readability of running alpha tests. Some cleanup in other files for readability, debugging verbosity and styling were done as well. A newer, cleaner system for printing lines when the verbose flag is enabled was added.

### Changes

- `gms_run_branch.sh`:  Updated help instructions to about using multiple HUCs as command arguments.
- `gms_run_unit.sh`:  Updated help instructions to about using multiple HUCs as command arguments.
- `src/utils`
    - `shared_functions.py`:
       - Added a new function called `vprint` which creates a simpler way (and better readability) for other python files when wanting to include a print line when the verbose flag is on.
       - Added a new class named `FIM_Helpers` as a wrapper for the new `vprint` method.
       - With the new `FIM_Helpers` class, a previously existing method named `append_id_to_file_name` was moved into this class making it easier and quicker for usage in other classes.

- `tools`
    - `composite_inundation.py`: Updated its usage of the `append_id_to_file_name` function to now call the`FIM_Helpers` method version of it.
    - `gms_tools`
       - `inundate_gms.py`: Updated for its adjusted usage of the `append_id_to_file_name` method, also removed its own `def __vprint` function in favour of the `FIM_Helpers.vprint` method.
       - `mosaic_inundation.py`:
          - Added adjustments for use of `append_id_to_file_name` and adjustments for `fh.vprint`.
          - Fixed a bug for the variable `ag_mosaic_output` which was not pre-declared and would fail as using an undefined variable in certain conditions.
    - `run_test_case.py`: Ported `test_case` class from FIM 3 and tweaked slightly to allow for GMS FIM. Also added more prints against the new fh.vprint method. Also added a default print line for progress / traceability for all alpha test regardless if the verbose flag is set.
    - `synthesize_test_cases.py`: Ported `test_case` class from FIM 3.
- `unit_tests`
   - `shared_functions_unittests.py`: Update to match moving the `append_id_to_file_name` into the `FIM_Helpers` class. Also removed all "header print lines" for each unit test method (for output readability).

<br/><br/>

## v4.0.5.0 - 2022-06-16 - [PR #611](https://github.com/NOAA-OWP/inundation-mapping/pull/611)

'Branch zero' is a new branch that runs the HUCs full stream network to make up for stream orders 1 & 2 being skipped by the GMS solution and is similar to the FR extent in FIM v3. This new branch is created during `run_by_unit.sh` and the processed DEM is used by the other GMS branches during `run_by_branch.sh` to improve efficiency.

### Additions

- `src/gms/delineate_hydros_and_produce_HAND.sh`: Runs all of the modules associated with delineating stream lines and catchments and building the HAND relative elevation model. This file is called once during `gms_run_unit` to produce the branch zero files and is also run for every GMS branch in `gms_run_branch`.
- `config/deny_gms_branch_zero.lst`: A list specifically for branch zero that helps with cleanup (removing unneeded files after processing).

### Changes

- `src/`
    - `output_cleanup.py`: Fixed bug for viz flag.
    - `gms/`
        - `run_by_unit.sh`: Added creation of "branch zero", DEM pre-processing, and now calls.
        -  `delineate_hydros_and_produce_HAND.sh` to produce HAND outputs for the entire stream network.
        - `run_by_branch.sh`: Removed DEM processing steps (now done in `run_by_unit.sh`), moved stream network delineation and HAND generation to `delineate_hydros_and_produce_HAND.sh`.
        - `generate_branch_list.py`: Added argument and parameter to sure that the branch zero entry was added to the branch list.
- `config/`
     - `params_template.env`: Added `zero_branch_id` variable.
- `tools`
     - `run_test_case.py`: Some styling / readability upgrades plus some enhanced outputs.  Also changed the _verbose_ flag to _gms_verbose_ being passed into Mosaic_inundation function.
     - `synthesize_test_cases.py`: arguments being passed into the _alpha_test_args_ from being hardcoded from flags to verbose (effectively turning on verbose outputs when applicable. Note: Progress bar was not affected.
     - `tools_shared_functions.py`: Some styling / readability upgrades.
- `gms_run_unit.sh`: Added export of extent variable, dropped the -s flag and added the -a flag so it now defaults to dropping stream orders 1 and 2.
- `gms_run_branch.sh`: Fixed bug when using overwrite flag saying branch errors folder already exists, dropped the -s flag and added the -a flag so it now defaults to dropping stream orders 1 and 2.

### Removals

- `tests/`: Redundant
- `tools/shared_variables`: Redundant

<br/><br/>

## v4.0.4.3 - 2022-05-26 - [PR #605](https://github.com/NOAA-OWP/inundation-mapping/pull/605)

We needed a tool that could composite / mosaic inundation maps for FIM3 FR and FIM4 / GMS with stream orders 3 and higher. A tool previously existed named composite_fr_ms_inundation.py and it was renamed to composite_inundation.py and upgraded to handle any combination of 2 of 3 items (FIM3 FR, FIM3 MS and/or FIM4 GMS).

### Additions

- `tools/composite_inundation.py`: Technically it is a renamed from composite_ms_fr_inundation.py, and is based on that functionality, but has been heavily modified. It has a number of options, but primarily is designed to take two sets of output directories, inundate the files, then composite them into a single mosiac'd raster per huc. The primary usage is expected to be compositing FIM3 FR with FIM4 / GMS with stream orders 3 and higher.

- `unit_tests/gms/inundate_gms_unittests.py and inundate_gms_params.json`: for running unit tests against `tools/gms_tools/inunundate_gms.py`.
- `unit_tests/shared_functions_unittests.py and shared_functions_params.json`: A new function named `append_id_to_file_name_single_identifier` was added to `src/utils/shared_functions.py` and some unit tests for that function was created.

### Removed

- `tools/composite_ms_fr_inundation.py`: replaced with upgraded version named `composite_inundation.py`.

### Changes

- `tools/gms_tools/inundate_gms.py`: some style, readabilty cleanup plus move a function up to `shared_functions.py`.
- `tools/gms_tools/mosaic_inundation.py`: some style, readabilty cleanup plus move a function up to `shared_functions.py`.
- `tools/inundation.py`: some style, readabilty cleanup.
- `tools/synthesize_test_cases.py`: was updated primarily for sample usage notes.

<br/><br/>

## v4.0.4.2 - 2022-05-03 - [PR #594](https://github.com/NOAA-OWP/inundation-mapping/pull/594)

This hotfix includes several revisions needed to fix/update the FIM4 area inundation evaluation scripts. These changes largely migrate revisions from the FIM3 evaluation code to the FIM4 evaluation code.

### Changes

- `tools/eval_plots.py`: Copied FIM3 code revisions to enable RAS2FIM evals and PND plots. Replaced deprecated parameter name for matplotlib grid()
- `tools/synthesize_test_cases.py`: Copied FIM3 code revisions to assign FR, MS, COMP resolution variable and addressed magnitude list variable for IFC eval
- `tools/tools_shared_functions.py`: Copied FIM3 code revisions to enable probability not detected (PND) metric calculation
- `tools/tools_shared_variables.py`: Updated magnitude dictionary variables for RAS2FIM evals and PND plots

<br/><br/>

## v4.0.4.1 - 2022-05-02 - [PR #587](https://github.com/NOAA-OWP/inundation-mapping/pull/587)

While testing GMS against evaluation and inundation data, we discovered some challenges for running alpha testing at full scale. Part of it was related to the very large output volume for GMS which resulted in outputs being created on multiple servers and folders. Considering the GMS volume and processing, a tool was required to extract out the ~215 HUC's that we have evaluation data for. Next, we needed isolate valid HUC output folders from original 2,188 HUC's and its 100's of thousands of branches. The first new tool allows us to point to the `test_case` data folder and create a list of all HUC's that we have validation for.

Now that we have a list of relavent HUC's, we need to consolidate output folders from the previously processed full CONUS+ output data. The new `copy_test_case_folders.py` tool extracts relavent HUC (gms unit) folders, based on the list created above, into a consolidated folder. The two tools combine result in significantly reduced overall processing time for running alpha tests at scale.

`gms_run_unit.sh` and `aggregated_branch_lists.py` were adjusted to make a previously hardcoded file path and file name to be run-time parameters. By adding the two new arguments, the file could be used against the new `copy_test_case_folders.py`. `copy_test_case_folders.py` and `gms_run_unit.sh` can now call `aggregated_branch_lists.py` to create a key input file called `gms_inputs.csv` which is a key file required for alpha testing.

A few other small adjustments were made for readability and traceability as well as a few small fixes discovered when running at scale.

### Additions

- `tools/find_test_case_folders.py`: A new tool for creating a list of HUC's that we have test/evaluation data for.
- `tools/copy_test_case_folders.py`: A new tool for using the list created above, to scan through other fully processed output folders and extract only the HUC's (gms units) and it's branches into a consolidated folder, ready for alpha test processing (or other needs).

### Changes

- `src/gms/aggregate_branch_lists.py`: Adjusted to allow two previously hardcoded values to now be incoming arguments. Now this file can be used by both `gms_run_unit.sh` and `copy_test_case_folders.py`.
- `tools/synthesize_test_cases.py`: Adjustments for readability and progress status. The embedded progress bars are not working and will be addressed later.
- `tools/run_test_case.py`: A print statement was added to help with processing progess was added.
- `gms_run_unit.sh`: This was adjusted to match the new input parameters for `aggregate_branch_lists.py` as well as additions for progress status. It now will show the entire progress period start datetime, end datetime and duration.
- `gms_run_branch.sh`: Also was upgraded to show the entire progress period start datetime, end datetime and duration.

<br/><br/>

## v4.0.4.0 - 2022-04-12 - [PR #557](https://github.com/NOAA-OWP/inundation-mapping/pull/557)

During large scale testing of the new **filtering out stream orders 1 and 2** feature [PR #548](https://github.com/NOAA-OWP/inundation-mapping/pull/548), a bug was discovered with 14 HUCS that had no remaining streams after removing stream orders 1 and 2. This resulted in a number of unmanaged and unclear exceptions. An exception may be still raised will still be raised in this fix for logging purposes, but it is now very clear what happened. Other types of events are logged with clear codes to identify what happened.

Fixes were put in place for a couple of new logging behaviors.

1. Recognize that for system exit codes, there are times when an event is neither a success (code 0) nor a failure (code 1). During processing where stream orders are dropped, some HUCs had no remaining reaches, others had mismatched reaches and others as had missing flowlines (reaches) relating to dissolved level paths (merging individual reaches as part of GMS). When these occur, we want to abort the HUC (unit) or branch processing, identify that they were aborted for specific reasons and continue. A new custom system exit code system was adding using python enums. Logging was enhanced to recognize that some exit codes were not a 0 or a 1 and process them differently.

2. Pathing and log management became an issue. It us not uncommon for tens or hundreds of thousands of branches to be processed. A new feature was to recognize what is happening with each branch or unit and have them easily found and recognizable. Futher, processing for failure (sys exit code of 1) are now copied into a unique folder as the occur to help with visualization of run time errors. Previously errors were not extracted until the end of the entire run which may be multiple days.

3. A minor correction was made when dissolved level paths were created with the new merged level path not always having a valid stream order value.

### File Additions

- `src/`
   - `utils/`
      - `fim_enums.py`:
         - A new class called `FIM_system_exit_codes` was added. This allows tracking and blocking of duplicate system exit codes when a custom system code is required.


### Changes

- `fim_run.sh`: Added the gms `non-zero-exit-code` system to `fim_run` to help uncover and isolate errors during processing. Errors recorded in log files within in the logs/unit folder are now copied into a new folder called `unit_errors`.

- `gms_run_branch.sh`:
    -  Minor adjustments to how the `non-zero-exit code` logs were created. Testing uncovered that previous versions were not always reliable. This is now stablized and enhanced.
    - In previous versions, only the `gms_unit.sh` was aware that **stream order filtering** was being done. Now all branch processing is also aware that filtering is in place. Processing in child files and classes can now make adjustments as/if required for stream order filtering.
    - Small output adjustments were made to help with overall screen and log readability.

- `gms_run_unit.sh`:
    - Minor adjustments to how the `non-zero-exit-code` logs were created similar to `gms_run_branch.sh.`
    - Small text corrections, formatting and output corrections were added.
    - A feature removing all log files at the start of the entire process run were added if the `overwrite` command line argument was added.

- `src/`
   - `filter_catchments_and_add_attributes.py`:
      - Some minor formatting and readability adjustments were added.
      - Additions were made to help this code be aware and responding accordingly if that stream order filtering has occurred. Previously recorded as bugs coming from this class, are now may recorded with the new custom exit code if applicable.

   - `run_by_unit.sh` (supporting fim_run.sh):
         - As a change was made to sub-process call to `filter_catchments_and_add_attributes.py` file, which is shared by gms, related to reach errors / events.

   - `split_flows.py`:
      - Some minor formatting and readability adjustments were added.
      - Additions were made to recognize the same type of errors as being described in other files related to stream order filtering issues.
      - A correction was made to be more precise and more explicit when a gms branch error existed. This was done to ensure that we were not letting other exceptions be trapped that were NOT related to stream flow filtering.

   - `time_and_tee_run_by_unit.sh`:
      - The new custom system exit codes was added. Note that the values of 61 (responding system code) are hardcoded instead of using the python based `Fim_system_exit_code` system. This is related to limited communication between python and bash.

   - `gms/`
      - `derive_level_paths.py`:
          - Was upgraded to use the new fim_enums.Fim_system_exit_codes system. This occurs when no streams / flows remain after filtering.  Without this upgrade, standard exceptions were being issued with minimal details for the error.
          - Minor adjustments to formatting for readability were made.

      - `generate_branch_list.py` :  Minor adjustments to formatting for readability were made.

      - `run_by_branch.sh`:
         - Some minor formatting and readability adjustments were added.
         - Additions to the subprocess call to `split_flows.py` were added so it was aware that branch filtering was being used. `split_flows.py` was one of the files that was throwing errors related to stream order filtering. A subprocess call to `filter_catchments_and_add_attributes.py` adjustment was also required for the same reason.

      - `run_by_unit.sh`:
         - Some minor formatting and readability adjustments were added.
         - An addition was made to help trap errors that might be triggered by `derive_level_paths.py` for `stream order filtering`.

      - `time_and_tee_run_by_branch.sh`:
         - A system was added recognize if an non successful system exit code was sent back from `run_by_branch`. This includes true errors of code 1 and other new custom system exit codes. Upon detection of non-zero-exit codes, log files are immediately copied into special folders for quicker and easier visibility. Previously errors were not brought forth until the entire process was completed which ranged fro hours up to 18 days. Note: System exit codes of 60 and 61 were hardcoded instead of using the values from the new  `FIM_system_exit_codes` due to limitation of communication between python and bash.

      - `time_and_tee_run_by_unit.sh`:
         - The same upgrade as described above in `time_and_tee_run_by_branch.sh` was applied here.
         - Minor readability and output formatting changes were made.

      - `todo.md`
         - An entry was removed from this list which talked about errors due to small level paths exactly as was fixed in this pull request set.

- `unit_tests/`
   - `gms/`
      - `derive_level_paths_unittests.py` :  Added a new unit test specifically testing this type of condition with a known HUC that triggered the branch errors previously described..
      - `derive_level_paths_params.json`:
           - Added a new node with a HUC number known to fail.
           - Changed pathing for unit test data pathing from `/data/outputs/gms_example_unit_tests` to `/data/outputs/fim_unit_test_data_do_not_remove`. The new folder is intended to be a more permanent folder for unit test data.
           - Some additional tests were added validating the argument for dropping stream orders.

### Unit Test File Additions:

- `unit_tests/`
   - `filter_catchments_and_add_attributes_unittests.py` and `filter_catchments_and_add_attributes_params.json`:

   - `split_flows_unittests.py' and `split_flows_params.json`

<br/><br/>

## v4.0.3.1 - 2022-03-10 - [PR #561](https://github.com/NOAA-OWP/inundation-mapping/pull/561)

Bug fixes to get the Alpha Test working in FIM 4.

### Changes

- `tools/sythesize_test_cases.py`: Fixed bugs that prevented multiple benchmark types in the same huc from running `run_test_case.py`.
- `tools/run_test_case.py`: Fixed mall bug for IFC benchmark.
- `tools/eval_plots.py`: Fixed Pandas query bugs.

<br/><br/>

## v4.0.3.0 - 2022-03-03 - [PR #550](https://github.com/NOAA-OWP/inundation-mapping/pull/550)

This PR ports the functionality of `usgs_gage_crosswalk.py` and `rating_curve_comparison.py` to FIM 4.

### Additions

- `src/`:
    - `usgs_gage_aggregate.py`: Aggregates all instances of `usgs_elev_table.csv` to the HUC level. This makes it easier to view the gages in each HUC without having to hunt through branch folders and easier for the Sierra Test to run at the HUC level.
    - `usgs_gage_unit_setup.py`: Assigns a branch to each USGS gage within a unit. The output of this module is `usgs_subset_gages.gpkg` at the HUC level containing the `levpa_id` attribute.

### Changes

- `gms_run_branch.sh`: Added a line to aggregate all `usgs_elev_table.csv` into the HUC directory level using `src/usgs_gage_aggregate.py`.
- `src/`:
    -  `gms/`
        - `run_by_branch.sh`: Added a block to run `src/usgs_gage_crosswalk.py`.
        - `run_by_unit.sh`: Added a block to run `src/usgs_gage_unit_setup.py`.
    - `usgs_gage_crosswalk.py`: Similar to it's functionality in FIM 3, this module snaps USGS gages to the stream network, samples the underlying DEMs, and writes the attributes to `usgs_elev_table.csv`. This CSV is later aggregated to the HUC level and eventually used in `tools/rating_curve_comparison.py`. Addresses #539
- `tools/rating_curve_comparison.py`: Updated Sierra Test to work with FIM 4 data structure.
- `unit_tests/`:
    - `rating_curve_comparison_unittests.py` & `rating_curve_comparison_params.json`: Unit test code and parameters for the Sierra Test.
    - `usgs_gage_crosswalk_unittests.py` & `usgs_gage_crosswalk_params.json`: Unit test code and parameters for `usgs_gage_crosswalk.py`
- `config/`:
    - `deny_gms_branches_default.lst` & `config/deny_gms_branches_min.lst`: Add `usgs_elev_table.csv` to the lists as a comment so it doesn't get deleted during cleanup.
    - `deny_gms_unit_default.lst`: Add `usgs_subset_gages.gpkg` to the lists as a comment so it doesn't get deleted during cleanup.

<br/><br/>

## v4.0.2.0 - 2022-03-02 - [PR #548](https://github.com/NOAA-OWP/inundation-mapping/pull/548)

Added a new optional system which allows an argument to be added to the `gms_run_unit.sh` command line to filter out stream orders 1 and 2 when calculating branches.

### Changes

- `gms_run_unit.sh`: Add the new optional `-s` command line argument. Inclusion of this argument means "drop stream orders 1 and 2".

- `src/gms`
   - `run_by_unit.sh`: Capture and forward the drop stream orders flag to `derive_level_paths.py`

   - `derive_level_paths.py`: Capture the drop stream order flag and working with `stream_branches.py` to include/not include loading nwm stream with stream orders 1 and 2.

   - `stream_branchs.py`: A correction was put in place to allow for the filter of branch attributes and values to be excluded. The `from_file` method has the functionality but was incomplete. This was corrected and how could accept the values from `derive_level_paths.py` to use the branch attribute of "order_" (gkpg field) and values excluded of [1,2] when optionally desired.

- `unit_tests/gms`
    - `derive_level_paths_unittests.py` and `derive_level_paths_params.py`: Updated for testing for the new "drop stream orders 1 and 2" feature. Upgrades were also made to earlier existing incomplete test methods to test more output conditions.

<br/><br/>

## v4.0.1.0 - 2022-02-02 - [PR #525](https://github.com/NOAA-OWP/cahaba/pull/525)

The addition of a very simple and evolving unit test system which has two unit tests against two py files.  This will set a precendence and will grow over time and may be automated, possibly during git check-in triggered. The embedded README.md has more details of what we currently have, how to use it, how to add new unit tests, and expected future enhancements.

### Additions

- `/unit_tests/` folder which has the following:

   - `clip_vectors_to_wbd_params.json`: A set of default "happy path" values that are expected to pass validation for the clip_vectors_to_wbd.py -> clip_vectors_to_wbd (function).

   - `clip_vectors_to_wbd_unittests.py`: A unit test file for src/clip_vectors_to_wbd.py. Incomplete but evolving.

   - `README.md`: Some information about how to create unit tests and how to use them.

   - `unit_tests_utils.py`: A python file where methods that are common to all unit tests can be placed.

   - `gms/derive_level_paths_params.json`: A set of default "happy path" values that are expected to pass validation for the derive_level_paths_params.py -> Derive_level_paths (function).

   - `gms/derive_level_paths_unittests.py`: A unit test file for `src/derive_level_paths.py`. Incomplete but evolving.

<br/><br/>

## v4.0.0.0 - 2022-02-01 - [PR #524](https://github.com/NOAA-OWP/cahaba/pull/524)

FIM4 builds upon FIM3 and allows for better representation of inundation through the reduction of artificial restriction of inundation at catchment boundaries.

More details will be made available through a publication by Aristizabal et. al. and will be included in the "Credits and References" section of the README.md, titled "Reducing Horton-Strahler Stream Order Can Enhance Flood Inundation Mapping Skill with Applications for the U.S. National Water Model."

### Additions

- `/src/gms`: A new directory containing scripts necessary to produce the FIM4 Height Above Nearest Drainage grids and synthetic rating curves needed for inundation mapping.
- `/tools/gms_tools`: A new directory containing scripts necessary to generate and evaluate inundation maps produced from FIM4 Height Above Nearest Drainage grids and synthetic rating curves.

<br/><br/>

## v3.0.24.3 - 2021-11-29 - [PR #488](https://github.com/NOAA-OWP/cahaba/pull/488)

Fixed projection issue in `synthesize_test_cases.py`.

### Changes

- `Pipfile`: Added `Pyproj` to `Pipfile` to specify a version that did not have the current projection issues.

<br/><br/>

## v3.0.24.2 - 2021-11-18 - [PR #486](https://github.com/NOAA-OWP/cahaba/pull/486)

Adding a new check to keep `usgs_elev_table.csv`, `src_base.csv`, `small_segments.csv` for runs not using the `-viz` flag. We unintentionally deleted some .csv files in `vary_mannings_n_composite.py` but need to maintain some of these for non `-viz` runs (e.g. `usgs_elev_table.csv` is used for sierra test input).

### Changes

- `fim_run.sh`: passing `-v` flag to `vary_mannings_n_composite.py` to determine which csv files to delete. Setting `$viz` = 0 for non `-v` runs.
- `src/vary_mannings_n_composite.py`: added `-v` input arg and if statement to check which .csv files to delete.
- `src/add_crosswalk.py`: removed deprecated barc variables from input args.
- `src/run_by_unit.sh`: removed deprecated barc variables from input args to `add_crosswalk.py`.

<br/><br/>

## v3.0.24.1 - 2021-11-17 - [PR #484](https://github.com/NOAA-OWP/cahaba/pull/484)

Patch to clean up unnecessary files and create better names for intermediate raster files.

### Removals

- `tools/run_test_case_gms.py`: Unnecessary file.

### Changes

- `tools/composite_ms_fr_inundation.py`: Clean up documentation and intermediate file names.
- `tools/run_test_case.py`: Remove unnecessary imports.

<br/><br/>

## v3.0.24.0 - 2021-11-08 - [PR #482](https://github.com/NOAA-OWP/cahaba/pull/482)

Adds `composite_ms_fr_inundation.py` to allow for the generation of an inundation map given a "flow file" CSV and full-resolution (FR) and mainstem (MS) relative elevation models, synthetic rating curves, and catchments rasters created by the `fim_run.sh` script.

### Additions
- `composite_ms_fr_inundation.py`: New module that is used to inundate both MS and FR FIM and composite the two inundation rasters.
- `/tools/gms_tools/`: Three modules (`inundate_gms.py`, `mosaic_inundation.py`, `overlapping_inundation.py`) ported from the GMS branch used to composite inundation rasters.

### Changes
- `inundation.py`: Added 2 exception classes ported from the GMS branch.

<br/><br/>

## v3.0.23.3 - 2021-11-04 - [PR #481](https://github.com/NOAA-OWP/cahaba/pull/481)
Includes additional hydraulic properties to the `hydroTable.csv`: `Number of Cells`, `SurfaceArea (m2)`, `BedArea (m2)`, `Volume (m3)`, `SLOPE`, `LENGTHKM`, `AREASQKM`, `Roughness`, `TopWidth (m)`, `WettedPerimeter (m)`. Also adds `demDerived_reaches_split_points.gpkg`, `flowdir_d8_burned_filled.tif`, and `dem_thalwegCond.tif` to `-v` whitelist.

### Changes
- `run_by_unit.sh`: Added `EXIT FLAG` tag and previous non-zero exit code tag to the print statement to allow log lookup.
- `add_crosswalk.py`: Added extra attributes to the hydroTable.csv. Includes a default `barc_on` and `vmann_on` (=False) attribute that is overwritten (=True) if SRC post-processing modules are run.
- `bathy_src_adjust_topwidth.py`: Overwrites the `barc_on` attribute where applicable and includes the BARC-modified Volume property.
- `vary_mannings_n_composite.py`: Overwrites the `vmann_on` attribute where applicable.
- `output_cleanup.py`: Adds new files to the `-v` whitelist.

<br/><br/>

## v3.0.23.2 - 2021-11-04 - [PR #480](https://github.com/NOAA-OWP/cahaba/pull/480)
Hotfix for `vary_manning_n_composite.py` to address null discharge values for non-CONUS hucs.

### Changes
- `vary_manning_n_composite.py`: Add numpy where clause to set final discharge value to the original value if `vmann=False`

<br/><br/>

## v3.0.23.1 - 2021-11-03 - [PR #479](https://github.com/NOAA-OWP/cahaba/pull/479)
Patches the API updater. The `params_calibrated.env` is replaced with `params_template.env` because the BARC and Multi-N modules supplant the calibrated values.

### Changes
- `api/node/updater/updater.py`: Changed `params_calibrated.env` to `params_template.env`

<br/><br/>

## v3.0.23.0 - 2021-10-31 - [PR #475](https://github.com/NOAA-OWP/cahaba/pull/475)

Moved the synthetic rating curve (SRC) processes from the `\tools` directory to `\src` directory to support post-processing in `fim_run.sh`. These SRC post-processing modules will now run as part of the default `fim_run.sh` workflow. Reconfigured bathymetry adjusted rating curve (BARC) module to use the 1.5yr flow from NWM v2 recurrence flow data in combination with the Bieger et al. (2015) regression equations with bankfull discharge predictor variable input.

### Additions
- `src/bathy_src_adjust_topwidth.py` --> New version of bathymetry adjusted rating curve (BARC) module that is configured to use the Bieger et al. (2015) regression equation with input bankfull discharge as the predictor variable (previous version used the drainage area version of the regression equations). Also added log output capability, added reconfigured output content in `src_full_crosswalked_BARC.csv` and `hydroTable.csv`, and included modifications to allow BARC to run as a post-processing step in `fim_run.sh`. Reminder: BARC is only configured for MS extent.

### Removals
- `config/params_calibrated.env` --> deprecated the calibrated roughness values by stream order with the new introduction of variable/composite roughness module
- `src/bathy_rc_adjust.py` --> deprecated the previous BARC version

### Changes
- `src/identify_src_bankfull.py` --> Moved this script from /tools to /src, added more doc strings, cleaned up output log, and reconfigured to allow execution from fim_run.sh post-processing.
- `src/vary_mannings_n_composite.py` --> Moved this script from /tools to /src, added more doc strings, cleaned up output log, added/reconfigured output content in src_full_crosswalked_vmann.csv and hydroTable.csv, and reconfigured to allow execution from fim_run.sh post-processing.
- `config/params_template.env` --> Added additional parameter/variables for input to `identify_src_bankfull.py`, `vary_mannings_n_composite.py`, and `bathy_src_adjust_topwidth.py`.
      - default BARC input: bankfull channel geometry derived from the Bieger et al. (2015) bankfull discharge regression equations
      - default bankfull flow input: NWM v2 1.5-year recurrence flows
      - default variable roughness input: global (all NWM feature_ids) roughness values of 0.06 for in-channel and 0.11 for max overbank
- `fim_run.sh` --> Added SRC post-processing calls after the `run_by_unit.sh` workflow
- `src/add_crosswalk.py` --> Removed BARC module call (moved to post-processing)
- `src/run_by_unit.sh` --> Removed old/unnecessary print statement.
      - **Note: reset exit codes to 0 for unnecessary processing flags.** Non-zero error codes in `run_by_unit.sh` prevent the `fim_run.sh` post-processing steps from running. This error handling issue will be more appropriately handled in a soon to be release enhancement.
- `tools/run_test_case.py` --> Reverted changes used during development process

<br/><br/>

## v3.0.22.8 - 2021-10-26 - [PR #471](https://github.com/NOAA-OWP/cahaba/pull/471)

Manually filtering segments from stream input layer to fix flow reversal of the MS River (HUC 08030100).

### Changes
- `clip_vectors_to_wbd.py`: Fixes bug where flow direction is reversed for HUC 08030100. The issue is resolved by filtering incoming stream segments that intersect with the elevation grid boundary.

<br/><br/>

## v3.0.22.7 - 2021-10-08 - [PR #467](https://github.com/NOAA-OWP/cahaba/pull/467)

These "tool" enhancements 1) delineate in-channel vs. out-of-channel geometry to allow more targeted development of key physical drivers influencing the SRC calculations (e.g. bathymetry & Manning’s n) #418 and 2) applies a variable/composite Manning’s roughness (n) using user provided csv with in-channel vs. overbank roughness values #419 & #410.

### Additions
- `identify_src_bankfull.p`: new post-processing tool that ingests a flow csv (e.g. NWM 1.5yr recurr flow) to approximate the bankfull STG and then calculate the channel vs. overbank proportions using the volume and hydraulic radius variables
- `vary_mannings_n_composite.py`: new post-processing tool that ingests a csv containing feature_id, channel roughness, and overbank roughness and then generates composite n values via the channel ratio variable

### Changes
- `eval_plots.py`: modified the plot legend text to display full label for development tests
- `inundation.py`: added new optional argument (-n) and corresponding function to produce a csv containing the stage value (and SRC variables) calculated from the flow to stage interpolation.

<br/><br/>

## v3.0.22.6 - 2021-09-13 - [PR #462](https://github.com/NOAA-OWP/cahaba/pull/462)

This new workflow ingests FIM point observations from users and “corrects” the synthetic rating curves to produce the desired FIM extent at locations where feedback is available (locally calibrate FIM).

### Changes
- `add_crosswalk.py`: added `NextDownID` and `order_` attributes to the exported `hydroTable.csv`. This will potentially be used in future enhancements to extend SRC changes to upstream/downstream catchments.
- `adjust_rc_with_feedback.py`: added a new workflow to perform the SRC modifications (revised discharge) using the existing HAND geometry variables combined with the user provided point location flow and stage data.
- `inundation_wrapper_custom_flow.py`: updated code to allow for huc6 processing to generate custom inundation outputs.

<br/><br/>

## v3.0.22.5 - 2021-09-08 - [PR #460](https://github.com/NOAA-OWP/cahaba/pull/460)

Patches an issue where only certain benchmark categories were being used in evaluation.

### Changes
- In `tools/tools_shared_variables.py`, created a variable `MAGNITUDE_DICT` to store benchmark category magnitudes.
- `synthesize_test_cases.py` imports `MAGNITUDE_DICT` and uses it to assign magnitudes.

<br/><br/>

## v3.0.22.4 - 2021-08-30 - [PR #456](https://github.com/NOAA-OWP/cahaba/pull/456)

Renames the BARC modified variables that are exported to `src_full_crosswalked.csv` to replace the original variables. The default/original variables are renamed with `orig_` prefix. This change is needed to ensure downstream uses of the `src_full_crosswalked.csv` are able to reference the authoritative version of the channel geometry variables (i.e. BARC-adjust where available).

### Changes
- In `src_full_crosswalked.csv`, default/original variables are renamed with `orig_` prefix and `SA_div` is renamed to `SA_div_flag`.

<br/><br/>

## v3.0.22.3 - 2021-08-27 - [PR #457](https://github.com/NOAA-OWP/cahaba/pull/457)

This fixes a bug in the `get_metadata()` function in `/tools/tools_shared_functions.py` that arose because of a WRDS update. Previously the `metadata_source` response was returned as independent variables, but now it is returned a list of strings. Another issue was observed where the `EVALUATED_SITES_CSV` variable was being misdefined (at least on the development VM) through the OS environmental variable setting.

### Changes
- In `tools_shared_functions.py`, changed parsing of WRDS `metadata_sources` to account for new list type.
- In `generate_categorical_fim_flows.py`, changed the way the `EVALUATED_SITES_CSV` path is defined from OS environmental setting to a relative path that will work within Docker container.

<br/><br/>

## v3.0.22.2 - 2021-08-26 - [PR #455](https://github.com/NOAA-OWP/cahaba/pull/455)

This merge addresses an issues with the bathymetry adjusted rating curve (BARC) calculations exacerbating single-pixel inundation issues for the lower Mississippi River. This fix allows the user to specify a stream order value that will be ignored in BARC calculations (reverts to using the original/default rating curve). If/when the "thalweg notch" issue is addressed, this change may be unmade.

### Changes
- Added new env variable `ignore_streamorders` set to 10.
- Added new BARC code to set the bathymetry adjusted cross-section area to 0 (reverts to using the default SRC values) based on the streamorder env variable.

<br/><br/>

## v3.0.22.1 - 2021-08-20 - [PR #447](https://github.com/NOAA-OWP/cahaba/pull/447)

Patches the minimum stream length in the template parameters file.

### Changes
- Changes `max_split_distance_meters` in `params_template.env` to 1500.

<br/><br/>

## v3.0.22.0 - 2021-08-19 - [PR #444](https://github.com/NOAA-OWP/cahaba/pull/444)

This adds a script, `adjust_rc_with_feedback.py`, that will be expanded  in future issues. The primary function that performs the HAND value and hydroid extraction is ingest_points_layer() but this may change as the overall synthetic rating curve automatic update machanism evolves.

### Additions
- Added `adjust_rc_with_feedback.py` with `ingest_points_layer()`, a function to extract HAND and hydroid values for use in an automatic synthetic rating curve updating mechanism.

<br/><br/>

## v3.0.21.0 - 2021-08-18 - [PR #433](https://github.com/NOAA-OWP/cahaba/pull/433)

General repository cleanup, made memory-profiling an optional flag, API's release feature now saves outputs.

### Changes
- Remove `Dockerfile.prod`, rename `Dockerfile.dev` to just `Dockerfile`, and remove `.dockerignore`.
- Clean up `Dockerfile` and remove any unused* packages or variables.
- Remove any unused* Python packages from the `Pipfile`.
- Move the `CHANGELOG.md`, `SECURITY.md`, and `TERMS.md` files to the `/docs` folder.
- Remove any unused* scripts in the `/tools` and `/src` folders.
- Move `tools/preprocess` scripts into `tools/`.
- Ensure all scripts in the `/src` folder have their code in functions and are being called via a `__main__` function (This will help with implementing memory profiling fully).
- Changed memory-profiling to be an option flag `-m` for `fim_run.sh`.
- Updated FIM API to save all outputs during a "release" job.

<br/><br/>

## v3.0.20.2 - 2021-08-13 - [PR #443](https://github.com/NOAA-OWP/cahaba/pull/443)

This merge modifies `clip_vectors_to_wbd.py` to check for relevant input data.

### Changes
- `clip_vectors_to_wbd.py` now checks that there are NWM stream segments within the buffered HUC boundary.
- `included_huc8_ms.lst` has several additional HUC8s.

<br/><br/>

## v3.0.20.1 - 2021-08-12 - [PR #442](https://github.com/NOAA-OWP/cahaba/pull/442)

This merge improves documentation in various scripts.

### Changes
This PR better documents the following:

- `inundate_nation.py`
- `synthesize_test_cases.py`
- `adjust_thalweg_lateral.py`
- `rem.py`

<br/><br/>

## v3.0.20.0 - 2021-08-11 - [PR #440](https://github.com/NOAA-OWP/cahaba/pull/440)

This merge adds two new scripts into `/tools/` for use in QAQC.

### Additions
- `inundate_nation.py` to produce inundation maps for the entire country for use in QAQC.
- `check_deep_flooding.py` to check for depths of inundation greater than a user-supplied threshold at specific areas defined by a user-supplied shapefile.

<br/><br/>

## v3.0.19.5 - 2021-07-19

Updating `README.md`.

<br/><br/>

## v3.0.19.4 - 2021-07-13 - [PR #431](https://github.com/NOAA-OWP/cahaba/pull/431)

Updating logging and fixing bug in vector preprocessing.

### Additions
- `fim_completion_check.py` adds message to docker log to log any HUCs that were requested but did not finish `run_by_unit.sh`.
- Adds `input_data_edits_changelog.txt` to the inputs folder to track any manual or version/location specific changes that were made to data used in FIM 3.

### Changes
- Provides unique exit codes to relevant domain checkpoints within `run_by_unit.sh`.
- Bug fixes in `reduce_nhd_stream_density.py`, `mprof plot` call.
- Improved error handling in `add_crosswalk.py`.

<br/><br/>

## v3.0.19.3 - 2021-07-09

Hot fix to `synthesize_test_cases`.

### Changes
- Fixed if/elif/else statement in `synthesize_test_cases.py` that resulted in only IFC data being evaluated.

<br/><br/>

## v3.0.19.2 - 2021-07-01 - [PR #429](https://github.com/NOAA-OWP/cahaba/pull/429)

Updates to evaluation scripts to allow for Alpha testing at Iowa Flood Center (IFC) sites. Also, `BAD_SITES` variable updates to omit sites not suitable for evaluation from metric calculations.

### Changes
- The `BAD_SITES` list in `tools_shared_variables.py` was updated and reasons for site omission are documented.
- Refactored `run_test_case.py`, `synthesize_test_cases.py`, `tools_shared_variables.py`, and `eval_plots.py` to allow for IFC comparisons.

<br/><br/>

## v3.0.19.1 - 2021-06-17 - [PR #417](https://github.com/NOAA-OWP/cahaba/pull/417)

Adding a thalweg profile tool to identify significant drops in thalweg elevation. Also setting lateral thalweg adjustment threshold in hydroconditioning.

### Additions
- `thalweg_drop_check.py` checks the elevation along the thalweg for each stream path downstream of MS headwaters within a HUC.

### Removals
- Removing `dissolveLinks` arg from `clip_vectors_to_wbd.py`.

### Changes
- Cleaned up code in `split_flows.py` to make it more readable.
- Refactored `reduce_nhd_stream_density.py` and `adjust_headwater_streams.py` to limit MS headwater points in `agg_nhd_headwaters_adj.gpkg`.
- Fixed a bug in `adjust_thalweg_lateral.py` lateral elevation replacement threshold; changed threshold to 3 meters.
- Updated `aggregate_vector_inputs.py` to log intermediate processes.

<br/><br/>

## v3.0.19.0 - 2021-06-10 - [PR #415](https://github.com/NOAA-OWP/cahaba/pull/415)

Feature to evaluate performance of alternative CatFIM techniques.

### Additions
- Added `eval_catfim_alt.py` to evaluate performance of alternative CatFIM techniques.

<br/><br/>

## v3.0.18.0 - 2021-06-09 - [PR #404](https://github.com/NOAA-OWP/cahaba/pull/404)

To help analyze the memory consumption of the Fim Run process, the python module `memory-profiler` has been added to give insights into where peak memory usage is with in the codebase.

In addition, the Dockerfile was previously broken due to the Taudem dependency removing the version that was previously being used by FIM. To fix this, and allow new docker images to be built, the Taudem version has been updated to the newest version on the Github repo and thus needs to be thoroughly tested to determine if this new version has affected the overall FIM outputs.

### Additions
- Added `memory-profiler` to `Pipfile` and `Pipfile.lock`.
- Added `mprof` (memory-profiler cli utility) call to the `time_and_tee_run_by_unit.sh` to create overall memory usage graph location in the `/logs/{HUC}_memory.png` of the outputs directory.
- Added `@profile` decorator to all functions within scripts used in the `run_by_unit.sh` script to allow for memory usage tracking, which is then recorded in the `/logs/{HUC}.log` file of the outputs directory.

### Changes
- Changed the Taudem version in `Dockerfile.dev` to `98137bb6541a0d0077a9c95becfed4e56d0aa0ac`.
- Changed all calls of python scripts in `run_by_unit.s` to be called with the `-m memory-profiler` argument to allow scripts to also track memory usage.

<br/><br/>

## v3.0.17.1 - 2021-06-04 - [PR #395](https://github.com/NOAA-OWP/cahaba/pull/395)

Bug fix to the `generate_nws_lid.py` script

### Changes
- Fixes incorrectly assigned attribute field "is_headwater" for some sites in the `nws_lid.gpkg` layer.
- Updated `agg_nhd_headwaters_adj.gpkg`, `agg_nhd_streams_adj.gpkg`, `nwm_flows.gpkg`, and `nwm_catchments.gpkg` input layers using latest NWS LIDs.

<br/><br/>

## v3.0.17.0 - 2021-06-04 - [PR #393](https://github.com/NOAA-OWP/cahaba/pull/393)
BARC updates to cap the bathy calculated xsec area in `bathy_rc_adjust.py` and allow user to choose input bankfull geometry.

### Changes

- Added new env variable to control which input file is used for the bankfull geometry input to bathy estimation workflow.
- Modified the bathymetry cross section area calculation to cap the additional area value so that it cannot exceed the bankfull cross section area value for each stream segment (bankfull value obtained from regression equation dataset).
- Modified the `rating_curve_comparison.py` plot output to always put the FIM rating curve on top of the USGS rating curve (avoids USGS points covering FIM).
- Created a new aggregate csv file (aggregates for all hucs) for all of the `usgs_elev_table.csv` files (one per huc).
- Evaluate the FIM Bathymetry Adjusted Rating Curve (BARC) tool performance using the estimated bankfull geometry dataset derived for the NWM route link dataset.

<br/><br/>

## v3.0.16.3 - 2021-05-21 - [PR #388](https://github.com/NOAA-OWP/cahaba/pull/388)

Enhancement and bug fixes to `synthesize_test_cases.py`.

### Changes
- Addresses a bug where AHPS sites without benchmark data were receiving a CSI of 0 in the master metrics CSV produced by `synthesize_test_cases.py`.
- Includes a feature enhancement to `synthesize_test_cases.py` that allows for the inclusion of user-specified testing versions in the master metrics CSV.
- Removes some of the print statements used by `synthesize_test_cases.py`.

<br/><br/>

## v3.0.16.2 - 2021-05-18 - [PR #384](https://github.com/NOAA-OWP/cahaba/pull/384)

Modifications and fixes to `run_test_case.py`, `eval_plots.py`, and AHPS preprocessing scripts.

### Changes
- Comment out return statement causing `run_test_case.py` to skip over sites/hucs when calculating contingency rasters.
- Move bad sites list and query statement used to filter out bad sites to the `tools_shared_variables.py`.
- Add print statements in `eval_plots.py` detailing the bad sites used and the query used to filter out bad sites.
- Update AHPS preprocessing scripts to produce a domain shapefile.
- Change output filenames produced in ahps preprocessing scripts.
- Update workarounds for some sites in ahps preprocessing scripts.

<br/><br/>

## v3.0.16.1 - 2021-05-11 - [PR #380](https://github.com/NOAA-OWP/cahaba/pull/380)

The current version of Eventlet used in the Connector module of the FIM API is outdated and vulnerable. This update bumps the version to the patched version.

### Changes
- Updated `api/node/connector/requirements.txt` to have the Eventlet version as 0.31.0

<br/><br/>

## v3.0.16.0 - 2021-05-07 - [PR #378](https://github.com/NOAA-OWP/cahaba/pull/378)

New "Release" feature added to the FIM API. This feature will allow for automated FIM, CatFIM, and relevant metrics to be generated when a new FIM Version is released. See [#373](https://github.com/NOAA-OWP/cahaba/issues/373) for more detailed steps that take place in this feature.

### Additions
- Added new window to the UI in `api/frontend/gui/templates/index.html`.
- Added new job type to `api/node/connector/connector.py` to allow these release jobs to run.
- Added additional logic in `api/node/updater/updater.py` to run the new eval and CatFIM scripts used in the release feature.

### Changes
- Updated `api/frontend/output_handler/output_handler.py` to allow for copying more broad ranges of file paths instead of only the `/data/outputs` directory.

<br/><br/>

## v3.0.15.10 - 2021-05-06 - [PR #375](https://github.com/NOAA-OWP/cahaba/pull/375)

Remove Great Lakes coastlines from WBD buffer.

### Changes
- `gl_water_polygons.gpkg` layer is used to mask out Great Lakes boundaries and remove NHDPlus HR coastline segments.

<br/><br/>

## v3.0.15.9 - 2021-05-03 - [PR #372](https://github.com/NOAA-OWP/cahaba/pull/372)

Generate `nws_lid.gpkg`.

### Additions
- Generate `nws_lid.gpkg` with attributes indicating if site is a headwater `nws_lid` as well as if it is co-located with another `nws_lid` which is referenced to the same `nwm_feature_id` segment.

<br/><br/>

## v3.0.15.8 - 2021-04-29 - [PR #371](https://github.com/NOAA-OWP/cahaba/pull/371)

Refactor NHDPlus HR preprocessing workflow. Resolves issue #238

### Changes
- Consolidate NHD streams, NWM catchments, and headwaters MS and FR layers with `mainstem` column.
- HUC8 intersections are included in the input headwaters layer.
- `clip_vectors_to_wbd.py` removes incoming stream segment from the selected layers.

<br/><br/>

## v3.0.15.7 - 2021-04-28 - [PR #367](https://github.com/NOAA-OWP/cahaba/pull/367)

Refactor synthesize_test_case.py to handle exceptions during multiprocessing. Resolves issue #351

### Changes
- refactored `inundation.py` and `run_test_case.py` to handle exceptions without using `sys.exit()`.

<br/><br/>

## v3.0.15.6 - 2021-04-23 - [PR #365](https://github.com/NOAA-OWP/cahaba/pull/365)

Implement CatFIM threshold flows to Sierra test and add AHPS benchmark preprocessing scripts.

### Additions
- Produce CatFIM flows file when running `rating_curve_get_usgs_gages.py`.
- Several scripts to preprocess AHPS benchmark data. Requires numerous file dependencies not available through Cahaba.

### Changes
- Modify `rating_curve_comparison.py` to ingest CatFIM threshold flows in calculations.
- Modify `eval_plots.py` to save all site specific bar plots in same parent directory instead of in subdirectories.
- Add variables to `env.template` for AHPS benchmark preprocessing.

<br/><br/>

## v3.0.15.5 - 2021-04-20 - [PR #363](https://github.com/NOAA-OWP/cahaba/pull/363)

Prevent eval_plots.py from erroring out when spatial argument enabled if certain datasets not analyzed.

### Changes
- Add check to make sure analyzed dataset is available prior to creating spatial dataset.

<br/><br/>

## v3.0.15.4 - 2021-04-20 - [PR #356](https://github.com/NOAA-OWP/cahaba/pull/356)

Closing all multiprocessing Pool objects in repo.

<br/><br/>

## v3.0.15.3 - 2021-04-19 - [PR #358](https://github.com/NOAA-OWP/cahaba/pull/358)

Preprocess NHDPlus HR rasters for consistent projections, nodata values, and convert from cm to meters.

### Additions
- `preprocess_rasters.py` reprojects raster, converts to meters, and updates nodata value to -9999.
- Cleaned up log messages from `bathy_rc_adjust.py` and `usgs_gage_crosswalk.py`.
- Outputs paths updated in `generate_categorical_fim_mapping.py` and `generate_categorical_fim.py`.
- `update_raster_profile` cleans up raster crs, blocksize, nodata values, and converts elevation grids from cm to meters.
- `reproject_dem.py` imports gdal to reproject elevation rasters because an error was occurring when using rasterio.

### Changes
- `burn_in_levees.py` replaces the `gdal_calc.py` command to resolve inconsistent outputs with burned in levee values.

<br/><br/>

## v3.0.15.2 - 2021-04-16 - [PR #359](https://github.com/NOAA-OWP/cahaba/pull/359)

Hotfix to preserve desired files when production flag used in `fim_run.sh`.

### Changes

- Fixed production whitelisted files.

<br/><br/>

## v3.0.15.1 - 2021-04-13 - [PR #355](https://github.com/NOAA-OWP/cahaba/pull/355)

Sierra test considered all USGS gage locations to be mainstems even though many actually occurred with tributaries. This resulted in unrealistic comparisons as incorrect gages were assigned to mainstems segments. This feature branch identifies gages that are on mainstems via attribute field.

### Changes

- Modifies `usgs_gage_crosswalk.py` to filter out gages from the `usgs_gages.gpkg` layer such that for a "MS" run, only consider gages that contain rating curve information (via `curve` attribute) and are also mainstems gages (via `mainstems` attribute).
- Modifies `usgs_gage_crosswalk.py` to filter out gages from the `usgs_gages.gpkg` layer such that for a "FR" run, only consider gages that contain rating curve information (via `curve` attribute) and are not mainstems gages (via `mainstems` attribute).
- Modifies how mainstems segments are determined by using the `nwm_flows_ms.gpkg` as a lookup to determine if the NWM segment specified by WRDS for a gage site is a mainstems gage.

### Additions

- Adds a `mainstem` attribute field to `usgs_gages.gpkg` that indicates whether a gage is located on a mainstems river.
- Adds `NWM_FLOWS_MS` variable to the `.env` and `.env.template` files.
- Adds the `extent` argument specified by user when running `fim_run.sh` to `usgs_gage_crosswalk.py`.

<br/><br/>

## v3.0.15.0 - 2021-04-08 - [PR #340](https://github.com/NOAA-OWP/cahaba/pull/340)

Implementing a prototype technique to estimate the missing bathymetric component in the HAND-derived synthetic rating curves. The new Bathymetric Adjusted Rating Curve (BARC) function is built within the `fim_run.sh` workflow and will ingest bankfull geometry estimates provided by the user to modify the cross section area used in the synthetic rating curve generation.

### Changes
 - `add_crosswalk.py` outputs the stream order variables to `src_full_crosswalked.csv` and calls the new `bathy_rc_adjust.py` if bathy env variable set to True and `extent=MS`.
 - `run_by_unit.sh` includes a new csv outputs for reviewing BARC calculations.
 - `params_template.env` & `params_calibrated.env` contain new BARC function input variables and on/off toggle variable.
 - `eval_plots.py` now includes additional AHPS eval sites in the list of "bad_sites" (flagged issues with MS flowlines).

### Additions
 - `bathy_rc_adjust.py`:
    - Imports the existing synthetic rating curve table and the bankfull geometry input data (topwidth and cross section area per COMID).
    - Performs new synthetic rating curve calculations with bathymetry estimation modifications.
    - Flags issues with the thalweg-notch artifact.

<br/><br/>

## v3.0.14.0 - 2021-04-05 - [PR #338](https://github.com/NOAA-OWP/cahaba/pull/338)

Create tool to retrieve rating curves from USGS sites and convert to elevation (NAVD88). Intended to be used as part of the Sierra Test.

### Changes
 - Modify `usgs_gage_crosswalk.py` to:
    1) Look for `location_id` instead of `site_no` attribute field in `usgs_gages.gpkg` file.
    2) Filter out gages that do not have rating curves included in the `usgs_rating_curves.csv`.
 - Modify `rating_curve_comparison.py` to perform a check on the age of the user specified `usgs_rating_curves.csv` and alert user to the age of the file and recommend updating if file is older the 30 days.

### Additions
 - Add `rating_curve_get_usgs_curves.py`. This script will generate the following files:
     1) `usgs_rating_curves.csv`: A csv file that contains rating curves (including converted to NAVD88 elevation) for USGS gages in a format that is compatible with  `rating_curve_comparisons.py`. As it is is currently configured, only gages within CONUS will have rating curve data.
     2) `log.csv`: A log file that records status for each gage and includes error messages.
     3) `usgs_gages.gpkg`: A geospatial layer (in FIM projection) of all active USGS gages that meet a predefined criteria. Additionally, the `curve` attribute indicates whether a rating curve is found in the `usgs_rating_curves.csv`. This spatial file is only generated if the `all` option is passed with the `-l` argument.

<br/><br/>

## v3.0.13.0 - 2021-04-01 - [PR #332](https://github.com/NOAA-OWP/cahaba/pull/332)

Created tool to compare synthetic rating curve with benchmark rating curve (Sierra Test).

### Changes
 - Update `aggregate_fim_outputs.py` call argument in `fim_run.sh` from 4 jobs to 6 jobs, to optimize API performance.
 - Reroutes median elevation data from `add_crosswalk.py` and `rem.py` to new file (depreciating `hand_ref_elev_table.csv`).
 - Adds new files to `viz_whitelist` in `output_cleanup.py`.

### Additions
 - `usgs_gage_crosswalk.py`: generates `usgs_elev_table.csv` in `run_by_unit.py` with elevation and additional attributes at USGS gages.
 - `rating_curve_comparison.py`: post-processing script to plot and calculate metrics between synthetic rating curves and USGS rating curve data.

<br/><br/>

## v3.0.12.1 - 2021-03-31 - [PR #336](https://github.com/NOAA-OWP/cahaba/pull/336)

Fix spatial option in `eval_plots.py` when creating plots and spatial outputs.

### Changes
 - Removes file dependencies from spatial option. Does require the WBD layer which should be specified in `.env` file.
 - Produces outputs in a format consistent with requirements needed for publishing.
 - Preserves leading zeros in huc information for all outputs from `eval_plots.py`.

### Additions
 - Creates `fim_performance_points.shp`: this layer consists of all evaluated ahps points (with metrics). Spatial data retrieved from WRDS on the fly.
 - Creates `fim_performance_polys.shp`: this layer consists of all evaluated huc8s (with metrics). Spatial data retrieved from WBD layer.

<br/><br/>

## v3.0.12.0 - 2021-03-26 - [PR #327](https://github.com/NOAA-OWP/cahaba/pull/237)

Add more detail/information to plotting capabilities.

### Changes
 - Merge `plot_functions.py` into `eval_plots.py` and move `eval_plots.py` into the tools directory.
 - Remove `plots` subdirectory.

### Additions
 - Optional argument to create barplots of CSI for each individual site.
 - Create a csv containing the data used to create the scatterplots.

<br/><br/>

## v3.0.11.0 - 2021-03-22 - [PR #319](https://github.com/NOAA-OWP/cahaba/pull/298)

Improvements to CatFIM service source data generation.

### Changes
 - Renamed `generate_categorical_fim.py` to `generate_categorical_fim_mapping.py`.
 - Updated the status outputs of the `nws_lid_sites layer` and saved it in the same directory as the `merged catfim_library layer`.
 - Additional stability fixes (such as improved compatability with WRDS updates).

### Additions
 - Added `generate_categorical_fim.py` to wrap `generate_categorical_fim_flows.py` and `generate_categorical_fim_mapping.py`.
 - Create new `nws_lid_sites` shapefile located in same directory as the `catfim_library` shapefile.

<br/><br/>

## v3.0.10.1 - 2021-03-24 - [PR #320](https://github.com/NOAA-OWP/cahaba/pull/320)

Patch to synthesize_test_cases.py.

### Changes
 - Bug fix to `synthesize_test_cases.py` to allow comparison between `testing` version and `official` versions.

<br/><br/>

## v3.0.10.0 - 2021-03-12 - [PR #298](https://github.com/NOAA-OWP/cahaba/pull/298)

Preprocessing of flow files for Categorical FIM.

### Additions
 - Generate Categorical FIM flow files for each category (action, minor, moderate, major).
 - Generate point shapefile of Categorical FIM sites.
 - Generate csv of attribute data in shapefile.
 - Aggregate all shapefiles and csv files into one file in parent directory.
 - Add flood of record category.

 ### Changes
 - Stability fixes to `generate_categorical_fim.py`.

<br/><br/>

## v3.0.9.0 - 2021-03-12 - [PR #297](https://github.com/NOAA-OWP/cahaba/pull/297)

Enhancements to FIM API.

### Changes
 - `fim_run.sh` can now be run with jobs in parallel.
 - Viz post-processing can now be selected in API interface.
 - Jobs table shows jobs that end with errors.
 - HUC preset lists can now be selected in interface.
 - Better `output_handler` file writing.
 - Overall better restart and retry handlers for networking problems.
 - Jobs can now be canceled in API interface.
 - Both FR and MS configs can be selected for a single job.

<br/><br/>

## v3.0.8.2 - 2021-03-11 - [PR #296](https://github.com/NOAA-OWP/cahaba/pull/296)

Enhancements to post-processing for Viz-related use-cases.

### Changes
 - Aggregate grids are projected to Web Mercator during `-v` runs in `fim_run.sh`.
 - HUC6 aggregation is parallelized.
 - Aggregate grid blocksize is changed from 256 to 1024 for faster postprocessing.

<br/><br/>

## v3.0.8.1 - 2021-03-10 - [PR #302](https://github.com/NOAA-OWP/cahaba/pull/302)

Patched import issue in `tools_shared_functions.py`.

### Changes
 - Changed `utils.` to `tools_` in `tools_shared_functions.py` after recent structural change to `tools` directory.

<br/><br/>

## v3.0.8.0 - 2021-03-09 - [PR #279](https://github.com/NOAA-OWP/cahaba/pull/279)

Refactored NWS Flood Categorical HAND FIM (CatFIM) pipeline to open source.

### Changes
 - Added `VIZ_PROJECTION` to `shared_variables.py`.
 - Added missing library referenced in `inundation.py`.
 - Cleaned up and converted evaluation scripts in `generate_categorical_fim.py` to open source.
 - Removed `util` folders under `tools` directory.

<br/><br/>

## v3.0.7.1 - 2021-03-02 - [PR #290](https://github.com/NOAA-OWP/cahaba/pull/290)

Renamed benchmark layers in `test_cases` and updated variable names in evaluation scripts.

### Changes
 - Updated `run_test_case.py` with new benchmark layer names.
 - Updated `run_test_case_calibration.py` with new benchmark layer names.

<br/><br/>

## v3.0.7.0 - 2021-03-01 - [PR #288](https://github.com/NOAA-OWP/cahaba/pull/288)

Restructured the repository. This has no impact on hydrological work done in the codebase and is simply moving files and renaming directories.

### Changes
 - Moved the contents of the `lib` folder to a new folder called `src`.
 - Moved the contents of the `tests` folder to the `tools` folder.
 - Changed any instance of `lib` or `libDir` to `src` or `srcDir`.

<br/><br/>

## v3.0.6.0 - 2021-02-25 - [PR #276](https://github.com/NOAA-OWP/cahaba/pull/276)

Enhancement that creates metric plots and summary statistics using metrics compiled by `synthesize_test_cases.py`.

### Additions
 - Added `eval_plots.py`, which produces:
    - Boxplots of CSI, FAR, and POD/TPR
    - Barplot of aggregated CSI scores
    - Scatterplot of CSI comparing two FIM versions
    - CSV of aggregated statistics (CSI, FAR, POD/TPR)
    - CSV of analyzed data and analyzed sites

<br/><br/>

## v3.0.5.3 - 2021-02-23 - [PR #275](https://github.com/NOAA-OWP/cahaba/pull/275)

Bug fixes to new evaluation code.

### Changes

 - Fixed a bug in `synthesize_test_cases.py` where the extent (MS/FR) was not being written to merged metrics file properly.
 - Fixed a bug in `synthesize_test_cases.py` where only BLE test cases were being written to merged metrics file.
 - Removed unused imports from `inundation.py`.
 - Updated README.md

<br/><br/>

## v3.0.5.2 - 2021-02-23 - [PR #272](https://github.com/NOAA-OWP/cahaba/pull/272)

Adds HAND synthetic rating curve (SRC) datum elevation values to `hydroTable.csv` output.

### Changes

 - Updated `add_crosswalk.py` to included "Median_Thal_Elev_m" variable outputs in `hydroTable.csv`.
 - Renamed hydroid attribute in `rem.py` to "Median" in case we want to include other statistics in the future (e.g. min, max, range etc.).

<br/><br/>
## v3.0.5.1 - 2021-02-22

Fixed `TEST_CASES_DIR` path in `tests/utils/shared_variables.py`.

### Changes

 - Removed `"_new"` from `TEST_CASES_DIR` variable.

<br/><br/>

## v3.0.5.0 - 2021-02-22 - [PR #267](https://github.com/NOAA-OWP/cahaba/pull/267)

Enhancements to allow for evaluation at AHPS sites, the generation of a query-optimized metrics CSV, and the generation of categorical FIM. This merge requires that the `/test_cases` directory be updated for all machines performing evaluation.

### Additions

 - `generate_categorical_fim.py` was added to allow production of NWS Flood Categorical HAND FIM (CatFIM) source data. More changes on this script are to follow in subsequent branches.

### Removals

 - `ble_autoeval.sh` and `all_ble_stats_comparison.py` were deleted because `synthesize_test_cases.py` now handles the merging of metrics.
 - The code block in `run_test_case.py` that was responsible for printing the colored metrics to screen has been commented out because of the new scale of evaluations (formerly in `run_test_case.py`, now in `shared_functions.py`)
 - Remove unused imports from inundation wrappers in `/tools`.

### Changes

 - Updated `synthesize_test_cases.py` to allow for AHPS site evaluations.
 - Reorganized `run_test_case.py` by moving more functions into `shared_functions.py`.
 - Created more shared variables in `shared_variables.py` and updated import statements in relevant scripts.

<br/><br/>

## v3.0.4.4 - 2021-02-19 - [PR #266](https://github.com/NOAA-OWP/cahaba/pull/266)

Rating curves for short stream segments are replaced with rating curves from upstream/downstream segments.

### Changes

 - Short stream segments are identified and are reassigned the channel geometry from upstream/downstream segment.
 - `fossid` renamed to `fimid` and the attribute's starting value is now 1000 to avoid HydroIDs with leading zeroes.
 - Addresses issue where HydroIDs were not included in final hydrotable.
 - Added `import sys` to `inundation.py` (missing from previous feature branch).
 - Variable names and general workflow are cleaned up.

<br/><br/>

## v3.0.4.3 - 2021-02-12 - [PR #254](https://github.com/NOAA-OWP/cahaba/pull/254)

Modified `rem.py` with a new function to output HAND reference elev.

### Changes

 - Function `make_catchment_hydroid_dict` creates a df of pixel catchment ids and overlapping hydroids.
 - Merge hydroid df and thalweg minimum elevation df.
 - Produces new output containing all catchment ids and min thalweg elevation value named `hand_ref_elev_table.csv`.
 - Overwrites the `demDerived_reaches_split.gpk` layer by adding additional attribute `Min_Thal_Elev_meters` to view the elevation value for each hydroid.

<br/><br/>

## v3.0.4.2 - 2021-02-12 - [PR #255](https://github.com/NOAA-OWP/cahaba/pull/255)

Addresses issue when running on HUC6 scale.

### Changes

 - `src.json` should be fixed and slightly smaller by removing whitespace.
 - Rasters are about the same size as running fim as huc6 (compressed and tiled; aggregated are slightly larger).
 - Naming convention and feature id attribute are only added to the aggregated hucs.
 - HydroIDs are different for huc6 vs aggregated huc8s mostly due to forced split at huc boundaries (so long we use consistent workflow it shouldn't matter).
 - Fixed known issue where sometimes an incoming stream is not included in the final selection will affect aggregate outputs.

<br/><br/>

## v3.0.4.1 - 2021-02-12 - [PR #261](https://github.com/NOAA-OWP/cahaba/pull/261)

Updated MS Crosswalk method to address gaps in FIM.

### Changes

 - Fixed typo in stream midpoint calculation in `split_flows.py` and `add_crosswalk.py`.
 - `add_crosswalk.py` now restricts the MS crosswalk to NWM MS catchments.
 - `add_crosswalk.py` now performs a secondary MS crosswalk selection by nearest NWM MS catchment.

<br/><br/>

## v3.0.4.0 - 2021-02-10 - [PR #256](https://github.com/NOAA-OWP/cahaba/pull/256)

New python script "wrappers" for using `inundation.py`.

### Additions

 - Created `inundation_wrapper_nwm_flows.py` to produce inundation outputs using NWM recurrence flows: 1.5 year, 5 year, 10 year.
 - Created `inundation_wrapper_custom_flow.py` to produce inundation outputs with user-created flow file.
 - Created new `tools` parent directory to store `inundation_wrapper_nwm_flows.py` and  `inundation_wrapper_custom_flow.py`.

<br/><br/>

## v3.0.3.1 - 2021-02-04 - [PR #253](https://github.com/NOAA-OWP/cahaba/pull/253)

Bug fixes to correct mismatched variable name and file path.

### Changes

 - Corrected variable name in `fim_run.sh`.
 - `acquire_and_preprocess_inputs.py` now creates `huc_lists` folder and updates file path.

<br/><br/>

## v3.0.3.0 - 2021-02-04 - [PR #227](https://github.com/NOAA-OWP/cahaba/pull/227)

Post-process to aggregate FIM outputs to HUC6 scale.

### Additions

 - Viz outputs aggregated to HUC6 scale; saves outputs to `aggregate_fim_outputs` folder.

### Changes

 - `split_flows.py` now splits streams at HUC8 boundaries to ensure consistent catchment boundaries along edges.
 - `aggregate_fim_outputs.sh` has been depreciated but remains in the repo for potential FIM 4 development.
 - Replaced geopandas driver arg with getDriver throughout repo.
 - Organized parameters in environment files by group.
 - Cleaned up variable names in `split_flows.py` and `build_stream_traversal.py`.
 - `build_stream_traversal.py` is now assigning HydroID by midpoint instead centroid.
 - Cleanup of `clip_vectors_to_wbd.py`.

<br/><br/>

## v3.0.2.0 - 2021-01-25 - [PR #218](https://github.com/NOAA-OWP/cahaba/pull/218)

Addition of an API service to schedule, run and manage `fim_run` jobs through a user-friendly web interface.

### Additions

 - `api` folder that contains all the codebase for the new service.

<br/><br/>

## v3.0.1.0 - 2021-01-21 - [PR #206](https://github.com/NOAA-OWP/cahaba/pull/206)

Preprocess MS and FR stream networks

### Changes

 - Headwater stream segments geometries are adjusted to align with with NWM streams.
 - Incoming streams are selected using intersection points between NWM streams and HUC4 boundaries.
 - `clip_vectors_to_wbd.py` handles local headwaters.
 - Removes NHDPlus features categorized as coastline and underground conduit.
 - Added streams layer to production whitelist.
 - Fixed progress bar in `lib/acquire_and_preprocess_inputs.py`.
 - Added `getDriver` to shared `functions.py`.
 - Cleaned up variable names and types.

<br/><br/>

## v3.0.0.4 - 2021-01-20 - [PR #230](https://github.com/NOAA-OWP/cahaba/pull/230)

Changed the directory where the `included_huc*.lst` files are being read from.

### Changes

 - Changed the directory where the `included_huc*.lst` files are being read from.

<br/><br/>

## v3.0.0.3 - 2021-01-14 - [PR #210](https://github.com/NOAA-OWP/cahaba/pull/210)

Hotfix for handling nodata value in rasterized levee lines.

### Changes

 - Resolves bug for HUCs where `$ndv > 0` (Great Lakes region).
 - Initialize the `nld_rasterized_elev.tif` using a value of `-9999` instead of `$ndv`.

 <br/><br/>

## v3.0.0.2 - 2021-01-06 - [PR #200](https://github.com/NOAA-OWP/cahaba/pull/200)

Patch to address AHPSs mapping errors.

### Changes

 - Checks `dtype` of `hydroTable.csv` columns to resolve errors caused in `inundation.py` when joining to flow forecast.
 - Exits `inundation.py` when all hydrotable HydroIDs are lake features.
 - Updates path to latest AHPs site layer.
 - Updated [readme](https://github.com/NOAA-OWP/cahaba/commit/9bffb885f32dfcd95978c7ccd2639f9df56ff829)

<br/><br/>

## v3.0.0.1 - 2020-12-31 - [PR #184](https://github.com/NOAA-OWP/cahaba/pull/184)

Modifications to build and run Docker image more reliably. Cleanup on some pre-processing scripts.

### Changes

 - Changed to noninteractive install of GRASS.
 - Changed some paths from relative to absolute and cleaned up some python shebang lines.

### Notes
 - `aggregate_vector_inputs.py` doesn't work yet. Need to externally download required data to run fim_run.sh

 <br/><br/>

## v3.0.0.0 - 2020-12-22 - [PR #181](https://github.com/NOAA-OWP/cahaba/pull/181)

The software released here builds on the flood inundation mapping capabilities demonstrated as part of the National Flood Interoperability Experiment, the Office of Water Prediction's Innovators Program and the National Water Center Summer Institute. The flood inundation mapping software implements the Height Above Nearest Drainage (HAND) algorithm and incorporates community feedback and lessons learned over several years. The software has been designed to meet the requirements set by stakeholders interested in flood prediction and has been developed in partnership with several entities across the water enterprise.<|MERGE_RESOLUTION|>--- conflicted
+++ resolved
@@ -1,7 +1,6 @@
 All notable changes to this project will be documented in this file.
 We follow the [Semantic Versioning 2.0.0](http://semver.org/) format.
 
-<<<<<<< HEAD
 ## v4.5.13.3 - 2025-01-03 - [PR#1048](https://github.com/NOAA-OWP/inundation-mapping/pull/1048)
 
 This script produces inundation depths and attempts to overcome the catchment boundary issue by interpolating water surface elevations between catchments. Water surface calculations require the hydroconditioned DEM (`dem_thalwegCond_{}.tif`) for computation, however, this file is not in the standard outputs from fim_pipeline.sh. Therefore, users may have to re-run fim_pipeline.sh with dem_thalwegCond_{}.tif removed from all deny lists.
@@ -24,7 +23,6 @@
 <br/><br/>
 
 
-=======
 ## v4.x.x.x - 2024-01-03 - [PR#1382](https://github.com/NOAA-OWP/inundation-mapping/pull/1382)
 
 Cleans up Python files within `delineate_hydros_and_produce_HAND.sh` to improve performance, especially memory management, including removing unused imports, deleting object references when objects are no longer needed, and removing GDAL from the `fim_process_unit_wb.sh` step of FIM pipeline. Contributes to #1351 and #1376.
@@ -39,7 +37,6 @@
 
 <br/><br/>
 
->>>>>>> 6455c1a3
 ## v4.5.13.1 - 2024-12-13 - [PR#1361](https://github.com/NOAA-OWP/inundation-mapping/pull/1361)
 
 This PR was triggered by two dep-bot PR's. One for Tornado, one for aiohttp. Upon further research, these two exist only as dependencies for Jupyter and Jupyterlab which were very out of date. Upgrading Jupyter/JupyterLab took care of the other two.
