--- conflicted
+++ resolved
@@ -1,8 +1,7 @@
 All notable changes to this project will be documented in this file.
 We follow the [Semantic Versioning 2.0.0](http://semver.org/) format.
 
-<<<<<<< HEAD
-## v4.[to be assigned] - 2022-10-27 - [PR #727](https://github.com/NOAA-OWP/inundation-mapping/pull/727)
+## v4.0.10.4 - 2022-10-27 - [PR #727](https://github.com/NOAA-OWP/inundation-mapping/pull/727)
 
 Creates a single crosswalk table containing HUC (huc8), BranchID, HydroID, feature_id (and optionally LakeID) from branch-level hydroTables.csv files.
 
@@ -13,7 +12,6 @@
 
 <br/><br/>
 
-=======
 ## v4.0.10.3 - 2022-10-19 - [PR #718](https://github.com/NOAA-OWP/inundation-mapping/pull/718)
 
 Fixes thalweg notch by clipping upstream ends of the stream segments to prevent the stream network from reaching the edge of the DEM and being treated as outlets when pit filling the burned DEM.
@@ -42,7 +40,6 @@
 
 <br/><br/>
     
->>>>>>> 31436ac5
 ## v4.0.10.1 - 2022-10-5 - [PR #695](https://github.com/NOAA-OWP/inundation-mapping/pull/695)
 
 This hotfix address a bug with how the rating curve comparison (sierra test) handles the branch zero synthetic rating curve in the comparison plots. Address #676 
