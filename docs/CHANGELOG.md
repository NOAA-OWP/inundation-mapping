--- conflicted
+++ resolved
@@ -1,7 +1,6 @@
 All notable changes to this project will be documented in this file.
 We follow the [Semantic Versioning 2.0.0](http://semver.org/) format.
 
-<<<<<<< HEAD
 ## v4.3.4.0 - 2023-03-16-23 [PR#847](https://github.com/NOAA-OWP/inundation-mapping/pull/847)
 
 ### Changes
@@ -41,8 +40,6 @@
     - `*_params.json` - `/outputs/` => `/data/outputs/` & `$outputRunDataDir` => `$outputDestDir`  
 
 <br/><br/>
-=======
->>>>>>> 32365472
 
 ## v4.3.3.7 - 2023-03-22 - [PR#856](https://github.com/NOAA-OWP/inundation-mapping/pull/856)
 
