--- conflicted
+++ resolved
@@ -1,8 +1,7 @@
 All notable changes to this project will be documented in this file.
 We follow the [Semantic Versioning 2.0.0](http://semver.org/) format.
 
-<<<<<<< HEAD
-## v3.0.34.3 - 2022-07-29 - [PR #646](https://github.com/NOAA-OWP/cahaba/pull/646)
+## v3.0.35.1 - 2022-07-29 - [PR #646](https://github.com/NOAA-OWP/cahaba/pull/646)
 
 Patches and improvements for Flow-Based CatFIM and Stage-Based CatFIM scripts.
 
@@ -16,8 +15,10 @@
     - Fixed a bug where Flow-Based CatFIM could not run because of a variable being assigned outside of a Stage-Based conditional.
 - `/tools_generate_categorical_fim_mapping.py`:
     - Fixed bug where `version` variable was being misassigned to `mapping` instead of the actual FIM version.
-=======
-## v3.0.34.3 - 2022-07-27 - [PR #640](https://github.com/NOAA-OWP/cahaba/pull/640)
+
+<br/><br/>
+
+## v3.0.35.0 - 2022-07-27 - [PR #640](https://github.com/NOAA-OWP/cahaba/pull/640)
 
 These code changes introduce a new script (`tools/inundate_nation_composite.py`) for performing the inundate nation workflow to produce MS, FR, and Composite (MS+FR) inundation, boolean rasters, and national mosaics inside one script. Also included changes to the `inundation.py` calls to use `mask_type='filter'` to resolve undesirable inundation clipping at HUC boundaries. 
 
@@ -37,7 +38,6 @@
 
 - `tools/inundation_mosaic_vrt.py`: updated `inundation.py` calls to use `mask_type='filter'` to resolve undesirable inundation clipping at HUC boundaries
 - `tools/inundation_wrapper_nwm_flows.py`: `inundation.py` calls to use `mask_type='filter'` to resolve undesirable inundation clipping at HUC boundaries; some slight modifications to output directory structure
->>>>>>> d4e53775
 
 <br/><br/>
 
