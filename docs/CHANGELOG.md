All notable changes to this project will be documented in this file.
We follow the [Semantic Versioning 2.0.0](http://semver.org/) format.

<<<<<<< HEAD

## v4.0.(pending) - 2023-01-17 - [PR#794](https://github.com/NOAA-OWP/inundation-mapping/pull/794)

Removing FIM3 files and references.  Anything still required for FIM 3 are held in the dev-fim3 branch.

### Removals

- `data`
    - `preprocess_rasters.py`: no longer valid as it is for NHD DEM rasters.
- `fim_run.sh`
- ` src`
    - `aggregate_fim_outputs.sh`
    - `fr_to_ms_raster.mask.py`
    - `get_all_huc_in_inputs.py`
    - `reduce_nhd_stream_density.py`
    - `rem.py`:  There are two files named `rem.py`, one in the src directory and one in the gms directory. This version in the src directory is no longer valid. The `rem.py` in the gms directory is being renamed to avoid future enhancements of moving files.
    - `run_by_unit.sh`:  There are two files named `run_by_unit.sh`, one in the src directory and one in the gms directory. This version in the src directory is for fim3. For the remaining `run_by_unit.sh`, it is NOT being renamed at this time as it will likely be renamed in the near future.
    - `time_and_tee_run_by_unit.sh`:  Same not as above for `run_by_unit.sh`.
    - `utils`
        - `archive_cleanup.py`
 - `tools`
     - `compare_gms_srcs_to_fr.py`
     - `preprocess_fimx.py`

### Changes

- `src`
    - `adjust_headwater_streams.py`: Likely deprecated but kept for safety reason. Deprecation note added.
- `tools`
    - `cygnss_preprocess.py`: Likely deprecated but kept for safety reason. Deprecation note added.
    - `nesdis_preprocess.py`: Likely deprecated but kept for safety reason. Deprecation note added.
=======
## v4.0.19.2 - 2023-01-17 - [PR#797](https://github.com/NOAA-OWP/inundation-mapping/pull/797)

Consolidates global bash environment variables into a new `src/bash_variables.env` file. Additionally, Python environment variables have been moved into this file and `src/utils/shared_variables.py` now references this file. Hardcoded projections have been replaced by an environment variable. This also replaces the Manning's N file in `config/params_template.env` with a constant and updates relevant code. Unused environment variables have been removed.

### Additions

- `src/bash_variables.env`: Adds file for global environment variables

### Removals

- `config/`
    - `mannings_default.json`
    - `mannings_default_calibrated.json`

### Changes

- `config/params_template.env`: Changes manning_n from filename to default value of 0.06
- `gms_run_branch.sh`: Adds `bash_variables.env`
- `gms_run_post_processing.sh`: Adds `bash_variables.env` and changes projection from hardcoded to environment variable
- `gms_run_unit.sh`: Adds `bash_variables.env`
- `src/`
    - `add_crosswalk.py`: Assigns default manning_n value and removes assignments by stream orders
    - `aggregate_vector_inputs.py`: Removes unused references to environment variables and function
    - `gms/run_by_unit.sh`: Removes environment variable assignments and uses projection from environment variables
    - `utils/shared_variables.py`: Removes environment variables and instead references src/bash_variables.env

<br/><br/>

## v4.0.19.1 - 2023-01-17 - [PR#796](https://github.com/NOAA-OWP/inundation-mapping/pull/796)

### Changes

- `tools/gms_tools/combine_crosswalk_tables.py`: Checks length of dataframe list before concatenating
>>>>>>> 6b933f7e

<br/><br/>

## v4.0.19.0 - 2023-01-06 - [PR#782](https://github.com/NOAA-OWP/inundation-mapping/pull/782)

Changes the projection of HAND processing to EPSG 5070.

### Changes

- `gms_run_post_processing.sh`: Adds target projection for `points`
- `data/nld/preprocess_levee_protected_areas.py`: Changed to use `utils.shared_variables.DEFAULT_FIM_PROJECTION_CRS`
- `src/`
    - `clip_vectors_to_wbd.py`: Save intermediate outputs in EPSG:5070
    - `src_adjust_spatial_obs.py`: Changed to use `utils.shared_variables.DEFAULT_FIM_PROJECTION_CRS`
    - `utils/shared_variables.py`: Changes the designated projection variables
    - `gms/`
        - `stream_branches.py`: Checks the projection of the input streams and changes if necessary
        - `run_by_unit.py`: Changes the default projection crs variable and added as HUC target projection
- `tools/inundate_nation.py`: Changed to use `utils.shared_variables.PREP_PROJECTION`

<br/><br/>

## v4.0.18.2 - 2023-01-11 - [PR#790](https://github.com/NOAA-OWP/inundation-mapping/pull/790)

Remove Great Lakes clipping

### Changes

- `src/`
    - `clip_vectors_to_wbd.py`: Removes Great Lakes clipping and references to Great Lakes polygons and lake buffer size

    - `gms/run_by_unit.sh`: Removes Great Lakes polygon and lake buffer size arguments to `src/clip_vectors_to_wbd.py`

<br/><br/>

## v4.0.18.1 - 2022-12-13 - [PR #760](https://github.com/NOAA-OWP/inundation-mapping/pull/760)

Adds stacked bar eval plots.

### Additions

- `/tools/eval_plots_stackedbar.py`: produces stacked bar eval plots in the same manner as `eval_plots.py`.

<br/><br/>

## v4.0.18.0 - 2023-01-03 - [PR#780](https://github.com/NOAA-OWP/inundation-mapping/pull/780)

Clips WBD and stream branch buffer polygons to DEM domain.

### Changes

- `src/`
    - `clip_vectors_to_wbd.py`: Clips WBD polygon to DEM domain

    - `gms/`
        - `buffer_stream_branches.py`: Clips branch buffer polygons to DEM domain
        - `derive_level_paths.py`: Stop processing if no branches exist
        - `mask_dem.py`: Checks if stream file exists before continuing
        - `remove_error_branches.py`: Checks if error_branches has data before continuing
        - `run_by_unit.sh`: Adds DEM domain as bash variable and adds it as an argument to calling `clip_vectors_to_wbd.py` and `buffer_stream_branches.py`

<br/><br/>


## v4.0.17.4 - 2023-01-06 - [PR#781](https://github.com/NOAA-OWP/inundation-mapping/pull/781)

Added crosswalk_table.csv from the root output folder as being a file push up to Hydrovis s3 bucket after FIM BED runs.

### Changes

- `config`
    - `aws_s3_put_fim4_hydrovis_whitelist.lst`:  Added crosswalk_table.csv to whitelist.


<br/><br/>

## v4.0.17.3 - 2022-12-23 - [PR#773](https://github.com/NOAA-OWP/inundation-mapping/pull/773)

Cleans up REM masking of levee-protected areas and fixes associated error.

### Removals

- `src/gms/`
    - `delineate_hydros_and_produce_HAND.sh`: removes rasterization and masking of levee-protected areas from the REM
    - `rasterize_by_order`: removes this file
- `config/`
    - `deny_gms_branch_zero.lst`, `deny_gms_branches_dev.lst`, and `deny_gms_branches_prod.lst`: removes `LeveeProtectedAreas_subset_{}.tif`

### Changes

- `src/gms/rem.py`: fixes an error where the nodata value of the DEM was overlooked

<br/><br/>

## v4.0.17.2 - 2022-12-29 - [PR #779](https://github.com/NOAA-OWP/inundation-mapping/pull/779)

Remove dependency on `other` folder in `test_cases`. Also updates ESRI and QGIS agreement raster symbology label to include the addition of levee-protected areas as a mask.

### Removals

- `tools/`
    - `aggregate_metrics.py` and `cache_metrics.py`: Removes reference to test_cases/other folder

### Changes

- `config/symbology/`
    - `esri/agreement_raster.lyr` and `qgis/agreement_raster.qml`: Updates label from Waterbody mask to Masked since mask also now includes levee-protected areas
- `tools/`
    - `eval_alt_catfim.py` and `run_test_case.py`: Updates waterbody mask to dataset located in /inputs folder

<br/><br/>

## v4.0.17.1 - 2022-12-29 - [PR #778](https://github.com/NOAA-OWP/inundation-mapping/pull/778)

This merge fixes a bug where all of the Stage-Based intervals were the same.

### Changes
- `/tools/generate_categorical_fim.py`: Changed `stage` variable to `interval_stage` variable in `produce_stage_based_catfim_tifs` function call.

<br/><br/>

## v4.0.17.0 - 2022-12-21 - [PR #771](https://github.com/NOAA-OWP/inundation-mapping/pull/771)

Added rysnc to docker images. rysnc can now be used inside the images to move data around via docker mounts.

### Changes

- `Dockerfile` : added rsync 

<br/><br/>

## v4.0.16.0 - 2022-12-20 - [PR #768](https://github.com/NOAA-OWP/inundation-mapping/pull/768)

`gms_run_branch.sh` was processing all of the branches iteratively, then continuing on to a large post processing portion of code. That has now be split to two files, one for branch iteration and the other file for just post processing.

Other minor changes include:
- Removing the system where a user could override `DropStreamOrders` where they could process streams with stream orders 1 and 2 independently like other GMS branches.  This option is now removed, so it will only allow stream orders 3 and higher as gms branches and SO 1 and 2 will always be in branch zero.

- The `retry` flag on the three gms*.sh files has been removed. It did not work correctly and was not being used. Usage of it would have created unreliable results. 

### Additions

- `gms_run_post_processing.sh`
   - handles all tasks from after `gms_run_branch.sh` to this file, except for output cleanup, which stayed in `gms_run_branch.sh`.
   - Can be run completely independent from `gms_run_unit.sh` or gms_run_branch.sh` as long as all of the files are in place. And can be re-run if desired.

### Changes

- `gms_pipeline.sh`
   - Remove "retry" system.
   - Remove "dropLowStreamOrders" system.
   - Updated for newer reusable output date/time/duration system.
   - Add call to new `gms_run_post_processing.sh` file.

- `gms_run_branch.sh`
   - Remove "retry" system.
   - Remove "dropLowStreamOrders" system.
   - Updated for newer reusable output date/time/duration system.
   - Removed most code from below the branch iterator to the new `gms_run_post_processing.sh` file. However, it did keep the branch files output cleanup and non-zero exit code checking.

- `gms_run_unit.sh`
   - Remove "retry" system.
   - Remove "dropLowStreamOrders" system.
   - Updated for newer reusable output date/time/duration system.

- `src`
    - `bash_functions.env`:  Added a new method to make it easier / simpler to calculation and display duration time. 
    - `filter_catchments_and_add_attributes.py`:  Remove "dropLowStreamOrders" system.
    - `split_flows.py`: Remove "dropLowStreamOrders" system.
    - `usgs_gage_unit_setup.py`:  Remove "dropLowStreamOrders" system.

- `gms`  
    - `delineate_hydros_and_produced_HAND.sh` : Remove "dropLowStreamOrders" system.
    - `derive_level_paths.py`: Remove "dropLowStreamOrders" system and some small style updates.
    - `run_by_unit.sh`: Remove "dropLowStreamOrders" system.

- `unit_tests/gms`
    - `derive_level_paths_params.json` and `derive_level_paths_unittests.py`: Remove "dropLowStreamOrders" system.

<br/><br/>

## v4.0.15.0 - 2022-12-20 - [PR #758](https://github.com/NOAA-OWP/inundation-mapping/pull/758)

This merge addresses feedback received from field users regarding CatFIM. Users wanted a Stage-Based version of CatFIM, they wanted maps created for multiple intervals between flood categories, and they wanted documentation as to why many sites are absent from the Stage-Based CatFIM service. This merge seeks to address this feedback. CatFIM will continue to evolve with more feedback over time.

## Changes
- `/src/gms/usgs_gage_crosswalk.py`: Removed filtering of extra attributes when writing table
- `/src/gms/usgs_gage_unit_setup.py`: Removed filter of gages where `rating curve == yes`. The filtering happens later on now.
- `/tools/eval_plots.py`: Added a post-processing step to produce CSVs of spatial data
- `/tools/generate_categorical_fim.py`:
  - New arguments to support more advanced multiprocessing, support production of Stage-Based CatFIM, specific output directory pathing, upstream and downstream distance, controls on how high past "major" magnitude to go when producing interval maps for Stage-Based, the ability to run a single AHPS site.
- `/tools/generate_categorical_fim_flows.py`:
  - Allows for flows to be retrieved for only one site (useful for testing)
  - More logging
  - Filtering stream segments according to stream order
- `/tools/generate_categorical_fim_mapping.py`:
  - Support for Stage-Based CatFIM production
  - Enhanced multiprocessing
  - Improved post-processing
- `/tools/pixel_counter.py`: fixed a bug where Nonetypes were being returned
- `/tools/rating_curve_get_usgs_rating_curves.py`:
  - Removed filtering when producing `usgs_gages.gpkg`, but adding attribute as to whether or not it meets acceptance criteria, as defined in `gms_tools/tools_shared_variables.py`.
  - Creating a lookup list to filter out unacceptable gages before they're written to `usgs_rating_curves.csv`
  - The `usgs_gages.gpkg` now includes two fields indicating whether or not gages pass acceptance criteria (defined in `tools_shared_variables.py`. The fields are `acceptable_codes` and `acceptable_alt_error`
- `/tools/tools_shared_functions.py`:
  - Added `get_env_paths()` function to retrieve environmental variable information used by CatFIM and rating curves scripts
  - `Added `filter_nwm_segments_by_stream_order()` function that uses WRDS to filter out NWM feature_ids from a list if their stream order is different than a desired stream order.
- `/tools/tools_shared_variables.py`: Added the acceptance criteria and URLS for gages as non-constant variables. These can be modified and tracked through version changes. These variables are imported by the CatFIM and USGS rating curve and gage generation scripts.
- `/tools/test_case_by_hydroid.py`: reformatting code, recommend adding more comments/docstrings in future commit

<br/><br/>

## v4.0.14.2 - 2022-12-22 - [PR #772](https://github.com/NOAA-OWP/inundation-mapping/pull/772)

Added `usgs_elev_table.csv` to hydrovis whitelist files.  Also updated the name to include the word "hydrovis" in them (anticipating more s3 whitelist files).

### Changes

- `config`
    - `aws_s3_put_fim4_hydrovis_whitelist.lst`:  File name updated and added usgs_elev_table.csv so it gets push up as well.
    - `aws_s3_put_fim3_hydrovis_whitelist.lst`: File name updated

- `data/aws`
   - `s3.py`: added `/foss_fim/config/aws_s3_put_fim4_hydrovis_whitelist.lst` as a default to the -w param.

<br/><br/>

## v4.0.14.1 - 2022-12-03 - [PR #753](https://github.com/NOAA-OWP/inundation-mapping/pull/753)

Creates a polygon of 3DEP DEM domain (to eliminate errors caused by stream networks with no DEM data in areas of HUCs that are outside of the U.S. border) and uses the polygon layer to clip the WBD and stream network (to a buffer inside the WBD).

### Additions
- `data/usgs/acquire_and_preprocess_3dep_dems.py`: Adds creation of 3DEP domain polygon by polygonizing all HUC6 3DEP DEMs and then dissolving them.
- `src/gms/run_by_unit.sh`: Adds 3DEP domain polygon .gpkg as input to `src/clip_vectors_to_wbd.py`

### Changes
- `src/clip_vectors_to_wbd.py`: Clips WBD to 3DEP domain polygon and clips streams to a buffer inside the clipped WBD polygon.

<br/><br/>

## v4.0.14.0 - 2022-12-20 - [PR #769](https://github.com/NOAA-OWP/inundation-mapping/pull/769)

Masks levee-protected areas from the DEM in branch 0 and in highest two stream order branches.

### Additions

- `src/gms/`
    - `mask_dem.py`: Masks levee-protected areas from the DEM in branch 0 and in highest two stream order branches
    - `delineate_hydros_and_produce_HAND.sh`: Adds `src/gms/mask_dem.py`

<br/><br/>

## v4.0.13.2 - 2022-12-20 - [PR #767](https://github.com/NOAA-OWP/inundation-mapping/pull/767)

Fixes inundation of nodata areas of REM.

### Changes

- `tools/inundation.py`: Assigns depth a value of `0` if REM is less than `0`

<br/><br/>

## v4.0.13.1 - 2022-12-09 - [PR #743](https://github.com/NOAA-OWP/inundation-mapping/pull/743)

This merge adds the tools required to generate Alpha metrics by hydroid. It summarizes the Apha metrics by branch 0 catchment for use in the Hydrovis "FIM Performance" service.

### Additions

- `pixel_counter.py`:  A script to perform zonal statistics against raster data and geometries
- `pixel_counter_functions.py`: Supporting functions
- `pixel_counter_wrapper.py`: a script that wraps `pixel_counter.py` for batch processing
- `test_case_by_hydroid.py`: the main script to orchestrate the generation of alpha metrics by catchment

<br/><br/>

## v4.0.13.0 - 2022-11-16 - [PR #744](https://github.com/NOAA-OWP/inundation-mapping/pull/744)

Changes branch 0 headwaters data source from NHD to NWS to be consistent with branches. Removes references to NHD flowlines and headwater data.

### Changes

- `src/gms/derive_level_paths.py`: Generates headwaters before stream branch filtering

### Removals

- Removes NHD flowlines and headwater references from `gms_run_unit.sh`, `config/deny_gms_unit_prod.lst`, `src/clip_vectors_to_wbd.py`, `src/gms/run_by_unit.sh`, `unit_tests/__template_unittests.py`, `unit_tests/clip_vectors_to_wbd_params.json`, and `unit_tests/clip_vectors_to_wbd_unittests.py`

<br/><br/>

## V4.0.12.2 - 2022-12-04 - [PR #754](https://github.com/NOAA-OWP/inundation-mapping/pull/754)

Stop writing `gms_inputs_removed.csv` if no branches are removed with Error status 61.

### Changes

- `src/gms/remove_error_branches.py`: Checks if error branches is not empty before saving gms_inputs_removed.csv

<br/><br/>

## v4.0.12.1 - 2022-11-30 - [PR #751](https://github.com/NOAA-OWP/inundation-mapping/pull/751)

Updating a few deny list files.

### Changes

- `config`:
    - `deny_gms_branches_dev.lst`, `deny_gms_branches_prod.lst`, and `deny_gms_unit_prod.lst`

<br/><br/>


## v4.0.12.0 - 2022-11-28 - [PR #736](https://github.com/NOAA-OWP/inundation-mapping/pull/736)

This feature branch introduces a new methodology for computing Manning's equation for the synthetic rating curves. The new subdivision approach 1) estimates bankfull stage by crosswalking "bankfull" proxy discharge data to the raw SRC discharge values 2) identifies in-channel vs. overbank geometry values 3) applies unique in-channel and overbank Manning's n value (user provided values) to compute Manning's equation separately for channel and overbank discharge and adds the two components together for total discharge 4) computes a calibration coefficient (where benchmark data exists) that applies to the  calibrated total discharge calculation.

### Additions

- `src/subdiv_chan_obank_src.py`: new script that performs all subdiv calculations and then produce a new (modified) `hydroTable.csv`. Inputs include `src_full_crosswalked.csv` for each huc/branch and a Manning's roughness csv file (containing: featureid, channel n, overbank n; file located in the `/inputs/rating_curve/variable_roughness/`). Note that the `identify_src_bankfull.py` script must be run prior to running the subdiv workflow.

### Changes

- `config/params_template.env`: removed BARC and composite roughness parameters; added new subdivision parameters; default Manning's n file set to `mannings_global_06_12.csv`
- `gms_run_branch.sh`: moved the PostgreSQL database steps to occur immediately before the SRC calibration steps; added new subdivision step; added condition to SRC calibration to ensure subdivision routine is run
- `src/add_crosswalk.py`: removed BARC function call; update placeholder value list (removed BARC and composite roughness variables) - these placeholder variables ensure that all hydrotables have the same dimensions
- `src/identify_src_bankfull.py`: revised FIM3 starting code to work with FIM4 framework; stripped out unnecessary calculations; restricted bankfull identification to stage values > 0
- `src/src_adjust_spatial_obs.py`: added huc sort function to help user track progress from console outputs
- `src/src_adjust_usgs_rating.py`: added huc sort function to help user track progress from console outputs
- `src/src_roughness_optimization.py`: reconfigured code to compute a calibration coefficient and apply adjustments using the subdivision variables; renamed numerous variables; simplified code where possible
- `src/utils/shared_variables.py`: increased `ROUGHNESS_MAX_THRESH` from 0.6 to 0.8
- `tools/vary_mannings_n_composite.py`: *moved this script from /src to /tools*; updated this code from FIM3 to work with FIM4 structure; however, it is not currently implemented (the subdivision routine replaces this)
- `tools/aggregate_csv_files.py`: helper tool to search for csv files by name/wildcard and concatenate all found files into one csv (used for aggregating previous calibrated roughness values)
- `tools/eval_plots.py`: updated list of metrics to plot to also include equitable threat score and mathews correlation coefficient (MCC)
- `tools/synthesize_test_cases.py`: updated the list of FIM version metrics that the `PREV` flag will use to create the final aggregated metrics csv; this change will combine the dev versions provided with the `-dc` flag along with the existing `previous_fim_list` 

<br/><br/>

## v4.0.11.5 - 2022-11-18 - [PR #746](https://github.com/NOAA-OWP/inundation-mapping/pull/746)

Skips `src/usgs_gage_unit_setup.py` if no level paths exist. This may happen if a HUC has no stream orders > 2. This is a bug fix for #723 for the case that the HUC also has USGS gages.

### Changes

- `src/gms/run_by_unit.sh`: Adds check for `nwm_subset_streams_levelPaths.gpkg` before running `usgs_gage_unit_setup.py`

<br/><br/>

## v4.0.11.4 - 2022-10-12 - [PR #709](https://github.com/NOAA-OWP/inundation-mapping/pull/709)

Adds capability to produce single rating curve comparison plots for each gage.

### Changes

- `tools/rating_curve_comparison.py`
    - Adds generate_single_plot() to make a single rating curve comparison plot for each gage in a given HUC
    - Adds command line switch to generate single plots
    
<br/><br/>

## v4.0.11.3 - 2022-11-10 - [PR #739](https://github.com/NOAA-OWP/inundation-mapping/pull/739)

New tool with instructions of downloading levee protected areas and a tool to pre-process it, ready for FIM.

### Additions

- `data`
    - `nld`
         - `preprocess_levee_protected_areas.py`:  as described above

### Changes

- `data`
     - `preprocess_rasters.py`: added deprecation note. It will eventually be replaced in it's entirety.
- `src`
    - `utils`
        - `shared_functions.py`: a few styling adjustments.

<br/><br/>

## v4.0.11.2 - 2022-11-07 - [PR #737](https://github.com/NOAA-OWP/inundation-mapping/pull/737)

Add an extra input args to the gms_**.sh files to allow for an override of the branch zero deny list, same as we can do with the unit and branch deny list overrides. This is needed for debugging purposes.

Also, if there is no override for the deny branch zero list and is not using the word "none", then use the default or overridden standard branch deny list.  This will keep the branch zero's and branch output folders similar but not identical for outputs.

### Changes

- `gms_pipeline.sh`:  Add new param to allow for branch zero deny list override. Plus added better logic for catching bad deny lists earlier.
- `gms_run_branch.sh`:  Add new param to allow for branch zero deny list override.  Add logic to cleanup all branch zero output folders with the default branch deny list (not the branch zero list), UNLESS an override exists for the branch zero deny list.
- `gms_run_unit.sh`: Add new param to allow for branch zero deny list override.
- `config`
    - `deny_gms_branch_zero.lst`: update to keep an additional file in the outputs.
- `src`
    - `output_cleanup.py`: added note saying it is deprecated.
    - `gms`
        - `run_by_branch.sh`: variable name change (matching new names in related files for deny lists)
        - `run_by_unit.sh`: Add new param to allow for branch zero deny list override.

<br/><br/>

## v4.0.11.1 - 2022-11-01 - [PR #732](https://github.com/NOAA-OWP/inundation-mapping/pull/732)

Due to a recent IT security scan, it was determined that Jupyter-core needed to be upgraded.

### Changes

- `Pipfile` and `Pipfile.lock`:  Added a specific version of Jupyter Core that is compliant with IT.

<br/><br/>

## v4.0.11.0 - 2022-09-21 - [PR #690](https://github.com/NOAA-OWP/inundation-mapping/pull/690)

Masks levee-protected areas from Relative Elevation Model if branch 0 or if branch stream order exceeds a threshold.

### Additions

- `src/gms/`
   - `delineate_hydros_and_produce_HAND.sh`
      - Reprojects and creates HUC-level raster of levee-protected areas from polygon layer
      - Uses that raster to mask/remove those areas from the Relative Elevation Model
   - `rasterize_by_order.py`: Subsets levee-protected area branch-level raster if branch 0 or if order exceeds a threshold (default threshold: max order - 1)
- `config/`
   - `deny_gms_branches_default.lst`, and `deny_gms_branches_min.lst`: Added LeveeProtectedAreas_subset_{}.tif
   - `params_template.env`: Adds mask_leveed_area_toggle

### Changes

- `src/gms/delineate_hydros_and_produce_HAND.sh`: Fixes a bug in ocean/Great Lakes masking
- `tools/`
    - `eval_alt_catfim.py` and `run_test_case.py`: Changes the levee mask to the updated inputs/nld_vectors/Levee_protected_areas.gpkg

<br/><br/>

## v4.0.10.5 - 2022-10-21 - [PR #720](https://github.com/NOAA-OWP/inundation-mapping/pull/720)

Earlier versions of the acquire_and_preprocess_3dep_dems.py did not have any buffer added when downloading HUC6 DEMs. This resulted in 1 pixel nodata gaps in the final REM outputs in some cases at HUC8 sharing a HUC6 border. Adding the param of cblend 6 to the gdalwarp command meant put a 6 extra pixels all around perimeter. Testing showed that 6 pixels was plenty sufficient as the gaps were never more than 1 pixel on borders of no-data.

### Changes

- `data`
    - `usgs`
        - `acquire_and_preprocess_3dep_dems.py`: Added the `cblend 6` param to the gdalwarp call for when the dem is downloaded from USGS.
    - `create_vrt_file.py`:  Added sample usage comment.
 - `src`
     - `gms`
         `run_by_unit.sh`: Added a comment about gdal as it relates to run_by_unit.

Note: the new replacement inputs/3dep_dems/10m_5070/ files can / will be copied before PR approval as the true fix was replacment DEM's. There is zero risk of overwriting prior to code merge.

<br/><br/>

## v4.0.10.4 - 2022-10-27 - [PR #727](https://github.com/NOAA-OWP/inundation-mapping/pull/727)

Creates a single crosswalk table containing HUC (huc8), BranchID, HydroID, feature_id (and optionally LakeID) from branch-level hydroTables.csv files.

### Additions

- `tools/gms_tools/combine_crosswalk_tables.py`: reads and concatenates hydroTable.csv files, writes crosswalk table
- `gms_run_branch.sh`: Adds `tools/gms_tools/make_complete_hydrotable.py` to post-processing

<br/><br/>

## v4.0.10.3 - 2022-10-19 - [PR #718](https://github.com/NOAA-OWP/inundation-mapping/pull/718)

Fixes thalweg notch by clipping upstream ends of the stream segments to prevent the stream network from reaching the edge of the DEM and being treated as outlets when pit filling the burned DEM.

### Changes

- `src/clip_vectors_to_wbd.py`: Uses a slightly smaller buffer than wbd_buffer (wbd_buffer_distance-2*(DEM cell size)) to clip stream network inside of DEM extent.

<br/><br/>

## v4.0.10.2 - 2022-10-24 - [PR #723](https://github.com/NOAA-OWP/inundation-mapping/pull/723)

Runs branch 0 on HUCs with no other branches remaining after filtering stream orders if `drop_low_stream_orders` is used.

### Additions

- `src/gms`
    - `stream_branches.py`: adds `exclude_attribute_values()` to filter out stream orders 1&2 outside of `load_file()`

### Changes

- `src/gms`
    - `buffer_stream_branches.py`: adds check for `streams_file`
    - `derive_level_paths.py`: checks length of `stream_network` before filtering out stream orders 1&2, then filters using `stream_network.exclude_attribute_values()`
    - `generate_branch_list.py`: adds check for `stream_network_dissolved`

<br/><br/>
    
## v4.0.10.1 - 2022-10-5 - [PR #695](https://github.com/NOAA-OWP/inundation-mapping/pull/695)

This hotfix address a bug with how the rating curve comparison (sierra test) handles the branch zero synthetic rating curve in the comparison plots. Address #676 

### Changes

- `tools/rating_curve_comparison.py`
  - Added logging function to print and write to log file
  - Added new filters to ignore AHPS only sites (these are sites that we need for CatFIM but do not have a USGS gage or USGS rating curve available for sierra test analysis)
  - Added functionality to identify branch zero SRCs
  - Added new plot formatting to distinguish branch zero from other branches

<br/><br/>

## v4.0.10.0 - 2022-10-4 - [PR #697](https://github.com/NOAA-OWP/inundation-mapping/pull/697)

Change FIM to load DEM's from the new USGS 3Dep files instead of the original NHD Rasters.

### Changes

- `config`
    - `params_template.env`: Change default of the calib db back to true:  src_adjust_spatial back to "True". Plus a few text updates.
- `src`
    - `gms`
        - `run_by_unit.sh`: Change input_DEM value to the new vrt `$inputDataDir/3dep_dems/10m_5070/fim_seamless_3dep_dem_10m_5070.vrt` to load the new 3Dep DEM's. Note: The 3Dep DEM's are projected as CRS 5070, but for now, our code is using ESRI:102039. Later all code and input will be changed to CRS:5070. We now are defining the FIM desired projection (102039), so we need to reproject on the fly from 5070 to 102039 during the gdalwarp cut.
        - `run_by_branch.sh`: Removed unused lines.
    - `utils`
        - `shared_variables.py`: Changes to use the new 3Dep DEM rasters instead of the NHD rasters. Moved some values (grouped some variables). Added some new variables for 3Dep. Note: At this time, some of these new enviro variables for 3Dep are not used but are expected to be used shortly.
- `data`
    - `usgs`
        - `acquire_and_preprocess_3dep_dems.py`: Minor updates for adjustments of environmental variables. Adjustments to ensure the cell sizes are fully defined as 10 x 10 as source has a different resolution. The data we downloaded to the new `inputs/3dep_dems/10m_5070` was loaded as 10x10, CRS:5070 rasters.

### Removals

- `lib`
    - `aggregate_fim_outputs.py` : obsolete. Had been deprecated for a while and replaced by other files.
    - `fr_to_mr_raster_mask.py` : obsolete. Had been deprecated for a while and replaced by other files.

<br/><br/>

## v4.0.9.8 - 2022-10-06 - [PR #701](https://github.com/NOAA-OWP/inundation-mapping/pull/701)

Moved the calibration tool from dev-fim3 branch into "dev" (fim4) branch. Git history not available.

Also updated making it easier to deploy, along with better information for external contributors.

Changed the system so the calibration database name is configurable. This allows test databases to be setup in the same postgres db / server system. You can have more than one calb_db_keys.env running in different computers (or even more than one on one server) pointing to the same actual postgres server and service. ie) multiple dev machine can call a single production server which hosts the database.

For more details see /tools/calibration-db/README.md

### Changes

- `tools`
    - `calibration-db`
        - `docker-compose.yml`: changed to allow for configurable database name. (allows for more then one database in a postgres database system (one for prod, another for test if needed))

### Additions

- `config`
    - `calb_db_keys_template.env`: a new template verison of the required config values.

### Removals

- `tools`
    - `calibration-db`
        - `start_db.sh`: Removed as the command should be run on demand and not specifically scripted because of its configurable location of the env file.

<br/><br/>

## v4.0.9.7 - 2022-10-7 - [PR #703](https://github.com/NOAA-OWP/inundation-mapping/pull/703)

During a recent release of a FIM 3 version, it was discovered that FIM3 has slightly different AWS S3 upload requirements. A new s3 whitelist file has been created for FIM3 and the other s3 file was renamed to include the phrase "fim4" in it.

This is being added to source control as it might be used again and we don't want to loose it.

### Additions

- `config`
   - `aws_s3_put_fim3_whitelist.lst`
   
### Renamed

- `config`
   - `aws_s3_put_fim4_whitelist.lst`: renamed from aws_s3_put_whitelist.lst

<br/><br/>

## v4.0.9.6 - 2022-10-17 - [PR #711](https://github.com/NOAA-OWP/inundation-mapping/pull/711)

Bug fix and formatting upgrades. It was also upgraded to allow for misc other inundation data such as high water data.

### Changes

- `tools`
    - `inundate_nation.py`:  As stated above.

### Testing

- it was run in a production model against fim 4.0.9.2 at 100 yr and 2 yr as well as a new High Water dataset.

<br/><br/>

## v4.0.9.5 - 2022-10-3 - [PR #696](https://github.com/NOAA-OWP/inundation-mapping/pull/696)

- Fixed deny_gms_unit_prod.lst to comment LandSea_subset.gpkg, so it does not get removed. It is needed for processing in some branches
- Change default for params_template.env -> src_adjust_spatial="False", back to default of "True"
- Fixed an infinite loop when src_adjust_usgs_rating.py was unable to talk to the calib db.
- Fixed src_adjsust_usgs_rating.py for when the usgs_elev_table.csv may not exist.

### Changes

- `gms_run_branch.sh`:  removed some "time" command in favour of using fim commands from bash_functions.sh which give better time and output messages.

- `config`
    - `deny_gms_unit_prod.lst`: Commented out LandSea_subset.gpkg as some HUCs need that file in place.
    - `params_template.env`: Changed default src_adjust_spatial back to True

- `src`
    - `src_adjust_spatial_obs.py`:  Added code to a while loop (line 298) so it is not an indefinite loop that never stops running. It will now attempts to contact the calibration db after 6 attempts. Small adjustments to output and logging were also made and validation that a connection to the calib db was actually successful.
    - `src_adjust_usgs_rating.py`: Discovered that a usgs_elev_df might not exist (particularly when processing was being done for hucs that have no usgs guage data). If the usgs_elev_df does not exist, it no longer errors out.

<br/><br/>

## v4.0.9.4 - 2022-09-30 - [PR #691](https://github.com/NOAA-OWP/inundation-mapping/pull/691)

Cleanup Branch Zero output at the end of a processing run. Without this fix, some very large files were being left on the file system. Adjustments and cleanup changed the full BED output run from appx 2 TB output to appx 1 TB output.

### Additions

- `unit_tests`
    - `gms`
        - `outputs_cleanup_params.json` and `outputs_cleanup_unittests.py`: The usual unit test files.

### Changes

- `gms_pipeline.sh`: changed variables and text to reflect the renamed default `deny_gms_branchs_prod.lst` and `deny_gms_unit_prod.lst` files. Also tells how a user can use the word 'none' for the deny list parameter (both or either unit or branch deny list) to skip output cleanup(s).

- `gms_run_unit.sh`: changed variables and text to reflect the renamed default `deny_gms_unit_prod.lst` files. Also added a bit of minor output text (styling). Also tells how a user can use the word 'none' for the deny list parameter to skip output cleanup.

- `gms_run_branch.sh`:
       ... changed variables and text to reflect the renamed default `deny_gms_branches.lst` files. 
       ... added a bit of minor output text (styling).
       ... also tells how a user can use the word 'none' for the deny list parameter to skip output cleanup.
       ... added a new section that calls the `outputs_cleanup.py` file and will do post cleanup on branch zero output files.

- `src`
    - `gms`
        - `outputs_cleanup.py`: pretty much rewrote it in its entirety. Now accepts a manditory branch id (can be zero) and can recursively search subdirectories. ie) We can submit a whole output directory with all hucs and ask to cleanup branch 0 folder OR cleanup files in any particular directory as we did before (per branch id).
          
          - `run_by_unit.sh`:  updated to pass in a branch id (or the value of "0" meaning branch zero) to outputs_cleanup.py.
          - `run_by_branch.sh`:  updated to pass in a branch id to outputs_cleanup.py.
      
- `unit_tests`
    - `README.md`: updated to talk about the specific deny list for unit_testing.
    - `__template_unittests.py`: updated for the latest code standards for unit tests. 

- `config`
    - `deny_gms_branch_unittest.lst`: Added some new files to be deleted, updated others.
    - `deny_gms_branch_zero.lst`: Added some new files to be deleted.
    - `deny_gms_branches_dev.lst`:  Renamed from `deny_gms_branches_default.lst` and some new files to be deleted, updated others. Now used primarily for development and testing use.
    - `deny_gms_branches_prod.lst`:  Renamed from `deny_gms_branches_min` and some new files to be deleted, updated others. Now used primarily for when releasing a version to production.
    - `deny_gms_unit_prod.lst`: Renamed from `deny_gms_unit_default.lst`, yes... there currently is no "dev" version.  Added some new files to be deleted.

<br/><br/>

## v4.0.9.3 - 2022-09-13 - [PR #681](https://github.com/NOAA-OWP/inundation-mapping/pull/681)

Created a new tool to downloaded USGS 3Dep DEM's via their S3 bucket.

Other changes:
 - Some code file re-organization in favour of the new `data` folder which is designed for getting, setting, and processing data from external sources such as AWS, WBD, NHD, NWM, etc.
 - Added tmux as a new tool embedded inside the docker images.

### Additions

- `data`
   - `usgs`
      - `acquire_and_preprocess_3dep_dems.py`:  The new tool as described above. For now it is hardcoded to a set path for USGS AWS S3 vrt file but may change later for it to become parameter driven.
 - `create_vrt_file.py`: This is also a new tool that can take a directory of geotiff files and create a gdal virtual file, .vrt extention, also called a `virtual raster`. Instead of clipping against HUC4, 6, 8's raster files, and run risks of boundary issues, vrt's actual like all of the tif's are one giant mosaiced raster and can be clipped as one.

### Removals

- 'Dockerfile.prod`:  No longer being used (never was used)

### Changes

- `Dockerfile`:  Added apt install for tmux. This tool will now be available in docker images and assists developers.

- `data`
   - `acquire_and_preprocess_inputs.py`:  moved from the `tools` directory but not other changes made. Note: will required review/adjustments before being used again.
   - `nws`
      - `preprocess_ahps_nws.py`:  moved from the `tools` directory but not other changes made. Note: will required review/adjustments before being used again.
      - `preprocess_rasters.py`: moved from the `tools` directory but not other changes made. Note: will required review/adjustments before being used again.
    - `usgs`
         - `preprocess_ahps_usgs.py`:  moved from the `tools` directory but not other changes made. Note: will required review/adjustments before being used again.
         - `preprocess_download_usgs_grids.py`: moved from the `tools` directory but not other changes made. Note: will required review/adjustments before being used again.

 - `src`
     - `utils`
         - `shared_functions.py`:  changes made were
              - Cleanup the "imports" section of the file (including a change to how the utils.shared_variables file is loaded.
              - Added `progress_bar_handler` function which can be re-used by other code files.
              - Added `get_file_names` which can create a list of files from a given directory matching a given extension. 
              - Modified `print_current_date_time` and `print_date_time_duration` and  methods to return the date time strings. These helper methods exist to help with standardization of logging and output console messages.
              - Added `print_start_header` and `print_end_header` to help with standardization of console and logging output messages.
          - `shared_variables.py`: Additions in support of near future functionality of having fim load DEM's from USGS 3DEP instead of NHD rasters.

<br/><br/>

## v4.0.9.2 - 2022-09-12 - [PR #678](https://github.com/NOAA-OWP/inundation-mapping/pull/678)

This fixes several bugs related to branch definition and trimming due to waterbodies.

### Changes

- `src/gms/stream_branches.py`
   - Bypasses erroneous stream network data in the to ID field by using the Node attribute instead.
   - Adds check if no nwm_lakes_proj_subset.gpkg file is found due to no waterbodies in the HUC.
   - Allows for multiple upstream branches when stream order overrides arbolate sum.

<br/><br/>

## v4.0.9.1 - 2022-09-01 - [PR #664](https://github.com/NOAA-OWP/inundation-mapping/pull/664)

A couple of changes:
1) Addition of a new tool for pushing files / folders up to an AWS (Amazon Web Service) S3 bucket.
2) Updates to the Docker image creation files to include new packages for boto3 (for AWS) and also added `jupyter`, `jupterlab` and `ipympl` to make it easier to use those tools during development.
3) Correct an oversight of `logs\src_optimization` not being cleared upon `overwrite` run.

### Additions

- `src`
   - `data`
       - `README.md`: Details on how the new system for `data` folders (for communication for external data sources/services).
       - `aws`
           - `aws_base.py`:  A file using a class and inheritance system (parent / child). This file has properties and a method that all child class will be expected to use and share. This makes it quicker and easier to added new AWS tools and helps keep consistant patterns and standards.
           - `aws_creds_template.env`: There are a number of ways to validate credentials to send data up to S3. We have chosen to use an `.env` file that can be passed into the tool from any location. This is the template for that `.env` file. Later versions may be changed to use AWS profile security system.
           - `s3.py`: This file pushes file and folders up to a defined S3 bucket and root folder. Note: while it is designed only for `puts` (pushing to S3), hooks were added in case functional is added later for `gets` (pull from S3).


### Changes

- `utils`
   - `shared_functions.py`:  A couple of new features
       -  Added a method which accepts a path to a .lst or .txt file with a collection of data and load it into a  python list object. It can be used for a list of HUCS, file paths, or almost anything. 
       - A new method for quick addition of current date/time in output.
       - A new method for quick calculation and formatting of time duration in hours, min and seconds.
       - A new method for search for a string in a given python list. It was designed with the following in mind, we already have a python list loaded with whitelist of files to be included in an S3 push. As we iterate through files from the file system, we can use this tool to see if the file should be pushed to S3. This tool can easily be used contexts and there is similar functionality in other FIM4 code that might be able to this method.

- `Dockerfile` : Removed a line for reloading Shapely in recent PRs, which for some reason is no longer needed after adding the new BOTO3 python package. Must be related to python packages dependencies. This removed Shapely warning seen as a result of another recent PR. Also added AWS CLI for bash commands.

- `Pipfile` and `Pipfile.lock`:  Updates for the four new python packages, `boto3` (for AWS), `jupyter`, `jupyterlab` and `ipympl`. We have some staff that use Jupyter in their dev actitivies. Adding this package into the base Docker image will make it easier for them.

<br/><br/>

## 4.0.9.0 - 2022-09-09 - [PR #672](https://github.com/NOAA-OWP/inundation-mapping/pull/672)

When deriving level paths, this improvement allows stream order to override arbolate sum when selecting the proper upstream segment to continue the current branch.

<br/><br/>

## 4.0.8.0 - 2022-08-26 - [PR #671](https://github.com/NOAA-OWP/inundation-mapping/pull/671)

Trims ends of branches that are in waterbodies; also removes branches if they are entirely in a waterbody.

## Changes

- `src/gms/stream_branches.py`: adds `trim_branches_in_waterbodies()` and `remove_branches_in_waterbodies()` to trim and prune branches in waterbodies.

<br/><br/>

## v4.0.7.2 - 2022-08-11 - [PR #654](https://github.com/NOAA-OWP/inundation-mapping/pull/654)

`inundate_nation.py` A change to switch the inundate nation function away from refrences to `inundate.py`, and rather use `inundate_gms.py` and `mosaic_inundation.py`

### Changes

- `inundate_gms`:  Changed `mask_type = 'filter'`

<br/><br/>

## v4.0.7.1 - 2022-08-22 - [PR #665](https://github.com/NOAA-OWP/inundation-mapping/pull/665)

Hotfix for addressing missing input variable when running `gms_run_branch.sh` outside of `gms_pipeline.sh`. 

### Changes
- `gms_run_branch.sh`: defining path to WBD HUC input file directly in ogr2ogr call rather than using the $input_WBD_gdb defined in `gms_run_unit.sh`
- `src/src_adjust_spatial_obs.py`: removed an extra print statement
- `src/src_roughness_optimization.py`: removed a log file write that contained sensitive host name

<br/><br/>

## v4.0.7.0 - 2022-08-17 - [PR #657](https://github.com/NOAA-OWP/inundation-mapping/pull/657)

Introduces synthetic rating curve calibration workflow. The calibration computes new Manning's coefficients for the HAND SRCs using input data: USGS gage locations, USGS rating curve csv, and a benchmark FIM extent point database stored in PostgreSQL database. This addresses [#535].

### Additions

- `src/src_adjust_spatial_obs.py`: new synthetic rating curve calibration routine that prepares all of the spatial (point data) benchmark data for ingest to the Manning's coefficient calculations performed in `src_roughness_optimization.py`
- `src/src_adjust_usgs_rating.py`: new synthetic rating curve calibration routine that prepares all of the USGS gage location and observed rating curve data for ingest to the Manning's coefficient calculations performed in `src_roughness_optimization.py`
- `src/src_roughness_optimization.py`: new SRC post-processing script that ingests observed data and HUC/branch FIM output data to compute optimized Manning's coefficient values and update the discharge values in the SRCs. Outputs a new hydroTable.csv.

### Changes

- `config/deny_gms_branch_zero.lst`: added `gw_catchments_reaches_filtered_addedAttributes_crosswalked_{}.gpkg` to list of files to keep (used in calibration workflow)
- `config/deny_gms_branches_min.lst`: added `gw_catchments_reaches_filtered_addedAttributes_crosswalked_{}.gpkg` to list of files to keep (used in calibration workflow)
- `config/deny_gms_unit_default.lst`: added `usgs_elev_table.csv` to list of files to keep (used in calibration workflow)
- `config/params_template.env`: added new variables for user to control calibration
  - `src_adjust_usgs`: Toggle to run src adjustment routine (True=on; False=off)
  - `nwm_recur_file`: input file location with nwm feature_id and recurrence flow values
  - `src_adjust_spatial`: Toggle to run src adjustment routine (True=on; False=off)
  - `fim_obs_pnt_data`: input file location with benchmark point data used to populate the postgresql database
  - `CALB_DB_KEYS_FILE`: path to env file with sensitive paths for accessing postgres database
- `gms_run_branch.sh`: includes new steps in the workflow to connect to the calibration PostgreSQL database, run SRC calibration w/ USGS gage rating curves, run SRC calibration w/ benchmark point database
- `src/add_crosswalk.py`: added step to create placeholder variables to be replaced in post-processing (as needed). Created here to ensure consistent column variables in the final hydrotable.csv
- `src/gms/run_by_unit.sh`: added new steps to workflow to create the `usgs_subset_gages.gpkg` file for branch zero and then perform crosswalk and create `usgs_elev_table.csv` for branch zero
- `src/make_stages_and_catchlist.py`: Reconcile flows and catchments hydroids
- `src/usgs_gage_aggregate.py`: changed streamorder data type from integer to string to better handle missing values in `usgs_gage_unit_setup.py`
- `src/usgs_gage_unit_setup.py`: added new inputs and function to populate `usgs_elev_table.csv` for branch zero using all available gages within the huc (not filtering to a specific branch)
- `src/utils/shared_functions.py`: added two new functions for calibration workflow
  - `check_file_age`: check the age of a file (use for flagging potentially outdated input)
  - `concat_huc_csv`: concatenate huc csv files to a single dataframe/csv
- `src/utils/shared_variables.py`: defined new SRC calibration threshold variables
  - `DOWNSTREAM_THRESHOLD`: distance in km to propogate new roughness values downstream
  - `ROUGHNESS_MAX_THRESH`: max allowable adjusted roughness value (void values larger than this)
  - `ROUGHNESS_MIN_THRESH`: min allowable adjusted roughness value (void values smaller than this)

<br/><br/>

## v4.0.6.3 - 2022-08-04 - [PR #652](https://github.com/NOAA-OWP/inundation-mapping/pull/652)

Updated `Dockerfile`, `Pipfile` and `Pipfile.lock` to add the new psycopg2 python package required for a WIP code fix for the new FIM4 calibration db.

<br/><br/>

## v4.0.6.2 - 2022-08-16 - [PR #639](https://github.com/NOAA-OWP/inundation-mapping/pull/639)

This file converts USFIMR remote sensed inundation shapefiles into a raster that can be used to compare to the FIM data. It has to be run separately for each shapefile. This addresses [#629].

### Additions

- `/tools/fimr_to_benchmark.py`: This file converts USFIMR remote sensed inundation shapefiles into a raster that can be used to compare to the FIM data. It has to be run separately for each shapefile.

<br/><br/>

## v4.0.6.1 - 2022-08-12 - [PR #655](https://github.com/NOAA-OWP/inundation-mapping/pull/655)

Prunes branches that fail with NO_FLOWLINES_EXIST (Exit code: 61) in `gms_run_branch.sh` after running `split_flows.py`

### Additions
- Adds `remove_error_branches.py` (called from `gms_run_branch.sh`)
- Adds `gms_inputs_removed.csv` to log branches that have been removed across all HUCs

### Removals
- Deletes branch folders that fail
- Deletes branch from `gms_inputs.csv`

<br/><br/>

## v4.0.6.0 - 2022-08-10 - [PR #614](https://github.com/NOAA-OWP/inundation-mapping/pull/614)

Addressing #560, this fix in run_by_branch trims the DEM derived streamline if it extends past the end of the branch streamline. It does this by finding the terminal point of the branch stream, snapping to the nearest point on the DEM derived stream, and cutting off the remaining downstream portion of the DEM derived stream.

### Changes

- `/src/split_flows.py`: Trims the DEM derived streamline if it flows past the terminus of the branch (or level path) streamline.
- `/src/gms/delineate_hydros_and_produce_HAND.sh`: Added branch streamlines as an input to `split_flows.py`.

<br/><br/>

## v4.0.5.4 - 2022-08-01 - [PR #642](https://github.com/NOAA-OWP/inundation-mapping/pull/642)

Fixes bug that causes [Errno2] No such file or directory error when running synthesize_test_cases.py if testing_versions folder doesn't exist (for example, after downloading test_cases from ESIP S3).

### Additions

- `run_test_case.py`: Checks for testing_versions folder in test_cases and adds it if it doesn't exist.

<br/><br/>

## v4.0.5.3 - 2022-07-27 - [PR #630](https://github.com/NOAA-OWP/inundation-mapping/issues/630)

A file called gms_pipeline.sh already existed but was unusable. This has been updated and now can be used as a "one-command" execution of the fim4/gms run. While you still can run gms_run_unit.sh and gms_run_branch.sh as you did before, you no longer need to. Input arguments were simplified to allow for more default and this simplification was added to `gms_run_unit.sh` and `gms_run_branch.sh` as well. 

A new feature was added that is being used for `gms_pipeline.sh` which tests the percent and number of errors after hucs are processed before continuing onto branch processing.

New FIM4/gms usability is now just (at a minumum): `gms_pipeline.sh -n <output name> -u <HUC(s) or HUC list path>`
	
`gms_run_branch.sh` and `gms_run_branch.sh` have also been changed to add the new -a flag and default to dropping stream orders 1 and 2.

### Additions

- `src`
    - `check_unit_errors.py`: as described above.
- `unit_tests`
    - `check_unit_errors_unittests.py` and `check_unit_errors_params.json`: to match new file.    

### Changes

- `README.md`:  Updated text for FIM4, gms_pipeline, S3 input updates, information about updating dependencies, misc link updates and misc text verbage.
- `gms_pipeline.sh`: as described above.
- `gms_run_unit.sh`: as described above. Also small updates to clean up folders and files in case of an overwrite.
- `gms_run_branch.sh`: as described above.
- `src`
     - `utils`
         - `fim_enums.py`:  FIM_system_exit_codes renamed to FIM_exit_codes.
         - `shared_variables.py`: added configurable values for minimum number and percentage of unit errors.
    - `bash_functions.env`:   Update to make the cumulative time screen outputs in mins/secs instead of just seconds.
    - `check_huc_inputs.py`:  Now returns the number of HUCs being processed, needed by `gms_pipeline.sh` (Note: to get the value back to a bash file, it has to send it back via a "print" line and not a "return" value.  Improved input validation, 
- `unit_tests`
   - `README.md`: Misc text and link updates.

### Removals

- `config\params_template_calibrated.env`: No longer needed. Has been removed already from dev-fim3 and confirmed that it is not needed.
<br><br>

## v4.0.5.2 - 2022-07-25 - [PR #622](https://github.com/NOAA-OWP/inundation-mapping/pull/622)

Updates to unit tests including a minor update for outputs and loading in .json parameter files.
<br><br>


## v4.0.5.1 - 2022-06-27 - [PR #612](https://github.com/NOAA-OWP/inundation-mapping/pull/612)

`Alpha Test Refactor` An upgrade was made a few weeks back to the dev-fim3 branch that improved performance, usability and readability of running alpha tests. Some cleanup in other files for readability, debugging verbosity and styling were done as well. A newer, cleaner system for printing lines when the verbose flag is enabled was added.

### Changes

- `gms_run_branch.sh`:  Updated help instructions to about using multiple HUCs as command arguments.
- `gms_run_unit.sh`:  Updated help instructions to about using multiple HUCs as command arguments.
- `src/utils`
    - `shared_functions.py`: 
       - Added a new function called `vprint` which creates a simpler way (and better readability) for other python files when wanting to include a print line when the verbose flag is on.
       - Added a new class named `FIM_Helpers` as a wrapper for the new `vprint` method. 
       - With the new `FIM_Helpers` class, a previously existing method named `append_id_to_file_name` was moved into this class making it easier and quicker for usage in other classes.
       
- `tools`
    - `composite_inundation.py`: Updated its usage of the `append_id_to_file_name` function to now call the`FIM_Helpers` method version of it.
    - `gms_tools`
       - `inundate_gms.py`: Updated for its adjusted usage of the `append_id_to_file_name` method, also removed its own `def __vprint` function in favour of the `FIM_Helpers.vprint` method. 
       - `mosaic_inundation.py`: 
          - Added adjustments for use of `append_id_to_file_name` and adjustments for `fh.vprint`.
          - Fixed a bug for the variable `ag_mosaic_output` which was not pre-declared and would fail as using an undefined variable in certain conditions.
    - `run_test_case.py`: Ported `test_case` class from FIM 3 and tweaked slightly to allow for GMS FIM. Also added more prints against the new fh.vprint method. Also added a default print line for progress / traceability for all alpha test regardless if the verbose flag is set.
    - `synthesize_test_cases.py`: Ported `test_case` class from FIM 3.
- `unit_tests`
   - `shared_functions_unittests.py`: Update to match moving the `append_id_to_file_name` into the `FIM_Helpers` class. Also removed all "header print lines" for each unit test method (for output readability).

<br/><br/>

## v4.0.5.0 - 2022-06-16 - [PR #611](https://github.com/NOAA-OWP/inundation-mapping/pull/611)

'Branch zero' is a new branch that runs the HUCs full stream network to make up for stream orders 1 & 2 being skipped by the GMS solution and is similar to the FR extent in FIM v3. This new branch is created during `run_by_unit.sh` and the processed DEM is used by the other GMS branches during `run_by_branch.sh` to improve efficiency.

### Additions

- `src/gms/delineate_hydros_and_produce_HAND.sh`: Runs all of the modules associated with delineating stream lines and catchments and building the HAND relative elevation model. This file is called once during `gms_run_unit` to produce the branch zero files and is also run for every GMS branch in `gms_run_branch`.
- `config/deny_gms_branch_zero.lst`: A list specifically for branch zero that helps with cleanup (removing unneeded files after processing).

### Changes

- `src/`
    - `output_cleanup.py`: Fixed bug for viz flag.
    - `gms/`
        - `run_by_unit.sh`: Added creation of "branch zero", DEM pre-processing, and now calls.
        -  `delineate_hydros_and_produce_HAND.sh` to produce HAND outputs for the entire stream network.
        - `run_by_branch.sh`: Removed DEM processing steps (now done in `run_by_unit.sh`), moved stream network delineation and HAND generation to `delineate_hydros_and_produce_HAND.sh`.
        - `generate_branch_list.py`: Added argument and parameter to sure that the branch zero entry was added to the branch list.
- `config/`
     - `params_template.env`: Added `zero_branch_id` variable.
- `tools`
     - `run_test_case.py`: Some styling / readability upgrades plus some enhanced outputs.  Also changed the _verbose_ flag to _gms_verbose_ being passed into Mosaic_inundation function.
     - `synthesize_test_cases.py`: arguments being passed into the _alpha_test_args_ from being hardcoded from flags to verbose (effectively turning on verbose outputs when applicable. Note: Progress bar was not affected.
     - `tools_shared_functions.py`: Some styling / readability upgrades.
- `gms_run_unit.sh`: Added export of extent variable, dropped the -s flag and added the -a flag so it now defaults to dropping stream orders 1 and 2.
- `gms_run_branch.sh`: Fixed bug when using overwrite flag saying branch errors folder already exists, dropped the -s flag and added the -a flag so it now defaults to dropping stream orders 1 and 2.

### Removals

- `tests/`: Redundant
- `tools/shared_variables`: Redundant

<br/><br/>

## v4.0.4.3 - 2022-05-26 - [PR #605](https://github.com/NOAA-OWP/inundation-mapping/pull/605)

We needed a tool that could composite / mosaic inundation maps for FIM3 FR and FIM4 / GMS with stream orders 3 and higher. A tool previously existed named composite_fr_ms_inundation.py and it was renamed to composite_inundation.py and upgraded to handle any combination of 2 of 3 items (FIM3 FR, FIM3 MS and/or FIM4 GMS).

### Additions

- `tools/composite_inundation.py`: Technically it is a renamed from composite_ms_fr_inundation.py, and is based on that functionality, but has been heavily modified. It has a number of options, but primarily is designed to take two sets of output directories, inundate the files, then composite them into a single mosiac'd raster per huc. The primary usage is expected to be compositing FIM3 FR with FIM4 / GMS with stream orders 3 and higher. 

- `unit_tests/gms/inundate_gms_unittests.py and inundate_gms_params.json`: for running unit tests against `tools/gms_tools/inunundate_gms.py`.
- `unit_tests/shared_functions_unittests.py and shared_functions_params.json`: A new function named `append_id_to_file_name_single_identifier` was added to `src/utils/shared_functions.py` and some unit tests for that function was created.

### Removed

- `tools/composite_ms_fr_inundation.py`: replaced with upgraded version named `composite_inundation.py`.

### Changes

- `tools/gms_tools/inundate_gms.py`: some style, readabilty cleanup plus move a function up to `shared_functions.py`.
- `tools/gms_tools/mosaic_inundation.py`: some style, readabilty cleanup plus move a function up to `shared_functions.py`.
- `tools/inundation.py`: some style, readabilty cleanup.
- `tools/synthesize_test_cases.py`: was updated primarily for sample usage notes.

<br/><br/>

## v4.0.4.2 - 2022-05-03 - [PR #594](https://github.com/NOAA-OWP/inundation-mapping/pull/594)

This hotfix includes several revisions needed to fix/update the FIM4 area inundation evaluation scripts. These changes largely migrate revisions from the FIM3 evaluation code to the FIM4 evaluation code.

### Changes

- `tools/eval_plots.py`: Copied FIM3 code revisions to enable RAS2FIM evals and PND plots. Replaced deprecated parameter name for matplotlib grid()
- `tools/synthesize_test_cases.py`: Copied FIM3 code revisions to assign FR, MS, COMP resolution variable and addressed magnitude list variable for IFC eval
- `tools/tools_shared_functions.py`: Copied FIM3 code revisions to enable probability not detected (PND) metric calculation
- `tools/tools_shared_variables.py`: Updated magnitude dictionary variables for RAS2FIM evals and PND plots

<br/><br/>

## v4.0.4.1 - 2022-05-02 - [PR #587](https://github.com/NOAA-OWP/inundation-mapping/pull/587)

While testing GMS against evaluation and inundation data, we discovered some challenges for running alpha testing at full scale. Part of it was related to the very large output volume for GMS which resulted in outputs being created on multiple servers and folders. Considering the GMS volume and processing, a tool was required to extract out the ~215 HUC's that we have evaluation data for. Next, we needed isolate valid HUC output folders from original 2,188 HUC's and its 100's of thousands of branches. The first new tool allows us to point to the `test_case` data folder and create a list of all HUC's that we have validation for.

Now that we have a list of relavent HUC's, we need to consolidate output folders from the previously processed full CONUS+ output data. The new `copy_test_case_folders.py` tool extracts relavent HUC (gms unit) folders, based on the list created above, into a consolidated folder. The two tools combine result in significantly reduced overall processing time for running alpha tests at scale.

`gms_run_unit.sh` and `aggregated_branch_lists.py` were adjusted to make a previously hardcoded file path and file name to be run-time parameters. By adding the two new arguments, the file could be used against the new `copy_test_case_folders.py`. `copy_test_case_folders.py` and `gms_run_unit.sh` can now call `aggregated_branch_lists.py` to create a key input file called `gms_inputs.csv` which is a key file required for alpha testing.

A few other small adjustments were made for readability and traceability as well as a few small fixes discovered when running at scale.

### Additions

- `tools/find_test_case_folders.py`: A new tool for creating a list of HUC's that we have test/evaluation data for.
- `tools/copy_test_case_folders.py`: A new tool for using the list created above, to scan through other fully processed output folders and extract only the HUC's (gms units) and it's branches into a consolidated folder, ready for alpha test processing (or other needs).

### Changes

- `src/gms/aggregate_branch_lists.py`: Adjusted to allow two previously hardcoded values to now be incoming arguments. Now this file can be used by both `gms_run_unit.sh` and `copy_test_case_folders.py`.
- `tools/synthesize_test_cases.py`: Adjustments for readability and progress status. The embedded progress bars are not working and will be addressed later.
- `tools/run_test_case.py`: A print statement was added to help with processing progess was added.
- `gms_run_unit.sh`: This was adjusted to match the new input parameters for `aggregate_branch_lists.py` as well as additions for progress status. It now will show the entire progress period start datetime, end datetime and duration. 
- `gms_run_branch.sh`: Also was upgraded to show the entire progress period start datetime, end datetime and duration.

<br/><br/>

## v4.0.4.0 - 2022-04-12 - [PR #557](https://github.com/NOAA-OWP/inundation-mapping/pull/557)

During large scale testing of the new **filtering out stream orders 1 and 2** feature [PR #548](https://github.com/NOAA-OWP/inundation-mapping/pull/548), a bug was discovered with 14 HUCS that had no remaining streams after removing stream orders 1 and 2. This resulted in a number of unmanaged and unclear exceptions. An exception may be still raised will still be raised in this fix for logging purposes, but it is now very clear what happened. Other types of events are logged with clear codes to identify what happened.

Fixes were put in place for a couple of new logging behaviors.

1. Recognize that for system exit codes, there are times when an event is neither a success (code 0) nor a failure (code 1). During processing where stream orders are dropped, some HUCs had no remaining reaches, others had mismatched reaches and others as had missing flowlines (reaches) relating to dissolved level paths (merging individual reaches as part of GMS). When these occur, we want to abort the HUC (unit) or branch processing, identify that they were aborted for specific reasons and continue. A new custom system exit code system was adding using python enums. Logging was enhanced to recognize that some exit codes were not a 0 or a 1 and process them differently.

2. Pathing and log management became an issue. It us not uncommon for tens or hundreds of thousands of branches to be processed. A new feature was to recognize what is happening with each branch or unit and have them easily found and recognizable. Futher, processing for failure (sys exit code of 1) are now copied into a unique folder as the occur to help with visualization of run time errors. Previously errors were not extracted until the end of the entire run which may be multiple days.

3. A minor correction was made when dissolved level paths were created with the new merged level path not always having a valid stream order value.

### File Additions

- `src/`
   - `utils/`
      - `fim_enums.py`:
         - A new class called `FIM_system_exit_codes` was added. This allows tracking and blocking of duplicate system exit codes when a custom system code is required.
        

### Changes

- `fim_run.sh`: Added the gms `non-zero-exit-code` system to `fim_run` to help uncover and isolate errors during processing. Errors recorded in log files within in the logs/unit folder are now copied into a new folder called `unit_errors`.  
    
- `gms_run_branch.sh`:
    -  Minor adjustments to how the `non-zero-exit code` logs were created. Testing uncovered that previous versions were not always reliable. This is now stablized and enhanced.
    - In previous versions, only the `gms_unit.sh` was aware that **stream order filtering** was being done. Now all branch processing is also aware that filtering is in place. Processing in child files and classes can now make adjustments as/if required for stream order filtering.
    - Small output adjustments were made to help with overall screen and log readability.  

- `gms_run_unit.sh`:
    - Minor adjustments to how the `non-zero-exit-code` logs were created similar to `gms_run_branch.sh.`
    - Small text corrections, formatting and output corrections were added.
    - A feature removing all log files at the start of the entire process run were added if the `overwrite` command line argument was added.

- `src/`
   - `filter_catchments_and_add_attributes.py`:
      - Some minor formatting and readability adjustments were added.
      - Additions were made to help this code be aware and responding accordingly if that stream order filtering has occurred. Previously recorded as bugs coming from this class, are now may recorded with the new custom exit code if applicable.

   - `run_by_unit.sh` (supporting fim_run.sh):
         - As a change was made to sub-process call to `filter_catchments_and_add_attributes.py` file, which is shared by gms, related to reach errors / events.

   - `split_flows.py`:
      - Some minor formatting and readability adjustments were added.
      - Additions were made to recognize the same type of errors as being described in other files related to stream order filtering issues.
      - A correction was made to be more precise and more explicit when a gms branch error existed. This was done to ensure that we were not letting other exceptions be trapped that were NOT related to stream flow filtering.
      
   - `time_and_tee_run_by_unit.sh`:
      - The new custom system exit codes was added. Note that the values of 61 (responding system code) are hardcoded instead of using the python based `Fim_system_exit_code` system. This is related to limited communication between python and bash.

   - `gms/`
      - `derive_level_paths.py`:  
          - Was upgraded to use the new fim_enums.Fim_system_exit_codes system. This occurs when no streams / flows remain after filtering.  Without this upgrade, standard exceptions were being issued with minimal details for the error.
          - Minor adjustments to formatting for readability were made.

      - `generate_branch_list.py` :  Minor adjustments to formatting for readability were made.

      - `run_by_branch.sh`:
         - Some minor formatting and readability adjustments were added.
         - Additions to the subprocess call to `split_flows.py` were added so it was aware that branch filtering was being used. `split_flows.py` was one of the files that was throwing errors related to stream order filtering. A subprocess call to `filter_catchments_and_add_attributes.py` adjustment was also required for the same reason.

      - `run_by_unit.sh`:
         - Some minor formatting and readability adjustments were added.
         - An addition was made to help trap errors that might be triggered by `derive_level_paths.py` for `stream order filtering`.

      - `time_and_tee_run_by_branch.sh`:
         - A system was added recognize if an non successful system exit code was sent back from `run_by_branch`. This includes true errors of code 1 and other new custom system exit codes. Upon detection of non-zero-exit codes, log files are immediately copied into special folders for quicker and easier visibility. Previously errors were not brought forth until the entire process was completed which ranged fro hours up to 18 days. Note: System exit codes of 60 and 61 were hardcoded instead of using the values from the new  `FIM_system_exit_codes` due to limitation of communication between python and bash.

      - `time_and_tee_run_by_unit.sh`:
         - The same upgrade as described above in `time_and_tee_run_by_branch.sh` was applied here.
         - Minor readability and output formatting changes were made.

      - `todo.md`
         - An entry was removed from this list which talked about errors due to small level paths exactly as was fixed in this pull request set.

- `unit_tests/`
   - `gms/`
      - `derive_level_paths_unittests.py` :  Added a new unit test specifically testing this type of condition with a known HUC that triggered the branch errors previously described..
      - `derive_level_paths_params.json`:
           - Added a new node with a HUC number known to fail.
           - Changed pathing for unit test data pathing from `/data/outputs/gms_example_unit_tests` to `/data/outputs/fim_unit_test_data_do_not_remove`. The new folder is intended to be a more permanent folder for unit test data.
           - Some additional tests were added validating the argument for dropping stream orders.

### Unit Test File Additions:

- `unit_tests/`
   - `filter_catchments_and_add_attributes_unittests.py` and `filter_catchments_and_add_attributes_params.json`:

   - `split_flows_unittests.py' and `split_flows_params.json`

<br/><br/>

## v4.0.3.1 - 2022-03-10 - [PR #561](https://github.com/NOAA-OWP/inundation-mapping/pull/561)

Bug fixes to get the Alpha Test working in FIM 4.

### Changes

- `tools/sythesize_test_cases.py`: Fixed bugs that prevented multiple benchmark types in the same huc from running `run_test_case.py`.
- `tools/run_test_case.py`: Fixed mall bug for IFC benchmark.
- `tools/eval_plots.py`: Fixed Pandas query bugs.

<br/><br/>

## v4.0.3.0 - 2022-03-03 - [PR #550](https://github.com/NOAA-OWP/inundation-mapping/pull/550)

This PR ports the functionality of `usgs_gage_crosswalk.py` and `rating_curve_comparison.py` to FIM 4.

### Additions

- `src/`:
    - `usgs_gage_aggregate.py`: Aggregates all instances of `usgs_elev_table.csv` to the HUC level. This makes it easier to view the gages in each HUC without having to hunt through branch folders and easier for the Sierra Test to run at the HUC level.
    - `usgs_gage_unit_setup.py`: Assigns a branch to each USGS gage within a unit. The output of this module is `usgs_subset_gages.gpkg` at the HUC level containing the `levpa_id` attribute.

### Changes

- `gms_run_branch.sh`: Added a line to aggregate all `usgs_elev_table.csv` into the HUC directory level using `src/usgs_gage_aggregate.py`.
- `src/`:
    -  `gms/`
        - `run_by_branch.sh`: Added a block to run `src/usgs_gage_crosswalk.py`. 
        - `run_by_unit.sh`: Added a block to run `src/usgs_gage_unit_setup.py`.
    - `usgs_gage_crosswalk.py`: Similar to it's functionality in FIM 3, this module snaps USGS gages to the stream network, samples the underlying DEMs, and writes the attributes to `usgs_elev_table.csv`. This CSV is later aggregated to the HUC level and eventually used in `tools/rating_curve_comparison.py`. Addresses #539 
- `tools/rating_curve_comparison.py`: Updated Sierra Test to work with FIM 4 data structure.
- `unit_tests/`:
    - `rating_curve_comparison_unittests.py` & `rating_curve_comparison_params.json`: Unit test code and parameters for the Sierra Test.
    - `usgs_gage_crosswalk_unittests.py` & `usgs_gage_crosswalk_params.json`: Unit test code and parameters for `usgs_gage_crosswalk.py`
- `config/`:
    - `deny_gms_branches_default.lst` & `config/deny_gms_branches_min.lst`: Add `usgs_elev_table.csv` to the lists as a comment so it doesn't get deleted during cleanup.
    - `deny_gms_unit_default.lst`: Add `usgs_subset_gages.gpkg` to the lists as a comment so it doesn't get deleted during cleanup.

<br/><br/>

## v4.0.2.0 - 2022-03-02 - [PR #548](https://github.com/NOAA-OWP/inundation-mapping/pull/548)

Added a new optional system which allows an argument to be added to the `gms_run_unit.sh` command line to filter out stream orders 1 and 2 when calculating branches. 

### Changes

- `gms_run_unit.sh`: Add the new optional `-s` command line argument. Inclusion of this argument means "drop stream orders 1 and 2".

- `src/gms`
   - `run_by_unit.sh`: Capture and forward the drop stream orders flag to `derive_level_paths.py`
	
   - `derive_level_paths.py`: Capture the drop stream order flag and working with `stream_branches.py` to include/not include loading nwm stream with stream orders 1 and 2.
	
   - `stream_branchs.py`: A correction was put in place to allow for the filter of branch attributes and values to be excluded. The `from_file` method has the functionality but was incomplete. This was corrected and how could accept the values from `derive_level_paths.py` to use the branch attribute of "order_" (gkpg field) and values excluded of [1,2] when optionally desired.

- `unit_tests/gms`
    - `derive_level_paths_unittests.py` and `derive_level_paths_params.py`: Updated for testing for the new "drop stream orders 1 and 2" feature. Upgrades were also made to earlier existing incomplete test methods to test more output conditions.
	
<br/><br/>

## v4.0.1.0 - 2022-02-02 - [PR #525](https://github.com/NOAA-OWP/cahaba/pull/525)

The addition of a very simple and evolving unit test system which has two unit tests against two py files.  This will set a precendence and will grow over time and may be automated, possibly during git check-in triggered. The embedded README.md has more details of what we currently have, how to use it, how to add new unit tests, and expected future enhancements.

### Additions

- `/unit_tests/` folder which has the following:

   - `clip_vectors_to_wbd_params.json`: A set of default "happy path" values that are expected to pass validation for the clip_vectors_to_wbd.py -> clip_vectors_to_wbd (function).

   - `clip_vectors_to_wbd_unittests.py`: A unit test file for src/clip_vectors_to_wbd.py. Incomplete but evolving.

   - `README.md`: Some information about how to create unit tests and how to use them.

   - `unit_tests_utils.py`: A python file where methods that are common to all unit tests can be placed.

   - `gms/derive_level_paths_params.json`: A set of default "happy path" values that are expected to pass validation for the derive_level_paths_params.py -> Derive_level_paths (function). 

   - `gms/derive_level_paths_unittests.py`: A unit test file for `src/derive_level_paths.py`. Incomplete but evolving.

<br/><br/>

## v4.0.0.0 - 2022-02-01 - [PR #524](https://github.com/NOAA-OWP/cahaba/pull/524)

FIM4 builds upon FIM3 and allows for better representation of inundation through the reduction of artificial restriction of inundation at catchment boundaries.

More details will be made available through a publication by Aristizabal et. al. and will be included in the "Credits and References" section of the README.md, titled "Reducing Horton-Strahler Stream Order Can Enhance Flood Inundation Mapping Skill with Applications for the U.S. National Water Model."

### Additions

- `/src/gms`: A new directory containing scripts necessary to produce the FIM4 Height Above Nearest Drainage grids and synthetic rating curves needed for inundation mapping.
- `/tools/gms_tools`: A new directory containing scripts necessary to generate and evaluate inundation maps produced from FIM4 Height Above Nearest Drainage grids and synthetic rating curves.

<br/><br/>

## v3.0.24.3 - 2021-11-29 - [PR #488](https://github.com/NOAA-OWP/cahaba/pull/488)

Fixed projection issue in `synthesize_test_cases.py`.

### Changes

- `Pipfile`: Added `Pyproj` to `Pipfile` to specify a version that did not have the current projection issues.

<br/><br/>

## v3.0.24.2 - 2021-11-18 - [PR #486](https://github.com/NOAA-OWP/cahaba/pull/486)

Adding a new check to keep `usgs_elev_table.csv`, `src_base.csv`, `small_segments.csv` for runs not using the `-viz` flag. We unintentionally deleted some .csv files in `vary_mannings_n_composite.py` but need to maintain some of these for non `-viz` runs (e.g. `usgs_elev_table.csv` is used for sierra test input).

### Changes

- `fim_run.sh`: passing `-v` flag to `vary_mannings_n_composite.py` to determine which csv files to delete. Setting `$viz` = 0 for non `-v` runs.
- `src/vary_mannings_n_composite.py`: added `-v` input arg and if statement to check which .csv files to delete.
- `src/add_crosswalk.py`: removed deprecated barc variables from input args.
- `src/run_by_unit.sh`: removed deprecated barc variables from input args to `add_crosswalk.py`.

<br/><br/>

## v3.0.24.1 - 2021-11-17 - [PR #484](https://github.com/NOAA-OWP/cahaba/pull/484)

Patch to clean up unnecessary files and create better names for intermediate raster files.

### Removals

- `tools/run_test_case_gms.py`: Unnecessary file.

### Changes

- `tools/composite_ms_fr_inundation.py`: Clean up documentation and intermediate file names.
- `tools/run_test_case.py`: Remove unnecessary imports.

<br/><br/>

## v3.0.24.0 - 2021-11-08 - [PR #482](https://github.com/NOAA-OWP/cahaba/pull/482)

Adds `composite_ms_fr_inundation.py` to allow for the generation of an inundation map given a "flow file" CSV and full-resolution (FR) and mainstem (MS) relative elevation models, synthetic rating curves, and catchments rasters created by the `fim_run.sh` script.

### Additions
- `composite_ms_fr_inundation.py`: New module that is used to inundate both MS and FR FIM and composite the two inundation rasters.
- `/tools/gms_tools/`: Three modules (`inundate_gms.py`, `mosaic_inundation.py`, `overlapping_inundation.py`) ported from the GMS branch used to composite inundation rasters.

### Changes
- `inundation.py`: Added 2 exception classes ported from the GMS branch.

<br/><br/>

## v3.0.23.3 - 2021-11-04 - [PR #481](https://github.com/NOAA-OWP/cahaba/pull/481)
Includes additional hydraulic properties to the `hydroTable.csv`: `Number of Cells`, `SurfaceArea (m2)`, `BedArea (m2)`, `Volume (m3)`, `SLOPE`, `LENGTHKM`, `AREASQKM`, `Roughness`, `TopWidth (m)`, `WettedPerimeter (m)`. Also adds `demDerived_reaches_split_points.gpkg`, `flowdir_d8_burned_filled.tif`, and `dem_thalwegCond.tif` to `-v` whitelist.

### Changes
- `run_by_unit.sh`: Added `EXIT FLAG` tag and previous non-zero exit code tag to the print statement to allow log lookup.
- `add_crosswalk.py`: Added extra attributes to the hydroTable.csv. Includes a default `barc_on` and `vmann_on` (=False) attribute that is overwritten (=True) if SRC post-processing modules are run.
- `bathy_src_adjust_topwidth.py`: Overwrites the `barc_on` attribute where applicable and includes the BARC-modified Volume property.
- `vary_mannings_n_composite.py`: Overwrites the `vmann_on` attribute where applicable.
- `output_cleanup.py`: Adds new files to the `-v` whitelist.

<br/><br/>

## v3.0.23.2 - 2021-11-04 - [PR #480](https://github.com/NOAA-OWP/cahaba/pull/480)
Hotfix for `vary_manning_n_composite.py` to address null discharge values for non-CONUS hucs.

### Changes
- `vary_manning_n_composite.py`: Add numpy where clause to set final discharge value to the original value if `vmann=False`

<br/><br/>

## v3.0.23.1 - 2021-11-03 - [PR #479](https://github.com/NOAA-OWP/cahaba/pull/479)
Patches the API updater. The `params_calibrated.env` is replaced with `params_template.env` because the BARC and Multi-N modules supplant the calibrated values.

### Changes
- `api/node/updater/updater.py`: Changed `params_calibrated.env` to `params_template.env`

<br/><br/>

## v3.0.23.0 - 2021-10-31 - [PR #475](https://github.com/NOAA-OWP/cahaba/pull/475)

Moved the synthetic rating curve (SRC) processes from the `\tools` directory to `\src` directory to support post-processing in `fim_run.sh`. These SRC post-processing modules will now run as part of the default `fim_run.sh` workflow. Reconfigured bathymetry adjusted rating curve (BARC) module to use the 1.5yr flow from NWM v2 recurrence flow data in combination with the Bieger et al. (2015) regression equations with bankfull discharge predictor variable input.

### Additions
- `src/bathy_src_adjust_topwidth.py` --> New version of bathymetry adjusted rating curve (BARC) module that is configured to use the Bieger et al. (2015) regression equation with input bankfull discharge as the predictor variable (previous version used the drainage area version of the regression equations). Also added log output capability, added reconfigured output content in `src_full_crosswalked_BARC.csv` and `hydroTable.csv`, and included modifications to allow BARC to run as a post-processing step in `fim_run.sh`. Reminder: BARC is only configured for MS extent.

### Removals
- `config/params_calibrated.env` --> deprecated the calibrated roughness values by stream order with the new introduction of variable/composite roughness module
- `src/bathy_rc_adjust.py` --> deprecated the previous BARC version

### Changes
- `src/identify_src_bankfull.py` --> Moved this script from /tools to /src, added more doc strings, cleaned up output log, and reconfigured to allow execution from fim_run.sh post-processing.
- `src/vary_mannings_n_composite.py` --> Moved this script from /tools to /src, added more doc strings, cleaned up output log, added/reconfigured output content in src_full_crosswalked_vmann.csv and hydroTable.csv, and reconfigured to allow execution from fim_run.sh post-processing.
- `config/params_template.env` --> Added additional parameter/variables for input to `identify_src_bankfull.py`, `vary_mannings_n_composite.py`, and `bathy_src_adjust_topwidth.py`.
      - default BARC input: bankfull channel geometry derived from the Bieger et al. (2015) bankfull discharge regression equations
      - default bankfull flow input: NWM v2 1.5-year recurrence flows
      - default variable roughness input: global (all NWM feature_ids) roughness values of 0.06 for in-channel and 0.11 for max overbank
- `fim_run.sh` --> Added SRC post-processing calls after the `run_by_unit.sh` workflow
- `src/add_crosswalk.py` --> Removed BARC module call (moved to post-processing)
- `src/run_by_unit.sh` --> Removed old/unnecessary print statement.
      - **Note: reset exit codes to 0 for unnecessary processing flags.** Non-zero error codes in `run_by_unit.sh` prevent the `fim_run.sh` post-processing steps from running. This error handling issue will be more appropriately handled in a soon to be release enhancement.
- `tools/run_test_case.py` --> Reverted changes used during development process

<br/><br/>

## v3.0.22.8 - 2021-10-26 - [PR #471](https://github.com/NOAA-OWP/cahaba/pull/471)

Manually filtering segments from stream input layer to fix flow reversal of the MS River (HUC 08030100).

### Changes
- `clip_vectors_to_wbd.py`: Fixes bug where flow direction is reversed for HUC 08030100. The issue is resolved by filtering incoming stream segments that intersect with the elevation grid boundary.

<br/><br/>

## v3.0.22.7 - 2021-10-08 - [PR #467](https://github.com/NOAA-OWP/cahaba/pull/467)

These "tool" enhancements 1) delineate in-channel vs. out-of-channel geometry to allow more targeted development of key physical drivers influencing the SRC calculations (e.g. bathymetry & Manning’s n) #418 and 2) applies a variable/composite Manning’s roughness (n) using user provided csv with in-channel vs. overbank roughness values #419 & #410.

### Additions
- `identify_src_bankfull.p`: new post-processing tool that ingests a flow csv (e.g. NWM 1.5yr recurr flow) to approximate the bankfull STG and then calculate the channel vs. overbank proportions using the volume and hydraulic radius variables
- `vary_mannings_n_composite.py`: new post-processing tool that ingests a csv containing feature_id, channel roughness, and overbank roughness and then generates composite n values via the channel ratio variable

### Changes
- `eval_plots.py`: modified the plot legend text to display full label for development tests
- `inundation.py`: added new optional argument (-n) and corresponding function to produce a csv containing the stage value (and SRC variables) calculated from the flow to stage interpolation.

<br/><br/>

## v3.0.22.6 - 2021-09-13 - [PR #462](https://github.com/NOAA-OWP/cahaba/pull/462)

This new workflow ingests FIM point observations from users and “corrects” the synthetic rating curves to produce the desired FIM extent at locations where feedback is available (locally calibrate FIM).

### Changes
- `add_crosswalk.py`: added `NextDownID` and `order_` attributes to the exported `hydroTable.csv`. This will potentially be used in future enhancements to extend SRC changes to upstream/downstream catchments.
- `adjust_rc_with_feedback.py`: added a new workflow to perform the SRC modifications (revised discharge) using the existing HAND geometry variables combined with the user provided point location flow and stage data.
- `inundation_wrapper_custom_flow.py`: updated code to allow for huc6 processing to generate custom inundation outputs.

<br/><br/>

## v3.0.22.5 - 2021-09-08 - [PR #460](https://github.com/NOAA-OWP/cahaba/pull/460)

Patches an issue where only certain benchmark categories were being used in evaluation.

### Changes
- In `tools/tools_shared_variables.py`, created a variable `MAGNITUDE_DICT` to store benchmark category magnitudes.
- `synthesize_test_cases.py` imports `MAGNITUDE_DICT` and uses it to assign magnitudes.

<br/><br/>

## v3.0.22.4 - 2021-08-30 - [PR #456](https://github.com/NOAA-OWP/cahaba/pull/456)

Renames the BARC modified variables that are exported to `src_full_crosswalked.csv` to replace the original variables. The default/original variables are renamed with `orig_` prefix. This change is needed to ensure downstream uses of the `src_full_crosswalked.csv` are able to reference the authoritative version of the channel geometry variables (i.e. BARC-adjust where available).

### Changes
- In `src_full_crosswalked.csv`, default/original variables are renamed with `orig_` prefix and `SA_div` is renamed to `SA_div_flag`.

<br/><br/>

## v3.0.22.3 - 2021-08-27 - [PR #457](https://github.com/NOAA-OWP/cahaba/pull/457)

This fixes a bug in the `get_metadata()` function in `/tools/tools_shared_functions.py` that arose because of a WRDS update. Previously the `metadata_source` response was returned as independent variables, but now it is returned a list of strings. Another issue was observed where the `EVALUATED_SITES_CSV` variable was being misdefined (at least on the development VM) through the OS environmental variable setting.

### Changes
- In `tools_shared_functions.py`, changed parsing of WRDS `metadata_sources` to account for new list type.
- In `generate_categorical_fim_flows.py`, changed the way the `EVALUATED_SITES_CSV` path is defined from OS environmental setting to a relative path that will work within Docker container.

<br/><br/>

## v3.0.22.2 - 2021-08-26 - [PR #455](https://github.com/NOAA-OWP/cahaba/pull/455)

This merge addresses an issues with the bathymetry adjusted rating curve (BARC) calculations exacerbating single-pixel inundation issues for the lower Mississippi River. This fix allows the user to specify a stream order value that will be ignored in BARC calculations (reverts to using the original/default rating curve). If/when the "thalweg notch" issue is addressed, this change may be unmade.

### Changes
- Added new env variable `ignore_streamorders` set to 10.
- Added new BARC code to set the bathymetry adjusted cross-section area to 0 (reverts to using the default SRC values) based on the streamorder env variable.

<br/><br/>

## v3.0.22.1 - 2021-08-20 - [PR #447](https://github.com/NOAA-OWP/cahaba/pull/447)

Patches the minimum stream length in the template parameters file.

### Changes
- Changes `max_split_distance_meters` in `params_template.env` to 1500.

<br/><br/>

## v3.0.22.0 - 2021-08-19 - [PR #444](https://github.com/NOAA-OWP/cahaba/pull/444)

This adds a script, `adjust_rc_with_feedback.py`, that will be expanded  in future issues. The primary function that performs the HAND value and hydroid extraction is ingest_points_layer() but this may change as the overall synthetic rating curve automatic update machanism evolves.

### Additions
- Added `adjust_rc_with_feedback.py` with `ingest_points_layer()`, a function to extract HAND and hydroid values for use in an automatic synthetic rating curve updating mechanism.

<br/><br/>

## v3.0.21.0 - 2021-08-18 - [PR #433](https://github.com/NOAA-OWP/cahaba/pull/433)

General repository cleanup, made memory-profiling an optional flag, API's release feature now saves outputs.

### Changes
- Remove `Dockerfile.prod`, rename `Dockerfile.dev` to just `Dockerfile`, and remove `.dockerignore`.
- Clean up `Dockerfile` and remove any unused* packages or variables.
- Remove any unused* Python packages from the `Pipfile`.
- Move the `CHANGELOG.md`, `SECURITY.md`, and `TERMS.md` files to the `/docs` folder.
- Remove any unused* scripts in the `/tools` and `/src` folders.
- Move `tools/preprocess` scripts into `tools/`.
- Ensure all scripts in the `/src` folder have their code in functions and are being called via a `__main__` function (This will help with implementing memory profiling fully).
- Changed memory-profiling to be an option flag `-m` for `fim_run.sh`.
- Updated FIM API to save all outputs during a "release" job.

<br/><br/>

## v3.0.20.2 - 2021-08-13 - [PR #443](https://github.com/NOAA-OWP/cahaba/pull/443)

This merge modifies `clip_vectors_to_wbd.py` to check for relevant input data.

### Changes
- `clip_vectors_to_wbd.py` now checks that there are NWM stream segments within the buffered HUC boundary.
- `included_huc8_ms.lst` has several additional HUC8s.

<br/><br/>

## v3.0.20.1 - 2021-08-12 - [PR #442](https://github.com/NOAA-OWP/cahaba/pull/442)

This merge improves documentation in various scripts.

### Changes
This PR better documents the following:

- `inundate_nation.py`
- `synthesize_test_cases.py`
- `adjust_thalweg_lateral.py`
- `rem.py`

<br/><br/>

## v3.0.20.0 - 2021-08-11 - [PR #440](https://github.com/NOAA-OWP/cahaba/pull/440)

This merge adds two new scripts into `/tools/` for use in QAQC.

### Additions
- `inundate_nation.py` to produce inundation maps for the entire country for use in QAQC.
- `check_deep_flooding.py` to check for depths of inundation greater than a user-supplied threshold at specific areas defined by a user-supplied shapefile.

<br/><br/>

## v3.0.19.5 - 2021-07-19

Updating `README.md`.

<br/><br/>

## v3.0.19.4 - 2021-07-13 - [PR #431](https://github.com/NOAA-OWP/cahaba/pull/431)

Updating logging and fixing bug in vector preprocessing.

### Additions
- `fim_completion_check.py` adds message to docker log to log any HUCs that were requested but did not finish `run_by_unit.sh`.
- Adds `input_data_edits_changelog.txt` to the inputs folder to track any manual or version/location specific changes that were made to data used in FIM 3.

### Changes
- Provides unique exit codes to relevant domain checkpoints within `run_by_unit.sh`.
- Bug fixes in `reduce_nhd_stream_density.py`, `mprof plot` call.
- Improved error handling in `add_crosswalk.py`.

<br/><br/>

## v3.0.19.3 - 2021-07-09

Hot fix to `synthesize_test_cases`.

### Changes
- Fixed if/elif/else statement in `synthesize_test_cases.py` that resulted in only IFC data being evaluated.

<br/><br/>

## v3.0.19.2 - 2021-07-01 - [PR #429](https://github.com/NOAA-OWP/cahaba/pull/429)

Updates to evaluation scripts to allow for Alpha testing at Iowa Flood Center (IFC) sites. Also, `BAD_SITES` variable updates to omit sites not suitable for evaluation from metric calculations.

### Changes
- The `BAD_SITES` list in `tools_shared_variables.py` was updated and reasons for site omission are documented.
- Refactored `run_test_case.py`, `synthesize_test_cases.py`, `tools_shared_variables.py`, and `eval_plots.py` to allow for IFC comparisons.

<br/><br/>

## v3.0.19.1 - 2021-06-17 - [PR #417](https://github.com/NOAA-OWP/cahaba/pull/417)

Adding a thalweg profile tool to identify significant drops in thalweg elevation. Also setting lateral thalweg adjustment threshold in hydroconditioning.

### Additions
- `thalweg_drop_check.py` checks the elevation along the thalweg for each stream path downstream of MS headwaters within a HUC.

### Removals
- Removing `dissolveLinks` arg from `clip_vectors_to_wbd.py`.

### Changes
- Cleaned up code in `split_flows.py` to make it more readable.
- Refactored `reduce_nhd_stream_density.py` and `adjust_headwater_streams.py` to limit MS headwater points in `agg_nhd_headwaters_adj.gpkg`.
- Fixed a bug in `adjust_thalweg_lateral.py` lateral elevation replacement threshold; changed threshold to 3 meters.
- Updated `aggregate_vector_inputs.py` to log intermediate processes.

<br/><br/>

## v3.0.19.0 - 2021-06-10 - [PR #415](https://github.com/NOAA-OWP/cahaba/pull/415)

Feature to evaluate performance of alternative CatFIM techniques.

### Additions
- Added `eval_catfim_alt.py` to evaluate performance of alternative CatFIM techniques.

<br/><br/>

## v3.0.18.0 - 2021-06-09 - [PR #404](https://github.com/NOAA-OWP/cahaba/pull/404)

To help analyze the memory consumption of the Fim Run process, the python module `memory-profiler` has been added to give insights into where peak memory usage is with in the codebase.

In addition, the Dockerfile was previously broken due to the Taudem dependency removing the version that was previously being used by FIM. To fix this, and allow new docker images to be built, the Taudem version has been updated to the newest version on the Github repo and thus needs to be thoroughly tested to determine if this new version has affected the overall FIM outputs.

### Additions
- Added `memory-profiler` to `Pipfile` and `Pipfile.lock`.
- Added `mprof` (memory-profiler cli utility) call to the `time_and_tee_run_by_unit.sh` to create overall memory usage graph location in the `/logs/{HUC}_memory.png` of the outputs directory.
- Added `@profile` decorator to all functions within scripts used in the `run_by_unit.sh` script to allow for memory usage tracking, which is then recorded in the `/logs/{HUC}.log` file of the outputs directory.

### Changes
- Changed the Taudem version in `Dockerfile.dev` to `98137bb6541a0d0077a9c95becfed4e56d0aa0ac`.
- Changed all calls of python scripts in `run_by_unit.s` to be called with the `-m memory-profiler` argument to allow scripts to also track memory usage.

<br/><br/>

## v3.0.17.1 - 2021-06-04 - [PR #395](https://github.com/NOAA-OWP/cahaba/pull/395)

Bug fix to the `generate_nws_lid.py` script

### Changes
- Fixes incorrectly assigned attribute field "is_headwater" for some sites in the `nws_lid.gpkg` layer.
- Updated `agg_nhd_headwaters_adj.gpkg`, `agg_nhd_streams_adj.gpkg`, `nwm_flows.gpkg`, and `nwm_catchments.gpkg` input layers using latest NWS LIDs.

<br/><br/>

## v3.0.17.0 - 2021-06-04 - [PR #393](https://github.com/NOAA-OWP/cahaba/pull/393)
BARC updates to cap the bathy calculated xsec area in `bathy_rc_adjust.py` and allow user to choose input bankfull geometry.

### Changes

- Added new env variable to control which input file is used for the bankfull geometry input to bathy estimation workflow.
- Modified the bathymetry cross section area calculation to cap the additional area value so that it cannot exceed the bankfull cross section area value for each stream segment (bankfull value obtained from regression equation dataset).
- Modified the `rating_curve_comparison.py` plot output to always put the FIM rating curve on top of the USGS rating curve (avoids USGS points covering FIM).
- Created a new aggregate csv file (aggregates for all hucs) for all of the `usgs_elev_table.csv` files (one per huc).
- Evaluate the FIM Bathymetry Adjusted Rating Curve (BARC) tool performance using the estimated bankfull geometry dataset derived for the NWM route link dataset.

<br/><br/>

## v3.0.16.3 - 2021-05-21 - [PR #388](https://github.com/NOAA-OWP/cahaba/pull/388)

Enhancement and bug fixes to `synthesize_test_cases.py`.

### Changes
- Addresses a bug where AHPS sites without benchmark data were receiving a CSI of 0 in the master metrics CSV produced by `synthesize_test_cases.py`.
- Includes a feature enhancement to `synthesize_test_cases.py` that allows for the inclusion of user-specified testing versions in the master metrics CSV.
- Removes some of the print statements used by `synthesize_test_cases.py`.

<br/><br/>

## v3.0.16.2 - 2021-05-18 - [PR #384](https://github.com/NOAA-OWP/cahaba/pull/384)

Modifications and fixes to `run_test_case.py`, `eval_plots.py`, and AHPS preprocessing scripts.

### Changes
- Comment out return statement causing `run_test_case.py` to skip over sites/hucs when calculating contingency rasters.
- Move bad sites list and query statement used to filter out bad sites to the `tools_shared_variables.py`.
- Add print statements in `eval_plots.py` detailing the bad sites used and the query used to filter out bad sites.
- Update AHPS preprocessing scripts to produce a domain shapefile.
- Change output filenames produced in ahps preprocessing scripts.
- Update workarounds for some sites in ahps preprocessing scripts.

<br/><br/>

## v3.0.16.1 - 2021-05-11 - [PR #380](https://github.com/NOAA-OWP/cahaba/pull/380)

The current version of Eventlet used in the Connector module of the FIM API is outdated and vulnerable. This update bumps the version to the patched version.

### Changes
- Updated `api/node/connector/requirements.txt` to have the Eventlet version as 0.31.0

<br/><br/>

## v3.0.16.0 - 2021-05-07 - [PR #378](https://github.com/NOAA-OWP/cahaba/pull/378)

New "Release" feature added to the FIM API. This feature will allow for automated FIM, CatFIM, and relevant metrics to be generated when a new FIM Version is released. See [#373](https://github.com/NOAA-OWP/cahaba/issues/373) for more detailed steps that take place in this feature.

### Additions
- Added new window to the UI in `api/frontend/gui/templates/index.html`.
- Added new job type to `api/node/connector/connector.py` to allow these release jobs to run.
- Added additional logic in `api/node/updater/updater.py` to run the new eval and CatFIM scripts used in the release feature.

### Changes
- Updated `api/frontend/output_handler/output_handler.py` to allow for copying more broad ranges of file paths instead of only the `/data/outputs` directory.

<br/><br/>

## v3.0.15.10 - 2021-05-06 - [PR #375](https://github.com/NOAA-OWP/cahaba/pull/375)

Remove Great Lakes coastlines from WBD buffer.

### Changes
- `gl_water_polygons.gpkg` layer is used to mask out Great Lakes boundaries and remove NHDPlus HR coastline segments.

<br/><br/>

## v3.0.15.9 - 2021-05-03 - [PR #372](https://github.com/NOAA-OWP/cahaba/pull/372)

Generate `nws_lid.gpkg`.

### Additions
- Generate `nws_lid.gpkg` with attributes indicating if site is a headwater `nws_lid` as well as if it is co-located with another `nws_lid` which is referenced to the same `nwm_feature_id` segment.

<br/><br/>

## v3.0.15.8 - 2021-04-29 - [PR #371](https://github.com/NOAA-OWP/cahaba/pull/371)

Refactor NHDPlus HR preprocessing workflow. Resolves issue #238

### Changes
- Consolidate NHD streams, NWM catchments, and headwaters MS and FR layers with `mainstem` column.
- HUC8 intersections are included in the input headwaters layer.
- `clip_vectors_to_wbd.py` removes incoming stream segment from the selected layers.

<br/><br/>

## v3.0.15.7 - 2021-04-28 - [PR #367](https://github.com/NOAA-OWP/cahaba/pull/367)

Refactor synthesize_test_case.py to handle exceptions during multiprocessing. Resolves issue #351

### Changes
- refactored `inundation.py` and `run_test_case.py` to handle exceptions without using `sys.exit()`.

<br/><br/>

## v3.0.15.6 - 2021-04-23 - [PR #365](https://github.com/NOAA-OWP/cahaba/pull/365)

Implement CatFIM threshold flows to Sierra test and add AHPS benchmark preprocessing scripts.

### Additions
- Produce CatFIM flows file when running `rating_curve_get_usgs_gages.py`.
- Several scripts to preprocess AHPS benchmark data. Requires numerous file dependencies not available through Cahaba.

### Changes
- Modify `rating_curve_comparison.py` to ingest CatFIM threshold flows in calculations.
- Modify `eval_plots.py` to save all site specific bar plots in same parent directory instead of in subdirectories.
- Add variables to `env.template` for AHPS benchmark preprocessing.

<br/><br/>

## v3.0.15.5 - 2021-04-20 - [PR #363](https://github.com/NOAA-OWP/cahaba/pull/363)

Prevent eval_plots.py from erroring out when spatial argument enabled if certain datasets not analyzed.

### Changes
- Add check to make sure analyzed dataset is available prior to creating spatial dataset.

<br/><br/>

## v3.0.15.4 - 2021-04-20 - [PR #356](https://github.com/NOAA-OWP/cahaba/pull/356)

Closing all multiprocessing Pool objects in repo.

<br/><br/>

## v3.0.15.3 - 2021-04-19 - [PR #358](https://github.com/NOAA-OWP/cahaba/pull/358)

Preprocess NHDPlus HR rasters for consistent projections, nodata values, and convert from cm to meters.

### Additions
- `preprocess_rasters.py` reprojects raster, converts to meters, and updates nodata value to -9999.
- Cleaned up log messages from `bathy_rc_adjust.py` and `usgs_gage_crosswalk.py`.
- Outputs paths updated in `generate_categorical_fim_mapping.py` and `generate_categorical_fim.py`.
- `update_raster_profile` cleans up raster crs, blocksize, nodata values, and converts elevation grids from cm to meters.
- `reproject_dem.py` imports gdal to reproject elevation rasters because an error was occurring when using rasterio.

### Changes
- `burn_in_levees.py` replaces the `gdal_calc.py` command to resolve inconsistent outputs with burned in levee values.

<br/><br/>

## v3.0.15.2 - 2021-04-16 - [PR #359](https://github.com/NOAA-OWP/cahaba/pull/359)

Hotfix to preserve desired files when production flag used in `fim_run.sh`.

### Changes

- Fixed production whitelisted files.

<br/><br/>

## v3.0.15.1 - 2021-04-13 - [PR #355](https://github.com/NOAA-OWP/cahaba/pull/355)

Sierra test considered all USGS gage locations to be mainstems even though many actually occurred with tributaries. This resulted in unrealistic comparisons as incorrect gages were assigned to mainstems segments. This feature branch identifies gages that are on mainstems via attribute field.

### Changes

- Modifies `usgs_gage_crosswalk.py` to filter out gages from the `usgs_gages.gpkg` layer such that for a "MS" run, only consider gages that contain rating curve information (via `curve` attribute) and are also mainstems gages (via `mainstems` attribute).
- Modifies `usgs_gage_crosswalk.py` to filter out gages from the `usgs_gages.gpkg` layer such that for a "FR" run, only consider gages that contain rating curve information (via `curve` attribute) and are not mainstems gages (via `mainstems` attribute).
- Modifies how mainstems segments are determined by using the `nwm_flows_ms.gpkg` as a lookup to determine if the NWM segment specified by WRDS for a gage site is a mainstems gage.

### Additions

- Adds a `mainstem` attribute field to `usgs_gages.gpkg` that indicates whether a gage is located on a mainstems river.
- Adds `NWM_FLOWS_MS` variable to the `.env` and `.env.template` files.
- Adds the `extent` argument specified by user when running `fim_run.sh` to `usgs_gage_crosswalk.py`.

<br/><br/>

## v3.0.15.0 - 2021-04-08 - [PR #340](https://github.com/NOAA-OWP/cahaba/pull/340)

Implementing a prototype technique to estimate the missing bathymetric component in the HAND-derived synthetic rating curves. The new Bathymetric Adjusted Rating Curve (BARC) function is built within the `fim_run.sh` workflow and will ingest bankfull geometry estimates provided by the user to modify the cross section area used in the synthetic rating curve generation.

### Changes
 - `add_crosswalk.py` outputs the stream order variables to `src_full_crosswalked.csv` and calls the new `bathy_rc_adjust.py` if bathy env variable set to True and `extent=MS`.
 - `run_by_unit.sh` includes a new csv outputs for reviewing BARC calculations.
 - `params_template.env` & `params_calibrated.env` contain new BARC function input variables and on/off toggle variable.
 - `eval_plots.py` now includes additional AHPS eval sites in the list of "bad_sites" (flagged issues with MS flowlines).

### Additions
 - `bathy_rc_adjust.py`:
    - Imports the existing synthetic rating curve table and the bankfull geometry input data (topwidth and cross section area per COMID).
    - Performs new synthetic rating curve calculations with bathymetry estimation modifications.
    - Flags issues with the thalweg-notch artifact.

<br/><br/>

## v3.0.14.0 - 2021-04-05 - [PR #338](https://github.com/NOAA-OWP/cahaba/pull/338)

Create tool to retrieve rating curves from USGS sites and convert to elevation (NAVD88). Intended to be used as part of the Sierra Test.

### Changes
 - Modify `usgs_gage_crosswalk.py` to:
    1) Look for `location_id` instead of `site_no` attribute field in `usgs_gages.gpkg` file.
    2) Filter out gages that do not have rating curves included in the `usgs_rating_curves.csv`.
 - Modify `rating_curve_comparison.py` to perform a check on the age of the user specified `usgs_rating_curves.csv` and alert user to the age of the file and recommend updating if file is older the 30 days.

### Additions
 - Add `rating_curve_get_usgs_curves.py`. This script will generate the following files:
     1) `usgs_rating_curves.csv`: A csv file that contains rating curves (including converted to NAVD88 elevation) for USGS gages in a format that is compatible with  `rating_curve_comparisons.py`. As it is is currently configured, only gages within CONUS will have rating curve data.
     2) `log.csv`: A log file that records status for each gage and includes error messages.
     3) `usgs_gages.gpkg`: A geospatial layer (in FIM projection) of all active USGS gages that meet a predefined criteria. Additionally, the `curve` attribute indicates whether a rating curve is found in the `usgs_rating_curves.csv`. This spatial file is only generated if the `all` option is passed with the `-l` argument.

<br/><br/>

## v3.0.13.0 - 2021-04-01 - [PR #332](https://github.com/NOAA-OWP/cahaba/pull/332)

Created tool to compare synthetic rating curve with benchmark rating curve (Sierra Test).

### Changes
 - Update `aggregate_fim_outputs.py` call argument in `fim_run.sh` from 4 jobs to 6 jobs, to optimize API performance.
 - Reroutes median elevation data from `add_crosswalk.py` and `rem.py` to new file (depreciating `hand_ref_elev_table.csv`).
 - Adds new files to `viz_whitelist` in `output_cleanup.py`.

### Additions
 - `usgs_gage_crosswalk.py`: generates `usgs_elev_table.csv` in `run_by_unit.py` with elevation and additional attributes at USGS gages.
 - `rating_curve_comparison.py`: post-processing script to plot and calculate metrics between synthetic rating curves and USGS rating curve data.

<br/><br/>

## v3.0.12.1 - 2021-03-31 - [PR #336](https://github.com/NOAA-OWP/cahaba/pull/336)

Fix spatial option in `eval_plots.py` when creating plots and spatial outputs.

### Changes
 - Removes file dependencies from spatial option. Does require the WBD layer which should be specified in `.env` file.
 - Produces outputs in a format consistent with requirements needed for publishing.
 - Preserves leading zeros in huc information for all outputs from `eval_plots.py`.

### Additions
 - Creates `fim_performance_points.shp`: this layer consists of all evaluated ahps points (with metrics). Spatial data retrieved from WRDS on the fly.
 - Creates `fim_performance_polys.shp`: this layer consists of all evaluated huc8s (with metrics). Spatial data retrieved from WBD layer.

<br/><br/>

## v3.0.12.0 - 2021-03-26 - [PR #327](https://github.com/NOAA-OWP/cahaba/pull/237)

Add more detail/information to plotting capabilities.

### Changes
 - Merge `plot_functions.py` into `eval_plots.py` and move `eval_plots.py` into the tools directory.
 - Remove `plots` subdirectory.

### Additions
 - Optional argument to create barplots of CSI for each individual site.
 - Create a csv containing the data used to create the scatterplots.

<br/><br/>

## v3.0.11.0 - 2021-03-22 - [PR #319](https://github.com/NOAA-OWP/cahaba/pull/298)

Improvements to CatFIM service source data generation.

### Changes
 - Renamed `generate_categorical_fim.py` to `generate_categorical_fim_mapping.py`.
 - Updated the status outputs of the `nws_lid_sites layer` and saved it in the same directory as the `merged catfim_library layer`.
 - Additional stability fixes (such as improved compatability with WRDS updates).

### Additions
 - Added `generate_categorical_fim.py` to wrap `generate_categorical_fim_flows.py` and `generate_categorical_fim_mapping.py`.
 - Create new `nws_lid_sites` shapefile located in same directory as the `catfim_library` shapefile.

<br/><br/>

## v3.0.10.1 - 2021-03-24 - [PR #320](https://github.com/NOAA-OWP/cahaba/pull/320)

Patch to synthesize_test_cases.py.

### Changes
 - Bug fix to `synthesize_test_cases.py` to allow comparison between `testing` version and `official` versions.

<br/><br/>

## v3.0.10.0 - 2021-03-12 - [PR #298](https://github.com/NOAA-OWP/cahaba/pull/298)

Preprocessing of flow files for Categorical FIM.

### Additions
 - Generate Categorical FIM flow files for each category (action, minor, moderate, major).
 - Generate point shapefile of Categorical FIM sites.
 - Generate csv of attribute data in shapefile.
 - Aggregate all shapefiles and csv files into one file in parent directory.
 - Add flood of record category.

 ### Changes
 - Stability fixes to `generate_categorical_fim.py`.

<br/><br/>

## v3.0.9.0 - 2021-03-12 - [PR #297](https://github.com/NOAA-OWP/cahaba/pull/297)

Enhancements to FIM API.

### Changes
 - `fim_run.sh` can now be run with jobs in parallel.
 - Viz post-processing can now be selected in API interface.
 - Jobs table shows jobs that end with errors.
 - HUC preset lists can now be selected in interface.
 - Better `output_handler` file writing.
 - Overall better restart and retry handlers for networking problems.
 - Jobs can now be canceled in API interface.
 - Both FR and MS configs can be selected for a single job.

<br/><br/>

## v3.0.8.2 - 2021-03-11 - [PR #296](https://github.com/NOAA-OWP/cahaba/pull/296)

Enhancements to post-processing for Viz-related use-cases.

### Changes
 - Aggregate grids are projected to Web Mercator during `-v` runs in `fim_run.sh`.
 - HUC6 aggregation is parallelized.
 - Aggregate grid blocksize is changed from 256 to 1024 for faster postprocessing.

<br/><br/>

## v3.0.8.1 - 2021-03-10 - [PR #302](https://github.com/NOAA-OWP/cahaba/pull/302)

Patched import issue in `tools_shared_functions.py`.

### Changes
 - Changed `utils.` to `tools_` in `tools_shared_functions.py` after recent structural change to `tools` directory.

<br/><br/>

## v3.0.8.0 - 2021-03-09 - [PR #279](https://github.com/NOAA-OWP/cahaba/pull/279)

Refactored NWS Flood Categorical HAND FIM (CatFIM) pipeline to open source.

### Changes
 - Added `VIZ_PROJECTION` to `shared_variables.py`.
 - Added missing library referenced in `inundation.py`.
 - Cleaned up and converted evaluation scripts in `generate_categorical_fim.py` to open source.
 - Removed `util` folders under `tools` directory.

<br/><br/>

## v3.0.7.1 - 2021-03-02 - [PR #290](https://github.com/NOAA-OWP/cahaba/pull/290)

Renamed benchmark layers in `test_cases` and updated variable names in evaluation scripts.

### Changes
 - Updated `run_test_case.py` with new benchmark layer names.
 - Updated `run_test_case_calibration.py` with new benchmark layer names.

<br/><br/>

## v3.0.7.0 - 2021-03-01 - [PR #288](https://github.com/NOAA-OWP/cahaba/pull/288)

Restructured the repository. This has no impact on hydrological work done in the codebase and is simply moving files and renaming directories.

### Changes
 - Moved the contents of the `lib` folder to a new folder called `src`.
 - Moved the contents of the `tests` folder to the `tools` folder.
 - Changed any instance of `lib` or `libDir` to `src` or `srcDir`.

<br/><br/>

## v3.0.6.0 - 2021-02-25 - [PR #276](https://github.com/NOAA-OWP/cahaba/pull/276)

Enhancement that creates metric plots and summary statistics using metrics compiled by `synthesize_test_cases.py`.

### Additions
 - Added `eval_plots.py`, which produces:
    - Boxplots of CSI, FAR, and POD/TPR
    - Barplot of aggregated CSI scores
    - Scatterplot of CSI comparing two FIM versions
    - CSV of aggregated statistics (CSI, FAR, POD/TPR)
    - CSV of analyzed data and analyzed sites

<br/><br/>

## v3.0.5.3 - 2021-02-23 - [PR #275](https://github.com/NOAA-OWP/cahaba/pull/275)

Bug fixes to new evaluation code.

### Changes

 - Fixed a bug in `synthesize_test_cases.py` where the extent (MS/FR) was not being written to merged metrics file properly.
 - Fixed a bug in `synthesize_test_cases.py` where only BLE test cases were being written to merged metrics file.
 - Removed unused imports from `inundation.py`.
 - Updated README.md

<br/><br/>

## v3.0.5.2 - 2021-02-23 - [PR #272](https://github.com/NOAA-OWP/cahaba/pull/272)

Adds HAND synthetic rating curve (SRC) datum elevation values to `hydroTable.csv` output.

### Changes

 - Updated `add_crosswalk.py` to included "Median_Thal_Elev_m" variable outputs in `hydroTable.csv`.
 - Renamed hydroid attribute in `rem.py` to "Median" in case we want to include other statistics in the future (e.g. min, max, range etc.).

<br/><br/>
## v3.0.5.1 - 2021-02-22

Fixed `TEST_CASES_DIR` path in `tests/utils/shared_variables.py`.

### Changes

 - Removed `"_new"` from `TEST_CASES_DIR` variable.

<br/><br/>

## v3.0.5.0 - 2021-02-22 - [PR #267](https://github.com/NOAA-OWP/cahaba/pull/267)

Enhancements to allow for evaluation at AHPS sites, the generation of a query-optimized metrics CSV, and the generation of categorical FIM. This merge requires that the `/test_cases` directory be updated for all machines performing evaluation.

### Additions

 - `generate_categorical_fim.py` was added to allow production of NWS Flood Categorical HAND FIM (CatFIM) source data. More changes on this script are to follow in subsequent branches.

### Removals

 - `ble_autoeval.sh` and `all_ble_stats_comparison.py` were deleted because `synthesize_test_cases.py` now handles the merging of metrics.
 - The code block in `run_test_case.py` that was responsible for printing the colored metrics to screen has been commented out because of the new scale of evaluations (formerly in `run_test_case.py`, now in `shared_functions.py`)
 - Remove unused imports from inundation wrappers in `/tools`.

### Changes

 - Updated `synthesize_test_cases.py` to allow for AHPS site evaluations.
 - Reorganized `run_test_case.py` by moving more functions into `shared_functions.py`.
 - Created more shared variables in `shared_variables.py` and updated import statements in relevant scripts.

<br/><br/>

## v3.0.4.4 - 2021-02-19 - [PR #266](https://github.com/NOAA-OWP/cahaba/pull/266)

Rating curves for short stream segments are replaced with rating curves from upstream/downstream segments.

### Changes

 - Short stream segments are identified and are reassigned the channel geometry from upstream/downstream segment.
 - `fossid` renamed to `fimid` and the attribute's starting value is now 1000 to avoid HydroIDs with leading zeroes.
 - Addresses issue where HydroIDs were not included in final hydrotable.
 - Added `import sys` to `inundation.py` (missing from previous feature branch).
 - Variable names and general workflow are cleaned up.

<br/><br/>

## v3.0.4.3 - 2021-02-12 - [PR #254](https://github.com/NOAA-OWP/cahaba/pull/254)

Modified `rem.py` with a new function to output HAND reference elev.

### Changes

 - Function `make_catchment_hydroid_dict` creates a df of pixel catchment ids and overlapping hydroids.
 - Merge hydroid df and thalweg minimum elevation df.
 - Produces new output containing all catchment ids and min thalweg elevation value named `hand_ref_elev_table.csv`.
 - Overwrites the `demDerived_reaches_split.gpk` layer by adding additional attribute `Min_Thal_Elev_meters` to view the elevation value for each hydroid.

<br/><br/>

## v3.0.4.2 - 2021-02-12 - [PR #255](https://github.com/NOAA-OWP/cahaba/pull/255)

Addresses issue when running on HUC6 scale.

### Changes

 - `src.json` should be fixed and slightly smaller by removing whitespace.
 - Rasters are about the same size as running fim as huc6 (compressed and tiled; aggregated are slightly larger).
 - Naming convention and feature id attribute are only added to the aggregated hucs.
 - HydroIDs are different for huc6 vs aggregated huc8s mostly due to forced split at huc boundaries (so long we use consistent workflow it shouldn't matter).
 - Fixed known issue where sometimes an incoming stream is not included in the final selection will affect aggregate outputs.

<br/><br/>

## v3.0.4.1 - 2021-02-12 - [PR #261](https://github.com/NOAA-OWP/cahaba/pull/261)

Updated MS Crosswalk method to address gaps in FIM.

### Changes

 - Fixed typo in stream midpoint calculation in `split_flows.py` and `add_crosswalk.py`.
 - `add_crosswalk.py` now restricts the MS crosswalk to NWM MS catchments.
 - `add_crosswalk.py` now performs a secondary MS crosswalk selection by nearest NWM MS catchment.

<br/><br/>

## v3.0.4.0 - 2021-02-10 - [PR #256](https://github.com/NOAA-OWP/cahaba/pull/256)

New python script "wrappers" for using `inundation.py`.

### Additions

 - Created `inundation_wrapper_nwm_flows.py` to produce inundation outputs using NWM recurrence flows: 1.5 year, 5 year, 10 year.
 - Created `inundation_wrapper_custom_flow.py` to produce inundation outputs with user-created flow file.
 - Created new `tools` parent directory to store `inundation_wrapper_nwm_flows.py` and  `inundation_wrapper_custom_flow.py`.

<br/><br/>

## v3.0.3.1 - 2021-02-04 - [PR #253](https://github.com/NOAA-OWP/cahaba/pull/253)

Bug fixes to correct mismatched variable name and file path.

### Changes

 - Corrected variable name in `fim_run.sh`.
 - `acquire_and_preprocess_inputs.py` now creates `huc_lists` folder and updates file path.

<br/><br/>

## v3.0.3.0 - 2021-02-04 - [PR #227](https://github.com/NOAA-OWP/cahaba/pull/227)

Post-process to aggregate FIM outputs to HUC6 scale.

### Additions

 - Viz outputs aggregated to HUC6 scale; saves outputs to `aggregate_fim_outputs` folder.

### Changes

 - `split_flows.py` now splits streams at HUC8 boundaries to ensure consistent catchment boundaries along edges.
 - `aggregate_fim_outputs.sh` has been depreciated but remains in the repo for potential FIM 4 development.
 - Replaced geopandas driver arg with getDriver throughout repo.
 - Organized parameters in environment files by group.
 - Cleaned up variable names in `split_flows.py` and `build_stream_traversal.py`.
 - `build_stream_traversal.py` is now assigning HydroID by midpoint instead centroid.
 - Cleanup of `clip_vectors_to_wbd.py`.

<br/><br/>

## v3.0.2.0 - 2021-01-25 - [PR #218](https://github.com/NOAA-OWP/cahaba/pull/218)

Addition of an API service to schedule, run and manage `fim_run` jobs through a user-friendly web interface.

### Additions

 - `api` folder that contains all the codebase for the new service.

<br/><br/>

## v3.0.1.0 - 2021-01-21 - [PR #206](https://github.com/NOAA-OWP/cahaba/pull/206)

Preprocess MS and FR stream networks

### Changes

 - Headwater stream segments geometries are adjusted to align with with NWM streams.
 - Incoming streams are selected using intersection points between NWM streams and HUC4 boundaries.
 - `clip_vectors_to_wbd.py` handles local headwaters.
 - Removes NHDPlus features categorized as coastline and underground conduit.  
 - Added streams layer to production whitelist.
 - Fixed progress bar in `lib/acquire_and_preprocess_inputs.py`.
 - Added `getDriver` to shared `functions.py`.
 - Cleaned up variable names and types.

<br/><br/>

## v3.0.0.4 - 2021-01-20 - [PR #230](https://github.com/NOAA-OWP/cahaba/pull/230)

Changed the directory where the `included_huc*.lst` files are being read from.

### Changes

 - Changed the directory where the `included_huc*.lst` files are being read from.

<br/><br/>

## v3.0.0.3 - 2021-01-14 - [PR #210](https://github.com/NOAA-OWP/cahaba/pull/210)

Hotfix for handling nodata value in rasterized levee lines.

### Changes

 - Resolves bug for HUCs where `$ndv > 0` (Great Lakes region).
 - Initialize the `nld_rasterized_elev.tif` using a value of `-9999` instead of `$ndv`.

 <br/><br/>

## v3.0.0.2 - 2021-01-06 - [PR #200](https://github.com/NOAA-OWP/cahaba/pull/200)

Patch to address AHPSs mapping errors.

### Changes

 - Checks `dtype` of `hydroTable.csv` columns to resolve errors caused in `inundation.py` when joining to flow forecast.
 - Exits `inundation.py` when all hydrotable HydroIDs are lake features.
 - Updates path to latest AHPs site layer.
 - Updated [readme](https://github.com/NOAA-OWP/cahaba/commit/9bffb885f32dfcd95978c7ccd2639f9df56ff829)

<br/><br/>

## v3.0.0.1 - 2020-12-31 - [PR #184](https://github.com/NOAA-OWP/cahaba/pull/184)

Modifications to build and run Docker image more reliably. Cleanup on some pre-processing scripts.

### Changes

 - Changed to noninteractive install of GRASS.
 - Changed some paths from relative to absolute and cleaned up some python shebang lines.

### Notes
 - `aggregate_vector_inputs.py` doesn't work yet. Need to externally download required data to run fim_run.sh

 <br/><br/>

## v3.0.0.0 - 2020-12-22 - [PR #181](https://github.com/NOAA-OWP/cahaba/pull/181)

The software released here builds on the flood inundation mapping capabilities demonstrated as part of the National Flood Interoperability Experiment, the Office of Water Prediction's Innovators Program and the National Water Center Summer Institute. The flood inundation mapping software implements the Height Above Nearest Drainage (HAND) algorithm and incorporates community feedback and lessons learned over several years. The software has been designed to meet the requirements set by stakeholders interested in flood prediction and has been developed in partnership with several entities across the water enterprise.<|MERGE_RESOLUTION|>--- conflicted
+++ resolved
@@ -1,9 +1,8 @@
 All notable changes to this project will be documented in this file.
 We follow the [Semantic Versioning 2.0.0](http://semver.org/) format.
 
-<<<<<<< HEAD
-
-## v4.0.(pending) - 2023-01-17 - [PR#794](https://github.com/NOAA-OWP/inundation-mapping/pull/794)
+
+## v4.0.19.3 - 2023-01-17 - [PR#794](https://github.com/NOAA-OWP/inundation-mapping/pull/794)
 
 Removing FIM3 files and references.  Anything still required for FIM 3 are held in the dev-fim3 branch.
 
@@ -33,7 +32,9 @@
 - `tools`
     - `cygnss_preprocess.py`: Likely deprecated but kept for safety reason. Deprecation note added.
     - `nesdis_preprocess.py`: Likely deprecated but kept for safety reason. Deprecation note added.
-=======
+
+<br/><br/>
+
 ## v4.0.19.2 - 2023-01-17 - [PR#797](https://github.com/NOAA-OWP/inundation-mapping/pull/797)
 
 Consolidates global bash environment variables into a new `src/bash_variables.env` file. Additionally, Python environment variables have been moved into this file and `src/utils/shared_variables.py` now references this file. Hardcoded projections have been replaced by an environment variable. This also replaces the Manning's N file in `config/params_template.env` with a constant and updates relevant code. Unused environment variables have been removed.
@@ -67,7 +68,6 @@
 ### Changes
 
 - `tools/gms_tools/combine_crosswalk_tables.py`: Checks length of dataframe list before concatenating
->>>>>>> 6b933f7e
 
 <br/><br/>
 
