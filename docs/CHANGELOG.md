--- conflicted
+++ resolved
@@ -1,10 +1,7 @@
 All notable changes to this project will be documented in this file.
 We follow the [Semantic Versioning 2.0.0](http://semver.org/) format.
 
-<<<<<<< HEAD
-
-
-## v4.0.(pending) - 2022-10-06 - [PR #(pending)](https://github.com/NOAA-OWP/inundation-mapping/pull/618)
+## v4.0.9.8 - 2022-10-06 - [PR #(pending)](https://github.com/NOAA-OWP/inundation-mapping/pull/618)
 
 Moved the calibration tool from dev-fim3 branch into "dev" (fim4) branch. Git history not available.
 
@@ -31,10 +28,8 @@
     - `calibration-db`
         - `start_db.sh`: Removed as the command should be run on demand and not specifically scripted because of its configurable location of the env file.
 
-
-<br/><br/>
-
-=======
+<br/><br/>
+
 ## v4.0.9.7 - 2022-10-7 - [PR #703](https://github.com/NOAA-OWP/inundation-mapping/pull/703)
 
 During a recent release of a FIM 3 version, it was discovered that FIM3 has slightly different AWS S3 upload requirements. A new s3 whitelist file has been created for FIM3 and the other s3 file was renamed to include the phrase "fim4" in it.
@@ -67,7 +62,6 @@
 - it was run in a production model against fim 4.0.9.2 at 100 yr and 2 yr as well as a new High Water dataset.
 
 <br/><br/>
->>>>>>> 1fe93fe3
 
 ## v4.0.9.5 - 2022-10-3 - [PR #696](https://github.com/NOAA-OWP/inundation-mapping/pull/696)
 
